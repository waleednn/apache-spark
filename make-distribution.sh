--- conflicted
+++ resolved
@@ -58,11 +58,7 @@
     --hadoop)
       echo "Error: '--hadoop' is no longer supported:"
       echo "Error: use Maven profiles and options -Dhadoop.version and -Dyarn.version instead."
-<<<<<<< HEAD
-      echo "Error: Related profiles include hadoop-0.23, hadoop-1, hadoop-2.3 and hadoop-2.4."
-=======
-      echo "Error: Related profiles include hadoop-2.2, hadoop-2.3 and hadoop-2.4."
->>>>>>> 50c72708
+      echo "Error: Related profiles include hadoop-1, hadoop-2.2, hadoop-2.3 and hadoop-2.4."
       exit_with_usage
       ;;
     --with-yarn)
