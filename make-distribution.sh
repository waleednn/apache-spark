#!/usr/bin/env bash

#
# Licensed to the Apache Software Foundation (ASF) under one or more
# contributor license agreements.  See the NOTICE file distributed with
# this work for additional information regarding copyright ownership.
# The ASF licenses this file to You under the Apache License, Version 2.0
# (the "License"); you may not use this file except in compliance with
# the License.  You may obtain a copy of the License at
#
#    http://www.apache.org/licenses/LICENSE-2.0
#
# Unless required by applicable law or agreed to in writing, software
# distributed under the License is distributed on an "AS IS" BASIS,
# WITHOUT WARRANTIES OR CONDITIONS OF ANY KIND, either express or implied.
# See the License for the specific language governing permissions and
# limitations under the License.
#

#
# Script to create a binary distribution for easy deploys of Spark.
# The distribution directory defaults to dist/ but can be overridden below.
# The distribution contains fat (assembly) jars that include the Scala library,
# so it is completely self contained.
# It does not contain source or *.class files.
#
# Optional Arguments
#      --tgz: Additionally creates spark-$VERSION-bin.tar.gz
#      --hadoop VERSION: Builds against specified version of Hadoop.
#      --with-yarn: Enables support for Hadoop YARN.
#      --with-hive: Enable support for reading Hive tables.
#      --name: A moniker for the release target. Defaults to the Hadoop verison.
#
# Recommended deploy/testing procedure (standalone mode):
# 1) Rsync / deploy the dist/ dir to one host
# 2) cd to deploy dir; ./sbin/start-master.sh
# 3) Verify master is up by visiting web page, ie http://master-ip:8080.  Note the spark:// URL.
# 4) ./sbin/start-slave.sh 1 <<spark:// URL>>
# 5) ./bin/spark-shell --master spark://my-master-ip:7077
#

<<<<<<< HEAD
set -e

=======
set -o pipefail
>>>>>>> ca431868
# Figure out where the Spark framework is installed
FWDIR="$(cd `dirname $0`; pwd)"
DISTDIR="$FWDIR/dist"

if [ -z "$JAVA_HOME" ]; then
  echo "Error: JAVA_HOME is not set, cannot proceed."
  exit -1
fi

JAVA_CMD="$JAVA_HOME"/bin/java
JAVA_VERSION=$("$JAVA_CMD" -version 2>&1)
if ! [[ "$JAVA_VERSION" =~ "1.6" ]]; then
  echo "***NOTE***: JAVA_HOME is not set to a JDK 6 installation. The resulting"
  echo "            distribution will not support Java 6. See SPARK-1703."
  echo "Output from 'java -version' was:"
  echo "$JAVA_VERSION"
fi

VERSION=$(mvn help:evaluate -Dexpression=project.version 2>/dev/null | grep -v "INFO" | tail -n 1)
if [ $? != 0 ]; then
    echo -e "You need Maven installed to build Spark."
    echo -e "Download Maven from https://maven.apache.org/"
    exit -1;
fi

# Initialize defaults
SPARK_HADOOP_VERSION=1.0.4
SPARK_YARN=false
SPARK_HIVE=false
SPARK_TACHYON=false
MAKE_TGZ=false
NAME=none

# Parse arguments
while (( "$#" )); do
  case $1 in
    --hadoop)
      SPARK_HADOOP_VERSION="$2"
      shift
      ;;
    --with-yarn)
      SPARK_YARN=true
      ;;
    --with-hive)
      SPARK_HIVE=true
      ;;
    --with-tachyon)
      SPARK_TACHYON=true
      ;;
    --tgz)
      MAKE_TGZ=true
      ;;
    --name)
      NAME="$2"
      shift
      ;;
  esac
  shift
done

if [ "$NAME" == "none" ]; then
  NAME=$SPARK_HADOOP_VERSION
fi

echo "Spark version is $VERSION"

if [ "$MAKE_TGZ" == "true" ]; then
  echo "Making spark-$VERSION-bin-$NAME.tgz"
else
  echo "Making distribution for Spark $VERSION in $DISTDIR..."
fi

echo "Hadoop version set to $SPARK_HADOOP_VERSION"
echo "Release name set to $NAME"
if [ "$SPARK_YARN" == "true" ]; then
  echo "YARN enabled"
else
  echo "YARN disabled"
fi

if [ "$SPARK_TACHYON" == "true" ]; then
  echo "Tachyon Enabled"
else
  echo "Tachyon Disabled"
fi

# Build uber fat JAR
cd $FWDIR

export MAVEN_OPTS="-Xmx2g -XX:MaxPermSize=512M -XX:ReservedCodeCacheSize=512m"

BUILD_COMMAND="mvn clean package"

# Use special profiles for hadoop versions 0.23.x, 2.2.x, 2.3.x, 2.4.x
if [[ "$SPARK_HADOOP_VERSION" =~ ^0\.23\. ]]; then BUILD_COMMAND="$BUILD_COMMAND -Phadoop-0.23"; fi
if [[ "$SPARK_HADOOP_VERSION" =~ ^2\.2\. ]]; then BUILD_COMMAND="$BUILD_COMMAND -Phadoop-2.2"; fi
if [[ "$SPARK_HADOOP_VERSION" =~ ^2\.3\. ]]; then BUILD_COMMAND="$BUILD_COMMAND -Phadoop-2.3"; fi
if [[ "$SPARK_HADOOP_VERSION" =~ ^2\.4\. ]]; then BUILD_COMMAND="$BUILD_COMMAND -Phadoop-2.4"; fi
if [[ "$SPARK_HIVE" == "true" ]]; then BUILD_COMMAND="$BUILD_COMMAND -Phive"; fi
if [[ "$SPARK_YARN" == "true" ]]; then
  # For hadoop versions 0.23.x to 2.1.x, use the yarn-alpha profile
  if [[ "$SPARK_HADOOP_VERSION" =~ ^0\.2[3-9]\. ]] ||
     [[ "$SPARK_HADOOP_VERSION" =~ ^0\.[3-9][0-9]\. ]] ||
     [[ "$SPARK_HADOOP_VERSION" =~ ^1\.[0-9]\. ]] ||
     [[ "$SPARK_HADOOP_VERSION" =~ ^2\.[0-1]\. ]]; then
    BUILD_COMMAND="$BUILD_COMMAND -Pyarn-alpha"
  # For hadoop versions 2.2+, use the yarn profile
  elif [[ "$SPARK_HADOOP_VERSION" =~ ^2.[2-9]. ]]; then
    BUILD_COMMAND="$BUILD_COMMAND -Pyarn"
  fi
  BUILD_COMMAND="$BUILD_COMMAND -Dyarn.version=$SPARK_HADOOP_VERSION"
fi
BUILD_COMMAND="$BUILD_COMMAND -Dhadoop.version=$SPARK_HADOOP_VERSION"
BUILD_COMMAND="$BUILD_COMMAND -DskipTests"

# Actually build the jar
echo -e "\nBuilding with..."
echo -e "\$ $BUILD_COMMAND\n"
${BUILD_COMMAND}

# Make directories
rm -rf "$DISTDIR"
mkdir -p "$DISTDIR/lib"
echo "Spark $VERSION built for Hadoop $SPARK_HADOOP_VERSION" > "$DISTDIR/RELEASE"

# Copy jars
cp $FWDIR/assembly/target/scala*/*assembly*hadoop*.jar "$DISTDIR/lib/"
cp $FWDIR/examples/target/scala*/spark-examples*.jar "$DISTDIR/lib/"

if [ "$SPARK_HIVE" == "true" ]; then
  cp $FWDIR/lib_managed/jars/datanucleus*.jar "$DISTDIR/lib/"
fi

# Copy other things
mkdir "$DISTDIR"/conf
cp "$FWDIR"/conf/*.template "$DISTDIR"/conf
cp "$FWDIR"/conf/slaves "$DISTDIR"/conf
cp -r "$FWDIR/bin" "$DISTDIR"
cp -r "$FWDIR/python" "$DISTDIR"
cp -r "$FWDIR/sbin" "$DISTDIR"

# Download and copy in tachyon, if requested
if [ "$SPARK_TACHYON" == "true" ]; then
  TACHYON_VERSION="0.4.1"
  TACHYON_URL="https://github.com/amplab/tachyon/releases/download/v${TACHYON_VERSION}/tachyon-${TACHYON_VERSION}-bin.tar.gz"

  TMPD=`mktemp -d 2>/dev/null || mktemp -d -t 'disttmp'`

  pushd $TMPD > /dev/null
  echo "Fetchting tachyon tgz"
  wget "$TACHYON_URL"

  tar xf "tachyon-${TACHYON_VERSION}-bin.tar.gz"
  cp "tachyon-${TACHYON_VERSION}/target/tachyon-${TACHYON_VERSION}-jar-with-dependencies.jar" "$DISTDIR/lib"
  mkdir -p "$DISTDIR/tachyon/src/main/java/tachyon/web"
  cp -r "tachyon-${TACHYON_VERSION}"/{bin,conf,libexec} "$DISTDIR/tachyon"
  cp -r "tachyon-${TACHYON_VERSION}"/src/main/java/tachyon/web/resources "$DISTDIR/tachyon/src/main/java/tachyon/web"

  if [[ `uname -a` == Darwin* ]]; then
    # need to run sed differently on osx
    nl=$'\n'; sed -i "" -e "s|export TACHYON_JAR=\$TACHYON_HOME/target/\(.*\)|# This is set for spark's make-distribution\\$nl  export TACHYON_JAR=\$TACHYON_HOME/../lib/\1|" "$DISTDIR/tachyon/libexec/tachyon-config.sh"
  else
    sed -i "s|export TACHYON_JAR=\$TACHYON_HOME/target/\(.*\)|# This is set for spark's make-distribution\n  export TACHYON_JAR=\$TACHYON_HOME/../lib/\1|" "$DISTDIR/tachyon/libexec/tachyon-config.sh"
  fi

  popd > /dev/null
  rm -rf $TMPD
fi

if [ "$MAKE_TGZ" == "true" ]; then
  TARDIR_NAME=spark-$VERSION-bin-$NAME
  TARDIR="$FWDIR/$TARDIR_NAME"
  rm -rf "$TARDIR"
  cp -r "$DISTDIR" "$TARDIR"
  tar czf "spark-$VERSION-bin-$NAME.tgz" -C "$FWDIR" "$TARDIR_NAME"
  rm -rf "$TARDIR"
fi<|MERGE_RESOLUTION|>--- conflicted
+++ resolved
@@ -39,12 +39,9 @@
 # 5) ./bin/spark-shell --master spark://my-master-ip:7077
 #
 
-<<<<<<< HEAD
 set -e
-
-=======
 set -o pipefail
->>>>>>> ca431868
+
 # Figure out where the Spark framework is installed
 FWDIR="$(cd `dirname $0`; pwd)"
 DISTDIR="$FWDIR/dist"
