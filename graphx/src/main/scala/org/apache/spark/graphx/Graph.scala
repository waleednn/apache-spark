--- conflicted
+++ resolved
@@ -59,11 +59,7 @@
    * along with their vertex data.
    *
    */
-<<<<<<< HEAD
-  val edges: EdgeRDD[ED, VD]
-=======
-  @transient val edges: EdgeRDD[ED]
->>>>>>> 3308722c
+  @transient val edges: EdgeRDD[ED, VD]
 
   /**
    * An RDD containing the edge triplets, which are edges along with the vertex data associated with
