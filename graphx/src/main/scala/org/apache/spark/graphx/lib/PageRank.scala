--- conflicted
+++ resolved
@@ -187,21 +187,12 @@
    */
   def runParallelPersonalizedPageRank[VD: ClassTag, ED: ClassTag](graph: Graph[VD, ED],
     numIter: Int, resetProb: Double = 0.15,
-<<<<<<< HEAD
     sources: Array[VertexId]): Graph[Vector, Double] = {
     // TODO if one sources vertex id is outside of the int range
     // we won't be able to store its activations in a sparse vector
     val zero = Vectors.sparse(sources.size, List()).asBreeze
     val sourcesInitMap = sources.zipWithIndex.map { case (vid, i) =>
       val v = Vectors.sparse(sources.size, Array(i), Array(resetProb)).asBreeze
-=======
-    sources: Array[VertexId]): Graph[BSV[Double], Double] = {
-    // TODO if one sources vertex id is outside of the int range
-    // we won't be able to store its activations in a sparse vector
-    val zero = new BSV[Double](Array(), Array(), sources.size)
-    val sourcesInitMap = sources.zipWithIndex.map { case (vid, i) =>
-      val v = new BSV[Double](Array(i), Array(resetProb), sources.size)
->>>>>>> 85063535
       (vid, v)
     }.toMap
     val sc = graph.vertices.sparkContext
@@ -226,7 +217,6 @@
       val prevRankGraph = rankGraph
       // Propagates the message along outbound edges
       // and adding start nodes back in with activation resetProb
-<<<<<<< HEAD
       val rankUpdates = rankGraph.aggregateMessages[BV[Double]](
         ctx => ctx.sendToDst(ctx.srcAttr :* ctx.attr),
         (a : BV[Double], b : BV[Double]) => a :+ b, TripletFields.Src)
@@ -234,15 +224,6 @@
       rankGraph = rankGraph.joinVertices(rankUpdates) {
         (vid, oldRank, msgSum) =>
           val popActivations: BV[Double] = msgSum :* (1.0 - resetProb)
-=======
-      val rankUpdates = rankGraph.aggregateMessages[BSV[Double]](
-        ctx => ctx.sendToDst(ctx.srcAttr :* ctx.attr),
-        (a: BSV[Double], b: BSV[Double]) => a :+ b, TripletFields.Src)
-
-      rankGraph = rankGraph.joinVertices(rankUpdates) {
-        (vid, oldRank, msgSum) =>
-          val popActivations: BSV[Double] = msgSum :* (1.0 - resetProb)
->>>>>>> 85063535
           val resetActivations = if (sourcesInitMapBC.value contains vid) {
             sourcesInitMapBC.value(vid)
           } else {
@@ -261,12 +242,9 @@
     }
 
     rankGraph
-<<<<<<< HEAD
       .mapVertices { (vid, attr)  =>
         Vectors.fromBreeze(attr)
       }
-=======
->>>>>>> 85063535
   }
 
   /**
