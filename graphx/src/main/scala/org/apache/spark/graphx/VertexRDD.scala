/*
 * Licensed to the Apache Software Foundation (ASF) under one or more
 * contributor license agreements.  See the NOTICE file distributed with
 * this work for additional information regarding copyright ownership.
 * The ASF licenses this file to You under the Apache License, Version 2.0
 * (the "License"); you may not use this file except in compliance with
 * the License.  You may obtain a copy of the License at
 *
 *    http://www.apache.org/licenses/LICENSE-2.0
 *
 * Unless required by applicable law or agreed to in writing, software
 * distributed under the License is distributed on an "AS IS" BASIS,
 * WITHOUT WARRANTIES OR CONDITIONS OF ANY KIND, either express or implied.
 * See the License for the specific language governing permissions and
 * limitations under the License.
 */

package org.apache.spark.graphx

import scala.reflect.ClassTag

import org.apache.spark._
import org.apache.spark.SparkContext._
import org.apache.spark.rdd._
import org.apache.spark.storage.StorageLevel

import org.apache.spark.graphx.impl.RoutingTablePartition
import org.apache.spark.graphx.impl.ShippableVertexPartition
import org.apache.spark.graphx.impl.VertexAttributeBlock
import org.apache.spark.graphx.impl.RoutingTableMessageRDDFunctions._
import org.apache.spark.graphx.impl.VertexRDDFunctions._

/**
 * Extends `RDD[(VertexId, VD)]` by ensuring that there is only one entry for each vertex and by
 * pre-indexing the entries for fast, efficient joins. Two VertexRDDs with the same index can be
 * joined efficiently. All operations except [[reindex]] preserve the index. To construct a
 * `VertexRDD`, use the [[org.apache.spark.graphx.VertexRDD$ VertexRDD object]].
 *
 * Additionally, stores routing information to enable joining the vertex attributes with an
 * [[EdgeRDD]].
 *
 * @example Construct a `VertexRDD` from a plain RDD:
 * {{{
 * // Construct an initial vertex set
 * val someData: RDD[(VertexId, SomeType)] = loadData(someFile)
 * val vset = VertexRDD(someData)
 * // If there were redundant values in someData we would use a reduceFunc
 * val vset2 = VertexRDD(someData, reduceFunc)
 * // Finally we can use the VertexRDD to index another dataset
 * val otherData: RDD[(VertexId, OtherType)] = loadData(otherFile)
 * val vset3 = vset2.innerJoin(otherData) { (vid, a, b) => b }
 * // Now we can construct very fast joins between the two sets
 * val vset4: VertexRDD[(SomeType, OtherType)] = vset.leftJoin(vset3)
 * }}}
 *
 * @tparam VD the vertex attribute associated with each vertex in the set.
 */
class VertexRDD[@specialized VD: ClassTag](
    val partitionsRDD: RDD[ShippableVertexPartition[VD]])
  extends RDD[(VertexId, VD)](partitionsRDD.context, List(new OneToOneDependency(partitionsRDD))) {

  require(partitionsRDD.partitioner.isDefined)

  /**
   * Construct a new VertexRDD that is indexed by only the visible vertices. The resulting
   * VertexRDD will be based on a different index and can no longer be quickly joined with this
   * RDD.
   */
  def reindex(): VertexRDD[VD] = new VertexRDD(partitionsRDD.map(_.reindex()))

  override val partitioner = partitionsRDD.partitioner

  override protected def getPartitions: Array[Partition] = partitionsRDD.partitions

  override protected def getPreferredLocations(s: Partition): Seq[String] =
    partitionsRDD.preferredLocations(s)

<<<<<<< HEAD
  override def setName(_name: String): VertexRDD[VD] = {
    if (partitionsRDD.name != null) {
      partitionsRDD.setName(partitionsRDD.name + ", " + _name)
    } else {
      partitionsRDD.setName(_name)
    }
    this
  }
  setName("VertexRDD")

  override def persist(newLevel: StorageLevel): VertexRDD[VD] = {
=======
  override def persist(newLevel: StorageLevel): this.type = {
>>>>>>> 3308722c
    partitionsRDD.persist(newLevel)
    this
  }

  override def unpersist(blocking: Boolean = true): this.type = {
    partitionsRDD.unpersist(blocking)
    this
  }

  /** The number of vertices in the RDD. */
  override def count(): Long = {
    partitionsRDD.map(_.size).reduce(_ + _)
  }

  /**
   * Provides the `RDD[(VertexId, VD)]` equivalent output.
   */
  override def compute(part: Partition, context: TaskContext): Iterator[(VertexId, VD)] = {
    firstParent[ShippableVertexPartition[VD]].iterator(part, context).next.iterator
  }

  /**
   * Applies a function to each `VertexPartition` of this RDD and returns a new VertexRDD.
   */
  private[graphx] def mapVertexPartitions[VD2: ClassTag](
      f: ShippableVertexPartition[VD] => ShippableVertexPartition[VD2])
    : VertexRDD[VD2] = {
    val newPartitionsRDD = partitionsRDD.mapPartitions(_.map(f), preservesPartitioning = true)
    new VertexRDD(newPartitionsRDD)
  }


  /**
   * Restricts the vertex set to the set of vertices satisfying the given predicate. This operation
   * preserves the index for efficient joins with the original RDD, and it sets bits in the bitmask
   * rather than allocating new memory.
   *
   * @param pred the user defined predicate, which takes a tuple to conform to the
   * `RDD[(VertexId, VD)]` interface
   */
  override def filter(pred: Tuple2[VertexId, VD] => Boolean): VertexRDD[VD] =
    this.mapVertexPartitions(_.filter(Function.untupled(pred)))

  /**
   * Maps each vertex attribute, preserving the index.
   *
   * @tparam VD2 the type returned by the map function
   *
   * @param f the function applied to each value in the RDD
   * @return a new VertexRDD with values obtained by applying `f` to each of the entries in the
   * original VertexRDD
   */
  def mapValues[VD2: ClassTag](f: VD => VD2): VertexRDD[VD2] =
    this.mapVertexPartitions(_.map((vid, attr) => f(attr)))

  /**
   * Maps each vertex attribute, additionally supplying the vertex ID.
   *
   * @tparam VD2 the type returned by the map function
   *
   * @param f the function applied to each ID-value pair in the RDD
   * @return a new VertexRDD with values obtained by applying `f` to each of the entries in the
   * original VertexRDD.  The resulting VertexRDD retains the same index.
   */
  def mapValues[VD2: ClassTag](f: (VertexId, VD) => VD2): VertexRDD[VD2] =
    this.mapVertexPartitions(_.map(f))

  /**
   * Hides vertices that are the same between `this` and `other`; for vertices that are different,
   * keeps the values from `other`.
   */
  def diff(other: VertexRDD[VD]): VertexRDD[VD] = {
    val newPartitionsRDD = partitionsRDD.zipPartitions(
      other.partitionsRDD, preservesPartitioning = true
    ) { (thisIter, otherIter) =>
      val thisPart = thisIter.next()
      val otherPart = otherIter.next()
      Iterator(thisPart.diff(otherPart))
    }
    new VertexRDD(newPartitionsRDD)
  }

  /**
   * Left joins this RDD with another VertexRDD with the same index. This function will fail if
   * both VertexRDDs do not share the same index. The resulting vertex set contains an entry for
   * each
   * vertex in `this`. If `other` is missing any vertex in this VertexRDD, `f` is passed `None`.
   *
   * @tparam VD2 the attribute type of the other VertexRDD
   * @tparam VD3 the attribute type of the resulting VertexRDD
   *
   * @param other the other VertexRDD with which to join.
   * @param f the function mapping a vertex id and its attributes in this and the other vertex set
   * to a new vertex attribute.
   * @return a VertexRDD containing the results of `f`
   */
  def leftZipJoin[VD2: ClassTag, VD3: ClassTag]
      (other: VertexRDD[VD2])(f: (VertexId, VD, Option[VD2]) => VD3): VertexRDD[VD3] = {
    val newPartitionsRDD = partitionsRDD.zipPartitions(
      other.partitionsRDD, preservesPartitioning = true
    ) { (thisIter, otherIter) =>
      val thisPart = thisIter.next()
      val otherPart = otherIter.next()
      Iterator(thisPart.leftJoin(otherPart)(f))
    }
    new VertexRDD(newPartitionsRDD)
  }

  /**
   * Left joins this VertexRDD with an RDD containing vertex attribute pairs. If the other RDD is
   * backed by a VertexRDD with the same index then the efficient [[leftZipJoin]] implementation is
   * used. The resulting VertexRDD contains an entry for each vertex in `this`. If `other` is
   * missing any vertex in this VertexRDD, `f` is passed `None`. If there are duplicates,
   * the vertex is picked arbitrarily.
   *
   * @tparam VD2 the attribute type of the other VertexRDD
   * @tparam VD3 the attribute type of the resulting VertexRDD
   *
   * @param other the other VertexRDD with which to join
   * @param f the function mapping a vertex id and its attributes in this and the other vertex set
   * to a new vertex attribute.
   * @return a VertexRDD containing all the vertices in this VertexRDD with the attributes emitted
   * by `f`.
   */
  def leftJoin[VD2: ClassTag, VD3: ClassTag]
      (other: RDD[(VertexId, VD2)])
      (f: (VertexId, VD, Option[VD2]) => VD3)
    : VertexRDD[VD3] = {
    // Test if the other vertex is a VertexRDD to choose the optimal join strategy.
    // If the other set is a VertexRDD then we use the much more efficient leftZipJoin
    other match {
      case other: VertexRDD[_] =>
        leftZipJoin(other)(f)
      case _ =>
        new VertexRDD[VD3](
          partitionsRDD.zipPartitions(
            other.copartitionWithVertices(this.partitioner.get), preservesPartitioning = true) {
            (partIter, msgs) => partIter.map(_.leftJoin(msgs)(f))
          }
        )
    }
  }

  /**
   * Efficiently inner joins this VertexRDD with another VertexRDD sharing the same index. See
   * [[innerJoin]] for the behavior of the join.
   */
  def innerZipJoin[U: ClassTag, VD2: ClassTag](other: VertexRDD[U])
      (f: (VertexId, VD, U) => VD2): VertexRDD[VD2] = {
    val newPartitionsRDD = partitionsRDD.zipPartitions(
      other.partitionsRDD, preservesPartitioning = true
    ) { (thisIter, otherIter) =>
      val thisPart = thisIter.next()
      val otherPart = otherIter.next()
      Iterator(thisPart.innerJoin(otherPart)(f))
    }
    new VertexRDD(newPartitionsRDD)
  }

  /**
   * Inner joins this VertexRDD with an RDD containing vertex attribute pairs. If the other RDD is
   * backed by a VertexRDD with the same index then the efficient [[innerZipJoin]] implementation
   * is used.
   *
   * @param other an RDD containing vertices to join. If there are multiple entries for the same
   * vertex, one is picked arbitrarily. Use [[aggregateUsingIndex]] to merge multiple entries.
   * @param f the join function applied to corresponding values of `this` and `other`
   * @return a VertexRDD co-indexed with `this`, containing only vertices that appear in both
   *         `this` and `other`, with values supplied by `f`
   */
  def innerJoin[U: ClassTag, VD2: ClassTag](other: RDD[(VertexId, U)])
      (f: (VertexId, VD, U) => VD2): VertexRDD[VD2] = {
    // Test if the other vertex is a VertexRDD to choose the optimal join strategy.
    // If the other set is a VertexRDD then we use the much more efficient innerZipJoin
    other match {
      case other: VertexRDD[_] =>
        innerZipJoin(other)(f)
      case _ =>
        new VertexRDD(
          partitionsRDD.zipPartitions(
            other.copartitionWithVertices(this.partitioner.get), preservesPartitioning = true) {
            (partIter, msgs) => partIter.map(_.innerJoin(msgs)(f))
          }
        )
    }
  }

  /**
   * Aggregates vertices in `messages` that have the same ids using `reduceFunc`, returning a
   * VertexRDD co-indexed with `this`.
   *
   * @param messages an RDD containing messages to aggregate, where each message is a pair of its
   * target vertex ID and the message data
   * @param reduceFunc the associative aggregation function for merging messages to the same vertex
   * @return a VertexRDD co-indexed with `this`, containing only vertices that received messages.
   * For those vertices, their values are the result of applying `reduceFunc` to all received
   * messages.
   */
  def aggregateUsingIndex[VD2: ClassTag](
      messages: RDD[(VertexId, VD2)], reduceFunc: (VD2, VD2) => VD2): VertexRDD[VD2] = {
    val shuffled = messages.copartitionWithVertices(this.partitioner.get)
    val parts = partitionsRDD.zipPartitions(shuffled, true) { (thisIter, msgIter) =>
      thisIter.map(_.aggregateUsingIndex(msgIter, reduceFunc))
    }
    new VertexRDD[VD2](parts)
  }

  /**
   * Returns a new `VertexRDD` reflecting a reversal of all edge directions in the corresponding
   * [[EdgeRDD]].
   */
  def reverseRoutingTables(): VertexRDD[VD] =
    this.mapVertexPartitions(vPart => vPart.withRoutingTable(vPart.routingTable.reverse))

  /** Generates an RDD of vertex attributes suitable for shipping to the edge partitions. */
  private[graphx] def shipVertexAttributes(
      shipSrc: Boolean, shipDst: Boolean): RDD[(PartitionID, VertexAttributeBlock[VD])] = {
    partitionsRDD.mapPartitions(_.flatMap(_.shipVertexAttributes(shipSrc, shipDst)))
  }

  /** Generates an RDD of vertex IDs suitable for shipping to the edge partitions. */
  private[graphx] def shipVertexIds(): RDD[(PartitionID, Array[VertexId])] = {
    partitionsRDD.mapPartitions(_.flatMap(_.shipVertexIds()))
  }

} // end of VertexRDD


/**
 * The VertexRDD singleton is used to construct VertexRDDs.
 */
object VertexRDD {

  /**
   * Constructs a standalone `VertexRDD` (one that is not set up for efficient joins with an
   * [[EdgeRDD]]) from an RDD of vertex-attribute pairs. Duplicate entries are removed arbitrarily.
   *
   * @tparam VD the vertex attribute type
   *
   * @param vertices the collection of vertex-attribute pairs
   */
  def apply[VD: ClassTag](vertices: RDD[(VertexId, VD)]): VertexRDD[VD] = {
    val vPartitioned: RDD[(VertexId, VD)] = vertices.partitioner match {
      case Some(p) => vertices
      case None => vertices.copartitionWithVertices(new HashPartitioner(vertices.partitions.size))
    }
    val vertexPartitions = vPartitioned.mapPartitions(
      iter => Iterator(ShippableVertexPartition(iter)),
      preservesPartitioning = true)
    new VertexRDD(vertexPartitions)
  }

  /**
   * Constructs a `VertexRDD` from an RDD of vertex-attribute pairs. Duplicate vertex entries are
   * removed arbitrarily. The resulting `VertexRDD` will be joinable with `edges`, and any missing
   * vertices referred to by `edges` will be created with the attribute `defaultVal`.
   *
   * @tparam VD the vertex attribute type
   *
   * @param vertices the collection of vertex-attribute pairs
   * @param edges the [[EdgeRDD]] that these vertices may be joined with
   * @param defaultVal the vertex attribute to use when creating missing vertices
   */
  def apply[VD: ClassTag](
      vertices: RDD[(VertexId, VD)], edges: EdgeRDD[_, _], defaultVal: VD): VertexRDD[VD] = {
    VertexRDD(vertices, edges, defaultVal, (a, b) => b)
  }

  /**
   * Constructs a `VertexRDD` from an RDD of vertex-attribute pairs. Duplicate vertex entries are
   * merged using `mergeFunc`. The resulting `VertexRDD` will be joinable with `edges`, and any
   * missing vertices referred to by `edges` will be created with the attribute `defaultVal`.
   *
   * @tparam VD the vertex attribute type
   *
   * @param vertices the collection of vertex-attribute pairs
   * @param edges the [[EdgeRDD]] that these vertices may be joined with
   * @param defaultVal the vertex attribute to use when creating missing vertices
   * @param mergeFunc the commutative, associative duplicate vertex attribute merge function
   */
  def apply[VD: ClassTag](
      vertices: RDD[(VertexId, VD)], edges: EdgeRDD[_, _], defaultVal: VD, mergeFunc: (VD, VD) => VD
    ): VertexRDD[VD] = {
    val vPartitioned: RDD[(VertexId, VD)] = vertices.partitioner match {
      case Some(p) => vertices
      case None => vertices.copartitionWithVertices(new HashPartitioner(vertices.partitions.size))
    }
    val routingTables = createRoutingTables(edges, vPartitioned.partitioner.get)
    val vertexPartitions = vPartitioned.zipPartitions(routingTables, preservesPartitioning = true) {
      (vertexIter, routingTableIter) =>
        val routingTable =
          if (routingTableIter.hasNext) routingTableIter.next() else RoutingTablePartition.empty
        Iterator(ShippableVertexPartition(vertexIter, routingTable, defaultVal))
    }
    new VertexRDD(vertexPartitions)
  }

  /**
   * Constructs a `VertexRDD` containing all vertices referred to in `edges`. The vertices will be
   * created with the attribute `defaultVal`. The resulting `VertexRDD` will be joinable with
   * `edges`.
   *
   * @tparam VD the vertex attribute type
   *
   * @param edges the [[EdgeRDD]] referring to the vertices to create
   * @param numPartitions the desired number of partitions for the resulting `VertexRDD`
   * @param defaultVal the vertex attribute to use when creating missing vertices
   */
  def fromEdges[VD: ClassTag](
      edges: EdgeRDD[_, _], numPartitions: Int, defaultVal: VD): VertexRDD[VD] = {
    val routingTables = createRoutingTables(edges, new HashPartitioner(numPartitions))
    val vertexPartitions = routingTables.mapPartitions({ routingTableIter =>
      val routingTable =
        if (routingTableIter.hasNext) routingTableIter.next() else RoutingTablePartition.empty
      Iterator(ShippableVertexPartition(Iterator.empty, routingTable, defaultVal))
    }, preservesPartitioning = true)
    new VertexRDD(vertexPartitions)
  }

  private def createRoutingTables(
      edges: EdgeRDD[_, _], vertexPartitioner: Partitioner): RDD[RoutingTablePartition] = {
    // Determine which vertices each edge partition needs by creating a mapping from vid to pid.
    val vid2pid = edges.partitionsRDD.mapPartitions(_.flatMap(
      Function.tupled(RoutingTablePartition.edgePartitionToMsgs)))
      .setName("VertexRDD.createRoutingTables - vid2pid (aggregation)")

    val numEdgePartitions = edges.partitions.size
    vid2pid.copartitionWithVertices(vertexPartitioner).mapPartitions(
      iter => Iterator(RoutingTablePartition.fromMsgs(numEdgePartitions, iter)),
      preservesPartitioning = true)
  }
}<|MERGE_RESOLUTION|>--- conflicted
+++ resolved
@@ -75,8 +75,7 @@
   override protected def getPreferredLocations(s: Partition): Seq[String] =
     partitionsRDD.preferredLocations(s)
 
-<<<<<<< HEAD
-  override def setName(_name: String): VertexRDD[VD] = {
+  override def setName(_name: String): this.type = {
     if (partitionsRDD.name != null) {
       partitionsRDD.setName(partitionsRDD.name + ", " + _name)
     } else {
@@ -86,10 +85,7 @@
   }
   setName("VertexRDD")
 
-  override def persist(newLevel: StorageLevel): VertexRDD[VD] = {
-=======
   override def persist(newLevel: StorageLevel): this.type = {
->>>>>>> 3308722c
     partitionsRDD.persist(newLevel)
     this
   }
