/*
 * Licensed to the Apache Software Foundation (ASF) under one or more
 * contributor license agreements.  See the NOTICE file distributed with
 * this work for additional information regarding copyright ownership.
 * The ASF licenses this file to You under the Apache License, Version 2.0
 * (the "License"); you may not use this file except in compliance with
 * the License.  You may obtain a copy of the License at
 *
 *    http://www.apache.org/licenses/LICENSE-2.0
 *
 * Unless required by applicable law or agreed to in writing, software
 * distributed under the License is distributed on an "AS IS" BASIS,
 * WITHOUT WARRANTIES OR CONDITIONS OF ANY KIND, either express or implied.
 * See the License for the specific language governing permissions and
 * limitations under the License.
 */

package org.apache.spark.graphx

import scala.reflect.ClassTag

import org.apache.spark._
import org.apache.spark.SparkContext._
import org.apache.spark.rdd._
import org.apache.spark.storage.StorageLevel

import org.apache.spark.graphx.impl.RoutingTablePartition
import org.apache.spark.graphx.impl.ShippableVertexPartition
import org.apache.spark.graphx.impl.VertexAttributeBlock
import org.apache.spark.graphx.impl.VertexRDDImpl

/**
 * Extends `RDD[(VertexId, VD)]` by ensuring that there is only one entry for each vertex and by
 * pre-indexing the entries for fast, efficient joins. Two VertexRDDs with the same index can be
 * joined efficiently. All operations except [[reindex]] preserve the index. To construct a
 * `VertexRDD`, use the [[org.apache.spark.graphx.VertexRDD$ VertexRDD object]].
 *
 * Additionally, stores routing information to enable joining the vertex attributes with an
 * [[EdgeRDD]].
 *
 * @example Construct a `VertexRDD` from a plain RDD:
 * {{{
 * // Construct an initial vertex set
 * val someData: RDD[(VertexId, SomeType)] = loadData(someFile)
 * val vset = VertexRDD(someData)
 * // If there were redundant values in someData we would use a reduceFunc
 * val vset2 = VertexRDD(someData, reduceFunc)
 * // Finally we can use the VertexRDD to index another dataset
 * val otherData: RDD[(VertexId, OtherType)] = loadData(otherFile)
 * val vset3 = vset2.innerJoin(otherData) { (vid, a, b) => b }
 * // Now we can construct very fast joins between the two sets
 * val vset4: VertexRDD[(SomeType, OtherType)] = vset.leftJoin(vset3)
 * }}}
 *
 * @tparam VD the vertex attribute associated with each vertex in the set.
 */
abstract class VertexRDD[VD](
    @transient sc: SparkContext,
    @transient deps: Seq[Dependency[_]]) extends RDD[(VertexId, VD)](sc, deps) {

  implicit protected def vdTag: ClassTag[VD]

  private[graphx] def partitionsRDD: RDD[ShippableVertexPartition[VD]]

  override protected def getPartitions: Array[Partition] = partitionsRDD.partitions

  /**
   * Provides the `RDD[(VertexId, VD)]` equivalent output.
   */
  override def compute(part: Partition, context: TaskContext): Iterator[(VertexId, VD)] = {
    firstParent[ShippableVertexPartition[VD]].iterator(part, context).next().iterator
  }

  /**
   * Construct a new VertexRDD that is indexed by only the visible vertices. The resulting
   * VertexRDD will be based on a different index and can no longer be quickly joined with this
   * RDD.
   */
  def reindex(): VertexRDD[VD]

  /**
   * Applies a function to each `VertexPartition` of this RDD and returns a new VertexRDD.
   */
  private[graphx] def mapVertexPartitions[VD2: ClassTag](
      f: ShippableVertexPartition[VD] => ShippableVertexPartition[VD2])
    : VertexRDD[VD2]

  /**
   * Restricts the vertex set to the set of vertices satisfying the given predicate. This operation
   * preserves the index for efficient joins with the original RDD, and it sets bits in the bitmask
   * rather than allocating new memory.
   *
   * It is declared and defined here to allow refining the return type from `RDD[(VertexId, VD)]` to
   * `VertexRDD[VD]`.
   *
   * @param pred the user defined predicate, which takes a tuple to conform to the
   * `RDD[(VertexId, VD)]` interface
   */
  override def filter(pred: Tuple2[VertexId, VD] => Boolean): VertexRDD[VD] =
    this.mapVertexPartitions(_.filter(Function.untupled(pred)))

  /**
   * Maps each vertex attribute, preserving the index.
   *
   * @tparam VD2 the type returned by the map function
   *
   * @param f the function applied to each value in the RDD
   * @return a new VertexRDD with values obtained by applying `f` to each of the entries in the
   * original VertexRDD
   */
  def mapValues[VD2: ClassTag](f: VD => VD2): VertexRDD[VD2]

  /**
   * Maps each vertex attribute, additionally supplying the vertex ID.
   *
   * @tparam VD2 the type returned by the map function
   *
   * @param f the function applied to each ID-value pair in the RDD
   * @return a new VertexRDD with values obtained by applying `f` to each of the entries in the
   * original VertexRDD.  The resulting VertexRDD retains the same index.
   */
  def mapValues[VD2: ClassTag](f: (VertexId, VD) => VD2): VertexRDD[VD2]

  /**
<<<<<<< HEAD
   * Hides vertices that are the same between `this` and `other`; for vertices that are different,
   * keeps the values from `other`.
   *
   * @param other the other VertexRDD with which to diff.
   */
  def diff(other: RDD[(VertexId, VD)]): VertexRDD[VD]

  /**
   * Hides vertices that are the same between `this` and `other`; for vertices that are different,
   * keeps the values from `other`.
   *
   * @param other the other VertexRDD with which to diff.
=======
   * For each vertex present in both `this` and `other`, `diff` returns only those vertices with
   * differing values; for values that are different, keeps the values from `other`. This is
   * only guaranteed to work if the VertexRDDs share a common ancestor.
   *
   * @param other the other VertexRDD with which to diff against.
>>>>>>> b943f5d9
   */
  def diff(other: VertexRDD[VD]): VertexRDD[VD]

  /**
   * Left joins this RDD with another VertexRDD with the same index. This function will fail if
   * both VertexRDDs do not share the same index. The resulting vertex set contains an entry for
   * each vertex in `this`.
   * If `other` is missing any vertex in this VertexRDD, `f` is passed `None`.
   *
   * @tparam VD2 the attribute type of the other VertexRDD
   * @tparam VD3 the attribute type of the resulting VertexRDD
   *
   * @param other the other VertexRDD with which to join.
   * @param f the function mapping a vertex id and its attributes in this and the other vertex set
   * to a new vertex attribute.
   * @return a VertexRDD containing the results of `f`
   */
  def leftZipJoin[VD2: ClassTag, VD3: ClassTag]
      (other: VertexRDD[VD2])(f: (VertexId, VD, Option[VD2]) => VD3): VertexRDD[VD3]

  /**
   * Left joins this VertexRDD with an RDD containing vertex attribute pairs. If the other RDD is
   * backed by a VertexRDD with the same index then the efficient [[leftZipJoin]] implementation is
   * used. The resulting VertexRDD contains an entry for each vertex in `this`. If `other` is
   * missing any vertex in this VertexRDD, `f` is passed `None`. If there are duplicates,
   * the vertex is picked arbitrarily.
   *
   * @tparam VD2 the attribute type of the other VertexRDD
   * @tparam VD3 the attribute type of the resulting VertexRDD
   *
   * @param other the other VertexRDD with which to join
   * @param f the function mapping a vertex id and its attributes in this and the other vertex set
   * to a new vertex attribute.
   * @return a VertexRDD containing all the vertices in this VertexRDD with the attributes emitted
   * by `f`.
   */
  def leftJoin[VD2: ClassTag, VD3: ClassTag]
      (other: RDD[(VertexId, VD2)])
      (f: (VertexId, VD, Option[VD2]) => VD3)
    : VertexRDD[VD3]

  /**
   * Efficiently inner joins this VertexRDD with another VertexRDD sharing the same index. See
   * [[innerJoin]] for the behavior of the join.
   */
  def innerZipJoin[U: ClassTag, VD2: ClassTag](other: VertexRDD[U])
      (f: (VertexId, VD, U) => VD2): VertexRDD[VD2]

  /**
   * Inner joins this VertexRDD with an RDD containing vertex attribute pairs. If the other RDD is
   * backed by a VertexRDD with the same index then the efficient [[innerZipJoin]] implementation
   * is used.
   *
   * @param other an RDD containing vertices to join. If there are multiple entries for the same
   * vertex, one is picked arbitrarily. Use [[aggregateUsingIndex]] to merge multiple entries.
   * @param f the join function applied to corresponding values of `this` and `other`
   * @return a VertexRDD co-indexed with `this`, containing only vertices that appear in both
   *         `this` and `other`, with values supplied by `f`
   */
  def innerJoin[U: ClassTag, VD2: ClassTag](other: RDD[(VertexId, U)])
      (f: (VertexId, VD, U) => VD2): VertexRDD[VD2]

  /**
   * Aggregates vertices in `messages` that have the same ids using `reduceFunc`, returning a
   * VertexRDD co-indexed with `this`.
   *
   * @param messages an RDD containing messages to aggregate, where each message is a pair of its
   * target vertex ID and the message data
   * @param reduceFunc the associative aggregation function for merging messages to the same vertex
   * @return a VertexRDD co-indexed with `this`, containing only vertices that received messages.
   * For those vertices, their values are the result of applying `reduceFunc` to all received
   * messages.
   */
  def aggregateUsingIndex[VD2: ClassTag](
      messages: RDD[(VertexId, VD2)], reduceFunc: (VD2, VD2) => VD2): VertexRDD[VD2]

  /**
   * Returns a new `VertexRDD` reflecting a reversal of all edge directions in the corresponding
   * [[EdgeRDD]].
   */
  def reverseRoutingTables(): VertexRDD[VD]

  /** Prepares this VertexRDD for efficient joins with the given EdgeRDD. */
  def withEdges(edges: EdgeRDD[_]): VertexRDD[VD]

  /** Replaces the vertex partitions while preserving all other properties of the VertexRDD. */
  private[graphx] def withPartitionsRDD[VD2: ClassTag](
      partitionsRDD: RDD[ShippableVertexPartition[VD2]]): VertexRDD[VD2]

  /**
   * Changes the target storage level while preserving all other properties of the
   * VertexRDD. Operations on the returned VertexRDD will preserve this storage level.
   *
   * This does not actually trigger a cache; to do this, call
   * [[org.apache.spark.graphx.VertexRDD#cache]] on the returned VertexRDD.
   */
  private[graphx] def withTargetStorageLevel(
      targetStorageLevel: StorageLevel): VertexRDD[VD]

  /** Generates an RDD of vertex attributes suitable for shipping to the edge partitions. */
  private[graphx] def shipVertexAttributes(
      shipSrc: Boolean, shipDst: Boolean): RDD[(PartitionID, VertexAttributeBlock[VD])]

  /** Generates an RDD of vertex IDs suitable for shipping to the edge partitions. */
  private[graphx] def shipVertexIds(): RDD[(PartitionID, Array[VertexId])]

} // end of VertexRDD


/**
 * The VertexRDD singleton is used to construct VertexRDDs.
 */
object VertexRDD {

  /**
   * Constructs a standalone `VertexRDD` (one that is not set up for efficient joins with an
   * [[EdgeRDD]]) from an RDD of vertex-attribute pairs. Duplicate entries are removed arbitrarily.
   *
   * @tparam VD the vertex attribute type
   *
   * @param vertices the collection of vertex-attribute pairs
   */
  def apply[VD: ClassTag](vertices: RDD[(VertexId, VD)]): VertexRDD[VD] = {
    val vPartitioned: RDD[(VertexId, VD)] = vertices.partitioner match {
      case Some(p) => vertices
      case None => vertices.partitionBy(new HashPartitioner(vertices.partitions.size))
    }
    val vertexPartitions = vPartitioned.mapPartitions(
      iter => Iterator(ShippableVertexPartition(iter)),
      preservesPartitioning = true)
    new VertexRDDImpl(vertexPartitions)
  }

  /**
   * Constructs a `VertexRDD` from an RDD of vertex-attribute pairs. Duplicate vertex entries are
   * removed arbitrarily. The resulting `VertexRDD` will be joinable with `edges`, and any missing
   * vertices referred to by `edges` will be created with the attribute `defaultVal`.
   *
   * @tparam VD the vertex attribute type
   *
   * @param vertices the collection of vertex-attribute pairs
   * @param edges the [[EdgeRDD]] that these vertices may be joined with
   * @param defaultVal the vertex attribute to use when creating missing vertices
   */
  def apply[VD: ClassTag](
      vertices: RDD[(VertexId, VD)], edges: EdgeRDD[_], defaultVal: VD): VertexRDD[VD] = {
    VertexRDD(vertices, edges, defaultVal, (a, b) => a)
  }

  /**
   * Constructs a `VertexRDD` from an RDD of vertex-attribute pairs. Duplicate vertex entries are
   * merged using `mergeFunc`. The resulting `VertexRDD` will be joinable with `edges`, and any
   * missing vertices referred to by `edges` will be created with the attribute `defaultVal`.
   *
   * @tparam VD the vertex attribute type
   *
   * @param vertices the collection of vertex-attribute pairs
   * @param edges the [[EdgeRDD]] that these vertices may be joined with
   * @param defaultVal the vertex attribute to use when creating missing vertices
   * @param mergeFunc the commutative, associative duplicate vertex attribute merge function
   */
  def apply[VD: ClassTag](
      vertices: RDD[(VertexId, VD)], edges: EdgeRDD[_], defaultVal: VD, mergeFunc: (VD, VD) => VD
    ): VertexRDD[VD] = {
    val vPartitioned: RDD[(VertexId, VD)] = vertices.partitioner match {
      case Some(p) => vertices
      case None => vertices.partitionBy(new HashPartitioner(vertices.partitions.size))
    }
    val routingTables = createRoutingTables(edges, vPartitioned.partitioner.get)
    val vertexPartitions = vPartitioned.zipPartitions(routingTables, preservesPartitioning = true) {
      (vertexIter, routingTableIter) =>
        val routingTable =
          if (routingTableIter.hasNext) routingTableIter.next() else RoutingTablePartition.empty
        Iterator(ShippableVertexPartition(vertexIter, routingTable, defaultVal, mergeFunc))
    }
    new VertexRDDImpl(vertexPartitions)
  }

  /**
   * Constructs a `VertexRDD` containing all vertices referred to in `edges`. The vertices will be
   * created with the attribute `defaultVal`. The resulting `VertexRDD` will be joinable with
   * `edges`.
   *
   * @tparam VD the vertex attribute type
   *
   * @param edges the [[EdgeRDD]] referring to the vertices to create
   * @param numPartitions the desired number of partitions for the resulting `VertexRDD`
   * @param defaultVal the vertex attribute to use when creating missing vertices
   */
  def fromEdges[VD: ClassTag](
      edges: EdgeRDD[_], numPartitions: Int, defaultVal: VD): VertexRDD[VD] = {
    val routingTables = createRoutingTables(edges, new HashPartitioner(numPartitions))
    val vertexPartitions = routingTables.mapPartitions({ routingTableIter =>
      val routingTable =
        if (routingTableIter.hasNext) routingTableIter.next() else RoutingTablePartition.empty
      Iterator(ShippableVertexPartition(Iterator.empty, routingTable, defaultVal))
    }, preservesPartitioning = true)
    new VertexRDDImpl(vertexPartitions)
  }

  private[graphx] def createRoutingTables(
      edges: EdgeRDD[_], vertexPartitioner: Partitioner): RDD[RoutingTablePartition] = {
    // Determine which vertices each edge partition needs by creating a mapping from vid to pid.
    val vid2pid = edges.partitionsRDD.mapPartitions(_.flatMap(
      Function.tupled(RoutingTablePartition.edgePartitionToMsgs)))
      .setName("VertexRDD.createRoutingTables - vid2pid (aggregation)")

    val numEdgePartitions = edges.partitions.size
    vid2pid.partitionBy(vertexPartitioner).mapPartitions(
      iter => Iterator(RoutingTablePartition.fromMsgs(numEdgePartitions, iter)),
      preservesPartitioning = true)
  }
}<|MERGE_RESOLUTION|>--- conflicted
+++ resolved
@@ -122,26 +122,20 @@
   def mapValues[VD2: ClassTag](f: (VertexId, VD) => VD2): VertexRDD[VD2]
 
   /**
-<<<<<<< HEAD
-   * Hides vertices that are the same between `this` and `other`; for vertices that are different,
-   * keeps the values from `other`.
-   *
-   * @param other the other VertexRDD with which to diff.
-   */
-  def diff(other: RDD[(VertexId, VD)]): VertexRDD[VD]
-
-  /**
-   * Hides vertices that are the same between `this` and `other`; for vertices that are different,
-   * keeps the values from `other`.
-   *
-   * @param other the other VertexRDD with which to diff.
-=======
    * For each vertex present in both `this` and `other`, `diff` returns only those vertices with
    * differing values; for values that are different, keeps the values from `other`. This is
    * only guaranteed to work if the VertexRDDs share a common ancestor.
    *
+   * @param other the other RDD[(VertexId, VD)] with which to diff against.
+   */
+  def diff(other: RDD[(VertexId, VD)]): VertexRDD[VD]
+
+  /**
+   * For each vertex present in both `this` and `other`, `diff` returns only those vertices with
+   * differing values; for values that are different, keeps the values from `other`. This is
+   * only guaranteed to work if the VertexRDDs share a common ancestor.
+   *
    * @param other the other VertexRDD with which to diff against.
->>>>>>> b943f5d9
    */
   def diff(other: VertexRDD[VD]): VertexRDD[VD]
 
