#!/usr/bin/env bash

#
# Licensed to the Apache Software Foundation (ASF) under one or more
# contributor license agreements.  See the NOTICE file distributed with
# this work for additional information regarding copyright ownership.
# The ASF licenses this file to You under the Apache License, Version 2.0
# (the "License"); you may not use this file except in compliance with
# the License.  You may obtain a copy of the License at
#
#    http://www.apache.org/licenses/LICENSE-2.0
#
# Unless required by applicable law or agreed to in writing, software
# distributed under the License is distributed on an "AS IS" BASIS,
# WITHOUT WARRANTIES OR CONDITIONS OF ANY KIND, either express or implied.
# See the License for the specific language governing permissions and
# limitations under the License.
#

<<<<<<< HEAD
# A shell script to run all workers on a single slave
#
# Environment Variables
#
#   SPARK_WORKER_INSTANCES  The number of worker instances to run on this 
#                           slave.  Default is 1.
#   SPARK_WORKER_PORT       The base port number for the first worker. If set, 
#                           subsequent workers will increment this number.  If
#                           unset, Spark will find a valid port number, but
#                           with no guarantee of a predictable pattern.
#   SPARK_WORKER_WEBUI_PORT The base port for the web interface of the first
#                           worker.  Subsequent workers will increment this 
#                           number.  Default is 8081.

# Usage: start-slave.sh <master-spark-URL> <worker#>
#   where <master-spark-URL> is like "spark://localhost:7077"
=======
# Starts a slave on the machine this script is executed on.

usage="Usage: start-slave.sh <worker#> <spark-master-URL> where <spark-master-URL> is like spark://localhost:7077"

if [ $# -lt 2 ]; then
  echo $usage
  exit 1
fi
>>>>>>> 18ca089b

sbin="`dirname "$0"`"
sbin="`cd "$sbin"; pwd`"

. "$sbin/spark-config.sh"

. "$SPARK_PREFIX/bin/load-spark-env.sh"

# First argument should be the master; we need to store it aside because we may
# need to insert arguments between it and the other arguments
MASTER=$1
shift

# Determine desired worker port
if [ "$SPARK_WORKER_WEBUI_PORT" = "" ]; then
  SPARK_WORKER_WEBUI_PORT=8081
fi

# Start up the appropriate number of workers on this machine.
# quick local function to start a worker
function start_instance {
  WORKER_NUM=$1
  shift

  if [ "$SPARK_WORKER_PORT" = "" ]; then
    PORT_FLAG=
    PORT_NUM=
  else
    PORT_FLAG="--port"
    PORT_NUM=$(( $SPARK_WORKER_PORT + $WORKER_NUM - 1 ))
  fi
  WEBUI_PORT=$(( $SPARK_WORKER_WEBUI_PORT + $WORKER_NUM - 1 ))

  "$sbin"/spark-daemon.sh start org.apache.spark.deploy.worker.Worker $WORKER_NUM \
     --webui-port "$WEBUI_PORT" $PORT_FLAG $PORT_NUM $MASTER "$@"
}

if [ "$SPARK_WORKER_INSTANCES" = "" ]; then
  start_instance 1 "$@"
else
  for ((i=0; i<$SPARK_WORKER_INSTANCES; i++)); do
    start_instance $(( 1 + $i )) "$@"
  done
fi
<|MERGE_RESOLUTION|>--- conflicted
+++ resolved
@@ -17,8 +17,7 @@
 # limitations under the License.
 #
 
-<<<<<<< HEAD
-# A shell script to run all workers on a single slave
+# Starts a slave on the machine this script is executed on.
 #
 # Environment Variables
 #
@@ -32,18 +31,13 @@
 #                           worker.  Subsequent workers will increment this 
 #                           number.  Default is 8081.
 
-# Usage: start-slave.sh <master-spark-URL> <worker#>
-#   where <master-spark-URL> is like "spark://localhost:7077"
-=======
-# Starts a slave on the machine this script is executed on.
+usage="Usage: start-slave.sh <spark-master-URL> where <spark-master-URL> is like spark://localhost:7077"
 
-usage="Usage: start-slave.sh <worker#> <spark-master-URL> where <spark-master-URL> is like spark://localhost:7077"
-
-if [ $# -lt 2 ]; then
+if [ $# -lt 1 ]; then
   echo $usage
+  echo Called as start-slave.sh $*
   exit 1
 fi
->>>>>>> 18ca089b
 
 sbin="`dirname "$0"`"
 sbin="`cd "$sbin"; pwd`"
