#!/usr/bin/env bash

#
# Licensed to the Apache Software Foundation (ASF) under one or more
# contributor license agreements.  See the NOTICE file distributed with
# this work for additional information regarding copyright ownership.
# The ASF licenses this file to You under the Apache License, Version 2.0
# (the "License"); you may not use this file except in compliance with
# the License.  You may obtain a copy of the License at
#
#    http://www.apache.org/licenses/LICENSE-2.0
#
# Unless required by applicable law or agreed to in writing, software
# distributed under the License is distributed on an "AS IS" BASIS,
# WITHOUT WARRANTIES OR CONDITIONS OF ANY KIND, either express or implied.
# See the License for the specific language governing permissions and
# limitations under the License.
#

# Runs a Spark command as a daemon.
#
# Environment Variables
#
#   SPARK_CONF_DIR  Alternate conf dir. Default is ${SPARK_HOME}/conf.
#   SPARK_LOG_DIR   Where log files are stored. ${SPARK_HOME}/logs by default.
#   SPARK_MASTER    host:path where spark code should be rsync'd from
#   SPARK_PID_DIR   The pid files are stored. /tmp by default.
#   SPARK_IDENT_STRING   A string representing this instance of spark. $USER by default
#   SPARK_NICENESS The scheduling priority for daemons. Defaults to 0.
##

usage="Usage: spark-daemon.sh [--config <conf-dir>] (start|stop) <spark-command> <spark-instance-number> <args...>"

# if no args specified, show usage
if [ $# -le 1 ]; then
  echo $usage
  exit 1
fi

sbin="`dirname "$0"`"
sbin="`cd "$sbin"; pwd`"

. "$sbin/spark-config.sh"

# get arguments

# Check if --config is passed as an argument. It is an optional parameter.
# Exit if the argument is not a directory.

if [ "$1" == "--config" ]
then
  shift
  conf_dir="$1"
  if [ ! -d "$conf_dir" ]
  then
    echo "ERROR : $conf_dir is not a directory"
    echo $usage
    exit 1
  else
    export SPARK_CONF_DIR="$conf_dir"
  fi
  shift
fi

option=$1
shift
command=$1
shift
instance=$1
shift

spark_rotate_log ()
{
    log=$1;
    num=5;
    if [ -n "$2" ]; then
	num=$2
    fi
    if [ -f "$log" ]; then # rotate logs
	while [ $num -gt 1 ]; do
	    prev=`expr $num - 1`
	    [ -f "$log.$prev" ] && mv "$log.$prev" "$log.$num"
	    num=$prev
	done
	mv "$log" "$log.$num";
    fi
}

. "$SPARK_PREFIX/bin/load-spark-env.sh"

if [ "$SPARK_IDENT_STRING" = "" ]; then
  export SPARK_IDENT_STRING="$USER"
fi


export SPARK_PRINT_LAUNCH_COMMAND="1"

# get log directory
if [ "$SPARK_LOG_DIR" = "" ]; then
  export SPARK_LOG_DIR="$SPARK_HOME/logs"
fi
mkdir -p "$SPARK_LOG_DIR"
touch "$SPARK_LOG_DIR"/.spark_test > /dev/null 2>&1
TEST_LOG_DIR=$?
if [ "${TEST_LOG_DIR}" = "0" ]; then
  rm -f "$SPARK_LOG_DIR"/.spark_test
else
  chown "$SPARK_IDENT_STRING" "$SPARK_LOG_DIR"
fi

if [ "$SPARK_PID_DIR" = "" ]; then
  SPARK_PID_DIR=/tmp
fi

# some variables
log="$SPARK_LOG_DIR/spark-$SPARK_IDENT_STRING-$command-$instance-$HOSTNAME.out"
pid="$SPARK_PID_DIR/spark-$SPARK_IDENT_STRING-$command-$instance.pid"

# Set default scheduling priority
if [ "$SPARK_NICENESS" = "" ]; then
    export SPARK_NICENESS=0
fi


case $option in

  (start)

    mkdir -p "$SPARK_PID_DIR"

    if [ -f $pid ]; then
      TARGET_ID="$(cat "$pid")"
      if [[ $(ps -p "$TARGET_ID" -o args=) =~ $command ]]; then
        echo "$command running as process $TARGET_ID.  Stop it first."
        exit 1
      fi
    fi

    if [ "$SPARK_MASTER" != "" ]; then
      echo rsync from "$SPARK_MASTER"
      rsync -a -e ssh --delete --exclude=.svn --exclude='logs/*' --exclude='contrib/hod/logs/*' $SPARK_MASTER/ "$SPARK_HOME"
    fi

    spark_rotate_log "$log"
<<<<<<< HEAD
    echo starting $command, logging to $log
    nohup nice -n $SPARK_NICENESS "$SPARK_PREFIX"/bin/spark-class $command "$@" >> "$log" 2>&1 < /dev/null &
=======
    echo "starting $command, logging to $log"
    if [ $option == spark-submit ]; then
      source "$SPARK_HOME"/bin/utils.sh
      gatherSparkSubmitOpts "$@"
      nohup nice -n $SPARK_NICENESS "$SPARK_PREFIX"/bin/spark-submit --class $command \
        "${SUBMISSION_OPTS[@]}" spark-internal "${APPLICATION_OPTS[@]}" >> "$log" 2>&1 < /dev/null &
    else
      nohup nice -n $SPARK_NICENESS "$SPARK_PREFIX"/bin/spark-class $command "$@" >> "$log" 2>&1 < /dev/null &
    fi
>>>>>>> 90095bf3
    newpid=$!
    echo $newpid > $pid
    sleep 2
    # Check if the process has died; in that case we'll tail the log so the user can see
    if [[ ! $(ps -p "$newpid" -o args=) =~ $command ]]; then
      echo "failed to launch $command:"
      tail -2 "$log" | sed 's/^/  /'
      echo "full log in $log"
    fi
    ;;

  (stop)

    if [ -f $pid ]; then
      TARGET_ID="$(cat "$pid")"
      if [[ $(ps -p "$TARGET_ID" -o args=) =~ $command ]]; then
        echo "stopping $command"
        kill "$TARGET_ID"
      else
        echo "no $command to stop"
      fi
    else
      echo "no $command to stop"
    fi
    ;;

  (*)
    echo $usage
    exit 1
    ;;

esac

<|MERGE_RESOLUTION|>--- conflicted
+++ resolved
@@ -142,20 +142,8 @@
     fi
 
     spark_rotate_log "$log"
-<<<<<<< HEAD
-    echo starting $command, logging to $log
+    echo "starting $command, logging to $log"
     nohup nice -n $SPARK_NICENESS "$SPARK_PREFIX"/bin/spark-class $command "$@" >> "$log" 2>&1 < /dev/null &
-=======
-    echo "starting $command, logging to $log"
-    if [ $option == spark-submit ]; then
-      source "$SPARK_HOME"/bin/utils.sh
-      gatherSparkSubmitOpts "$@"
-      nohup nice -n $SPARK_NICENESS "$SPARK_PREFIX"/bin/spark-submit --class $command \
-        "${SUBMISSION_OPTS[@]}" spark-internal "${APPLICATION_OPTS[@]}" >> "$log" 2>&1 < /dev/null &
-    else
-      nohup nice -n $SPARK_NICENESS "$SPARK_PREFIX"/bin/spark-class $command "$@" >> "$log" 2>&1 < /dev/null &
-    fi
->>>>>>> 90095bf3
     newpid=$!
     echo $newpid > $pid
     sleep 2
