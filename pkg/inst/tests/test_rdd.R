context("basic RDD functions")

# JavaSparkContext handle
sc <- sparkR.init()

# Data
nums <- 1:10
rdd <- parallelize(sc, nums, 2L)

intPairs <- list(list(1L, -1), list(2L, 100), list(2L, 1), list(1L, 200))
intRdd <- parallelize(sc, intPairs, 2L)

test_that("get number of partitions in RDD", {
  expect_equal(numPartitions(rdd), 2)
  expect_equal(numPartitions(intRdd), 2)
})

test_that("first on RDD", {
  expect_true(first(rdd) == 1)
  newrdd <- lapply(rdd, function(x) x + 1)
  expect_true(first(newrdd) == 2)  
})

test_that("count and length on RDD", {
   expect_equal(count(rdd), 10)
   expect_equal(length(rdd), 10)
})

test_that("count by values and keys", {
  mods <- lapply(rdd, function(x) { x %% 3 })
  actual <- countByValue(mods)
  expected <- list(list(0, 3L), list(1, 4L), list(2, 3L))
  expect_equal(sortKeyValueList(actual), sortKeyValueList(expected))
  
  actual <- countByKey(intRdd)
  expected <- list(list(2L, 2L), list(1L, 2L))
  expect_equal(sortKeyValueList(actual), sortKeyValueList(expected))
})

test_that("lapply on RDD", {
  multiples <- lapply(rdd, function(x) { 2 * x })
  actual <- collect(multiples)
  expect_equal(actual, as.list(nums * 2))
})

test_that("lapplyPartition on RDD", {
  sums <- lapplyPartition(rdd, function(part) { sum(unlist(part)) })
  actual <- collect(sums)
  expect_equal(actual, list(15, 40))
})

test_that("mapPartitions on RDD", {
  sums <- mapPartitions(rdd, function(part) { sum(unlist(part)) })
  actual <- collect(sums)
  expect_equal(actual, list(15, 40))
})

test_that("flatMap() on RDDs", {
  flat <- flatMap(intRdd, function(x) { list(x, x) })
  actual <- collect(flat)
  expect_equal(actual, rep(intPairs, each=2))
})

test_that("filterRDD on RDD", {
  filtered.rdd <- filterRDD(rdd, function(x) { x %% 2 == 0 })
  actual <- collect(filtered.rdd)
  expect_equal(actual, list(2, 4, 6, 8, 10))
  
  filtered.rdd <- Filter(function(x) { x[[2]] < 0 }, intRdd)
  actual <- collect(filtered.rdd)
  expect_equal(actual, list(list(1L, -1)))
  
  # Filter out all elements.
  filtered.rdd <- filterRDD(rdd, function(x) { x > 10 })
  actual <- collect(filtered.rdd)
  expect_equal(actual, list())
})

test_that("lookup on RDD", {
  vals <- lookup(intRdd, 1L)
  expect_equal(vals, list(-1, 200))
  
  vals <- lookup(intRdd, 3L)
  expect_equal(vals, list())
})

test_that("several transformations on RDD (a benchmark on PipelinedRDD)", {
  rdd2 <- rdd
  for (i in 1:12)
    rdd2 <- lapplyPartitionsWithIndex(
              rdd2, function(split, part) {
                part <- as.list(unlist(part) * split + i)
              })
  rdd2 <- lapply(rdd2, function(x) x + x)
  actual <- collect(rdd2)
  expected <- list(24, 24, 24, 24, 24, 
                   168, 170, 172, 174, 176)
  expect_equal(actual, expected)
})

test_that("PipelinedRDD support actions: cache(), persist(), unpersist(), checkpoint()", {
  # RDD
  rdd2 <- rdd
  # PipelinedRDD
  rdd2 <- lapplyPartitionsWithIndex(
            rdd2,
            function(split, part) {
              part <- as.list(unlist(part) * split)
            })

  cache(rdd2)
  expect_true(rdd2@env$isCached)
  rdd2 <- lapply(rdd2, function(x) x)
  expect_false(rdd2@env$isCached)

  unpersist(rdd2)
  expect_false(rdd2@env$isCached)

  persist(rdd2, "MEMORY_AND_DISK")
  expect_true(rdd2@env$isCached)
  rdd2 <- lapply(rdd2, function(x) x)
  expect_false(rdd2@env$isCached)

  unpersist(rdd2)
  expect_false(rdd2@env$isCached)

  setCheckpointDir(sc, "checkpoints")
  checkpoint(rdd2)
  expect_true(rdd2@env$isCheckpointed)

  rdd2 <- lapply(rdd2, function(x) x)
  expect_false(rdd2@env$isCached)
  expect_false(rdd2@env$isCheckpointed)

  # make sure the data is collectable
  collect(rdd2)

  unlink("checkpoints")
})

test_that("reduce on RDD", {
  sum <- reduce(rdd, "+")
  expect_equal(sum, 55)

  # Also test with an inline function
  sumInline <- reduce(rdd, function(x, y) { x + y })
  expect_equal(sumInline, 55)
})

test_that("lapply with dependency", {
  fa <- 5
  multiples <- lapply(rdd, function(x) { fa * x })
  actual <- collect(multiples)

  expect_equal(actual, as.list(nums * 5))
})

test_that("lapplyPartitionsWithIndex on RDDs", {
  func <- function(splitIndex, part) { list(splitIndex, Reduce("+", part)) }
  actual <- collect(lapplyPartitionsWithIndex(rdd, func), flatten = FALSE)
  expect_equal(actual, list(list(0, 15), list(1, 40)))

  pairsRDD <- parallelize(sc, list(list(1, 2), list(3, 4), list(4, 8)), 1L)
  partitionByParity <- function(key) { if (key %% 2 == 1) 0 else 1 }
  mkTup <- function(splitIndex, part) { list(splitIndex, part) }
  actual <- collect(lapplyPartitionsWithIndex(
                      partitionBy(pairsRDD, 2L, partitionByParity),
                      mkTup),
                    FALSE)
  expect_equal(actual, list(list(0, list(list(1, 2), list(3, 4))),
                            list(1, list(list(4, 8)))))
})

test_that("sampleRDD() on RDDs", {
  expect_equal(unlist(collect(sampleRDD(rdd, FALSE, 1.0, 2014L))), nums)
})

test_that("takeSample() on RDDs", {
  # ported from RDDSuite.scala, modified seeds
  data <- parallelize(sc, 1:100, 2L)
  for (seed in 4:5) {
    s <- takeSample(data, FALSE, 20L, seed)
    expect_equal(length(s), 20L)
    expect_equal(length(unique(s)), 20L)
    for (elem in s) {
      expect_true(elem >= 1 && elem <= 100)
    }
  }
  for (seed in 4:5) {
    s <- takeSample(data, FALSE, 200L, seed)
    expect_equal(length(s), 100L)
    expect_equal(length(unique(s)), 100L)
    for (elem in s) {
      expect_true(elem >= 1 && elem <= 100)
    }
  }
  for (seed in 4:5) {
    s <- takeSample(data, TRUE, 20L, seed)
    expect_equal(length(s), 20L)
    for (elem in s) {
      expect_true(elem >= 1 && elem <= 100)
    }
  }
  for (seed in 4:5) {
    s <- takeSample(data, TRUE, 100L, seed)
    expect_equal(length(s), 100L)
    # Chance of getting all distinct elements is astronomically low, so test we
    # got < 100
    expect_true(length(unique(s)) < 100L)
  }
  for (seed in 4:5) {
    s <- takeSample(data, TRUE, 200L, seed)
    expect_equal(length(s), 200L)
    # Chance of getting all distinct elements is still quite low, so test we
    # got < 100
    expect_true(length(unique(s)) < 100L)
  }
})

test_that("mapValues() on pairwise RDDs", {
  multiples <- mapValues(intRdd, function(x) { x * 2 })
  actual <- collect(multiples)
  expected <- lapply(intPairs, function(x) {
    list(x[[1]], x[[2]] * 2)
  })
  expect_equal(sortKeyValueList(actual), sortKeyValueList(expected))
})

test_that("flatMapValues() on pairwise RDDs", {
  l <- parallelize(sc, list(list(1, c(1,2)), list(2, c(3,4))))
  actual <- collect(flatMapValues(l, function(x) { x }))
  expect_equal(actual, list(list(1,1), list(1,2), list(2,3), list(2,4)))
  
  # Generate x to x+1 for every value
  actual <- collect(flatMapValues(intRdd, function(x) { x:(x + 1) }))
  expect_equal(actual, 
               list(list(1L, -1), list(1L, 0), list(2L, 100), list(2L, 101),
                    list(2L, 1), list(2L, 2), list(1L, 200), list(1L, 201)))
})

test_that("reduceByKeyLocally() on PairwiseRDDs", {
  pairs <- parallelize(sc, list(list(1, 2), list(1.1, 3), list(1, 4)), 2L)
  actual <- reduceByKeyLocally(pairs, "+")
  expect_equal(sortKeyValueList(actual),
               sortKeyValueList(list(list(1, 6), list(1.1, 3))))

  pairs <- parallelize(sc, list(list("abc", 1.2), list(1.1, 0), list("abc", 1.3),
                                list("bb", 5)), 4L)
  actual <- reduceByKeyLocally(pairs, "+")
  expect_equal(sortKeyValueList(actual),
               sortKeyValueList(list(list("abc", 2.5), list(1.1, 0), list("bb", 5))))
})

test_that("distinct() on RDDs", {
  nums.rep2 <- rep(1:10, 2)
  rdd.rep2 <- parallelize(sc, nums.rep2, 2L)
  uniques <- distinct(rdd.rep2)
  actual <- sort(unlist(collect(uniques)))
  expect_equal(actual, nums)
})

test_that("maximum() on RDDs", {
  max <- maximum(rdd)
  expect_equal(max, 10)
})

test_that("minimum() on RDDs", {
  min <- minimum(rdd)
  expect_equal(min, 1)
})

test_that("keyBy on RDDs", {
  func <- function(x) { x*x }
  keys <- keyBy(rdd, func)
  actual <- collect(keys)
  expect_equal(actual, lapply(nums, function(x) { list(func(x), x) }))
})

<<<<<<< HEAD
=======
test_that("repartition/coalesce on RDDs", {
  rdd <- parallelize(sc, 1:20, 4L) # each partition contains 5 elements

  # repartition
  r1 <- repartition(rdd, 2)
  expect_equal(numPartitions(r1), 2L)
  count <- length(collectPartition(r1, 0L))
  expect_true(count >= 8 && count <= 12)

  r2 <- repartition(rdd, 6)
  expect_equal(numPartitions(r2), 6L)
  count <- length(collectPartition(r2, 0L))
  expect_true(count >=0 && count <= 4)

  # coalesce
  r3 <- coalesce(rdd, 1)
  expect_equal(numPartitions(r3), 1L)
  count <- length(collectPartition(r3, 0L))
  expect_equal(count, 20)
})

>>>>>>> 3e0555db
test_that("sortBy() on RDDs", {
  sortedRdd <- sortBy(rdd, function(x) { x * x }, ascending = FALSE)
  actual <- collect(sortedRdd)
  expect_equal(actual, as.list(sort(nums, decreasing = TRUE)))

  rdd2 <- parallelize(sc, sort(nums, decreasing = TRUE), 2L)
  sortedRdd2 <- sortBy(rdd2, function(x) { x * x })
  actual <- collect(sortedRdd2)
  expect_equal(actual, as.list(nums))
})

test_that("takeOrdered() on RDDs", {
  l <- list(10, 1, 2, 9, 3, 4, 5, 6, 7)
  rdd <- parallelize(sc, l)
  actual <- takeOrdered(rdd, 6L)
  expect_equal(actual, as.list(sort(unlist(l)))[1:6])

  l <- list("e", "d", "c", "d", "a")
  rdd <- parallelize(sc, l)
  actual <- takeOrdered(rdd, 3L)
  expect_equal(actual, as.list(sort(unlist(l)))[1:3])
})

test_that("top() on RDDs", {
  l <- list(10, 1, 2, 9, 3, 4, 5, 6, 7)
  rdd <- parallelize(sc, l)
  actual <- top(rdd, 6L)
  expect_equal(actual, as.list(sort(unlist(l), decreasing = TRUE))[1:6])
  
  l <- list("e", "d", "c", "d", "a")
  rdd <- parallelize(sc, l)
  actual <- top(rdd, 3L)
  expect_equal(actual, as.list(sort(unlist(l), decreasing = TRUE))[1:3])
})

test_that("fold() on RDDs", {
  actual <- fold(rdd, 0, "+")
  expect_equal(actual, Reduce("+", nums, 0))
  
  rdd <- parallelize(sc, list())
  actual <- fold(rdd, 0, "+")
  expect_equal(actual, 0)
})

test_that("aggregateRDD() on RDDs", {
  rdd <- parallelize(sc, list(1, 2, 3, 4))
  zeroValue <- list(0, 0)
  seqOp <- function(x, y) { list(x[[1]] + y, x[[2]] + 1) }
  combOp <- function(x, y) { list(x[[1]] + y[[1]], x[[2]] + y[[2]]) }
  actual <- aggregateRDD(rdd, zeroValue, seqOp, combOp)
  expect_equal(actual, list(10, 4))
  
  rdd <- parallelize(sc, list())
  actual <- aggregateRDD(rdd, zeroValue, seqOp, combOp)
  expect_equal(actual, list(0, 0))
})

<<<<<<< HEAD
=======
test_that("zipWithUniqueId() on RDDs", {
  rdd <- parallelize(sc, list("a", "b", "c", "d", "e"), 3L)
  actual <- collect(zipWithUniqueId(rdd))
  expected <- list(list("a", 0), list("b", 3), list("c", 1), 
                   list("d", 4), list("e", 2))
  expect_equal(actual, expected)
  
  rdd <- parallelize(sc, list("a", "b", "c", "d", "e"), 1L)
  actual <- collect(zipWithUniqueId(rdd))
  expected <- list(list("a", 0), list("b", 1), list("c", 2), 
                   list("d", 3), list("e", 4))
  expect_equal(actual, expected)
})

test_that("zipWithIndex() on RDDs", {
  rdd <- parallelize(sc, list("a", "b", "c", "d", "e"), 3L)
  actual <- collect(zipWithIndex(rdd))
  expected <- list(list("a", 0), list("b", 1), list("c", 2), 
                   list("d", 3), list("e", 4))
  expect_equal(actual, expected)
  
  rdd <- parallelize(sc, list("a", "b", "c", "d", "e"), 1L)
  actual <- collect(zipWithIndex(rdd))
  expected <- list(list("a", 0), list("b", 1), list("c", 2), 
                   list("d", 3), list("e", 4))
  expect_equal(actual, expected)
})

>>>>>>> 3e0555db
test_that("keys() on RDDs", {
  keys <- keys(intRdd)
  actual <- collect(keys)
  expect_equal(actual, lapply(intPairs, function(x) { x[[1]] }))
})

test_that("values() on RDDs", {
  values <- values(intRdd)
  actual <- collect(values)
  expect_equal(actual, lapply(intPairs, function(x) { x[[2]] }))
})

test_that("pipeRDD() on RDDs", {
  actual <- collect(pipeRDD(rdd, "more"))
  expected <- as.list(as.character(1:10))
  expect_equal(actual, expected)
  
  trailed.rdd <- parallelize(sc, c("1", "", "2\n", "3\n\r\n"))
  actual <- collect(pipeRDD(trailed.rdd, "sort"))
  expected <- list("", "1", "2", "3")
  expect_equal(actual, expected)
  
  rev.nums <- 9:0
  rev.rdd <- parallelize(sc, rev.nums, 2L)
  actual <- collect(pipeRDD(rev.rdd, "sort"))
  expected <- as.list(as.character(c(5:9, 0:4)))
  expect_equal(actual, expected)
})

test_that("join() on pairwise RDDs", {
  rdd1 <- parallelize(sc, list(list(1,1), list(2,4)))
  rdd2 <- parallelize(sc, list(list(1,2), list(1,3)))
  actual <- collect(join(rdd1, rdd2, 2L))
  expect_equal(sortKeyValueList(actual),
               sortKeyValueList(list(list(1, list(1, 2)), list(1, list(1, 3)))))

  rdd1 <- parallelize(sc, list(list("a",1), list("b",4)))
  rdd2 <- parallelize(sc, list(list("a",2), list("a",3)))
  actual <- collect(join(rdd1, rdd2, 2L))
  expect_equal(sortKeyValueList(actual),
               sortKeyValueList(list(list("a", list(1, 2)), list("a", list(1, 3)))))

  rdd1 <- parallelize(sc, list(list(1,1), list(2,2)))
  rdd2 <- parallelize(sc, list(list(3,3), list(4,4)))
  actual <- collect(join(rdd1, rdd2, 2L))
  expect_equal(actual, list())

  rdd1 <- parallelize(sc, list(list("a",1), list("b",2)))
  rdd2 <- parallelize(sc, list(list("c",3), list("d",4)))
  actual <- collect(join(rdd1, rdd2, 2L))
  expect_equal(actual, list())
})

test_that("leftOuterJoin() on pairwise RDDs", {
  rdd1 <- parallelize(sc, list(list(1,1), list(2,4)))
  rdd2 <- parallelize(sc, list(list(1,2), list(1,3)))
  actual <- collect(leftOuterJoin(rdd1, rdd2, 2L))
  expected <- list(list(1, list(1, 2)), list(1, list(1, 3)), list(2, list(4, NULL)))
  expect_equal(sortKeyValueList(actual),
               sortKeyValueList(expected))

  rdd1 <- parallelize(sc, list(list("a",1), list("b",4)))
  rdd2 <- parallelize(sc, list(list("a",2), list("a",3)))
  actual <- collect(leftOuterJoin(rdd1, rdd2, 2L))
  expected <-  list(list("b", list(4, NULL)), list("a", list(1, 2)), list("a", list(1, 3)))
  expect_equal(sortKeyValueList(actual),
               sortKeyValueList(expected))

  rdd1 <- parallelize(sc, list(list(1,1), list(2,2)))
  rdd2 <- parallelize(sc, list(list(3,3), list(4,4)))
  actual <- collect(leftOuterJoin(rdd1, rdd2, 2L))
  expected <- list(list(1, list(1, NULL)), list(2, list(2, NULL)))
  expect_equal(sortKeyValueList(actual),
               sortKeyValueList(expected))

  rdd1 <- parallelize(sc, list(list("a",1), list("b",2)))
  rdd2 <- parallelize(sc, list(list("c",3), list("d",4)))
  actual <- collect(leftOuterJoin(rdd1, rdd2, 2L))
  expected <- list(list("b", list(2, NULL)), list("a", list(1, NULL)))
  expect_equal(sortKeyValueList(actual),
               sortKeyValueList(expected))
})

test_that("rightOuterJoin() on pairwise RDDs", {
  rdd1 <- parallelize(sc, list(list(1,2), list(1,3)))
  rdd2 <- parallelize(sc, list(list(1,1), list(2,4)))
  actual <- collect(rightOuterJoin(rdd1, rdd2, 2L))
  expected <- list(list(1, list(2, 1)), list(1, list(3, 1)), list(2, list(NULL, 4)))
  expect_equal(sortKeyValueList(actual), sortKeyValueList(expected))

  rdd1 <- parallelize(sc, list(list("a",2), list("a",3)))
  rdd2 <- parallelize(sc, list(list("a",1), list("b",4)))
  actual <- collect(rightOuterJoin(rdd1, rdd2, 2L))
  expected <- list(list("b", list(NULL, 4)), list("a", list(2, 1)), list("a", list(3, 1)))
  expect_equal(sortKeyValueList(actual),
               sortKeyValueList(expected))

  rdd1 <- parallelize(sc, list(list(1,1), list(2,2)))
  rdd2 <- parallelize(sc, list(list(3,3), list(4,4)))
  actual <- collect(rightOuterJoin(rdd1, rdd2, 2L))
  expect_equal(sortKeyValueList(actual),
               sortKeyValueList(list(list(3, list(NULL, 3)), list(4, list(NULL, 4)))))

  rdd1 <- parallelize(sc, list(list("a",1), list("b",2)))
  rdd2 <- parallelize(sc, list(list("c",3), list("d",4)))
  actual <- collect(rightOuterJoin(rdd1, rdd2, 2L))
  expect_equal(sortKeyValueList(actual),
               sortKeyValueList(list(list("d", list(NULL, 4)), list("c", list(NULL, 3)))))
})

test_that("fullOuterJoin() on pairwise RDDs", {
  rdd1 <- parallelize(sc, list(list(1,2), list(1,3), list(3,3)))
  rdd2 <- parallelize(sc, list(list(1,1), list(2,4)))
  actual <- collect(fullOuterJoin(rdd1, rdd2, 2L))
  expected <- list(list(1, list(2, 1)), list(1, list(3, 1)), list(2, list(NULL, 4)), list(3, list(3, NULL)))
  expect_equal(sortKeyValueList(actual), sortKeyValueList(expected))

  rdd1 <- parallelize(sc, list(list("a",2), list("a",3), list("c", 1)))
  rdd2 <- parallelize(sc, list(list("a",1), list("b",4)))
  actual <- collect(fullOuterJoin(rdd1, rdd2, 2L))
  expected <- list(list("b", list(NULL, 4)), list("a", list(2, 1)), list("a", list(3, 1)), list("c", list(1, NULL)))
  expect_equal(sortKeyValueList(actual),
               sortKeyValueList(expected))

  rdd1 <- parallelize(sc, list(list(1,1), list(2,2)))
  rdd2 <- parallelize(sc, list(list(3,3), list(4,4)))
  actual <- collect(fullOuterJoin(rdd1, rdd2, 2L))
  expect_equal(sortKeyValueList(actual),
               sortKeyValueList(list(list(1, list(1, NULL)), list(2, list(2, NULL)), list(3, list(NULL, 3)), list(4, list(NULL, 4)))))

  rdd1 <- parallelize(sc, list(list("a",1), list("b",2)))
  rdd2 <- parallelize(sc, list(list("c",3), list("d",4)))
  actual <- collect(fullOuterJoin(rdd1, rdd2, 2L))
  expect_equal(sortKeyValueList(actual),
               sortKeyValueList(list(list("a", list(1, NULL)), list("b", list(2, NULL)), list("d", list(NULL, 4)), list("c", list(NULL, 3)))))
})

test_that("sortByKey() on pairwise RDDs", {
  numPairsRdd <- map(rdd, function(x) { list (x, x) })
  sortedRdd <- sortByKey(numPairsRdd, ascending = FALSE)
  actual <- collect(sortedRdd)
  numPairs <- lapply(nums, function(x) { list (x, x) })
  expect_equal(actual, sortKeyValueList(numPairs, decreasing = TRUE))

  rdd2 <- parallelize(sc, sort(nums, decreasing = TRUE), 2L)
  numPairsRdd2 <- map(rdd2, function(x) { list (x, x) })
  sortedRdd2 <- sortByKey(numPairsRdd2)
  actual <- collect(sortedRdd2)
  expect_equal(actual, numPairs)

  # sort by string keys
  l <- list(list("a", 1), list("b", 2), list("1", 3), list("d", 4), list("2", 5))
  rdd3 <- parallelize(sc, l, 2L)
  sortedRdd3 <- sortByKey(rdd3)
  actual <- collect(sortedRdd3)
  expect_equal(actual, list(list("1", 3), list("2", 5), list("a", 1), list("b", 2), list("d", 4)))
  
  # test on the boundary cases
  
  # boundary case 1: the RDD to be sorted has only 1 partition
  rdd4 <- parallelize(sc, l, 1L)
  sortedRdd4 <- sortByKey(rdd4)
  actual <- collect(sortedRdd4)
  expect_equal(actual, list(list("1", 3), list("2", 5), list("a", 1), list("b", 2), list("d", 4)))

  # boundary case 2: the sorted RDD has only 1 partition
  rdd5 <- parallelize(sc, l, 2L)
  sortedRdd5 <- sortByKey(rdd5, numPartitions = 1L)
  actual <- collect(sortedRdd5)
  expect_equal(actual, list(list("1", 3), list("2", 5), list("a", 1), list("b", 2), list("d", 4)))

  # boundary case 3: the RDD to be sorted has only 1 element
  l2 <- list(list("a", 1))
  rdd6 <- parallelize(sc, l2, 2L)
  sortedRdd6 <- sortByKey(rdd6)
  actual <- collect(sortedRdd6)
  expect_equal(actual, l2)

  # boundary case 4: the RDD to be sorted has 0 element
  l3 <- list()
  rdd7 <- parallelize(sc, l3, 2L)
  sortedRdd7 <- sortByKey(rdd7)
  actual <- collect(sortedRdd7)
  expect_equal(actual, l3)  
})

test_that("collectAsMap() on a pairwise RDD", {
  rdd <- parallelize(sc, list(list(1, 2), list(3, 4)))
  vals <- collectAsMap(rdd)
  expect_equal(vals, list(`1` = 2, `3` = 4))

  rdd <- parallelize(sc, list(list("a", 1), list("b", 2)))
  vals <- collectAsMap(rdd)
  expect_equal(vals, list(a = 1, b = 2))
 
  rdd <- parallelize(sc, list(list(1.1, 2.2), list(1.2, 2.4)))
  vals <- collectAsMap(rdd)
  expect_equal(vals, list(`1.1` = 2.2, `1.2` = 2.4))
 
  rdd <- parallelize(sc, list(list(1, "a"), list(2, "b")))
  vals <- collectAsMap(rdd)
  expect_equal(vals, list(`1` = "a", `2` = "b"))
})<|MERGE_RESOLUTION|>--- conflicted
+++ resolved
@@ -276,8 +276,6 @@
   expect_equal(actual, lapply(nums, function(x) { list(func(x), x) }))
 })
 
-<<<<<<< HEAD
-=======
 test_that("repartition/coalesce on RDDs", {
   rdd <- parallelize(sc, 1:20, 4L) # each partition contains 5 elements
 
@@ -299,7 +297,6 @@
   expect_equal(count, 20)
 })
 
->>>>>>> 3e0555db
 test_that("sortBy() on RDDs", {
   sortedRdd <- sortBy(rdd, function(x) { x * x }, ascending = FALSE)
   actual <- collect(sortedRdd)
@@ -357,8 +354,6 @@
   expect_equal(actual, list(0, 0))
 })
 
-<<<<<<< HEAD
-=======
 test_that("zipWithUniqueId() on RDDs", {
   rdd <- parallelize(sc, list("a", "b", "c", "d", "e"), 3L)
   actual <- collect(zipWithUniqueId(rdd))
@@ -387,7 +382,6 @@
   expect_equal(actual, expected)
 })
 
->>>>>>> 3e0555db
 test_that("keys() on RDDs", {
   keys <- keys(intRdd)
   actual <- collect(keys)
