--- conflicted
+++ resolved
@@ -197,33 +197,6 @@
   expect_true(nrow(testFirst) == 1)
 })
 
-<<<<<<< HEAD
-test_that("select with column", {
-  df <- jsonFile(sqlCtx, jsonPath)
-  df1 <- select(df, "name")
-  expect_true(columns(df1) == c("name"))
-  expect_true(count(df1) == 3)
-
-  df2 <- select(df, df$age)
-  expect_true(columns(df2) == c("age"))
-  expect_true(count(df2) == 3)
-})
-
-test_that("column calculation", {
-  df <- jsonFile(sqlCtx, jsonPath)
-  d <- collect(select(df, alias(df$age + 1, "age2")))
-  expect_true(names(d) == c("age2"))
-  df2 <- select(df, lower(df$name), abs(df$age))
-  expect_true(inherits(df2, "DataFrame"))
-  expect_true(count(df2) == 3)
-})
-
-test_that("column operators", {
-  c <- col("a")
-  c2 <- (c + 1 - 2) * 3 / 4.0
-  c3 <- (c + c2 - c2) * c2 %% c2
-  c4 <- (c > c2) & (c2 <= c3) | (c == c2) & (c2 != c3)
-=======
 test_that("distinct() on DataFrames", {
   lines <- c("{\"name\":\"Michael\"}",
              "{\"name\":\"Andy\", \"age\":30}",
@@ -231,7 +204,7 @@
              "{\"name\":\"Justin\", \"age\":19}")
   jsonPathWithDup <- tempfile(pattern="sparkr-test", fileext=".tmp")
   writeLines(lines, jsonPathWithDup)
-  
+
   df <- jsonFile(sqlCtx, jsonPathWithDup)
   uniques <- distinct(df)
   expect_true(inherits(uniques, "DataFrame"))
@@ -245,7 +218,33 @@
   expect_true(inherits(sampled, "DataFrame"))
   sampled2 <- sampleDF(df, FALSE, 0.1)
   expect_true(count(sampled2) < 3)
->>>>>>> eb8ac119
+})
+
+test_that("select with column", {
+  df <- jsonFile(sqlCtx, jsonPath)
+  df1 <- select(df, "name")
+  expect_true(columns(df1) == c("name"))
+  expect_true(count(df1) == 3)
+
+  df2 <- select(df, df$age)
+  expect_true(columns(df2) == c("age"))
+  expect_true(count(df2) == 3)
+})
+
+test_that("column calculation", {
+  df <- jsonFile(sqlCtx, jsonPath)
+  d <- collect(select(df, alias(df$age + 1, "age2")))
+  expect_true(names(d) == c("age2"))
+  df2 <- select(df, lower(df$name), abs(df$age))
+  expect_true(inherits(df2, "DataFrame"))
+  expect_true(count(df2) == 3)
+})
+
+test_that("column operators", {
+  c <- col("a")
+  c2 <- (c + 1 - 2) * 3 / 4.0
+  c3 <- (c + c2 - c2) * c2 %% c2
+  c4 <- (c > c2) & (c2 <= c3) | (c == c2) & (c2 != c3)
 })
 
 unlink(jsonPath)