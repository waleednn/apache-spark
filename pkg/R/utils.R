# Utilities and Helpers

# Given a JList<T>, returns an R list containing the same elements, the number
# of which is optionally upper bounded by `logicalUpperBound` (by default,
# return all elements).  Takes care of deserializations and type conversions.
convertJListToRList <- function(jList, flatten, logicalUpperBound = NULL,
  serializedMode = "byte") {
  arrSize <- callJMethod(jList, "size")

  # Datasets with serializedMode == "string" (such as an RDD directly generated by textFile()):
  # each partition is not dense-packed into one Array[Byte], and `arrSize`
  # here corresponds to number of logical elements. Thus we can prune here.
  if (serializedMode == "string" && !is.null(logicalUpperBound)) {
    arrSize <- min(arrSize, logicalUpperBound)
  }

  results <- if (arrSize > 0) {
    lapply(0:(arrSize - 1),
          function(index) {
            obj <- callJMethod(jList, "get", as.integer(index))

            # Assume it is either an R object or a Java obj ref.
            if (inherits(obj, "jobj")) {
              if (isInstanceOf(obj, "scala.Tuple2")) {
                # JavaPairRDD[Array[Byte], Array[Byte]].

                keyBytes = callJMethod(obj, "_1")
                valBytes = callJMethod(obj, "_2")
                res <- list(unserialize(keyBytes),
                  unserialize(valBytes))
              } else {
                stop(paste("utils.R: convertJListToRList only supports",
                  "RDD[Array[Byte]] and",
                  "JavaPairRDD[Array[Byte], Array[Byte]] for now"))
              }
            } else {
              if (inherits(obj, "raw")) {
                if (serializedMode == "byte") {
                  # RDD[Array[Byte]]. `obj` is a whole partition.
                  res <- unserialize(obj)
                  # For serialized datasets, `obj` (and `rRaw`) here corresponds to
                  # one whole partition dense-packed together. We deserialize the
                  # whole partition first, then cap the number of elements to be returned.
                } else if (serializedMode == "row") {
                  res <- readRowList(obj)
                  # For DataFrames that have been converted to RRDDs, we call readRowList
                  # which will read in each row of the RRDD as a list and deserialize
                  # each element.
                  flatten <<- FALSE
                  # Use global assignment to change the flatten flag. This means
                  # we don't have to worry about the default argument in other functions
                  # e.g. collect
                }
                # TODO: is it possible to distinguish element boundary so that we can
                # unserialize only what we need?
                if (!is.null(logicalUpperBound)) {
                  res <- head(res, n = logicalUpperBound)
                }
              } else {
                # obj is of a primitive Java type, is simplified to R's
                # corresponding type.
                res <- list(obj)
              }
            }
            res
          })
  } else {
    list()
  }

  if (flatten) {
    as.list(unlist(results, recursive = FALSE))
  } else {
    as.list(results)
  }
}

# Returns TRUE if `name` refers to an RDD in the given environment `env`
isRDD <- function(name, env) {
  obj <- get(name, envir = env)
  inherits(obj, "RDD")
}

#' Compute the hashCode of an object
#'
#' Java-style function to compute the hashCode for the given object. Returns
#' an integer value.
#'
#' @details
#' This only works for integer, numeric and character types right now.
#'
#' @param key the object to be hashed
#' @return the hash code as an integer
#' @export
#' @examples
#' hashCode(1L) # 1
#' hashCode(1.0) # 1072693248
#' hashCode("1") # 49
hashCode <- function(key) {
  if (class(key) == "integer") {
    as.integer(key[[1]])
  } else if (class(key) == "numeric") {
    # Convert the double to long and then calculate the hash code
    rawVec <- writeBin(key[[1]], con = raw())
    intBits <- packBits(rawToBits(rawVec), "integer")
    as.integer(bitwXor(intBits[2], intBits[1]))
  } else if (class(key) == "character") {
    .Call("stringHashCode", key)
  } else {
    warning(paste("Could not hash object, returning 0", sep = ""))
    as.integer(0)
  }
}

# Create a new RDD with serializedMode == "byte".
# Return itself if already in "byte" format.
serializeToBytes <- function(rdd) {
  if (!inherits(rdd, "RDD")) {
    stop("Argument 'rdd' is not an RDD type.")
  }
  if (getSerializedMode(rdd) != "byte") {
    ser.rdd <- lapply(rdd, function(x) { x })
    return(ser.rdd)
  } else {
    return(rdd)
  }
}

# Create a new RDD with serializedMode == "string".
# Return itself if already in "string" format.
serializeToString <- function(rdd) {
  if (!inherits(rdd, "RDD")) {
    stop("Argument 'rdd' is not an RDD type.")
  }
  if (getSerializedMode(rdd) != "string") {
    ser.rdd <- lapply(rdd, function(x) { toString(x) })
    # force it to create jrdd using "string"
    getJRDD(ser.rdd, serializedMode = "string")
    return(ser.rdd)
  } else {
    return(rdd)
  }
}

# Fast append to list by using an accumulator.
# http://stackoverflow.com/questions/17046336/here-we-go-again-append-an-element-to-a-list-in-r
#
# The accumulator should has three fields size, counter and data.
# This function amortizes the allocation cost by doubling
# the size of the list every time it fills up.
addItemToAccumulator <- function(acc, item) {
  if(acc$counter == acc$size) {
    acc$size <- acc$size * 2
    length(acc$data) <- acc$size
  }
  acc$counter <- acc$counter + 1
  acc$data[[acc$counter]] <- item
}

initAccumulator <- function() {
  acc <- new.env()
  acc$counter <- 0
  acc$data <- list(NULL)
  acc$size <- 1
  acc
}

# Utility function to sort a list of key value pairs
# Used in unit tests
sortKeyValueList <- function(kv_list, decreasing = FALSE) {
  keys <- sapply(kv_list, function(x) x[[1]])
  kv_list[order(keys, decreasing = decreasing)]
}

# Utility function to generate compact R lists from grouped rdd
# Used in Join-family functions
# param:
#   tagged_list R list generated via groupByKey with tags(1L, 2L, ...)
#   cnull Boolean list where each element determines whether the corresponding list should
#         be converted to list(NULL)
genCompactLists <- function(tagged_list, cnull) {
  len <- length(tagged_list)
  lists <- list(vector("list", len), vector("list", len))
  index <- list(1, 1)

  for (x in tagged_list) {
    tag <- x[[1]]
    idx <- index[[tag]]
    lists[[tag]][[idx]] <- x[[2]]
    index[[tag]] <- idx + 1
  }

  len <- lapply(index, function(x) x - 1)
  for (i in (1:2)) {
    if (cnull[[i]] && len[[i]] == 0) {
      lists[[i]] <- list(NULL)
    } else {
      length(lists[[i]]) <- len[[i]]
    }
  }

  lists
}

# Utility function to merge compact R lists
# Used in Join-family functions
# param:
#   left/right Two compact lists ready for Cartesian product
mergeCompactLists <- function(left, right) {
  result <- list()
  length(result) <- length(left) * length(right)
  index <- 1
  for (i in left) {
    for (j in right) {
      result[[index]] <- list(i, j)
      index <- index + 1
    }
  }
  result
}

# Utility function to wrapper above two operations
# Used in Join-family functions
# param (same as genCompactLists):
#   tagged_list R list generated via groupByKey with tags(1L, 2L, ...)
#   cnull Boolean list where each element determines whether the corresponding list should
#         be converted to list(NULL)
joinTaggedList <- function(tagged_list, cnull) {
  lists <- genCompactLists(tagged_list, cnull)
  mergeCompactLists(lists[[1]], lists[[2]])
}

# Utility function to reduce a key-value list with predicate
# Used in *ByKey functions
# param
#   pair key-value pair
#   keys/vals env of key/value with hashes
#   updateOrCreatePred predicate function
#   updateFn update or merge function for existing pair, similar with `mergeVal` @combineByKey
#   createFn create function for new pair, similar with `createCombiner` @combinebykey
updateOrCreatePair <- function(pair, keys, vals, updateOrCreatePred, updateFn, createFn) {
  # assume hashVal bind to `$hash`, key/val with index 1/2
  hashVal <- pair$hash
  key <- pair[[1]]
  val <- pair[[2]]
  if (updateOrCreatePred(pair)) {
    assign(hashVal, do.call(updateFn, list(get(hashVal, envir = vals), val)), envir = vals)
  } else {
    assign(hashVal, do.call(createFn, list(val)), envir = vals)
<<<<<<< HEAD
    assign(hashVal, key, envir = keys)
=======
    assign(hashVal, key, envir=keys)
>>>>>>> 3e0555db
  }
}

# Utility function to convert key&values envs into key-val list
convertEnvsToList <- function(keys, vals) {
  lapply(ls(keys),
         function(name) {
           list(keys[[name]], vals[[name]])
         })
}

<<<<<<< HEAD
# Utility function to capture the varargs into environment object
varargsToEnv <- function(...) {
  pairs <- as.list(substitute(list(...)))[-1L]
  env <- new.env()
  for (name in names(pairs)) {
    env[[name]] <- pairs[[name]]
  }
  env
}

getStorageLevel <- function(newLevel = c("DISK_ONLY",
                                         "DISK_ONLY_2",
                                         "MEMORY_AND_DISK",
                                         "MEMORY_AND_DISK_2",
                                         "MEMORY_AND_DISK_SER",
                                         "MEMORY_AND_DISK_SER_2",
                                         "MEMORY_ONLY",
                                         "MEMORY_ONLY_2",
                                         "MEMORY_ONLY_SER",
                                         "MEMORY_ONLY_SER_2",
                                         "OFF_HEAP")) {
  match.arg(newLevel)
  storageLevel <- switch(newLevel,
                         "DISK_ONLY" = SparkR:::callJStatic("org.apache.spark.storage.StorageLevel", "DISK_ONLY"),
                         "DISK_ONLY_2" = SparkR:::callJStatic("org.apache.spark.storage.StorageLevel", "DISK_ONLY_2"),
                         "MEMORY_AND_DISK" = SparkR:::callJStatic("org.apache.spark.storage.StorageLevel", "MEMORY_AND_DISK"),
                         "MEMORY_AND_DISK_2" = SparkR:::callJStatic("org.apache.spark.storage.StorageLevel", "MEMORY_AND_DISK_2"),
                         "MEMORY_AND_DISK_SER" = SparkR:::callJStatic("org.apache.spark.storage.StorageLevel", "MEMORY_AND_DISK_SER"),
                         "MEMORY_AND_DISK_SER_2" = SparkR:::callJStatic("org.apache.spark.storage.StorageLevel", "MEMORY_AND_DISK_SER_2"),
                         "MEMORY_ONLY" = SparkR:::callJStatic("org.apache.spark.storage.StorageLevel", "MEMORY_ONLY"),
                         "MEMORY_ONLY_2" = SparkR:::callJStatic("org.apache.spark.storage.StorageLevel", "MEMORY_ONLY_2"),
                         "MEMORY_ONLY_SER" = SparkR:::callJStatic("org.apache.spark.storage.StorageLevel", "MEMORY_ONLY_SER"),
                         "MEMORY_ONLY_SER_2" = SparkR:::callJStatic("org.apache.spark.storage.StorageLevel", "MEMORY_ONLY_SER_2"),
                         "OFF_HEAP" = SparkR:::callJStatic("org.apache.spark.storage.StorageLevel", "OFF_HEAP"))
}

# Utility function for functions where an argument needs to be integer but we want to allow
# the user to type (for example) `5` instead of `5L` to avoid a confusing error message.
numToInt <- function(num) {
  if (as.integer(num) != num) {
    warning(paste("Coercing", as.list(sys.call())[[2]], "to integer."))
  }
  as.integer(num)
}

# create a Seq in JVM
toSeq <- function(...) {
  callJStatic("edu.berkeley.cs.amplab.sparkr.SQLUtils", "toSeq", list(...))
}

# create a Seq in JVM from a list
listToSeq <- function(l) {
  callJStatic("edu.berkeley.cs.amplab.sparkr.SQLUtils", "toSeq", l)
=======
# Utility function to recursively traverse the Abstract Syntax Tree (AST) of a
# user defined function (UDF), and to examine variables in the UDF to decide 
# if their values should be included in the new function environment.
# param
#   node The current AST node in the traversal.
#   oldEnv The original function environment.
#   argNames A character vector of parameters of the function. Their values are
#            passed in as arguments, and not included in the closure.
#   newEnv A new function environment to store necessary function dependencies.
processClosure <- function(node, oldEnv, argNames, newEnv) {
  nodeLen <- length(node)
  
  if (nodeLen > 1 && typeof(node) == "language") {
    # Recursive case: current AST node is an internal node, check for its children. 
    if (length(node[[1]]) > 1) {
      for (i in 1:nodeLen) {
        processClosure(node[[i]], oldEnv, argNames, newEnv)
      }
    } else {  # if node[[1]] is length of 1, check for some R special functions.
      nodeChar <- as.character(node[[1]])
      if (nodeChar == "{" || nodeChar == "(") {  # Skip start symbol.
        for (i in 2:nodeLen) {
          processClosure(node[[i]], oldEnv, argNames, newEnv)
        }
      } else if (nodeChar == "<-" || nodeChar == "=" || 
                   nodeChar == "<<-") { # Assignment Ops.
        defVar <- node[[2]]
        if (length(defVar) == 1 && typeof(defVar) == "symbol") {
          # Add the defined variable name into .defVars.
          assign(".defVars", 
                 c(get(".defVars", envir = .sparkREnv), as.character(defVar)), 
                 envir = .sparkREnv)
        } else {
          processClosure(node[[2]], oldEnv, argNames, newEnv)
        }
        for (i in 3:nodeLen) {
          processClosure(node[[i]], oldEnv, argNames, newEnv)
        }
      } else if (nodeChar == "function") {  # Function definition.
        newArgs <- names(node[[2]])
        argNames <- c(argNames, newArgs)  # Add parameter names.
        for (i in 3:nodeLen) {
          processClosure(node[[i]], oldEnv, argNames, newEnv)
        }
      } else if (nodeChar == "$") {  # Skip the field.
        processClosure(node[[2]], oldEnv, argNames, newEnv)
      } else if (nodeChar == "::" || nodeChar == ":::") {
        processClosure(node[[3]], oldEnv, argNames, newEnv)
      } else {
        for (i in 1:nodeLen) {
          processClosure(node[[i]], oldEnv, argNames, newEnv)
        }
      }
    }
  } else if (nodeLen == 1 && 
               (typeof(node) == "symbol" || typeof(node) == "language")) {
    # Base case: current AST node is a leaf node and a symbol or a function call.
    nodeChar <- as.character(node)
    if (!nodeChar %in% argNames && # Not a function parameter or function local variable.
          !nodeChar %in% get(".defVars", envir = .sparkREnv)) {
      func.env <- oldEnv
      topEnv <- parent.env(.GlobalEnv)
      # Search in function environment, and function's enclosing environments 
      # up to global environment. There is no need to look into package environments
      # above the global or namespace environment that is not SparkR below the global, 
      # as they are assumed to be loaded on workers.
      while (!identical(func.env, topEnv)) {
        # Namespaces other than "SparkR" will not be searched.
        if (!isNamespace(func.env) || 
              (getNamespaceName(func.env) == "SparkR" && 
              !(nodeChar %in% getNamespaceExports("SparkR")))) {  # Only include SparkR internals.
          # Set parameter 'inherits' to FALSE since we do not need to search in
          # attached package environments.
          if (exists(nodeChar, envir = func.env, inherits = FALSE)) {
            obj <- get(nodeChar, envir = func.env, inherits = FALSE)
            if (is.function(obj)) {  
              # if the node is a function call, recursively clean its closure.
              obj <- cleanClosure(obj)
            }
            assign(nodeChar, obj, envir = newEnv)
            break
          }
        }
        
        # Continue to search in enclosure.
        func.env <- parent.env(func.env)
      }
    }
  }
}

# Utility function to get user defined function (UDF) dependencies (closure). 
# More specifically, this function captures the values of free variables defined 
# outside a UDF, and stores them in the function's environment.
# param
#   func A function whose closure needs to be captured.
# return value
#   a new version of func that has an correct environment (closure).
cleanClosure <- function(func) {
  if (is.function(func)) {
    newEnv <- new.env(parent = .GlobalEnv)
    # .defVars is a character vector of variables names defined in the function.
    assign(".defVars", c(), envir = .sparkREnv)
    func.body <- body(func)
    oldEnv <- environment(func)
    argNames <- names(as.list(args(func)))
    argsNames <- argNames[-length(argNames)]  # Remove the ending NULL in pairlist.
    # Recursively examine variables in the function body.
    processClosure(func.body, oldEnv, argNames, newEnv)
    environment(func) <- newEnv
  }
  func
>>>>>>> 3e0555db
}<|MERGE_RESOLUTION|>--- conflicted
+++ resolved
@@ -247,11 +247,7 @@
     assign(hashVal, do.call(updateFn, list(get(hashVal, envir = vals), val)), envir = vals)
   } else {
     assign(hashVal, do.call(createFn, list(val)), envir = vals)
-<<<<<<< HEAD
     assign(hashVal, key, envir = keys)
-=======
-    assign(hashVal, key, envir=keys)
->>>>>>> 3e0555db
   }
 }
 
@@ -263,7 +259,6 @@
          })
 }
 
-<<<<<<< HEAD
 # Utility function to capture the varargs into environment object
 varargsToEnv <- function(...) {
   pairs <- as.list(substitute(list(...)))[-1L]
@@ -317,7 +312,8 @@
 # create a Seq in JVM from a list
 listToSeq <- function(l) {
   callJStatic("edu.berkeley.cs.amplab.sparkr.SQLUtils", "toSeq", l)
-=======
+}
+
 # Utility function to recursively traverse the Abstract Syntax Tree (AST) of a
 # user defined function (UDF), and to examine variables in the UDF to decide 
 # if their values should be included in the new function environment.
@@ -430,5 +426,4 @@
     environment(func) <- newEnv
   }
   func
->>>>>>> 3e0555db
 }