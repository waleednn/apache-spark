--- conflicted
+++ resolved
@@ -84,7 +84,6 @@
 # SparkRSQL
 
 exportClasses("DataFrame")
-<<<<<<< HEAD
 
 exportMethods("columns",
               "distinct",
@@ -93,9 +92,6 @@
               "limit",
               "names",
               "printSchema",
-=======
-exportMethods("printSchema",
->>>>>>> 8282c59a
               "registerTempTable",
               "repartition",
               "sampleDF",
