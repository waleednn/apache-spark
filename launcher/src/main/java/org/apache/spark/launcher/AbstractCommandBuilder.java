/*
 * Licensed to the Apache Software Foundation (ASF) under one or more
 * contributor license agreements.  See the NOTICE file distributed with
 * this work for additional information regarding copyright ownership.
 * The ASF licenses this file to You under the Apache License, Version 2.0
 * (the "License"); you may not use this file except in compliance with
 * the License.  You may obtain a copy of the License at
 *
 *    http://www.apache.org/licenses/LICENSE-2.0
 *
 * Unless required by applicable law or agreed to in writing, software
 * distributed under the License is distributed on an "AS IS" BASIS,
 * WITHOUT WARRANTIES OR CONDITIONS OF ANY KIND, either express or implied.
 * See the License for the specific language governing permissions and
 * limitations under the License.
 */

package org.apache.spark.launcher;

import java.io.BufferedReader;
import java.io.File;
import java.io.FileInputStream;
import java.io.InputStreamReader;
import java.io.IOException;
import java.nio.charset.StandardCharsets;
import java.util.ArrayList;
import java.util.Arrays;
import java.util.HashMap;
import java.util.List;
import java.util.Map;
import java.util.Properties;
import java.util.regex.Pattern;

import static org.apache.spark.launcher.CommandBuilderUtils.*;

/**
 * Abstract Spark command builder that defines common functionality.
 */
abstract class AbstractCommandBuilder {

  boolean verbose;
  String appName;
  String appResource;
  String deployMode;
  String javaHome;
  String mainClass;
  String master;
  protected String propertiesFile;
  final List<String> appArgs;
  final List<String> jars;
  final List<String> files;
  final List<String> pyFiles;
  final Map<String, String> childEnv;
  final Map<String, String> conf;

  // The merged configuration for the application. Cached to avoid having to read / parse
  // properties files multiple times.
  private Map<String, String> effectiveConfig;

  AbstractCommandBuilder() {
    this.appArgs = new ArrayList<>();
    this.childEnv = new HashMap<>();
    this.conf = new HashMap<>();
    this.files = new ArrayList<>();
    this.jars = new ArrayList<>();
    this.pyFiles = new ArrayList<>();
  }

  /**
   * Builds the command to execute.
   *
   * @param env A map containing environment variables for the child process. It may already contain
   *            entries defined by the user (such as SPARK_HOME, or those defined by the
   *            SparkLauncher constructor that takes an environment), and may be modified to
   *            include other variables needed by the process to be executed.
   */
  abstract List<String> buildCommand(Map<String, String> env) throws IOException;

  /**
   * Builds a list of arguments to run java.
   *
   * This method finds the java executable to use and appends JVM-specific options for running a
   * class with Spark in the classpath. It also loads options from the "java-opts" file in the
   * configuration directory being used.
   *
   * Callers should still add at least the class to run, as well as any arguments to pass to the
   * class.
   */
  List<String> buildJavaCommand(String extraClassPath) throws IOException {
    List<String> cmd = new ArrayList<>();
    String envJavaHome;

    if (javaHome != null) {
      cmd.add(join(File.separator, javaHome, "bin", "java"));
    } else if ((envJavaHome = System.getenv("JAVA_HOME")) != null) {
        cmd.add(join(File.separator, envJavaHome, "bin", "java"));
    } else {
        cmd.add(join(File.separator, System.getProperty("java.home"), "bin", "java"));
    }

    // Load extra JAVA_OPTS from conf/java-opts, if it exists.
    File javaOpts = new File(join(File.separator, getConfDir(), "java-opts"));
    if (javaOpts.isFile()) {
      BufferedReader br = new BufferedReader(new InputStreamReader(
          new FileInputStream(javaOpts), StandardCharsets.UTF_8));
      try {
        String line;
        while ((line = br.readLine()) != null) {
          addOptionString(cmd, line);
        }
      } finally {
        br.close();
      }
    }

    cmd.add("-cp");
    cmd.add(join(File.pathSeparator, buildClassPath(extraClassPath)));
    return cmd;
  }

  void addOptionString(List<String> cmd, String options) {
    if (!isEmpty(options)) {
      for (String opt : parseOptionString(options)) {
        cmd.add(opt);
      }
    }
  }

  /**
   * Builds the classpath for the application. Returns a list with one classpath entry per element;
   * each entry is formatted in the way expected by <i>java.net.URLClassLoader</i> (more
   * specifically, with trailing slashes for directories).
   */
  List<String> buildClassPath(String appClassPath) throws IOException {
    String sparkHome = getSparkHome();

    List<String> cp = new ArrayList<>();
    addToClassPath(cp, getenv("SPARK_CLASSPATH"));
    addToClassPath(cp, appClassPath);

    addToClassPath(cp, getConfDir());

    boolean prependClasses = !isEmpty(getenv("SPARK_PREPEND_CLASSES"));
    boolean isTesting = "1".equals(getenv("SPARK_TESTING"));
    if (prependClasses || isTesting) {
      String scala = getScalaVersion();
      List<String> projects = Arrays.asList(
        "common/network-common",
        "common/network-shuffle",
        "common/network-yarn",
        "common/sketch",
        "common/tags",
        "common/unsafe",
        "core",
        "examples",
        "graphx",
        "launcher",
        "mllib",
        "repl",
        "sql/catalyst",
        "sql/core",
        "sql/hive",
        "sql/hive-thriftserver",
        "streaming",
        "yarn"
      );
      if (prependClasses) {
        if (!isTesting) {
          System.err.println(
            "NOTE: SPARK_PREPEND_CLASSES is set, placing locally compiled Spark classes ahead of " +
            "assembly.");
        }
        for (String project : projects) {
          addToClassPath(cp, String.format("%s/%s/target/scala-%s/classes", sparkHome, project,
            scala));
        }
      }
      if (isTesting) {
        for (String project : projects) {
          addToClassPath(cp, String.format("%s/%s/target/scala-%s/test-classes", sparkHome,
            project, scala));
        }
      }

      // Add this path to include jars that are shaded in the final deliverable created during
      // the maven build. These jars are copied to this directory during the build.
      addToClassPath(cp, String.format("%s/core/target/jars/*", sparkHome));
    }

    // Add Spark jars to the classpath. For the testing case, we rely on the test code to set and
    // propagate the test classpath appropriately. For normal invocation, look for the jars
    // directory under SPARK_HOME.
<<<<<<< HEAD
    boolean isTestingSql = "1".equals(getenv("SPARK_SQL_TESTING"));
    String jarsDir = findJarsDir(!isTesting && !isTestingSql);
=======
    String jarsDir = findJarsDir(getSparkHome(), getScalaVersion(), !isTesting);
>>>>>>> bdabfd43
    if (jarsDir != null) {
      addToClassPath(cp, join(File.separator, jarsDir, "*"));
    }

    addToClassPath(cp, getenv("HADOOP_CONF_DIR"));
    addToClassPath(cp, getenv("YARN_CONF_DIR"));
    addToClassPath(cp, getenv("SPARK_DIST_CLASSPATH"));
    return cp;
  }

  /**
   * Adds entries to the classpath.
   *
   * @param cp List to which the new entries are appended.
   * @param entries New classpath entries (separated by File.pathSeparator).
   */
  private void addToClassPath(List<String> cp, String entries) {
    if (isEmpty(entries)) {
      return;
    }
    String[] split = entries.split(Pattern.quote(File.pathSeparator));
    for (String entry : split) {
      if (!isEmpty(entry)) {
        if (new File(entry).isDirectory() && !entry.endsWith(File.separator)) {
          entry += File.separator;
        }
        cp.add(entry);
      }
    }
  }

  String getScalaVersion() {
    String scala = getenv("SPARK_SCALA_VERSION");
    if (scala != null) {
      return scala;
    }
    String sparkHome = getSparkHome();
    File scala210 = new File(sparkHome, "launcher/target/scala-2.10");
    File scala211 = new File(sparkHome, "launcher/target/scala-2.11");
    checkState(!scala210.isDirectory() || !scala211.isDirectory(),
      "Presence of build for both scala versions (2.10 and 2.11) detected.\n" +
      "Either clean one of them or set SPARK_SCALA_VERSION in your environment.");
    if (scala210.isDirectory()) {
      return "2.10";
    } else {
      checkState(scala211.isDirectory(), "Cannot find any build directories.");
      return "2.11";
    }
  }

  String getSparkHome() {
    String path = getenv(ENV_SPARK_HOME);
    checkState(path != null,
      "Spark home not found; set it explicitly or use the SPARK_HOME environment variable.");
    return path;
  }

  String getenv(String key) {
    return firstNonEmpty(childEnv.get(key), System.getenv(key));
  }

  void setPropertiesFile(String path) {
    effectiveConfig = null;
    this.propertiesFile = path;
  }

  Map<String, String> getEffectiveConfig() throws IOException {
    if (effectiveConfig == null) {
      effectiveConfig = new HashMap<>(conf);
      Properties p = loadPropertiesFile();
      for (String key : p.stringPropertyNames()) {
        if (!effectiveConfig.containsKey(key)) {
          effectiveConfig.put(key, p.getProperty(key));
        }
      }
    }
    return effectiveConfig;
  }

  /**
   * Loads the configuration file for the application, if it exists. This is either the
   * user-specified properties file, or the spark-defaults.conf file under the Spark configuration
   * directory.
   */
  private Properties loadPropertiesFile() throws IOException {
    Properties props = new Properties();
    File propsFile;
    if (propertiesFile != null) {
      propsFile = new File(propertiesFile);
      checkArgument(propsFile.isFile(), "Invalid properties file '%s'.", propertiesFile);
    } else {
      propsFile = new File(getConfDir(), DEFAULT_PROPERTIES_FILE);
    }

    if (propsFile.isFile()) {
      FileInputStream fd = null;
      try {
        fd = new FileInputStream(propsFile);
        props.load(new InputStreamReader(fd, StandardCharsets.UTF_8));
        for (Map.Entry<Object, Object> e : props.entrySet()) {
          e.setValue(e.getValue().toString().trim());
        }
      } finally {
        if (fd != null) {
          try {
            fd.close();
          } catch (IOException e) {
            // Ignore.
          }
        }
      }
    }

    return props;
  }

<<<<<<< HEAD
  private String findJarsDir(boolean failIfNotFound) {
    String sparkHome = getSparkHome();
    File libdir;
    if (new File(sparkHome, "RELEASE").isFile()) {
      libdir = new File(sparkHome, "jars");
      checkState(!failIfNotFound || libdir.isDirectory(),
        "Library directory '%s' does not exist.",
        libdir.getAbsolutePath());
    } else {
      libdir = new File(sparkHome,
        String.format("assembly/target/scala-%s/jars", getScalaVersion()));
      if (!libdir.isDirectory()) {
        checkState(!failIfNotFound,
          "Library directory '%s' does not exist; make sure Spark is built.",
          libdir.getAbsolutePath());
        libdir = null;
      }
    }
    return libdir != null ? libdir.getAbsolutePath() : null;
  }

=======
>>>>>>> bdabfd43
  private String getConfDir() {
    String confDir = getenv("SPARK_CONF_DIR");
    return confDir != null ? confDir : join(File.separator, getSparkHome(), "conf");
  }

}<|MERGE_RESOLUTION|>--- conflicted
+++ resolved
@@ -190,12 +190,8 @@
     // Add Spark jars to the classpath. For the testing case, we rely on the test code to set and
     // propagate the test classpath appropriately. For normal invocation, look for the jars
     // directory under SPARK_HOME.
-<<<<<<< HEAD
     boolean isTestingSql = "1".equals(getenv("SPARK_SQL_TESTING"));
-    String jarsDir = findJarsDir(!isTesting && !isTestingSql);
-=======
-    String jarsDir = findJarsDir(getSparkHome(), getScalaVersion(), !isTesting);
->>>>>>> bdabfd43
+    String jarsDir = findJarsDir(getSparkHome(), getScalaVersion(), !isTesting && !isTestingSql);
     if (jarsDir != null) {
       addToClassPath(cp, join(File.separator, jarsDir, "*"));
     }
@@ -312,30 +308,6 @@
     return props;
   }
 
-<<<<<<< HEAD
-  private String findJarsDir(boolean failIfNotFound) {
-    String sparkHome = getSparkHome();
-    File libdir;
-    if (new File(sparkHome, "RELEASE").isFile()) {
-      libdir = new File(sparkHome, "jars");
-      checkState(!failIfNotFound || libdir.isDirectory(),
-        "Library directory '%s' does not exist.",
-        libdir.getAbsolutePath());
-    } else {
-      libdir = new File(sparkHome,
-        String.format("assembly/target/scala-%s/jars", getScalaVersion()));
-      if (!libdir.isDirectory()) {
-        checkState(!failIfNotFound,
-          "Library directory '%s' does not exist; make sure Spark is built.",
-          libdir.getAbsolutePath());
-        libdir = null;
-      }
-    }
-    return libdir != null ? libdir.getAbsolutePath() : null;
-  }
-
-=======
->>>>>>> bdabfd43
   private String getConfDir() {
     String confDir = getenv("SPARK_CONF_DIR");
     return confDir != null ? confDir : join(File.separator, getSparkHome(), "conf");
