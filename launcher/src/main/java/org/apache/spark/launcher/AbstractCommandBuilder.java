--- conflicted
+++ resolved
@@ -186,11 +186,7 @@
       addToClassPath(cp, String.format("%s/core/target/jars/*", sparkHome));
     }
 
-<<<<<<< HEAD
     final String assembly = AbstractCommandBuilder.class.getProtectionDomain().getCodeSource().getLocation().getPath();
-=======
-    String assembly = findAssembly();
->>>>>>> d8ccf655
     addToClassPath(cp, assembly);
 
     // When Hive support is needed, Datanucleus jars must be included on the classpath. Datanucleus
@@ -337,33 +333,6 @@
     return firstNonEmpty(childEnv.get(key), System.getenv(key));
   }
 
-<<<<<<< HEAD
-=======
-  private String findAssembly() {
-    String sparkHome = getSparkHome();
-    File libdir;
-    if (new File(sparkHome, "RELEASE").isFile()) {
-      libdir = new File(sparkHome, "lib");
-      checkState(libdir.isDirectory(), "Library directory '%s' does not exist.",
-          libdir.getAbsolutePath());
-    } else {
-      libdir = new File(sparkHome, String.format("assembly/target/scala-%s", getScalaVersion()));
-    }
-
-    final Pattern re = Pattern.compile("spark-assembly.*hadoop.*\\.jar");
-    FileFilter filter = new FileFilter() {
-      @Override
-      public boolean accept(File file) {
-        return file.isFile() && re.matcher(file.getName()).matches();
-      }
-    };
-    File[] assemblies = libdir.listFiles(filter);
-    checkState(assemblies != null && assemblies.length > 0, "No assemblies found in '%s'.", libdir);
-    checkState(assemblies.length == 1, "Multiple assemblies found in '%s'.", libdir);
-    return assemblies[0].getAbsolutePath();
-  }
-
->>>>>>> d8ccf655
   private String getConfDir() {
     String confDir = getenv("SPARK_CONF_DIR");
     return confDir != null ? confDir : join(File.separator, getSparkHome(), "conf");
