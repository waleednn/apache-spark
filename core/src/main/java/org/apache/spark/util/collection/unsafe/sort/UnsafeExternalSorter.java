/*
 * Licensed to the Apache Software Foundation (ASF) under one or more
 * contributor license agreements.  See the NOTICE file distributed with
 * this work for additional information regarding copyright ownership.
 * The ASF licenses this file to You under the Apache License, Version 2.0
 * (the "License"); you may not use this file except in compliance with
 * the License.  You may obtain a copy of the License at
 *
 *    http://www.apache.org/licenses/LICENSE-2.0
 *
 * Unless required by applicable law or agreed to in writing, software
 * distributed under the License is distributed on an "AS IS" BASIS,
 * WITHOUT WARRANTIES OR CONDITIONS OF ANY KIND, either express or implied.
 * See the License for the specific language governing permissions and
 * limitations under the License.
 */

package org.apache.spark.util.collection.unsafe.sort;

import javax.annotation.Nullable;
import java.io.File;
import java.io.IOException;
import java.util.LinkedList;

import com.google.common.annotations.VisibleForTesting;
import org.slf4j.Logger;
import org.slf4j.LoggerFactory;

import org.apache.spark.TaskContext;
import org.apache.spark.executor.ShuffleWriteMetrics;
import org.apache.spark.memory.MemoryConsumer;
import org.apache.spark.memory.TaskMemoryManager;
import org.apache.spark.storage.BlockManager;
import org.apache.spark.unsafe.Platform;
import org.apache.spark.unsafe.array.LongArray;
import org.apache.spark.unsafe.memory.MemoryBlock;
import org.apache.spark.util.TaskCompletionListener;
import org.apache.spark.util.Utils;

/**
 * External sorter based on {@link UnsafeInMemorySorter}.
 */
public final class UnsafeExternalSorter extends MemoryConsumer {

  private final Logger logger = LoggerFactory.getLogger(UnsafeExternalSorter.class);

  private final PrefixComparator prefixComparator;
  private final RecordComparator recordComparator;
  private final TaskMemoryManager taskMemoryManager;
  private final BlockManager blockManager;
  private final TaskContext taskContext;
  private ShuffleWriteMetrics writeMetrics;

  /** The buffer size to use when writing spills using DiskBlockObjectWriter */
  private final int fileBufferSizeBytes;

  /**
   * Memory pages that hold the records being sorted. The pages in this list are freed when
   * spilling, although in principle we could recycle these pages across spills (on the other hand,
   * this might not be necessary if we maintained a pool of re-usable pages in the TaskMemoryManager
   * itself).
   */
  private final LinkedList<MemoryBlock> allocatedPages = new LinkedList<>();

  private final LinkedList<UnsafeSorterSpillWriter> spillWriters = new LinkedList<>();

  // These variables are reset after spilling:
  @Nullable private volatile UnsafeInMemorySorter inMemSorter;

  private MemoryBlock currentPage = null;
  private long pageCursor = -1;
  private long peakMemoryUsedBytes = 0;
  private volatile SpillableIterator readingIterator = null;

  public static UnsafeExternalSorter createWithExistingInMemorySorter(
      TaskMemoryManager taskMemoryManager,
      BlockManager blockManager,
      TaskContext taskContext,
      RecordComparator recordComparator,
      PrefixComparator prefixComparator,
      int initialSize,
      long pageSizeBytes,
      UnsafeInMemorySorter inMemorySorter) throws IOException {
    UnsafeExternalSorter sorter = new UnsafeExternalSorter(taskMemoryManager, blockManager,
      taskContext, recordComparator, prefixComparator, initialSize, pageSizeBytes, inMemorySorter);
    sorter.spill(Long.MAX_VALUE, sorter);
    // The external sorter will be used to insert records, in-memory sorter is not needed.
    sorter.inMemSorter = null;
    return sorter;
  }

  public static UnsafeExternalSorter create(
      TaskMemoryManager taskMemoryManager,
      BlockManager blockManager,
      TaskContext taskContext,
      RecordComparator recordComparator,
      PrefixComparator prefixComparator,
      int initialSize,
      long pageSizeBytes) {
    return new UnsafeExternalSorter(taskMemoryManager, blockManager,
      taskContext, recordComparator, prefixComparator, initialSize, pageSizeBytes, null);
  }

  private UnsafeExternalSorter(
      TaskMemoryManager taskMemoryManager,
      BlockManager blockManager,
      TaskContext taskContext,
      RecordComparator recordComparator,
      PrefixComparator prefixComparator,
      int initialSize,
      long pageSizeBytes,
      @Nullable UnsafeInMemorySorter existingInMemorySorter) {
    super(taskMemoryManager, pageSizeBytes);
    this.taskMemoryManager = taskMemoryManager;
    this.blockManager = blockManager;
    this.taskContext = taskContext;
    this.recordComparator = recordComparator;
    this.prefixComparator = prefixComparator;
    // Use getSizeAsKb (not bytes) to maintain backwards compatibility for units
    // this.fileBufferSizeBytes = (int) conf.getSizeAsKb("spark.shuffle.file.buffer", "32k") * 1024;
    this.fileBufferSizeBytes = 32 * 1024;
    // TODO: metrics tracking + integration with shuffle write metrics
    // need to connect the write metrics to task metrics so we count the spill IO somewhere.
    this.writeMetrics = new ShuffleWriteMetrics();

    if (existingInMemorySorter == null) {
      this.inMemSorter = new UnsafeInMemorySorter(
        this, taskMemoryManager, recordComparator, prefixComparator, initialSize);
    } else {
      this.inMemSorter = existingInMemorySorter;
    }
    this.peakMemoryUsedBytes = getMemoryUsage();

    // Register a cleanup task with TaskContext to ensure that memory is guaranteed to be freed at
    // the end of the task. This is necessary to avoid memory leaks in when the downstream operator
    // does not fully consume the sorter's output (e.g. sort followed by limit).
    taskContext.addTaskCompletionListener(
      new TaskCompletionListener() {
        @Override
        public void onTaskCompletion(TaskContext context) {
          cleanupResources();
        }
      }
<<<<<<< HEAD
    });
  }

  // TODO: metrics tracking + integration with shuffle write metrics
  // need to connect the write metrics to task metrics so we count the spill IO somewhere.

  /**
   * Allocates new sort data structures. Called when creating the sorter and after each spill.
   */
  public void initializeForWriting() throws IOException {
    this.writeMetrics = new ShuffleWriteMetrics();
    final long pointerArrayMemory =
      UnsafeInMemorySorter.getMemoryRequirementsForPointerArray(initialSize);
    final long memoryAcquired = shuffleMemoryManager.tryToAcquire(pointerArrayMemory);
    if (memoryAcquired != pointerArrayMemory) {
      shuffleMemoryManager.release(memoryAcquired);
      throw new IOException("Could not acquire " + pointerArrayMemory + " bytes of memory");
    }

    this.inMemSorter =
      new UnsafeInMemorySorter(taskMemoryManager, recordComparator, prefixComparator, initialSize);
    this.isInMemSorterExternal = false;
=======
    );
>>>>>>> f328feda
  }

  /**
   * Marks the current page as no-more-space-available, and as a result, either allocate a
   * new page or spill when we see the next record.
   */
  @VisibleForTesting
  public void closeCurrentPage() {
    if (currentPage != null) {
      pageCursor = currentPage.getBaseOffset() + currentPage.size();
    }
  }

  /**
   * Sort and spill the current records in response to memory pressure.
   */
<<<<<<< HEAD
  public void spill() throws IOException {
    spill(true);
  }

  /**
   * Sort and spill the current records in response to memory pressure.
   * @param shouldInitializeForWriting whether to allocate memory for writing after the spill
   */
  public void spill(boolean shouldInitializeForWriting) throws IOException {
    assert(inMemSorter != null);
=======
  @Override
  public long spill(long size, MemoryConsumer trigger) throws IOException {
    if (trigger != this) {
      if (readingIterator != null) {
        return readingIterator.spill();
      }
      return 0L; // this should throw exception
    }

    if (inMemSorter == null || inMemSorter.numRecords() <= 0) {
      return 0L;
    }

>>>>>>> f328feda
    logger.info("Thread {} spilling sort data of {} to disk ({} {} so far)",
      Thread.currentThread().getId(),
      Utils.bytesToString(getMemoryUsage()),
      spillWriters.size(),
      spillWriters.size() > 1 ? " times" : " time");

    // We only write out contents of the inMemSorter if it is not empty.
    if (inMemSorter.numRecords() > 0) {
      final UnsafeSorterSpillWriter spillWriter =
        new UnsafeSorterSpillWriter(blockManager, fileBufferSizeBytes, writeMetrics,
          inMemSorter.numRecords());
      spillWriters.add(spillWriter);
      final UnsafeSorterIterator sortedRecords = inMemSorter.getSortedIterator();
      while (sortedRecords.hasNext()) {
        sortedRecords.loadNext();
        final Object baseObject = sortedRecords.getBaseObject();
        final long baseOffset = sortedRecords.getBaseOffset();
        final int recordLength = sortedRecords.getRecordLength();
        spillWriter.write(baseObject, baseOffset, recordLength, sortedRecords.getKeyPrefix());
      }
      spillWriter.close();

      inMemSorter.reset();
    }

    final long spillSize = freeMemory();
    // Note that this is more-or-less going to be a multiple of the page size, so wasted space in
    // pages will currently be counted as memory spilled even though that space isn't actually
    // written to disk. This also counts the space needed to store the sorter's pointer array.
    taskContext.taskMetrics().incMemoryBytesSpilled(spillSize);

<<<<<<< HEAD
    if (shouldInitializeForWriting) {
      initializeForWriting();
    }
=======
    return spillSize;
>>>>>>> f328feda
  }

  /**
   * Return the total memory usage of this sorter, including the data pages and the sorter's pointer
   * array.
   */
  private long getMemoryUsage() {
    long totalPageSize = 0;
    for (MemoryBlock page : allocatedPages) {
      totalPageSize += page.size();
    }
    return ((inMemSorter == null) ? 0 : inMemSorter.getMemoryUsage()) + totalPageSize;
  }

  private void updatePeakMemoryUsed() {
    long mem = getMemoryUsage();
    if (mem > peakMemoryUsedBytes) {
      peakMemoryUsedBytes = mem;
    }
  }

  /**
   * Return the peak memory used so far, in bytes.
   */
  public long getPeakMemoryUsedBytes() {
    updatePeakMemoryUsed();
    return peakMemoryUsedBytes;
  }

  @VisibleForTesting
  public int getNumberOfAllocatedPages() {
    return allocatedPages.size();
  }

  /**
   * Free this sorter's data pages.
   *
   * @return the number of bytes freed.
   */
  private long freeMemory() {
    updatePeakMemoryUsed();
    long memoryFreed = 0;
    for (MemoryBlock block : allocatedPages) {
      memoryFreed += block.size();
      freePage(block);
    }
<<<<<<< HEAD
    if (inMemSorter != null) {
      if (!isInMemSorterExternal) {
        long sorterMemoryUsage = inMemSorter.getMemoryUsage();
        memoryFreed += sorterMemoryUsage;
        shuffleMemoryManager.release(sorterMemoryUsage);
      }
      inMemSorter = null;
    }
=======
>>>>>>> f328feda
    allocatedPages.clear();
    currentPage = null;
    pageCursor = 0;
    return memoryFreed;
  }

  /**
   * Deletes any spill files created by this sorter.
   */
  private void deleteSpillFiles() {
    for (UnsafeSorterSpillWriter spill : spillWriters) {
      File file = spill.getFile();
      if (file != null && file.exists()) {
        if (!file.delete()) {
          logger.error("Was unable to delete spill file {}", file.getAbsolutePath());
        }
      }
    }
  }

  /**
   * Frees this sorter's in-memory data structures and cleans up its spill files.
   */
  public void cleanupResources() {
    synchronized (this) {
      deleteSpillFiles();
      freeMemory();
      if (inMemSorter != null) {
        inMemSorter.free();
        inMemSorter = null;
      }
    }
  }

  /**
   * Checks whether there is enough space to insert an additional record in to the sort pointer
   * array and grows the array if additional space is required. If the required space cannot be
   * obtained, then the in-memory data will be spilled to disk.
   */
  private void growPointerArrayIfNecessary() throws IOException {
    assert(inMemSorter != null);
    if (!inMemSorter.hasSpaceForAnotherRecord()) {
<<<<<<< HEAD
      logger.debug("Attempting to expand sort pointer array");
      final long oldPointerArrayMemoryUsage = inMemSorter.getMemoryUsage();
      final long memoryToGrowPointerArray = oldPointerArrayMemoryUsage * 2;
      final long memoryAcquired = shuffleMemoryManager.tryToAcquire(memoryToGrowPointerArray);
      if (memoryAcquired < memoryToGrowPointerArray) {
        shuffleMemoryManager.release(memoryAcquired);
        spill();
      } else {
        inMemSorter.expandPointerArray();
        shuffleMemoryManager.release(oldPointerArrayMemoryUsage);
=======
      long used = inMemSorter.getMemoryUsage();
      LongArray array;
      try {
        // could trigger spilling
        array = allocateArray(used / 8 * 2);
      } catch (OutOfMemoryError e) {
        // should have trigger spilling
        assert(inMemSorter.hasSpaceForAnotherRecord());
        return;
      }
      // check if spilling is triggered or not
      if (inMemSorter.hasSpaceForAnotherRecord()) {
        freeArray(array);
      } else {
        inMemSorter.expandPointerArray(array);
>>>>>>> f328feda
      }
    }
  }

  /**
   * Allocates more memory in order to insert an additional record. This will request additional
   * memory from the memory manager and spill if the requested memory can not be obtained.
   *
   * @param required the required space in the data page, in bytes, including space for storing
   *                      the record size. This must be less than or equal to the page size (records
   *                      that exceed the page size are handled via a different code path which uses
   *                      special overflow pages).
   */
  private void acquireNewPageIfNecessary(int required) {
    if (currentPage == null ||
      pageCursor + required > currentPage.getBaseOffset() + currentPage.size()) {
      // TODO: try to find space on previous pages
      currentPage = allocatePage(required);
      pageCursor = currentPage.getBaseOffset();
      allocatedPages.add(currentPage);
    }
  }

  /**
   * Write a record to the sorter.
   */
  public void insertRecord(Object recordBase, long recordOffset, int length, long prefix)
    throws IOException {

    growPointerArrayIfNecessary();
    // Need 4 bytes to store the record length.
    final int required = length + 4;
    acquireNewPageIfNecessary(required);

    final Object base = currentPage.getBaseObject();
    final long recordAddress = taskMemoryManager.encodePageNumberAndOffset(currentPage, pageCursor);
    Platform.putInt(base, pageCursor, length);
    pageCursor += 4;
    Platform.copyMemory(recordBase, recordOffset, base, pageCursor, length);
    pageCursor += length;
    assert(inMemSorter != null);
    inMemSorter.insertRecord(recordAddress, prefix);
  }

  /**
   * Write a key-value record to the sorter. The key and value will be put together in-memory,
   * using the following format:
   *
   * record length (4 bytes), key length (4 bytes), key data, value data
   *
   * record length = key length + value length + 4
   */
  public void insertKVRecord(Object keyBase, long keyOffset, int keyLen,
      Object valueBase, long valueOffset, int valueLen, long prefix)
    throws IOException {

    growPointerArrayIfNecessary();
    final int required = keyLen + valueLen + 4 + 4;
    acquireNewPageIfNecessary(required);

    final Object base = currentPage.getBaseObject();
    final long recordAddress = taskMemoryManager.encodePageNumberAndOffset(currentPage, pageCursor);
    Platform.putInt(base, pageCursor, keyLen + valueLen + 4);
    pageCursor += 4;
    Platform.putInt(base, pageCursor, keyLen);
    pageCursor += 4;
    Platform.copyMemory(keyBase, keyOffset, base, pageCursor, keyLen);
    pageCursor += keyLen;
    Platform.copyMemory(valueBase, valueOffset, base, pageCursor, valueLen);
    pageCursor += valueLen;

    assert(inMemSorter != null);
    inMemSorter.insertRecord(recordAddress, prefix);
  }

  /**
   * Merges another UnsafeExternalSorters into this one, the other one will be emptied.
   *
   * @throws IOException
   */
  public void merge(UnsafeExternalSorter other) throws IOException {
    other.spill();
    spillWriters.addAll(other.spillWriters);
    // remove them from `spillWriters`, or the files will be deleted in `cleanupResources`.
    other.spillWriters.clear();
    other.cleanupResources();
  }

  /**
   * Returns a sorted iterator. It is the caller's responsibility to call `cleanupResources()`
   * after consuming this iterator.
   */
  public UnsafeSorterIterator getSortedIterator() throws IOException {
    if (spillWriters.isEmpty()) {
      assert(inMemSorter != null);
      readingIterator = new SpillableIterator(inMemSorter.getSortedIterator());
      return readingIterator;
    } else {
      final UnsafeSorterSpillMerger spillMerger =
        new UnsafeSorterSpillMerger(recordComparator, prefixComparator, spillWriters.size());
      for (UnsafeSorterSpillWriter spillWriter : spillWriters) {
        spillMerger.addSpillIfNotEmpty(spillWriter.getReader(blockManager));
      }
      if (inMemSorter != null) {
        readingIterator = new SpillableIterator(inMemSorter.getSortedIterator());
        spillMerger.addSpillIfNotEmpty(readingIterator);
      }
      return spillMerger.getSortedIterator();
    }
  }

  /**
   * An UnsafeSorterIterator that support spilling.
   */
  class SpillableIterator extends UnsafeSorterIterator {
    private UnsafeSorterIterator upstream;
    private UnsafeSorterIterator nextUpstream = null;
    private MemoryBlock lastPage = null;
    private boolean loaded = false;
    private int numRecords = 0;

    public SpillableIterator(UnsafeInMemorySorter.SortedIterator inMemIterator) {
      this.upstream = inMemIterator;
      this.numRecords = inMemIterator.numRecordsLeft();
    }

    public long spill() throws IOException {
      synchronized (this) {
        if (!(upstream instanceof UnsafeInMemorySorter.SortedIterator && nextUpstream == null
          && numRecords > 0)) {
          return 0L;
        }

        UnsafeInMemorySorter.SortedIterator inMemIterator =
          ((UnsafeInMemorySorter.SortedIterator) upstream).clone();

        final UnsafeSorterSpillWriter spillWriter =
          new UnsafeSorterSpillWriter(blockManager, fileBufferSizeBytes, writeMetrics, numRecords);
        while (inMemIterator.hasNext()) {
          inMemIterator.loadNext();
          final Object baseObject = inMemIterator.getBaseObject();
          final long baseOffset = inMemIterator.getBaseOffset();
          final int recordLength = inMemIterator.getRecordLength();
          spillWriter.write(baseObject, baseOffset, recordLength, inMemIterator.getKeyPrefix());
        }
        spillWriter.close();
        spillWriters.add(spillWriter);
        nextUpstream = spillWriter.getReader(blockManager);

        long released = 0L;
        synchronized (UnsafeExternalSorter.this) {
          // release the pages except the one that is used
          for (MemoryBlock page : allocatedPages) {
            if (!loaded || page.getBaseObject() != inMemIterator.getBaseObject()) {
              released += page.size();
              freePage(page);
            } else {
              lastPage = page;
            }
          }
          allocatedPages.clear();
        }
        return released;
      }
    }

    @Override
    public boolean hasNext() {
      return numRecords > 0;
    }

    @Override
    public void loadNext() throws IOException {
      synchronized (this) {
        loaded = true;
        if (nextUpstream != null) {
          // Just consumed the last record from in memory iterator
          if (lastPage != null) {
            freePage(lastPage);
            lastPage = null;
          }
          upstream = nextUpstream;
          nextUpstream = null;

          assert(inMemSorter != null);
          inMemSorter.free();
          inMemSorter = null;
        }
        numRecords--;
        upstream.loadNext();
      }
    }

    @Override
    public Object getBaseObject() {
      return upstream.getBaseObject();
    }

    @Override
    public long getBaseOffset() {
      return upstream.getBaseOffset();
    }

    @Override
    public int getRecordLength() {
      return upstream.getRecordLength();
    }

    @Override
    public long getKeyPrefix() {
      return upstream.getKeyPrefix();
    }
  }
}<|MERGE_RESOLUTION|>--- conflicted
+++ resolved
@@ -141,32 +141,7 @@
           cleanupResources();
         }
       }
-<<<<<<< HEAD
-    });
-  }
-
-  // TODO: metrics tracking + integration with shuffle write metrics
-  // need to connect the write metrics to task metrics so we count the spill IO somewhere.
-
-  /**
-   * Allocates new sort data structures. Called when creating the sorter and after each spill.
-   */
-  public void initializeForWriting() throws IOException {
-    this.writeMetrics = new ShuffleWriteMetrics();
-    final long pointerArrayMemory =
-      UnsafeInMemorySorter.getMemoryRequirementsForPointerArray(initialSize);
-    final long memoryAcquired = shuffleMemoryManager.tryToAcquire(pointerArrayMemory);
-    if (memoryAcquired != pointerArrayMemory) {
-      shuffleMemoryManager.release(memoryAcquired);
-      throw new IOException("Could not acquire " + pointerArrayMemory + " bytes of memory");
-    }
-
-    this.inMemSorter =
-      new UnsafeInMemorySorter(taskMemoryManager, recordComparator, prefixComparator, initialSize);
-    this.isInMemSorterExternal = false;
-=======
     );
->>>>>>> f328feda
   }
 
   /**
@@ -183,18 +158,6 @@
   /**
    * Sort and spill the current records in response to memory pressure.
    */
-<<<<<<< HEAD
-  public void spill() throws IOException {
-    spill(true);
-  }
-
-  /**
-   * Sort and spill the current records in response to memory pressure.
-   * @param shouldInitializeForWriting whether to allocate memory for writing after the spill
-   */
-  public void spill(boolean shouldInitializeForWriting) throws IOException {
-    assert(inMemSorter != null);
-=======
   @Override
   public long spill(long size, MemoryConsumer trigger) throws IOException {
     if (trigger != this) {
@@ -208,7 +171,6 @@
       return 0L;
     }
 
->>>>>>> f328feda
     logger.info("Thread {} spilling sort data of {} to disk ({} {} so far)",
       Thread.currentThread().getId(),
       Utils.bytesToString(getMemoryUsage()),
@@ -240,13 +202,7 @@
     // written to disk. This also counts the space needed to store the sorter's pointer array.
     taskContext.taskMetrics().incMemoryBytesSpilled(spillSize);
 
-<<<<<<< HEAD
-    if (shouldInitializeForWriting) {
-      initializeForWriting();
-    }
-=======
     return spillSize;
->>>>>>> f328feda
   }
 
   /**
@@ -293,17 +249,6 @@
       memoryFreed += block.size();
       freePage(block);
     }
-<<<<<<< HEAD
-    if (inMemSorter != null) {
-      if (!isInMemSorterExternal) {
-        long sorterMemoryUsage = inMemSorter.getMemoryUsage();
-        memoryFreed += sorterMemoryUsage;
-        shuffleMemoryManager.release(sorterMemoryUsage);
-      }
-      inMemSorter = null;
-    }
-=======
->>>>>>> f328feda
     allocatedPages.clear();
     currentPage = null;
     pageCursor = 0;
@@ -346,18 +291,6 @@
   private void growPointerArrayIfNecessary() throws IOException {
     assert(inMemSorter != null);
     if (!inMemSorter.hasSpaceForAnotherRecord()) {
-<<<<<<< HEAD
-      logger.debug("Attempting to expand sort pointer array");
-      final long oldPointerArrayMemoryUsage = inMemSorter.getMemoryUsage();
-      final long memoryToGrowPointerArray = oldPointerArrayMemoryUsage * 2;
-      final long memoryAcquired = shuffleMemoryManager.tryToAcquire(memoryToGrowPointerArray);
-      if (memoryAcquired < memoryToGrowPointerArray) {
-        shuffleMemoryManager.release(memoryAcquired);
-        spill();
-      } else {
-        inMemSorter.expandPointerArray();
-        shuffleMemoryManager.release(oldPointerArrayMemoryUsage);
-=======
       long used = inMemSorter.getMemoryUsage();
       LongArray array;
       try {
@@ -373,7 +306,6 @@
         freeArray(array);
       } else {
         inMemSorter.expandPointerArray(array);
->>>>>>> f328feda
       }
     }
   }
