/*
 * Licensed to the Apache Software Foundation (ASF) under one or more
 * contributor license agreements.  See the NOTICE file distributed with
 * this work for additional information regarding copyright ownership.
 * The ASF licenses this file to You under the Apache License, Version 2.0
 * (the "License"); you may not use this file except in compliance with
 * the License.  You may obtain a copy of the License at
 *
 *    http://www.apache.org/licenses/LICENSE-2.0
 *
 * Unless required by applicable law or agreed to in writing, software
 * distributed under the License is distributed on an "AS IS" BASIS,
 * WITHOUT WARRANTIES OR CONDITIONS OF ANY KIND, either express or implied.
 * See the License for the specific language governing permissions and
 * limitations under the License.
 */

package org.apache.spark.shuffle.sort;

import javax.annotation.Nullable;
import java.io.File;
import java.io.IOException;
import java.util.LinkedList;

import scala.Tuple2;

import com.google.common.annotations.VisibleForTesting;
import org.slf4j.Logger;
import org.slf4j.LoggerFactory;

import org.apache.spark.SparkConf;
import org.apache.spark.TaskContext;
import org.apache.spark.executor.ShuffleWriteMetrics;
import org.apache.spark.memory.MemoryConsumer;
import org.apache.spark.memory.TaskMemoryManager;
import org.apache.spark.serializer.DummySerializerInstance;
import org.apache.spark.serializer.SerializerInstance;
import org.apache.spark.storage.BlockManager;
import org.apache.spark.storage.DiskBlockObjectWriter;
import org.apache.spark.storage.TempShuffleBlockId;
import org.apache.spark.unsafe.Platform;
import org.apache.spark.unsafe.memory.MemoryBlock;
import org.apache.spark.util.Utils;

/**
 * An external sorter that is specialized for sort-based shuffle.
 * <p>
 * Incoming records are appended to data pages. When all records have been inserted (or when the
 * current thread's shuffle memory limit is reached), the in-memory records are sorted according to
 * their partition ids (using a {@link ShuffleInMemorySorter}). The sorted records are then
 * written to a single output file (or multiple files, if we've spilled). The format of the output
 * files is the same as the format of the final output file written by
 * {@link org.apache.spark.shuffle.sort.SortShuffleWriter}: each output partition's records are
 * written as a single serialized, compressed stream that can be read with a new decompression and
 * deserialization stream.
 * <p>
 * Unlike {@link org.apache.spark.util.collection.ExternalSorter}, this sorter does not merge its
 * spill files. Instead, this merging is performed in {@link UnsafeShuffleWriter}, which uses a
 * specialized merge procedure that avoids extra serialization/deserialization.
 */
final class ShuffleExternalSorter extends MemoryConsumer {

  private final Logger logger = LoggerFactory.getLogger(ShuffleExternalSorter.class);

  @VisibleForTesting
  static final int DISK_WRITE_BUFFER_SIZE = 1024 * 1024;

  private final int numPartitions;
  private final TaskMemoryManager taskMemoryManager;
  private final BlockManager blockManager;
  private final TaskContext taskContext;
  private final ShuffleWriteMetrics writeMetrics;

  /** Force this sorter to spill when there are this many elements in memory. For testing only */
  private final long numElementsForSpillThreshold;

  /** The buffer size to use when writing spills using DiskBlockObjectWriter */
  private final int fileBufferSizeBytes;

  /**
   * Memory pages that hold the records being sorted. The pages in this list are freed when
   * spilling, although in principle we could recycle these pages across spills (on the other hand,
   * this might not be necessary if we maintained a pool of re-usable pages in the TaskMemoryManager
   * itself).
   */
  private final LinkedList<MemoryBlock> allocatedPages = new LinkedList<MemoryBlock>();

  private final LinkedList<SpillInfo> spills = new LinkedList<SpillInfo>();

  /** Peak memory used by this sorter so far, in bytes. **/
  private long peakMemoryUsedBytes;

  // These variables are reset after spilling:
  @Nullable private ShuffleInMemorySorter inMemSorter;
  @Nullable private MemoryBlock currentPage = null;
  private long pageCursor = -1;

  public ShuffleExternalSorter(
      TaskMemoryManager memoryManager,
      BlockManager blockManager,
      TaskContext taskContext,
      int initialSize,
      int numPartitions,
      SparkConf conf,
      ShuffleWriteMetrics writeMetrics) {
    super(memoryManager, (int) Math.min(PackedRecordPointer.MAXIMUM_PAGE_SIZE_BYTES,
      memoryManager.pageSizeBytes()));
    this.taskMemoryManager = memoryManager;
    this.blockManager = blockManager;
    this.taskContext = taskContext;
    this.numPartitions = numPartitions;
    // Use getSizeAsKb (not bytes) to maintain backwards compatibility if no units are provided
    this.fileBufferSizeBytes = (int) conf.getSizeAsKb("spark.shuffle.file.buffer", "32k") * 1024;
    this.numElementsForSpillThreshold =
      conf.getLong("spark.shuffle.spill.numElementsForceSpillThreshold", Long.MAX_VALUE);
    this.writeMetrics = writeMetrics;
<<<<<<< HEAD
    initializeForWriting();

    // preserve first page to ensure that we have at least one page to work with. Otherwise,
    // other operators in the same task may starve this sorter (SPARK-9709).
    acquireNewPageIfNecessary(pageSizeBytes);
  }

  /**
   * Allocates new sort data structures. Called when creating the sorter and after each spill.
   */
  private void initializeForWriting() throws IOException {
    // TODO: move this sizing calculation logic into a static method of sorter:
    final long memoryRequested = initialSize * 8L;
    final long memoryAcquired = taskMemoryManager.acquireOnHeapExecutionMemory(memoryRequested);
    if (memoryAcquired != memoryRequested) {
      taskMemoryManager.releaseOnHeapExecutionMemory(memoryAcquired);
      throw new IOException("Could not acquire " + memoryRequested + " bytes of memory");
    }

=======
    acquireMemory(initialSize * 8L);
>>>>>>> bb5a2af0
    this.inMemSorter = new ShuffleInMemorySorter(initialSize);
    this.peakMemoryUsedBytes = getMemoryUsage();
  }

  /**
   * Sorts the in-memory records and writes the sorted records to an on-disk file.
   * This method does not free the sort data structures.
   *
   * @param isLastFile if true, this indicates that we're writing the final output file and that the
   *                   bytes written should be counted towards shuffle spill metrics rather than
   *                   shuffle write metrics.
   */
  private void writeSortedFile(boolean isLastFile) throws IOException {

    final ShuffleWriteMetrics writeMetricsToUse;

    if (isLastFile) {
      // We're writing the final non-spill file, so we _do_ want to count this as shuffle bytes.
      writeMetricsToUse = writeMetrics;
    } else {
      // We're spilling, so bytes written should be counted towards spill rather than write.
      // Create a dummy WriteMetrics object to absorb these metrics, since we don't want to count
      // them towards shuffle bytes written.
      writeMetricsToUse = new ShuffleWriteMetrics();
    }

    // This call performs the actual sort.
    final ShuffleInMemorySorter.ShuffleSorterIterator sortedRecords =
      inMemSorter.getSortedIterator();

    // Currently, we need to open a new DiskBlockObjectWriter for each partition; we can avoid this
    // after SPARK-5581 is fixed.
    DiskBlockObjectWriter writer;

    // Small writes to DiskBlockObjectWriter will be fairly inefficient. Since there doesn't seem to
    // be an API to directly transfer bytes from managed memory to the disk writer, we buffer
    // data through a byte array. This array does not need to be large enough to hold a single
    // record;
    final byte[] writeBuffer = new byte[DISK_WRITE_BUFFER_SIZE];

    // Because this output will be read during shuffle, its compression codec must be controlled by
    // spark.shuffle.compress instead of spark.shuffle.spill.compress, so we need to use
    // createTempShuffleBlock here; see SPARK-3426 for more details.
    final Tuple2<TempShuffleBlockId, File> spilledFileInfo =
      blockManager.diskBlockManager().createTempShuffleBlock();
    final File file = spilledFileInfo._2();
    final TempShuffleBlockId blockId = spilledFileInfo._1();
    final SpillInfo spillInfo = new SpillInfo(numPartitions, file, blockId);

    // Unfortunately, we need a serializer instance in order to construct a DiskBlockObjectWriter.
    // Our write path doesn't actually use this serializer (since we end up calling the `write()`
    // OutputStream methods), but DiskBlockObjectWriter still calls some methods on it. To work
    // around this, we pass a dummy no-op serializer.
    final SerializerInstance ser = DummySerializerInstance.INSTANCE;

    writer = blockManager.getDiskWriter(blockId, file, ser, fileBufferSizeBytes, writeMetricsToUse);

    int currentPartition = -1;
    while (sortedRecords.hasNext()) {
      sortedRecords.loadNext();
      final int partition = sortedRecords.packedRecordPointer.getPartitionId();
      assert (partition >= currentPartition);
      if (partition != currentPartition) {
        // Switch to the new partition
        if (currentPartition != -1) {
          writer.commitAndClose();
          spillInfo.partitionLengths[currentPartition] = writer.fileSegment().length();
        }
        currentPartition = partition;
        writer =
          blockManager.getDiskWriter(blockId, file, ser, fileBufferSizeBytes, writeMetricsToUse);
      }

      final long recordPointer = sortedRecords.packedRecordPointer.getRecordPointer();
      final Object recordPage = taskMemoryManager.getPage(recordPointer);
      final long recordOffsetInPage = taskMemoryManager.getOffsetInPage(recordPointer);
      int dataRemaining = Platform.getInt(recordPage, recordOffsetInPage);
      long recordReadPosition = recordOffsetInPage + 4; // skip over record length
      while (dataRemaining > 0) {
        final int toTransfer = Math.min(DISK_WRITE_BUFFER_SIZE, dataRemaining);
        Platform.copyMemory(
          recordPage, recordReadPosition, writeBuffer, Platform.BYTE_ARRAY_OFFSET, toTransfer);
        writer.write(writeBuffer, 0, toTransfer);
        recordReadPosition += toTransfer;
        dataRemaining -= toTransfer;
      }
      writer.recordWritten();
    }

    if (writer != null) {
      writer.commitAndClose();
      // If `writeSortedFile()` was called from `closeAndGetSpills()` and no records were inserted,
      // then the file might be empty. Note that it might be better to avoid calling
      // writeSortedFile() in that case.
      if (currentPartition != -1) {
        spillInfo.partitionLengths[currentPartition] = writer.fileSegment().length();
        spills.add(spillInfo);
      }
    }

    inMemSorter.reset();

    if (!isLastFile) {  // i.e. this is a spill file
      // The current semantics of `shuffleRecordsWritten` seem to be that it's updated when records
      // are written to disk, not when they enter the shuffle sorting code. DiskBlockObjectWriter
      // relies on its `recordWritten()` method being called in order to trigger periodic updates to
      // `shuffleBytesWritten`. If we were to remove the `recordWritten()` call and increment that
      // counter at a higher-level, then the in-progress metrics for records written and bytes
      // written would get out of sync.
      //
      // When writing the last file, we pass `writeMetrics` directly to the DiskBlockObjectWriter;
      // in all other cases, we pass in a dummy write metrics to capture metrics, then copy those
      // metrics to the true write metrics here. The reason for performing this copying is so that
      // we can avoid reporting spilled bytes as shuffle write bytes.
      //
      // Note that we intentionally ignore the value of `writeMetricsToUse.shuffleWriteTime()`.
      // Consistent with ExternalSorter, we do not count this IO towards shuffle write time.
      // This means that this IO time is not accounted for anywhere; SPARK-3577 will fix this.
      writeMetrics.incShuffleRecordsWritten(writeMetricsToUse.shuffleRecordsWritten());
      taskContext.taskMetrics().incDiskBytesSpilled(writeMetricsToUse.shuffleBytesWritten());
    }
  }

  /**
   * Sort and spill the current records in response to memory pressure.
   */
  @Override
  public long spill(long size, MemoryConsumer trigger) throws IOException {
    if (trigger != this || inMemSorter == null || inMemSorter.numRecords() == 0) {
      return 0L;
    }

    logger.info("Thread {} spilling sort data of {} to disk ({} {} so far)",
      Thread.currentThread().getId(),
      Utils.bytesToString(getMemoryUsage()),
      spills.size(),
      spills.size() > 1 ? " times" : " time");

    writeSortedFile(false);
<<<<<<< HEAD
    final long inMemSorterMemoryUsage = inMemSorter.getMemoryUsage();
    inMemSorter = null;
    taskMemoryManager.releaseOnHeapExecutionMemory(inMemSorterMemoryUsage);
=======
>>>>>>> bb5a2af0
    final long spillSize = freeMemory();
    taskContext.taskMetrics().incMemoryBytesSpilled(spillSize);
    return spillSize;
  }

  private long getMemoryUsage() {
    long totalPageSize = 0;
    for (MemoryBlock page : allocatedPages) {
      totalPageSize += page.size();
    }
    return ((inMemSorter == null) ? 0 : inMemSorter.getMemoryUsage()) + totalPageSize;
  }

  private void updatePeakMemoryUsed() {
    long mem = getMemoryUsage();
    if (mem > peakMemoryUsedBytes) {
      peakMemoryUsedBytes = mem;
    }
  }

  /**
   * Return the peak memory used so far, in bytes.
   */
  long getPeakMemoryUsedBytes() {
    updatePeakMemoryUsed();
    return peakMemoryUsedBytes;
  }

  private long freeMemory() {
    updatePeakMemoryUsed();
    long memoryFreed = 0;
    for (MemoryBlock block : allocatedPages) {
      memoryFreed += block.size();
<<<<<<< HEAD
    }
    if (inMemSorter != null) {
      long sorterMemoryUsage = inMemSorter.getMemoryUsage();
      inMemSorter = null;
      taskMemoryManager.releaseOnHeapExecutionMemory(sorterMemoryUsage);
=======
      freePage(block);
>>>>>>> bb5a2af0
    }
    allocatedPages.clear();
    currentPage = null;
    pageCursor = 0;
    return memoryFreed;
  }

  /**
   * Force all memory and spill files to be deleted; called by shuffle error-handling code.
   */
  public void cleanupResources() {
    freeMemory();
    if (inMemSorter != null) {
      long sorterMemoryUsage = inMemSorter.getMemoryUsage();
      inMemSorter = null;
      releaseMemory(sorterMemoryUsage);
    }
    for (SpillInfo spill : spills) {
      if (spill.file.exists() && !spill.file.delete()) {
        logger.error("Unable to delete spill file {}", spill.file.getPath());
      }
    }
<<<<<<< HEAD
    if (inMemSorter != null) {
      long sorterMemoryUsage = inMemSorter.getMemoryUsage();
      inMemSorter = null;
      taskMemoryManager.releaseOnHeapExecutionMemory(sorterMemoryUsage);
    }
=======
>>>>>>> bb5a2af0
  }

  /**
   * Checks whether there is enough space to insert an additional record in to the sort pointer
   * array and grows the array if additional space is required. If the required space cannot be
   * obtained, then the in-memory data will be spilled to disk.
   */
  private void growPointerArrayIfNecessary() throws IOException {
    assert(inMemSorter != null);
    if (!inMemSorter.hasSpaceForAnotherRecord()) {
<<<<<<< HEAD
      logger.debug("Attempting to expand sort pointer array");
      final long oldPointerArrayMemoryUsage = inMemSorter.getMemoryUsage();
      final long memoryToGrowPointerArray = oldPointerArrayMemoryUsage * 2;
      final long memoryAcquired = taskMemoryManager.acquireOnHeapExecutionMemory(memoryToGrowPointerArray);
      if (memoryAcquired < memoryToGrowPointerArray) {
        taskMemoryManager.releaseOnHeapExecutionMemory(memoryAcquired);
        spill();
      } else {
        inMemSorter.expandPointerArray();
        taskMemoryManager.releaseOnHeapExecutionMemory(oldPointerArrayMemoryUsage);
=======
      long used = inMemSorter.getMemoryUsage();
      long needed = used + inMemSorter.getMemoryToExpand();
      try {
        acquireMemory(needed);  // could trigger spilling
      } catch (OutOfMemoryError e) {
        // should have trigger spilling
        assert(inMemSorter.hasSpaceForAnotherRecord());
        return;
      }
      // check if spilling is triggered or not
      if (inMemSorter.hasSpaceForAnotherRecord()) {
        releaseMemory(needed);
      } else {
        try {
          inMemSorter.expandPointerArray();
          releaseMemory(used);
        } catch (OutOfMemoryError oom) {
          // Just in case that JVM had run out of memory
          releaseMemory(needed);
          spill();
        }
>>>>>>> bb5a2af0
      }
    }
  }

  /**
   * Allocates more memory in order to insert an additional record. This will request additional
   * memory from the memory manager and spill if the requested memory can not be obtained.
   *
   * @param required the required space in the data page, in bytes, including space for storing
   *                      the record size. This must be less than or equal to the page size (records
   *                      that exceed the page size are handled via a different code path which uses
   *                      special overflow pages).
   */
  private void acquireNewPageIfNecessary(int required) {
    if (currentPage == null ||
      pageCursor + required > currentPage.getBaseOffset() + currentPage.size() ) {
      // TODO: try to find space in previous pages
      currentPage = allocatePage(required);
      pageCursor = currentPage.getBaseOffset();
      allocatedPages.add(currentPage);
    }
  }

  /**
   * Write a record to the shuffle sorter.
   */
  public void insertRecord(Object recordBase, long recordOffset, int length, int partitionId)
    throws IOException {

    // for tests
    assert(inMemSorter != null);
    if (inMemSorter.numRecords() > numElementsForSpillThreshold) {
      spill();
    }

    growPointerArrayIfNecessary();
    // Need 4 bytes to store the record length.
    final int required = length + 4;
    acquireNewPageIfNecessary(required);

    assert(currentPage != null);
    final Object base = currentPage.getBaseObject();
    final long recordAddress = taskMemoryManager.encodePageNumberAndOffset(currentPage, pageCursor);
    Platform.putInt(base, pageCursor, length);
    pageCursor += 4;
    Platform.copyMemory(recordBase, recordOffset, base, pageCursor, length);
    pageCursor += length;
    inMemSorter.insertRecord(recordAddress, partitionId);
  }

  /**
   * Close the sorter, causing any buffered data to be sorted and written out to disk.
   *
   * @return metadata for the spill files written by this sorter. If no records were ever inserted
   *         into this sorter, then this will return an empty array.
   * @throws IOException
   */
  public SpillInfo[] closeAndGetSpills() throws IOException {
    try {
      if (inMemSorter != null) {
        // Do not count the final file towards the spill count.
        writeSortedFile(true);
        freeMemory();
        long sorterMemoryUsage = inMemSorter.getMemoryUsage();
        inMemSorter = null;
        releaseMemory(sorterMemoryUsage);
      }
      return spills.toArray(new SpillInfo[spills.size()]);
    } catch (IOException e) {
      cleanupResources();
      throw e;
    }
  }

}<|MERGE_RESOLUTION|>--- conflicted
+++ resolved
@@ -114,29 +114,7 @@
     this.numElementsForSpillThreshold =
       conf.getLong("spark.shuffle.spill.numElementsForceSpillThreshold", Long.MAX_VALUE);
     this.writeMetrics = writeMetrics;
-<<<<<<< HEAD
-    initializeForWriting();
-
-    // preserve first page to ensure that we have at least one page to work with. Otherwise,
-    // other operators in the same task may starve this sorter (SPARK-9709).
-    acquireNewPageIfNecessary(pageSizeBytes);
-  }
-
-  /**
-   * Allocates new sort data structures. Called when creating the sorter and after each spill.
-   */
-  private void initializeForWriting() throws IOException {
-    // TODO: move this sizing calculation logic into a static method of sorter:
-    final long memoryRequested = initialSize * 8L;
-    final long memoryAcquired = taskMemoryManager.acquireOnHeapExecutionMemory(memoryRequested);
-    if (memoryAcquired != memoryRequested) {
-      taskMemoryManager.releaseOnHeapExecutionMemory(memoryAcquired);
-      throw new IOException("Could not acquire " + memoryRequested + " bytes of memory");
-    }
-
-=======
     acquireMemory(initialSize * 8L);
->>>>>>> bb5a2af0
     this.inMemSorter = new ShuffleInMemorySorter(initialSize);
     this.peakMemoryUsedBytes = getMemoryUsage();
   }
@@ -276,12 +254,6 @@
       spills.size() > 1 ? " times" : " time");
 
     writeSortedFile(false);
-<<<<<<< HEAD
-    final long inMemSorterMemoryUsage = inMemSorter.getMemoryUsage();
-    inMemSorter = null;
-    taskMemoryManager.releaseOnHeapExecutionMemory(inMemSorterMemoryUsage);
-=======
->>>>>>> bb5a2af0
     final long spillSize = freeMemory();
     taskContext.taskMetrics().incMemoryBytesSpilled(spillSize);
     return spillSize;
@@ -315,15 +287,7 @@
     long memoryFreed = 0;
     for (MemoryBlock block : allocatedPages) {
       memoryFreed += block.size();
-<<<<<<< HEAD
-    }
-    if (inMemSorter != null) {
-      long sorterMemoryUsage = inMemSorter.getMemoryUsage();
-      inMemSorter = null;
-      taskMemoryManager.releaseOnHeapExecutionMemory(sorterMemoryUsage);
-=======
       freePage(block);
->>>>>>> bb5a2af0
     }
     allocatedPages.clear();
     currentPage = null;
@@ -346,14 +310,6 @@
         logger.error("Unable to delete spill file {}", spill.file.getPath());
       }
     }
-<<<<<<< HEAD
-    if (inMemSorter != null) {
-      long sorterMemoryUsage = inMemSorter.getMemoryUsage();
-      inMemSorter = null;
-      taskMemoryManager.releaseOnHeapExecutionMemory(sorterMemoryUsage);
-    }
-=======
->>>>>>> bb5a2af0
   }
 
   /**
@@ -364,18 +320,6 @@
   private void growPointerArrayIfNecessary() throws IOException {
     assert(inMemSorter != null);
     if (!inMemSorter.hasSpaceForAnotherRecord()) {
-<<<<<<< HEAD
-      logger.debug("Attempting to expand sort pointer array");
-      final long oldPointerArrayMemoryUsage = inMemSorter.getMemoryUsage();
-      final long memoryToGrowPointerArray = oldPointerArrayMemoryUsage * 2;
-      final long memoryAcquired = taskMemoryManager.acquireOnHeapExecutionMemory(memoryToGrowPointerArray);
-      if (memoryAcquired < memoryToGrowPointerArray) {
-        taskMemoryManager.releaseOnHeapExecutionMemory(memoryAcquired);
-        spill();
-      } else {
-        inMemSorter.expandPointerArray();
-        taskMemoryManager.releaseOnHeapExecutionMemory(oldPointerArrayMemoryUsage);
-=======
       long used = inMemSorter.getMemoryUsage();
       long needed = used + inMemSorter.getMemoryToExpand();
       try {
@@ -397,7 +341,6 @@
           releaseMemory(needed);
           spill();
         }
->>>>>>> bb5a2af0
       }
     }
   }
