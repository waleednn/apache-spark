--- conflicted
+++ resolved
@@ -477,16 +477,12 @@
       "Grouping sets size cannot be greater than <maxSize>"
     ]
   },
-<<<<<<< HEAD
+  "GROUP_BY_AGGREGATE" : {
+    "message" : [
+      "Aggregate functions are not allowed in GROUP BY, but found <sqlExpr>."
+    ]
+  },
   "GROUP_BY_POS_AGGREGATE" : {
-=======
-  "GROUP_BY_AGGREGATE" : {
-    "message" : [
-      "Aggregate functions are not allowed in GROUP BY, but found <sqlExpr>."
-    ]
-  },
-  "GROUP_BY_POS_OUT_OF_RANGE" : {
->>>>>>> d52fc479
     "message" : [
       "GROUP BY <index> refers to an expression <aggExpr> that contains an aggregate function. Aggregate functions are not allowed in GROUP BY."
     ],
