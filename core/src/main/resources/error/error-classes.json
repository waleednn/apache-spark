--- conflicted
+++ resolved
@@ -3806,41 +3806,6 @@
       "Due to Scala's limited support of tuple, tuple with more than 22 elements are not supported."
     ]
   },
-<<<<<<< HEAD
-  "_LEGACY_ERROR_TEMP_2276" : {
-    "message" : [
-      "Hive table <tableName> with ANSI intervals is not supported"
-    ]
-  },
-  "_LEGACY_ERROR_TEMP_2277" : {
-    "message" : [
-      "Number of dynamic partitions created is <numWrittenParts>\", which is more than <maxDynamicPartitions>\". To solve this try to set <maxDynamicPartitionsKey> to at least <numWrittenParts>."
-    ]
-  },
-  "_LEGACY_ERROR_TEMP_2278" : {
-    "message" : [
-      "The input $valueType '<input>' does not match the given number format: '<format>'"
-    ]
-  },
-  "_LEGACY_ERROR_TEMP_2279" : {
-    "message" : [
-      "Multiple bucket transforms are not supported."
-    ]
-  },
-  "_LEGACY_ERROR_TEMP_2280" : {
-    "message" : [
-      "Create namespace comment is not supported"
-    ]
-  },
-  "_LEGACY_ERROR_TEMP_2281" : {
-    "message" : [
-      "Remove namespace comment is not supported"
-    ]
-  },
-  "_LEGACY_ERROR_TEMP_2282" : {
-    "message" : [
-      "Drop namespace restrict is not supported"
-=======
   "_LEGACY_ERROR_TEMP_2151" : {
     "message" : [
       "Error while decoding: <e>",
@@ -4110,7 +4075,41 @@
       "incorrect directory, and then restart this query. If you believe you are receiving",
       "this message in error, you can disable it with the SQL conf",
       "<StreamingCheckpointEscaptedPathCheckEnabled>."
->>>>>>> 349cbf92
+    ]
+  },
+  "_LEGACY_ERROR_TEMP_2276" : {
+    "message" : [
+      "Hive table <tableName> with ANSI intervals is not supported"
+    ]
+  },
+  "_LEGACY_ERROR_TEMP_2277" : {
+    "message" : [
+      "Number of dynamic partitions created is <numWrittenParts>\", which is more than <maxDynamicPartitions>\". To solve this try to set <maxDynamicPartitionsKey> to at least <numWrittenParts>."
+    ]
+  },
+  "_LEGACY_ERROR_TEMP_2278" : {
+    "message" : [
+      "The input $valueType '<input>' does not match the given number format: '<format>'"
+    ]
+  },
+  "_LEGACY_ERROR_TEMP_2279" : {
+    "message" : [
+      "Multiple bucket transforms are not supported."
+    ]
+  },
+  "_LEGACY_ERROR_TEMP_2280" : {
+    "message" : [
+      "Create namespace comment is not supported"
+    ]
+  },
+  "_LEGACY_ERROR_TEMP_2281" : {
+    "message" : [
+      "Remove namespace comment is not supported"
+    ]
+  },
+  "_LEGACY_ERROR_TEMP_2282" : {
+    "message" : [
+      "Drop namespace restrict is not supported"
     ]
   }
 }