{
  "AMBIGUOUS_COLUMN_OR_FIELD" : {
    "message" : [
      "Column or field <name> is ambiguous and has <n> matches."
    ],
    "sqlState" : "42000"
  },
  "ARITHMETIC_OVERFLOW" : {
    "message" : [
      "<message>.<alternative> If necessary set <config> to \"false\" to bypass this error."
    ],
    "sqlState" : "22003"
  },
  "CANNOT_CAST_DATATYPE" : {
    "message" : [
      "Cannot cast <sourceType> to <targetType>."
    ],
    "sqlState" : "22005"
  },
  "CANNOT_DECODE_URL" : {
    "message" : [
      "Cannot decode url : <url>."
    ],
    "sqlState" : "42000"
  },
  "CANNOT_INFER_DATE" : {
    "message" : [
      "Cannot infer date in schema inference when LegacyTimeParserPolicy is \"LEGACY\". Legacy Date formatter does not support strict date format matching which is required to avoid inferring timestamps and other non-date entries to date."
    ],
    "sqlState" : "22007"
  },
  "CANNOT_PARSE_DECIMAL" : {
    "message" : [
      "Cannot parse decimal"
    ],
    "sqlState" : "42000"
  },
  "CANNOT_PARSE_TIMESTAMP" : {
    "message" : [
      "<message>. If necessary set <ansiConfig> to \"false\" to bypass this error."
    ],
    "sqlState" : "42000"
  },
  "CANNOT_UP_CAST_DATATYPE" : {
    "message" : [
      "Cannot up cast <expression> from <sourceType> to <targetType>.",
      "<details>"
    ]
  },
  "CAST_INVALID_INPUT" : {
    "message" : [
      "The value <expression> of the type <sourceType> cannot be cast to <targetType> because it is malformed. Correct the value as per the syntax, or change its target type. Use `try_cast` to tolerate malformed input and return NULL instead. If necessary set <ansiConfig> to \"false\" to bypass this error."
    ],
    "sqlState" : "42000"
  },
  "CAST_OVERFLOW" : {
    "message" : [
      "The value <value> of the type <sourceType> cannot be cast to <targetType> due to an overflow. Use `try_cast` to tolerate overflow and return NULL instead. If necessary set <ansiConfig> to \"false\" to bypass this error."
    ],
    "sqlState" : "22005"
  },
  "CAST_OVERFLOW_IN_TABLE_INSERT" : {
    "message" : [
      "Fail to insert a value of <sourceType> type into the <targetType> type column <columnName> due to an overflow. Use `try_cast` on the input value to tolerate overflow and return NULL instead."
    ],
    "sqlState" : "22005"
  },
  "COLUMN_NOT_IN_GROUP_BY_CLAUSE" : {
    "message" : [
      "The expression <expression> is neither present in the group by, nor is it an aggregate function. Add to group by or wrap in `first()` (or `first_value()`) if you don't care which value you get."
    ],
    "sqlState" : "42000"
  },
  "CONCURRENT_QUERY" : {
    "message" : [
      "Another instance of this query was just started by a concurrent session."
    ]
  },
  "CONVERSION_INVALID_INPUT" : {
    "message" : [
      "The value <str> (<fmt>) cannot be converted to <targetType> because it is malformed. Correct the value as per the syntax, or change its format. Use <suggestion> to tolerate malformed input and return NULL instead."
    ]
  },
  "DATATYPE_MISMATCH" : {
    "message" : [
      "Cannot resolve <sqlExpr> due to data type mismatch:"
    ],
    "subClass" : {
      "BINARY_ARRAY_DIFF_TYPES" : {
        "message" : [
          "Input to function <functionName> should have been two <arrayType> with same element type, but it's [<leftType>, <rightType>]."
        ]
      },
      "BINARY_OP_DIFF_TYPES" : {
        "message" : [
          "the left and right operands of the binary operator have incompatible types (<left> and <right>)."
        ]
      },
      "BINARY_OP_WRONG_TYPE" : {
        "message" : [
          "the binary operator requires the input type <inputType>, not <actualDataType>."
        ]
      },
      "CANNOT_CONVERT_TO_JSON" : {
        "message" : [
          "Unable to convert column <name> of type <type> to JSON."
        ]
      },
      "CAST_WITHOUT_SUGGESTION" : {
        "message" : [
          "cannot cast <srcType> to <targetType>."
        ]
      },
      "CAST_WITH_CONF_SUGGESTION" : {
        "message" : [
          "cannot cast <srcType> to <targetType> with ANSI mode on.",
          "If you have to cast <srcType> to <targetType>, you can set <config> as <configVal>."
        ]
      },
      "CAST_WITH_FUN_SUGGESTION" : {
        "message" : [
          "cannot cast <srcType> to <targetType>.",
          "To convert values from <srcType> to <targetType>, you can use the functions <functionNames> instead."
        ]
      },
      "DATA_DIFF_TYPES" : {
        "message" : [
          "Input to <functionName> should all be the same type, but it's <dataType>."
        ]
      },
      "FRAME_LESS_OFFSET_WITHOUT_FOLDABLE" : {
        "message" : [
          "Offset expression <offset> must be a literal."
        ]
      },
      "INVALID_JSON_MAP_KEY_TYPE" : {
        "message" : [
          "Input schema <schema> can only contain STRING as a key type for a MAP."
        ]
      },
      "INVALID_JSON_SCHEMA" : {
        "message" : [
          "Input schema <schema> must be a struct, an array or a map."
        ]
      },
      "INVALID_MAP_KEY_TYPE" : {
        "message" : [
          "The key of map cannot be/contain <keyType>."
        ]
      },
      "INVALID_ORDERING_TYPE" : {
        "message" : [
          "The <functionName> does not support ordering on type <dataType>."
        ]
      },
      "MAP_CONCAT_DIFF_TYPES" : {
        "message" : [
          "The <functionName> should all be of type map, but it's <dataType>."
        ]
      },
      "MAP_CONTAINS_KEY_DIFF_TYPES" : {
        "message" : [
          "Input to <functionName> should have been <dataType> followed by a value with same key type, but it's [<leftType>, <rightType>]."
        ]
      },
      "MAP_FROM_ENTRIES_WRONG_TYPE" : {
        "message" : [
          "The <functionName> accepts only arrays of pair structs, but <childExpr> is of <childType>."
        ]
      },
      "NON_FOLDABLE_INPUT" : {
        "message" : [
          "the input should be a foldable string expression and not null; however, got <inputExpr>."
        ]
      },
      "NON_STRING_TYPE" : {
        "message" : [
          "all arguments must be strings."
        ]
      },
      "NULL_TYPE" : {
        "message" : [
          "Null typed values cannot be used as arguments of <functionName>."
        ]
      },
      "RANGE_FRAME_INVALID_TYPE" : {
        "message" : [
          "The data type <orderSpecType> used in the order specification does not match the data type <valueBoundaryType> which is used in the range frame."
        ]
      },
      "RANGE_FRAME_MULTI_ORDER" : {
        "message" : [
          "A range window frame with value boundaries cannot be used in a window specification with multiple order by expressions: <orderSpec>."
        ]
      },
      "RANGE_FRAME_WITHOUT_ORDER" : {
        "message" : [
          "A range window frame cannot be used in an unordered window specification."
        ]
      },
      "SPECIFIED_WINDOW_FRAME_DIFF_TYPES" : {
        "message" : [
          "Window frame bounds <lower> and <upper> do not have the same type: <lowerType> <> <upperType>."
        ]
      },
      "SPECIFIED_WINDOW_FRAME_INVALID_BOUND" : {
        "message" : [
          "Window frame upper bound <upper> does not follow the lower bound <lower>."
        ]
      },
      "SPECIFIED_WINDOW_FRAME_UNACCEPTED_TYPE" : {
        "message" : [
          "The data type of the <location> bound <exprType> does not match the expected data type <expectedType>."
        ]
      },
      "SPECIFIED_WINDOW_FRAME_WITHOUT_FOLDABLE" : {
        "message" : [
          "Window frame <location> bound <expression> is not a literal."
        ]
      },
      "SPECIFIED_WINDOW_FRAME_WRONG_COMPARISON" : {
        "message" : [
          "The lower bound of a window frame must be <comparison> to the upper bound."
        ]
      },
      "UNEXPECTED_INPUT_TYPE" : {
        "message" : [
          "parameter <paramIndex> requires <requiredType> type, however, <inputSql> is of <inputType> type."
        ]
      },
      "UNSPECIFIED_FRAME" : {
        "message" : [
          "Cannot use an UnspecifiedFrame. This should have been converted during analysis."
        ]
      },
      "WRONG_NUM_PARAMS" : {
        "message" : [
          "wrong number of parameters: <actualNum>."
        ]
      }
    }
  },
  "DATETIME_OVERFLOW" : {
    "message" : [
      "Datetime operation overflow: <operation>."
    ],
    "sqlState" : "22008"
  },
  "DEFAULT_DATABASE_NOT_EXISTS" : {
    "message" : [
      "Default database <defaultDatabase> does not exist, please create it first or change default database to 'default'."
    ]
  },
  "DIVIDE_BY_ZERO" : {
    "message" : [
      "Division by zero. Use `try_divide` to tolerate divisor being 0 and return NULL instead. If necessary set <config> to \"false\" to bypass this error."
    ],
    "sqlState" : "22012"
  },
  "DUPLICATE_KEY" : {
    "message" : [
      "Found duplicate keys <keyColumn>"
    ],
    "sqlState" : "23000"
  },
  "ELEMENT_AT_BY_INDEX_ZERO" : {
    "message" : [
      "The index 0 is invalid. An index shall be either < 0 or > 0 (the first element has index 1)."
    ]
  },
  "FAILED_EXECUTE_UDF" : {
    "message" : [
      "Failed to execute user defined function (<functionName>: (<signature>) => <result>)"
    ]
  },
  "FAILED_RENAME_PATH" : {
    "message" : [
      "Failed to rename <sourcePath> to <targetPath> as destination already exists"
    ],
    "sqlState" : "22023"
  },
  "FORBIDDEN_OPERATION" : {
    "message" : [
      "The operation <statement> is not allowed on the <objectType>: <objectName>"
    ]
  },
  "GRAPHITE_SINK_INVALID_PROTOCOL" : {
    "message" : [
      "Invalid Graphite protocol: <protocol>"
    ]
  },
  "GRAPHITE_SINK_PROPERTY_MISSING" : {
    "message" : [
      "Graphite sink requires '<property>' property."
    ]
  },
  "GROUPING_COLUMN_MISMATCH" : {
    "message" : [
      "Column of grouping (<grouping>) can't be found in grouping columns <groupingColumns>"
    ],
    "sqlState" : "42000"
  },
  "GROUPING_ID_COLUMN_MISMATCH" : {
    "message" : [
      "Columns of grouping_id (<groupingIdColumn>) does not match grouping columns (<groupByColumns>)"
    ],
    "sqlState" : "42000"
  },
  "GROUPING_SIZE_LIMIT_EXCEEDED" : {
    "message" : [
      "Grouping sets size cannot be greater than <maxSize>"
    ]
  },
  "GROUP_BY_POS_OUT_OF_RANGE" : {
    "message" : [
      "GROUP BY position <index> is not in select list (valid range is [1, <size>])."
    ],
    "sqlState" : "42000"
  },
  "GROUP_BY_POS_REFERS_AGG_EXPR" : {
    "message" : [
      "GROUP BY <index> refers to an expression <aggExpr> that contains an aggregate function. Aggregate functions are not allowed in GROUP BY."
    ],
    "sqlState" : "42000"
  },
  "INCOMPARABLE_PIVOT_COLUMN" : {
    "message" : [
      "Invalid pivot column <columnName>. Pivot columns must be comparable."
    ],
    "sqlState" : "42000"
  },
  "INCOMPATIBLE_DATASOURCE_REGISTER" : {
    "message" : [
      "Detected an incompatible DataSourceRegister. Please remove the incompatible library from classpath or upgrade it. Error: <message>"
    ]
  },
  "INCONSISTENT_BEHAVIOR_CROSS_VERSION" : {
    "message" : [
      "You may get a different result due to the upgrading to"
    ],
    "subClass" : {
      "DATETIME_PATTERN_RECOGNITION" : {
        "message" : [
          "Spark >= 3.0:",
          "Fail to recognize <pattern> pattern in the DateTimeFormatter. 1) You can set <config> to \"LEGACY\" to restore the behavior before Spark 3.0. 2) You can form a valid datetime pattern with the guide from https://spark.apache.org/docs/latest/sql-ref-datetime-pattern.html"
        ]
      },
      "FORMAT_DATETIME_BY_NEW_PARSER" : {
        "message" : [
          "Spark >= 3.0:",
          "Fail to format it to <resultCandidate> in the new formatter. You can set <config> to \"LEGACY\" to restore the behavior before Spark 3.0, or set to \"CORRECTED\" and treat it as an invalid datetime string."
        ]
      },
      "PARSE_DATETIME_BY_NEW_PARSER" : {
        "message" : [
          "Spark >= 3.0:",
          "Fail to parse <datetime> in the new parser. You can set <config> to \"LEGACY\" to restore the behavior before Spark 3.0, or set to \"CORRECTED\" and treat it as an invalid datetime string."
        ]
      },
      "READ_ANCIENT_DATETIME" : {
        "message" : [
          "Spark >= 3.0:",
          "reading dates before 1582-10-15 or timestamps before 1900-01-01T00:00:00Z",
          "from <format> files can be ambiguous, as the files may be written by",
          "Spark 2.x or legacy versions of Hive, which uses a legacy hybrid calendar",
          "that is different from Spark 3.0+'s Proleptic Gregorian calendar.",
          "See more details in SPARK-31404. You can set the SQL config <config> or",
          "the datasource option <option> to \"LEGACY\" to rebase the datetime values",
          "w.r.t. the calendar difference during reading. To read the datetime values",
          "as it is, set the SQL config or the datasource option to \"CORRECTED\"."
        ]
      },
      "WRITE_ANCIENT_DATETIME" : {
        "message" : [
          "Spark >= 3.0:",
          "writing dates before 1582-10-15 or timestamps before 1900-01-01T00:00:00Z",
          "into <format> files can be dangerous, as the files may be read by Spark 2.x",
          "or legacy versions of Hive later, which uses a legacy hybrid calendar that",
          "is different from Spark 3.0+'s Proleptic Gregorian calendar. See more",
          "details in SPARK-31404. You can set <config> to \"LEGACY\" to rebase the",
          "datetime values w.r.t. the calendar difference during writing, to get maximum",
          "interoperability. Or set the config to \"CORRECTED\" to write the datetime",
          "values as it is, if you are sure that the written files will only be read by",
          "Spark 3.0+ or other systems that use Proleptic Gregorian calendar."
        ]
      }
    }
  },
  "INTERNAL_ERROR" : {
    "message" : [
      "<message>"
    ]
  },
  "INTERVAL_ARITHMETIC_OVERFLOW" : {
    "message" : [
      "<message>.<alternative>"
    ],
    "sqlState" : "22003"
  },
  "INTERVAL_DIVIDED_BY_ZERO" : {
    "message" : [
      "Division by zero. Use `try_divide` to tolerate divisor being 0 and return NULL instead."
    ],
    "sqlState" : "22012"
  },
  "INVALID_ARRAY_INDEX" : {
    "message" : [
      "The index <indexValue> is out of bounds. The array has <arraySize> elements. Use the SQL function `get()` to tolerate accessing element at invalid index and return NULL instead. If necessary set <ansiConfig> to \"false\" to bypass this error."
    ]
  },
  "INVALID_ARRAY_INDEX_IN_ELEMENT_AT" : {
    "message" : [
      "The index <indexValue> is out of bounds. The array has <arraySize> elements. Use `try_element_at` to tolerate accessing element at invalid index and return NULL instead. If necessary set <ansiConfig> to \"false\" to bypass this error."
    ]
  },
  "INVALID_BUCKET_FILE" : {
    "message" : [
      "Invalid bucket file: <path>"
    ]
  },
  "INVALID_COLUMN_OR_FIELD_DATA_TYPE" : {
    "message" : [
      "Column or field <name> is of type <type> while it's required to be <expectedType>."
    ],
    "sqlState" : "42000"
  },
  "INVALID_FIELD_NAME" : {
    "message" : [
      "Field name <fieldName> is invalid: <path> is not a struct."
    ],
    "sqlState" : "42000"
  },
  "INVALID_FRACTION_OF_SECOND" : {
    "message" : [
      "The fraction of sec must be zero. Valid range is [0, 60]. If necessary set <ansiConfig> to \"false\" to bypass this error."
    ],
    "sqlState" : "22023"
  },
  "INVALID_JSON_SCHEMA_MAP_TYPE" : {
    "message" : [
      "Input schema <jsonSchema> can only contain STRING as a key type for a MAP."
    ]
  },
  "INVALID_PANDAS_UDF_PLACEMENT" : {
    "message" : [
      "The group aggregate pandas UDF <functionList> cannot be invoked together with as other, non-pandas aggregate functions."
    ]
  },
  "INVALID_PARAMETER_VALUE" : {
    "message" : [
      "The value of parameter(s) '<parameter>' in <functionName> is invalid: <expected>"
    ],
    "sqlState" : "22023"
  },
  "INVALID_PROPERTY_KEY" : {
    "message" : [
      "<key> is an invalid property key, please use quotes, e.g. SET <key>=<value>"
    ]
  },
  "INVALID_PROPERTY_VALUE" : {
    "message" : [
      "<value> is an invalid property value, please use quotes, e.g. SET <key>=<value>"
    ]
  },
  "INVALID_SQL_SYNTAX" : {
    "message" : [
      "Invalid SQL syntax: <inputString>"
    ],
    "sqlState" : "42000"
  },
  "INVALID_SUBQUERY_EXPRESSION" : {
    "message" : [
      "Invalid subquery:"
    ],
    "subClass" : {
      "SCALAR_SUBQUERY_RETURN_MORE_THAN_ONE_OUTPUT_COLUMN" : {
        "message" : [
          "Scalar subquery must return only one column, but got <number>"
        ]
      }
    }
  },
  "MISSING_STATIC_PARTITION_COLUMN" : {
    "message" : [
      "Unknown static partition column: <columnName>"
    ],
    "sqlState" : "42000"
  },
  "MULTI_UDF_INTERFACE_ERROR" : {
    "message" : [
      "Not allowed to implement multiple UDF interfaces, UDF class <className>"
    ]
  },
  "MULTI_VALUE_SUBQUERY_ERROR" : {
    "message" : [
      "More than one row returned by a subquery used as an expression."
    ]
  },
  "NON_LITERAL_PIVOT_VALUES" : {
    "message" : [
      "Literal expressions required for pivot values, found <expression>."
    ],
    "sqlState" : "42000"
  },
  "NON_PARTITION_COLUMN" : {
    "message" : [
      "PARTITION clause cannot contain the non-partition column: <columnName>."
    ],
    "sqlState" : "42000"
  },
  "NO_HANDLER_FOR_UDAF" : {
    "message" : [
      "No handler for UDAF '<functionName>'. Use sparkSession.udf.register(...) instead."
    ]
  },
  "NO_UDF_INTERFACE_ERROR" : {
    "message" : [
      "UDF class <className> doesn't implement any UDF interface"
    ]
  },
  "NULLABLE_ARRAY_OR_MAP_ELEMENT" : {
    "message" : [
      "Array or map at <columnPath> contains nullable element while it's required to be non-nullable."
    ],
    "sqlState" : "42000"
  },
  "NULLABLE_COLUMN_OR_FIELD" : {
    "message" : [
      "Column or field <name> is nullable while it's required to be non-nullable."
    ],
    "sqlState" : "42000"
  },
  "NULL_COMPARISON_RESULT" : {
    "message" : [
      "The comparison result is null. If you want to handle null as 0 (equal), you can set \"spark.sql.legacy.allowNullComparisonResultInArraySort\" to \"true\"."
    ]
  },
  "NUMERIC_VALUE_OUT_OF_RANGE" : {
    "message" : [
      "<value> cannot be represented as Decimal(<precision>, <scale>). If necessary set <config> to \"false\" to bypass this error."
    ],
    "sqlState" : "22005"
  },
  "PARSE_CHAR_MISSING_LENGTH" : {
    "message" : [
      "DataType <type> requires a length parameter, for example <type>(10). Please specify the length."
    ],
    "sqlState" : "42000"
  },
  "PARSE_EMPTY_STATEMENT" : {
    "message" : [
      "Syntax error, unexpected empty statement"
    ],
    "sqlState" : "42000"
  },
  "PARSE_SYNTAX_ERROR" : {
    "message" : [
      "Syntax error at or near <error><hint>"
    ],
    "sqlState" : "42000"
  },
  "PIVOT_VALUE_DATA_TYPE_MISMATCH" : {
    "message" : [
      "Invalid pivot value '<value>': value data type <valueType> does not match pivot column data type <pivotType>"
    ],
    "sqlState" : "42000"
  },
  "RENAME_SRC_PATH_NOT_FOUND" : {
    "message" : [
      "Failed to rename as <sourcePath> was not found"
    ],
    "sqlState" : "22023"
  },
  "RESET_PERMISSION_TO_ORIGINAL" : {
    "message" : [
      "Failed to set original permission <permission> back to the created path: <path>. Exception: <message>"
    ]
  },
  "SECOND_FUNCTION_ARGUMENT_NOT_INTEGER" : {
    "message" : [
      "The second argument of <functionName> function needs to be an integer."
    ],
    "sqlState" : "22023"
  },
  "TOO_MANY_ARRAY_ELEMENTS" : {
    "message" : [
      "Cannot initialize array with <numElements> elements of size <size>"
    ]
  },
  "UNABLE_TO_ACQUIRE_MEMORY" : {
    "message" : [
      "Unable to acquire <requestedBytes> bytes of memory, got <receivedBytes>"
    ]
  },
  "UNPIVOT_REQUIRES_ATTRIBUTES" : {
    "message" : [
      "UNPIVOT requires all given <given> expressions to be columns when no <empty> expressions are given. These are not columns: [<expressions>]."
    ],
    "sqlState" : "42000"
  },
  "UNPIVOT_REQUIRES_VALUE_COLUMNS" : {
    "message" : [
      "At least one value column needs to be specified for UNPIVOT, all columns specified as ids"
    ],
    "sqlState" : "42000"
  },
  "UNPIVOT_VALUE_DATA_TYPE_MISMATCH" : {
    "message" : [
      "Unpivot value columns must share a least common type, some types do not: [<types>]"
    ],
    "sqlState" : "42000"
  },
  "UNPIVOT_VALUE_SIZE_MISMATCH" : {
    "message" : [
      "All unpivot value columns must have the same size as there are value column names (<names>)"
    ],
    "sqlState" : "42000"
  },
  "UNRECOGNIZED_SQL_TYPE" : {
    "message" : [
      "Unrecognized SQL type <typeName>"
    ],
    "sqlState" : "42000"
  },
  "UNRESOLVED_COLUMN" : {
    "message" : [
      "A column or function parameter with name <objectName> cannot be resolved."
    ],
    "subClass" : {
      "WITHOUT_SUGGESTION" : {
        "message" : [
          ""
        ]
      },
      "WITH_SUGGESTION" : {
        "message" : [
          "Did you mean one of the following? [<proposal>]"
        ]
      }
    },
    "sqlState" : "42000"
  },
  "UNRESOLVED_FIELD" : {
    "message" : [
      "A field with name <fieldName> cannot be resolved with the struct-type column <columnPath>."
    ],
    "subClass" : {
      "WITHOUT_SUGGESTION" : {
        "message" : [
          ""
        ]
      },
      "WITH_SUGGESTION" : {
        "message" : [
          "Did you mean one of the following? [<proposal>]"
        ]
      }
    },
    "sqlState" : "42000"
  },
  "UNRESOLVED_MAP_KEY" : {
    "message" : [
      "Cannot resolve column <objectName> as a map key. If the key is a string literal, please add single quotes around it."
    ],
    "subClass" : {
      "WITHOUT_SUGGESTION" : {
        "message" : [
          ""
        ]
      },
      "WITH_SUGGESTION" : {
        "message" : [
          "Otherwise did you mean one of the following column(s)? [<proposal>]"
        ]
      }
    },
    "sqlState" : "42000"
  },
  "UNSUPPORTED_DATATYPE" : {
    "message" : [
      "Unsupported data type <typeName>"
    ],
    "sqlState" : "0A000"
  },
  "UNSUPPORTED_DESERIALIZER" : {
    "message" : [
      "The deserializer is not supported:"
    ],
    "subClass" : {
      "DATA_TYPE_MISMATCH" : {
        "message" : [
          "need a(n) <desiredType> field but got <dataType>."
        ]
      },
      "FIELD_NUMBER_MISMATCH" : {
        "message" : [
          "try to map <schema> to Tuple<ordinal>, but failed as the number of fields does not line up."
        ]
      }
    }
  },
  "UNSUPPORTED_FEATURE" : {
    "message" : [
      "The feature is not supported:"
    ],
    "subClass" : {
      "AES_MODE" : {
        "message" : [
          "AES-<mode> with the padding <padding> by the <functionName> function."
        ]
      },
      "CATALOG_OPERATION" : {
        "message" : [
          "Catalog <catalogName> does not support <operation>."
        ]
      },
      "DESC_TABLE_COLUMN_PARTITION" : {
        "message" : [
          "DESC TABLE COLUMN for a specific partition."
        ]
      },
      "DISTRIBUTE_BY" : {
        "message" : [
          "DISTRIBUTE BY clause."
        ]
      },
      "INSERT_PARTITION_SPEC_IF_NOT_EXISTS" : {
        "message" : [
          "INSERT INTO <tableName> IF NOT EXISTS in the PARTITION spec."
        ]
      },
      "JDBC_TRANSACTION" : {
        "message" : [
          "The target JDBC server does not support transactions and can only support ALTER TABLE with a single action."
        ]
      },
      "LATERAL_JOIN_OF_TYPE" : {
        "message" : [
          "<joinType> JOIN with LATERAL correlation."
        ]
      },
      "LATERAL_JOIN_USING" : {
        "message" : [
          "JOIN USING with LATERAL correlation."
        ]
      },
      "LATERAL_NATURAL_JOIN" : {
        "message" : [
          "NATURAL join with LATERAL correlation."
        ]
      },
      "LITERAL_TYPE" : {
        "message" : [
          "Literal for '<value>' of <type>."
        ]
      },
      "NATURAL_CROSS_JOIN" : {
        "message" : [
          "NATURAL CROSS JOIN."
        ]
      },
      "ORC_TYPE_CAST" : {
        "message" : [
          "Unable to convert <orcType> of Orc to data type <toType>."
        ]
      },
      "PANDAS_UDAF_IN_PIVOT" : {
        "message" : [
          "Pandas user defined aggregate function in the PIVOT clause."
        ]
      },
      "PIVOT_AFTER_GROUP_BY" : {
        "message" : [
          "PIVOT clause following a GROUP BY clause."
        ]
      },
      "PIVOT_TYPE" : {
        "message" : [
          "Pivoting by the value '<value>' of the column data type <type>."
        ]
      },
      "PYTHON_UDF_IN_ON_CLAUSE" : {
        "message" : [
          "Python UDF in the ON clause of a <joinType> JOIN."
        ]
      },
      "REPEATED_PIVOT" : {
        "message" : [
          "Repeated PIVOT operation."
        ]
      },
      "SET_NAMESPACE_PROPERTY" : {
        "message" : [
          "<property> is a reserved namespace property, <msg>."
        ]
      },
      "SET_PROPERTIES_AND_DBPROPERTIES" : {
        "message" : [
          "set PROPERTIES and DBPROPERTIES at the same time."
        ]
      },
      "SET_TABLE_PROPERTY" : {
        "message" : [
          "<property> is a reserved table property, <msg>."
        ]
      },
      "TABLE_OPERATION" : {
        "message" : [
          "Table <tableName> does not support <operation>. Please check the current catalog and namespace to make sure the qualified table name is expected, and also check the catalog implementation which is configured by \"spark.sql.catalog\"."
        ]
      },
      "TOO_MANY_TYPE_ARGUMENTS_FOR_UDF_CLASS" : {
        "message" : [
          "UDF class with <num> type arguments."
        ]
      },
      "TRANSFORM_DISTINCT_ALL" : {
        "message" : [
          "TRANSFORM with the DISTINCT/ALL clause."
        ]
      },
      "TRANSFORM_NON_HIVE" : {
        "message" : [
          "TRANSFORM with SERDE is only supported in hive mode."
        ]
      }
    },
    "sqlState" : "0A000"
  },
  "UNSUPPORTED_GENERATOR" : {
    "message" : [
      "The generator is not supported:"
    ],
    "subClass" : {
      "MULTI_GENERATOR" : {
        "message" : [
          "only one generator allowed per <clause> clause but found <num>: <generators>"
        ]
      },
      "NESTED_IN_EXPRESSIONS" : {
        "message" : [
          "nested in expressions <expression>"
        ]
      },
      "NOT_GENERATOR" : {
        "message" : [
          "<functionName> is expected to be a generator. However, its class is <classCanonicalName>, which is not a generator."
        ]
      },
      "OUTSIDE_SELECT" : {
        "message" : [
          "outside the SELECT clause, found: <plan>"
        ]
      }
    }
  },
  "UNSUPPORTED_GROUPING_EXPRESSION" : {
    "message" : [
      "grouping()/grouping_id() can only be used with GroupingSets/Cube/Rollup"
    ]
  },
  "UNSUPPORTED_SAVE_MODE" : {
    "message" : [
      "The save mode <saveMode> is not supported for:"
    ],
    "subClass" : {
      "EXISTENT_PATH" : {
        "message" : [
          "an existent path."
        ]
      },
      "NON_EXISTENT_PATH" : {
        "message" : [
          "a non-existent path."
        ]
      }
    }
  },
  "UNSUPPORTED_SUBQUERY_EXPRESSION_CATEGORY" : {
    "message" : [
      "Unsupported subquery expression:"
    ],
    "subClass" : {
      "ACCESSING_OUTER_QUERY_COLUMN_IS_NOT_ALLOWED" : {
        "message" : [
          "Accessing outer query column is not allowed in this location<treeNode>"
        ]
      },
      "AGGREGATE_FUNCTION_MIXED_OUTER_LOCAL_REFERENCES" : {
        "message" : [
          "Found an aggregate function in a correlated predicate that has both outer and local references, which is not supported: <function>"
        ]
      },
      "CORRELATED_COLUMN_IS_NOT_ALLOWED_IN_PREDICATE" : {
        "message" : [
          "Correlated column is not allowed in predicate: <treeNode>"
        ]
      },
      "CORRELATED_COLUMN_NOT_FOUND" : {
        "message" : [
          "A correlated outer name reference within a subquery expression body was not found in the enclosing query: <value>"
        ]
      },
      "LATERAL_JOIN_CONDITION_NON_DETERMINISTIC" : {
        "message" : [
          "Lateral join condition cannot be non-deterministic: <condition>"
        ]
      },
      "MUST_AGGREGATE_CORRELATED_SCALAR_SUBQUERY" : {
        "message" : [
          "Correlated scalar subqueries in the GROUP BY clause must also be in the aggregate expressions<treeNode>"
        ]
      },
      "MUST_AGGREGATE_CORRELATED_SCALAR_SUBQUERY_OUTPUT" : {
        "message" : [
          "The output of a correlated scalar subquery must be aggregated"
        ]
      },
      "NON_CORRELATED_COLUMNS_IN_GROUP_BY" : {
        "message" : [
          "A GROUP BY clause in a scalar correlated subquery cannot contain non-correlated columns: <value>"
        ]
      },
      "NON_DETERMINISTIC_LATERAL_SUBQUERIES" : {
        "message" : [
          "Non-deterministic lateral subqueries are not supported when joining with outer relations that produce more than one row<treeNode>"
        ]
      },
      "UNSUPPORTED_CORRELATED_REFERENCE" : {
        "message" : [
          "Expressions referencing the outer query are not supported outside of WHERE/HAVING clauses<treeNode>"
        ]
      },
      "UNSUPPORTED_CORRELATED_SCALAR_SUBQUERY" : {
        "message" : [
          "Correlated scalar subqueries can only be used in filters, aggregations, projections, and UPDATE/MERGE/DELETE commands<treeNode>"
        ]
      },
      "UNSUPPORTED_IN_EXISTS_SUBQUERY" : {
        "message" : [
          "IN/EXISTS predicate subqueries can only be used in filters, joins, aggregations, window functions, projections, and UPDATE/MERGE/DELETE commands<treeNode>"
        ]
      }
    }
  },
  "UNTYPED_SCALA_UDF" : {
    "message" : [
      "You're using untyped Scala UDF, which does not have the input type information. Spark may blindly pass null to the Scala closure with primitive-type argument, and the closure will see the default value of the Java type for the null argument, e.g. `udf((x: Int) => x, IntegerType)`, the result is 0 for null input. To get rid of this error, you could:",
      "1. use typed Scala UDF APIs(without return type parameter), e.g. `udf((x: Int) => x)`",
      "2. use Java UDF APIs, e.g. `udf(new UDF1[String, Integer] { override def call(s: String): Integer = s.length() }, IntegerType)`, if input types are all non primitive",
      "3. set \"spark.sql.legacy.allowUntypedScalaUDF\" to \"true\" and use this API with caution"
    ]
  },
  "_LEGACY_ERROR_TEMP_0001" : {
    "message" : [
      "Invalid InsertIntoContext"
    ]
  },
  "_LEGACY_ERROR_TEMP_0002" : {
    "message" : [
      "INSERT OVERWRITE DIRECTORY is not supported"
    ]
  },
  "_LEGACY_ERROR_TEMP_0003" : {
    "message" : [
      "Columns aliases are not allowed in <op>."
    ]
  },
  "_LEGACY_ERROR_TEMP_0004" : {
    "message" : [
      "Empty source for merge: you should specify a source table/subquery in merge."
    ]
  },
  "_LEGACY_ERROR_TEMP_0005" : {
    "message" : [
      "Unrecognized matched action: <matchedAction>."
    ]
  },
  "_LEGACY_ERROR_TEMP_0006" : {
    "message" : [
      "The number of inserted values cannot match the fields."
    ]
  },
  "_LEGACY_ERROR_TEMP_0007" : {
    "message" : [
      "Unrecognized not matched action: <notMatchedAction>."
    ]
  },
  "_LEGACY_ERROR_TEMP_0008" : {
    "message" : [
      "There must be at least one WHEN clause in a MERGE statement."
    ]
  },
  "_LEGACY_ERROR_TEMP_0009" : {
    "message" : [
      "When there are more than one MATCHED clauses in a MERGE statement, only the last MATCHED clause can omit the condition."
    ]
  },
  "_LEGACY_ERROR_TEMP_0010" : {
    "message" : [
      "When there are more than one NOT MATCHED clauses in a MERGE statement, only the last NOT MATCHED clause can omit the condition."
    ]
  },
  "_LEGACY_ERROR_TEMP_0011" : {
    "message" : [
      "Combination of ORDER BY/SORT BY/DISTRIBUTE BY/CLUSTER BY is not supported."
    ]
  },
  "_LEGACY_ERROR_TEMP_0012" : {
    "message" : [
      "DISTRIBUTE BY is not supported."
    ]
  },
  "_LEGACY_ERROR_TEMP_0013" : {
    "message" : [
      "LATERAL cannot be used together with PIVOT in FROM clause."
    ]
  },
  "_LEGACY_ERROR_TEMP_0014" : {
    "message" : [
      "TABLESAMPLE does not accept empty inputs."
    ]
  },
  "_LEGACY_ERROR_TEMP_0015" : {
    "message" : [
      "TABLESAMPLE(<msg>) is not supported."
    ]
  },
  "_LEGACY_ERROR_TEMP_0016" : {
    "message" : [
      "<bytesStr> is not a valid byte length literal, expected syntax: DIGIT+ ('B' | 'K' | 'M' | 'G')."
    ]
  },
  "_LEGACY_ERROR_TEMP_0017" : {
    "message" : [
      "Invalid escape string. Escape string must contain only one character."
    ]
  },
  "_LEGACY_ERROR_TEMP_0018" : {
    "message" : [
      "Function trim doesn't support with type <trimOption>. Please use BOTH, LEADING or TRAILING as trim type."
    ]
  },
  "_LEGACY_ERROR_TEMP_0019" : {
    "message" : [
      "Cannot parse the <valueType> value: <value>."
    ]
  },
  "_LEGACY_ERROR_TEMP_0020" : {
    "message" : [
      "Cannot parse the INTERVAL value: <value>."
    ]
  },
  "_LEGACY_ERROR_TEMP_0021" : {
    "message" : [
      "Literals of type '<valueType>' are currently not supported."
    ]
  },
  "_LEGACY_ERROR_TEMP_0022" : {
    "message" : [
      "<msg>."
    ]
  },
  "_LEGACY_ERROR_TEMP_0023" : {
    "message" : [
      "Numeric literal <rawStrippedQualifier> does not fit in range [<minValue>, <maxValue>] for type <typeName>."
    ]
  },
  "_LEGACY_ERROR_TEMP_0024" : {
    "message" : [
      "Can only have a single from-to unit in the interval literal syntax."
    ]
  },
  "_LEGACY_ERROR_TEMP_0025" : {
    "message" : [
      "At least one time unit should be given for interval literal."
    ]
  },
  "_LEGACY_ERROR_TEMP_0026" : {
    "message" : [
      "Can only use numbers in the interval value part for multiple unit value pairs interval form, but got invalid value: <value>."
    ]
  },
  "_LEGACY_ERROR_TEMP_0027" : {
    "message" : [
      "The value of from-to unit must be a string."
    ]
  },
  "_LEGACY_ERROR_TEMP_0028" : {
    "message" : [
      "Intervals FROM <from> TO <to> are not supported."
    ]
  },
  "_LEGACY_ERROR_TEMP_0029" : {
    "message" : [
      "Cannot mix year-month and day-time fields: <literal>."
    ]
  },
  "_LEGACY_ERROR_TEMP_0030" : {
    "message" : [
      "DataType <dataType> is not supported."
    ]
  },
  "_LEGACY_ERROR_TEMP_0031" : {
    "message" : [
      "Invalid number of buckets: <describe>."
    ]
  },
  "_LEGACY_ERROR_TEMP_0032" : {
    "message" : [
      "Duplicated table paths found: '<pathOne>' and '<pathTwo>'. LOCATION and the case insensitive key 'path' in OPTIONS are all used to indicate the custom table path, you can only specify one of them."
    ]
  },
  "_LEGACY_ERROR_TEMP_0033" : {
    "message" : [
      "Expected either STORED AS or STORED BY, not both."
    ]
  },
  "_LEGACY_ERROR_TEMP_0034" : {
    "message" : [
      "<operation> is not supported in Hive-style <command><msg>."
    ]
  },
  "_LEGACY_ERROR_TEMP_0035" : {
    "message" : [
      "Operation not allowed: <message>."
    ]
  },
  "_LEGACY_ERROR_TEMP_0036" : {
    "message" : [
      "Expected `NOSCAN` instead of `<ctx>`."
    ]
  },
  "_LEGACY_ERROR_TEMP_0037" : {
    "message" : [
      "It is not allowed to add catalog/namespace prefix <quoted> to the table name in CACHE TABLE AS SELECT."
    ]
  },
  "_LEGACY_ERROR_TEMP_0038" : {
    "message" : [
      "CTE definition can't have duplicate names: <duplicateNames>."
    ]
  },
  "_LEGACY_ERROR_TEMP_0039" : {
    "message" : [
      "Unsupported SQL statement."
    ]
  },
  "_LEGACY_ERROR_TEMP_0040" : {
    "message" : [
      "Possibly unquoted identifier <ident> detected. Please consider quoting it with back-quotes as `<ident>`."
    ]
  },
  "_LEGACY_ERROR_TEMP_0041" : {
    "message" : [
      "Found duplicate clauses: <clauseName>."
    ]
  },
  "_LEGACY_ERROR_TEMP_0042" : {
    "message" : [
      "Expected format is 'SET', 'SET key', or 'SET key=value'. If you want to include special characters in key, or include semicolon in value, please use quotes, e.g., SET `key`=`value`."
    ]
  },
  "_LEGACY_ERROR_TEMP_0043" : {
    "message" : [
      "Expected format is 'RESET' or 'RESET key'. If you want to include special characters in key, please use quotes, e.g., RESET `key`."
    ]
  },
  "_LEGACY_ERROR_TEMP_0044" : {
    "message" : [
      "The interval value must be in the range of [-18, +18] hours with second precision."
    ]
  },
  "_LEGACY_ERROR_TEMP_0045" : {
    "message" : [
      "Invalid time zone displacement value."
    ]
  },
  "_LEGACY_ERROR_TEMP_0046" : {
    "message" : [
      "CREATE TEMPORARY TABLE without a provider is not allowed."
    ]
  },
  "_LEGACY_ERROR_TEMP_0047" : {
    "message" : [
      "'ROW FORMAT' must be used with 'STORED AS'."
    ]
  },
  "_LEGACY_ERROR_TEMP_0048" : {
    "message" : [
      "Unsupported operation: Used defined record reader/writer classes."
    ]
  },
  "_LEGACY_ERROR_TEMP_0049" : {
    "message" : [
      "Directory path and 'path' in OPTIONS should be specified one, but not both."
    ]
  },
  "_LEGACY_ERROR_TEMP_0050" : {
    "message" : [
      "LOCAL is supported only with file: scheme."
    ]
  },
  "_LEGACY_ERROR_TEMP_0051" : {
    "message" : [
      "Empty set in <element> grouping sets is not supported."
    ]
  },
  "_LEGACY_ERROR_TEMP_0052" : {
    "message" : [
      "CREATE VIEW with both IF NOT EXISTS and REPLACE is not allowed."
    ]
  },
  "_LEGACY_ERROR_TEMP_0053" : {
    "message" : [
      "It is not allowed to define a TEMPORARY view with IF NOT EXISTS."
    ]
  },
  "_LEGACY_ERROR_TEMP_0054" : {
    "message" : [
      "It is not allowed to add database prefix `<database>` for the TEMPORARY view name."
    ]
  },
  "_LEGACY_ERROR_TEMP_0055" : {
    "message" : [
      "Unclosed bracketed comment"
    ]
  },
  "_LEGACY_ERROR_TEMP_0056" : {
    "message" : [
      "Invalid time travel spec: <reason>."
    ]
  },
  "_LEGACY_ERROR_TEMP_0057" : {
    "message" : [
      "Support for DEFAULT column values is not implemented yet."
    ]
  },
  "_LEGACY_ERROR_TEMP_0058" : {
    "message" : [
      "Support for DEFAULT column values is not allowed."
    ]
  },
  "_LEGACY_ERROR_TEMP_0059" : {
    "message" : [
      "References to DEFAULT column values are not allowed within the PARTITION clause."
    ]
  },
  "_LEGACY_ERROR_TEMP_0060" : {
    "message" : [
      "<msg>."
    ]
  },
  "_LEGACY_ERROR_TEMP_0061" : {
    "message" : [
      "<msg>."
    ]
  },
  "_LEGACY_ERROR_TEMP_0062" : {
    "message" : [
      "<msg>."
    ]
  },
  "_LEGACY_ERROR_TEMP_0063" : {
    "message" : [
      "<msg>."
    ]
  },
  "_LEGACY_ERROR_TEMP_0064" : {
    "message" : [
      "<msg>."
    ]
  },
  "_LEGACY_ERROR_TEMP_1000" : {
    "message" : [
      "LEGACY store assignment policy is disallowed in Spark data source V2. Please set the configuration <configKey> to other values."
    ]
  },
  "_LEGACY_ERROR_TEMP_1001" : {
    "message" : [
      "USING column `<colName>` cannot be resolved on the <side> side of the join. The <side>-side columns: [<plan>]."
    ]
  },
  "_LEGACY_ERROR_TEMP_1002" : {
    "message" : [
      "Unable to generate an encoder for inner class `<className>` without access to the scope that this class was defined in.",
      "Try moving this class out of its parent class."
    ]
  },
  "_LEGACY_ERROR_TEMP_1003" : {
    "message" : [
      "Couldn't find the reference column for <after> at <parentName>."
    ]
  },
  "_LEGACY_ERROR_TEMP_1004" : {
    "message" : [
      "Window specification <windowName> is not defined in the WINDOW clause."
    ]
  },
  "_LEGACY_ERROR_TEMP_1005" : {
    "message" : [
      "<expr> doesn't show up in the GROUP BY list <groupByAliases>."
    ]
  },
  "_LEGACY_ERROR_TEMP_1006" : {
    "message" : [
      "Aggregate expression required for pivot, but '<sql>' did not appear in any aggregate function."
    ]
  },
  "_LEGACY_ERROR_TEMP_1007" : {
    "message" : [
      "Cannot write into temp view <quoted> as it's not a data source v2 relation."
    ]
  },
  "_LEGACY_ERROR_TEMP_1008" : {
    "message" : [
      "<quoted> is not a temp view of streaming logical plan, please use batch API such as `DataFrameReader.table` to read it."
    ]
  },
  "_LEGACY_ERROR_TEMP_1009" : {
    "message" : [
      "The depth of view <identifier> exceeds the maximum view resolution depth (<maxNestedViewDepth>). Analysis is aborted to avoid errors. Increase the value of <config> to work around this."
    ]
  },
  "_LEGACY_ERROR_TEMP_1010" : {
    "message" : [
      "Inserting into a view is not allowed. View: <identifier>."
    ]
  },
  "_LEGACY_ERROR_TEMP_1011" : {
    "message" : [
      "Writing into a view is not allowed. View: <identifier>."
    ]
  },
  "_LEGACY_ERROR_TEMP_1012" : {
    "message" : [
      "Cannot write into v1 table: <identifier>."
    ]
  },
  "_LEGACY_ERROR_TEMP_1013" : {
    "message" : [
      "<nameParts> is a <viewStr>. '<cmd>' expects a table.<hintStr>"
    ]
  },
  "_LEGACY_ERROR_TEMP_1014" : {
    "message" : [
      "<nameParts> is a temp view. '<cmd>' expects a permanent view."
    ]
  },
  "_LEGACY_ERROR_TEMP_1015" : {
    "message" : [
      "<identifier> is a table. '<cmd>' expects a view.<hintStr>"
    ]
  },
  "_LEGACY_ERROR_TEMP_1016" : {
    "message" : [
      "<nameParts> is a temp view. '<cmd>' expects a table or permanent view."
    ]
  },
  "_LEGACY_ERROR_TEMP_1017" : {
    "message" : [
      "<name> is a built-in/temporary function. '<cmd>' expects a persistent function.<hintStr>"
    ]
  },
  "_LEGACY_ERROR_TEMP_1018" : {
    "message" : [
      "<quoted> is a permanent view, which is not supported by streaming reading API such as `DataStreamReader.table` yet."
    ]
  },
  "_LEGACY_ERROR_TEMP_1019" : {
    "message" : [
      "Star (*) is not allowed in select list when GROUP BY ordinal position is used"
    ]
  },
  "_LEGACY_ERROR_TEMP_1020" : {
    "message" : [
      "Invalid usage of <elem> in <prettyName>."
    ]
  },
  "_LEGACY_ERROR_TEMP_1021" : {
    "message" : [
      "count(<targetString>.*) is not allowed. Please use count(*) or expand the columns manually, e.g. count(col1, col2)."
    ]
  },
  "_LEGACY_ERROR_TEMP_1022" : {
    "message" : [
      "ORDER BY position <index> is not in select list (valid range is [1, <size>])."
    ]
  },
  "_LEGACY_ERROR_TEMP_1023" : {
    "message" : [
      "Function <prettyName> does not support <syntax>."
    ]
  },
  "_LEGACY_ERROR_TEMP_1024" : {
    "message" : [
      "FILTER expression is non-deterministic, it cannot be used in aggregate functions."
    ]
  },
  "_LEGACY_ERROR_TEMP_1025" : {
    "message" : [
      "FILTER expression is not of type boolean. It cannot be used in an aggregate function."
    ]
  },
  "_LEGACY_ERROR_TEMP_1026" : {
    "message" : [
      "FILTER expression contains aggregate. It cannot be used in an aggregate function."
    ]
  },
  "_LEGACY_ERROR_TEMP_1027" : {
    "message" : [
      "FILTER expression contains window function. It cannot be used in an aggregate function."
    ]
  },
  "_LEGACY_ERROR_TEMP_1028" : {
    "message" : [
      "Number of column aliases does not match number of columns. Number of column aliases: <columnSize>; number of columns: <outputSize>."
    ]
  },
  "_LEGACY_ERROR_TEMP_1029" : {
    "message" : [
      "The number of aliases supplied in the AS clause does not match the number of columns output by the UDTF expected <aliasesSize> aliases but got <aliasesNames>."
    ]
  },
  "_LEGACY_ERROR_TEMP_1030" : {
    "message" : [
      "Window aggregate function with filter predicate is not supported yet."
    ]
  },
  "_LEGACY_ERROR_TEMP_1031" : {
    "message" : [
      "It is not allowed to use a window function inside an aggregate function. Please use the inner window function in a sub-query."
    ]
  },
  "_LEGACY_ERROR_TEMP_1032" : {
    "message" : [
      "<expr> does not have any WindowExpression."
    ]
  },
  "_LEGACY_ERROR_TEMP_1033" : {
    "message" : [
      "<expr> has multiple Window Specifications (<distinctWindowSpec>).",
      "Please file a bug report with this error message, stack trace, and the query."
    ]
  },
  "_LEGACY_ERROR_TEMP_1034" : {
    "message" : [
      "It is not allowed to use window functions inside <clauseName> clause."
    ]
  },
  "_LEGACY_ERROR_TEMP_1035" : {
    "message" : [
      "Cannot specify window frame for <prettyName> function."
    ]
  },
  "_LEGACY_ERROR_TEMP_1036" : {
    "message" : [
      "Window Frame <wf> must match the required frame <required>."
    ]
  },
  "_LEGACY_ERROR_TEMP_1037" : {
    "message" : [
      "Window function <wf> requires window to be ordered, please add ORDER BY clause. For example SELECT <wf>(value_expr) OVER (PARTITION BY window_partition ORDER BY window_ordering) from table."
    ]
  },
  "_LEGACY_ERROR_TEMP_1038" : {
    "message" : [
      "Cannot write to table due to mismatched user specified column size(<columnSize>) and data column size(<outputSize>)."
    ]
  },
  "_LEGACY_ERROR_TEMP_1039" : {
    "message" : [
      "Multiple time/session window expressions would result in a cartesian product of rows, therefore they are currently not supported."
    ]
  },
  "_LEGACY_ERROR_TEMP_1040" : {
    "message" : [
      "Gap duration expression used in session window must be CalendarIntervalType, but got <dt>."
    ]
  },
  "_LEGACY_ERROR_TEMP_1041" : {
    "message" : [
      "Undefined function <name>."
    ]
  },
  "_LEGACY_ERROR_TEMP_1042" : {
    "message" : [
      "Invalid number of arguments for function <name>. Expected: <expectedInfo>; Found: <actualNumber>."
    ]
  },
  "_LEGACY_ERROR_TEMP_1043" : {
    "message" : [
      "Invalid arguments for function <name>."
    ]
  },
  "_LEGACY_ERROR_TEMP_1044" : {
    "message" : [
      "Function <name> accepts only one argument."
    ]
  },
  "_LEGACY_ERROR_TEMP_1045" : {
    "message" : [
      "ALTER TABLE SET LOCATION does not support partition for v2 tables."
    ]
  },
  "_LEGACY_ERROR_TEMP_1046" : {
    "message" : [
      "Join strategy hint parameter should be an identifier or string but was <unsupported> (<class>)."
    ]
  },
  "_LEGACY_ERROR_TEMP_1047" : {
    "message" : [
      "<hintName> Hint parameter should include columns, but <invalidParams> found."
    ]
  },
  "_LEGACY_ERROR_TEMP_1048" : {
    "message" : [
      "<hintName> Hint expects a partition number as a parameter."
    ]
  },
  "_LEGACY_ERROR_TEMP_1049" : {
    "message" : [
      "Syntax error in attribute name: <name>."
    ]
  },
  "_LEGACY_ERROR_TEMP_1050" : {
    "message" : [
      "Can only star expand struct data types. Attribute: `<attributes>`."
    ]
  },
  "_LEGACY_ERROR_TEMP_1051" : {
    "message" : [
      "Cannot resolve '<targetString>.*' given input columns '<columns>'."
    ]
  },
  "_LEGACY_ERROR_TEMP_1052" : {
    "message" : [
      "ADD COLUMN with v1 tables cannot specify NOT NULL."
    ]
  },
  "_LEGACY_ERROR_TEMP_1053" : {
    "message" : [
      "ALTER COLUMN with v1 tables cannot specify NOT NULL."
    ]
  },
  "_LEGACY_ERROR_TEMP_1054" : {
    "message" : [
      "ALTER COLUMN cannot find column <colName> in v1 table. Available: <fieldNames>."
    ]
  },
  "_LEGACY_ERROR_TEMP_1055" : {
    "message" : [
      "The database name is not valid: <quoted>."
    ]
  },
  "_LEGACY_ERROR_TEMP_1056" : {
    "message" : [
      "Cannot drop a view with DROP TABLE. Please use DROP VIEW instead."
    ]
  },
  "_LEGACY_ERROR_TEMP_1057" : {
    "message" : [
      "SHOW COLUMNS with conflicting databases: '<dbA>' != '<dbB>'."
    ]
  },
  "_LEGACY_ERROR_TEMP_1058" : {
    "message" : [
      "Cannot create table with both USING <provider> and <serDeInfo>."
    ]
  },
  "_LEGACY_ERROR_TEMP_1059" : {
    "message" : [
      "STORED AS with file format '<serdeInfo>' is invalid."
    ]
  },
  "_LEGACY_ERROR_TEMP_1060" : {
    "message" : [
      "<command> does not support nested column: <column>."
    ]
  },
  "_LEGACY_ERROR_TEMP_1061" : {
    "message" : [
      "Column <colName> does not exist."
    ]
  },
  "_LEGACY_ERROR_TEMP_1062" : {
    "message" : [
      "Rename temporary view from '<oldName>' to '<newName>': destination view already exists."
    ]
  },
  "_LEGACY_ERROR_TEMP_1063" : {
    "message" : [
      "Cannot drop a non-empty database: <db>. Use CASCADE option to drop a non-empty database."
    ]
  },
  "_LEGACY_ERROR_TEMP_1064" : {
    "message" : [
      "Cannot drop a non-empty namespace: <namespace>. Use CASCADE option to drop a non-empty namespace."
    ]
  },
  "_LEGACY_ERROR_TEMP_1065" : {
    "message" : [
      "`<name>` is not a valid name for tables/databases. Valid names only contain alphabet characters, numbers and _."
    ]
  },
  "_LEGACY_ERROR_TEMP_1066" : {
    "message" : [
      "<database> is a system preserved database, you cannot create a database with this name."
    ]
  },
  "_LEGACY_ERROR_TEMP_1067" : {
    "message" : [
      "Can not drop default database."
    ]
  },
  "_LEGACY_ERROR_TEMP_1068" : {
    "message" : [
      "<database> is a system preserved database, you cannot use it as current database. To access global temporary views, you should use qualified name with the GLOBAL_TEMP_DATABASE, e.g. SELECT * FROM <database>.viewName."
    ]
  },
  "_LEGACY_ERROR_TEMP_1069" : {
    "message" : [
      "CREATE EXTERNAL TABLE must be accompanied by LOCATION."
    ]
  },
  "_LEGACY_ERROR_TEMP_1070" : {
    "message" : [
      "Can not <methodName> the managed table('<tableIdentifier>'). The associated location('<tableLocation>') already exists."
    ]
  },
  "_LEGACY_ERROR_TEMP_1071" : {
    "message" : [
      "Some existing schema fields (<nonExistentColumnNames>) are not present in the new schema. We don't support dropping columns yet."
    ]
  },
  "_LEGACY_ERROR_TEMP_1072" : {
    "message" : [
      "Only the tables/views belong to the same database can be retrieved. Querying tables/views are <qualifiedTableNames>."
    ]
  },
  "_LEGACY_ERROR_TEMP_1073" : {
    "message" : [
      "RENAME TABLE source and destination databases do not match: '<db>' != '<newDb>'."
    ]
  },
  "_LEGACY_ERROR_TEMP_1074" : {
    "message" : [
      "RENAME TEMPORARY VIEW from '<oldName>' to '<newName>': cannot specify database name '<db>' in the destination table."
    ]
  },
  "_LEGACY_ERROR_TEMP_1075" : {
    "message" : [
      "RENAME TEMPORARY VIEW from '<oldName>' to '<newName>': destination table already exists."
    ]
  },
  "_LEGACY_ERROR_TEMP_1076" : {
    "message" : [
      "Partition spec is invalid. <details>."
    ]
  },
  "_LEGACY_ERROR_TEMP_1077" : {
    "message" : [
      "Function <func> already exists."
    ]
  },
  "_LEGACY_ERROR_TEMP_1078" : {
    "message" : [
      "Can not load class '<className>' when registering the function '<func>', please make sure it is on the classpath."
    ]
  },
  "_LEGACY_ERROR_TEMP_1079" : {
    "message" : [
      "Resource Type '<resourceType>' is not supported."
    ]
  },
  "_LEGACY_ERROR_TEMP_1080" : {
    "message" : [
      "Table <identifier> did not specify database."
    ]
  },
  "_LEGACY_ERROR_TEMP_1081" : {
    "message" : [
      "Table <identifier> did not specify locationUri."
    ]
  },
  "_LEGACY_ERROR_TEMP_1082" : {
    "message" : [
      "Partition [<specString>] did not specify locationUri."
    ]
  },
  "_LEGACY_ERROR_TEMP_1083" : {
    "message" : [
      "Number of buckets should be greater than 0 but less than or equal to bucketing.maxBuckets (`<bucketingMaxBuckets>`). Got `<numBuckets>`."
    ]
  },
  "_LEGACY_ERROR_TEMP_1084" : {
    "message" : [
      "Corrupted table name context in catalog: <numParts> parts expected, but part <index> is missing."
    ]
  },
  "_LEGACY_ERROR_TEMP_1085" : {
    "message" : [
      "Corrupted view SQL configs in catalog."
    ]
  },
  "_LEGACY_ERROR_TEMP_1086" : {
    "message" : [
      "Corrupted view query output column names in catalog: <numCols> parts expected, but part <index> is missing."
    ]
  },
  "_LEGACY_ERROR_TEMP_1087" : {
    "message" : [
      "Corrupted view referred temp view names in catalog."
    ]
  },
  "_LEGACY_ERROR_TEMP_1088" : {
    "message" : [
      "Corrupted view referred temp functions names in catalog."
    ]
  },
  "_LEGACY_ERROR_TEMP_1089" : {
    "message" : [
      "Column statistics deserialization is not supported for column <name> of data type: <dataType>."
    ]
  },
  "_LEGACY_ERROR_TEMP_1090" : {
    "message" : [
      "Column statistics serialization is not supported for column <colName> of data type: <dataType>."
    ]
  },
  "_LEGACY_ERROR_TEMP_1091" : {
    "message" : [
      "Cannot read table property '<key>' as it's corrupted.<details>."
    ]
  },
  "_LEGACY_ERROR_TEMP_1092" : {
    "message" : [
      "The expression '<expr>' is not a valid schema string."
    ]
  },
  "_LEGACY_ERROR_TEMP_1093" : {
    "message" : [
      "Schema should be specified in DDL format as a string literal or output of the schema_of_json/schema_of_csv functions instead of <expr>."
    ]
  },
  "_LEGACY_ERROR_TEMP_1094" : {
    "message" : [
      "Schema should be struct type but got <dataType>."
    ]
  },
  "_LEGACY_ERROR_TEMP_1095" : {
    "message" : [
      "A type of keys and values in map() must be string, but got <map>."
    ]
  },
  "_LEGACY_ERROR_TEMP_1096" : {
    "message" : [
      "Must use a map() function for options."
    ]
  },
  "_LEGACY_ERROR_TEMP_1097" : {
    "message" : [
      "The field for corrupt records must be string type and nullable."
    ]
  },
  "_LEGACY_ERROR_TEMP_1098" : {
    "message" : [
      "DataType '<x>' is not supported by <className>."
    ]
  },
  "_LEGACY_ERROR_TEMP_1099" : {
    "message" : [
      "<funcName>() doesn't support the <mode> mode. Acceptable modes are <permissiveMode> and <failFastMode>."
    ]
  },
  "_LEGACY_ERROR_TEMP_1100" : {
    "message" : [
      "The '<argName>' parameter of function '<funcName>' needs to be a <requiredType> literal."
    ]
  },
  "_LEGACY_ERROR_TEMP_1101" : {
    "message" : [
      "Invalid value for the '<argName>' parameter of function '<funcName>': <invalidValue>.<endingMsg>."
    ]
  },
  "_LEGACY_ERROR_TEMP_1102" : {
    "message" : [
      "Literals of type '<field>' are currently not supported for the <srcDataType> type."
    ]
  },
  "_LEGACY_ERROR_TEMP_1103" : {
    "message" : [
      "Unsupported component type <clz> in arrays."
    ]
  },
  "_LEGACY_ERROR_TEMP_1104" : {
    "message" : [
      "The second argument should be a double literal."
    ]
  },
  "_LEGACY_ERROR_TEMP_1105" : {
    "message" : [
      "Field name should be String Literal, but it's <extraction>."
    ]
  },
  "_LEGACY_ERROR_TEMP_1106" : {
    "message" : [
      "Can't extract value from <child>: need struct type but got <other>."
    ]
  },
  "_LEGACY_ERROR_TEMP_1107" : {
    "message" : [
      "Table <table> declares <batchWrite> capability but <v2WriteClassName> is not an instance of <v1WriteClassName>."
    ]
  },
  "_LEGACY_ERROR_TEMP_1108" : {
    "message" : [
      "Delete by condition with subquery is not supported: <condition>."
    ]
  },
  "_LEGACY_ERROR_TEMP_1109" : {
    "message" : [
      "Exec update failed: cannot translate expression to source filter: <f>."
    ]
  },
  "_LEGACY_ERROR_TEMP_1110" : {
    "message" : [
      "Cannot delete from table <table> where <filters>."
    ]
  },
  "_LEGACY_ERROR_TEMP_1111" : {
    "message" : [
      "DESCRIBE does not support partition for v2 tables."
    ]
  },
  "_LEGACY_ERROR_TEMP_1112" : {
    "message" : [
      "Table <table> cannot be replaced as it did not exist. Use CREATE OR REPLACE TABLE to create the table."
    ]
  },
  "_LEGACY_ERROR_TEMP_1113" : {
    "message" : [
      "Table <table> does not support <cmd>."
    ]
  },
  "_LEGACY_ERROR_TEMP_1114" : {
    "message" : [
      "The streaming sources in a query do not have a common supported execution mode.",
      "Sources support micro-batch: <microBatchSources>",
      "Sources support continuous: <continuousSources>"
    ]
  },
  "_LEGACY_ERROR_TEMP_1115" : {
    "message" : [
      "<msg>."
    ]
  },
  "_LEGACY_ERROR_TEMP_1116" : {
    "message" : [
      "<msg>."
    ]
  },
  "_LEGACY_ERROR_TEMP_1117" : {
    "message" : [
      "<sessionCatalog> requires a single-part namespace, but got <ns>."
    ]
  },
  "_LEGACY_ERROR_TEMP_1118" : {
    "message" : [
      "<msg>."
    ]
  },
  "_LEGACY_ERROR_TEMP_1119" : {
    "message" : [
      "<cmd> is not supported in JDBC catalog."
    ]
  },
  "_LEGACY_ERROR_TEMP_1120" : {
    "message" : [
      "Unsupported NamespaceChange <changes> in JDBC catalog."
    ]
  },
  "_LEGACY_ERROR_TEMP_1121" : {
    "message" : [
      "Table does not support <cmd>: <table>."
    ]
  },
  "_LEGACY_ERROR_TEMP_1122" : {
    "message" : [
      "Table <table> is not a row-level operation table."
    ]
  },
  "_LEGACY_ERROR_TEMP_1123" : {
    "message" : [
      "Cannot rename a table with ALTER VIEW. Please use ALTER TABLE instead."
    ]
  },
  "_LEGACY_ERROR_TEMP_1124" : {
    "message" : [
      "<cmd> is not supported for v2 tables."
    ]
  },
  "_LEGACY_ERROR_TEMP_1125" : {
    "message" : [
      "Database from v1 session catalog is not specified."
    ]
  },
  "_LEGACY_ERROR_TEMP_1126" : {
    "message" : [
      "Nested databases are not supported by v1 session catalog: <catalog>."
    ]
  },
  "_LEGACY_ERROR_TEMP_1127" : {
    "message" : [
      "Invalid partitionExprs specified: <sortOrders> For range partitioning use REPARTITION_BY_RANGE instead."
    ]
  },
  "_LEGACY_ERROR_TEMP_1128" : {
    "message" : [
      "Failed to resolve the schema for <format> for the partition column: <partitionColumn>. It must be specified manually."
    ]
  },
  "_LEGACY_ERROR_TEMP_1129" : {
    "message" : [
      "Unable to infer schema for <format>. It must be specified manually."
    ]
  },
  "_LEGACY_ERROR_TEMP_1130" : {
    "message" : [
      "Path does not exist: <path>."
    ]
  },
  "_LEGACY_ERROR_TEMP_1131" : {
    "message" : [
      "Data source <className> does not support <outputMode> output mode."
    ]
  },
  "_LEGACY_ERROR_TEMP_1132" : {
    "message" : [
      "A schema needs to be specified when using <className>."
    ]
  },
  "_LEGACY_ERROR_TEMP_1133" : {
    "message" : [
      "The user-specified schema doesn't match the actual schema:",
      "user-specified: <schema>, actual: <actualSchema>. If you're using",
      "DataFrameReader.schema API or creating a table, please do not specify the schema.",
      "Or if you're scanning an existed table, please drop it and re-create it."
    ]
  },
  "_LEGACY_ERROR_TEMP_1134" : {
    "message" : [
      "Unable to infer schema for <format> at <fileCatalog>. It must be specified manually."
    ]
  },
  "_LEGACY_ERROR_TEMP_1135" : {
    "message" : [
      "<className> is not a valid Spark SQL Data Source."
    ]
  },
  "_LEGACY_ERROR_TEMP_1136" : {
    "message" : [
      "Cannot save interval data type into external storage."
    ]
  },
  "_LEGACY_ERROR_TEMP_1137" : {
    "message" : [
      "Unable to resolve <name> given [<outputStr>]."
    ]
  },
  "_LEGACY_ERROR_TEMP_1138" : {
    "message" : [
      "Hive built-in ORC data source must be used with Hive support enabled. Please use the native ORC data source by setting 'spark.sql.orc.impl' to 'native'."
    ]
  },
  "_LEGACY_ERROR_TEMP_1139" : {
    "message" : [
      "Failed to find data source: <provider>. Avro is built-in but external data source module since Spark 2.4. Please deploy the application as per the deployment section of Apache Avro Data Source Guide."
    ]
  },
  "_LEGACY_ERROR_TEMP_1140" : {
    "message" : [
      "Failed to find data source: <provider>. Please deploy the application as per the deployment section of Structured Streaming + Kafka Integration Guide."
    ]
  },
  "_LEGACY_ERROR_TEMP_1141" : {
    "message" : [
      "Multiple sources found for <provider> (<sourceNames>), please specify the fully qualified class name."
    ]
  },
  "_LEGACY_ERROR_TEMP_1142" : {
    "message" : [
      "Datasource does not support writing empty or nested empty schemas. Please make sure the data schema has at least one or more column(s)."
    ]
  },
  "_LEGACY_ERROR_TEMP_1143" : {
    "message" : [
      "The data to be inserted needs to have the same number of columns as the target table: target table has <targetSize> column(s) but the inserted data has <actualSize> column(s), which contain <staticPartitionsSize> partition column(s) having assigned constant values."
    ]
  },
  "_LEGACY_ERROR_TEMP_1144" : {
    "message" : [
      "The data to be inserted needs to have the same number of partition columns as the target table: target table has <targetSize> partition column(s) but the inserted data has <providedPartitionsSize> partition columns specified."
    ]
  },
  "_LEGACY_ERROR_TEMP_1145" : {
    "message" : [
      "<partKey> is not a partition column. Partition columns are <partitionColumns>."
    ]
  },
  "_LEGACY_ERROR_TEMP_1146" : {
    "message" : [
      "Partition column <partColumn> have multiple values specified, <values>. Please only specify a single value."
    ]
  },
  "_LEGACY_ERROR_TEMP_1147" : {
    "message" : [
      "The ordering of partition columns is <partColumns>. All partition columns having constant values need to appear before other partition columns that do not have an assigned constant value."
    ]
  },
  "_LEGACY_ERROR_TEMP_1148" : {
    "message" : [
      "Can only write data to relations with a single path."
    ]
  },
  "_LEGACY_ERROR_TEMP_1149" : {
    "message" : [
      "Fail to rebuild expression: missing key <filter> in `translatedFilterToExpr`."
    ]
  },
  "_LEGACY_ERROR_TEMP_1150" : {
    "message" : [
      "Column `<field>` has a data type of <fieldType>, which is not supported by <format>."
    ]
  },
  "_LEGACY_ERROR_TEMP_1151" : {
    "message" : [
      "Fail to resolve data source for the table <table> since the table serde property has the duplicated key <key> with extra options specified for this scan operation. To fix this, you can rollback to the legacy behavior of ignoring the extra options by setting the config <config> to `false`, or address the conflicts of the same config."
    ]
  },
  "_LEGACY_ERROR_TEMP_1152" : {
    "message" : [
      "Path <outputPath> already exists."
    ]
  },
  "_LEGACY_ERROR_TEMP_1153" : {
    "message" : [
      "Cannot use <field> for partition column."
    ]
  },
  "_LEGACY_ERROR_TEMP_1154" : {
    "message" : [
      "Cannot use all columns for partition columns."
    ]
  },
  "_LEGACY_ERROR_TEMP_1155" : {
    "message" : [
      "Partition column `<col>` not found in schema <schemaCatalog>."
    ]
  },
  "_LEGACY_ERROR_TEMP_1156" : {
    "message" : [
      "Column <colName> not found in schema <tableSchema>."
    ]
  },
  "_LEGACY_ERROR_TEMP_1157" : {
    "message" : [
      "Unsupported data source type for direct query on files: <className>."
    ]
  },
  "_LEGACY_ERROR_TEMP_1158" : {
    "message" : [
      "Saving data into a view is not allowed."
    ]
  },
  "_LEGACY_ERROR_TEMP_1159" : {
    "message" : [
      "The format of the existing table <tableName> is `<existingProvider>`. It doesn't match the specified format `<specifiedProvider>`."
    ]
  },
  "_LEGACY_ERROR_TEMP_1160" : {
    "message" : [
      "The location of the existing table <identifier> is `<existingTableLoc>`. It doesn't match the specified location `<tableDescLoc>`."
    ]
  },
  "_LEGACY_ERROR_TEMP_1161" : {
    "message" : [
      "The column number of the existing table <tableName> (<existingTableSchema>) doesn't match the data schema (<querySchema>)."
    ]
  },
  "_LEGACY_ERROR_TEMP_1162" : {
    "message" : [
      "Cannot resolve '<col>' given input columns: [<inputColumns>]."
    ]
  },
  "_LEGACY_ERROR_TEMP_1163" : {
    "message" : [
      "Specified partitioning does not match that of the existing table <tableName>.",
      "Specified partition columns: [<specifiedPartCols>]",
      "Existing partition columns: [<existingPartCols>]"
    ]
  },
  "_LEGACY_ERROR_TEMP_1164" : {
    "message" : [
      "Specified bucketing does not match that of the existing table <tableName>.",
      "Specified bucketing: <specifiedBucketString>",
      "Existing bucketing: <existingBucketString>"
    ]
  },
  "_LEGACY_ERROR_TEMP_1165" : {
    "message" : [
      "It is not allowed to specify partitioning when the table schema is not defined."
    ]
  },
  "_LEGACY_ERROR_TEMP_1166" : {
    "message" : [
      "Bucketing column '<bucketCol>' should not be part of partition columns '<normalizedPartCols>'."
    ]
  },
  "_LEGACY_ERROR_TEMP_1167" : {
    "message" : [
      "Bucket sorting column '<sortCol>' should not be part of partition columns '<normalizedPartCols>'."
    ]
  },
  "_LEGACY_ERROR_TEMP_1168" : {
    "message" : [
      "<tableName> requires that the data to be inserted have the same number of columns as the target table: target table has <targetColumns> column(s) but the inserted data has <insertedColumns> column(s), including <staticPartCols> partition column(s) having constant value(s)."
    ]
  },
  "_LEGACY_ERROR_TEMP_1169" : {
    "message" : [
      "Requested partitioning does not match the table <tableName>:",
      "Requested partitions: <normalizedPartSpec>",
      "Table partitions: <partColNames>"
    ]
  },
  "_LEGACY_ERROR_TEMP_1170" : {
    "message" : [
      "Hive support is required to <detail>."
    ]
  },
  "_LEGACY_ERROR_TEMP_1171" : {
    "message" : [
      "createTableColumnTypes option column <col> not found in schema <schema>."
    ]
  },
  "_LEGACY_ERROR_TEMP_1172" : {
    "message" : [
      "Parquet type not yet supported: <parquetType>."
    ]
  },
  "_LEGACY_ERROR_TEMP_1173" : {
    "message" : [
      "Illegal Parquet type: <parquetType>."
    ]
  },
  "_LEGACY_ERROR_TEMP_1174" : {
    "message" : [
      "Unrecognized Parquet type: <field>."
    ]
  },
  "_LEGACY_ERROR_TEMP_1175" : {
    "message" : [
      "Unsupported data type <dataType>."
    ]
  },
  "_LEGACY_ERROR_TEMP_1176" : {
    "message" : [
      "The SQL query of view <viewName> has an incompatible schema change and column <colName> cannot be resolved. Expected <expectedNum> columns named <colName> but got <actualCols>.",
      "Please try to re-create the view by running: <viewDDL>"
    ]
  },
  "_LEGACY_ERROR_TEMP_1177" : {
    "message" : [
      "The SQL query of view <viewName> has an incompatible schema change and column <colName> cannot be resolved. Expected <expectedNum> columns named <colName> but got <actualCols>."
    ]
  },
  "_LEGACY_ERROR_TEMP_1178" : {
    "message" : [
      "The number of partitions can't be specified with unspecified distribution. Invalid writer requirements detected."
    ]
  },
  "_LEGACY_ERROR_TEMP_1179" : {
    "message" : [
      "Table-valued function <name> with alternatives: <usage>",
      "cannot be applied to (<arguments>): <details>."
    ]
  },
  "_LEGACY_ERROR_TEMP_1180" : {
    "message" : [
      "Incompatible input data type.",
      "Expected: <expectedDataType>; Found: <foundDataType>."
    ]
  },
  "_LEGACY_ERROR_TEMP_1181" : {
    "message" : [
      "Stream-stream join without equality predicate is not supported."
    ]
  },
  "_LEGACY_ERROR_TEMP_1182" : {
    "message" : [
      "Column <ambiguousAttrs> are ambiguous. It's probably because you joined several Datasets together, and some of these Datasets are the same. This column points to one of the Datasets but Spark is unable to figure out which one. Please alias the Datasets with different names via `Dataset.as` before joining them, and specify the column using qualified name, e.g. `df.as(\"a\").join(df.as(\"b\"), $\"a.id\" > $\"b.id\")`. You can also set <config> to false to disable this check."
    ]
  },
  "_LEGACY_ERROR_TEMP_1183" : {
    "message" : [
      "Cannot use interval type in the table schema."
    ]
  },
  "_LEGACY_ERROR_TEMP_1184" : {
    "message" : [
      "Catalog <plugin> does not support <ability>."
    ]
  },
  "_LEGACY_ERROR_TEMP_1185" : {
    "message" : [
      "<quoted> is not a valid <identifier> as it has more than 2 name parts."
    ]
  },
  "_LEGACY_ERROR_TEMP_1186" : {
    "message" : [
      "Multi-part identifier cannot be empty."
    ]
  },
  "_LEGACY_ERROR_TEMP_1187" : {
    "message" : [
      "Hive data source can only be used with tables, you can not <operation> files of Hive data source directly."
    ]
  },
  "_LEGACY_ERROR_TEMP_1188" : {
    "message" : [
      "There is a 'path' option set and <method>() is called with a path parameter. Either remove the path option, or call <method>() without the parameter. To ignore this check, set '<config>' to 'true'."
    ]
  },
  "_LEGACY_ERROR_TEMP_1189" : {
    "message" : [
      "User specified schema not supported with `<operation>`."
    ]
  },
  "_LEGACY_ERROR_TEMP_1190" : {
    "message" : [
      "Temporary view <viewName> doesn't support streaming write."
    ]
  },
  "_LEGACY_ERROR_TEMP_1191" : {
    "message" : [
      "Streaming into views <viewName> is not supported."
    ]
  },
  "_LEGACY_ERROR_TEMP_1192" : {
    "message" : [
      "The input source(<source>) is different from the table <tableName>'s data source provider(<provider>)."
    ]
  },
  "_LEGACY_ERROR_TEMP_1193" : {
    "message" : [
      "Table <tableName> doesn't support streaming write - <t>."
    ]
  },
  "_LEGACY_ERROR_TEMP_1194" : {
    "message" : [
      "queryName must be specified for memory sink."
    ]
  },
  "_LEGACY_ERROR_TEMP_1195" : {
    "message" : [
      "'<source>' is not supported with continuous trigger."
    ]
  },
  "_LEGACY_ERROR_TEMP_1196" : {
    "message" : [
      "<columnType> column <columnName> not found in existing columns (<validColumnNames>)."
    ]
  },
  "_LEGACY_ERROR_TEMP_1197" : {
    "message" : [
      "'<operation>' does not support partitioning."
    ]
  },
  "_LEGACY_ERROR_TEMP_1198" : {
    "message" : [
      "Function '<unbound>' cannot process input: (<arguments>): <unsupported>"
    ]
  },
  "_LEGACY_ERROR_TEMP_1199" : {
    "message" : [
      "Invalid bound function '<bound>: there are <argsLen> arguments but <inputTypesLen> parameters returned from 'inputTypes()'."
    ]
  },
  "_LEGACY_ERROR_TEMP_1200" : {
    "message" : [
      "<name> is not supported for v2 tables."
    ]
  },
  "_LEGACY_ERROR_TEMP_1201" : {
    "message" : [
      "Cannot resolve column name \"<colName>\" among (<fieldNames>)."
    ]
  },
  "_LEGACY_ERROR_TEMP_1202" : {
    "message" : [
      "Cannot write to '<tableName>', too many data columns:",
      "Table columns: <tableColumns>",
      "Data columns: <dataColumns>"
    ]
  },
  "_LEGACY_ERROR_TEMP_1203" : {
    "message" : [
      "Cannot write to '<tableName>', not enough data columns:",
      "Table columns: <tableColumns>",
      "Data columns: <dataColumns>"
    ]
  },
  "_LEGACY_ERROR_TEMP_1204" : {
    "message" : [
      "Cannot write incompatible data to table '<tableName>':",
      "- <errors>"
    ]
  },
  "_LEGACY_ERROR_TEMP_1205" : {
    "message" : [
      "Expected only partition pruning predicates: <nonPartitionPruningPredicates>."
    ]
  },
  "_LEGACY_ERROR_TEMP_1206" : {
    "message" : [
      "<colType> column <colName> is not defined in table <tableName>, defined table columns are: <tableCols>."
    ]
  },
  "_LEGACY_ERROR_TEMP_1207" : {
    "message" : [
      "The duration and time inputs to window must be an integer, long or string literal."
    ]
  },
  "_LEGACY_ERROR_TEMP_1208" : {
    "message" : [
      "No such struct field <fieldName> in <fields>."
    ]
  },
  "_LEGACY_ERROR_TEMP_1209" : {
    "message" : [
      "Ambiguous reference to fields <fields>."
    ]
  },
  "_LEGACY_ERROR_TEMP_1210" : {
    "message" : [
      "The second argument in <funcName> should be a boolean literal."
    ]
  },
  "_LEGACY_ERROR_TEMP_1211" : {
    "message" : [
      "Detected implicit cartesian product for <joinType> join between logical plans",
      "<leftPlan>",
      "and",
      "rightPlan",
      "Join condition is missing or trivial.",
      "Either: use the CROSS JOIN syntax to allow cartesian products between these relations, or: enable implicit cartesian products by setting the configuration variable spark.sql.crossJoin.enabled=true."
    ]
  },
  "_LEGACY_ERROR_TEMP_1212" : {
    "message" : [
      "Found conflicting attributes <conflictingAttrs> in the condition joining outer plan:",
      "<outerPlan>",
      "and subplan:",
      "<subplan>"
    ]
  },
  "_LEGACY_ERROR_TEMP_1213" : {
    "message" : [
      "Window expression is empty in <expr>."
    ]
  },
  "_LEGACY_ERROR_TEMP_1214" : {
    "message" : [
      "Found different window function type in <windowExpressions>."
    ]
  },
  "_LEGACY_ERROR_TEMP_1215" : {
    "message" : [
      "char/varchar type can only be used in the table schema. You can set <config> to true, so that Spark treat them as string type as same as Spark 3.0 and earlier."
    ]
  },
  "_LEGACY_ERROR_TEMP_1216" : {
    "message" : [
      "The pattern '<pattern>' is invalid, <message>."
    ]
  },
  "_LEGACY_ERROR_TEMP_1217" : {
    "message" : [
      "<tableIdentifier> already exists."
    ]
  },
  "_LEGACY_ERROR_TEMP_1218" : {
    "message" : [
      "<tableIdentifier> should be converted to HadoopFsRelation."
    ]
  },
  "_LEGACY_ERROR_TEMP_1219" : {
    "message" : [
      "Hive metastore does not support altering database location"
    ]
  },
  "_LEGACY_ERROR_TEMP_1220" : {
    "message" : [
      "Hive <tableType> is not supported."
    ]
  },
  "_LEGACY_ERROR_TEMP_1221" : {
    "message" : [
      "Hive 0.12 doesn't support creating permanent functions. Please use Hive 0.13 or higher."
    ]
  },
  "_LEGACY_ERROR_TEMP_1222" : {
    "message" : [
      "Unknown resource type: <resourceType>."
    ]
  },
  "_LEGACY_ERROR_TEMP_1223" : {
    "message" : [
      "Invalid field id '<field>' in day-time interval. Supported interval fields: <supportedIds>."
    ]
  },
  "_LEGACY_ERROR_TEMP_1224" : {
    "message" : [
      "'interval <startFieldName> to <endFieldName>' is invalid."
    ]
  },
  "_LEGACY_ERROR_TEMP_1225" : {
    "message" : [
      "Invalid field id '<field>' in year-month interval. Supported interval fields: <supportedIds>."
    ]
  },
  "_LEGACY_ERROR_TEMP_1226" : {
    "message" : [
      "The SQL config '<configName>' was removed in the version <version>. <comment>"
    ]
  },
  "_LEGACY_ERROR_TEMP_1227" : {
    "message" : [
      "<msg><e1>",
      "Failed fallback parsing: <e2>"
    ]
  },
  "_LEGACY_ERROR_TEMP_1228" : {
    "message" : [
      "Decimal scale (<scale>) cannot be greater than precision (<precision>)."
    ]
  },
  "_LEGACY_ERROR_TEMP_1229" : {
    "message" : [
      "<decimalType> can only support precision up to <precision>."
    ]
  },
  "_LEGACY_ERROR_TEMP_1230" : {
    "message" : [
      "Negative scale is not allowed: <scale>. You can use <config>=true to enable legacy mode to allow it."
    ]
  },
  "_LEGACY_ERROR_TEMP_1231" : {
    "message" : [
      "<key> is not a valid partition column in table <tblName>."
    ]
  },
  "_LEGACY_ERROR_TEMP_1232" : {
    "message" : [
      "Partition spec is invalid. The spec (<specKeys>) must match the partition spec (<partitionColumnNames>) defined in table '<tableName>'."
    ]
  },
  "_LEGACY_ERROR_TEMP_1233" : {
    "message" : [
      "Found duplicate column(s) <colType>: <duplicateCol>."
    ]
  },
  "_LEGACY_ERROR_TEMP_1234" : {
    "message" : [
      "Temporary view <tableIdent> is not cached for analyzing columns."
    ]
  },
  "_LEGACY_ERROR_TEMP_1235" : {
    "message" : [
      "Column <name> in table <tableIdent> is of type <dataType>, and Spark does not support statistics collection on this column type."
    ]
  },
  "_LEGACY_ERROR_TEMP_1236" : {
    "message" : [
      "ANALYZE TABLE is not supported on views."
    ]
  },
  "_LEGACY_ERROR_TEMP_1237" : {
    "message" : [
      "The list of partition columns with values in partition specification for table '<table>' in database '<database>' is not a prefix of the list of partition columns defined in the table schema. Expected a prefix of [<schemaColumns>], but got [<specColumns>]."
    ]
  },
  "_LEGACY_ERROR_TEMP_1238" : {
    "message" : [
      "<msg>."
    ]
  },
  "_LEGACY_ERROR_TEMP_1239" : {
    "message" : [
      "Analyzing column statistics is not supported for column <name> of data type: <dataType>."
    ]
  },
  "_LEGACY_ERROR_TEMP_1240" : {
    "message" : [
      "Table <table> already exists.<guide>"
    ]
  },
  "_LEGACY_ERROR_TEMP_1241" : {
    "message" : [
      "CREATE-TABLE-AS-SELECT cannot create table with location to a non-empty directory <tablePath>. To allow overwriting the existing non-empty directory, set '<config>' to true."
    ]
  },
  "_LEGACY_ERROR_TEMP_1242" : {
    "message" : [
      "Undefined function: <rawName>. This function is neither a built-in/temporary function, nor a persistent function that is qualified as <fullName>."
    ]
  },
  "_LEGACY_ERROR_TEMP_1243" : {
    "message" : [
      "Undefined function: <rawName>"
    ]
  },
  "_LEGACY_ERROR_TEMP_1244" : {
    "message" : [
      "Attempted to unset non-existent property '<property>' in table '<table>'."
    ]
  },
  "_LEGACY_ERROR_TEMP_1245" : {
    "message" : [
      "ALTER TABLE CHANGE COLUMN is not supported for changing column '<originName>' with type '<originType>' to '<newName>' with type '<newType>'."
    ]
  },
  "_LEGACY_ERROR_TEMP_1246" : {
    "message" : [
      "Can't find column `<name>` given table data columns <fieldNames>."
    ]
  },
  "_LEGACY_ERROR_TEMP_1247" : {
    "message" : [
      "Operation not allowed: ALTER TABLE SET [SERDE | SERDEPROPERTIES] for a specific partition is not supported for tables created with the datasource API."
    ]
  },
  "_LEGACY_ERROR_TEMP_1248" : {
    "message" : [
      "Operation not allowed: ALTER TABLE SET SERDE is not supported for tables created with the datasource API."
    ]
  },
  "_LEGACY_ERROR_TEMP_1249" : {
    "message" : [
      "Operation not allowed: <cmd> only works on partitioned tables: <tableIdentWithDB>."
    ]
  },
  "_LEGACY_ERROR_TEMP_1250" : {
    "message" : [
      "<action> is not allowed on <tableName> since filesource partition management is disabled (spark.sql.hive.manageFilesourcePartitions = false)."
    ]
  },
  "_LEGACY_ERROR_TEMP_1251" : {
    "message" : [
      "<action> is not allowed on <tableName> since its partition metadata is not stored in the Hive metastore. To import this information into the metastore, run `msck repair table <tableName>`."
    ]
  },
  "_LEGACY_ERROR_TEMP_1252" : {
    "message" : [
      "Cannot alter a view with ALTER TABLE. Please use ALTER VIEW instead."
    ]
  },
  "_LEGACY_ERROR_TEMP_1253" : {
    "message" : [
      "Cannot alter a table with ALTER VIEW. Please use ALTER TABLE instead."
    ]
  },
  "_LEGACY_ERROR_TEMP_1254" : {
    "message" : [
      "Cannot overwrite a path that is also being read from."
    ]
  },
  "_LEGACY_ERROR_TEMP_1255" : {
    "message" : [
      "Cannot drop built-in function '<functionName>'."
    ]
  },
  "_LEGACY_ERROR_TEMP_1256" : {
    "message" : [
      "Cannot refresh built-in function <functionName>."
    ]
  },
  "_LEGACY_ERROR_TEMP_1257" : {
    "message" : [
      "Cannot refresh temporary function <functionName>."
    ]
  },
  "_LEGACY_ERROR_TEMP_1258" : {
    "message" : [
      "<msg>."
    ]
  },
  "_LEGACY_ERROR_TEMP_1259" : {
    "message" : [
      "ALTER ADD COLUMNS does not support views. You must drop and re-create the views for adding the new columns. Views: <table>."
    ]
  },
  "_LEGACY_ERROR_TEMP_1260" : {
    "message" : [
      "ALTER ADD COLUMNS does not support datasource table with type <tableType>. You must drop and re-create the table for adding the new columns. Tables: <table>."
    ]
  },
  "_LEGACY_ERROR_TEMP_1261" : {
    "message" : [
      "LOAD DATA is not supported for datasource tables: <tableIdentWithDB>."
    ]
  },
  "_LEGACY_ERROR_TEMP_1262" : {
    "message" : [
      "LOAD DATA target table <tableIdentWithDB> is partitioned, but no partition spec is provided."
    ]
  },
  "_LEGACY_ERROR_TEMP_1263" : {
    "message" : [
      "LOAD DATA target table <tableIdentWithDB> is partitioned, but number of columns in provided partition spec (<partitionSize>) do not match number of partitioned columns in table (<targetTableSize>)."
    ]
  },
  "_LEGACY_ERROR_TEMP_1264" : {
    "message" : [
      "LOAD DATA target table <tableIdentWithDB> is not partitioned, but a partition spec was provided."
    ]
  },
  "_LEGACY_ERROR_TEMP_1265" : {
    "message" : [
      "LOAD DATA input path does not exist: <path>."
    ]
  },
  "_LEGACY_ERROR_TEMP_1266" : {
    "message" : [
      "Operation not allowed: TRUNCATE TABLE on external tables: <tableIdentWithDB>."
    ]
  },
  "_LEGACY_ERROR_TEMP_1267" : {
    "message" : [
      "Operation not allowed: TRUNCATE TABLE ... PARTITION is not supported for tables that are not partitioned: <tableIdentWithDB>."
    ]
  },
  "_LEGACY_ERROR_TEMP_1268" : {
    "message" : [
      "Failed to truncate table <tableIdentWithDB> when removing data of the path: <path>."
    ]
  },
  "_LEGACY_ERROR_TEMP_1269" : {
    "message" : [
      "SHOW PARTITIONS is not allowed on a table that is not partitioned: <tableIdentWithDB>."
    ]
  },
  "_LEGACY_ERROR_TEMP_1270" : {
    "message" : [
      "SHOW CREATE TABLE is not supported on a temporary view: <table>"
    ]
  },
  "_LEGACY_ERROR_TEMP_1271" : {
    "message" : [
      "Failed to execute SHOW CREATE TABLE against table <table>, which is created by Hive and uses the following unsupported feature(s)",
      "<unsupportedFeatures>",
      "Please use `SHOW CREATE TABLE <table> AS SERDE` to show Hive DDL instead."
    ]
  },
  "_LEGACY_ERROR_TEMP_1272" : {
    "message" : [
      "SHOW CREATE TABLE doesn't support transactional Hive table. Please use `SHOW CREATE TABLE <table> AS SERDE` to show Hive DDL instead."
    ]
  },
  "_LEGACY_ERROR_TEMP_1273" : {
    "message" : [
      "Failed to execute SHOW CREATE TABLE against table <table>, which is created by Hive and uses the following unsupported serde configuration",
      "<configs>",
      "Please use `SHOW CREATE TABLE <table> AS SERDE` to show Hive DDL instead."
    ]
  },
  "_LEGACY_ERROR_TEMP_1274" : {
    "message" : [
      "<table> is a Spark data source table. Use `SHOW CREATE TABLE` without `AS SERDE` instead."
    ]
  },
  "_LEGACY_ERROR_TEMP_1275" : {
    "message" : [
      "Failed to execute SHOW CREATE TABLE against table/view <table>, which is created by Hive and uses the following unsupported feature(s)",
      "<features>"
    ]
  },
  "_LEGACY_ERROR_TEMP_1276" : {
    "message" : [
      "The logical plan that represents the view is not analyzed."
    ]
  },
  "_LEGACY_ERROR_TEMP_1277" : {
    "message" : [
      "The number of columns produced by the SELECT clause (num: `<analyzedPlanLength>`) does not match the number of column names specified by CREATE VIEW (num: `<userSpecifiedColumnsLength>`)."
    ]
  },
  "_LEGACY_ERROR_TEMP_1278" : {
    "message" : [
      "<name> is not a view."
    ]
  },
  "_LEGACY_ERROR_TEMP_1279" : {
    "message" : [
      "View <name> already exists. If you want to update the view definition, please use ALTER VIEW AS or CREATE OR REPLACE VIEW AS."
    ]
  },
  "_LEGACY_ERROR_TEMP_1280" : {
    "message" : [
      "It is not allowed to create a persisted view from the Dataset API."
    ]
  },
  "_LEGACY_ERROR_TEMP_1281" : {
    "message" : [
      "Recursive view <viewIdent> detected (cycle: <newPath>)."
    ]
  },
  "_LEGACY_ERROR_TEMP_1282" : {
    "message" : [
      "Not allowed to create a permanent view <name> without explicitly assigning an alias for expression <attrName>."
    ]
  },
  "_LEGACY_ERROR_TEMP_1283" : {
    "message" : [
      "Not allowed to create a permanent view <name> by referencing a temporary view <nameParts>. Please create a temp view instead by CREATE TEMP VIEW."
    ]
  },
  "_LEGACY_ERROR_TEMP_1284" : {
    "message" : [
      "Not allowed to create a permanent view <name> by referencing a temporary function `<funcName>`."
    ]
  },
  "_LEGACY_ERROR_TEMP_1285" : {
    "message" : [
      "Since Spark 2.3, the queries from raw JSON/CSV files are disallowed when the",
      "referenced columns only include the internal corrupt record column",
      "(named _corrupt_record by default). For example:",
      "spark.read.schema(schema).csv(file).filter($\"_corrupt_record\".isNotNull).count()",
      "and spark.read.schema(schema).csv(file).select(\"_corrupt_record\").show().",
      "Instead, you can cache or save the parsed results and then send the same query.",
      "For example, val df = spark.read.schema(schema).csv(file).cache() and then",
      "df.filter($\"_corrupt_record\".isNotNull).count()."
    ]
  },
  "_LEGACY_ERROR_TEMP_1286" : {
    "message" : [
      "User-defined partition column <columnName> not found in the JDBC relation: <schema>."
    ]
  },
  "_LEGACY_ERROR_TEMP_1287" : {
    "message" : [
      "Partition column type should be <numericType>, <dateType>, or <timestampType>, but <dataType> found."
    ]
  },
  "_LEGACY_ERROR_TEMP_1288" : {
    "message" : [
      "Table or view '<name>' already exists. SaveMode: ErrorIfExists."
    ]
  },
  "_LEGACY_ERROR_TEMP_1289" : {
    "message" : [
      "Column name \"<name>\" contains invalid character(s). Please use alias to rename it."
    ]
  },
  "_LEGACY_ERROR_TEMP_1290" : {
    "message" : [
      "Text data source supports only a single column, and you have <schemaSize> columns."
    ]
  },
  "_LEGACY_ERROR_TEMP_1291" : {
    "message" : [
      "Can't find required partition column <readField> in partition schema <partitionSchema>."
    ]
  },
  "_LEGACY_ERROR_TEMP_1292" : {
    "message" : [
      "Temporary view '<tableIdent>' should not have specified a database."
    ]
  },
  "_LEGACY_ERROR_TEMP_1293" : {
    "message" : [
      "Hive data source can only be used with tables, you can't use it with CREATE TEMP VIEW USING."
    ]
  },
  "_LEGACY_ERROR_TEMP_1294" : {
    "message" : [
      "The timestamp provided for the '<strategy>' option is invalid. The expected format is 'YYYY-MM-DDTHH:mm:ss', but the provided timestamp: <timeString>."
    ]
  },
  "_LEGACY_ERROR_TEMP_1295" : {
    "message" : [
      "Set a host to read from with option(\"host\", ...)."
    ]
  },
  "_LEGACY_ERROR_TEMP_1296" : {
    "message" : [
      "Set a port to read from with option(\"port\", ...)."
    ]
  },
  "_LEGACY_ERROR_TEMP_1297" : {
    "message" : [
      "IncludeTimestamp must be set to either \"true\" or \"false\"."
    ]
  },
  "_LEGACY_ERROR_TEMP_1298" : {
    "message" : [
      "checkpointLocation must be specified either through option(\"checkpointLocation\", ...) or SparkSession.conf.set(\"<config>\", ...)."
    ]
  },
  "_LEGACY_ERROR_TEMP_1299" : {
    "message" : [
      "This query does not support recovering from checkpoint location. Delete <checkpointPath> to start over."
    ]
  },
  "_LEGACY_ERROR_TEMP_1300" : {
    "message" : [
      "Unable to find the column `<colName>` given [<actualColumns>]."
    ]
  },
  "_LEGACY_ERROR_TEMP_1301" : {
    "message" : [
      "Boundary start is not a valid integer: <start>."
    ]
  },
  "_LEGACY_ERROR_TEMP_1302" : {
    "message" : [
      "Boundary end is not a valid integer: <end>."
    ]
  },
  "_LEGACY_ERROR_TEMP_1303" : {
    "message" : [
      "Table or view '<ident>' not found."
    ]
  },
  "_LEGACY_ERROR_TEMP_1305" : {
    "message" : [
      "Unsupported TableChange <change> in JDBC catalog."
    ]
  },
  "_LEGACY_ERROR_TEMP_1306" : {
    "message" : [
      "There is a 'path' or 'paths' option set and load() is called with path parameters. Either remove the path option if it's the same as the path parameter, or add it to the load() parameter if you do want to read multiple paths. To ignore this check, set '<config>' to 'true'."
    ]
  },
  "_LEGACY_ERROR_TEMP_1307" : {
    "message" : [
      "There is a 'path' option set and save() is called with a path parameter. Either remove the path option, or call save() without the parameter. To ignore this check, set '<config>' to 'true'."
    ]
  },
  "_LEGACY_ERROR_TEMP_1308" : {
    "message" : [
      "TableProvider implementation <source> cannot be written with <createMode> mode, please use Append or Overwrite modes instead."
    ]
  },
  "_LEGACY_ERROR_TEMP_1309" : {
    "message" : [
      "insertInto() can't be used together with partitionBy(). Partition columns have already been defined for the table. It is not necessary to use partitionBy()."
    ]
  },
  "_LEGACY_ERROR_TEMP_1310" : {
    "message" : [
      "Couldn't find a catalog to handle the identifier <quote>."
    ]
  },
  "_LEGACY_ERROR_TEMP_1311" : {
    "message" : [
      "sortBy must be used together with bucketBy."
    ]
  },
  "_LEGACY_ERROR_TEMP_1312" : {
    "message" : [
      "'<operation>' does not support bucketBy right now."
    ]
  },
  "_LEGACY_ERROR_TEMP_1313" : {
    "message" : [
      "'<operation>' does not support bucketBy and sortBy right now."
    ]
  },
  "_LEGACY_ERROR_TEMP_1314" : {
    "message" : [
      "Table <tableIdent> already exists."
    ]
  },
  "_LEGACY_ERROR_TEMP_1315" : {
    "message" : [
      "Cannot overwrite table <tableName> that is also being read from."
    ]
  },
  "_LEGACY_ERROR_TEMP_1316" : {
    "message" : [
      "Invalid partition transformation: <expr>."
    ]
  },
  "_LEGACY_ERROR_TEMP_1317" : {
    "message" : [
      "Cannot resolve column name \"<colName>\" among (<fieldsStr>)<extraMsg>"
    ]
  },
  "_LEGACY_ERROR_TEMP_1318" : {
    "message" : [
      "Unable to parse '<delayThreshold>'."
    ]
  },
  "_LEGACY_ERROR_TEMP_1319" : {
    "message" : [
      "Invalid join type in joinWith: <joinType>."
    ]
  },
  "_LEGACY_ERROR_TEMP_1320" : {
    "message" : [
      "Typed column <typedCol> that needs input type and schema cannot be passed in untyped `select` API. Use the typed `Dataset.select` API instead."
    ]
  },
  "_LEGACY_ERROR_TEMP_1321" : {
    "message" : [
      "Invalid view name: <viewName>."
    ]
  },
  "_LEGACY_ERROR_TEMP_1322" : {
    "message" : [
      "Invalid number of buckets: bucket(<numBuckets>, <e>)."
    ]
  },
  "_LEGACY_ERROR_TEMP_1323" : {
    "message" : [
      "\"<colName>\" is not a numeric column. Aggregation function can only be applied on a numeric column."
    ]
  },
  "_LEGACY_ERROR_TEMP_1324" : {
    "message" : [
      "The pivot column <pivotColumn> has more than <maxValues> distinct values, this could indicate an error. If this was intended, set <config> to at least the number of distinct values of the pivot column."
    ]
  },
  "_LEGACY_ERROR_TEMP_1325" : {
    "message" : [
      "Cannot modify the value of a static config: <key>."
    ]
  },
  "_LEGACY_ERROR_TEMP_1326" : {
    "message" : [
      "Cannot modify the value of a Spark config: <key>.",
      "See also 'https://spark.apache.org/docs/latest/sql-migration-guide.html#ddl-statements'"
    ]
  },
  "_LEGACY_ERROR_TEMP_1327" : {
    "message" : [
      "Command execution is not supported in runner <runner>."
    ]
  },
  "_LEGACY_ERROR_TEMP_1328" : {
    "message" : [
      "Can not instantiate class <className>, please make sure it has public non argument constructor."
    ]
  },
  "_LEGACY_ERROR_TEMP_1329" : {
    "message" : [
      "Can not load class <className>, please make sure it is on the classpath."
    ]
  },
  "_LEGACY_ERROR_TEMP_1330" : {
    "message" : [
      "Class <className> doesn't implement interface UserDefinedAggregateFunction."
    ]
  },
  "_LEGACY_ERROR_TEMP_1331" : {
    "message" : [
      "Missing field <fieldName> in table <table> with schema:",
      "<schema>"
    ]
  },
  "_LEGACY_ERROR_TEMP_1332" : {
    "message" : [
      "<errorMessage>"
    ]
  },
  "_LEGACY_ERROR_TEMP_1333" : {
    "message" : [
      "Invalid view text: <viewText>. The view <tableName> may have been tampered with."
    ]
  },
  "_LEGACY_ERROR_TEMP_1334" : {
    "message" : [
      "Cannot specify both version and timestamp when time travelling the table."
    ]
  },
  "_LEGACY_ERROR_TEMP_1335" : {
    "message" : [
      "<expr> is not a valid timestamp expression for time travel."
    ]
  },
  "_LEGACY_ERROR_TEMP_1336" : {
    "message" : [
      "Cannot time travel <target>."
    ]
  },
  "_LEGACY_ERROR_TEMP_1337" : {
    "message" : [
      "Table <tableName> does not support time travel."
    ]
  },
  "_LEGACY_ERROR_TEMP_1338" : {
    "message" : [
      "Sinks cannot request distribution and ordering in continuous execution mode"
    ]
  },
  "_LEGACY_ERROR_TEMP_1339" : {
    "message" : [
      "Failed to execute INSERT INTO command because the VALUES list contains a DEFAULT column reference as part of another expression; this is not allowed"
    ]
  },
  "_LEGACY_ERROR_TEMP_1340" : {
    "message" : [
      "Failed to execute UPDATE command because the SET list contains a DEFAULT column reference as part of another expression; this is not allowed."
    ]
  },
  "_LEGACY_ERROR_TEMP_1341" : {
    "message" : [
      "Failed to execute UPDATE command because the WHERE clause contains a DEFAULT column reference; this is not allowed."
    ]
  },
  "_LEGACY_ERROR_TEMP_1342" : {
    "message" : [
      "Failed to execute MERGE command because the WHERE clause contains a DEFAULT column reference; this is not allowed."
    ]
  },
  "_LEGACY_ERROR_TEMP_1343" : {
    "message" : [
      "Failed to execute MERGE INTO command because one of its INSERT or UPDATE assignments contains a DEFAULT column reference as part of another expression; this is not allowed."
    ]
  },
  "_LEGACY_ERROR_TEMP_1344" : {
    "message" : [
      "Invalid DEFAULT value for column <fieldName>: <defaultValue> fails to parse as a valid literal value."
    ]
  },
  "_LEGACY_ERROR_TEMP_1345" : {
    "message" : [
      "Failed to execute <statementType> command because DEFAULT values are not supported for target data source with table provider: \"<dataSource>\"."
    ]
  },
  "_LEGACY_ERROR_TEMP_1346" : {
    "message" : [
      "Failed to execute <statementType> command because DEFAULT values are not supported when adding new columns to previously existing target data source with table provider: \"<dataSource>\"."
    ]
  },
  "_LEGACY_ERROR_TEMP_1347" : {
    "message" : [
      "Failed to execute command because subquery expressions are not allowed in DEFAULT values."
    ]
  },
  "_LEGACY_ERROR_TEMP_2000" : {
    "message" : [
      "<message>. If necessary set <ansiConfig> to false to bypass this error."
    ]
  },
  "_LEGACY_ERROR_TEMP_2002" : {
    "message" : [
      "<message>"
    ]
  },
  "_LEGACY_ERROR_TEMP_2003" : {
    "message" : [
      "Unsuccessful try to zip maps with <size> unique keys due to exceeding the array size limit <maxRoundedArrayLength>"
    ]
  },
  "_LEGACY_ERROR_TEMP_2004" : {
    "message" : [
      "no default for type <dataType>"
    ]
  },
  "_LEGACY_ERROR_TEMP_2005" : {
    "message" : [
      "Type <dataType> does not support ordered operations"
    ]
  },
  "_LEGACY_ERROR_TEMP_2006" : {
    "message" : [
      "The specified group index cannot be less than zero"
    ]
  },
  "_LEGACY_ERROR_TEMP_2007" : {
    "message" : [
      "Regex group count is <groupCount>, but the specified group index is <groupIndex>"
    ]
  },
  "_LEGACY_ERROR_TEMP_2008" : {
    "message" : [
      "Find an invalid url string <url>. If necessary set <ansiConfig> to false to bypass this error."
    ]
  },
  "_LEGACY_ERROR_TEMP_2009" : {
    "message" : [
      "dataType"
    ]
  },
  "_LEGACY_ERROR_TEMP_2010" : {
    "message" : [
      "Window Functions do not support merging."
    ]
  },
  "_LEGACY_ERROR_TEMP_2011" : {
    "message" : [
      "Unexpected data type <dataType>"
    ]
  },
  "_LEGACY_ERROR_TEMP_2012" : {
    "message" : [
      "Unexpected type <dataType>"
    ]
  },
  "_LEGACY_ERROR_TEMP_2013" : {
    "message" : [
      "Negative values found in <frequencyExpression>"
    ]
  },
  "_LEGACY_ERROR_TEMP_2014" : {
    "message" : [
      "<funcName> is not matched at addNewFunction"
    ]
  },
  "_LEGACY_ERROR_TEMP_2015" : {
    "message" : [
      "Cannot generate <codeType> code for incomparable type: <dataType>"
    ]
  },
  "_LEGACY_ERROR_TEMP_2016" : {
    "message" : [
      "Can not interpolate <arg> into code block."
    ]
  },
  "_LEGACY_ERROR_TEMP_2017" : {
    "message" : [
      "not resolved"
    ]
  },
  "_LEGACY_ERROR_TEMP_2018" : {
    "message" : [
      "class `<cls>` is not supported by `MapObjects` as resulting collection."
    ]
  },
  "_LEGACY_ERROR_TEMP_2019" : {
    "message" : [
      "Cannot use null as map key!"
    ]
  },
  "_LEGACY_ERROR_TEMP_2020" : {
    "message" : [
      "Couldn't find a valid constructor on <cls>"
    ]
  },
  "_LEGACY_ERROR_TEMP_2021" : {
    "message" : [
      "Couldn't find a primary constructor on <cls>"
    ]
  },
  "_LEGACY_ERROR_TEMP_2022" : {
    "message" : [
      "Unsupported natural join type <joinType>"
    ]
  },
  "_LEGACY_ERROR_TEMP_2023" : {
    "message" : [
      "Unresolved encoder expected, but <attr> was found."
    ]
  },
  "_LEGACY_ERROR_TEMP_2024" : {
    "message" : [
      "Only expression encoders are supported for now."
    ]
  },
  "_LEGACY_ERROR_TEMP_2025" : {
    "message" : [
      "<className> must override either <m1> or <m2>"
    ]
  },
  "_LEGACY_ERROR_TEMP_2026" : {
    "message" : [
      "Failed to convert value <value> (class of <cls>) with the type of <dataType> to JSON."
    ]
  },
  "_LEGACY_ERROR_TEMP_2027" : {
    "message" : [
      "Unexpected operator <op> in correlated subquery<pos>"
    ]
  },
  "_LEGACY_ERROR_TEMP_2028" : {
    "message" : [
      "This line should be unreachable<err>"
    ]
  },
  "_LEGACY_ERROR_TEMP_2029" : {
    "message" : [
      "Not supported rounding mode: <roundMode>"
    ]
  },
  "_LEGACY_ERROR_TEMP_2030" : {
    "message" : [
      "Can not handle nested schema yet...  plan <plan>"
    ]
  },
  "_LEGACY_ERROR_TEMP_2031" : {
    "message" : [
      "The input external row cannot be null."
    ]
  },
  "_LEGACY_ERROR_TEMP_2032" : {
    "message" : [
      "<fieldCannotBeNullMsg>"
    ]
  },
  "_LEGACY_ERROR_TEMP_2033" : {
    "message" : [
      "Unable to create database <name> as failed to create its directory <locationUri>"
    ]
  },
  "_LEGACY_ERROR_TEMP_2034" : {
    "message" : [
      "Unable to drop database <name> as failed to delete its directory <locationUri>"
    ]
  },
  "_LEGACY_ERROR_TEMP_2035" : {
    "message" : [
      "Unable to create table <table> as failed to create its directory <defaultTableLocation>"
    ]
  },
  "_LEGACY_ERROR_TEMP_2036" : {
    "message" : [
      "Unable to delete partition path <partitionPath>"
    ]
  },
  "_LEGACY_ERROR_TEMP_2037" : {
    "message" : [
      "Unable to drop table <table> as failed to delete its directory <dir>"
    ]
  },
  "_LEGACY_ERROR_TEMP_2038" : {
    "message" : [
      "Unable to rename table <oldName> to <newName> as failed to rename its directory <oldDir>"
    ]
  },
  "_LEGACY_ERROR_TEMP_2039" : {
    "message" : [
      "Unable to create partition path <partitionPath>"
    ]
  },
  "_LEGACY_ERROR_TEMP_2040" : {
    "message" : [
      "Unable to rename partition path <oldPartPath>"
    ]
  },
  "_LEGACY_ERROR_TEMP_2041" : {
    "message" : [
      "<methodName> is not implemented"
    ]
  },
  "_LEGACY_ERROR_TEMP_2042" : {
    "message" : [
      "<message>. If necessary set <ansiConfig> to false to bypass this error."
    ]
  },
  "_LEGACY_ERROR_TEMP_2043" : {
    "message" : [
      "- <sqlValue> caused overflow"
    ]
  },
  "_LEGACY_ERROR_TEMP_2044" : {
    "message" : [
      "<sqlValue1> <symbol> <sqlValue2> caused overflow"
    ]
  },
  "_LEGACY_ERROR_TEMP_2045" : {
    "message" : [
      "Unsupported table change: <message>"
    ]
  },
  "_LEGACY_ERROR_TEMP_2046" : {
    "message" : [
      "[BUG] Not a DataSourceRDDPartition: <split>"
    ]
  },
  "_LEGACY_ERROR_TEMP_2047" : {
    "message" : [
      "'path' is not specified"
    ]
  },
  "_LEGACY_ERROR_TEMP_2048" : {
    "message" : [
      "Schema must be specified when creating a streaming source DataFrame. If some files already exist in the directory, then depending on the file format you may be able to create a static DataFrame on that directory with 'spark.read.load(directory)' and infer schema from it."
    ]
  },
  "_LEGACY_ERROR_TEMP_2049" : {
    "message" : [
      "Data source <className> does not support streamed <operator>"
    ]
  },
  "_LEGACY_ERROR_TEMP_2050" : {
    "message" : [
      "Expected exactly one path to be specified, but got: <paths>"
    ]
  },
  "_LEGACY_ERROR_TEMP_2051" : {
    "message" : [
      "Failed to find data source: <provider>. Please find packages at https://spark.apache.org/third-party-projects.html"
    ]
  },
  "_LEGACY_ERROR_TEMP_2052" : {
    "message" : [
      "<className> was removed in Spark 2.0. Please check if your library is compatible with Spark 2.0"
    ]
  },
  "_LEGACY_ERROR_TEMP_2053" : {
    "message" : [
      "buildReader is not supported for <format>"
    ]
  },
  "_LEGACY_ERROR_TEMP_2054" : {
    "message" : [
      "Task failed while writing rows."
    ]
  },
  "_LEGACY_ERROR_TEMP_2055" : {
    "message" : [
      "<message>",
      "It is possible the underlying files have been updated. You can explicitly invalidate the cache in Spark by running 'REFRESH TABLE tableName' command in SQL or by recreating the Dataset/DataFrame involved."
    ]
  },
  "_LEGACY_ERROR_TEMP_2056" : {
    "message" : [
      "Unable to clear output directory <staticPrefixPath> prior to writing to it"
    ]
  },
  "_LEGACY_ERROR_TEMP_2057" : {
    "message" : [
      "Unable to clear partition directory <path> prior to writing to it"
    ]
  },
  "_LEGACY_ERROR_TEMP_2058" : {
    "message" : [
      "Failed to cast value `<value>` to `<dataType>` for partition column `<columnName>`"
    ]
  },
  "_LEGACY_ERROR_TEMP_2059" : {
    "message" : [
      "End of stream"
    ]
  },
  "_LEGACY_ERROR_TEMP_2060" : {
    "message" : [
      "The fallback v1 relation reports inconsistent schema:",
      "Schema of v2 scan: <v2Schema>",
      "Schema of v1 relation: <v1Schema>"
    ]
  },
  "_LEGACY_ERROR_TEMP_2061" : {
    "message" : [
      "No records should be returned from EmptyDataReader"
    ]
  },
  "_LEGACY_ERROR_TEMP_2062" : {
    "message" : [
      "<message>",
      "It is possible the underlying files have been updated. You can explicitly invalidate the cache in Spark by recreating the Dataset/DataFrame involved."
    ]
  },
  "_LEGACY_ERROR_TEMP_2063" : {
    "message" : [
      "Parquet column cannot be converted in file <filePath>. Column: <column>, Expected: <logicalType>, Found: <physicalType>"
    ]
  },
  "_LEGACY_ERROR_TEMP_2064" : {
    "message" : [
      "Encountered error while reading file <path>. Details:"
    ]
  },
  "_LEGACY_ERROR_TEMP_2065" : {
    "message" : [
      "Cannot create columnar reader."
    ]
  },
  "_LEGACY_ERROR_TEMP_2066" : {
    "message" : [
      "Invalid namespace name: <namespace>"
    ]
  },
  "_LEGACY_ERROR_TEMP_2067" : {
    "message" : [
      "Unsupported partition transform: <transform>"
    ]
  },
  "_LEGACY_ERROR_TEMP_2068" : {
    "message" : [
      "Missing database location"
    ]
  },
  "_LEGACY_ERROR_TEMP_2069" : {
    "message" : [
      "Cannot remove reserved property: <property>"
    ]
  },
  "_LEGACY_ERROR_TEMP_2070" : {
    "message" : [
      "Writing job failed."
    ]
  },
  "_LEGACY_ERROR_TEMP_2071" : {
    "message" : [
      "Commit denied for partition <partId> (task <taskId>, attempt <attemptId>, stage <stageId>.<stageAttempt>)"
    ]
  },
  "_LEGACY_ERROR_TEMP_2072" : {
    "message" : [
      "Table implementation does not support writes: <ident>"
    ]
  },
  "_LEGACY_ERROR_TEMP_2073" : {
    "message" : [
      "Cannot create JDBC table with partition"
    ]
  },
  "_LEGACY_ERROR_TEMP_2074" : {
    "message" : [
      "user-specified schema"
    ]
  },
  "_LEGACY_ERROR_TEMP_2075" : {
    "message" : [
      "Write is not supported for binary file data source"
    ]
  },
  "_LEGACY_ERROR_TEMP_2076" : {
    "message" : [
      "The length of <path> is <len>, which exceeds the max length allowed: <maxLength>."
    ]
  },
  "_LEGACY_ERROR_TEMP_2077" : {
    "message" : [
      "Unsupported field name: <fieldName>"
    ]
  },
  "_LEGACY_ERROR_TEMP_2078" : {
    "message" : [
      "Both '<jdbcTableName>' and '<jdbcQueryString>' can not be specified at the same time."
    ]
  },
  "_LEGACY_ERROR_TEMP_2079" : {
    "message" : [
      "Option '<jdbcTableName>' or '<jdbcQueryString>' is required."
    ]
  },
  "_LEGACY_ERROR_TEMP_2080" : {
    "message" : [
      "Option `<optionName>` can not be empty."
    ]
  },
  "_LEGACY_ERROR_TEMP_2081" : {
    "message" : [
      "Invalid value `<value>` for parameter `<jdbcTxnIsolationLevel>`. This can be `NONE`, `READ_UNCOMMITTED`, `READ_COMMITTED`, `REPEATABLE_READ` or `SERIALIZABLE`."
    ]
  },
  "_LEGACY_ERROR_TEMP_2082" : {
    "message" : [
      "Can't get JDBC type for <catalogString>"
    ]
  },
  "_LEGACY_ERROR_TEMP_2083" : {
    "message" : [
      "Unsupported type <content>"
    ]
  },
  "_LEGACY_ERROR_TEMP_2084" : {
    "message" : [
      "Unsupported array element type <catalogString> based on binary"
    ]
  },
  "_LEGACY_ERROR_TEMP_2085" : {
    "message" : [
      "Nested arrays unsupported"
    ]
  },
  "_LEGACY_ERROR_TEMP_2086" : {
    "message" : [
      "Can't translate non-null value for field <pos>"
    ]
  },
  "_LEGACY_ERROR_TEMP_2087" : {
    "message" : [
      "Invalid value `<n>` for parameter `<jdbcNumPartitions>` in table writing via JDBC. The minimum value is 1."
    ]
  },
  "_LEGACY_ERROR_TEMP_2088" : {
    "message" : [
      "<dataType> is not supported yet."
    ]
  },
  "_LEGACY_ERROR_TEMP_2089" : {
    "message" : [
      "DataType: <catalogString>"
    ]
  },
  "_LEGACY_ERROR_TEMP_2090" : {
    "message" : [
      "The input filter of <owner> should be fully convertible."
    ]
  },
  "_LEGACY_ERROR_TEMP_2091" : {
    "message" : [
      "Could not read footer for file: <file>"
    ]
  },
  "_LEGACY_ERROR_TEMP_2092" : {
    "message" : [
      "Could not read footer for file: <file>"
    ]
  },
  "_LEGACY_ERROR_TEMP_2093" : {
    "message" : [
      "Found duplicate field(s) \"<requiredFieldName>\": <matchedOrcFields> in case-insensitive mode"
    ]
  },
  "_LEGACY_ERROR_TEMP_2094" : {
    "message" : [
      "Found duplicate field(s) \"<requiredId>\": <matchedFields> in id mapping mode"
    ]
  },
  "_LEGACY_ERROR_TEMP_2095" : {
    "message" : [
      "Failed to merge incompatible schemas <left> and <right>"
    ]
  },
  "_LEGACY_ERROR_TEMP_2096" : {
    "message" : [
      "<ddl> is not supported temporarily."
    ]
  },
  "_LEGACY_ERROR_TEMP_2097" : {
    "message" : [
      "Could not execute broadcast in <timeout> secs. You can increase the timeout for broadcasts via <broadcastTimeout> or disable broadcast join by setting <autoBroadcastJoinThreshold> to -1"
    ]
  },
  "_LEGACY_ERROR_TEMP_2098" : {
    "message" : [
      "Could not compare cost with <cost>"
    ]
  },
  "_LEGACY_ERROR_TEMP_2099" : {
    "message" : [
      "Unsupported data type: <dt>"
    ]
  },
  "_LEGACY_ERROR_TEMP_2100" : {
    "message" : [
      "not support type: <dataType>"
    ]
  },
  "_LEGACY_ERROR_TEMP_2101" : {
    "message" : [
      "Not support non-primitive type now"
    ]
  },
  "_LEGACY_ERROR_TEMP_2102" : {
    "message" : [
      "Unsupported type: <catalogString>"
    ]
  },
  "_LEGACY_ERROR_TEMP_2103" : {
    "message" : [
      "Dictionary encoding should not be used because of dictionary overflow."
    ]
  },
  "_LEGACY_ERROR_TEMP_2104" : {
    "message" : [
      "End of the iterator"
    ]
  },
  "_LEGACY_ERROR_TEMP_2105" : {
    "message" : [
      "Could not allocate memory to grow BytesToBytesMap"
    ]
  },
  "_LEGACY_ERROR_TEMP_2106" : {
    "message" : [
      "Can't acquire <size> bytes memory to build hash relation, got <got> bytes"
    ]
  },
  "_LEGACY_ERROR_TEMP_2107" : {
    "message" : [
      "There is not enough memory to build hash map"
    ]
  },
  "_LEGACY_ERROR_TEMP_2108" : {
    "message" : [
      "Does not support row that is larger than 256M"
    ]
  },
  "_LEGACY_ERROR_TEMP_2109" : {
    "message" : [
      "Cannot build HashedRelation with more than 1/3 billions unique keys"
    ]
  },
  "_LEGACY_ERROR_TEMP_2110" : {
    "message" : [
      "Can not build a HashedRelation that is larger than 8G"
    ]
  },
  "_LEGACY_ERROR_TEMP_2111" : {
    "message" : [
      "failed to push a row into <rowQueue>"
    ]
  },
  "_LEGACY_ERROR_TEMP_2112" : {
    "message" : [
      "Unexpected window function frame <frame>."
    ]
  },
  "_LEGACY_ERROR_TEMP_2113" : {
    "message" : [
      "Unable to parse <stats> as a percentile"
    ]
  },
  "_LEGACY_ERROR_TEMP_2114" : {
    "message" : [
      "<stats> is not a recognised statistic"
    ]
  },
  "_LEGACY_ERROR_TEMP_2115" : {
    "message" : [
      "Unknown column: <unknownColumn>"
    ]
  },
  "_LEGACY_ERROR_TEMP_2116" : {
    "message" : [
      "Unexpected: <o>"
    ]
  },
  "_LEGACY_ERROR_TEMP_2117" : {
    "message" : [
      "Unscaled value too large for precision. If necessary set <ansiConfig> to false to bypass this error."
    ]
  },
  "_LEGACY_ERROR_TEMP_2118" : {
    "message" : [
      "Decimal precision <precision> exceeds max precision <maxPrecision>"
    ]
  },
  "_LEGACY_ERROR_TEMP_2119" : {
    "message" : [
      "out of decimal type range: <str>"
    ]
  },
  "_LEGACY_ERROR_TEMP_2120" : {
    "message" : [
      "Do not support array of type <clazz>."
    ]
  },
  "_LEGACY_ERROR_TEMP_2121" : {
    "message" : [
      "Do not support type <clazz>."
    ]
  },
  "_LEGACY_ERROR_TEMP_2122" : {
    "message" : [
      "Failed parsing <simpleString>: <raw>"
    ]
  },
  "_LEGACY_ERROR_TEMP_2123" : {
    "message" : [
      "Failed to merge fields '<leftName>' and '<rightName>'. <message>"
    ]
  },
  "_LEGACY_ERROR_TEMP_2124" : {
    "message" : [
      "Failed to merge decimal types with incompatible scale <leftScale> and <rightScale>"
    ]
  },
  "_LEGACY_ERROR_TEMP_2125" : {
    "message" : [
      "Failed to merge incompatible data types <leftCatalogString> and <rightCatalogString>"
    ]
  },
  "_LEGACY_ERROR_TEMP_2126" : {
    "message" : [
      "Unsuccessful attempt to build maps with <size> elements due to exceeding the map size limit <maxRoundedArrayLength>."
    ]
  },
  "_LEGACY_ERROR_TEMP_2127" : {
    "message" : [
      "Duplicate map key <key> was found, please check the input data. If you want to remove the duplicated keys, you can set <mapKeyDedupPolicy> to <lastWin> so that the key inserted at last takes precedence."
    ]
  },
  "_LEGACY_ERROR_TEMP_2128" : {
    "message" : [
      "The key array and value array of MapData must have the same length."
    ]
  },
  "_LEGACY_ERROR_TEMP_2129" : {
    "message" : [
      "Conflict found: Field <field> <actual> differs from <field> <expected> derived from <candidate>"
    ]
  },
  "_LEGACY_ERROR_TEMP_2130" : {
    "message" : [
      "Fail to recognize '<pattern>' pattern in the DateTimeFormatter. You can form a valid datetime pattern with the guide from https://spark.apache.org/docs/latest/sql-ref-datetime-pattern.html"
    ]
  },
  "_LEGACY_ERROR_TEMP_2131" : {
    "message" : [
      "Exception when registering StreamingQueryListener"
    ]
  },
  "_LEGACY_ERROR_TEMP_2132" : {
    "message" : [
      "Parsing JSON arrays as structs is forbidden."
    ]
  },
  "_LEGACY_ERROR_TEMP_2133" : {
    "message" : [
      "Cannot parse field name <fieldName>, field value <fieldValue>, [<token>] as target spark data type [<dataType>]."
    ]
  },
  "_LEGACY_ERROR_TEMP_2134" : {
    "message" : [
      "Cannot parse field value <value> for pattern <pattern> as target spark data type [<dataType>]."
    ]
  },
  "_LEGACY_ERROR_TEMP_2135" : {
    "message" : [
      "Failed to parse an empty string for data type <dataType>"
    ]
  },
  "_LEGACY_ERROR_TEMP_2136" : {
    "message" : [
      "Failed to parse field name <fieldName>, field value <fieldValue>, [<token>] to target spark data type [<dataType>]."
    ]
  },
  "_LEGACY_ERROR_TEMP_2137" : {
    "message" : [
      "Root converter returned null"
    ]
  },
  "_LEGACY_ERROR_TEMP_2138" : {
    "message" : [
      "Cannot have circular references in bean class, but got the circular reference of class <clazz>"
    ]
  },
  "_LEGACY_ERROR_TEMP_2139" : {
    "message" : [
      "cannot have circular references in class, but got the circular reference of class <t>"
    ]
  },
  "_LEGACY_ERROR_TEMP_2140" : {
    "message" : [
      "`<fieldName>` is not a valid identifier of Java and cannot be used as field name",
      "<walkedTypePath>"
    ]
  },
  "_LEGACY_ERROR_TEMP_2141" : {
    "message" : [
      "No Encoder found for <tpe>",
      "<walkedTypePath>"
    ]
  },
  "_LEGACY_ERROR_TEMP_2142" : {
    "message" : [
      "Attributes for type <schema> is not supported"
    ]
  },
  "_LEGACY_ERROR_TEMP_2143" : {
    "message" : [
      "Schema for type <tpe> is not supported"
    ]
  },
  "_LEGACY_ERROR_TEMP_2144" : {
    "message" : [
      "Unable to find constructor for <tpe>. This could happen if <tpe> is an interface, or a trait without companion object constructor."
    ]
  },
  "_LEGACY_ERROR_TEMP_2145" : {
    "message" : [
      "<paramName> cannot be more than one character"
    ]
  },
  "_LEGACY_ERROR_TEMP_2146" : {
    "message" : [
      "<paramName> should be an integer. Found <value>"
    ]
  },
  "_LEGACY_ERROR_TEMP_2147" : {
    "message" : [
      "<paramName> flag can be true or false"
    ]
  },
  "_LEGACY_ERROR_TEMP_2148" : {
    "message" : [
      "null value found but field <name> is not nullable."
    ]
  },
  "_LEGACY_ERROR_TEMP_2149" : {
    "message" : [
      "Malformed CSV record"
    ]
  },
  "_LEGACY_ERROR_TEMP_2150" : {
    "message" : [
      "Due to Scala's limited support of tuple, tuple with more than 22 elements are not supported."
    ]
  },
<<<<<<< HEAD
  "_LEGACY_ERROR_TEMP_2201" : {
    "message" : [
      "Partition column <col> not found in schema <schema>"
    ]
  },
  "_LEGACY_ERROR_TEMP_2202" : {
    "message" : [
      "State is either not defined or has already been removed"
    ]
  },
  "_LEGACY_ERROR_TEMP_2203" : {
    "message" : [
      "Cannot set timeout duration without enabling processing time timeout in [map|flatMap]GroupsWithState"
    ]
  },
  "_LEGACY_ERROR_TEMP_2204" : {
    "message" : [
      "Cannot get event time watermark timestamp without setting watermark before [map|flatMap]GroupsWithState"
    ]
  },
  "_LEGACY_ERROR_TEMP_2205" : {
    "message" : [
      "Cannot set timeout timestamp without enabling event time timeout in [map|flatMapGroupsWithState"
    ]
  },
  "_LEGACY_ERROR_TEMP_2206" : {
    "message" : [
      "Unable to find batch <batchMetadataFile>"
    ]
  },
  "_LEGACY_ERROR_TEMP_2207" : {
    "message" : [
      "Multiple streaming queries are concurrently using <path>"
    ]
  },
  "_LEGACY_ERROR_TEMP_2208" : {
    "message" : [
      "<commitProtocol> does not support adding files with an absolute path"
    ]
  },
  "_LEGACY_ERROR_TEMP_2209" : {
    "message" : [
      "Data source <srcName> does not support microbatch processing.",
      "",
      "Either the data source is disabled at",
      "SQLConf.get.DISABLED_V2_STREAMING_MICROBATCH_READERS.key (The disabled sources",
      "are [<disabledSources>]) or the table <table> does not have MICRO_BATCH_READ",
      "capability. Meanwhile, the fallback, data source v1, is not available.\""
    ]
  },
  "_LEGACY_ERROR_TEMP_2210" : {
    "message" : [
      "StreamingRelationExec cannot be executed"
    ]
  },
  "_LEGACY_ERROR_TEMP_2211" : {
    "message" : [
      "Invalid output mode: <outputMode>"
    ]
  },
  "_LEGACY_ERROR_TEMP_2212" : {
    "message" : [
      "Invalid catalog name: <name>"
    ]
  },
  "_LEGACY_ERROR_TEMP_2213" : {
    "message" : [
      "Catalog '<name>' plugin class not found: spark.sql.catalog.<name> is not defined"
    ]
  },
  "_LEGACY_ERROR_TEMP_2214" : {
    "message" : [
      "Plugin class for catalog '<name>' does not implement CatalogPlugin: <pluginClassName>"
    ]
  },
  "_LEGACY_ERROR_TEMP_2215" : {
    "message" : [
      "Cannot find catalog plugin class for catalog '<name>': <pluginClassName>"
    ]
  },
  "_LEGACY_ERROR_TEMP_2216" : {
    "message" : [
      "Failed to find public no-arg constructor for catalog '<name>': <pluginClassName>)"
    ]
  },
  "_LEGACY_ERROR_TEMP_2217" : {
    "message" : [
      "Failed to call public no-arg constructor for catalog '<name>': <pluginClassName>)"
    ]
  },
  "_LEGACY_ERROR_TEMP_2218" : {
    "message" : [
      "Cannot instantiate abstract catalog plugin class for catalog '<name>': <pluginClassName>"
    ]
  },
  "_LEGACY_ERROR_TEMP_2219" : {
    "message" : [
      "Failed during instantiating constructor for catalog '<name>': <pluginClassName>"
    ]
  },
  "_LEGACY_ERROR_TEMP_2220" : {
    "message" : [
      ""
    ]
  },
  "_LEGACY_ERROR_TEMP_2221" : {
    "message" : [
      "<key>"
    ]
  },
  "_LEGACY_ERROR_TEMP_2222" : {
    "message" : [
      "Cannot mutate ReadOnlySQLConf."
    ]
  },
  "_LEGACY_ERROR_TEMP_2223" : {
    "message" : [
      "Cannot clone/copy ReadOnlySQLConf."
    ]
  },
  "_LEGACY_ERROR_TEMP_2224" : {
    "message" : [
      "Cannot get SQLConf inside scheduler event loop thread."
    ]
  },
  "_LEGACY_ERROR_TEMP_2225" : {
    "message" : [
      ""
=======
  "_LEGACY_ERROR_TEMP_2151" : {
    "message" : [
      "Error while decoding: <e>",
      "<expressions>"
    ]
  },
  "_LEGACY_ERROR_TEMP_2152" : {
    "message" : [
      "Error while encoding: <e>",
      "<expressions>"
    ]
  },
  "_LEGACY_ERROR_TEMP_2153" : {
    "message" : [
      "class <clsName> has unexpected serializer: <objSerializer>"
    ]
  },
  "_LEGACY_ERROR_TEMP_2154" : {
    "message" : [
      "Failed to get outer pointer for <innerCls>"
    ]
  },
  "_LEGACY_ERROR_TEMP_2155" : {
    "message" : [
      "<userClass> is not annotated with SQLUserDefinedType nor registered with UDTRegistration.}"
    ]
  },
  "_LEGACY_ERROR_TEMP_2156" : {
    "message" : [
      "The size function doesn't support the operand type <dataType>"
    ]
  },
  "_LEGACY_ERROR_TEMP_2157" : {
    "message" : [
      "Unexpected value for start in function <prettyName>: SQL array indices start at 1."
    ]
  },
  "_LEGACY_ERROR_TEMP_2158" : {
    "message" : [
      "Unexpected value for length in function <prettyName>: length must be greater than or equal to 0."
    ]
  },
  "_LEGACY_ERROR_TEMP_2159" : {
    "message" : [
      "Unsuccessful try to concat arrays with <numberOfElements> elements due to exceeding the array size limit <maxRoundedArrayLength>."
    ]
  },
  "_LEGACY_ERROR_TEMP_2160" : {
    "message" : [
      "Unsuccessful try to flatten an array of arrays with <numberOfElements> elements due to exceeding the array size limit <maxRoundedArrayLength>."
    ]
  },
  "_LEGACY_ERROR_TEMP_2161" : {
    "message" : [
      "Unsuccessful try to create array with <count> elements due to exceeding the array size limit <maxRoundedArrayLength>."
    ]
  },
  "_LEGACY_ERROR_TEMP_2162" : {
    "message" : [
      "Unsuccessful try to union arrays with <length> elements due to exceeding the array size limit <maxRoundedArrayLength>."
    ]
  },
  "_LEGACY_ERROR_TEMP_2163" : {
    "message" : [
      "Initial type <dataType> must be a <target>"
    ]
  },
  "_LEGACY_ERROR_TEMP_2164" : {
    "message" : [
      "Initial type <dataType> must be an <arrayType>, a <structType> or a <mapType>"
    ]
  },
  "_LEGACY_ERROR_TEMP_2165" : {
    "message" : [
      "Malformed records are detected in schema inference. Parse Mode: <failFastMode>."
    ]
  },
  "_LEGACY_ERROR_TEMP_2166" : {
    "message" : [
      "Malformed JSON"
    ]
  },
  "_LEGACY_ERROR_TEMP_2167" : {
    "message" : [
      "Malformed records are detected in schema inference. Parse Mode: <failFastMode>. Reasons: Failed to infer a common schema. Struct types are expected, but `<dataType>` was found."
    ]
  },
  "_LEGACY_ERROR_TEMP_2168" : {
    "message" : [
      "Decorrelate inner query through <plan> is not supported."
    ]
  },
  "_LEGACY_ERROR_TEMP_2169" : {
    "message" : [
      "This method should not be called in the analyzer"
    ]
  },
  "_LEGACY_ERROR_TEMP_2170" : {
    "message" : [
      "Cannot safely merge SERDEPROPERTIES:",
      "<props1>",
      "<props2>",
      "The conflict keys: <conflictKeys>"
    ]
  },
  "_LEGACY_ERROR_TEMP_2171" : {
    "message" : [
      "Not supported pair: <r1>, <r2> at <function>()"
    ]
  },
  "_LEGACY_ERROR_TEMP_2172" : {
    "message" : [
      "Once strategy's idempotence is broken for batch <batchName>",
      "<plan>"
    ]
  },
  "_LEGACY_ERROR_TEMP_2173" : {
    "message" : [
      "The structural integrity of the input plan is broken in <className>."
    ]
  },
  "_LEGACY_ERROR_TEMP_2174" : {
    "message" : [
      "After applying rule <ruleName> in batch <batchName>, the structural integrity of the plan is broken."
    ]
  },
  "_LEGACY_ERROR_TEMP_2175" : {
    "message" : [
      "Rule id not found for <ruleName>"
    ]
  },
  "_LEGACY_ERROR_TEMP_2176" : {
    "message" : [
      "Cannot create array with <numElements> elements of data due to exceeding the limit <maxRoundedArrayLength> elements for ArrayData. <additionalErrorMessage>"
    ]
  },
  "_LEGACY_ERROR_TEMP_2177" : {
    "message" : [
      "Malformed records are detected in record parsing. Parse Mode: <failFastMode>. To process malformed records as null result, try setting the option 'mode' as 'PERMISSIVE'."
    ]
  },
  "_LEGACY_ERROR_TEMP_2178" : {
    "message" : [
      "Remote operations not supported"
    ]
  },
  "_LEGACY_ERROR_TEMP_2179" : {
    "message" : [
      "HiveServer2 Kerberos principal or keytab is not correctly configured"
    ]
  },
  "_LEGACY_ERROR_TEMP_2180" : {
    "message" : [
      "Parent SparkUI to attach this tab to not found!"
    ]
  },
  "_LEGACY_ERROR_TEMP_2181" : {
    "message" : [
      "inferSchema is not supported for hive data source."
    ]
  },
  "_LEGACY_ERROR_TEMP_2182" : {
    "message" : [
      "Requested partitioning does not match the <tableIdentifier> table:",
      "Requested partitions: <partitionKeys>",
      "Table partitions: <partitionColumnNames>"
    ]
  },
  "_LEGACY_ERROR_TEMP_2183" : {
    "message" : [
      "Dynamic partition key <key> is not among written partition paths."
    ]
  },
  "_LEGACY_ERROR_TEMP_2184" : {
    "message" : [
      "Cannot remove partition directory '<partitionPath>'"
    ]
  },
  "_LEGACY_ERROR_TEMP_2185" : {
    "message" : [
      "Cannot create staging directory: <message>"
    ]
  },
  "_LEGACY_ERROR_TEMP_2186" : {
    "message" : [
      "The SerDe interface removed since Hive 2.3(HIVE-15167). Please migrate your custom SerDes to Hive 2.3. See HIVE-15167 for more details."
    ]
  },
  "_LEGACY_ERROR_TEMP_2187" : {
    "message" : [
      "<message>, db: <dbName>, table: <tableName>"
    ]
  },
  "_LEGACY_ERROR_TEMP_2188" : {
    "message" : [
      "Cannot recognize hive type string: <fieldType>, column: <fieldName>"
    ]
  },
  "_LEGACY_ERROR_TEMP_2189" : {
    "message" : [
      "Hive 2.2 and lower versions don't support getTablesByType. Please use Hive 2.3 or higher version."
    ]
  },
  "_LEGACY_ERROR_TEMP_2190" : {
    "message" : [
      "DROP TABLE ... PURGE"
    ]
  },
  "_LEGACY_ERROR_TEMP_2191" : {
    "message" : [
      "ALTER TABLE ... DROP PARTITION ... PURGE"
    ]
  },
  "_LEGACY_ERROR_TEMP_2192" : {
    "message" : [
      "Partition filter cannot have both `\"` and `'` characters"
    ]
  },
  "_LEGACY_ERROR_TEMP_2193" : {
    "message" : [
      "Caught Hive MetaException attempting to get partition metadata by filter from Hive. You can set the Spark configuration setting <hiveMetastorePartitionPruningFallbackOnException> to true to work around this problem, however this will result in degraded performance. Please report a bug: https://issues.apache.org/jira/browse/SPARK"
    ]
  },
  "_LEGACY_ERROR_TEMP_2194" : {
    "message" : [
      "Unsupported Hive Metastore version <version>. Please set <key> with a valid version."
    ]
  },
  "_LEGACY_ERROR_TEMP_2195" : {
    "message" : [
      "<cnf> when creating Hive client using classpath: <execJars> Please make sure that jars for your version of hive and hadoop are included in the paths passed to <key>."
    ]
  },
  "_LEGACY_ERROR_TEMP_2196" : {
    "message" : [
      "Unable to fetch tables of db <dbName>"
    ]
  },
  "_LEGACY_ERROR_TEMP_2197" : {
    "message" : [
      "LOCATION clause illegal for view partition"
    ]
  },
  "_LEGACY_ERROR_TEMP_2198" : {
    "message" : [
      "Failed to rename as <dstPath> already exists"
    ]
  },
  "_LEGACY_ERROR_TEMP_2199" : {
    "message" : [
      "Failed to rename temp file <srcPath> to <dstPath> as rename returned false"
    ]
  },
  "_LEGACY_ERROR_TEMP_2200" : {
    "message" : [
      "Error: we detected a possible problem with the location of your \"_spark_metadata\"",
      "directory and you likely need to move it before restarting this query.",
      "",
      "Earlier version of Spark incorrectly escaped paths when writing out the",
      "\"_spark_metadata\" directory for structured streaming. While this was corrected in",
      "Spark 3.0, it appears that your query was started using an earlier version that",
      "",
      "Correct \"_spark_metadata\" Directory: <metadataPath>",
      "Incorrect \"_spark_metadata\" Directory: <legacyMetadataPath>",
      "",
      "Please move the data from the incorrect directory to the correct one, delete the",
      "incorrect directory, and then restart this query. If you believe you are receiving",
      "this message in error, you can disable it with the SQL conf",
      "<StreamingCheckpointEscaptedPathCheckEnabled>."
>>>>>>> 4a935073
    ]
  }
}<|MERGE_RESOLUTION|>--- conflicted
+++ resolved
@@ -3806,136 +3806,6 @@
       "Due to Scala's limited support of tuple, tuple with more than 22 elements are not supported."
     ]
   },
-<<<<<<< HEAD
-  "_LEGACY_ERROR_TEMP_2201" : {
-    "message" : [
-      "Partition column <col> not found in schema <schema>"
-    ]
-  },
-  "_LEGACY_ERROR_TEMP_2202" : {
-    "message" : [
-      "State is either not defined or has already been removed"
-    ]
-  },
-  "_LEGACY_ERROR_TEMP_2203" : {
-    "message" : [
-      "Cannot set timeout duration without enabling processing time timeout in [map|flatMap]GroupsWithState"
-    ]
-  },
-  "_LEGACY_ERROR_TEMP_2204" : {
-    "message" : [
-      "Cannot get event time watermark timestamp without setting watermark before [map|flatMap]GroupsWithState"
-    ]
-  },
-  "_LEGACY_ERROR_TEMP_2205" : {
-    "message" : [
-      "Cannot set timeout timestamp without enabling event time timeout in [map|flatMapGroupsWithState"
-    ]
-  },
-  "_LEGACY_ERROR_TEMP_2206" : {
-    "message" : [
-      "Unable to find batch <batchMetadataFile>"
-    ]
-  },
-  "_LEGACY_ERROR_TEMP_2207" : {
-    "message" : [
-      "Multiple streaming queries are concurrently using <path>"
-    ]
-  },
-  "_LEGACY_ERROR_TEMP_2208" : {
-    "message" : [
-      "<commitProtocol> does not support adding files with an absolute path"
-    ]
-  },
-  "_LEGACY_ERROR_TEMP_2209" : {
-    "message" : [
-      "Data source <srcName> does not support microbatch processing.",
-      "",
-      "Either the data source is disabled at",
-      "SQLConf.get.DISABLED_V2_STREAMING_MICROBATCH_READERS.key (The disabled sources",
-      "are [<disabledSources>]) or the table <table> does not have MICRO_BATCH_READ",
-      "capability. Meanwhile, the fallback, data source v1, is not available.\""
-    ]
-  },
-  "_LEGACY_ERROR_TEMP_2210" : {
-    "message" : [
-      "StreamingRelationExec cannot be executed"
-    ]
-  },
-  "_LEGACY_ERROR_TEMP_2211" : {
-    "message" : [
-      "Invalid output mode: <outputMode>"
-    ]
-  },
-  "_LEGACY_ERROR_TEMP_2212" : {
-    "message" : [
-      "Invalid catalog name: <name>"
-    ]
-  },
-  "_LEGACY_ERROR_TEMP_2213" : {
-    "message" : [
-      "Catalog '<name>' plugin class not found: spark.sql.catalog.<name> is not defined"
-    ]
-  },
-  "_LEGACY_ERROR_TEMP_2214" : {
-    "message" : [
-      "Plugin class for catalog '<name>' does not implement CatalogPlugin: <pluginClassName>"
-    ]
-  },
-  "_LEGACY_ERROR_TEMP_2215" : {
-    "message" : [
-      "Cannot find catalog plugin class for catalog '<name>': <pluginClassName>"
-    ]
-  },
-  "_LEGACY_ERROR_TEMP_2216" : {
-    "message" : [
-      "Failed to find public no-arg constructor for catalog '<name>': <pluginClassName>)"
-    ]
-  },
-  "_LEGACY_ERROR_TEMP_2217" : {
-    "message" : [
-      "Failed to call public no-arg constructor for catalog '<name>': <pluginClassName>)"
-    ]
-  },
-  "_LEGACY_ERROR_TEMP_2218" : {
-    "message" : [
-      "Cannot instantiate abstract catalog plugin class for catalog '<name>': <pluginClassName>"
-    ]
-  },
-  "_LEGACY_ERROR_TEMP_2219" : {
-    "message" : [
-      "Failed during instantiating constructor for catalog '<name>': <pluginClassName>"
-    ]
-  },
-  "_LEGACY_ERROR_TEMP_2220" : {
-    "message" : [
-      ""
-    ]
-  },
-  "_LEGACY_ERROR_TEMP_2221" : {
-    "message" : [
-      "<key>"
-    ]
-  },
-  "_LEGACY_ERROR_TEMP_2222" : {
-    "message" : [
-      "Cannot mutate ReadOnlySQLConf."
-    ]
-  },
-  "_LEGACY_ERROR_TEMP_2223" : {
-    "message" : [
-      "Cannot clone/copy ReadOnlySQLConf."
-    ]
-  },
-  "_LEGACY_ERROR_TEMP_2224" : {
-    "message" : [
-      "Cannot get SQLConf inside scheduler event loop thread."
-    ]
-  },
-  "_LEGACY_ERROR_TEMP_2225" : {
-    "message" : [
-      ""
-=======
   "_LEGACY_ERROR_TEMP_2151" : {
     "message" : [
       "Error while decoding: <e>",
@@ -4205,7 +4075,136 @@
       "incorrect directory, and then restart this query. If you believe you are receiving",
       "this message in error, you can disable it with the SQL conf",
       "<StreamingCheckpointEscaptedPathCheckEnabled>."
->>>>>>> 4a935073
+    ]
+  },
+  "_LEGACY_ERROR_TEMP_2201" : {
+    "message" : [
+      "Partition column <col> not found in schema <schema>"
+    ]
+  },
+  "_LEGACY_ERROR_TEMP_2202" : {
+    "message" : [
+      "State is either not defined or has already been removed"
+    ]
+  },
+  "_LEGACY_ERROR_TEMP_2203" : {
+    "message" : [
+      "Cannot set timeout duration without enabling processing time timeout in [map|flatMap]GroupsWithState"
+    ]
+  },
+  "_LEGACY_ERROR_TEMP_2204" : {
+    "message" : [
+      "Cannot get event time watermark timestamp without setting watermark before [map|flatMap]GroupsWithState"
+    ]
+  },
+  "_LEGACY_ERROR_TEMP_2205" : {
+    "message" : [
+      "Cannot set timeout timestamp without enabling event time timeout in [map|flatMapGroupsWithState"
+    ]
+  },
+  "_LEGACY_ERROR_TEMP_2206" : {
+    "message" : [
+      "Unable to find batch <batchMetadataFile>"
+    ]
+  },
+  "_LEGACY_ERROR_TEMP_2207" : {
+    "message" : [
+      "Multiple streaming queries are concurrently using <path>"
+    ]
+  },
+  "_LEGACY_ERROR_TEMP_2208" : {
+    "message" : [
+      "<commitProtocol> does not support adding files with an absolute path"
+    ]
+  },
+  "_LEGACY_ERROR_TEMP_2209" : {
+    "message" : [
+      "Data source <srcName> does not support microbatch processing.",
+      "",
+      "Either the data source is disabled at",
+      "SQLConf.get.DISABLED_V2_STREAMING_MICROBATCH_READERS.key (The disabled sources",
+      "are [<disabledSources>]) or the table <table> does not have MICRO_BATCH_READ",
+      "capability. Meanwhile, the fallback, data source v1, is not available.\""
+    ]
+  },
+  "_LEGACY_ERROR_TEMP_2210" : {
+    "message" : [
+      "StreamingRelationExec cannot be executed"
+    ]
+  },
+  "_LEGACY_ERROR_TEMP_2211" : {
+    "message" : [
+      "Invalid output mode: <outputMode>"
+    ]
+  },
+  "_LEGACY_ERROR_TEMP_2212" : {
+    "message" : [
+      "Invalid catalog name: <name>"
+    ]
+  },
+  "_LEGACY_ERROR_TEMP_2213" : {
+    "message" : [
+      "Catalog '<name>' plugin class not found: spark.sql.catalog.<name> is not defined"
+    ]
+  },
+  "_LEGACY_ERROR_TEMP_2214" : {
+    "message" : [
+      "Plugin class for catalog '<name>' does not implement CatalogPlugin: <pluginClassName>"
+    ]
+  },
+  "_LEGACY_ERROR_TEMP_2215" : {
+    "message" : [
+      "Cannot find catalog plugin class for catalog '<name>': <pluginClassName>"
+    ]
+  },
+  "_LEGACY_ERROR_TEMP_2216" : {
+    "message" : [
+      "Failed to find public no-arg constructor for catalog '<name>': <pluginClassName>)"
+    ]
+  },
+  "_LEGACY_ERROR_TEMP_2217" : {
+    "message" : [
+      "Failed to call public no-arg constructor for catalog '<name>': <pluginClassName>)"
+    ]
+  },
+  "_LEGACY_ERROR_TEMP_2218" : {
+    "message" : [
+      "Cannot instantiate abstract catalog plugin class for catalog '<name>': <pluginClassName>"
+    ]
+  },
+  "_LEGACY_ERROR_TEMP_2219" : {
+    "message" : [
+      "Failed during instantiating constructor for catalog '<name>': <pluginClassName>"
+    ]
+  },
+  "_LEGACY_ERROR_TEMP_2220" : {
+    "message" : [
+      ""
+    ]
+  },
+  "_LEGACY_ERROR_TEMP_2221" : {
+    "message" : [
+      "<key>"
+    ]
+  },
+  "_LEGACY_ERROR_TEMP_2222" : {
+    "message" : [
+      "Cannot mutate ReadOnlySQLConf."
+    ]
+  },
+  "_LEGACY_ERROR_TEMP_2223" : {
+    "message" : [
+      "Cannot clone/copy ReadOnlySQLConf."
+    ]
+  },
+  "_LEGACY_ERROR_TEMP_2224" : {
+    "message" : [
+      "Cannot get SQLConf inside scheduler event loop thread."
+    ]
+  },
+  "_LEGACY_ERROR_TEMP_2225" : {
+    "message" : [
+      ""
     ]
   }
 }