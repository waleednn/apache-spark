{
  "AMBIGUOUS_COLUMN_OR_FIELD" : {
    "message" : [
      "Column or field <name> is ambiguous and has <n> matches."
    ],
    "sqlState" : "42000"
  },
  "ARITHMETIC_OVERFLOW" : {
    "message" : [
      "<message>.<alternative> If necessary set <config> to \"false\" to bypass this error."
    ],
    "sqlState" : "22003"
  },
  "CANNOT_CAST_DATATYPE" : {
    "message" : [
      "Cannot cast <sourceType> to <targetType>."
    ],
    "sqlState" : "22005"
  },
  "CANNOT_DECODE_URL" : {
    "message" : [
      "Cannot decode url : <url>."
    ],
    "sqlState" : "42000"
  },
  "CANNOT_INFER_DATE" : {
    "message" : [
      "Cannot infer date in schema inference when LegacyTimeParserPolicy is \"LEGACY\". Legacy Date formatter does not support strict date format matching which is required to avoid inferring timestamps and other non-date entries to date."
    ],
    "sqlState" : "22007"
  },
  "CANNOT_PARSE_DECIMAL" : {
    "message" : [
      "Cannot parse decimal"
    ],
    "sqlState" : "42000"
  },
  "CANNOT_PARSE_TIMESTAMP" : {
    "message" : [
      "<message>. If necessary set <ansiConfig> to \"false\" to bypass this error."
    ],
    "sqlState" : "42000"
  },
  "CANNOT_UP_CAST_DATATYPE" : {
    "message" : [
      "Cannot up cast <expression> from <sourceType> to <targetType>.",
      "<details>"
    ]
  },
  "CAST_INVALID_INPUT" : {
    "message" : [
      "The value <expression> of the type <sourceType> cannot be cast to <targetType> because it is malformed. Correct the value as per the syntax, or change its target type. Use `try_cast` to tolerate malformed input and return NULL instead. If necessary set <ansiConfig> to \"false\" to bypass this error."
    ],
    "sqlState" : "42000"
  },
  "CAST_OVERFLOW" : {
    "message" : [
      "The value <value> of the type <sourceType> cannot be cast to <targetType> due to an overflow. Use `try_cast` to tolerate overflow and return NULL instead. If necessary set <ansiConfig> to \"false\" to bypass this error."
    ],
    "sqlState" : "22005"
  },
  "CAST_OVERFLOW_IN_TABLE_INSERT" : {
    "message" : [
      "Fail to insert a value of <sourceType> type into the <targetType> type column <columnName> due to an overflow. Use `try_cast` on the input value to tolerate overflow and return NULL instead."
    ],
    "sqlState" : "22005"
  },
  "COLUMN_NOT_IN_GROUP_BY_CLAUSE" : {
    "message" : [
      "The expression <expression> is neither present in the group by, nor is it an aggregate function. Add to group by or wrap in `first()` (or `first_value()`) if you don't care which value you get."
    ],
    "sqlState" : "42000"
  },
  "CONCURRENT_QUERY" : {
    "message" : [
      "Another instance of this query was just started by a concurrent session."
    ]
  },
  "CONVERSION_INVALID_INPUT" : {
    "message" : [
      "The value <str> (<fmt>) cannot be converted to <targetType> because it is malformed. Correct the value as per the syntax, or change its format. Use <suggestion> to tolerate malformed input and return NULL instead."
    ]
  },
  "DATATYPE_MISMATCH" : {
    "message" : [
      "Cannot resolve <sqlExpr> due to data type mismatch:"
    ],
    "subClass" : {
      "BINARY_ARRAY_DIFF_TYPES" : {
        "message" : [
          "Input to function <functionName> should have been two <arrayType> with same element type, but it's [<leftType>, <rightType>]."
        ]
      },
      "BINARY_OP_DIFF_TYPES" : {
        "message" : [
          "the left and right operands of the binary operator have incompatible types (<left> and <right>)."
        ]
      },
      "BINARY_OP_WRONG_TYPE" : {
        "message" : [
          "the binary operator requires the input type <inputType>, not <actualDataType>."
        ]
      },
      "BLOOM_FILTER_BINARY_OP_WRONG_TYPE" : {
        "message" : [
          "The Bloom filter binary input to <functionName> should be either a constant value or a scalar subquery expression, but it's <actual>."
        ]
      },
      "BLOOM_FILTER_WRONG_TYPE" : {
        "message" : [
          "Input to function <functionName> should have been <expectedLeft> followed by a value with <expectedRight>, but it's [<actualLeft>, <actualRight>]."
        ]
      },
      "CANNOT_CONVERT_TO_JSON" : {
        "message" : [
          "Unable to convert column <name> of type <type> to JSON."
        ]
      },
      "CAST_WITHOUT_SUGGESTION" : {
        "message" : [
          "cannot cast <srcType> to <targetType>."
        ]
      },
      "CAST_WITH_CONF_SUGGESTION" : {
        "message" : [
          "cannot cast <srcType> to <targetType> with ANSI mode on.",
          "If you have to cast <srcType> to <targetType>, you can set <config> as <configVal>."
        ]
      },
      "CAST_WITH_FUN_SUGGESTION" : {
        "message" : [
          "cannot cast <srcType> to <targetType>.",
          "To convert values from <srcType> to <targetType>, you can use the functions <functionNames> instead."
        ]
      },
      "DATA_DIFF_TYPES" : {
        "message" : [
          "Input to <functionName> should all be the same type, but it's <dataType>."
        ]
      },
      "FRAME_LESS_OFFSET_WITHOUT_FOLDABLE" : {
        "message" : [
          "Offset expression <offset> must be a literal."
        ]
      },
      "INVALID_JSON_MAP_KEY_TYPE" : {
        "message" : [
          "Input schema <schema> can only contain STRING as a key type for a MAP."
        ]
      },
      "INVALID_JSON_SCHEMA" : {
        "message" : [
          "Input schema <schema> must be a struct, an array or a map."
        ]
      },
      "INVALID_MAP_KEY_TYPE" : {
        "message" : [
          "The key of map cannot be/contain <keyType>."
        ]
      },
      "INVALID_ORDERING_TYPE" : {
        "message" : [
          "The <functionName> does not support ordering on type <dataType>."
        ]
      },
      "MAP_CONCAT_DIFF_TYPES" : {
        "message" : [
          "The <functionName> should all be of type map, but it's <dataType>."
        ]
      },
      "MAP_CONTAINS_KEY_DIFF_TYPES" : {
        "message" : [
          "Input to <functionName> should have been <dataType> followed by a value with same key type, but it's [<leftType>, <rightType>]."
        ]
      },
      "MAP_FROM_ENTRIES_WRONG_TYPE" : {
        "message" : [
          "The <functionName> accepts only arrays of pair structs, but <childExpr> is of <childType>."
        ]
      },
      "NON_FOLDABLE_ENDPOINT" : {
        "message" : [
          "The endpoints provided must be constant literals."
        ]
      },
      "NON_FOLDABLE_INPUT" : {
        "message" : [
          "the input <inputName> should be a foldable <inputType> expression; however, got <inputExpr>."
        ]
      },
      "NON_STRING_TYPE" : {
        "message" : [
          "all arguments must be strings."
        ]
      },
      "NULL_TYPE" : {
        "message" : [
          "Null typed values cannot be used as arguments of <functionName>."
        ]
      },
      "RANGE_FRAME_INVALID_TYPE" : {
        "message" : [
          "The data type <orderSpecType> used in the order specification does not match the data type <valueBoundaryType> which is used in the range frame."
        ]
      },
      "RANGE_FRAME_MULTI_ORDER" : {
        "message" : [
          "A range window frame with value boundaries cannot be used in a window specification with multiple order by expressions: <orderSpec>."
        ]
      },
      "RANGE_FRAME_WITHOUT_ORDER" : {
        "message" : [
          "A range window frame cannot be used in an unordered window specification."
        ]
      },
      "SPECIFIED_WINDOW_FRAME_DIFF_TYPES" : {
        "message" : [
          "Window frame bounds <lower> and <upper> do not have the same type: <lowerType> <> <upperType>."
        ]
      },
      "SPECIFIED_WINDOW_FRAME_INVALID_BOUND" : {
        "message" : [
          "Window frame upper bound <upper> does not follow the lower bound <lower>."
        ]
      },
      "SPECIFIED_WINDOW_FRAME_UNACCEPTED_TYPE" : {
        "message" : [
          "The data type of the <location> bound <exprType> does not match the expected data type <expectedType>."
        ]
      },
      "SPECIFIED_WINDOW_FRAME_WITHOUT_FOLDABLE" : {
        "message" : [
          "Window frame <location> bound <expression> is not a literal."
        ]
      },
      "SPECIFIED_WINDOW_FRAME_WRONG_COMPARISON" : {
        "message" : [
          "The lower bound of a window frame must be <comparison> to the upper bound."
        ]
      },
<<<<<<< HEAD
      "UNEXPECTED_ENDPOINT_TYPE" : {
        "message" : [
          "Endpoints require (numeric or \"TIMESTAMP\" or \"DATE\" or \"TIMESTAMP_NTZ\" or \"INTERVAL YEAR TO MONTH\" or \"INTERVAL DAY TO SECOND\") type."
=======
      "UNEXPECTED_CLASS_TYPE" : {
        "message" : [
          "class <className> not found"
>>>>>>> af6aa156
        ]
      },
      "UNEXPECTED_INPUT_TYPE" : {
        "message" : [
          "parameter <paramIndex> requires <requiredType> type, however, <inputSql> is of <inputType> type."
        ]
      },
      "UNEXPECTED_NULL" : {
        "message" : [
          "The <exprName> must not be null"
        ]
      },
      "UNEXPECTED_STATIC_METHOD" : {
        "message" : [
          "cannot find a static method <methodName> that matches the argument types in <className>"
        ]
      },
      "UNSPECIFIED_FRAME" : {
        "message" : [
          "Cannot use an UnspecifiedFrame. This should have been converted during analysis."
        ]
      },
      "VALUE_OUT_OF_RANGE" : {
        "message" : [
          "The <exprName> must be between <valueRange> (current value = <currentValue>)"
        ]
      },
      "WRONG_NUM_ENDPOINTS" : {
        "message" : [
          "The number of endpoints must be >= 2 to construct intervals but the actual number is <actualNumber>."
        ]
      },
      "WRONG_NUM_PARAMS" : {
        "message" : [
          "wrong number of parameters: <actualNum>."
        ]
      }
    }
  },
  "DATETIME_OVERFLOW" : {
    "message" : [
      "Datetime operation overflow: <operation>."
    ],
    "sqlState" : "22008"
  },
  "DEFAULT_DATABASE_NOT_EXISTS" : {
    "message" : [
      "Default database <defaultDatabase> does not exist, please create it first or change default database to 'default'."
    ]
  },
  "DIVIDE_BY_ZERO" : {
    "message" : [
      "Division by zero. Use `try_divide` to tolerate divisor being 0 and return NULL instead. If necessary set <config> to \"false\" to bypass this error."
    ],
    "sqlState" : "22012"
  },
  "DUPLICATE_KEY" : {
    "message" : [
      "Found duplicate keys <keyColumn>"
    ],
    "sqlState" : "23000"
  },
  "ELEMENT_AT_BY_INDEX_ZERO" : {
    "message" : [
      "The index 0 is invalid. An index shall be either < 0 or > 0 (the first element has index 1)."
    ]
  },
  "FAILED_EXECUTE_UDF" : {
    "message" : [
      "Failed to execute user defined function (<functionName>: (<signature>) => <result>)"
    ]
  },
  "FAILED_RENAME_PATH" : {
    "message" : [
      "Failed to rename <sourcePath> to <targetPath> as destination already exists"
    ],
    "sqlState" : "22023"
  },
  "FORBIDDEN_OPERATION" : {
    "message" : [
      "The operation <statement> is not allowed on the <objectType>: <objectName>"
    ]
  },
  "GRAPHITE_SINK_INVALID_PROTOCOL" : {
    "message" : [
      "Invalid Graphite protocol: <protocol>"
    ]
  },
  "GRAPHITE_SINK_PROPERTY_MISSING" : {
    "message" : [
      "Graphite sink requires '<property>' property."
    ]
  },
  "GROUPING_COLUMN_MISMATCH" : {
    "message" : [
      "Column of grouping (<grouping>) can't be found in grouping columns <groupingColumns>"
    ],
    "sqlState" : "42000"
  },
  "GROUPING_ID_COLUMN_MISMATCH" : {
    "message" : [
      "Columns of grouping_id (<groupingIdColumn>) does not match grouping columns (<groupByColumns>)"
    ],
    "sqlState" : "42000"
  },
  "GROUPING_SIZE_LIMIT_EXCEEDED" : {
    "message" : [
      "Grouping sets size cannot be greater than <maxSize>"
    ]
  },
  "GROUP_BY_POS_OUT_OF_RANGE" : {
    "message" : [
      "GROUP BY position <index> is not in select list (valid range is [1, <size>])."
    ],
    "sqlState" : "42000"
  },
  "GROUP_BY_POS_REFERS_AGG_EXPR" : {
    "message" : [
      "GROUP BY <index> refers to an expression <aggExpr> that contains an aggregate function. Aggregate functions are not allowed in GROUP BY."
    ],
    "sqlState" : "42000"
  },
  "INCOMPARABLE_PIVOT_COLUMN" : {
    "message" : [
      "Invalid pivot column <columnName>. Pivot columns must be comparable."
    ],
    "sqlState" : "42000"
  },
  "INCOMPATIBLE_DATASOURCE_REGISTER" : {
    "message" : [
      "Detected an incompatible DataSourceRegister. Please remove the incompatible library from classpath or upgrade it. Error: <message>"
    ]
  },
  "INCONSISTENT_BEHAVIOR_CROSS_VERSION" : {
    "message" : [
      "You may get a different result due to the upgrading to"
    ],
    "subClass" : {
      "DATETIME_PATTERN_RECOGNITION" : {
        "message" : [
          "Spark >= 3.0:",
          "Fail to recognize <pattern> pattern in the DateTimeFormatter. 1) You can set <config> to \"LEGACY\" to restore the behavior before Spark 3.0. 2) You can form a valid datetime pattern with the guide from https://spark.apache.org/docs/latest/sql-ref-datetime-pattern.html"
        ]
      },
      "FORMAT_DATETIME_BY_NEW_PARSER" : {
        "message" : [
          "Spark >= 3.0:",
          "Fail to format it to <resultCandidate> in the new formatter. You can set <config> to \"LEGACY\" to restore the behavior before Spark 3.0, or set to \"CORRECTED\" and treat it as an invalid datetime string."
        ]
      },
      "PARSE_DATETIME_BY_NEW_PARSER" : {
        "message" : [
          "Spark >= 3.0:",
          "Fail to parse <datetime> in the new parser. You can set <config> to \"LEGACY\" to restore the behavior before Spark 3.0, or set to \"CORRECTED\" and treat it as an invalid datetime string."
        ]
      },
      "READ_ANCIENT_DATETIME" : {
        "message" : [
          "Spark >= 3.0:",
          "reading dates before 1582-10-15 or timestamps before 1900-01-01T00:00:00Z",
          "from <format> files can be ambiguous, as the files may be written by",
          "Spark 2.x or legacy versions of Hive, which uses a legacy hybrid calendar",
          "that is different from Spark 3.0+'s Proleptic Gregorian calendar.",
          "See more details in SPARK-31404. You can set the SQL config <config> or",
          "the datasource option <option> to \"LEGACY\" to rebase the datetime values",
          "w.r.t. the calendar difference during reading. To read the datetime values",
          "as it is, set the SQL config or the datasource option to \"CORRECTED\"."
        ]
      },
      "WRITE_ANCIENT_DATETIME" : {
        "message" : [
          "Spark >= 3.0:",
          "writing dates before 1582-10-15 or timestamps before 1900-01-01T00:00:00Z",
          "into <format> files can be dangerous, as the files may be read by Spark 2.x",
          "or legacy versions of Hive later, which uses a legacy hybrid calendar that",
          "is different from Spark 3.0+'s Proleptic Gregorian calendar. See more",
          "details in SPARK-31404. You can set <config> to \"LEGACY\" to rebase the",
          "datetime values w.r.t. the calendar difference during writing, to get maximum",
          "interoperability. Or set the config to \"CORRECTED\" to write the datetime",
          "values as it is, if you are sure that the written files will only be read by",
          "Spark 3.0+ or other systems that use Proleptic Gregorian calendar."
        ]
      }
    }
  },
  "INDEX_ALREADY_EXISTS" : {
    "message" : [
      "Cannot create the index because it already exists. <message>."
    ],
    "sqlState" : "42000"
  },
  "INDEX_NOT_FOUND" : {
    "message" : [
      "Cannot find the index. <message>."
    ],
    "sqlState" : "42000"
  },
  "INTERNAL_ERROR" : {
    "message" : [
      "<message>"
    ]
  },
  "INTERVAL_ARITHMETIC_OVERFLOW" : {
    "message" : [
      "<message>.<alternative>"
    ],
    "sqlState" : "22003"
  },
  "INTERVAL_DIVIDED_BY_ZERO" : {
    "message" : [
      "Division by zero. Use `try_divide` to tolerate divisor being 0 and return NULL instead."
    ],
    "sqlState" : "22012"
  },
  "INVALID_ARRAY_INDEX" : {
    "message" : [
      "The index <indexValue> is out of bounds. The array has <arraySize> elements. Use the SQL function `get()` to tolerate accessing element at invalid index and return NULL instead. If necessary set <ansiConfig> to \"false\" to bypass this error."
    ]
  },
  "INVALID_ARRAY_INDEX_IN_ELEMENT_AT" : {
    "message" : [
      "The index <indexValue> is out of bounds. The array has <arraySize> elements. Use `try_element_at` to tolerate accessing element at invalid index and return NULL instead. If necessary set <ansiConfig> to \"false\" to bypass this error."
    ]
  },
  "INVALID_BUCKET_FILE" : {
    "message" : [
      "Invalid bucket file: <path>"
    ]
  },
  "INVALID_COLUMN_OR_FIELD_DATA_TYPE" : {
    "message" : [
      "Column or field <name> is of type <type> while it's required to be <expectedType>."
    ],
    "sqlState" : "42000"
  },
  "INVALID_FIELD_NAME" : {
    "message" : [
      "Field name <fieldName> is invalid: <path> is not a struct."
    ],
    "sqlState" : "42000"
  },
  "INVALID_FRACTION_OF_SECOND" : {
    "message" : [
      "The fraction of sec must be zero. Valid range is [0, 60]. If necessary set <ansiConfig> to \"false\" to bypass this error."
    ],
    "sqlState" : "22023"
  },
  "INVALID_JSON_SCHEMA_MAP_TYPE" : {
    "message" : [
      "Input schema <jsonSchema> can only contain STRING as a key type for a MAP."
    ]
  },
  "INVALID_PANDAS_UDF_PLACEMENT" : {
    "message" : [
      "The group aggregate pandas UDF <functionList> cannot be invoked together with as other, non-pandas aggregate functions."
    ]
  },
  "INVALID_PARAMETER_VALUE" : {
    "message" : [
      "The value of parameter(s) '<parameter>' in <functionName> is invalid: <expected>"
    ],
    "sqlState" : "22023"
  },
  "INVALID_PROPERTY_KEY" : {
    "message" : [
      "<key> is an invalid property key, please use quotes, e.g. SET <key>=<value>"
    ]
  },
  "INVALID_PROPERTY_VALUE" : {
    "message" : [
      "<value> is an invalid property value, please use quotes, e.g. SET <key>=<value>"
    ]
  },
  "INVALID_SQL_SYNTAX" : {
    "message" : [
      "Invalid SQL syntax: <inputString>"
    ],
    "sqlState" : "42000"
  },
  "INVALID_SUBQUERY_EXPRESSION" : {
    "message" : [
      "Invalid subquery:"
    ],
    "subClass" : {
      "SCALAR_SUBQUERY_RETURN_MORE_THAN_ONE_OUTPUT_COLUMN" : {
        "message" : [
          "Scalar subquery must return only one column, but got <number>"
        ]
      }
    }
  },
  "MISSING_STATIC_PARTITION_COLUMN" : {
    "message" : [
      "Unknown static partition column: <columnName>"
    ],
    "sqlState" : "42000"
  },
  "MULTI_UDF_INTERFACE_ERROR" : {
    "message" : [
      "Not allowed to implement multiple UDF interfaces, UDF class <className>"
    ]
  },
  "MULTI_VALUE_SUBQUERY_ERROR" : {
    "message" : [
      "More than one row returned by a subquery used as an expression."
    ]
  },
  "NAMESPACE_ALREADY_EXISTS" : {
    "message" : [
      "Cannot create namespace <nameSpaceName> because it already exists.",
      "Choose a different name, drop the existing namespace, or add the IF NOT EXISTS clause to tolerate pre-existing namespace."
    ],
    "sqlState" : "42000"
  },
  "NAMESPACE_NOT_EMPTY" : {
    "message" : [
      "Cannot drop a namespace <nameSpaceNameName> because it contains objects.",
      "Use DROP NAMESPACE ... CASCADE to drop the namespace and all its objects."
    ],
    "sqlState" : "42000"
  },
  "NAMESPACE_NOT_FOUND" : {
    "message" : [
      "The namespace <nameSpaceName> cannot be found. Verify the spelling and correctness of the namespace.",
      "If you did not qualify the name with, verify the current_schema() output, or qualify the name with the correctly.",
      "To tolerate the error on drop use DROP NAMESPACE IF EXISTS."
    ],
    "sqlState" : "42000"
  },
  "NON_LITERAL_PIVOT_VALUES" : {
    "message" : [
      "Literal expressions required for pivot values, found <expression>."
    ],
    "sqlState" : "42000"
  },
  "NON_PARTITION_COLUMN" : {
    "message" : [
      "PARTITION clause cannot contain the non-partition column: <columnName>."
    ],
    "sqlState" : "42000"
  },
  "NO_HANDLER_FOR_UDAF" : {
    "message" : [
      "No handler for UDAF '<functionName>'. Use sparkSession.udf.register(...) instead."
    ]
  },
  "NO_UDF_INTERFACE_ERROR" : {
    "message" : [
      "UDF class <className> doesn't implement any UDF interface"
    ]
  },
  "NULLABLE_ARRAY_OR_MAP_ELEMENT" : {
    "message" : [
      "Array or map at <columnPath> contains nullable element while it's required to be non-nullable."
    ],
    "sqlState" : "42000"
  },
  "NULLABLE_COLUMN_OR_FIELD" : {
    "message" : [
      "Column or field <name> is nullable while it's required to be non-nullable."
    ],
    "sqlState" : "42000"
  },
  "NULL_COMPARISON_RESULT" : {
    "message" : [
      "The comparison result is null. If you want to handle null as 0 (equal), you can set \"spark.sql.legacy.allowNullComparisonResultInArraySort\" to \"true\"."
    ]
  },
  "NUMERIC_VALUE_OUT_OF_RANGE" : {
    "message" : [
      "<value> cannot be represented as Decimal(<precision>, <scale>). If necessary set <config> to \"false\" to bypass this error."
    ],
    "sqlState" : "22005"
  },
  "PARSE_CHAR_MISSING_LENGTH" : {
    "message" : [
      "DataType <type> requires a length parameter, for example <type>(10). Please specify the length."
    ],
    "sqlState" : "42000"
  },
  "PARSE_EMPTY_STATEMENT" : {
    "message" : [
      "Syntax error, unexpected empty statement"
    ],
    "sqlState" : "42000"
  },
  "PARSE_SYNTAX_ERROR" : {
    "message" : [
      "Syntax error at or near <error><hint>"
    ],
    "sqlState" : "42000"
  },
  "PARTITIONS_ALREADY_EXIST" : {
    "message" : [
      "Cannot ADD or RENAME TO partition(s) <partitionList> in table <tableName> because they already exist.",
      "Choose a different name, drop the existing partition, or add the IF NOT EXISTS clause to tolerate a pre-existing partition."
    ],
    "sqlState" : "42000"
  },
  "PARTITIONS_NOT_FOUND" : {
    "message" : [
      "The partition(s) <partitionList> cannot be found in table <tableName>.",
      "Verify the partition specification and table name.",
      "To tolerate the error on drop use ALTER TABLE … DROP IF EXISTS PARTITION."
    ],
    "sqlState" : "42000"
  },
  "PIVOT_VALUE_DATA_TYPE_MISMATCH" : {
    "message" : [
      "Invalid pivot value '<value>': value data type <valueType> does not match pivot column data type <pivotType>"
    ],
    "sqlState" : "42000"
  },
  "RENAME_SRC_PATH_NOT_FOUND" : {
    "message" : [
      "Failed to rename as <sourcePath> was not found"
    ],
    "sqlState" : "22023"
  },
  "RESET_PERMISSION_TO_ORIGINAL" : {
    "message" : [
      "Failed to set original permission <permission> back to the created path: <path>. Exception: <message>"
    ]
  },
  "ROUTINE_ALREADY_EXISTS" : {
    "message" : [
      "Cannot create the function <routineName> because it already exists.",
      "Choose a different name, drop or replace the existing function, or add the IF NOT EXISTS clause to tolerate a pre-existing function."
    ],
    "sqlState" : "42000"
  },
  "ROUTINE_NOT_FOUND" : {
    "message" : [
      "The function <routineName> cannot be found. Verify the spelling and correctness of the schema and catalog.",
      "If you did not qualify the name with a schema and catalog, verify the current_schema() output, or qualify the name with the correct schema and catalog.",
      "To tolerate the error on drop use DROP FUNCTION IF EXISTS."
    ],
    "sqlState" : "42000"
  },
  "SCHEMA_ALREADY_EXISTS" : {
    "message" : [
      "Cannot create schema <schemaName> because it already exists.",
      "Choose a different name, drop the existing schema, or add the IF NOT EXISTS clause to tolerate pre-existing schema."
    ],
    "sqlState" : "42000"
  },
  "SCHEMA_NOT_EMPTY" : {
    "message" : [
      "Cannot drop a schema <schemaName> because it contains objects.",
      "Use DROP SCHEMA ... CASCADE to drop the schema and all its objects."
    ],
    "sqlState" : "42000"
  },
  "SCHEMA_NOT_FOUND" : {
    "message" : [
      "The schema <schemaName> cannot be found. Verify the spelling and correctness of the schema and catalog.",
      "If you did not qualify the name with a catalog, verify the current_schema() output, or qualify the name with the correct catalog.",
      "To tolerate the error on drop use DROP SCHEMA IF EXISTS."
    ],
    "sqlState" : "42000"
  },
  "SECOND_FUNCTION_ARGUMENT_NOT_INTEGER" : {
    "message" : [
      "The second argument of <functionName> function needs to be an integer."
    ],
    "sqlState" : "22023"
  },
  "TABLE_OR_VIEW_ALREADY_EXISTS" : {
    "message" : [
      "Cannot create table or view <relationName> because it already exists.",
      "Choose a different name, drop or replace the existing object, or add the IF NOT EXISTS clause to tolerate pre-existing objects."
    ],
    "sqlState" : "42000"
  },
  "TABLE_OR_VIEW_NOT_FOUND" : {
    "message" : [
      "The table or view <relationName> cannot be found. Verify the spelling and correctness of the schema and catalog.",
      "If you did not qualify the name with a schema, verify the current_schema() output, or qualify the name with the correct schema and catalog.",
      "To tolerate the error on drop use DROP VIEW IF EXISTS or DROP TABLE IF EXISTS."
    ],
    "sqlState" : "42000"
  },
  "TEMP_TABLE_OR_VIEW_ALREADY_EXISTS" : {
    "message" : [
      "Cannot create the temporary view <relationName> because it already exists.",
      "Choose a different name, drop or replace the existing view,  or add the IF NOT EXISTS clause to tolerate pre-existing views."
    ],
    "sqlState" : "42000"
  },
  "TOO_MANY_ARRAY_ELEMENTS" : {
    "message" : [
      "Cannot initialize array with <numElements> elements of size <size>"
    ]
  },
  "UNABLE_TO_ACQUIRE_MEMORY" : {
    "message" : [
      "Unable to acquire <requestedBytes> bytes of memory, got <receivedBytes>"
    ]
  },
  "UNPIVOT_REQUIRES_ATTRIBUTES" : {
    "message" : [
      "UNPIVOT requires all given <given> expressions to be columns when no <empty> expressions are given. These are not columns: [<expressions>]."
    ],
    "sqlState" : "42000"
  },
  "UNPIVOT_REQUIRES_VALUE_COLUMNS" : {
    "message" : [
      "At least one value column needs to be specified for UNPIVOT, all columns specified as ids"
    ],
    "sqlState" : "42000"
  },
  "UNPIVOT_VALUE_DATA_TYPE_MISMATCH" : {
    "message" : [
      "Unpivot value columns must share a least common type, some types do not: [<types>]"
    ],
    "sqlState" : "42000"
  },
  "UNPIVOT_VALUE_SIZE_MISMATCH" : {
    "message" : [
      "All unpivot value columns must have the same size as there are value column names (<names>)"
    ],
    "sqlState" : "42000"
  },
  "UNRECOGNIZED_SQL_TYPE" : {
    "message" : [
      "Unrecognized SQL type <typeName>"
    ],
    "sqlState" : "42000"
  },
  "UNRESOLVED_COLUMN" : {
    "message" : [
      "A column or function parameter with name <objectName> cannot be resolved."
    ],
    "subClass" : {
      "WITHOUT_SUGGESTION" : {
        "message" : [
          ""
        ]
      },
      "WITH_SUGGESTION" : {
        "message" : [
          "Did you mean one of the following? [<proposal>]"
        ]
      }
    },
    "sqlState" : "42000"
  },
  "UNRESOLVED_FIELD" : {
    "message" : [
      "A field with name <fieldName> cannot be resolved with the struct-type column <columnPath>."
    ],
    "subClass" : {
      "WITHOUT_SUGGESTION" : {
        "message" : [
          ""
        ]
      },
      "WITH_SUGGESTION" : {
        "message" : [
          "Did you mean one of the following? [<proposal>]"
        ]
      }
    },
    "sqlState" : "42000"
  },
  "UNRESOLVED_MAP_KEY" : {
    "message" : [
      "Cannot resolve column <objectName> as a map key. If the key is a string literal, please add single quotes around it."
    ],
    "subClass" : {
      "WITHOUT_SUGGESTION" : {
        "message" : [
          ""
        ]
      },
      "WITH_SUGGESTION" : {
        "message" : [
          "Otherwise did you mean one of the following column(s)? [<proposal>]"
        ]
      }
    },
    "sqlState" : "42000"
  },
  "UNSUPPORTED_DATATYPE" : {
    "message" : [
      "Unsupported data type <typeName>"
    ],
    "sqlState" : "0A000"
  },
  "UNSUPPORTED_DESERIALIZER" : {
    "message" : [
      "The deserializer is not supported:"
    ],
    "subClass" : {
      "DATA_TYPE_MISMATCH" : {
        "message" : [
          "need a(n) <desiredType> field but got <dataType>."
        ]
      },
      "FIELD_NUMBER_MISMATCH" : {
        "message" : [
          "try to map <schema> to Tuple<ordinal>, but failed as the number of fields does not line up."
        ]
      }
    }
  },
  "UNSUPPORTED_EMPTY_LOCATION" : {
    "message" : [
      "Unsupported empty location."
    ]
  },
  "UNSUPPORTED_FEATURE" : {
    "message" : [
      "The feature is not supported:"
    ],
    "subClass" : {
      "AES_MODE" : {
        "message" : [
          "AES-<mode> with the padding <padding> by the <functionName> function."
        ]
      },
      "CATALOG_OPERATION" : {
        "message" : [
          "Catalog <catalogName> does not support <operation>."
        ]
      },
      "DESC_TABLE_COLUMN_PARTITION" : {
        "message" : [
          "DESC TABLE COLUMN for a specific partition."
        ]
      },
      "DISTRIBUTE_BY" : {
        "message" : [
          "DISTRIBUTE BY clause."
        ]
      },
      "INSERT_PARTITION_SPEC_IF_NOT_EXISTS" : {
        "message" : [
          "INSERT INTO <tableName> IF NOT EXISTS in the PARTITION spec."
        ]
      },
      "JDBC_TRANSACTION" : {
        "message" : [
          "The target JDBC server does not support transactions and can only support ALTER TABLE with a single action."
        ]
      },
      "LATERAL_JOIN_OF_TYPE" : {
        "message" : [
          "<joinType> JOIN with LATERAL correlation."
        ]
      },
      "LATERAL_JOIN_USING" : {
        "message" : [
          "JOIN USING with LATERAL correlation."
        ]
      },
      "LATERAL_NATURAL_JOIN" : {
        "message" : [
          "NATURAL join with LATERAL correlation."
        ]
      },
      "LITERAL_TYPE" : {
        "message" : [
          "Literal for '<value>' of <type>."
        ]
      },
      "NATURAL_CROSS_JOIN" : {
        "message" : [
          "NATURAL CROSS JOIN."
        ]
      },
      "ORC_TYPE_CAST" : {
        "message" : [
          "Unable to convert <orcType> of Orc to data type <toType>."
        ]
      },
      "PANDAS_UDAF_IN_PIVOT" : {
        "message" : [
          "Pandas user defined aggregate function in the PIVOT clause."
        ]
      },
      "PIVOT_AFTER_GROUP_BY" : {
        "message" : [
          "PIVOT clause following a GROUP BY clause."
        ]
      },
      "PIVOT_TYPE" : {
        "message" : [
          "Pivoting by the value '<value>' of the column data type <type>."
        ]
      },
      "PYTHON_UDF_IN_ON_CLAUSE" : {
        "message" : [
          "Python UDF in the ON clause of a <joinType> JOIN."
        ]
      },
      "REPEATED_PIVOT" : {
        "message" : [
          "Repeated PIVOT operation."
        ]
      },
      "SET_NAMESPACE_PROPERTY" : {
        "message" : [
          "<property> is a reserved namespace property, <msg>."
        ]
      },
      "SET_PROPERTIES_AND_DBPROPERTIES" : {
        "message" : [
          "set PROPERTIES and DBPROPERTIES at the same time."
        ]
      },
      "SET_TABLE_PROPERTY" : {
        "message" : [
          "<property> is a reserved table property, <msg>."
        ]
      },
      "TABLE_OPERATION" : {
        "message" : [
          "Table <tableName> does not support <operation>. Please check the current catalog and namespace to make sure the qualified table name is expected, and also check the catalog implementation which is configured by \"spark.sql.catalog\"."
        ]
      },
      "TOO_MANY_TYPE_ARGUMENTS_FOR_UDF_CLASS" : {
        "message" : [
          "UDF class with <num> type arguments."
        ]
      },
      "TRANSFORM_DISTINCT_ALL" : {
        "message" : [
          "TRANSFORM with the DISTINCT/ALL clause."
        ]
      },
      "TRANSFORM_NON_HIVE" : {
        "message" : [
          "TRANSFORM with SERDE is only supported in hive mode."
        ]
      }
    },
    "sqlState" : "0A000"
  },
  "UNSUPPORTED_GENERATOR" : {
    "message" : [
      "The generator is not supported:"
    ],
    "subClass" : {
      "MULTI_GENERATOR" : {
        "message" : [
          "only one generator allowed per <clause> clause but found <num>: <generators>"
        ]
      },
      "NESTED_IN_EXPRESSIONS" : {
        "message" : [
          "nested in expressions <expression>"
        ]
      },
      "NOT_GENERATOR" : {
        "message" : [
          "<functionName> is expected to be a generator. However, its class is <classCanonicalName>, which is not a generator."
        ]
      },
      "OUTSIDE_SELECT" : {
        "message" : [
          "outside the SELECT clause, found: <plan>"
        ]
      }
    }
  },
  "UNSUPPORTED_GROUPING_EXPRESSION" : {
    "message" : [
      "grouping()/grouping_id() can only be used with GroupingSets/Cube/Rollup"
    ]
  },
  "UNSUPPORTED_SAVE_MODE" : {
    "message" : [
      "The save mode <saveMode> is not supported for:"
    ],
    "subClass" : {
      "EXISTENT_PATH" : {
        "message" : [
          "an existent path."
        ]
      },
      "NON_EXISTENT_PATH" : {
        "message" : [
          "a non-existent path."
        ]
      }
    }
  },
  "UNSUPPORTED_SUBQUERY_EXPRESSION_CATEGORY" : {
    "message" : [
      "Unsupported subquery expression:"
    ],
    "subClass" : {
      "ACCESSING_OUTER_QUERY_COLUMN_IS_NOT_ALLOWED" : {
        "message" : [
          "Accessing outer query column is not allowed in this location<treeNode>"
        ]
      },
      "AGGREGATE_FUNCTION_MIXED_OUTER_LOCAL_REFERENCES" : {
        "message" : [
          "Found an aggregate function in a correlated predicate that has both outer and local references, which is not supported: <function>"
        ]
      },
      "CORRELATED_COLUMN_IS_NOT_ALLOWED_IN_PREDICATE" : {
        "message" : [
          "Correlated column is not allowed in predicate: <treeNode>"
        ]
      },
      "CORRELATED_COLUMN_NOT_FOUND" : {
        "message" : [
          "A correlated outer name reference within a subquery expression body was not found in the enclosing query: <value>"
        ]
      },
      "LATERAL_JOIN_CONDITION_NON_DETERMINISTIC" : {
        "message" : [
          "Lateral join condition cannot be non-deterministic: <condition>"
        ]
      },
      "MUST_AGGREGATE_CORRELATED_SCALAR_SUBQUERY" : {
        "message" : [
          "Correlated scalar subqueries in the GROUP BY clause must also be in the aggregate expressions<treeNode>"
        ]
      },
      "MUST_AGGREGATE_CORRELATED_SCALAR_SUBQUERY_OUTPUT" : {
        "message" : [
          "The output of a correlated scalar subquery must be aggregated"
        ]
      },
      "NON_CORRELATED_COLUMNS_IN_GROUP_BY" : {
        "message" : [
          "A GROUP BY clause in a scalar correlated subquery cannot contain non-correlated columns: <value>"
        ]
      },
      "NON_DETERMINISTIC_LATERAL_SUBQUERIES" : {
        "message" : [
          "Non-deterministic lateral subqueries are not supported when joining with outer relations that produce more than one row<treeNode>"
        ]
      },
      "UNSUPPORTED_CORRELATED_REFERENCE" : {
        "message" : [
          "Expressions referencing the outer query are not supported outside of WHERE/HAVING clauses<treeNode>"
        ]
      },
      "UNSUPPORTED_CORRELATED_REFERENCE_DATA_TYPE" : {
        "message" : [
          "Correlated column reference '<expr>' cannot be <dataType> type"
        ]
      },
      "UNSUPPORTED_CORRELATED_SCALAR_SUBQUERY" : {
        "message" : [
          "Correlated scalar subqueries can only be used in filters, aggregations, projections, and UPDATE/MERGE/DELETE commands<treeNode>"
        ]
      },
      "UNSUPPORTED_IN_EXISTS_SUBQUERY" : {
        "message" : [
          "IN/EXISTS predicate subqueries can only be used in filters, joins, aggregations, window functions, projections, and UPDATE/MERGE/DELETE commands<treeNode>"
        ]
      }
    }
  },
  "UNTYPED_SCALA_UDF" : {
    "message" : [
      "You're using untyped Scala UDF, which does not have the input type information. Spark may blindly pass null to the Scala closure with primitive-type argument, and the closure will see the default value of the Java type for the null argument, e.g. `udf((x: Int) => x, IntegerType)`, the result is 0 for null input. To get rid of this error, you could:",
      "1. use typed Scala UDF APIs(without return type parameter), e.g. `udf((x: Int) => x)`",
      "2. use Java UDF APIs, e.g. `udf(new UDF1[String, Integer] { override def call(s: String): Integer = s.length() }, IntegerType)`, if input types are all non primitive",
      "3. set \"spark.sql.legacy.allowUntypedScalaUDF\" to \"true\" and use this API with caution"
    ]
  },
  "_LEGACY_ERROR_TEMP_0001" : {
    "message" : [
      "Invalid InsertIntoContext"
    ]
  },
  "_LEGACY_ERROR_TEMP_0002" : {
    "message" : [
      "INSERT OVERWRITE DIRECTORY is not supported"
    ]
  },
  "_LEGACY_ERROR_TEMP_0003" : {
    "message" : [
      "Columns aliases are not allowed in <op>."
    ]
  },
  "_LEGACY_ERROR_TEMP_0004" : {
    "message" : [
      "Empty source for merge: you should specify a source table/subquery in merge."
    ]
  },
  "_LEGACY_ERROR_TEMP_0005" : {
    "message" : [
      "Unrecognized matched action: <matchedAction>."
    ]
  },
  "_LEGACY_ERROR_TEMP_0006" : {
    "message" : [
      "The number of inserted values cannot match the fields."
    ]
  },
  "_LEGACY_ERROR_TEMP_0007" : {
    "message" : [
      "Unrecognized not matched action: <notMatchedAction>."
    ]
  },
  "_LEGACY_ERROR_TEMP_0008" : {
    "message" : [
      "There must be at least one WHEN clause in a MERGE statement."
    ]
  },
  "_LEGACY_ERROR_TEMP_0009" : {
    "message" : [
      "When there are more than one MATCHED clauses in a MERGE statement, only the last MATCHED clause can omit the condition."
    ]
  },
  "_LEGACY_ERROR_TEMP_0010" : {
    "message" : [
      "When there are more than one NOT MATCHED clauses in a MERGE statement, only the last NOT MATCHED clause can omit the condition."
    ]
  },
  "_LEGACY_ERROR_TEMP_0011" : {
    "message" : [
      "Combination of ORDER BY/SORT BY/DISTRIBUTE BY/CLUSTER BY is not supported."
    ]
  },
  "_LEGACY_ERROR_TEMP_0012" : {
    "message" : [
      "DISTRIBUTE BY is not supported."
    ]
  },
  "_LEGACY_ERROR_TEMP_0013" : {
    "message" : [
      "LATERAL cannot be used together with PIVOT in FROM clause."
    ]
  },
  "_LEGACY_ERROR_TEMP_0014" : {
    "message" : [
      "TABLESAMPLE does not accept empty inputs."
    ]
  },
  "_LEGACY_ERROR_TEMP_0015" : {
    "message" : [
      "TABLESAMPLE(<msg>) is not supported."
    ]
  },
  "_LEGACY_ERROR_TEMP_0016" : {
    "message" : [
      "<bytesStr> is not a valid byte length literal, expected syntax: DIGIT+ ('B' | 'K' | 'M' | 'G')."
    ]
  },
  "_LEGACY_ERROR_TEMP_0017" : {
    "message" : [
      "Invalid escape string. Escape string must contain only one character."
    ]
  },
  "_LEGACY_ERROR_TEMP_0018" : {
    "message" : [
      "Function trim doesn't support with type <trimOption>. Please use BOTH, LEADING or TRAILING as trim type."
    ]
  },
  "_LEGACY_ERROR_TEMP_0019" : {
    "message" : [
      "Cannot parse the <valueType> value: <value>."
    ]
  },
  "_LEGACY_ERROR_TEMP_0020" : {
    "message" : [
      "Cannot parse the INTERVAL value: <value>."
    ]
  },
  "_LEGACY_ERROR_TEMP_0021" : {
    "message" : [
      "Literals of type '<valueType>' are currently not supported."
    ]
  },
  "_LEGACY_ERROR_TEMP_0022" : {
    "message" : [
      "<msg>."
    ]
  },
  "_LEGACY_ERROR_TEMP_0023" : {
    "message" : [
      "Numeric literal <rawStrippedQualifier> does not fit in range [<minValue>, <maxValue>] for type <typeName>."
    ]
  },
  "_LEGACY_ERROR_TEMP_0024" : {
    "message" : [
      "Can only have a single from-to unit in the interval literal syntax."
    ]
  },
  "_LEGACY_ERROR_TEMP_0025" : {
    "message" : [
      "At least one time unit should be given for interval literal."
    ]
  },
  "_LEGACY_ERROR_TEMP_0026" : {
    "message" : [
      "Can only use numbers in the interval value part for multiple unit value pairs interval form, but got invalid value: <value>."
    ]
  },
  "_LEGACY_ERROR_TEMP_0027" : {
    "message" : [
      "The value of from-to unit must be a string."
    ]
  },
  "_LEGACY_ERROR_TEMP_0028" : {
    "message" : [
      "Intervals FROM <from> TO <to> are not supported."
    ]
  },
  "_LEGACY_ERROR_TEMP_0029" : {
    "message" : [
      "Cannot mix year-month and day-time fields: <literal>."
    ]
  },
  "_LEGACY_ERROR_TEMP_0030" : {
    "message" : [
      "DataType <dataType> is not supported."
    ]
  },
  "_LEGACY_ERROR_TEMP_0031" : {
    "message" : [
      "Invalid number of buckets: <describe>."
    ]
  },
  "_LEGACY_ERROR_TEMP_0032" : {
    "message" : [
      "Duplicated table paths found: '<pathOne>' and '<pathTwo>'. LOCATION and the case insensitive key 'path' in OPTIONS are all used to indicate the custom table path, you can only specify one of them."
    ]
  },
  "_LEGACY_ERROR_TEMP_0033" : {
    "message" : [
      "Expected either STORED AS or STORED BY, not both."
    ]
  },
  "_LEGACY_ERROR_TEMP_0034" : {
    "message" : [
      "<operation> is not supported in Hive-style <command><msg>."
    ]
  },
  "_LEGACY_ERROR_TEMP_0035" : {
    "message" : [
      "Operation not allowed: <message>."
    ]
  },
  "_LEGACY_ERROR_TEMP_0036" : {
    "message" : [
      "Expected `NOSCAN` instead of `<ctx>`."
    ]
  },
  "_LEGACY_ERROR_TEMP_0037" : {
    "message" : [
      "It is not allowed to add catalog/namespace prefix <quoted> to the table name in CACHE TABLE AS SELECT."
    ]
  },
  "_LEGACY_ERROR_TEMP_0038" : {
    "message" : [
      "CTE definition can't have duplicate names: <duplicateNames>."
    ]
  },
  "_LEGACY_ERROR_TEMP_0039" : {
    "message" : [
      "Unsupported SQL statement."
    ]
  },
  "_LEGACY_ERROR_TEMP_0040" : {
    "message" : [
      "Possibly unquoted identifier <ident> detected. Please consider quoting it with back-quotes as `<ident>`."
    ]
  },
  "_LEGACY_ERROR_TEMP_0041" : {
    "message" : [
      "Found duplicate clauses: <clauseName>."
    ]
  },
  "_LEGACY_ERROR_TEMP_0042" : {
    "message" : [
      "Expected format is 'SET', 'SET key', or 'SET key=value'. If you want to include special characters in key, or include semicolon in value, please use quotes, e.g., SET `key`=`value`."
    ]
  },
  "_LEGACY_ERROR_TEMP_0043" : {
    "message" : [
      "Expected format is 'RESET' or 'RESET key'. If you want to include special characters in key, please use quotes, e.g., RESET `key`."
    ]
  },
  "_LEGACY_ERROR_TEMP_0044" : {
    "message" : [
      "The interval value must be in the range of [-18, +18] hours with second precision."
    ]
  },
  "_LEGACY_ERROR_TEMP_0045" : {
    "message" : [
      "Invalid time zone displacement value."
    ]
  },
  "_LEGACY_ERROR_TEMP_0046" : {
    "message" : [
      "CREATE TEMPORARY TABLE without a provider is not allowed."
    ]
  },
  "_LEGACY_ERROR_TEMP_0047" : {
    "message" : [
      "'ROW FORMAT' must be used with 'STORED AS'."
    ]
  },
  "_LEGACY_ERROR_TEMP_0048" : {
    "message" : [
      "Unsupported operation: Used defined record reader/writer classes."
    ]
  },
  "_LEGACY_ERROR_TEMP_0049" : {
    "message" : [
      "Directory path and 'path' in OPTIONS should be specified one, but not both."
    ]
  },
  "_LEGACY_ERROR_TEMP_0050" : {
    "message" : [
      "LOCAL is supported only with file: scheme."
    ]
  },
  "_LEGACY_ERROR_TEMP_0051" : {
    "message" : [
      "Empty set in <element> grouping sets is not supported."
    ]
  },
  "_LEGACY_ERROR_TEMP_0052" : {
    "message" : [
      "CREATE VIEW with both IF NOT EXISTS and REPLACE is not allowed."
    ]
  },
  "_LEGACY_ERROR_TEMP_0053" : {
    "message" : [
      "It is not allowed to define a TEMPORARY view with IF NOT EXISTS."
    ]
  },
  "_LEGACY_ERROR_TEMP_0054" : {
    "message" : [
      "It is not allowed to add database prefix `<database>` for the TEMPORARY view name."
    ]
  },
  "_LEGACY_ERROR_TEMP_0055" : {
    "message" : [
      "Unclosed bracketed comment"
    ]
  },
  "_LEGACY_ERROR_TEMP_0056" : {
    "message" : [
      "Invalid time travel spec: <reason>."
    ]
  },
  "_LEGACY_ERROR_TEMP_0057" : {
    "message" : [
      "Support for DEFAULT column values is not implemented yet."
    ]
  },
  "_LEGACY_ERROR_TEMP_0058" : {
    "message" : [
      "Support for DEFAULT column values is not allowed."
    ]
  },
  "_LEGACY_ERROR_TEMP_0059" : {
    "message" : [
      "References to DEFAULT column values are not allowed within the PARTITION clause."
    ]
  },
  "_LEGACY_ERROR_TEMP_0060" : {
    "message" : [
      "<msg>."
    ]
  },
  "_LEGACY_ERROR_TEMP_0061" : {
    "message" : [
      "<msg>."
    ]
  },
  "_LEGACY_ERROR_TEMP_0062" : {
    "message" : [
      "<msg>."
    ]
  },
  "_LEGACY_ERROR_TEMP_0063" : {
    "message" : [
      "<msg>."
    ]
  },
  "_LEGACY_ERROR_TEMP_0064" : {
    "message" : [
      "<msg>."
    ]
  },
  "_LEGACY_ERROR_TEMP_1000" : {
    "message" : [
      "LEGACY store assignment policy is disallowed in Spark data source V2. Please set the configuration <configKey> to other values."
    ]
  },
  "_LEGACY_ERROR_TEMP_1001" : {
    "message" : [
      "USING column `<colName>` cannot be resolved on the <side> side of the join. The <side>-side columns: [<plan>]."
    ]
  },
  "_LEGACY_ERROR_TEMP_1002" : {
    "message" : [
      "Unable to generate an encoder for inner class `<className>` without access to the scope that this class was defined in.",
      "Try moving this class out of its parent class."
    ]
  },
  "_LEGACY_ERROR_TEMP_1003" : {
    "message" : [
      "Couldn't find the reference column for <after> at <parentName>."
    ]
  },
  "_LEGACY_ERROR_TEMP_1004" : {
    "message" : [
      "Window specification <windowName> is not defined in the WINDOW clause."
    ]
  },
  "_LEGACY_ERROR_TEMP_1005" : {
    "message" : [
      "<expr> doesn't show up in the GROUP BY list <groupByAliases>."
    ]
  },
  "_LEGACY_ERROR_TEMP_1006" : {
    "message" : [
      "Aggregate expression required for pivot, but '<sql>' did not appear in any aggregate function."
    ]
  },
  "_LEGACY_ERROR_TEMP_1007" : {
    "message" : [
      "Cannot write into temp view <quoted> as it's not a data source v2 relation."
    ]
  },
  "_LEGACY_ERROR_TEMP_1008" : {
    "message" : [
      "<quoted> is not a temp view of streaming logical plan, please use batch API such as `DataFrameReader.table` to read it."
    ]
  },
  "_LEGACY_ERROR_TEMP_1009" : {
    "message" : [
      "The depth of view <identifier> exceeds the maximum view resolution depth (<maxNestedViewDepth>). Analysis is aborted to avoid errors. Increase the value of <config> to work around this."
    ]
  },
  "_LEGACY_ERROR_TEMP_1010" : {
    "message" : [
      "Inserting into a view is not allowed. View: <identifier>."
    ]
  },
  "_LEGACY_ERROR_TEMP_1011" : {
    "message" : [
      "Writing into a view is not allowed. View: <identifier>."
    ]
  },
  "_LEGACY_ERROR_TEMP_1012" : {
    "message" : [
      "Cannot write into v1 table: <identifier>."
    ]
  },
  "_LEGACY_ERROR_TEMP_1013" : {
    "message" : [
      "<nameParts> is a <viewStr>. '<cmd>' expects a table.<hintStr>"
    ]
  },
  "_LEGACY_ERROR_TEMP_1014" : {
    "message" : [
      "<nameParts> is a temp view. '<cmd>' expects a permanent view."
    ]
  },
  "_LEGACY_ERROR_TEMP_1015" : {
    "message" : [
      "<identifier> is a table. '<cmd>' expects a view.<hintStr>"
    ]
  },
  "_LEGACY_ERROR_TEMP_1016" : {
    "message" : [
      "<nameParts> is a temp view. '<cmd>' expects a table or permanent view."
    ]
  },
  "_LEGACY_ERROR_TEMP_1017" : {
    "message" : [
      "<name> is a built-in/temporary function. '<cmd>' expects a persistent function.<hintStr>"
    ]
  },
  "_LEGACY_ERROR_TEMP_1018" : {
    "message" : [
      "<quoted> is a permanent view, which is not supported by streaming reading API such as `DataStreamReader.table` yet."
    ]
  },
  "_LEGACY_ERROR_TEMP_1019" : {
    "message" : [
      "Star (*) is not allowed in select list when GROUP BY ordinal position is used"
    ]
  },
  "_LEGACY_ERROR_TEMP_1020" : {
    "message" : [
      "Invalid usage of <elem> in <prettyName>."
    ]
  },
  "_LEGACY_ERROR_TEMP_1021" : {
    "message" : [
      "count(<targetString>.*) is not allowed. Please use count(*) or expand the columns manually, e.g. count(col1, col2)."
    ]
  },
  "_LEGACY_ERROR_TEMP_1022" : {
    "message" : [
      "ORDER BY position <index> is not in select list (valid range is [1, <size>])."
    ]
  },
  "_LEGACY_ERROR_TEMP_1023" : {
    "message" : [
      "Function <prettyName> does not support <syntax>."
    ]
  },
  "_LEGACY_ERROR_TEMP_1024" : {
    "message" : [
      "FILTER expression is non-deterministic, it cannot be used in aggregate functions."
    ]
  },
  "_LEGACY_ERROR_TEMP_1025" : {
    "message" : [
      "FILTER expression is not of type boolean. It cannot be used in an aggregate function."
    ]
  },
  "_LEGACY_ERROR_TEMP_1026" : {
    "message" : [
      "FILTER expression contains aggregate. It cannot be used in an aggregate function."
    ]
  },
  "_LEGACY_ERROR_TEMP_1027" : {
    "message" : [
      "FILTER expression contains window function. It cannot be used in an aggregate function."
    ]
  },
  "_LEGACY_ERROR_TEMP_1028" : {
    "message" : [
      "Number of column aliases does not match number of columns. Number of column aliases: <columnSize>; number of columns: <outputSize>."
    ]
  },
  "_LEGACY_ERROR_TEMP_1029" : {
    "message" : [
      "The number of aliases supplied in the AS clause does not match the number of columns output by the UDTF expected <aliasesSize> aliases but got <aliasesNames>."
    ]
  },
  "_LEGACY_ERROR_TEMP_1030" : {
    "message" : [
      "Window aggregate function with filter predicate is not supported yet."
    ]
  },
  "_LEGACY_ERROR_TEMP_1031" : {
    "message" : [
      "It is not allowed to use a window function inside an aggregate function. Please use the inner window function in a sub-query."
    ]
  },
  "_LEGACY_ERROR_TEMP_1032" : {
    "message" : [
      "<expr> does not have any WindowExpression."
    ]
  },
  "_LEGACY_ERROR_TEMP_1033" : {
    "message" : [
      "<expr> has multiple Window Specifications (<distinctWindowSpec>).",
      "Please file a bug report with this error message, stack trace, and the query."
    ]
  },
  "_LEGACY_ERROR_TEMP_1034" : {
    "message" : [
      "It is not allowed to use window functions inside <clauseName> clause."
    ]
  },
  "_LEGACY_ERROR_TEMP_1035" : {
    "message" : [
      "Cannot specify window frame for <prettyName> function."
    ]
  },
  "_LEGACY_ERROR_TEMP_1036" : {
    "message" : [
      "Window Frame <wf> must match the required frame <required>."
    ]
  },
  "_LEGACY_ERROR_TEMP_1037" : {
    "message" : [
      "Window function <wf> requires window to be ordered, please add ORDER BY clause. For example SELECT <wf>(value_expr) OVER (PARTITION BY window_partition ORDER BY window_ordering) from table."
    ]
  },
  "_LEGACY_ERROR_TEMP_1038" : {
    "message" : [
      "Cannot write to table due to mismatched user specified column size(<columnSize>) and data column size(<outputSize>)."
    ]
  },
  "_LEGACY_ERROR_TEMP_1039" : {
    "message" : [
      "Multiple time/session window expressions would result in a cartesian product of rows, therefore they are currently not supported."
    ]
  },
  "_LEGACY_ERROR_TEMP_1040" : {
    "message" : [
      "Gap duration expression used in session window must be CalendarIntervalType, but got <dt>."
    ]
  },
  "_LEGACY_ERROR_TEMP_1041" : {
    "message" : [
      "Undefined function <name>."
    ]
  },
  "_LEGACY_ERROR_TEMP_1042" : {
    "message" : [
      "Invalid number of arguments for function <name>. Expected: <expectedInfo>; Found: <actualNumber>."
    ]
  },
  "_LEGACY_ERROR_TEMP_1043" : {
    "message" : [
      "Invalid arguments for function <name>."
    ]
  },
  "_LEGACY_ERROR_TEMP_1044" : {
    "message" : [
      "Function <name> accepts only one argument."
    ]
  },
  "_LEGACY_ERROR_TEMP_1045" : {
    "message" : [
      "ALTER TABLE SET LOCATION does not support partition for v2 tables."
    ]
  },
  "_LEGACY_ERROR_TEMP_1046" : {
    "message" : [
      "Join strategy hint parameter should be an identifier or string but was <unsupported> (<class>)."
    ]
  },
  "_LEGACY_ERROR_TEMP_1047" : {
    "message" : [
      "<hintName> Hint parameter should include columns, but <invalidParams> found."
    ]
  },
  "_LEGACY_ERROR_TEMP_1048" : {
    "message" : [
      "<hintName> Hint expects a partition number as a parameter."
    ]
  },
  "_LEGACY_ERROR_TEMP_1049" : {
    "message" : [
      "Syntax error in attribute name: <name>."
    ]
  },
  "_LEGACY_ERROR_TEMP_1050" : {
    "message" : [
      "Can only star expand struct data types. Attribute: `<attributes>`."
    ]
  },
  "_LEGACY_ERROR_TEMP_1051" : {
    "message" : [
      "Cannot resolve '<targetString>.*' given input columns '<columns>'."
    ]
  },
  "_LEGACY_ERROR_TEMP_1052" : {
    "message" : [
      "ADD COLUMN with v1 tables cannot specify NOT NULL."
    ]
  },
  "_LEGACY_ERROR_TEMP_1053" : {
    "message" : [
      "ALTER COLUMN with v1 tables cannot specify NOT NULL."
    ]
  },
  "_LEGACY_ERROR_TEMP_1054" : {
    "message" : [
      "ALTER COLUMN cannot find column <colName> in v1 table. Available: <fieldNames>."
    ]
  },
  "_LEGACY_ERROR_TEMP_1055" : {
    "message" : [
      "The database name is not valid: <quoted>."
    ]
  },
  "_LEGACY_ERROR_TEMP_1056" : {
    "message" : [
      "Cannot drop a view with DROP TABLE. Please use DROP VIEW instead."
    ]
  },
  "_LEGACY_ERROR_TEMP_1057" : {
    "message" : [
      "SHOW COLUMNS with conflicting databases: '<dbA>' != '<dbB>'."
    ]
  },
  "_LEGACY_ERROR_TEMP_1058" : {
    "message" : [
      "Cannot create table with both USING <provider> and <serDeInfo>."
    ]
  },
  "_LEGACY_ERROR_TEMP_1059" : {
    "message" : [
      "STORED AS with file format '<serdeInfo>' is invalid."
    ]
  },
  "_LEGACY_ERROR_TEMP_1060" : {
    "message" : [
      "<command> does not support nested column: <column>."
    ]
  },
  "_LEGACY_ERROR_TEMP_1061" : {
    "message" : [
      "Column <colName> does not exist."
    ]
  },
  "_LEGACY_ERROR_TEMP_1065" : {
    "message" : [
      "`<name>` is not a valid name for tables/databases. Valid names only contain alphabet characters, numbers and _."
    ]
  },
  "_LEGACY_ERROR_TEMP_1066" : {
    "message" : [
      "<database> is a system preserved database, you cannot create a database with this name."
    ]
  },
  "_LEGACY_ERROR_TEMP_1067" : {
    "message" : [
      "Can not drop default database."
    ]
  },
  "_LEGACY_ERROR_TEMP_1068" : {
    "message" : [
      "<database> is a system preserved database, you cannot use it as current database. To access global temporary views, you should use qualified name with the GLOBAL_TEMP_DATABASE, e.g. SELECT * FROM <database>.viewName."
    ]
  },
  "_LEGACY_ERROR_TEMP_1069" : {
    "message" : [
      "CREATE EXTERNAL TABLE must be accompanied by LOCATION."
    ]
  },
  "_LEGACY_ERROR_TEMP_1070" : {
    "message" : [
      "Can not <methodName> the managed table('<tableIdentifier>'). The associated location('<tableLocation>') already exists."
    ]
  },
  "_LEGACY_ERROR_TEMP_1071" : {
    "message" : [
      "Some existing schema fields (<nonExistentColumnNames>) are not present in the new schema. We don't support dropping columns yet."
    ]
  },
  "_LEGACY_ERROR_TEMP_1072" : {
    "message" : [
      "Only the tables/views belong to the same database can be retrieved. Querying tables/views are <qualifiedTableNames>."
    ]
  },
  "_LEGACY_ERROR_TEMP_1073" : {
    "message" : [
      "RENAME TABLE source and destination databases do not match: '<db>' != '<newDb>'."
    ]
  },
  "_LEGACY_ERROR_TEMP_1074" : {
    "message" : [
      "RENAME TEMPORARY VIEW from '<oldName>' to '<newName>': cannot specify database name '<db>' in the destination table."
    ]
  },
  "_LEGACY_ERROR_TEMP_1076" : {
    "message" : [
      "Partition spec is invalid. <details>."
    ]
  },
  "_LEGACY_ERROR_TEMP_1078" : {
    "message" : [
      "Can not load class '<className>' when registering the function '<func>', please make sure it is on the classpath."
    ]
  },
  "_LEGACY_ERROR_TEMP_1079" : {
    "message" : [
      "Resource Type '<resourceType>' is not supported."
    ]
  },
  "_LEGACY_ERROR_TEMP_1080" : {
    "message" : [
      "Table <identifier> did not specify database."
    ]
  },
  "_LEGACY_ERROR_TEMP_1081" : {
    "message" : [
      "Table <identifier> did not specify locationUri."
    ]
  },
  "_LEGACY_ERROR_TEMP_1082" : {
    "message" : [
      "Partition [<specString>] did not specify locationUri."
    ]
  },
  "_LEGACY_ERROR_TEMP_1083" : {
    "message" : [
      "Number of buckets should be greater than 0 but less than or equal to bucketing.maxBuckets (`<bucketingMaxBuckets>`). Got `<numBuckets>`."
    ]
  },
  "_LEGACY_ERROR_TEMP_1084" : {
    "message" : [
      "Corrupted table name context in catalog: <numParts> parts expected, but part <index> is missing."
    ]
  },
  "_LEGACY_ERROR_TEMP_1085" : {
    "message" : [
      "Corrupted view SQL configs in catalog."
    ]
  },
  "_LEGACY_ERROR_TEMP_1086" : {
    "message" : [
      "Corrupted view query output column names in catalog: <numCols> parts expected, but part <index> is missing."
    ]
  },
  "_LEGACY_ERROR_TEMP_1087" : {
    "message" : [
      "Corrupted view referred temp view names in catalog."
    ]
  },
  "_LEGACY_ERROR_TEMP_1088" : {
    "message" : [
      "Corrupted view referred temp functions names in catalog."
    ]
  },
  "_LEGACY_ERROR_TEMP_1089" : {
    "message" : [
      "Column statistics deserialization is not supported for column <name> of data type: <dataType>."
    ]
  },
  "_LEGACY_ERROR_TEMP_1090" : {
    "message" : [
      "Column statistics serialization is not supported for column <colName> of data type: <dataType>."
    ]
  },
  "_LEGACY_ERROR_TEMP_1091" : {
    "message" : [
      "Cannot read table property '<key>' as it's corrupted.<details>."
    ]
  },
  "_LEGACY_ERROR_TEMP_1092" : {
    "message" : [
      "The expression '<expr>' is not a valid schema string."
    ]
  },
  "_LEGACY_ERROR_TEMP_1093" : {
    "message" : [
      "Schema should be specified in DDL format as a string literal or output of the schema_of_json/schema_of_csv functions instead of <expr>."
    ]
  },
  "_LEGACY_ERROR_TEMP_1094" : {
    "message" : [
      "Schema should be struct type but got <dataType>."
    ]
  },
  "_LEGACY_ERROR_TEMP_1095" : {
    "message" : [
      "A type of keys and values in map() must be string, but got <map>."
    ]
  },
  "_LEGACY_ERROR_TEMP_1096" : {
    "message" : [
      "Must use a map() function for options."
    ]
  },
  "_LEGACY_ERROR_TEMP_1097" : {
    "message" : [
      "The field for corrupt records must be string type and nullable."
    ]
  },
  "_LEGACY_ERROR_TEMP_1098" : {
    "message" : [
      "DataType '<x>' is not supported by <className>."
    ]
  },
  "_LEGACY_ERROR_TEMP_1099" : {
    "message" : [
      "<funcName>() doesn't support the <mode> mode. Acceptable modes are <permissiveMode> and <failFastMode>."
    ]
  },
  "_LEGACY_ERROR_TEMP_1100" : {
    "message" : [
      "The '<argName>' parameter of function '<funcName>' needs to be a <requiredType> literal."
    ]
  },
  "_LEGACY_ERROR_TEMP_1101" : {
    "message" : [
      "Invalid value for the '<argName>' parameter of function '<funcName>': <invalidValue>.<endingMsg>."
    ]
  },
  "_LEGACY_ERROR_TEMP_1102" : {
    "message" : [
      "Literals of type '<field>' are currently not supported for the <srcDataType> type."
    ]
  },
  "_LEGACY_ERROR_TEMP_1103" : {
    "message" : [
      "Unsupported component type <clz> in arrays."
    ]
  },
  "_LEGACY_ERROR_TEMP_1104" : {
    "message" : [
      "The second argument should be a double literal."
    ]
  },
  "_LEGACY_ERROR_TEMP_1105" : {
    "message" : [
      "Field name should be String Literal, but it's <extraction>."
    ]
  },
  "_LEGACY_ERROR_TEMP_1106" : {
    "message" : [
      "Can't extract value from <child>: need struct type but got <other>."
    ]
  },
  "_LEGACY_ERROR_TEMP_1107" : {
    "message" : [
      "Table <table> declares <batchWrite> capability but <v2WriteClassName> is not an instance of <v1WriteClassName>."
    ]
  },
  "_LEGACY_ERROR_TEMP_1108" : {
    "message" : [
      "Delete by condition with subquery is not supported: <condition>."
    ]
  },
  "_LEGACY_ERROR_TEMP_1109" : {
    "message" : [
      "Exec update failed: cannot translate expression to source filter: <f>."
    ]
  },
  "_LEGACY_ERROR_TEMP_1110" : {
    "message" : [
      "Cannot delete from table <table> where <filters>."
    ]
  },
  "_LEGACY_ERROR_TEMP_1111" : {
    "message" : [
      "DESCRIBE does not support partition for v2 tables."
    ]
  },
  "_LEGACY_ERROR_TEMP_1113" : {
    "message" : [
      "Table <table> does not support <cmd>."
    ]
  },
  "_LEGACY_ERROR_TEMP_1114" : {
    "message" : [
      "The streaming sources in a query do not have a common supported execution mode.",
      "Sources support micro-batch: <microBatchSources>",
      "Sources support continuous: <continuousSources>"
    ]
  },
  "_LEGACY_ERROR_TEMP_1117" : {
    "message" : [
      "<sessionCatalog> requires a single-part namespace, but got <ns>."
    ]
  },
  "_LEGACY_ERROR_TEMP_1119" : {
    "message" : [
      "<cmd> is not supported in JDBC catalog."
    ]
  },
  "_LEGACY_ERROR_TEMP_1120" : {
    "message" : [
      "Unsupported NamespaceChange <changes> in JDBC catalog."
    ]
  },
  "_LEGACY_ERROR_TEMP_1121" : {
    "message" : [
      "Table does not support <cmd>: <table>."
    ]
  },
  "_LEGACY_ERROR_TEMP_1122" : {
    "message" : [
      "Table <table> is not a row-level operation table."
    ]
  },
  "_LEGACY_ERROR_TEMP_1123" : {
    "message" : [
      "Cannot rename a table with ALTER VIEW. Please use ALTER TABLE instead."
    ]
  },
  "_LEGACY_ERROR_TEMP_1124" : {
    "message" : [
      "<cmd> is not supported for v2 tables."
    ]
  },
  "_LEGACY_ERROR_TEMP_1125" : {
    "message" : [
      "Database from v1 session catalog is not specified."
    ]
  },
  "_LEGACY_ERROR_TEMP_1126" : {
    "message" : [
      "Nested databases are not supported by v1 session catalog: <catalog>."
    ]
  },
  "_LEGACY_ERROR_TEMP_1127" : {
    "message" : [
      "Invalid partitionExprs specified: <sortOrders> For range partitioning use REPARTITION_BY_RANGE instead."
    ]
  },
  "_LEGACY_ERROR_TEMP_1128" : {
    "message" : [
      "Failed to resolve the schema for <format> for the partition column: <partitionColumn>. It must be specified manually."
    ]
  },
  "_LEGACY_ERROR_TEMP_1129" : {
    "message" : [
      "Unable to infer schema for <format>. It must be specified manually."
    ]
  },
  "_LEGACY_ERROR_TEMP_1130" : {
    "message" : [
      "Path does not exist: <path>."
    ]
  },
  "_LEGACY_ERROR_TEMP_1131" : {
    "message" : [
      "Data source <className> does not support <outputMode> output mode."
    ]
  },
  "_LEGACY_ERROR_TEMP_1132" : {
    "message" : [
      "A schema needs to be specified when using <className>."
    ]
  },
  "_LEGACY_ERROR_TEMP_1133" : {
    "message" : [
      "The user-specified schema doesn't match the actual schema:",
      "user-specified: <schema>, actual: <actualSchema>. If you're using",
      "DataFrameReader.schema API or creating a table, please do not specify the schema.",
      "Or if you're scanning an existed table, please drop it and re-create it."
    ]
  },
  "_LEGACY_ERROR_TEMP_1134" : {
    "message" : [
      "Unable to infer schema for <format> at <fileCatalog>. It must be specified manually."
    ]
  },
  "_LEGACY_ERROR_TEMP_1135" : {
    "message" : [
      "<className> is not a valid Spark SQL Data Source."
    ]
  },
  "_LEGACY_ERROR_TEMP_1136" : {
    "message" : [
      "Cannot save interval data type into external storage."
    ]
  },
  "_LEGACY_ERROR_TEMP_1137" : {
    "message" : [
      "Unable to resolve <name> given [<outputStr>]."
    ]
  },
  "_LEGACY_ERROR_TEMP_1138" : {
    "message" : [
      "Hive built-in ORC data source must be used with Hive support enabled. Please use the native ORC data source by setting 'spark.sql.orc.impl' to 'native'."
    ]
  },
  "_LEGACY_ERROR_TEMP_1139" : {
    "message" : [
      "Failed to find data source: <provider>. Avro is built-in but external data source module since Spark 2.4. Please deploy the application as per the deployment section of Apache Avro Data Source Guide."
    ]
  },
  "_LEGACY_ERROR_TEMP_1140" : {
    "message" : [
      "Failed to find data source: <provider>. Please deploy the application as per the deployment section of Structured Streaming + Kafka Integration Guide."
    ]
  },
  "_LEGACY_ERROR_TEMP_1141" : {
    "message" : [
      "Multiple sources found for <provider> (<sourceNames>), please specify the fully qualified class name."
    ]
  },
  "_LEGACY_ERROR_TEMP_1142" : {
    "message" : [
      "Datasource does not support writing empty or nested empty schemas. Please make sure the data schema has at least one or more column(s)."
    ]
  },
  "_LEGACY_ERROR_TEMP_1143" : {
    "message" : [
      "The data to be inserted needs to have the same number of columns as the target table: target table has <targetSize> column(s) but the inserted data has <actualSize> column(s), which contain <staticPartitionsSize> partition column(s) having assigned constant values."
    ]
  },
  "_LEGACY_ERROR_TEMP_1144" : {
    "message" : [
      "The data to be inserted needs to have the same number of partition columns as the target table: target table has <targetSize> partition column(s) but the inserted data has <providedPartitionsSize> partition columns specified."
    ]
  },
  "_LEGACY_ERROR_TEMP_1145" : {
    "message" : [
      "<partKey> is not a partition column. Partition columns are <partitionColumns>."
    ]
  },
  "_LEGACY_ERROR_TEMP_1146" : {
    "message" : [
      "Partition column <partColumn> have multiple values specified, <values>. Please only specify a single value."
    ]
  },
  "_LEGACY_ERROR_TEMP_1147" : {
    "message" : [
      "The ordering of partition columns is <partColumns>. All partition columns having constant values need to appear before other partition columns that do not have an assigned constant value."
    ]
  },
  "_LEGACY_ERROR_TEMP_1148" : {
    "message" : [
      "Can only write data to relations with a single path."
    ]
  },
  "_LEGACY_ERROR_TEMP_1149" : {
    "message" : [
      "Fail to rebuild expression: missing key <filter> in `translatedFilterToExpr`."
    ]
  },
  "_LEGACY_ERROR_TEMP_1150" : {
    "message" : [
      "Column `<field>` has a data type of <fieldType>, which is not supported by <format>."
    ]
  },
  "_LEGACY_ERROR_TEMP_1151" : {
    "message" : [
      "Fail to resolve data source for the table <table> since the table serde property has the duplicated key <key> with extra options specified for this scan operation. To fix this, you can rollback to the legacy behavior of ignoring the extra options by setting the config <config> to `false`, or address the conflicts of the same config."
    ]
  },
  "_LEGACY_ERROR_TEMP_1152" : {
    "message" : [
      "Path <outputPath> already exists."
    ]
  },
  "_LEGACY_ERROR_TEMP_1153" : {
    "message" : [
      "Cannot use <field> for partition column."
    ]
  },
  "_LEGACY_ERROR_TEMP_1154" : {
    "message" : [
      "Cannot use all columns for partition columns."
    ]
  },
  "_LEGACY_ERROR_TEMP_1155" : {
    "message" : [
      "Partition column `<col>` not found in schema <schemaCatalog>."
    ]
  },
  "_LEGACY_ERROR_TEMP_1156" : {
    "message" : [
      "Column <colName> not found in schema <tableSchema>."
    ]
  },
  "_LEGACY_ERROR_TEMP_1157" : {
    "message" : [
      "Unsupported data source type for direct query on files: <className>."
    ]
  },
  "_LEGACY_ERROR_TEMP_1158" : {
    "message" : [
      "Saving data into a view is not allowed."
    ]
  },
  "_LEGACY_ERROR_TEMP_1159" : {
    "message" : [
      "The format of the existing table <tableName> is `<existingProvider>`. It doesn't match the specified format `<specifiedProvider>`."
    ]
  },
  "_LEGACY_ERROR_TEMP_1160" : {
    "message" : [
      "The location of the existing table <identifier> is `<existingTableLoc>`. It doesn't match the specified location `<tableDescLoc>`."
    ]
  },
  "_LEGACY_ERROR_TEMP_1161" : {
    "message" : [
      "The column number of the existing table <tableName> (<existingTableSchema>) doesn't match the data schema (<querySchema>)."
    ]
  },
  "_LEGACY_ERROR_TEMP_1162" : {
    "message" : [
      "Cannot resolve '<col>' given input columns: [<inputColumns>]."
    ]
  },
  "_LEGACY_ERROR_TEMP_1163" : {
    "message" : [
      "Specified partitioning does not match that of the existing table <tableName>.",
      "Specified partition columns: [<specifiedPartCols>]",
      "Existing partition columns: [<existingPartCols>]"
    ]
  },
  "_LEGACY_ERROR_TEMP_1164" : {
    "message" : [
      "Specified bucketing does not match that of the existing table <tableName>.",
      "Specified bucketing: <specifiedBucketString>",
      "Existing bucketing: <existingBucketString>"
    ]
  },
  "_LEGACY_ERROR_TEMP_1165" : {
    "message" : [
      "It is not allowed to specify partitioning when the table schema is not defined."
    ]
  },
  "_LEGACY_ERROR_TEMP_1166" : {
    "message" : [
      "Bucketing column '<bucketCol>' should not be part of partition columns '<normalizedPartCols>'."
    ]
  },
  "_LEGACY_ERROR_TEMP_1167" : {
    "message" : [
      "Bucket sorting column '<sortCol>' should not be part of partition columns '<normalizedPartCols>'."
    ]
  },
  "_LEGACY_ERROR_TEMP_1168" : {
    "message" : [
      "<tableName> requires that the data to be inserted have the same number of columns as the target table: target table has <targetColumns> column(s) but the inserted data has <insertedColumns> column(s), including <staticPartCols> partition column(s) having constant value(s)."
    ]
  },
  "_LEGACY_ERROR_TEMP_1169" : {
    "message" : [
      "Requested partitioning does not match the table <tableName>:",
      "Requested partitions: <normalizedPartSpec>",
      "Table partitions: <partColNames>"
    ]
  },
  "_LEGACY_ERROR_TEMP_1170" : {
    "message" : [
      "Hive support is required to <detail>."
    ]
  },
  "_LEGACY_ERROR_TEMP_1171" : {
    "message" : [
      "createTableColumnTypes option column <col> not found in schema <schema>."
    ]
  },
  "_LEGACY_ERROR_TEMP_1172" : {
    "message" : [
      "Parquet type not yet supported: <parquetType>."
    ]
  },
  "_LEGACY_ERROR_TEMP_1173" : {
    "message" : [
      "Illegal Parquet type: <parquetType>."
    ]
  },
  "_LEGACY_ERROR_TEMP_1174" : {
    "message" : [
      "Unrecognized Parquet type: <field>."
    ]
  },
  "_LEGACY_ERROR_TEMP_1175" : {
    "message" : [
      "Unsupported data type <dataType>."
    ]
  },
  "_LEGACY_ERROR_TEMP_1176" : {
    "message" : [
      "The SQL query of view <viewName> has an incompatible schema change and column <colName> cannot be resolved. Expected <expectedNum> columns named <colName> but got <actualCols>.",
      "Please try to re-create the view by running: <viewDDL>"
    ]
  },
  "_LEGACY_ERROR_TEMP_1177" : {
    "message" : [
      "The SQL query of view <viewName> has an incompatible schema change and column <colName> cannot be resolved. Expected <expectedNum> columns named <colName> but got <actualCols>."
    ]
  },
  "_LEGACY_ERROR_TEMP_1178" : {
    "message" : [
      "The number of partitions can't be specified with unspecified distribution. Invalid writer requirements detected."
    ]
  },
  "_LEGACY_ERROR_TEMP_1179" : {
    "message" : [
      "Table-valued function <name> with alternatives: <usage>",
      "cannot be applied to (<arguments>): <details>."
    ]
  },
  "_LEGACY_ERROR_TEMP_1180" : {
    "message" : [
      "Incompatible input data type.",
      "Expected: <expectedDataType>; Found: <foundDataType>."
    ]
  },
  "_LEGACY_ERROR_TEMP_1181" : {
    "message" : [
      "Stream-stream join without equality predicate is not supported."
    ]
  },
  "_LEGACY_ERROR_TEMP_1182" : {
    "message" : [
      "Column <ambiguousAttrs> are ambiguous. It's probably because you joined several Datasets together, and some of these Datasets are the same. This column points to one of the Datasets but Spark is unable to figure out which one. Please alias the Datasets with different names via `Dataset.as` before joining them, and specify the column using qualified name, e.g. `df.as(\"a\").join(df.as(\"b\"), $\"a.id\" > $\"b.id\")`. You can also set <config> to false to disable this check."
    ]
  },
  "_LEGACY_ERROR_TEMP_1183" : {
    "message" : [
      "Cannot use interval type in the table schema."
    ]
  },
  "_LEGACY_ERROR_TEMP_1184" : {
    "message" : [
      "Catalog <plugin> does not support <ability>."
    ]
  },
  "_LEGACY_ERROR_TEMP_1185" : {
    "message" : [
      "<quoted> is not a valid <identifier> as it has more than 2 name parts."
    ]
  },
  "_LEGACY_ERROR_TEMP_1186" : {
    "message" : [
      "Multi-part identifier cannot be empty."
    ]
  },
  "_LEGACY_ERROR_TEMP_1187" : {
    "message" : [
      "Hive data source can only be used with tables, you can not <operation> files of Hive data source directly."
    ]
  },
  "_LEGACY_ERROR_TEMP_1188" : {
    "message" : [
      "There is a 'path' option set and <method>() is called with a path parameter. Either remove the path option, or call <method>() without the parameter. To ignore this check, set '<config>' to 'true'."
    ]
  },
  "_LEGACY_ERROR_TEMP_1189" : {
    "message" : [
      "User specified schema not supported with `<operation>`."
    ]
  },
  "_LEGACY_ERROR_TEMP_1190" : {
    "message" : [
      "Temporary view <viewName> doesn't support streaming write."
    ]
  },
  "_LEGACY_ERROR_TEMP_1191" : {
    "message" : [
      "Streaming into views <viewName> is not supported."
    ]
  },
  "_LEGACY_ERROR_TEMP_1192" : {
    "message" : [
      "The input source(<source>) is different from the table <tableName>'s data source provider(<provider>)."
    ]
  },
  "_LEGACY_ERROR_TEMP_1193" : {
    "message" : [
      "Table <tableName> doesn't support streaming write - <t>."
    ]
  },
  "_LEGACY_ERROR_TEMP_1194" : {
    "message" : [
      "queryName must be specified for memory sink."
    ]
  },
  "_LEGACY_ERROR_TEMP_1195" : {
    "message" : [
      "'<source>' is not supported with continuous trigger."
    ]
  },
  "_LEGACY_ERROR_TEMP_1196" : {
    "message" : [
      "<columnType> column <columnName> not found in existing columns (<validColumnNames>)."
    ]
  },
  "_LEGACY_ERROR_TEMP_1197" : {
    "message" : [
      "'<operation>' does not support partitioning."
    ]
  },
  "_LEGACY_ERROR_TEMP_1198" : {
    "message" : [
      "Function '<unbound>' cannot process input: (<arguments>): <unsupported>"
    ]
  },
  "_LEGACY_ERROR_TEMP_1199" : {
    "message" : [
      "Invalid bound function '<bound>: there are <argsLen> arguments but <inputTypesLen> parameters returned from 'inputTypes()'."
    ]
  },
  "_LEGACY_ERROR_TEMP_1200" : {
    "message" : [
      "<name> is not supported for v2 tables."
    ]
  },
  "_LEGACY_ERROR_TEMP_1201" : {
    "message" : [
      "Cannot resolve column name \"<colName>\" among (<fieldNames>)."
    ]
  },
  "_LEGACY_ERROR_TEMP_1202" : {
    "message" : [
      "Cannot write to '<tableName>', too many data columns:",
      "Table columns: <tableColumns>",
      "Data columns: <dataColumns>"
    ]
  },
  "_LEGACY_ERROR_TEMP_1203" : {
    "message" : [
      "Cannot write to '<tableName>', not enough data columns:",
      "Table columns: <tableColumns>",
      "Data columns: <dataColumns>"
    ]
  },
  "_LEGACY_ERROR_TEMP_1204" : {
    "message" : [
      "Cannot write incompatible data to table '<tableName>':",
      "- <errors>"
    ]
  },
  "_LEGACY_ERROR_TEMP_1205" : {
    "message" : [
      "Expected only partition pruning predicates: <nonPartitionPruningPredicates>."
    ]
  },
  "_LEGACY_ERROR_TEMP_1206" : {
    "message" : [
      "<colType> column <colName> is not defined in table <tableName>, defined table columns are: <tableCols>."
    ]
  },
  "_LEGACY_ERROR_TEMP_1207" : {
    "message" : [
      "The duration and time inputs to window must be an integer, long or string literal."
    ]
  },
  "_LEGACY_ERROR_TEMP_1208" : {
    "message" : [
      "No such struct field <fieldName> in <fields>."
    ]
  },
  "_LEGACY_ERROR_TEMP_1209" : {
    "message" : [
      "Ambiguous reference to fields <fields>."
    ]
  },
  "_LEGACY_ERROR_TEMP_1210" : {
    "message" : [
      "The second argument in <funcName> should be a boolean literal."
    ]
  },
  "_LEGACY_ERROR_TEMP_1211" : {
    "message" : [
      "Detected implicit cartesian product for <joinType> join between logical plans",
      "<leftPlan>",
      "and",
      "rightPlan",
      "Join condition is missing or trivial.",
      "Either: use the CROSS JOIN syntax to allow cartesian products between these relations, or: enable implicit cartesian products by setting the configuration variable spark.sql.crossJoin.enabled=true."
    ]
  },
  "_LEGACY_ERROR_TEMP_1212" : {
    "message" : [
      "Found conflicting attributes <conflictingAttrs> in the condition joining outer plan:",
      "<outerPlan>",
      "and subplan:",
      "<subplan>"
    ]
  },
  "_LEGACY_ERROR_TEMP_1213" : {
    "message" : [
      "Window expression is empty in <expr>."
    ]
  },
  "_LEGACY_ERROR_TEMP_1214" : {
    "message" : [
      "Found different window function type in <windowExpressions>."
    ]
  },
  "_LEGACY_ERROR_TEMP_1215" : {
    "message" : [
      "char/varchar type can only be used in the table schema. You can set <config> to true, so that Spark treat them as string type as same as Spark 3.0 and earlier."
    ]
  },
  "_LEGACY_ERROR_TEMP_1216" : {
    "message" : [
      "The pattern '<pattern>' is invalid, <message>."
    ]
  },
  "_LEGACY_ERROR_TEMP_1218" : {
    "message" : [
      "<tableIdentifier> should be converted to HadoopFsRelation."
    ]
  },
  "_LEGACY_ERROR_TEMP_1219" : {
    "message" : [
      "Hive metastore does not support altering database location"
    ]
  },
  "_LEGACY_ERROR_TEMP_1220" : {
    "message" : [
      "Hive <tableType> is not supported."
    ]
  },
  "_LEGACY_ERROR_TEMP_1221" : {
    "message" : [
      "Hive 0.12 doesn't support creating permanent functions. Please use Hive 0.13 or higher."
    ]
  },
  "_LEGACY_ERROR_TEMP_1222" : {
    "message" : [
      "Unknown resource type: <resourceType>."
    ]
  },
  "_LEGACY_ERROR_TEMP_1223" : {
    "message" : [
      "Invalid field id '<field>' in day-time interval. Supported interval fields: <supportedIds>."
    ]
  },
  "_LEGACY_ERROR_TEMP_1224" : {
    "message" : [
      "'interval <startFieldName> to <endFieldName>' is invalid."
    ]
  },
  "_LEGACY_ERROR_TEMP_1225" : {
    "message" : [
      "Invalid field id '<field>' in year-month interval. Supported interval fields: <supportedIds>."
    ]
  },
  "_LEGACY_ERROR_TEMP_1226" : {
    "message" : [
      "The SQL config '<configName>' was removed in the version <version>. <comment>"
    ]
  },
  "_LEGACY_ERROR_TEMP_1227" : {
    "message" : [
      "<msg><e1>",
      "Failed fallback parsing: <e2>"
    ]
  },
  "_LEGACY_ERROR_TEMP_1228" : {
    "message" : [
      "Decimal scale (<scale>) cannot be greater than precision (<precision>)."
    ]
  },
  "_LEGACY_ERROR_TEMP_1229" : {
    "message" : [
      "<decimalType> can only support precision up to <precision>."
    ]
  },
  "_LEGACY_ERROR_TEMP_1230" : {
    "message" : [
      "Negative scale is not allowed: <scale>. You can use <config>=true to enable legacy mode to allow it."
    ]
  },
  "_LEGACY_ERROR_TEMP_1231" : {
    "message" : [
      "<key> is not a valid partition column in table <tblName>."
    ]
  },
  "_LEGACY_ERROR_TEMP_1232" : {
    "message" : [
      "Partition spec is invalid. The spec (<specKeys>) must match the partition spec (<partitionColumnNames>) defined in table '<tableName>'."
    ]
  },
  "_LEGACY_ERROR_TEMP_1233" : {
    "message" : [
      "Found duplicate column(s) <colType>: <duplicateCol>."
    ]
  },
  "_LEGACY_ERROR_TEMP_1234" : {
    "message" : [
      "Temporary view <tableIdent> is not cached for analyzing columns."
    ]
  },
  "_LEGACY_ERROR_TEMP_1235" : {
    "message" : [
      "Column <name> in table <tableIdent> is of type <dataType>, and Spark does not support statistics collection on this column type."
    ]
  },
  "_LEGACY_ERROR_TEMP_1236" : {
    "message" : [
      "ANALYZE TABLE is not supported on views."
    ]
  },
  "_LEGACY_ERROR_TEMP_1237" : {
    "message" : [
      "The list of partition columns with values in partition specification for table '<table>' in database '<database>' is not a prefix of the list of partition columns defined in the table schema. Expected a prefix of [<schemaColumns>], but got [<specColumns>]."
    ]
  },
  "_LEGACY_ERROR_TEMP_1239" : {
    "message" : [
      "Analyzing column statistics is not supported for column <name> of data type: <dataType>."
    ]
  },
  "_LEGACY_ERROR_TEMP_1241" : {
    "message" : [
      "CREATE-TABLE-AS-SELECT cannot create table with location to a non-empty directory <tablePath>. To allow overwriting the existing non-empty directory, set '<config>' to true."
    ]
  },
  "_LEGACY_ERROR_TEMP_1242" : {
    "message" : [
      "Undefined function: <rawName>. This function is neither a built-in/temporary function, nor a persistent function that is qualified as <fullName>."
    ]
  },
  "_LEGACY_ERROR_TEMP_1243" : {
    "message" : [
      "Undefined function: <rawName>"
    ]
  },
  "_LEGACY_ERROR_TEMP_1244" : {
    "message" : [
      "Attempted to unset non-existent property '<property>' in table '<table>'."
    ]
  },
  "_LEGACY_ERROR_TEMP_1245" : {
    "message" : [
      "ALTER TABLE CHANGE COLUMN is not supported for changing column '<originName>' with type '<originType>' to '<newName>' with type '<newType>'."
    ]
  },
  "_LEGACY_ERROR_TEMP_1246" : {
    "message" : [
      "Can't find column `<name>` given table data columns <fieldNames>."
    ]
  },
  "_LEGACY_ERROR_TEMP_1247" : {
    "message" : [
      "Operation not allowed: ALTER TABLE SET [SERDE | SERDEPROPERTIES] for a specific partition is not supported for tables created with the datasource API."
    ]
  },
  "_LEGACY_ERROR_TEMP_1248" : {
    "message" : [
      "Operation not allowed: ALTER TABLE SET SERDE is not supported for tables created with the datasource API."
    ]
  },
  "_LEGACY_ERROR_TEMP_1249" : {
    "message" : [
      "Operation not allowed: <cmd> only works on partitioned tables: <tableIdentWithDB>."
    ]
  },
  "_LEGACY_ERROR_TEMP_1250" : {
    "message" : [
      "<action> is not allowed on <tableName> since filesource partition management is disabled (spark.sql.hive.manageFilesourcePartitions = false)."
    ]
  },
  "_LEGACY_ERROR_TEMP_1251" : {
    "message" : [
      "<action> is not allowed on <tableName> since its partition metadata is not stored in the Hive metastore. To import this information into the metastore, run `msck repair table <tableName>`."
    ]
  },
  "_LEGACY_ERROR_TEMP_1252" : {
    "message" : [
      "Cannot alter a view with ALTER TABLE. Please use ALTER VIEW instead."
    ]
  },
  "_LEGACY_ERROR_TEMP_1253" : {
    "message" : [
      "Cannot alter a table with ALTER VIEW. Please use ALTER TABLE instead."
    ]
  },
  "_LEGACY_ERROR_TEMP_1254" : {
    "message" : [
      "Cannot overwrite a path that is also being read from."
    ]
  },
  "_LEGACY_ERROR_TEMP_1255" : {
    "message" : [
      "Cannot drop built-in function '<functionName>'."
    ]
  },
  "_LEGACY_ERROR_TEMP_1256" : {
    "message" : [
      "Cannot refresh built-in function <functionName>."
    ]
  },
  "_LEGACY_ERROR_TEMP_1257" : {
    "message" : [
      "Cannot refresh temporary function <functionName>."
    ]
  },
  "_LEGACY_ERROR_TEMP_1259" : {
    "message" : [
      "ALTER ADD COLUMNS does not support views. You must drop and re-create the views for adding the new columns. Views: <table>."
    ]
  },
  "_LEGACY_ERROR_TEMP_1260" : {
    "message" : [
      "ALTER ADD COLUMNS does not support datasource table with type <tableType>. You must drop and re-create the table for adding the new columns. Tables: <table>."
    ]
  },
  "_LEGACY_ERROR_TEMP_1261" : {
    "message" : [
      "LOAD DATA is not supported for datasource tables: <tableIdentWithDB>."
    ]
  },
  "_LEGACY_ERROR_TEMP_1262" : {
    "message" : [
      "LOAD DATA target table <tableIdentWithDB> is partitioned, but no partition spec is provided."
    ]
  },
  "_LEGACY_ERROR_TEMP_1263" : {
    "message" : [
      "LOAD DATA target table <tableIdentWithDB> is partitioned, but number of columns in provided partition spec (<partitionSize>) do not match number of partitioned columns in table (<targetTableSize>)."
    ]
  },
  "_LEGACY_ERROR_TEMP_1264" : {
    "message" : [
      "LOAD DATA target table <tableIdentWithDB> is not partitioned, but a partition spec was provided."
    ]
  },
  "_LEGACY_ERROR_TEMP_1265" : {
    "message" : [
      "LOAD DATA input path does not exist: <path>."
    ]
  },
  "_LEGACY_ERROR_TEMP_1266" : {
    "message" : [
      "Operation not allowed: TRUNCATE TABLE on external tables: <tableIdentWithDB>."
    ]
  },
  "_LEGACY_ERROR_TEMP_1267" : {
    "message" : [
      "Operation not allowed: TRUNCATE TABLE ... PARTITION is not supported for tables that are not partitioned: <tableIdentWithDB>."
    ]
  },
  "_LEGACY_ERROR_TEMP_1268" : {
    "message" : [
      "Failed to truncate table <tableIdentWithDB> when removing data of the path: <path>."
    ]
  },
  "_LEGACY_ERROR_TEMP_1269" : {
    "message" : [
      "SHOW PARTITIONS is not allowed on a table that is not partitioned: <tableIdentWithDB>."
    ]
  },
  "_LEGACY_ERROR_TEMP_1270" : {
    "message" : [
      "SHOW CREATE TABLE is not supported on a temporary view: <table>"
    ]
  },
  "_LEGACY_ERROR_TEMP_1271" : {
    "message" : [
      "Failed to execute SHOW CREATE TABLE against table <table>, which is created by Hive and uses the following unsupported feature(s)",
      "<unsupportedFeatures>",
      "Please use `SHOW CREATE TABLE <table> AS SERDE` to show Hive DDL instead."
    ]
  },
  "_LEGACY_ERROR_TEMP_1272" : {
    "message" : [
      "SHOW CREATE TABLE doesn't support transactional Hive table. Please use `SHOW CREATE TABLE <table> AS SERDE` to show Hive DDL instead."
    ]
  },
  "_LEGACY_ERROR_TEMP_1273" : {
    "message" : [
      "Failed to execute SHOW CREATE TABLE against table <table>, which is created by Hive and uses the following unsupported serde configuration",
      "<configs>",
      "Please use `SHOW CREATE TABLE <table> AS SERDE` to show Hive DDL instead."
    ]
  },
  "_LEGACY_ERROR_TEMP_1274" : {
    "message" : [
      "<table> is a Spark data source table. Use `SHOW CREATE TABLE` without `AS SERDE` instead."
    ]
  },
  "_LEGACY_ERROR_TEMP_1275" : {
    "message" : [
      "Failed to execute SHOW CREATE TABLE against table/view <table>, which is created by Hive and uses the following unsupported feature(s)",
      "<features>"
    ]
  },
  "_LEGACY_ERROR_TEMP_1276" : {
    "message" : [
      "The logical plan that represents the view is not analyzed."
    ]
  },
  "_LEGACY_ERROR_TEMP_1277" : {
    "message" : [
      "The number of columns produced by the SELECT clause (num: `<analyzedPlanLength>`) does not match the number of column names specified by CREATE VIEW (num: `<userSpecifiedColumnsLength>`)."
    ]
  },
  "_LEGACY_ERROR_TEMP_1278" : {
    "message" : [
      "<name> is not a view."
    ]
  },
  "_LEGACY_ERROR_TEMP_1279" : {
    "message" : [
      "View <name> already exists. If you want to update the view definition, please use ALTER VIEW AS or CREATE OR REPLACE VIEW AS."
    ]
  },
  "_LEGACY_ERROR_TEMP_1280" : {
    "message" : [
      "It is not allowed to create a persisted view from the Dataset API."
    ]
  },
  "_LEGACY_ERROR_TEMP_1281" : {
    "message" : [
      "Recursive view <viewIdent> detected (cycle: <newPath>)."
    ]
  },
  "_LEGACY_ERROR_TEMP_1282" : {
    "message" : [
      "Not allowed to create a permanent view <name> without explicitly assigning an alias for expression <attrName>."
    ]
  },
  "_LEGACY_ERROR_TEMP_1283" : {
    "message" : [
      "Not allowed to create a permanent view <name> by referencing a temporary view <nameParts>. Please create a temp view instead by CREATE TEMP VIEW."
    ]
  },
  "_LEGACY_ERROR_TEMP_1284" : {
    "message" : [
      "Not allowed to create a permanent view <name> by referencing a temporary function `<funcName>`."
    ]
  },
  "_LEGACY_ERROR_TEMP_1285" : {
    "message" : [
      "Since Spark 2.3, the queries from raw JSON/CSV files are disallowed when the",
      "referenced columns only include the internal corrupt record column",
      "(named _corrupt_record by default). For example:",
      "spark.read.schema(schema).csv(file).filter($\"_corrupt_record\".isNotNull).count()",
      "and spark.read.schema(schema).csv(file).select(\"_corrupt_record\").show().",
      "Instead, you can cache or save the parsed results and then send the same query.",
      "For example, val df = spark.read.schema(schema).csv(file).cache() and then",
      "df.filter($\"_corrupt_record\".isNotNull).count()."
    ]
  },
  "_LEGACY_ERROR_TEMP_1286" : {
    "message" : [
      "User-defined partition column <columnName> not found in the JDBC relation: <schema>."
    ]
  },
  "_LEGACY_ERROR_TEMP_1287" : {
    "message" : [
      "Partition column type should be <numericType>, <dateType>, or <timestampType>, but <dataType> found."
    ]
  },
  "_LEGACY_ERROR_TEMP_1288" : {
    "message" : [
      "Table or view '<name>' already exists. SaveMode: ErrorIfExists."
    ]
  },
  "_LEGACY_ERROR_TEMP_1289" : {
    "message" : [
      "Column name \"<name>\" contains invalid character(s). Please use alias to rename it."
    ]
  },
  "_LEGACY_ERROR_TEMP_1290" : {
    "message" : [
      "Text data source supports only a single column, and you have <schemaSize> columns."
    ]
  },
  "_LEGACY_ERROR_TEMP_1291" : {
    "message" : [
      "Can't find required partition column <readField> in partition schema <partitionSchema>."
    ]
  },
  "_LEGACY_ERROR_TEMP_1292" : {
    "message" : [
      "Temporary view '<tableIdent>' should not have specified a database."
    ]
  },
  "_LEGACY_ERROR_TEMP_1293" : {
    "message" : [
      "Hive data source can only be used with tables, you can't use it with CREATE TEMP VIEW USING."
    ]
  },
  "_LEGACY_ERROR_TEMP_1294" : {
    "message" : [
      "The timestamp provided for the '<strategy>' option is invalid. The expected format is 'YYYY-MM-DDTHH:mm:ss', but the provided timestamp: <timeString>."
    ]
  },
  "_LEGACY_ERROR_TEMP_1295" : {
    "message" : [
      "Set a host to read from with option(\"host\", ...)."
    ]
  },
  "_LEGACY_ERROR_TEMP_1296" : {
    "message" : [
      "Set a port to read from with option(\"port\", ...)."
    ]
  },
  "_LEGACY_ERROR_TEMP_1297" : {
    "message" : [
      "IncludeTimestamp must be set to either \"true\" or \"false\"."
    ]
  },
  "_LEGACY_ERROR_TEMP_1298" : {
    "message" : [
      "checkpointLocation must be specified either through option(\"checkpointLocation\", ...) or SparkSession.conf.set(\"<config>\", ...)."
    ]
  },
  "_LEGACY_ERROR_TEMP_1299" : {
    "message" : [
      "This query does not support recovering from checkpoint location. Delete <checkpointPath> to start over."
    ]
  },
  "_LEGACY_ERROR_TEMP_1300" : {
    "message" : [
      "Unable to find the column `<colName>` given [<actualColumns>]."
    ]
  },
  "_LEGACY_ERROR_TEMP_1301" : {
    "message" : [
      "Boundary start is not a valid integer: <start>."
    ]
  },
  "_LEGACY_ERROR_TEMP_1302" : {
    "message" : [
      "Boundary end is not a valid integer: <end>."
    ]
  },
  "_LEGACY_ERROR_TEMP_1304" : {
    "message" : [
      "Unexpected type <className> of the relation <tableName>."
    ]
  },
  "_LEGACY_ERROR_TEMP_1305" : {
    "message" : [
      "Unsupported TableChange <change> in JDBC catalog."
    ]
  },
  "_LEGACY_ERROR_TEMP_1306" : {
    "message" : [
      "There is a 'path' or 'paths' option set and load() is called with path parameters. Either remove the path option if it's the same as the path parameter, or add it to the load() parameter if you do want to read multiple paths. To ignore this check, set '<config>' to 'true'."
    ]
  },
  "_LEGACY_ERROR_TEMP_1307" : {
    "message" : [
      "There is a 'path' option set and save() is called with a path parameter. Either remove the path option, or call save() without the parameter. To ignore this check, set '<config>' to 'true'."
    ]
  },
  "_LEGACY_ERROR_TEMP_1308" : {
    "message" : [
      "TableProvider implementation <source> cannot be written with <createMode> mode, please use Append or Overwrite modes instead."
    ]
  },
  "_LEGACY_ERROR_TEMP_1309" : {
    "message" : [
      "insertInto() can't be used together with partitionBy(). Partition columns have already been defined for the table. It is not necessary to use partitionBy()."
    ]
  },
  "_LEGACY_ERROR_TEMP_1310" : {
    "message" : [
      "Couldn't find a catalog to handle the identifier <quote>."
    ]
  },
  "_LEGACY_ERROR_TEMP_1311" : {
    "message" : [
      "sortBy must be used together with bucketBy."
    ]
  },
  "_LEGACY_ERROR_TEMP_1312" : {
    "message" : [
      "'<operation>' does not support bucketBy right now."
    ]
  },
  "_LEGACY_ERROR_TEMP_1313" : {
    "message" : [
      "'<operation>' does not support bucketBy and sortBy right now."
    ]
  },
  "_LEGACY_ERROR_TEMP_1315" : {
    "message" : [
      "Cannot overwrite table <tableName> that is also being read from."
    ]
  },
  "_LEGACY_ERROR_TEMP_1316" : {
    "message" : [
      "Invalid partition transformation: <expr>."
    ]
  },
  "_LEGACY_ERROR_TEMP_1317" : {
    "message" : [
      "Cannot resolve column name \"<colName>\" among (<fieldsStr>)<extraMsg>"
    ]
  },
  "_LEGACY_ERROR_TEMP_1318" : {
    "message" : [
      "Unable to parse '<delayThreshold>'."
    ]
  },
  "_LEGACY_ERROR_TEMP_1319" : {
    "message" : [
      "Invalid join type in joinWith: <joinType>."
    ]
  },
  "_LEGACY_ERROR_TEMP_1320" : {
    "message" : [
      "Typed column <typedCol> that needs input type and schema cannot be passed in untyped `select` API. Use the typed `Dataset.select` API instead."
    ]
  },
  "_LEGACY_ERROR_TEMP_1321" : {
    "message" : [
      "Invalid view name: <viewName>."
    ]
  },
  "_LEGACY_ERROR_TEMP_1322" : {
    "message" : [
      "Invalid number of buckets: bucket(<numBuckets>, <e>)."
    ]
  },
  "_LEGACY_ERROR_TEMP_1323" : {
    "message" : [
      "\"<colName>\" is not a numeric column. Aggregation function can only be applied on a numeric column."
    ]
  },
  "_LEGACY_ERROR_TEMP_1324" : {
    "message" : [
      "The pivot column <pivotColumn> has more than <maxValues> distinct values, this could indicate an error. If this was intended, set <config> to at least the number of distinct values of the pivot column."
    ]
  },
  "_LEGACY_ERROR_TEMP_1325" : {
    "message" : [
      "Cannot modify the value of a static config: <key>."
    ]
  },
  "_LEGACY_ERROR_TEMP_1326" : {
    "message" : [
      "Cannot modify the value of a Spark config: <key>.",
      "See also 'https://spark.apache.org/docs/latest/sql-migration-guide.html#ddl-statements'"
    ]
  },
  "_LEGACY_ERROR_TEMP_1327" : {
    "message" : [
      "Command execution is not supported in runner <runner>."
    ]
  },
  "_LEGACY_ERROR_TEMP_1328" : {
    "message" : [
      "Can not instantiate class <className>, please make sure it has public non argument constructor."
    ]
  },
  "_LEGACY_ERROR_TEMP_1329" : {
    "message" : [
      "Can not load class <className>, please make sure it is on the classpath."
    ]
  },
  "_LEGACY_ERROR_TEMP_1330" : {
    "message" : [
      "Class <className> doesn't implement interface UserDefinedAggregateFunction."
    ]
  },
  "_LEGACY_ERROR_TEMP_1331" : {
    "message" : [
      "Missing field <fieldName> in table <table> with schema:",
      "<schema>"
    ]
  },
  "_LEGACY_ERROR_TEMP_1332" : {
    "message" : [
      "<errorMessage>"
    ]
  },
  "_LEGACY_ERROR_TEMP_1333" : {
    "message" : [
      "Invalid view text: <viewText>. The view <tableName> may have been tampered with."
    ]
  },
  "_LEGACY_ERROR_TEMP_1334" : {
    "message" : [
      "Cannot specify both version and timestamp when time travelling the table."
    ]
  },
  "_LEGACY_ERROR_TEMP_1335" : {
    "message" : [
      "<expr> is not a valid timestamp expression for time travel."
    ]
  },
  "_LEGACY_ERROR_TEMP_1336" : {
    "message" : [
      "Cannot time travel <target>."
    ]
  },
  "_LEGACY_ERROR_TEMP_1337" : {
    "message" : [
      "Table <tableName> does not support time travel."
    ]
  },
  "_LEGACY_ERROR_TEMP_1338" : {
    "message" : [
      "Sinks cannot request distribution and ordering in continuous execution mode"
    ]
  },
  "_LEGACY_ERROR_TEMP_1339" : {
    "message" : [
      "Failed to execute INSERT INTO command because the VALUES list contains a DEFAULT column reference as part of another expression; this is not allowed"
    ]
  },
  "_LEGACY_ERROR_TEMP_1340" : {
    "message" : [
      "Failed to execute UPDATE command because the SET list contains a DEFAULT column reference as part of another expression; this is not allowed."
    ]
  },
  "_LEGACY_ERROR_TEMP_1341" : {
    "message" : [
      "Failed to execute UPDATE command because the WHERE clause contains a DEFAULT column reference; this is not allowed."
    ]
  },
  "_LEGACY_ERROR_TEMP_1342" : {
    "message" : [
      "Failed to execute MERGE command because the WHERE clause contains a DEFAULT column reference; this is not allowed."
    ]
  },
  "_LEGACY_ERROR_TEMP_1343" : {
    "message" : [
      "Failed to execute MERGE INTO command because one of its INSERT or UPDATE assignments contains a DEFAULT column reference as part of another expression; this is not allowed."
    ]
  },
  "_LEGACY_ERROR_TEMP_1344" : {
    "message" : [
      "Invalid DEFAULT value for column <fieldName>: <defaultValue> fails to parse as a valid literal value."
    ]
  },
  "_LEGACY_ERROR_TEMP_1345" : {
    "message" : [
      "Failed to execute <statementType> command because DEFAULT values are not supported for target data source with table provider: \"<dataSource>\"."
    ]
  },
  "_LEGACY_ERROR_TEMP_1346" : {
    "message" : [
      "Failed to execute <statementType> command because DEFAULT values are not supported when adding new columns to previously existing target data source with table provider: \"<dataSource>\"."
    ]
  },
  "_LEGACY_ERROR_TEMP_1347" : {
    "message" : [
      "Failed to execute command because subquery expressions are not allowed in DEFAULT values."
    ]
  },
  "_LEGACY_ERROR_TEMP_2000" : {
    "message" : [
      "<message>. If necessary set <ansiConfig> to false to bypass this error."
    ]
  },
  "_LEGACY_ERROR_TEMP_2002" : {
    "message" : [
      "<message>"
    ]
  },
  "_LEGACY_ERROR_TEMP_2003" : {
    "message" : [
      "Unsuccessful try to zip maps with <size> unique keys due to exceeding the array size limit <maxRoundedArrayLength>"
    ]
  },
  "_LEGACY_ERROR_TEMP_2004" : {
    "message" : [
      "no default for type <dataType>"
    ]
  },
  "_LEGACY_ERROR_TEMP_2005" : {
    "message" : [
      "Type <dataType> does not support ordered operations"
    ]
  },
  "_LEGACY_ERROR_TEMP_2006" : {
    "message" : [
      "The specified group index cannot be less than zero"
    ]
  },
  "_LEGACY_ERROR_TEMP_2007" : {
    "message" : [
      "Regex group count is <groupCount>, but the specified group index is <groupIndex>"
    ]
  },
  "_LEGACY_ERROR_TEMP_2008" : {
    "message" : [
      "Find an invalid url string <url>. If necessary set <ansiConfig> to false to bypass this error."
    ]
  },
  "_LEGACY_ERROR_TEMP_2009" : {
    "message" : [
      "dataType"
    ]
  },
  "_LEGACY_ERROR_TEMP_2010" : {
    "message" : [
      "Window Functions do not support merging."
    ]
  },
  "_LEGACY_ERROR_TEMP_2011" : {
    "message" : [
      "Unexpected data type <dataType>"
    ]
  },
  "_LEGACY_ERROR_TEMP_2013" : {
    "message" : [
      "Negative values found in <frequencyExpression>"
    ]
  },
  "_LEGACY_ERROR_TEMP_2014" : {
    "message" : [
      "<funcName> is not matched at addNewFunction"
    ]
  },
  "_LEGACY_ERROR_TEMP_2015" : {
    "message" : [
      "Cannot generate <codeType> code for incomparable type: <dataType>"
    ]
  },
  "_LEGACY_ERROR_TEMP_2016" : {
    "message" : [
      "Can not interpolate <arg> into code block."
    ]
  },
  "_LEGACY_ERROR_TEMP_2017" : {
    "message" : [
      "not resolved"
    ]
  },
  "_LEGACY_ERROR_TEMP_2018" : {
    "message" : [
      "class `<cls>` is not supported by `MapObjects` as resulting collection."
    ]
  },
  "_LEGACY_ERROR_TEMP_2019" : {
    "message" : [
      "Cannot use null as map key!"
    ]
  },
  "_LEGACY_ERROR_TEMP_2020" : {
    "message" : [
      "Couldn't find a valid constructor on <cls>"
    ]
  },
  "_LEGACY_ERROR_TEMP_2021" : {
    "message" : [
      "Couldn't find a primary constructor on <cls>"
    ]
  },
  "_LEGACY_ERROR_TEMP_2022" : {
    "message" : [
      "Unsupported natural join type <joinType>"
    ]
  },
  "_LEGACY_ERROR_TEMP_2023" : {
    "message" : [
      "Unresolved encoder expected, but <attr> was found."
    ]
  },
  "_LEGACY_ERROR_TEMP_2024" : {
    "message" : [
      "Only expression encoders are supported for now."
    ]
  },
  "_LEGACY_ERROR_TEMP_2025" : {
    "message" : [
      "<className> must override either <m1> or <m2>"
    ]
  },
  "_LEGACY_ERROR_TEMP_2026" : {
    "message" : [
      "Failed to convert value <value> (class of <cls>) with the type of <dataType> to JSON."
    ]
  },
  "_LEGACY_ERROR_TEMP_2027" : {
    "message" : [
      "Unexpected operator <op> in correlated subquery<pos>"
    ]
  },
  "_LEGACY_ERROR_TEMP_2028" : {
    "message" : [
      "This line should be unreachable<err>"
    ]
  },
  "_LEGACY_ERROR_TEMP_2029" : {
    "message" : [
      "Not supported rounding mode: <roundMode>"
    ]
  },
  "_LEGACY_ERROR_TEMP_2030" : {
    "message" : [
      "Can not handle nested schema yet...  plan <plan>"
    ]
  },
  "_LEGACY_ERROR_TEMP_2031" : {
    "message" : [
      "The input external row cannot be null."
    ]
  },
  "_LEGACY_ERROR_TEMP_2032" : {
    "message" : [
      "<fieldCannotBeNullMsg>"
    ]
  },
  "_LEGACY_ERROR_TEMP_2033" : {
    "message" : [
      "Unable to create database <name> as failed to create its directory <locationUri>"
    ]
  },
  "_LEGACY_ERROR_TEMP_2034" : {
    "message" : [
      "Unable to drop database <name> as failed to delete its directory <locationUri>"
    ]
  },
  "_LEGACY_ERROR_TEMP_2035" : {
    "message" : [
      "Unable to create table <table> as failed to create its directory <defaultTableLocation>"
    ]
  },
  "_LEGACY_ERROR_TEMP_2036" : {
    "message" : [
      "Unable to delete partition path <partitionPath>"
    ]
  },
  "_LEGACY_ERROR_TEMP_2037" : {
    "message" : [
      "Unable to drop table <table> as failed to delete its directory <dir>"
    ]
  },
  "_LEGACY_ERROR_TEMP_2038" : {
    "message" : [
      "Unable to rename table <oldName> to <newName> as failed to rename its directory <oldDir>"
    ]
  },
  "_LEGACY_ERROR_TEMP_2039" : {
    "message" : [
      "Unable to create partition path <partitionPath>"
    ]
  },
  "_LEGACY_ERROR_TEMP_2040" : {
    "message" : [
      "Unable to rename partition path <oldPartPath>"
    ]
  },
  "_LEGACY_ERROR_TEMP_2041" : {
    "message" : [
      "<methodName> is not implemented"
    ]
  },
  "_LEGACY_ERROR_TEMP_2042" : {
    "message" : [
      "<message>. If necessary set <ansiConfig> to false to bypass this error."
    ]
  },
  "_LEGACY_ERROR_TEMP_2043" : {
    "message" : [
      "- <sqlValue> caused overflow"
    ]
  },
  "_LEGACY_ERROR_TEMP_2044" : {
    "message" : [
      "<sqlValue1> <symbol> <sqlValue2> caused overflow"
    ]
  },
  "_LEGACY_ERROR_TEMP_2045" : {
    "message" : [
      "Unsupported table change: <message>"
    ]
  },
  "_LEGACY_ERROR_TEMP_2046" : {
    "message" : [
      "[BUG] Not a DataSourceRDDPartition: <split>"
    ]
  },
  "_LEGACY_ERROR_TEMP_2047" : {
    "message" : [
      "'path' is not specified"
    ]
  },
  "_LEGACY_ERROR_TEMP_2048" : {
    "message" : [
      "Schema must be specified when creating a streaming source DataFrame. If some files already exist in the directory, then depending on the file format you may be able to create a static DataFrame on that directory with 'spark.read.load(directory)' and infer schema from it."
    ]
  },
  "_LEGACY_ERROR_TEMP_2049" : {
    "message" : [
      "Data source <className> does not support streamed <operator>"
    ]
  },
  "_LEGACY_ERROR_TEMP_2050" : {
    "message" : [
      "Expected exactly one path to be specified, but got: <paths>"
    ]
  },
  "_LEGACY_ERROR_TEMP_2051" : {
    "message" : [
      "Failed to find data source: <provider>. Please find packages at https://spark.apache.org/third-party-projects.html"
    ]
  },
  "_LEGACY_ERROR_TEMP_2052" : {
    "message" : [
      "<className> was removed in Spark 2.0. Please check if your library is compatible with Spark 2.0"
    ]
  },
  "_LEGACY_ERROR_TEMP_2053" : {
    "message" : [
      "buildReader is not supported for <format>"
    ]
  },
  "_LEGACY_ERROR_TEMP_2054" : {
    "message" : [
      "Task failed while writing rows."
    ]
  },
  "_LEGACY_ERROR_TEMP_2055" : {
    "message" : [
      "<message>",
      "It is possible the underlying files have been updated. You can explicitly invalidate the cache in Spark by running 'REFRESH TABLE tableName' command in SQL or by recreating the Dataset/DataFrame involved."
    ]
  },
  "_LEGACY_ERROR_TEMP_2056" : {
    "message" : [
      "Unable to clear output directory <staticPrefixPath> prior to writing to it"
    ]
  },
  "_LEGACY_ERROR_TEMP_2057" : {
    "message" : [
      "Unable to clear partition directory <path> prior to writing to it"
    ]
  },
  "_LEGACY_ERROR_TEMP_2058" : {
    "message" : [
      "Failed to cast value `<value>` to `<dataType>` for partition column `<columnName>`"
    ]
  },
  "_LEGACY_ERROR_TEMP_2059" : {
    "message" : [
      "End of stream"
    ]
  },
  "_LEGACY_ERROR_TEMP_2060" : {
    "message" : [
      "The fallback v1 relation reports inconsistent schema:",
      "Schema of v2 scan: <v2Schema>",
      "Schema of v1 relation: <v1Schema>"
    ]
  },
  "_LEGACY_ERROR_TEMP_2061" : {
    "message" : [
      "No records should be returned from EmptyDataReader"
    ]
  },
  "_LEGACY_ERROR_TEMP_2062" : {
    "message" : [
      "<message>",
      "It is possible the underlying files have been updated. You can explicitly invalidate the cache in Spark by recreating the Dataset/DataFrame involved."
    ]
  },
  "_LEGACY_ERROR_TEMP_2063" : {
    "message" : [
      "Parquet column cannot be converted in file <filePath>. Column: <column>, Expected: <logicalType>, Found: <physicalType>"
    ]
  },
  "_LEGACY_ERROR_TEMP_2064" : {
    "message" : [
      "Encountered error while reading file <path>. Details:"
    ]
  },
  "_LEGACY_ERROR_TEMP_2065" : {
    "message" : [
      "Cannot create columnar reader."
    ]
  },
  "_LEGACY_ERROR_TEMP_2066" : {
    "message" : [
      "Invalid namespace name: <namespace>"
    ]
  },
  "_LEGACY_ERROR_TEMP_2067" : {
    "message" : [
      "Unsupported partition transform: <transform>"
    ]
  },
  "_LEGACY_ERROR_TEMP_2068" : {
    "message" : [
      "Missing database location"
    ]
  },
  "_LEGACY_ERROR_TEMP_2069" : {
    "message" : [
      "Cannot remove reserved property: <property>"
    ]
  },
  "_LEGACY_ERROR_TEMP_2070" : {
    "message" : [
      "Writing job failed."
    ]
  },
  "_LEGACY_ERROR_TEMP_2071" : {
    "message" : [
      "Commit denied for partition <partId> (task <taskId>, attempt <attemptId>, stage <stageId>.<stageAttempt>)"
    ]
  },
  "_LEGACY_ERROR_TEMP_2072" : {
    "message" : [
      "Table implementation does not support writes: <ident>"
    ]
  },
  "_LEGACY_ERROR_TEMP_2073" : {
    "message" : [
      "Cannot create JDBC table with partition"
    ]
  },
  "_LEGACY_ERROR_TEMP_2074" : {
    "message" : [
      "user-specified schema"
    ]
  },
  "_LEGACY_ERROR_TEMP_2075" : {
    "message" : [
      "Write is not supported for binary file data source"
    ]
  },
  "_LEGACY_ERROR_TEMP_2076" : {
    "message" : [
      "The length of <path> is <len>, which exceeds the max length allowed: <maxLength>."
    ]
  },
  "_LEGACY_ERROR_TEMP_2077" : {
    "message" : [
      "Unsupported field name: <fieldName>"
    ]
  },
  "_LEGACY_ERROR_TEMP_2078" : {
    "message" : [
      "Both '<jdbcTableName>' and '<jdbcQueryString>' can not be specified at the same time."
    ]
  },
  "_LEGACY_ERROR_TEMP_2079" : {
    "message" : [
      "Option '<jdbcTableName>' or '<jdbcQueryString>' is required."
    ]
  },
  "_LEGACY_ERROR_TEMP_2080" : {
    "message" : [
      "Option `<optionName>` can not be empty."
    ]
  },
  "_LEGACY_ERROR_TEMP_2081" : {
    "message" : [
      "Invalid value `<value>` for parameter `<jdbcTxnIsolationLevel>`. This can be `NONE`, `READ_UNCOMMITTED`, `READ_COMMITTED`, `REPEATABLE_READ` or `SERIALIZABLE`."
    ]
  },
  "_LEGACY_ERROR_TEMP_2082" : {
    "message" : [
      "Can't get JDBC type for <catalogString>"
    ]
  },
  "_LEGACY_ERROR_TEMP_2083" : {
    "message" : [
      "Unsupported type <content>"
    ]
  },
  "_LEGACY_ERROR_TEMP_2084" : {
    "message" : [
      "Unsupported array element type <catalogString> based on binary"
    ]
  },
  "_LEGACY_ERROR_TEMP_2085" : {
    "message" : [
      "Nested arrays unsupported"
    ]
  },
  "_LEGACY_ERROR_TEMP_2086" : {
    "message" : [
      "Can't translate non-null value for field <pos>"
    ]
  },
  "_LEGACY_ERROR_TEMP_2087" : {
    "message" : [
      "Invalid value `<n>` for parameter `<jdbcNumPartitions>` in table writing via JDBC. The minimum value is 1."
    ]
  },
  "_LEGACY_ERROR_TEMP_2088" : {
    "message" : [
      "<dataType> is not supported yet."
    ]
  },
  "_LEGACY_ERROR_TEMP_2089" : {
    "message" : [
      "DataType: <catalogString>"
    ]
  },
  "_LEGACY_ERROR_TEMP_2090" : {
    "message" : [
      "The input filter of <owner> should be fully convertible."
    ]
  },
  "_LEGACY_ERROR_TEMP_2091" : {
    "message" : [
      "Could not read footer for file: <file>"
    ]
  },
  "_LEGACY_ERROR_TEMP_2092" : {
    "message" : [
      "Could not read footer for file: <file>"
    ]
  },
  "_LEGACY_ERROR_TEMP_2093" : {
    "message" : [
      "Found duplicate field(s) \"<requiredFieldName>\": <matchedOrcFields> in case-insensitive mode"
    ]
  },
  "_LEGACY_ERROR_TEMP_2094" : {
    "message" : [
      "Found duplicate field(s) \"<requiredId>\": <matchedFields> in id mapping mode"
    ]
  },
  "_LEGACY_ERROR_TEMP_2095" : {
    "message" : [
      "Failed to merge incompatible schemas <left> and <right>"
    ]
  },
  "_LEGACY_ERROR_TEMP_2096" : {
    "message" : [
      "<ddl> is not supported temporarily."
    ]
  },
  "_LEGACY_ERROR_TEMP_2097" : {
    "message" : [
      "Could not execute broadcast in <timeout> secs. You can increase the timeout for broadcasts via <broadcastTimeout> or disable broadcast join by setting <autoBroadcastJoinThreshold> to -1"
    ]
  },
  "_LEGACY_ERROR_TEMP_2098" : {
    "message" : [
      "Could not compare cost with <cost>"
    ]
  },
  "_LEGACY_ERROR_TEMP_2099" : {
    "message" : [
      "Unsupported data type: <dt>"
    ]
  },
  "_LEGACY_ERROR_TEMP_2100" : {
    "message" : [
      "not support type: <dataType>"
    ]
  },
  "_LEGACY_ERROR_TEMP_2101" : {
    "message" : [
      "Not support non-primitive type now"
    ]
  },
  "_LEGACY_ERROR_TEMP_2102" : {
    "message" : [
      "Unsupported type: <catalogString>"
    ]
  },
  "_LEGACY_ERROR_TEMP_2103" : {
    "message" : [
      "Dictionary encoding should not be used because of dictionary overflow."
    ]
  },
  "_LEGACY_ERROR_TEMP_2104" : {
    "message" : [
      "End of the iterator"
    ]
  },
  "_LEGACY_ERROR_TEMP_2105" : {
    "message" : [
      "Could not allocate memory to grow BytesToBytesMap"
    ]
  },
  "_LEGACY_ERROR_TEMP_2106" : {
    "message" : [
      "Can't acquire <size> bytes memory to build hash relation, got <got> bytes"
    ]
  },
  "_LEGACY_ERROR_TEMP_2107" : {
    "message" : [
      "There is not enough memory to build hash map"
    ]
  },
  "_LEGACY_ERROR_TEMP_2108" : {
    "message" : [
      "Does not support row that is larger than 256M"
    ]
  },
  "_LEGACY_ERROR_TEMP_2109" : {
    "message" : [
      "Cannot build HashedRelation with more than 1/3 billions unique keys"
    ]
  },
  "_LEGACY_ERROR_TEMP_2110" : {
    "message" : [
      "Can not build a HashedRelation that is larger than 8G"
    ]
  },
  "_LEGACY_ERROR_TEMP_2111" : {
    "message" : [
      "failed to push a row into <rowQueue>"
    ]
  },
  "_LEGACY_ERROR_TEMP_2112" : {
    "message" : [
      "Unexpected window function frame <frame>."
    ]
  },
  "_LEGACY_ERROR_TEMP_2113" : {
    "message" : [
      "Unable to parse <stats> as a percentile"
    ]
  },
  "_LEGACY_ERROR_TEMP_2114" : {
    "message" : [
      "<stats> is not a recognised statistic"
    ]
  },
  "_LEGACY_ERROR_TEMP_2115" : {
    "message" : [
      "Unknown column: <unknownColumn>"
    ]
  },
  "_LEGACY_ERROR_TEMP_2116" : {
    "message" : [
      "Unexpected: <o>"
    ]
  },
  "_LEGACY_ERROR_TEMP_2117" : {
    "message" : [
      "Unscaled value too large for precision. If necessary set <ansiConfig> to false to bypass this error."
    ]
  },
  "_LEGACY_ERROR_TEMP_2118" : {
    "message" : [
      "Decimal precision <precision> exceeds max precision <maxPrecision>"
    ]
  },
  "_LEGACY_ERROR_TEMP_2119" : {
    "message" : [
      "out of decimal type range: <str>"
    ]
  },
  "_LEGACY_ERROR_TEMP_2120" : {
    "message" : [
      "Do not support array of type <clazz>."
    ]
  },
  "_LEGACY_ERROR_TEMP_2121" : {
    "message" : [
      "Do not support type <clazz>."
    ]
  },
  "_LEGACY_ERROR_TEMP_2122" : {
    "message" : [
      "Failed parsing <simpleString>: <raw>"
    ]
  },
  "_LEGACY_ERROR_TEMP_2123" : {
    "message" : [
      "Failed to merge fields '<leftName>' and '<rightName>'. <message>"
    ]
  },
  "_LEGACY_ERROR_TEMP_2124" : {
    "message" : [
      "Failed to merge decimal types with incompatible scale <leftScale> and <rightScale>"
    ]
  },
  "_LEGACY_ERROR_TEMP_2125" : {
    "message" : [
      "Failed to merge incompatible data types ${leftCatalogString} and ${rightCatalogString}"
    ]
  },
  "_LEGACY_ERROR_TEMP_2126" : {
    "message" : [
      "Unsuccessful attempt to build maps with <size> elements due to exceeding the map size limit <maxRoundedArrayLength>."
    ]
  },
  "_LEGACY_ERROR_TEMP_2127" : {
    "message" : [
      "Duplicate map key <key> was found, please check the input data. If you want to remove the duplicated keys, you can set <mapKeyDedupPolicy> to <lastWin> so that the key inserted at last takes precedence."
    ]
  },
  "_LEGACY_ERROR_TEMP_2128" : {
    "message" : [
      "The key array and value array of MapData must have the same length."
    ]
  },
  "_LEGACY_ERROR_TEMP_2129" : {
    "message" : [
      "Conflict found: Field <field> <actual> differs from <field> <expected> derived from <candidate>"
    ]
  },
  "_LEGACY_ERROR_TEMP_2130" : {
    "message" : [
      "Fail to recognize '<pattern>' pattern in the DateTimeFormatter. You can form a valid datetime pattern with the guide from https://spark.apache.org/docs/latest/sql-ref-datetime-pattern.html"
    ]
  },
  "_LEGACY_ERROR_TEMP_2131" : {
    "message" : [
      "Exception when registering StreamingQueryListener"
    ]
  },
  "_LEGACY_ERROR_TEMP_2132" : {
    "message" : [
      "Parsing JSON arrays as structs is forbidden."
    ]
  },
  "_LEGACY_ERROR_TEMP_2133" : {
    "message" : [
      "Cannot parse field name <fieldName>, field value <fieldValue>, [<token>] as target spark data type [<dataType>]."
    ]
  },
  "_LEGACY_ERROR_TEMP_2134" : {
    "message" : [
      "Cannot parse field value <value> for pattern <pattern> as target spark data type [<dataType>]."
    ]
  },
  "_LEGACY_ERROR_TEMP_2135" : {
    "message" : [
      "Failed to parse an empty string for data type <dataType>"
    ]
  },
  "_LEGACY_ERROR_TEMP_2136" : {
    "message" : [
      "Failed to parse field name <fieldName>, field value <fieldValue>, [<token>] to target spark data type [<dataType>]."
    ]
  },
  "_LEGACY_ERROR_TEMP_2137" : {
    "message" : [
      "Root converter returned null"
    ]
  },
  "_LEGACY_ERROR_TEMP_2138" : {
    "message" : [
      "Cannot have circular references in bean class, but got the circular reference of class <clazz>"
    ]
  },
  "_LEGACY_ERROR_TEMP_2139" : {
    "message" : [
      "cannot have circular references in class, but got the circular reference of class <t>"
    ]
  },
  "_LEGACY_ERROR_TEMP_2140" : {
    "message" : [
      "`<fieldName>` is not a valid identifier of Java and cannot be used as field name",
      "<walkedTypePath>"
    ]
  },
  "_LEGACY_ERROR_TEMP_2141" : {
    "message" : [
      "No Encoder found for <tpe>",
      "<walkedTypePath>"
    ]
  },
  "_LEGACY_ERROR_TEMP_2142" : {
    "message" : [
      "Attributes for type <schema> is not supported"
    ]
  },
  "_LEGACY_ERROR_TEMP_2143" : {
    "message" : [
      "Schema for type <tpe> is not supported"
    ]
  },
  "_LEGACY_ERROR_TEMP_2144" : {
    "message" : [
      "Unable to find constructor for <tpe>. This could happen if <tpe> is an interface, or a trait without companion object constructor."
    ]
  },
  "_LEGACY_ERROR_TEMP_2145" : {
    "message" : [
      "<paramName> cannot be more than one character"
    ]
  },
  "_LEGACY_ERROR_TEMP_2146" : {
    "message" : [
      "<paramName> should be an integer. Found <value>"
    ]
  },
  "_LEGACY_ERROR_TEMP_2147" : {
    "message" : [
      "<paramName> flag can be true or false"
    ]
  },
  "_LEGACY_ERROR_TEMP_2148" : {
    "message" : [
      "null value found but field <name> is not nullable."
    ]
  },
  "_LEGACY_ERROR_TEMP_2149" : {
    "message" : [
      "Malformed CSV record"
    ]
  },
  "_LEGACY_ERROR_TEMP_2150" : {
    "message" : [
      "Due to Scala's limited support of tuple, tuple with more than 22 elements are not supported."
    ]
  },
  "_LEGACY_ERROR_TEMP_2151" : {
    "message" : [
      "Error while decoding: <e>",
      "<expressions>"
    ]
  },
  "_LEGACY_ERROR_TEMP_2152" : {
    "message" : [
      "Error while encoding: <e>",
      "<expressions>"
    ]
  },
  "_LEGACY_ERROR_TEMP_2153" : {
    "message" : [
      "class <clsName> has unexpected serializer: <objSerializer>"
    ]
  },
  "_LEGACY_ERROR_TEMP_2154" : {
    "message" : [
      "Failed to get outer pointer for <innerCls>"
    ]
  },
  "_LEGACY_ERROR_TEMP_2155" : {
    "message" : [
      "<userClass> is not annotated with SQLUserDefinedType nor registered with UDTRegistration.}"
    ]
  },
  "_LEGACY_ERROR_TEMP_2156" : {
    "message" : [
      "The size function doesn't support the operand type <dataType>"
    ]
  },
  "_LEGACY_ERROR_TEMP_2157" : {
    "message" : [
      "Unexpected value for start in function <prettyName>: SQL array indices start at 1."
    ]
  },
  "_LEGACY_ERROR_TEMP_2158" : {
    "message" : [
      "Unexpected value for length in function <prettyName>: length must be greater than or equal to 0."
    ]
  },
  "_LEGACY_ERROR_TEMP_2159" : {
    "message" : [
      "Unsuccessful try to concat arrays with <numberOfElements> elements due to exceeding the array size limit <maxRoundedArrayLength>."
    ]
  },
  "_LEGACY_ERROR_TEMP_2160" : {
    "message" : [
      "Unsuccessful try to flatten an array of arrays with <numberOfElements> elements due to exceeding the array size limit <maxRoundedArrayLength>."
    ]
  },
  "_LEGACY_ERROR_TEMP_2161" : {
    "message" : [
      "Unsuccessful try to create array with <count> elements due to exceeding the array size limit <maxRoundedArrayLength>."
    ]
  },
  "_LEGACY_ERROR_TEMP_2162" : {
    "message" : [
      "Unsuccessful try to union arrays with <length> elements due to exceeding the array size limit <maxRoundedArrayLength>."
    ]
  },
  "_LEGACY_ERROR_TEMP_2163" : {
    "message" : [
      "Initial type <dataType> must be a <target>"
    ]
  },
  "_LEGACY_ERROR_TEMP_2164" : {
    "message" : [
      "Initial type <dataType> must be an <arrayType>, a <structType> or a <mapType>"
    ]
  },
  "_LEGACY_ERROR_TEMP_2165" : {
    "message" : [
      "Malformed records are detected in schema inference. Parse Mode: <failFastMode>."
    ]
  },
  "_LEGACY_ERROR_TEMP_2166" : {
    "message" : [
      "Malformed JSON"
    ]
  },
  "_LEGACY_ERROR_TEMP_2167" : {
    "message" : [
      "Malformed records are detected in schema inference. Parse Mode: <failFastMode>. Reasons: Failed to infer a common schema. Struct types are expected, but `<dataType>` was found."
    ]
  },
  "_LEGACY_ERROR_TEMP_2168" : {
    "message" : [
      "Decorrelate inner query through <plan> is not supported."
    ]
  },
  "_LEGACY_ERROR_TEMP_2169" : {
    "message" : [
      "This method should not be called in the analyzer"
    ]
  },
  "_LEGACY_ERROR_TEMP_2170" : {
    "message" : [
      "Cannot safely merge SERDEPROPERTIES:",
      "<props1>",
      "<props2>",
      "The conflict keys: <conflictKeys>"
    ]
  },
  "_LEGACY_ERROR_TEMP_2171" : {
    "message" : [
      "Not supported pair: <r1>, <r2> at <function>()"
    ]
  },
  "_LEGACY_ERROR_TEMP_2172" : {
    "message" : [
      "Once strategy's idempotence is broken for batch <batchName>",
      "<plan>"
    ]
  },
  "_LEGACY_ERROR_TEMP_2173" : {
    "message" : [
      "The structural integrity of the input plan is broken in <className>."
    ]
  },
  "_LEGACY_ERROR_TEMP_2174" : {
    "message" : [
      "After applying rule <ruleName> in batch <batchName>, the structural integrity of the plan is broken."
    ]
  },
  "_LEGACY_ERROR_TEMP_2175" : {
    "message" : [
      "Rule id not found for <ruleName>"
    ]
  },
  "_LEGACY_ERROR_TEMP_2176" : {
    "message" : [
      "Cannot create array with <numElements> elements of data due to exceeding the limit <maxRoundedArrayLength> elements for ArrayData. <additionalErrorMessage>"
    ]
  },
  "_LEGACY_ERROR_TEMP_2177" : {
    "message" : [
      "Malformed records are detected in record parsing. Parse Mode: <failFastMode>. To process malformed records as null result, try setting the option 'mode' as 'PERMISSIVE'."
    ]
  },
  "_LEGACY_ERROR_TEMP_2178" : {
    "message" : [
      "Remote operations not supported"
    ]
  },
  "_LEGACY_ERROR_TEMP_2179" : {
    "message" : [
      "HiveServer2 Kerberos principal or keytab is not correctly configured"
    ]
  },
  "_LEGACY_ERROR_TEMP_2180" : {
    "message" : [
      "Parent SparkUI to attach this tab to not found!"
    ]
  },
  "_LEGACY_ERROR_TEMP_2181" : {
    "message" : [
      "inferSchema is not supported for hive data source."
    ]
  },
  "_LEGACY_ERROR_TEMP_2182" : {
    "message" : [
      "Requested partitioning does not match the <tableIdentifier> table:",
      "Requested partitions: <partitionKeys>",
      "Table partitions: <partitionColumnNames>"
    ]
  },
  "_LEGACY_ERROR_TEMP_2183" : {
    "message" : [
      "Dynamic partition key <key> is not among written partition paths."
    ]
  },
  "_LEGACY_ERROR_TEMP_2184" : {
    "message" : [
      "Cannot remove partition directory '<partitionPath>'"
    ]
  },
  "_LEGACY_ERROR_TEMP_2185" : {
    "message" : [
      "Cannot create staging directory: <message>"
    ]
  },
  "_LEGACY_ERROR_TEMP_2186" : {
    "message" : [
      "The SerDe interface removed since Hive 2.3(HIVE-15167). Please migrate your custom SerDes to Hive 2.3. See HIVE-15167 for more details."
    ]
  },
  "_LEGACY_ERROR_TEMP_2187" : {
    "message" : [
      "<message>, db: <dbName>, table: <tableName>"
    ]
  },
  "_LEGACY_ERROR_TEMP_2188" : {
    "message" : [
      "Cannot recognize hive type string: <fieldType>, column: <fieldName>"
    ]
  },
  "_LEGACY_ERROR_TEMP_2189" : {
    "message" : [
      "Hive 2.2 and lower versions don't support getTablesByType. Please use Hive 2.3 or higher version."
    ]
  },
  "_LEGACY_ERROR_TEMP_2190" : {
    "message" : [
      "DROP TABLE ... PURGE"
    ]
  },
  "_LEGACY_ERROR_TEMP_2191" : {
    "message" : [
      "ALTER TABLE ... DROP PARTITION ... PURGE"
    ]
  },
  "_LEGACY_ERROR_TEMP_2192" : {
    "message" : [
      "Partition filter cannot have both `\"` and `'` characters"
    ]
  },
  "_LEGACY_ERROR_TEMP_2193" : {
    "message" : [
      "Caught Hive MetaException attempting to get partition metadata by filter from Hive. You can set the Spark configuration setting <hiveMetastorePartitionPruningFallbackOnException> to true to work around this problem, however this will result in degraded performance. Please report a bug: https://issues.apache.org/jira/browse/SPARK"
    ]
  },
  "_LEGACY_ERROR_TEMP_2194" : {
    "message" : [
      "Unsupported Hive Metastore version <version>. Please set <key> with a valid version."
    ]
  },
  "_LEGACY_ERROR_TEMP_2195" : {
    "message" : [
      "<cnf> when creating Hive client using classpath: <execJars> Please make sure that jars for your version of hive and hadoop are included in the paths passed to <key>."
    ]
  },
  "_LEGACY_ERROR_TEMP_2196" : {
    "message" : [
      "Unable to fetch tables of db <dbName>"
    ]
  },
  "_LEGACY_ERROR_TEMP_2197" : {
    "message" : [
      "LOCATION clause illegal for view partition"
    ]
  },
  "_LEGACY_ERROR_TEMP_2198" : {
    "message" : [
      "Failed to rename as <dstPath> already exists"
    ]
  },
  "_LEGACY_ERROR_TEMP_2199" : {
    "message" : [
      "Failed to rename temp file <srcPath> to <dstPath> as rename returned false"
    ]
  },
  "_LEGACY_ERROR_TEMP_2200" : {
    "message" : [
      "Error: we detected a possible problem with the location of your \"_spark_metadata\"",
      "directory and you likely need to move it before restarting this query.",
      "",
      "Earlier version of Spark incorrectly escaped paths when writing out the",
      "\"_spark_metadata\" directory for structured streaming. While this was corrected in",
      "Spark 3.0, it appears that your query was started using an earlier version that",
      "",
      "Correct \"_spark_metadata\" Directory: <metadataPath>",
      "Incorrect \"_spark_metadata\" Directory: <legacyMetadataPath>",
      "",
      "Please move the data from the incorrect directory to the correct one, delete the",
      "incorrect directory, and then restart this query. If you believe you are receiving",
      "this message in error, you can disable it with the SQL conf",
      "<StreamingCheckpointEscaptedPathCheckEnabled>."
    ]
  },
  "_LEGACY_ERROR_TEMP_2226" : {
    "message" : [
      "null literals can't be casted to <name>"
    ]
  },
  "_LEGACY_ERROR_TEMP_2227" : {
    "message" : [
      "<name> is not an UserDefinedType. Please make sure registering an UserDefinedType for <userClass>"
    ]
  },
  "_LEGACY_ERROR_TEMP_2228" : {
    "message" : [
      "Can not load in UserDefinedType <name> for user class <userClass>."
    ]
  },
  "_LEGACY_ERROR_TEMP_2229" : {
    "message" : [
      "<name> is not a public class. Only public classes are supported."
    ]
  },
  "_LEGACY_ERROR_TEMP_2230" : {
    "message" : [
      "Primitive types are not supported."
    ]
  },
  "_LEGACY_ERROR_TEMP_2231" : {
    "message" : [
      "fieldIndex on a Row without schema is undefined."
    ]
  },
  "_LEGACY_ERROR_TEMP_2232" : {
    "message" : [
      "Value at index <index> is null"
    ]
  },
  "_LEGACY_ERROR_TEMP_2233" : {
    "message" : [
      "Only Data Sources providing FileFormat are supported: <providingClass>"
    ]
  },
  "_LEGACY_ERROR_TEMP_2234" : {
    "message" : [
      "Failed to set original ACL <aclEntries> back to the created path: <path>. Exception: <message>"
    ]
  },
  "_LEGACY_ERROR_TEMP_2235" : {
    "message" : [
      "Multiple failures in stage materialization."
    ]
  },
  "_LEGACY_ERROR_TEMP_2236" : {
    "message" : [
      "Unrecognized compression scheme type ID: <typeId>"
    ]
  },
  "_LEGACY_ERROR_TEMP_2237" : {
    "message" : [
      "<className>.getParentLogger is not yet implemented."
    ]
  },
  "_LEGACY_ERROR_TEMP_2238" : {
    "message" : [
      "Unable to create Parquet converter for <typeName> whose Parquet type is <parquetType> without decimal metadata. Please read this column/field as Spark BINARY type."
    ]
  },
  "_LEGACY_ERROR_TEMP_2239" : {
    "message" : [
      "Unable to create Parquet converter for decimal type <t> whose Parquet type is <parquetType>.  Parquet DECIMAL type can only be backed by INT32, INT64, FIXED_LEN_BYTE_ARRAY, or BINARY."
    ]
  },
  "_LEGACY_ERROR_TEMP_2240" : {
    "message" : [
      "Unable to create Parquet converter for data type <t> whose Parquet type is <parquetType>"
    ]
  },
  "_LEGACY_ERROR_TEMP_2241" : {
    "message" : [
      "Nonatomic partition table <tableName> can not add multiple partitions."
    ]
  },
  "_LEGACY_ERROR_TEMP_2242" : {
    "message" : [
      "<provider> source does not support user-specified schema."
    ]
  },
  "_LEGACY_ERROR_TEMP_2243" : {
    "message" : [
      "Nonatomic partition table <tableName> can not drop multiple partitions."
    ]
  },
  "_LEGACY_ERROR_TEMP_2244" : {
    "message" : [
      "The table <tableName> does not support truncation of multiple partition."
    ]
  },
  "_LEGACY_ERROR_TEMP_2245" : {
    "message" : [
      "Table does not support overwrite by expression: <table>"
    ]
  },
  "_LEGACY_ERROR_TEMP_2246" : {
    "message" : [
      "Table does not support dynamic partition overwrite: <table>"
    ]
  },
  "_LEGACY_ERROR_TEMP_2247" : {
    "message" : [
      "Failed merging schema:",
      "<schema>"
    ]
  },
  "_LEGACY_ERROR_TEMP_2248" : {
    "message" : [
      "Cannot broadcast the table over <maxBroadcastTableRows> rows: <numRows> rows"
    ]
  },
  "_LEGACY_ERROR_TEMP_2249" : {
    "message" : [
      "Cannot broadcast the table that is larger than <maxBroadcastTableBytes>GB: <dataSize> GB"
    ]
  },
  "_LEGACY_ERROR_TEMP_2250" : {
    "message" : [
      "Not enough memory to build and broadcast the table to all worker nodes. As a workaround, you can either disable broadcast by setting <autoBroadcastjoinThreshold> to -1 or increase the spark driver memory by setting <driverMemory> to a higher value<analyzeTblMsg>"
    ]
  }
}<|MERGE_RESOLUTION|>--- conflicted
+++ resolved
@@ -238,15 +238,14 @@
           "The lower bound of a window frame must be <comparison> to the upper bound."
         ]
       },
-<<<<<<< HEAD
+      "UNEXPECTED_CLASS_TYPE" : {
+        "message" : [
+          "class <className> not found"
+        ]
+      },
       "UNEXPECTED_ENDPOINT_TYPE" : {
-        "message" : [
+        "message": [
           "Endpoints require (numeric or \"TIMESTAMP\" or \"DATE\" or \"TIMESTAMP_NTZ\" or \"INTERVAL YEAR TO MONTH\" or \"INTERVAL DAY TO SECOND\") type."
-=======
-      "UNEXPECTED_CLASS_TYPE" : {
-        "message" : [
-          "class <className> not found"
->>>>>>> af6aa156
         ]
       },
       "UNEXPECTED_INPUT_TYPE" : {
