{
  "AMBIGUOUS_COLUMN_OR_FIELD" : {
    "message" : [
      "Column or field <name> is ambiguous and has <n> matches."
    ],
    "sqlState" : "42000"
  },
  "AMBIGUOUS_REFERENCE" : {
    "message" : [
      "Reference <name> is ambiguous, could be: <referenceNames>."
    ]
  },
  "ARITHMETIC_OVERFLOW" : {
    "message" : [
      "<message>.<alternative> If necessary set <config> to \"false\" to bypass this error."
    ],
    "sqlState" : "22003"
  },
  "CANNOT_CAST_DATATYPE" : {
    "message" : [
      "Cannot cast <sourceType> to <targetType>."
    ],
    "sqlState" : "22005"
  },
  "CANNOT_CONSTRUCT_PROTOBUF_DESCRIPTOR" : {
    "message" : [
      "Error constructing FileDescriptor for <descFilePath>"
    ]
  },
  "CANNOT_CONVERT_PROTOBUF_FIELD_TYPE_TO_SQL_TYPE" : {
    "message" : [
      "Cannot convert Protobuf <protobufColumn> to SQL <sqlColumn> because schema is incompatible (protobufType = <protobufType>, sqlType = <sqlType>)."
    ]
  },
  "CANNOT_CONVERT_PROTOBUF_MESSAGE_TYPE_TO_SQL_TYPE" : {
    "message" : [
      "Unable to convert <protobufType> of Protobuf to SQL type <toType>."
    ]
  },
  "CANNOT_CONVERT_SQL_TYPE_TO_PROTOBUF_ENUM_TYPE" : {
    "message" : [
      "Cannot convert SQL <sqlColumn> to Protobuf <protobufColumn> because <data> cannot be written since it's not defined in ENUM <enumString>"
    ]
  },
  "CANNOT_CONVERT_SQL_TYPE_TO_PROTOBUF_FIELD_TYPE" : {
    "message" : [
      "Cannot convert SQL <sqlColumn> to Protobuf <protobufColumn> because schema is incompatible (protobufType = <protobufType>, sqlType = <sqlType>)."
    ]
  },
  "CANNOT_DECODE_URL" : {
    "message" : [
      "Cannot decode url : <url>."
    ],
    "sqlState" : "42000"
  },
  "CANNOT_LOAD_FUNCTION_CLASS" : {
    "message" : [
      "Cannot load class <className> when registering the function <functionName>, please make sure it is on the classpath."
    ]
  },
  "CANNOT_LOAD_PROTOBUF_CLASS" : {
    "message" : [
      "Could not load Protobuf class with name <protobufClassName>. <explanation>."
    ]
  },
  "CANNOT_PARSE_DECIMAL" : {
    "message" : [
      "Cannot parse decimal"
    ],
    "sqlState" : "42000"
  },
  "CANNOT_PARSE_PROTOBUF_DESCRIPTOR" : {
    "message" : [
      "Error parsing file <descFilePath> descriptor byte[] into Descriptor object"
    ]
  },
  "CANNOT_PARSE_TIMESTAMP" : {
    "message" : [
      "<message>. If necessary set <ansiConfig> to \"false\" to bypass this error."
    ],
    "sqlState" : "42000"
  },
  "CANNOT_UP_CAST_DATATYPE" : {
    "message" : [
      "Cannot up cast <expression> from <sourceType> to <targetType>.",
      "<details>"
    ]
  },
  "CAST_INVALID_INPUT" : {
    "message" : [
      "The value <expression> of the type <sourceType> cannot be cast to <targetType> because it is malformed. Correct the value as per the syntax, or change its target type. Use `try_cast` to tolerate malformed input and return NULL instead. If necessary set <ansiConfig> to \"false\" to bypass this error."
    ],
    "sqlState" : "42000"
  },
  "CAST_OVERFLOW" : {
    "message" : [
      "The value <value> of the type <sourceType> cannot be cast to <targetType> due to an overflow. Use `try_cast` to tolerate overflow and return NULL instead. If necessary set <ansiConfig> to \"false\" to bypass this error."
    ],
    "sqlState" : "22005"
  },
  "CAST_OVERFLOW_IN_TABLE_INSERT" : {
    "message" : [
      "Fail to insert a value of <sourceType> type into the <targetType> type column <columnName> due to an overflow. Use `try_cast` on the input value to tolerate overflow and return NULL instead."
    ],
    "sqlState" : "22005"
  },
  "COLUMN_ALREADY_EXISTS" : {
    "message" : [
      "The column <columnName> already exists. Consider to choose another name or rename the existing column."
    ]
  },
  "COLUMN_NOT_IN_GROUP_BY_CLAUSE" : {
    "message" : [
      "The expression <expression> is neither present in the group by, nor is it an aggregate function. Add to group by or wrap in `first()` (or `first_value()`) if you don't care which value you get."
    ],
    "sqlState" : "42000"
  },
  "CONCURRENT_QUERY" : {
    "message" : [
      "Another instance of this query was just started by a concurrent session."
    ]
  },
  "CONNECT" : {
    "message" : [
      "Generic Spark Connect error."
    ],
    "subClass" : {
      "INTERCEPTOR_CTOR_MISSING" : {
        "message" : [
          "Cannot instantiate GRPC interceptor because <cls> is missing a default constructor without arguments."
        ]
      },
      "INTERCEPTOR_RUNTIME_ERROR" : {
        "message" : [
          "Error instantiating GRPC interceptor: <msg>"
        ]
      }
    }
  },
  "CONVERSION_INVALID_INPUT" : {
    "message" : [
      "The value <str> (<fmt>) cannot be converted to <targetType> because it is malformed. Correct the value as per the syntax, or change its format. Use <suggestion> to tolerate malformed input and return NULL instead."
    ]
  },
  "CREATE_TABLE_COLUMN_OPTION_DUPLICATE" : {
    "message" : [
      "CREATE TABLE column <columnName> specifies option \"<optionName>\" more than once, which is invalid"
    ]
  },
  "DATATYPE_MISMATCH" : {
    "message" : [
      "Cannot resolve <sqlExpr> due to data type mismatch:"
    ],
    "subClass" : {
      "ARRAY_FUNCTION_DIFF_TYPES" : {
        "message" : [
          "Input to <functionName> should have been <dataType> followed by a value with same element type, but it's [<leftType>, <rightType>]."
        ]
      },
      "BINARY_ARRAY_DIFF_TYPES" : {
        "message" : [
          "Input to function <functionName> should have been two <arrayType> with same element type, but it's [<leftType>, <rightType>]."
        ]
      },
      "BINARY_OP_DIFF_TYPES" : {
        "message" : [
          "the left and right operands of the binary operator have incompatible types (<left> and <right>)."
        ]
      },
      "BINARY_OP_WRONG_TYPE" : {
        "message" : [
          "the binary operator requires the input type <inputType>, not <actualDataType>."
        ]
      },
      "BLOOM_FILTER_BINARY_OP_WRONG_TYPE" : {
        "message" : [
          "The Bloom filter binary input to <functionName> should be either a constant value or a scalar subquery expression, but it's <actual>."
        ]
      },
      "BLOOM_FILTER_WRONG_TYPE" : {
        "message" : [
          "Input to function <functionName> should have been <expectedLeft> followed by value with <expectedRight>, but it's [<actual>]."
        ]
      },
      "CANNOT_CONVERT_TO_JSON" : {
        "message" : [
          "Unable to convert column <name> of type <type> to JSON."
        ]
      },
      "CANNOT_DROP_ALL_FIELDS" : {
        "message" : [
          "Cannot drop all fields in struct."
        ]
      },
      "CAST_WITHOUT_SUGGESTION" : {
        "message" : [
          "cannot cast <srcType> to <targetType>."
        ]
      },
      "CAST_WITH_CONF_SUGGESTION" : {
        "message" : [
          "cannot cast <srcType> to <targetType> with ANSI mode on.",
          "If you have to cast <srcType> to <targetType>, you can set <config> as <configVal>."
        ]
      },
      "CAST_WITH_FUN_SUGGESTION" : {
        "message" : [
          "cannot cast <srcType> to <targetType>.",
          "To convert values from <srcType> to <targetType>, you can use the functions <functionNames> instead."
        ]
      },
      "CREATE_MAP_KEY_DIFF_TYPES" : {
        "message" : [
          "The given keys of function <functionName> should all be the same type, but they are <dataType>."
        ]
      },
      "CREATE_MAP_VALUE_DIFF_TYPES" : {
        "message" : [
          "The given values of function <functionName> should all be the same type, but they are <dataType>."
        ]
      },
      "CREATE_NAMED_STRUCT_WITHOUT_FOLDABLE_STRING" : {
        "message" : [
          "Only foldable `STRING` expressions are allowed to appear at odd position, but they are <inputExprs>."
        ]
      },
      "DATA_DIFF_TYPES" : {
        "message" : [
          "Input to <functionName> should all be the same type, but it's <dataType>."
        ]
      },
      "HASH_MAP_TYPE" : {
        "message" : [
          "Input to the function <functionName> cannot contain elements of the \"MAP\" type. In Spark, same maps may have different hashcode, thus hash expressions are prohibited on \"MAP\" elements. To restore previous behavior set \"spark.sql.legacy.allowHashOnMapType\" to \"true\"."
        ]
      },
      "INVALID_ARG_VALUE" : {
        "message" : [
          "The <inputName> value must to be a <requireType> literal of <validValues>, but got <inputValue>."
        ]
      },
      "INVALID_JSON_MAP_KEY_TYPE" : {
        "message" : [
          "Input schema <schema> can only contain STRING as a key type for a MAP."
        ]
      },
      "INVALID_JSON_SCHEMA" : {
        "message" : [
          "Input schema <schema> must be a struct, an array or a map."
        ]
      },
      "INVALID_MAP_KEY_TYPE" : {
        "message" : [
          "The key of map cannot be/contain <keyType>."
        ]
      },
      "INVALID_ORDERING_TYPE" : {
        "message" : [
          "The <functionName> does not support ordering on type <dataType>."
        ]
      },
      "IN_SUBQUERY_DATA_TYPE_MISMATCH" : {
        "message" : [
          "The data type of one or more elements in the left hand side of an IN subquery is not compatible with the data type of the output of the subquery. Mismatched columns: [<mismatchedColumns>], left side: [<leftType>], right side: [<rightType>]."
        ]
      },
      "IN_SUBQUERY_LENGTH_MISMATCH" : {
        "message" : [
          "The number of columns in the left hand side of an IN subquery does not match the number of columns in the output of subquery. Left hand side columns(length: <leftLength>): [<leftColumns>], right hand side columns(length: <rightLength>): [<rightColumns>]."
        ]
      },
      "MAP_CONCAT_DIFF_TYPES" : {
        "message" : [
          "The <functionName> should all be of type map, but it's <dataType>."
        ]
      },
      "MAP_FUNCTION_DIFF_TYPES" : {
        "message" : [
          "Input to <functionName> should have been <dataType> followed by a value with same key type, but it's [<leftType>, <rightType>]."
        ]
      },
      "MAP_ZIP_WITH_DIFF_TYPES" : {
        "message" : [
          "Input to the <functionName> should have been two maps with compatible key types, but it's [<leftType>, <rightType>]."
        ]
      },
      "NON_FOLDABLE_INPUT" : {
        "message" : [
          "the input <inputName> should be a foldable <inputType> expression; however, got <inputExpr>."
        ]
      },
      "NON_STRING_TYPE" : {
        "message" : [
          "all arguments must be strings."
        ]
      },
      "NULL_TYPE" : {
        "message" : [
          "Null typed values cannot be used as arguments of <functionName>."
        ]
      },
      "PARAMETER_CONSTRAINT_VIOLATION" : {
        "message" : [
          "The <leftExprName>(<leftExprValue>) must be <constraint> the <rightExprName>(<rightExprValue>)"
        ]
      },
      "RANGE_FRAME_INVALID_TYPE" : {
        "message" : [
          "The data type <orderSpecType> used in the order specification does not match the data type <valueBoundaryType> which is used in the range frame."
        ]
      },
      "RANGE_FRAME_MULTI_ORDER" : {
        "message" : [
          "A range window frame with value boundaries cannot be used in a window specification with multiple order by expressions: <orderSpec>."
        ]
      },
      "RANGE_FRAME_WITHOUT_ORDER" : {
        "message" : [
          "A range window frame cannot be used in an unordered window specification."
        ]
      },
      "SEQUENCE_WRONG_INPUT_TYPES" : {
        "message" : [
          "<functionName> uses the wrong parameter type. The parameter type must conform to:",
          "1. The start and stop expressions must resolve to the same type.",
          "2. If start and stop expressions resolve to the <startType> type, then the step expression must resolve to the <stepType> type",
          "3. Otherwise, if start and stop expressions resolve to the <otherStartType> type, then the step expression must resolve to the same type."
        ]
      },
      "SPECIFIED_WINDOW_FRAME_DIFF_TYPES" : {
        "message" : [
          "Window frame bounds <lower> and <upper> do not have the same type: <lowerType> <> <upperType>."
        ]
      },
      "SPECIFIED_WINDOW_FRAME_INVALID_BOUND" : {
        "message" : [
          "Window frame upper bound <upper> does not follow the lower bound <lower>."
        ]
      },
      "SPECIFIED_WINDOW_FRAME_UNACCEPTED_TYPE" : {
        "message" : [
          "The data type of the <location> bound <exprType> does not match the expected data type <expectedType>."
        ]
      },
      "SPECIFIED_WINDOW_FRAME_WITHOUT_FOLDABLE" : {
        "message" : [
          "Window frame <location> bound <expression> is not a literal."
        ]
      },
      "SPECIFIED_WINDOW_FRAME_WRONG_COMPARISON" : {
        "message" : [
          "The lower bound of a window frame must be <comparison> to the upper bound."
        ]
      },
      "STACK_COLUMN_DIFF_TYPES" : {
        "message" : [
          "The data type of the column (<columnIndex>) do not have the same type: <leftType> (<leftParamIndex>) <> <rightType> (<rightParamIndex>)."
        ]
      },
      "UNEXPECTED_CLASS_TYPE" : {
        "message" : [
          "class <className> not found"
        ]
      },
      "UNEXPECTED_INPUT_TYPE" : {
        "message" : [
          "Parameter <paramIndex> requires the <requiredType> type, however <inputSql> has the type <inputType>."
        ]
      },
      "UNEXPECTED_NULL" : {
        "message" : [
          "The <exprName> must not be null"
        ]
      },
      "UNEXPECTED_RETURN_TYPE" : {
        "message" : [
          "The <functionName> requires return <expectedType> type, but the actual is <actualType> type."
        ]
      },
      "UNEXPECTED_STATIC_METHOD" : {
        "message" : [
          "cannot find a static method <methodName> that matches the argument types in <className>"
        ]
      },
      "UNSUPPORTED_INPUT_TYPE" : {
        "message" : [
          "The input of <functionName> can't be <dataType> type data."
        ]
      },
      "VALUE_OUT_OF_RANGE" : {
        "message" : [
          "The <exprName> must be between <valueRange> (current value = <currentValue>)"
        ]
      },
      "WRONG_NUM_ARGS" : {
        "message" : [
          "The <functionName> requires <expectedNum> parameters but the actual number is <actualNum>."
        ]
      },
      "WRONG_NUM_ARGS_WITH_SUGGESTION" : {
        "message" : [
          "The <functionName> requires <expectedNum> parameters but the actual number is <actualNum>.",
          "If you have to call this function with <legacyNum> parameters, set the legacy configuration <legacyConfKey> to <legacyConfValue>."
        ]
      },
      "WRONG_NUM_ENDPOINTS" : {
        "message" : [
          "The number of endpoints must be >= 2 to construct intervals but the actual number is <actualNumber>."
        ]
      }
    }
  },
  "DATATYPE_MISSING_SIZE" : {
    "message" : [
      "DataType <type> requires a length parameter, for example <type>(10). Please specify the length."
    ],
    "sqlState" : "42000"
  },
  "DATETIME_OVERFLOW" : {
    "message" : [
      "Datetime operation overflow: <operation>."
    ],
    "sqlState" : "22008"
  },
  "DECIMAL_PRECISION_EXCEEDS_MAX_PRECISION" : {
    "message" : [
      "Decimal precision <precision> exceeds max precision <maxPrecision>."
    ]
  },
  "DEFAULT_DATABASE_NOT_EXISTS" : {
    "message" : [
      "Default database <defaultDatabase> does not exist, please create it first or change default database to 'default'."
    ]
  },
  "DIVIDE_BY_ZERO" : {
    "message" : [
      "Division by zero. Use `try_divide` to tolerate divisor being 0 and return NULL instead. If necessary set <config> to \"false\" to bypass this error."
    ],
    "sqlState" : "22012"
  },
  "DUPLICATE_KEY" : {
    "message" : [
      "Found duplicate keys <keyColumn>"
    ],
    "sqlState" : "23000"
  },
  "ELEMENT_AT_BY_INDEX_ZERO" : {
    "message" : [
      "The index 0 is invalid. An index shall be either < 0 or > 0 (the first element has index 1)."
    ]
  },
  "FAILED_EXECUTE_UDF" : {
    "message" : [
      "Failed to execute user defined function (<functionName>: (<signature>) => <result>)"
    ]
  },
  "FAILED_FUNCTION_CALL" : {
    "message" : [
      "Failed preparing of the function <funcName> for call. Please, double check function's arguments."
    ]
  },
  "FAILED_RENAME_PATH" : {
    "message" : [
      "Failed to rename <sourcePath> to <targetPath> as destination already exists"
    ],
    "sqlState" : "22023"
  },
  "FIELD_NOT_FOUND" : {
    "message" : [
      "No such struct field <fieldName> in <fields>."
    ]
  },
  "FORBIDDEN_OPERATION" : {
    "message" : [
      "The operation <statement> is not allowed on the <objectType>: <objectName>"
    ]
  },
  "GRAPHITE_SINK_INVALID_PROTOCOL" : {
    "message" : [
      "Invalid Graphite protocol: <protocol>"
    ]
  },
  "GRAPHITE_SINK_PROPERTY_MISSING" : {
    "message" : [
      "Graphite sink requires '<property>' property."
    ]
  },
  "GROUPING_COLUMN_MISMATCH" : {
    "message" : [
      "Column of grouping (<grouping>) can't be found in grouping columns <groupingColumns>"
    ],
    "sqlState" : "42000"
  },
  "GROUPING_ID_COLUMN_MISMATCH" : {
    "message" : [
      "Columns of grouping_id (<groupingIdColumn>) does not match grouping columns (<groupByColumns>)"
    ],
    "sqlState" : "42000"
  },
  "GROUPING_SIZE_LIMIT_EXCEEDED" : {
    "message" : [
      "Grouping sets size cannot be greater than <maxSize>"
    ]
  },
  "GROUP_BY_AGGREGATE" : {
    "message" : [
      "Aggregate functions are not allowed in GROUP BY, but found <sqlExpr>."
    ]
  },
  "GROUP_BY_POS_AGGREGATE" : {
    "message" : [
      "GROUP BY <index> refers to an expression <aggExpr> that contains an aggregate function. Aggregate functions are not allowed in GROUP BY."
    ],
    "sqlState" : "42000"
  },
  "GROUP_BY_POS_OUT_OF_RANGE" : {
    "message" : [
      "GROUP BY position <index> is not in select list (valid range is [1, <size>])."
    ],
    "sqlState" : "42000"
  },
  "INCOMPARABLE_PIVOT_COLUMN" : {
    "message" : [
      "Invalid pivot column <columnName>. Pivot columns must be comparable."
    ],
    "sqlState" : "42000"
  },
  "INCOMPATIBLE_DATASOURCE_REGISTER" : {
    "message" : [
      "Detected an incompatible DataSourceRegister. Please remove the incompatible library from classpath or upgrade it. Error: <message>"
    ]
  },
  "INCONSISTENT_BEHAVIOR_CROSS_VERSION" : {
    "message" : [
      "You may get a different result due to the upgrading to"
    ],
    "subClass" : {
      "DATETIME_PATTERN_RECOGNITION" : {
        "message" : [
          "Spark >= 3.0:",
          "Fail to recognize <pattern> pattern in the DateTimeFormatter. 1) You can set <config> to \"LEGACY\" to restore the behavior before Spark 3.0. 2) You can form a valid datetime pattern with the guide from https://spark.apache.org/docs/latest/sql-ref-datetime-pattern.html"
        ]
      },
      "PARSE_DATETIME_BY_NEW_PARSER" : {
        "message" : [
          "Spark >= 3.0:",
          "Fail to parse <datetime> in the new parser. You can set <config> to \"LEGACY\" to restore the behavior before Spark 3.0, or set to \"CORRECTED\" and treat it as an invalid datetime string."
        ]
      },
      "READ_ANCIENT_DATETIME" : {
        "message" : [
          "Spark >= 3.0:",
          "reading dates before 1582-10-15 or timestamps before 1900-01-01T00:00:00Z",
          "from <format> files can be ambiguous, as the files may be written by",
          "Spark 2.x or legacy versions of Hive, which uses a legacy hybrid calendar",
          "that is different from Spark 3.0+'s Proleptic Gregorian calendar.",
          "See more details in SPARK-31404. You can set the SQL config <config> or",
          "the datasource option <option> to \"LEGACY\" to rebase the datetime values",
          "w.r.t. the calendar difference during reading. To read the datetime values",
          "as it is, set the SQL config or the datasource option to \"CORRECTED\"."
        ]
      },
      "WRITE_ANCIENT_DATETIME" : {
        "message" : [
          "Spark >= 3.0:",
          "writing dates before 1582-10-15 or timestamps before 1900-01-01T00:00:00Z",
          "into <format> files can be dangerous, as the files may be read by Spark 2.x",
          "or legacy versions of Hive later, which uses a legacy hybrid calendar that",
          "is different from Spark 3.0+'s Proleptic Gregorian calendar. See more",
          "details in SPARK-31404. You can set <config> to \"LEGACY\" to rebase the",
          "datetime values w.r.t. the calendar difference during writing, to get maximum",
          "interoperability. Or set the config to \"CORRECTED\" to write the datetime",
          "values as it is, if you are sure that the written files will only be read by",
          "Spark 3.0+ or other systems that use Proleptic Gregorian calendar."
        ]
      }
    }
  },
  "INCORRECT_END_OFFSET" : {
    "message" : [
      "Max offset with <rowsPerSecond> rowsPerSecond is <maxSeconds>, but it's <endSeconds> now."
    ]
  },
  "INCORRECT_RAMP_UP_RATE" : {
    "message" : [
      "Max offset with <rowsPerSecond> rowsPerSecond is <maxSeconds>, but 'rampUpTimeSeconds' is <rampUpTimeSeconds>."
    ]
  },
  "INDEX_ALREADY_EXISTS" : {
    "message" : [
      "Cannot create the index because it already exists. <message>."
    ],
    "sqlState" : "42000"
  },
  "INDEX_NOT_FOUND" : {
    "message" : [
      "Cannot find the index. <message>."
    ],
    "sqlState" : "42000"
  },
  "INTERNAL_ERROR" : {
    "message" : [
      "<message>"
    ]
  },
  "INTERVAL_ARITHMETIC_OVERFLOW" : {
    "message" : [
      "<message>.<alternative>"
    ],
    "sqlState" : "22003"
  },
  "INTERVAL_DIVIDED_BY_ZERO" : {
    "message" : [
      "Division by zero. Use `try_divide` to tolerate divisor being 0 and return NULL instead."
    ],
    "sqlState" : "22012"
  },
  "INVALID_ARRAY_INDEX" : {
    "message" : [
      "The index <indexValue> is out of bounds. The array has <arraySize> elements. Use the SQL function `get()` to tolerate accessing element at invalid index and return NULL instead. If necessary set <ansiConfig> to \"false\" to bypass this error."
    ]
  },
  "INVALID_ARRAY_INDEX_IN_ELEMENT_AT" : {
    "message" : [
      "The index <indexValue> is out of bounds. The array has <arraySize> elements. Use `try_element_at` to tolerate accessing element at invalid index and return NULL instead. If necessary set <ansiConfig> to \"false\" to bypass this error."
    ]
  },
  "INVALID_BUCKET_FILE" : {
    "message" : [
      "Invalid bucket file: <path>"
    ]
  },
  "INVALID_BYTE_STRING" : {
    "message" : [
      "The expected format is ByteString, but was <unsupported> (<class>)."
    ]
  },
  "INVALID_COLUMN_OR_FIELD_DATA_TYPE" : {
    "message" : [
      "Column or field <name> is of type <type> while it's required to be <expectedType>."
    ],
    "sqlState" : "42000"
  },
  "INVALID_EMPTY_LOCATION" : {
    "message" : [
      "The location name cannot be empty string, but `<location>` was given."
    ]
  },
  "INVALID_FIELD_NAME" : {
    "message" : [
      "Field name <fieldName> is invalid: <path> is not a struct."
    ],
    "sqlState" : "42000"
  },
  "INVALID_FORMAT" : {
    "message" : [
      "The format is invalid: <format>."
    ],
    "subClass" : {
      "CONT_THOUSANDS_SEPS" : {
        "message" : [
          "Thousands separators (, or G) must have digits in between them in the number format."
        ]
      },
      "CUR_MUST_BEFORE_DEC" : {
        "message" : [
          "Currency characters must appear before any decimal point in the number format."
        ]
      },
      "CUR_MUST_BEFORE_DIGIT" : {
        "message" : [
          "Currency characters must appear before digits in the number format."
        ]
      },
      "EMPTY" : {
        "message" : [
          "The number format string cannot be empty."
        ]
      },
      "ESC_AT_THE_END" : {
        "message" : [
          "The escape character is not allowed to end with."
        ]
      },
      "ESC_IN_THE_MIDDLE" : {
        "message" : [
          "The escape character is not allowed to precede <char>."
        ]
      },
      "THOUSANDS_SEPS_MUST_BEFORE_DEC" : {
        "message" : [
          "Thousands separators (, or G) may not appear after the decimal point in the number format."
        ]
      },
      "UNEXPECTED_TOKEN" : {
        "message" : [
          "Found the unexpected <token> in the format string; the structure of the format string must match: [MI|S] [$] [0|9|G|,]* [.|D] [0|9]* [$] [PR|MI|S]."
        ]
      },
      "WRONG_NUM_DIGIT" : {
        "message" : [
          "The format string requires at least one number digit."
        ]
      },
      "WRONG_NUM_TOKEN" : {
        "message" : [
          "At most one <token> is allowed in the number format."
        ]
      }
    }
  },
  "INVALID_FRACTION_OF_SECOND" : {
    "message" : [
      "The fraction of sec must be zero. Valid range is [0, 60]. If necessary set <ansiConfig> to \"false\" to bypass this error."
    ],
    "sqlState" : "22023"
  },
  "INVALID_IDENTIFIER" : {
    "message" : [
      "The identifier <ident> is invalid. Please, consider quoting it with back-quotes as `<ident>`."
    ]
  },
  "INVALID_JSON_SCHEMA_MAP_TYPE" : {
    "message" : [
      "Input schema <jsonSchema> can only contain STRING as a key type for a MAP."
    ]
  },
  "INVALID_LATERAL_JOIN_TYPE" : {
    "message" : [
      "The <joinType> JOIN with LATERAL correlation is not allowed because an OUTER subquery cannot correlate to its join partner. Remove the LATERAL correlation or use an INNER JOIN, or LEFT OUTER JOIN instead."
    ]
  },
<<<<<<< HEAD
  "INVALID_LIKE_PATTERN" : {
    "message" : [
      "The pattern <pattern> is invalid."
    ],
    "subClass" : {
      "ESC_AT_THE_END" : {
        "message" : [
          "the escape character is not allowed to end with."
        ]
      },
      "ESC_IN_THE_MIDDLE" : {
        "message" : [
          "the escape character is not allowed to precede <char>."
        ]
      }
    }
  },
  "INVALID_OPTIONS" : {
    "message" : [
      "Invalid options:"
    ],
    "subClass" : {
      "NON_STRING_TYPE" : {
        "message" : [
          "A type of keys and values in map() must be string, but got <map>."
        ]
      },
      "NOT_MAP_FUNCTION" : {
        "message" : [
          "Must use a map() function for options."
        ]
      }
    }
  },
=======
>>>>>>> 074444bd
  "INVALID_PANDAS_UDF_PLACEMENT" : {
    "message" : [
      "The group aggregate pandas UDF <functionList> cannot be invoked together with as other, non-pandas aggregate functions."
    ]
  },
  "INVALID_PARAMETER_VALUE" : {
    "message" : [
      "The value of parameter(s) '<parameter>' in <functionName> is invalid: <expected>"
    ],
    "sqlState" : "22023"
  },
  "INVALID_PROPERTY_KEY" : {
    "message" : [
      "<key> is an invalid property key, please use quotes, e.g. SET <key>=<value>"
    ]
  },
  "INVALID_PROPERTY_VALUE" : {
    "message" : [
      "<value> is an invalid property value, please use quotes, e.g. SET <key>=<value>"
    ]
  },
  "INVALID_PROTOBUF_MESSAGE_TYPE" : {
    "message" : [
      "<protobufClassName> is not a Protobuf message type"
    ]
  },
  "INVALID_SCHEMA" : {
    "message" : [
      "The expression <expr> is not a valid schema string."
    ]
  },
  "INVALID_SQL_SYNTAX" : {
    "message" : [
      "Invalid SQL syntax: <inputString>"
    ],
    "sqlState" : "42000"
  },
  "INVALID_SUBQUERY_EXPRESSION" : {
    "message" : [
      "Invalid subquery:"
    ],
    "subClass" : {
      "SCALAR_SUBQUERY_RETURN_MORE_THAN_ONE_OUTPUT_COLUMN" : {
        "message" : [
          "Scalar subquery must return only one column, but got <number>"
        ]
      }
    }
  },
  "INVALID_WHERE_CONDITION" : {
    "message" : [
      "The WHERE condition <condition> contains invalid expressions: <expressionList>.",
      "Rewrite the query to avoid window functions, aggregate functions, and generator functions in the WHERE clause."
    ]
  },
  "LOCATION_ALREADY_EXISTS" : {
    "message" : [
      "Cannot name the managed table as <identifier>, as its associated location <location> already exists. Please pick a different table name, or remove the existing location first."
    ]
  },
  "MALFORMED_PROTOBUF_MESSAGE" : {
    "message" : [
      "Malformed Protobuf messages are detected in message deserialization. Parse Mode: <failFastMode>. To process malformed protobuf message as null result, try setting the option 'mode' as 'PERMISSIVE'."
    ]
  },
  "MISSING_STATIC_PARTITION_COLUMN" : {
    "message" : [
      "Unknown static partition column: <columnName>"
    ],
    "sqlState" : "42000"
  },
  "MULTI_UDF_INTERFACE_ERROR" : {
    "message" : [
      "Not allowed to implement multiple UDF interfaces, UDF class <className>"
    ]
  },
  "NESTED_AGGREGATE_FUNCTION" : {
    "message" : [
      "It is not allowed to use an aggregate function in the argument of another aggregate function. Please use the inner aggregate function in a sub-query."
    ]
  },
  "NON_LAST_MATCHED_CLAUSE_OMIT_CONDITION" : {
    "message" : [
      "When there are more than one MATCHED clauses in a MERGE statement, only the last MATCHED clause can omit the condition."
    ],
    "sqlState" : "42000"
  },
  "NON_LAST_NOT_MATCHED_BY_SOURCE_CLAUSE_OMIT_CONDITION" : {
    "message" : [
      "When there are more than one NOT MATCHED BY SOURCE clauses in a MERGE statement, only the last NOT MATCHED BY SOURCE clause can omit the condition."
    ],
    "sqlState" : "42000"
  },
  "NON_LAST_NOT_MATCHED_BY_TARGET_CLAUSE_OMIT_CONDITION" : {
    "message" : [
      "When there are more than one NOT MATCHED [BY TARGET] clauses in a MERGE statement, only the last NOT MATCHED [BY TARGET] clause can omit the condition."
    ],
    "sqlState" : "42000"
  },
  "NON_LITERAL_PIVOT_VALUES" : {
    "message" : [
      "Literal expressions required for pivot values, found <expression>."
    ],
    "sqlState" : "42000"
  },
  "NON_PARTITION_COLUMN" : {
    "message" : [
      "PARTITION clause cannot contain the non-partition column: <columnName>."
    ],
    "sqlState" : "42000"
  },
  "NO_HANDLER_FOR_UDAF" : {
    "message" : [
      "No handler for UDAF '<functionName>'. Use sparkSession.udf.register(...) instead."
    ]
  },
  "NO_SQL_TYPE_IN_PROTOBUF_SCHEMA" : {
    "message" : [
      "Cannot find <catalystFieldPath> in Protobuf schema"
    ]
  },
  "NO_UDF_INTERFACE" : {
    "message" : [
      "UDF class <className> doesn't implement any UDF interface"
    ]
  },
  "NULLABLE_ARRAY_OR_MAP_ELEMENT" : {
    "message" : [
      "Array or map at <columnPath> contains nullable element while it's required to be non-nullable."
    ],
    "sqlState" : "42000"
  },
  "NULLABLE_COLUMN_OR_FIELD" : {
    "message" : [
      "Column or field <name> is nullable while it's required to be non-nullable."
    ],
    "sqlState" : "42000"
  },
  "NULL_COMPARISON_RESULT" : {
    "message" : [
      "The comparison result is null. If you want to handle null as 0 (equal), you can set \"spark.sql.legacy.allowNullComparisonResultInArraySort\" to \"true\"."
    ]
  },
  "NUMERIC_OUT_OF_SUPPORTED_RANGE" : {
    "message" : [
      "The value <value> cannot be interpreted as a numeric since it has more than 38 digits."
    ]
  },
  "NUMERIC_VALUE_OUT_OF_RANGE" : {
    "message" : [
      "<value> cannot be represented as Decimal(<precision>, <scale>). If necessary set <config> to \"false\" to bypass this error, and return NULL instead."
    ],
    "sqlState" : "22005"
  },
  "NUM_COLUMNS_MISMATCH" : {
    "message" : [
      "<operator> can only be performed on tables with the same number of columns, but the first table has <refNumColumns> columns and the <invalidOrdinalNum> table has <invalidNumColumns> columns."
    ]
  },
  "ORDER_BY_POS_OUT_OF_RANGE" : {
    "message" : [
      "ORDER BY position <index> is not in select list (valid range is [1, <size>])."
    ],
    "sqlState" : "42000"
  },
  "PARSE_EMPTY_STATEMENT" : {
    "message" : [
      "Syntax error, unexpected empty statement"
    ],
    "sqlState" : "42000"
  },
  "PARSE_SYNTAX_ERROR" : {
    "message" : [
      "Syntax error at or near <error><hint>"
    ],
    "sqlState" : "42000"
  },
  "PARTITIONS_ALREADY_EXIST" : {
    "message" : [
      "Cannot ADD or RENAME TO partition(s) <partitionList> in table <tableName> because they already exist.",
      "Choose a different name, drop the existing partition, or add the IF NOT EXISTS clause to tolerate a pre-existing partition."
    ],
    "sqlState" : "42000"
  },
  "PARTITIONS_NOT_FOUND" : {
    "message" : [
      "The partition(s) <partitionList> cannot be found in table <tableName>.",
      "Verify the partition specification and table name.",
      "To tolerate the error on drop use ALTER TABLE … DROP IF EXISTS PARTITION."
    ],
    "sqlState" : "42000"
  },
  "PATH_NOT_FOUND" : {
    "message" : [
      "Path does not exist: <path>."
    ]
  },
  "PIVOT_VALUE_DATA_TYPE_MISMATCH" : {
    "message" : [
      "Invalid pivot value '<value>': value data type <valueType> does not match pivot column data type <pivotType>"
    ],
    "sqlState" : "42000"
  },
  "PROTOBUF_DEPENDENCY_NOT_FOUND" : {
    "message" : [
      "Could not find dependency: <dependencyName>"
    ]
  },
  "PROTOBUF_DESCRIPTOR_FILE_NOT_FOUND" : {
    "message" : [
      "Error reading Protobuf descriptor file at path: <filePath>"
    ]
  },
  "PROTOBUF_FIELD_MISSING" : {
    "message" : [
      "Searching for <field> in Protobuf schema at <protobufSchema> gave <matchSize> matches. Candidates: <matches>"
    ]
  },
  "PROTOBUF_FIELD_MISSING_IN_SQL_SCHEMA" : {
    "message" : [
      "Found <field> in Protobuf schema but there is no match in the SQL schema"
    ]
  },
  "PROTOBUF_FIELD_TYPE_MISMATCH" : {
    "message" : [
      "Type mismatch encountered for field: <field>"
    ]
  },
  "PROTOBUF_MESSAGE_NOT_FOUND" : {
    "message" : [
      "Unable to locate Message <messageName> in Descriptor"
    ]
  },
  "PROTOBUF_TYPE_NOT_SUPPORT" : {
    "message" : [
      "Protobuf type not yet supported: <protobufType>."
    ]
  },
  "RECURSIVE_PROTOBUF_SCHEMA" : {
    "message" : [
      "Found recursive reference in Protobuf schema, which can not be processed by Spark: <fieldDescriptor>"
    ]
  },
  "RENAME_SRC_PATH_NOT_FOUND" : {
    "message" : [
      "Failed to rename as <sourcePath> was not found"
    ],
    "sqlState" : "22023"
  },
  "RESET_PERMISSION_TO_ORIGINAL" : {
    "message" : [
      "Failed to set original permission <permission> back to the created path: <path>. Exception: <message>"
    ]
  },
  "ROUTINE_ALREADY_EXISTS" : {
    "message" : [
      "Cannot create the function <routineName> because it already exists.",
      "Choose a different name, drop or replace the existing function, or add the IF NOT EXISTS clause to tolerate a pre-existing function."
    ],
    "sqlState" : "42000"
  },
  "ROUTINE_NOT_FOUND" : {
    "message" : [
      "The function <routineName> cannot be found. Verify the spelling and correctness of the schema and catalog.",
      "If you did not qualify the name with a schema and catalog, verify the current_schema() output, or qualify the name with the correct schema and catalog.",
      "To tolerate the error on drop use DROP FUNCTION IF EXISTS."
    ],
    "sqlState" : "42000"
  },
  "SCALAR_SUBQUERY_TOO_MANY_ROWS" : {
    "message" : [
      "More than one row returned by a subquery used as an expression."
    ]
  },
  "SCHEMA_ALREADY_EXISTS" : {
    "message" : [
      "Cannot create schema <schemaName> because it already exists.",
      "Choose a different name, drop the existing schema, or add the IF NOT EXISTS clause to tolerate pre-existing schema."
    ],
    "sqlState" : "42000"
  },
  "SCHEMA_NOT_EMPTY" : {
    "message" : [
      "Cannot drop a schema <schemaName> because it contains objects.",
      "Use DROP SCHEMA ... CASCADE to drop the schema and all its objects."
    ],
    "sqlState" : "42000"
  },
  "SCHEMA_NOT_FOUND" : {
    "message" : [
      "The schema <schemaName> cannot be found. Verify the spelling and correctness of the schema and catalog.",
      "If you did not qualify the name with a catalog, verify the current_schema() output, or qualify the name with the correct catalog.",
      "To tolerate the error on drop use DROP SCHEMA IF EXISTS."
    ],
    "sqlState" : "42000"
  },
  "SECOND_FUNCTION_ARGUMENT_NOT_INTEGER" : {
    "message" : [
      "The second argument of <functionName> function needs to be an integer."
    ],
    "sqlState" : "22023"
  },
  "STAR_GROUP_BY_POS" : {
    "message" : [
      "Star (*) is not allowed in a select list when GROUP BY an ordinal position is used."
    ]
  },
  "STREAM_FAILED" : {
    "message" : [
      "Query [id = <id>, runId = <runId>] terminated with exception: <message>"
    ]
  },
  "TABLE_OR_VIEW_ALREADY_EXISTS" : {
    "message" : [
      "Cannot create table or view <relationName> because it already exists.",
      "Choose a different name, drop or replace the existing object, or add the IF NOT EXISTS clause to tolerate pre-existing objects."
    ],
    "sqlState" : "42000"
  },
  "TABLE_OR_VIEW_NOT_FOUND" : {
    "message" : [
      "The table or view <relationName> cannot be found. Verify the spelling and correctness of the schema and catalog.",
      "If you did not qualify the name with a schema, verify the current_schema() output, or qualify the name with the correct schema and catalog.",
      "To tolerate the error on drop use DROP VIEW IF EXISTS or DROP TABLE IF EXISTS."
    ],
    "sqlState" : "42000"
  },
  "TEMP_TABLE_OR_VIEW_ALREADY_EXISTS" : {
    "message" : [
      "Cannot create the temporary view <relationName> because it already exists.",
      "Choose a different name, drop or replace the existing view,  or add the IF NOT EXISTS clause to tolerate pre-existing views."
    ],
    "sqlState" : "42000"
  },
  "TEMP_VIEW_NAME_TOO_MANY_NAME_PARTS" : {
    "message" : [
      "CREATE TEMPORARY VIEW or the corresponding Dataset APIs only accept single-part view names, but got: <actualName>"
    ]
  },
  "TOO_MANY_ARRAY_ELEMENTS" : {
    "message" : [
      "Cannot initialize array with <numElements> elements of size <size>"
    ]
  },
  "UNABLE_TO_ACQUIRE_MEMORY" : {
    "message" : [
      "Unable to acquire <requestedBytes> bytes of memory, got <receivedBytes>"
    ]
  },
  "UNABLE_TO_CONVERT_TO_PROTOBUF_MESSAGE_TYPE" : {
    "message" : [
      "Unable to convert SQL type <toType> to Protobuf type <protobufType>."
    ]
  },
  "UNCLOSED_BRACKETED_COMMENT" : {
    "message" : [
      "Found an unclosed bracketed comment. Please, append */ at the end of the comment."
    ]
  },
  "UNKNOWN_PROTOBUF_MESSAGE_TYPE" : {
    "message" : [
      "Attempting to treat <descriptorName> as a Message, but it was <containingType>"
    ]
  },
  "UNPIVOT_REQUIRES_ATTRIBUTES" : {
    "message" : [
      "UNPIVOT requires all given <given> expressions to be columns when no <empty> expressions are given. These are not columns: [<expressions>]."
    ],
    "sqlState" : "42000"
  },
  "UNPIVOT_REQUIRES_VALUE_COLUMNS" : {
    "message" : [
      "At least one value column needs to be specified for UNPIVOT, all columns specified as ids"
    ],
    "sqlState" : "42000"
  },
  "UNPIVOT_VALUE_DATA_TYPE_MISMATCH" : {
    "message" : [
      "Unpivot value columns must share a least common type, some types do not: [<types>]"
    ],
    "sqlState" : "42000"
  },
  "UNPIVOT_VALUE_SIZE_MISMATCH" : {
    "message" : [
      "All unpivot value columns must have the same size as there are value column names (<names>)"
    ],
    "sqlState" : "42000"
  },
  "UNRECOGNIZED_SQL_TYPE" : {
    "message" : [
      "Unrecognized SQL type <typeName>"
    ],
    "sqlState" : "42000"
  },
  "UNRESOLVED_COLUMN" : {
    "message" : [
      "A column or function parameter with name <objectName> cannot be resolved."
    ],
    "subClass" : {
      "WITHOUT_SUGGESTION" : {
        "message" : [
          ""
        ]
      },
      "WITH_SUGGESTION" : {
        "message" : [
          "Did you mean one of the following? [<proposal>]"
        ]
      }
    },
    "sqlState" : "42000"
  },
  "UNRESOLVED_FIELD" : {
    "message" : [
      "A field with name <fieldName> cannot be resolved with the struct-type column <columnPath>."
    ],
    "subClass" : {
      "WITHOUT_SUGGESTION" : {
        "message" : [
          ""
        ]
      },
      "WITH_SUGGESTION" : {
        "message" : [
          "Did you mean one of the following? [<proposal>]"
        ]
      }
    },
    "sqlState" : "42000"
  },
  "UNRESOLVED_MAP_KEY" : {
    "message" : [
      "Cannot resolve column <objectName> as a map key. If the key is a string literal, add the single quotes '' around it."
    ],
    "subClass" : {
      "WITHOUT_SUGGESTION" : {
        "message" : [
          ""
        ]
      },
      "WITH_SUGGESTION" : {
        "message" : [
          "Otherwise did you mean one of the following column(s)? [<proposal>]"
        ]
      }
    },
    "sqlState" : "42000"
  },
  "UNSUPPORTED_DATATYPE" : {
    "message" : [
      "Unsupported data type <typeName>"
    ],
    "sqlState" : "0A000"
  },
  "UNSUPPORTED_DESERIALIZER" : {
    "message" : [
      "The deserializer is not supported:"
    ],
    "subClass" : {
      "DATA_TYPE_MISMATCH" : {
        "message" : [
          "need a(n) <desiredType> field but got <dataType>."
        ]
      },
      "FIELD_NUMBER_MISMATCH" : {
        "message" : [
          "try to map <schema> to Tuple<ordinal>, but failed as the number of fields does not line up."
        ]
      }
    }
  },
  "UNSUPPORTED_FEATURE" : {
    "message" : [
      "The feature is not supported:"
    ],
    "subClass" : {
      "AES_MODE" : {
        "message" : [
          "AES-<mode> with the padding <padding> by the <functionName> function."
        ]
      },
      "CATALOG_OPERATION" : {
        "message" : [
          "Catalog <catalogName> does not support <operation>."
        ]
      },
      "DESC_TABLE_COLUMN_PARTITION" : {
        "message" : [
          "DESC TABLE COLUMN for a specific partition."
        ]
      },
      "DISTRIBUTE_BY" : {
        "message" : [
          "DISTRIBUTE BY clause."
        ]
      },
      "INSERT_PARTITION_SPEC_IF_NOT_EXISTS" : {
        "message" : [
          "INSERT INTO <tableName> IF NOT EXISTS in the PARTITION spec."
        ]
      },
      "JDBC_TRANSACTION" : {
        "message" : [
          "The target JDBC server does not support transactions and can only support ALTER TABLE with a single action."
        ]
      },
      "LATERAL_JOIN_USING" : {
        "message" : [
          "JOIN USING with LATERAL correlation."
        ]
      },
      "LATERAL_NATURAL_JOIN" : {
        "message" : [
          "NATURAL join with LATERAL correlation."
        ]
      },
      "LITERAL_TYPE" : {
        "message" : [
          "Literal for '<value>' of <type>."
        ]
      },
      "MULTIPLE_BUCKET_TRANSFORMS" : {
        "message" : [
          "Multiple bucket TRANSFORMs."
        ]
      },
      "NATURAL_CROSS_JOIN" : {
        "message" : [
          "NATURAL CROSS JOIN."
        ]
      },
      "ORC_TYPE_CAST" : {
        "message" : [
          "Unable to convert <orcType> of Orc to data type <toType>."
        ]
      },
      "PANDAS_UDAF_IN_PIVOT" : {
        "message" : [
          "Pandas user defined aggregate function in the PIVOT clause."
        ]
      },
      "PIVOT_AFTER_GROUP_BY" : {
        "message" : [
          "PIVOT clause following a GROUP BY clause."
        ]
      },
      "PIVOT_TYPE" : {
        "message" : [
          "Pivoting by the value '<value>' of the column data type <type>."
        ]
      },
      "PYTHON_UDF_IN_ON_CLAUSE" : {
        "message" : [
          "Python UDF in the ON clause of a <joinType> JOIN. In case of an INNNER JOIN consider rewriting to a CROSS JOIN with a WHERE clause."
        ]
      },
      "REPEATED_PIVOT" : {
        "message" : [
          "Repeated PIVOT operation."
        ]
      },
      "SET_NAMESPACE_PROPERTY" : {
        "message" : [
          "<property> is a reserved namespace property, <msg>."
        ]
      },
      "SET_PROPERTIES_AND_DBPROPERTIES" : {
        "message" : [
          "set PROPERTIES and DBPROPERTIES at the same time."
        ]
      },
      "SET_TABLE_PROPERTY" : {
        "message" : [
          "<property> is a reserved table property, <msg>."
        ]
      },
      "TABLE_OPERATION" : {
        "message" : [
          "Table <tableName> does not support <operation>. Please check the current catalog and namespace to make sure the qualified table name is expected, and also check the catalog implementation which is configured by \"spark.sql.catalog\"."
        ]
      },
      "TOO_MANY_TYPE_ARGUMENTS_FOR_UDF_CLASS" : {
        "message" : [
          "UDF class with <num> type arguments."
        ]
      },
      "TRANSFORM_DISTINCT_ALL" : {
        "message" : [
          "TRANSFORM with the DISTINCT/ALL clause."
        ]
      },
      "TRANSFORM_NON_HIVE" : {
        "message" : [
          "TRANSFORM with SERDE is only supported in hive mode."
        ]
      }
    },
    "sqlState" : "0A000"
  },
  "UNSUPPORTED_GENERATOR" : {
    "message" : [
      "The generator is not supported:"
    ],
    "subClass" : {
      "MULTI_GENERATOR" : {
        "message" : [
          "only one generator allowed per <clause> clause but found <num>: <generators>"
        ]
      },
      "NESTED_IN_EXPRESSIONS" : {
        "message" : [
          "nested in expressions <expression>"
        ]
      },
      "NOT_GENERATOR" : {
        "message" : [
          "<functionName> is expected to be a generator. However, its class is <classCanonicalName>, which is not a generator."
        ]
      },
      "OUTSIDE_SELECT" : {
        "message" : [
          "outside the SELECT clause, found: <plan>"
        ]
      }
    }
  },
  "UNSUPPORTED_GROUPING_EXPRESSION" : {
    "message" : [
      "grouping()/grouping_id() can only be used with GroupingSets/Cube/Rollup"
    ]
  },
  "UNSUPPORTED_SAVE_MODE" : {
    "message" : [
      "The save mode <saveMode> is not supported for:"
    ],
    "subClass" : {
      "EXISTENT_PATH" : {
        "message" : [
          "an existent path."
        ]
      },
      "NON_EXISTENT_PATH" : {
        "message" : [
          "a non-existent path."
        ]
      }
    }
  },
  "UNSUPPORTED_SUBQUERY_EXPRESSION_CATEGORY" : {
    "message" : [
      "Unsupported subquery expression:"
    ],
    "subClass" : {
      "ACCESSING_OUTER_QUERY_COLUMN_IS_NOT_ALLOWED" : {
        "message" : [
          "Accessing outer query column is not allowed in this location<treeNode>"
        ]
      },
      "AGGREGATE_FUNCTION_MIXED_OUTER_LOCAL_REFERENCES" : {
        "message" : [
          "Found an aggregate function in a correlated predicate that has both outer and local references, which is not supported: <function>"
        ]
      },
      "CORRELATED_COLUMN_IS_NOT_ALLOWED_IN_PREDICATE" : {
        "message" : [
          "Correlated column is not allowed in predicate: <treeNode>"
        ]
      },
      "CORRELATED_COLUMN_NOT_FOUND" : {
        "message" : [
          "A correlated outer name reference within a subquery expression body was not found in the enclosing query: <value>"
        ]
      },
      "LATERAL_JOIN_CONDITION_NON_DETERMINISTIC" : {
        "message" : [
          "Lateral join condition cannot be non-deterministic: <condition>"
        ]
      },
      "MUST_AGGREGATE_CORRELATED_SCALAR_SUBQUERY" : {
        "message" : [
          "Correlated scalar subqueries in the GROUP BY clause must also be in the aggregate expressions<treeNode>"
        ]
      },
      "MUST_AGGREGATE_CORRELATED_SCALAR_SUBQUERY_OUTPUT" : {
        "message" : [
          "The output of a correlated scalar subquery must be aggregated"
        ]
      },
      "NON_CORRELATED_COLUMNS_IN_GROUP_BY" : {
        "message" : [
          "A GROUP BY clause in a scalar correlated subquery cannot contain non-correlated columns: <value>"
        ]
      },
      "NON_DETERMINISTIC_LATERAL_SUBQUERIES" : {
        "message" : [
          "Non-deterministic lateral subqueries are not supported when joining with outer relations that produce more than one row<treeNode>"
        ]
      },
      "UNSUPPORTED_CORRELATED_REFERENCE" : {
        "message" : [
          "Expressions referencing the outer query are not supported outside of WHERE/HAVING clauses<treeNode>"
        ]
      },
      "UNSUPPORTED_CORRELATED_REFERENCE_DATA_TYPE" : {
        "message" : [
          "Correlated column reference '<expr>' cannot be <dataType> type"
        ]
      },
      "UNSUPPORTED_CORRELATED_SCALAR_SUBQUERY" : {
        "message" : [
          "Correlated scalar subqueries can only be used in filters, aggregations, projections, and UPDATE/MERGE/DELETE commands<treeNode>"
        ]
      },
      "UNSUPPORTED_IN_EXISTS_SUBQUERY" : {
        "message" : [
          "IN/EXISTS predicate subqueries can only be used in filters, joins, aggregations, window functions, projections, and UPDATE/MERGE/DELETE commands<treeNode>"
        ]
      }
    }
  },
  "UNSUPPORTED_TYPED_LITERAL" : {
    "message" : [
      "Literals of the type <unsupportedType> are not supported. Supported types are <supportedTypes>."
    ]
  },
  "UNTYPED_SCALA_UDF" : {
    "message" : [
      "You're using untyped Scala UDF, which does not have the input type information. Spark may blindly pass null to the Scala closure with primitive-type argument, and the closure will see the default value of the Java type for the null argument, e.g. `udf((x: Int) => x, IntegerType)`, the result is 0 for null input. To get rid of this error, you could:",
      "1. use typed Scala UDF APIs(without return type parameter), e.g. `udf((x: Int) => x)`",
      "2. use Java UDF APIs, e.g. `udf(new UDF1[String, Integer] { override def call(s: String): Integer = s.length() }, IntegerType)`, if input types are all non primitive",
      "3. set \"spark.sql.legacy.allowUntypedScalaUDF\" to \"true\" and use this API with caution"
    ]
  },
  "VIEW_ALREADY_EXISTS" : {
    "message" : [
      "Cannot create view <relationName> because it already exists.",
      "Choose a different name, drop or replace the existing object, or add the IF NOT EXISTS clause to tolerate pre-existing objects."
    ],
    "sqlState" : "42000"
  },
  "VIEW_NOT_FOUND" : {
    "message" : [
      "The view <relationName> cannot be found. Verify the spelling and correctness of the schema and catalog.",
      "If you did not qualify the name with a schema, verify the current_schema() output, or qualify the name with the correct schema and catalog.",
      "To tolerate the error on drop use DROP VIEW IF EXISTS."
    ],
    "sqlState" : "42000"
  },
  "WRONG_NUM_ARGS" : {
    "message" : [
      "The <functionName> requires <expectedNum> parameters but the actual number is <actualNum>."
    ]
  },
  "_LEGACY_ERROR_TEMP_0001" : {
    "message" : [
      "Invalid InsertIntoContext"
    ]
  },
  "_LEGACY_ERROR_TEMP_0002" : {
    "message" : [
      "INSERT OVERWRITE DIRECTORY is not supported"
    ]
  },
  "_LEGACY_ERROR_TEMP_0003" : {
    "message" : [
      "Columns aliases are not allowed in <op>."
    ]
  },
  "_LEGACY_ERROR_TEMP_0004" : {
    "message" : [
      "Empty source for merge: you should specify a source table/subquery in merge."
    ]
  },
  "_LEGACY_ERROR_TEMP_0006" : {
    "message" : [
      "The number of inserted values cannot match the fields."
    ]
  },
  "_LEGACY_ERROR_TEMP_0008" : {
    "message" : [
      "There must be at least one WHEN clause in a MERGE statement."
    ]
  },
  "_LEGACY_ERROR_TEMP_0011" : {
    "message" : [
      "Combination of ORDER BY/SORT BY/DISTRIBUTE BY/CLUSTER BY is not supported."
    ]
  },
  "_LEGACY_ERROR_TEMP_0012" : {
    "message" : [
      "DISTRIBUTE BY is not supported."
    ]
  },
  "_LEGACY_ERROR_TEMP_0013" : {
    "message" : [
      "LATERAL cannot be used together with PIVOT in FROM clause."
    ]
  },
  "_LEGACY_ERROR_TEMP_0014" : {
    "message" : [
      "TABLESAMPLE does not accept empty inputs."
    ]
  },
  "_LEGACY_ERROR_TEMP_0015" : {
    "message" : [
      "TABLESAMPLE(<msg>) is not supported."
    ]
  },
  "_LEGACY_ERROR_TEMP_0016" : {
    "message" : [
      "<bytesStr> is not a valid byte length literal, expected syntax: DIGIT+ ('B' | 'K' | 'M' | 'G')."
    ]
  },
  "_LEGACY_ERROR_TEMP_0017" : {
    "message" : [
      "Invalid escape string. Escape string must contain only one character."
    ]
  },
  "_LEGACY_ERROR_TEMP_0018" : {
    "message" : [
      "Function trim doesn't support with type <trimOption>. Please use BOTH, LEADING or TRAILING as trim type."
    ]
  },
  "_LEGACY_ERROR_TEMP_0019" : {
    "message" : [
      "Cannot parse the <valueType> value: <value>."
    ]
  },
  "_LEGACY_ERROR_TEMP_0020" : {
    "message" : [
      "Cannot parse the INTERVAL value: <value>."
    ]
  },
  "_LEGACY_ERROR_TEMP_0022" : {
    "message" : [
      "<msg>."
    ]
  },
  "_LEGACY_ERROR_TEMP_0023" : {
    "message" : [
      "Numeric literal <rawStrippedQualifier> does not fit in range [<minValue>, <maxValue>] for type <typeName>."
    ]
  },
  "_LEGACY_ERROR_TEMP_0024" : {
    "message" : [
      "Can only have a single from-to unit in the interval literal syntax."
    ]
  },
  "_LEGACY_ERROR_TEMP_0025" : {
    "message" : [
      "At least one time unit should be given for interval literal."
    ]
  },
  "_LEGACY_ERROR_TEMP_0026" : {
    "message" : [
      "Can only use numbers in the interval value part for multiple unit value pairs interval form, but got invalid value: <value>."
    ]
  },
  "_LEGACY_ERROR_TEMP_0027" : {
    "message" : [
      "The value of from-to unit must be a string."
    ]
  },
  "_LEGACY_ERROR_TEMP_0028" : {
    "message" : [
      "Intervals FROM <from> TO <to> are not supported."
    ]
  },
  "_LEGACY_ERROR_TEMP_0029" : {
    "message" : [
      "Cannot mix year-month and day-time fields: <literal>."
    ]
  },
  "_LEGACY_ERROR_TEMP_0030" : {
    "message" : [
      "DataType <dataType> is not supported."
    ]
  },
  "_LEGACY_ERROR_TEMP_0031" : {
    "message" : [
      "Invalid number of buckets: <describe>."
    ]
  },
  "_LEGACY_ERROR_TEMP_0032" : {
    "message" : [
      "Duplicated table paths found: '<pathOne>' and '<pathTwo>'. LOCATION and the case insensitive key 'path' in OPTIONS are all used to indicate the custom table path, you can only specify one of them."
    ]
  },
  "_LEGACY_ERROR_TEMP_0033" : {
    "message" : [
      "Expected either STORED AS or STORED BY, not both."
    ]
  },
  "_LEGACY_ERROR_TEMP_0034" : {
    "message" : [
      "<operation> is not supported in Hive-style <command><msg>."
    ]
  },
  "_LEGACY_ERROR_TEMP_0035" : {
    "message" : [
      "Operation not allowed: <message>."
    ]
  },
  "_LEGACY_ERROR_TEMP_0036" : {
    "message" : [
      "Expected `NOSCAN` instead of `<ctx>`."
    ]
  },
  "_LEGACY_ERROR_TEMP_0037" : {
    "message" : [
      "It is not allowed to add catalog/namespace prefix <quoted> to the table name in CACHE TABLE AS SELECT."
    ]
  },
  "_LEGACY_ERROR_TEMP_0038" : {
    "message" : [
      "CTE definition can't have duplicate names: <duplicateNames>."
    ]
  },
  "_LEGACY_ERROR_TEMP_0039" : {
    "message" : [
      "Unsupported SQL statement."
    ]
  },
  "_LEGACY_ERROR_TEMP_0041" : {
    "message" : [
      "Found duplicate clauses: <clauseName>."
    ]
  },
  "_LEGACY_ERROR_TEMP_0042" : {
    "message" : [
      "Expected format is 'SET', 'SET key', or 'SET key=value'. If you want to include special characters in key, or include semicolon in value, please use quotes, e.g., SET `key`=`value`."
    ]
  },
  "_LEGACY_ERROR_TEMP_0043" : {
    "message" : [
      "Expected format is 'RESET' or 'RESET key'. If you want to include special characters in key, please use quotes, e.g., RESET `key`."
    ]
  },
  "_LEGACY_ERROR_TEMP_0044" : {
    "message" : [
      "The interval value must be in the range of [-18, +18] hours with second precision."
    ]
  },
  "_LEGACY_ERROR_TEMP_0045" : {
    "message" : [
      "Invalid time zone displacement value."
    ]
  },
  "_LEGACY_ERROR_TEMP_0046" : {
    "message" : [
      "CREATE TEMPORARY TABLE without a provider is not allowed."
    ]
  },
  "_LEGACY_ERROR_TEMP_0047" : {
    "message" : [
      "'ROW FORMAT' must be used with 'STORED AS'."
    ]
  },
  "_LEGACY_ERROR_TEMP_0048" : {
    "message" : [
      "Unsupported operation: Used defined record reader/writer classes."
    ]
  },
  "_LEGACY_ERROR_TEMP_0049" : {
    "message" : [
      "Directory path and 'path' in OPTIONS should be specified one, but not both."
    ]
  },
  "_LEGACY_ERROR_TEMP_0050" : {
    "message" : [
      "LOCAL is supported only with file: scheme."
    ]
  },
  "_LEGACY_ERROR_TEMP_0051" : {
    "message" : [
      "Empty set in <element> grouping sets is not supported."
    ]
  },
  "_LEGACY_ERROR_TEMP_0052" : {
    "message" : [
      "CREATE VIEW with both IF NOT EXISTS and REPLACE is not allowed."
    ]
  },
  "_LEGACY_ERROR_TEMP_0053" : {
    "message" : [
      "It is not allowed to define a TEMPORARY view with IF NOT EXISTS."
    ]
  },
  "_LEGACY_ERROR_TEMP_0056" : {
    "message" : [
      "Invalid time travel spec: <reason>."
    ]
  },
  "_LEGACY_ERROR_TEMP_0057" : {
    "message" : [
      "Support for DEFAULT column values is not implemented yet."
    ]
  },
  "_LEGACY_ERROR_TEMP_0058" : {
    "message" : [
      "Support for DEFAULT column values is not allowed."
    ]
  },
  "_LEGACY_ERROR_TEMP_0059" : {
    "message" : [
      "References to DEFAULT column values are not allowed within the PARTITION clause."
    ]
  },
  "_LEGACY_ERROR_TEMP_0060" : {
    "message" : [
      "<msg>."
    ]
  },
  "_LEGACY_ERROR_TEMP_0061" : {
    "message" : [
      "<msg>."
    ]
  },
  "_LEGACY_ERROR_TEMP_0062" : {
    "message" : [
      "<msg>."
    ]
  },
  "_LEGACY_ERROR_TEMP_0063" : {
    "message" : [
      "<msg>."
    ]
  },
  "_LEGACY_ERROR_TEMP_0064" : {
    "message" : [
      "<msg>."
    ]
  },
  "_LEGACY_ERROR_TEMP_1000" : {
    "message" : [
      "LEGACY store assignment policy is disallowed in Spark data source V2. Please set the configuration <configKey> to other values."
    ]
  },
  "_LEGACY_ERROR_TEMP_1001" : {
    "message" : [
      "USING column `<colName>` cannot be resolved on the <side> side of the join. The <side>-side columns: [<plan>]."
    ]
  },
  "_LEGACY_ERROR_TEMP_1002" : {
    "message" : [
      "Unable to generate an encoder for inner class `<className>` without access to the scope that this class was defined in.",
      "Try moving this class out of its parent class."
    ]
  },
  "_LEGACY_ERROR_TEMP_1003" : {
    "message" : [
      "Couldn't find the reference column for <after> at <parentName>."
    ]
  },
  "_LEGACY_ERROR_TEMP_1004" : {
    "message" : [
      "Window specification <windowName> is not defined in the WINDOW clause."
    ]
  },
  "_LEGACY_ERROR_TEMP_1005" : {
    "message" : [
      "<expr> doesn't show up in the GROUP BY list <groupByAliases>."
    ]
  },
  "_LEGACY_ERROR_TEMP_1006" : {
    "message" : [
      "Aggregate expression required for pivot, but '<sql>' did not appear in any aggregate function."
    ]
  },
  "_LEGACY_ERROR_TEMP_1007" : {
    "message" : [
      "Cannot write into temp view <quoted> as it's not a data source v2 relation."
    ]
  },
  "_LEGACY_ERROR_TEMP_1008" : {
    "message" : [
      "<quoted> is not a temp view of streaming logical plan, please use batch API such as `DataFrameReader.table` to read it."
    ]
  },
  "_LEGACY_ERROR_TEMP_1009" : {
    "message" : [
      "The depth of view <identifier> exceeds the maximum view resolution depth (<maxNestedViewDepth>). Analysis is aborted to avoid errors. Increase the value of <config> to work around this."
    ]
  },
  "_LEGACY_ERROR_TEMP_1010" : {
    "message" : [
      "Inserting into a view is not allowed. View: <identifier>."
    ]
  },
  "_LEGACY_ERROR_TEMP_1011" : {
    "message" : [
      "Writing into a view is not allowed. View: <identifier>."
    ]
  },
  "_LEGACY_ERROR_TEMP_1012" : {
    "message" : [
      "Cannot write into v1 table: <identifier>."
    ]
  },
  "_LEGACY_ERROR_TEMP_1013" : {
    "message" : [
      "<nameParts> is a <viewStr>. '<cmd>' expects a table.<hintStr>"
    ]
  },
  "_LEGACY_ERROR_TEMP_1014" : {
    "message" : [
      "<nameParts> is a temp view. '<cmd>' expects a permanent view."
    ]
  },
  "_LEGACY_ERROR_TEMP_1015" : {
    "message" : [
      "<identifier> is a table. '<cmd>' expects a view.<hintStr>"
    ]
  },
  "_LEGACY_ERROR_TEMP_1016" : {
    "message" : [
      "<nameParts> is a temp view. '<cmd>' expects a table or permanent view."
    ]
  },
  "_LEGACY_ERROR_TEMP_1017" : {
    "message" : [
      "<name> is a built-in/temporary function. '<cmd>' expects a persistent function.<hintStr>"
    ]
  },
  "_LEGACY_ERROR_TEMP_1018" : {
    "message" : [
      "<quoted> is a permanent view, which is not supported by streaming reading API such as `DataStreamReader.table` yet."
    ]
  },
  "_LEGACY_ERROR_TEMP_1020" : {
    "message" : [
      "Invalid usage of <elem> in <prettyName>."
    ]
  },
  "_LEGACY_ERROR_TEMP_1021" : {
    "message" : [
      "count(<targetString>.*) is not allowed. Please use count(*) or expand the columns manually, e.g. count(col1, col2)."
    ]
  },
  "_LEGACY_ERROR_TEMP_1023" : {
    "message" : [
      "Function <prettyName> does not support <syntax>."
    ]
  },
  "_LEGACY_ERROR_TEMP_1024" : {
    "message" : [
      "FILTER expression is non-deterministic, it cannot be used in aggregate functions."
    ]
  },
  "_LEGACY_ERROR_TEMP_1025" : {
    "message" : [
      "FILTER expression is not of type boolean. It cannot be used in an aggregate function."
    ]
  },
  "_LEGACY_ERROR_TEMP_1026" : {
    "message" : [
      "FILTER expression contains aggregate. It cannot be used in an aggregate function."
    ]
  },
  "_LEGACY_ERROR_TEMP_1027" : {
    "message" : [
      "FILTER expression contains window function. It cannot be used in an aggregate function."
    ]
  },
  "_LEGACY_ERROR_TEMP_1028" : {
    "message" : [
      "Number of column aliases does not match number of columns. Number of column aliases: <columnSize>; number of columns: <outputSize>."
    ]
  },
  "_LEGACY_ERROR_TEMP_1029" : {
    "message" : [
      "The number of aliases supplied in the AS clause does not match the number of columns output by the UDTF expected <aliasesSize> aliases but got <aliasesNames>."
    ]
  },
  "_LEGACY_ERROR_TEMP_1030" : {
    "message" : [
      "Window aggregate function with filter predicate is not supported yet."
    ]
  },
  "_LEGACY_ERROR_TEMP_1031" : {
    "message" : [
      "It is not allowed to use a window function inside an aggregate function. Please use the inner window function in a sub-query."
    ]
  },
  "_LEGACY_ERROR_TEMP_1032" : {
    "message" : [
      "<expr> does not have any WindowExpression."
    ]
  },
  "_LEGACY_ERROR_TEMP_1033" : {
    "message" : [
      "<expr> has multiple Window Specifications (<distinctWindowSpec>).",
      "Please file a bug report with this error message, stack trace, and the query."
    ]
  },
  "_LEGACY_ERROR_TEMP_1034" : {
    "message" : [
      "It is not allowed to use window functions inside <clauseName> clause."
    ]
  },
  "_LEGACY_ERROR_TEMP_1035" : {
    "message" : [
      "Cannot specify window frame for <prettyName> function."
    ]
  },
  "_LEGACY_ERROR_TEMP_1036" : {
    "message" : [
      "Window Frame <wf> must match the required frame <required>."
    ]
  },
  "_LEGACY_ERROR_TEMP_1037" : {
    "message" : [
      "Window function <wf> requires window to be ordered, please add ORDER BY clause. For example SELECT <wf>(value_expr) OVER (PARTITION BY window_partition ORDER BY window_ordering) from table."
    ]
  },
  "_LEGACY_ERROR_TEMP_1038" : {
    "message" : [
      "Cannot write to table due to mismatched user specified column size(<columnSize>) and data column size(<outputSize>)."
    ]
  },
  "_LEGACY_ERROR_TEMP_1039" : {
    "message" : [
      "Multiple time/session window expressions would result in a cartesian product of rows, therefore they are currently not supported."
    ]
  },
  "_LEGACY_ERROR_TEMP_1040" : {
    "message" : [
      "Gap duration expression used in session window must be CalendarIntervalType, but got <dt>."
    ]
  },
  "_LEGACY_ERROR_TEMP_1041" : {
    "message" : [
      "Undefined function <name>."
    ]
  },
  "_LEGACY_ERROR_TEMP_1043" : {
    "message" : [
      "Invalid arguments for function <name>."
    ]
  },
  "_LEGACY_ERROR_TEMP_1044" : {
    "message" : [
      "Function <name> accepts only one argument."
    ]
  },
  "_LEGACY_ERROR_TEMP_1045" : {
    "message" : [
      "ALTER TABLE SET LOCATION does not support partition for v2 tables."
    ]
  },
  "_LEGACY_ERROR_TEMP_1046" : {
    "message" : [
      "Join strategy hint parameter should be an identifier or string but was <unsupported> (<class>)."
    ]
  },
  "_LEGACY_ERROR_TEMP_1047" : {
    "message" : [
      "<hintName> Hint parameter should include columns, but <invalidParams> found."
    ]
  },
  "_LEGACY_ERROR_TEMP_1048" : {
    "message" : [
      "<hintName> Hint expects a partition number as a parameter."
    ]
  },
  "_LEGACY_ERROR_TEMP_1049" : {
    "message" : [
      "Syntax error in attribute name: <name>."
    ]
  },
  "_LEGACY_ERROR_TEMP_1050" : {
    "message" : [
      "Can only star expand struct data types. Attribute: `<attributes>`."
    ]
  },
  "_LEGACY_ERROR_TEMP_1051" : {
    "message" : [
      "Cannot resolve '<targetString>.*' given input columns '<columns>'."
    ]
  },
  "_LEGACY_ERROR_TEMP_1052" : {
    "message" : [
      "ADD COLUMN with v1 tables cannot specify NOT NULL."
    ]
  },
  "_LEGACY_ERROR_TEMP_1053" : {
    "message" : [
      "ALTER COLUMN with v1 tables cannot specify NOT NULL."
    ]
  },
  "_LEGACY_ERROR_TEMP_1054" : {
    "message" : [
      "ALTER COLUMN cannot find column <colName> in v1 table. Available: <fieldNames>."
    ]
  },
  "_LEGACY_ERROR_TEMP_1055" : {
    "message" : [
      "The database name is not valid: <quoted>."
    ]
  },
  "_LEGACY_ERROR_TEMP_1056" : {
    "message" : [
      "Cannot drop a view with DROP TABLE. Please use DROP VIEW instead."
    ]
  },
  "_LEGACY_ERROR_TEMP_1057" : {
    "message" : [
      "SHOW COLUMNS with conflicting databases: '<dbA>' != '<dbB>'."
    ]
  },
  "_LEGACY_ERROR_TEMP_1058" : {
    "message" : [
      "Cannot create table with both USING <provider> and <serDeInfo>."
    ]
  },
  "_LEGACY_ERROR_TEMP_1059" : {
    "message" : [
      "STORED AS with file format '<serdeInfo>' is invalid."
    ]
  },
  "_LEGACY_ERROR_TEMP_1060" : {
    "message" : [
      "<command> does not support nested column: <column>."
    ]
  },
  "_LEGACY_ERROR_TEMP_1061" : {
    "message" : [
      "Column <colName> does not exist."
    ]
  },
  "_LEGACY_ERROR_TEMP_1065" : {
    "message" : [
      "`<name>` is not a valid name for tables/databases. Valid names only contain alphabet characters, numbers and _."
    ]
  },
  "_LEGACY_ERROR_TEMP_1066" : {
    "message" : [
      "<database> is a system preserved database, you cannot create a database with this name."
    ]
  },
  "_LEGACY_ERROR_TEMP_1067" : {
    "message" : [
      "Can not drop default database."
    ]
  },
  "_LEGACY_ERROR_TEMP_1068" : {
    "message" : [
      "<database> is a system preserved database, you cannot use it as current database. To access global temporary views, you should use qualified name with the GLOBAL_TEMP_DATABASE, e.g. SELECT * FROM <database>.viewName."
    ]
  },
  "_LEGACY_ERROR_TEMP_1069" : {
    "message" : [
      "CREATE EXTERNAL TABLE must be accompanied by LOCATION."
    ]
  },
  "_LEGACY_ERROR_TEMP_1071" : {
    "message" : [
      "Some existing schema fields (<nonExistentColumnNames>) are not present in the new schema. We don't support dropping columns yet."
    ]
  },
  "_LEGACY_ERROR_TEMP_1072" : {
    "message" : [
      "Only the tables/views belong to the same database can be retrieved. Querying tables/views are <qualifiedTableNames>."
    ]
  },
  "_LEGACY_ERROR_TEMP_1073" : {
    "message" : [
      "RENAME TABLE source and destination databases do not match: '<db>' != '<newDb>'."
    ]
  },
  "_LEGACY_ERROR_TEMP_1074" : {
    "message" : [
      "RENAME TEMPORARY VIEW from '<oldName>' to '<newName>': cannot specify database name '<db>' in the destination table."
    ]
  },
  "_LEGACY_ERROR_TEMP_1076" : {
    "message" : [
      "Partition spec is invalid. <details>."
    ]
  },
  "_LEGACY_ERROR_TEMP_1079" : {
    "message" : [
      "Resource Type '<resourceType>' is not supported."
    ]
  },
  "_LEGACY_ERROR_TEMP_1080" : {
    "message" : [
      "Table <identifier> did not specify database."
    ]
  },
  "_LEGACY_ERROR_TEMP_1081" : {
    "message" : [
      "Table <identifier> did not specify locationUri."
    ]
  },
  "_LEGACY_ERROR_TEMP_1082" : {
    "message" : [
      "Partition [<specString>] did not specify locationUri."
    ]
  },
  "_LEGACY_ERROR_TEMP_1083" : {
    "message" : [
      "Number of buckets should be greater than 0 but less than or equal to bucketing.maxBuckets (`<bucketingMaxBuckets>`). Got `<numBuckets>`."
    ]
  },
  "_LEGACY_ERROR_TEMP_1084" : {
    "message" : [
      "Corrupted table name context in catalog: <numParts> parts expected, but part <index> is missing."
    ]
  },
  "_LEGACY_ERROR_TEMP_1085" : {
    "message" : [
      "Corrupted view SQL configs in catalog."
    ]
  },
  "_LEGACY_ERROR_TEMP_1086" : {
    "message" : [
      "Corrupted view query output column names in catalog: <numCols> parts expected, but part <index> is missing."
    ]
  },
  "_LEGACY_ERROR_TEMP_1087" : {
    "message" : [
      "Corrupted view referred temp view names in catalog."
    ]
  },
  "_LEGACY_ERROR_TEMP_1088" : {
    "message" : [
      "Corrupted view referred temp functions names in catalog."
    ]
  },
  "_LEGACY_ERROR_TEMP_1089" : {
    "message" : [
      "Column statistics deserialization is not supported for column <name> of data type: <dataType>."
    ]
  },
  "_LEGACY_ERROR_TEMP_1090" : {
    "message" : [
      "Column statistics serialization is not supported for column <colName> of data type: <dataType>."
    ]
  },
  "_LEGACY_ERROR_TEMP_1091" : {
    "message" : [
      "Cannot read table property '<key>' as it's corrupted.<details>."
    ]
  },
  "_LEGACY_ERROR_TEMP_1093" : {
    "message" : [
      "Schema should be specified in DDL format as a string literal or output of the schema_of_json/schema_of_csv functions instead of <expr>."
    ]
  },
  "_LEGACY_ERROR_TEMP_1094" : {
    "message" : [
      "Schema should be struct type but got <dataType>."
    ]
  },
  "_LEGACY_ERROR_TEMP_1097" : {
    "message" : [
      "The field for corrupt records must be string type and nullable."
    ]
  },
  "_LEGACY_ERROR_TEMP_1098" : {
    "message" : [
      "DataType '<x>' is not supported by <className>."
    ]
  },
  "_LEGACY_ERROR_TEMP_1099" : {
    "message" : [
      "<funcName>() doesn't support the <mode> mode. Acceptable modes are <permissiveMode> and <failFastMode>."
    ]
  },
  "_LEGACY_ERROR_TEMP_1100" : {
    "message" : [
      "The '<argName>' parameter of function '<funcName>' needs to be a <requiredType> literal."
    ]
  },
  "_LEGACY_ERROR_TEMP_1101" : {
    "message" : [
      "Invalid value for the '<argName>' parameter of function '<funcName>': <invalidValue>.<endingMsg>."
    ]
  },
  "_LEGACY_ERROR_TEMP_1102" : {
    "message" : [
      "Literals of type '<field>' are currently not supported for the <srcDataType> type."
    ]
  },
  "_LEGACY_ERROR_TEMP_1103" : {
    "message" : [
      "Unsupported component type <clz> in arrays."
    ]
  },
  "_LEGACY_ERROR_TEMP_1104" : {
    "message" : [
      "The second argument should be a double literal."
    ]
  },
  "_LEGACY_ERROR_TEMP_1105" : {
    "message" : [
      "Field name should be String Literal, but it's <extraction>."
    ]
  },
  "_LEGACY_ERROR_TEMP_1106" : {
    "message" : [
      "Can't extract value from <child>: need struct type but got <other>."
    ]
  },
  "_LEGACY_ERROR_TEMP_1107" : {
    "message" : [
      "Table <table> declares <batchWrite> capability but <v2WriteClassName> is not an instance of <v1WriteClassName>."
    ]
  },
  "_LEGACY_ERROR_TEMP_1108" : {
    "message" : [
      "Delete by condition with subquery is not supported: <condition>."
    ]
  },
  "_LEGACY_ERROR_TEMP_1109" : {
    "message" : [
      "Exec update failed: cannot translate expression to source filter: <f>."
    ]
  },
  "_LEGACY_ERROR_TEMP_1110" : {
    "message" : [
      "Cannot delete from table <table> where <filters>."
    ]
  },
  "_LEGACY_ERROR_TEMP_1111" : {
    "message" : [
      "DESCRIBE does not support partition for v2 tables."
    ]
  },
  "_LEGACY_ERROR_TEMP_1113" : {
    "message" : [
      "Table <table> does not support <cmd>."
    ]
  },
  "_LEGACY_ERROR_TEMP_1114" : {
    "message" : [
      "The streaming sources in a query do not have a common supported execution mode.",
      "Sources support micro-batch: <microBatchSources>",
      "Sources support continuous: <continuousSources>"
    ]
  },
  "_LEGACY_ERROR_TEMP_1117" : {
    "message" : [
      "<sessionCatalog> requires a single-part namespace, but got <ns>."
    ]
  },
  "_LEGACY_ERROR_TEMP_1119" : {
    "message" : [
      "<cmd> is not supported in JDBC catalog."
    ]
  },
  "_LEGACY_ERROR_TEMP_1120" : {
    "message" : [
      "Unsupported NamespaceChange <changes> in JDBC catalog."
    ]
  },
  "_LEGACY_ERROR_TEMP_1121" : {
    "message" : [
      "Table does not support <cmd>: <table>."
    ]
  },
  "_LEGACY_ERROR_TEMP_1122" : {
    "message" : [
      "Table <table> is not a row-level operation table."
    ]
  },
  "_LEGACY_ERROR_TEMP_1123" : {
    "message" : [
      "Cannot rename a table with ALTER VIEW. Please use ALTER TABLE instead."
    ]
  },
  "_LEGACY_ERROR_TEMP_1124" : {
    "message" : [
      "<cmd> is not supported for v2 tables."
    ]
  },
  "_LEGACY_ERROR_TEMP_1125" : {
    "message" : [
      "Database from v1 session catalog is not specified."
    ]
  },
  "_LEGACY_ERROR_TEMP_1126" : {
    "message" : [
      "Nested databases are not supported by v1 session catalog: <catalog>."
    ]
  },
  "_LEGACY_ERROR_TEMP_1127" : {
    "message" : [
      "Invalid partitionExprs specified: <sortOrders> For range partitioning use REPARTITION_BY_RANGE instead."
    ]
  },
  "_LEGACY_ERROR_TEMP_1128" : {
    "message" : [
      "Failed to resolve the schema for <format> for the partition column: <partitionColumn>. It must be specified manually."
    ]
  },
  "_LEGACY_ERROR_TEMP_1129" : {
    "message" : [
      "Unable to infer schema for <format>. It must be specified manually."
    ]
  },
  "_LEGACY_ERROR_TEMP_1131" : {
    "message" : [
      "Data source <className> does not support <outputMode> output mode."
    ]
  },
  "_LEGACY_ERROR_TEMP_1132" : {
    "message" : [
      "A schema needs to be specified when using <className>."
    ]
  },
  "_LEGACY_ERROR_TEMP_1133" : {
    "message" : [
      "The user-specified schema doesn't match the actual schema:",
      "user-specified: <schema>, actual: <actualSchema>. If you're using",
      "DataFrameReader.schema API or creating a table, please do not specify the schema.",
      "Or if you're scanning an existed table, please drop it and re-create it."
    ]
  },
  "_LEGACY_ERROR_TEMP_1134" : {
    "message" : [
      "Unable to infer schema for <format> at <fileCatalog>. It must be specified manually."
    ]
  },
  "_LEGACY_ERROR_TEMP_1135" : {
    "message" : [
      "<className> is not a valid Spark SQL Data Source."
    ]
  },
  "_LEGACY_ERROR_TEMP_1136" : {
    "message" : [
      "Cannot save interval data type into external storage."
    ]
  },
  "_LEGACY_ERROR_TEMP_1137" : {
    "message" : [
      "Unable to resolve <name> given [<outputStr>]."
    ]
  },
  "_LEGACY_ERROR_TEMP_1138" : {
    "message" : [
      "Hive built-in ORC data source must be used with Hive support enabled. Please use the native ORC data source by setting 'spark.sql.orc.impl' to 'native'."
    ]
  },
  "_LEGACY_ERROR_TEMP_1139" : {
    "message" : [
      "Failed to find data source: <provider>. Avro is built-in but external data source module since Spark 2.4. Please deploy the application as per the deployment section of Apache Avro Data Source Guide."
    ]
  },
  "_LEGACY_ERROR_TEMP_1140" : {
    "message" : [
      "Failed to find data source: <provider>. Please deploy the application as per the deployment section of Structured Streaming + Kafka Integration Guide."
    ]
  },
  "_LEGACY_ERROR_TEMP_1141" : {
    "message" : [
      "Multiple sources found for <provider> (<sourceNames>), please specify the fully qualified class name."
    ]
  },
  "_LEGACY_ERROR_TEMP_1142" : {
    "message" : [
      "Datasource does not support writing empty or nested empty schemas. Please make sure the data schema has at least one or more column(s)."
    ]
  },
  "_LEGACY_ERROR_TEMP_1143" : {
    "message" : [
      "The data to be inserted needs to have the same number of columns as the target table: target table has <targetSize> column(s) but the inserted data has <actualSize> column(s), which contain <staticPartitionsSize> partition column(s) having assigned constant values."
    ]
  },
  "_LEGACY_ERROR_TEMP_1144" : {
    "message" : [
      "The data to be inserted needs to have the same number of partition columns as the target table: target table has <targetSize> partition column(s) but the inserted data has <providedPartitionsSize> partition columns specified."
    ]
  },
  "_LEGACY_ERROR_TEMP_1145" : {
    "message" : [
      "<partKey> is not a partition column. Partition columns are <partitionColumns>."
    ]
  },
  "_LEGACY_ERROR_TEMP_1146" : {
    "message" : [
      "Partition column <partColumn> have multiple values specified, <values>. Please only specify a single value."
    ]
  },
  "_LEGACY_ERROR_TEMP_1147" : {
    "message" : [
      "The ordering of partition columns is <partColumns>. All partition columns having constant values need to appear before other partition columns that do not have an assigned constant value."
    ]
  },
  "_LEGACY_ERROR_TEMP_1148" : {
    "message" : [
      "Can only write data to relations with a single path."
    ]
  },
  "_LEGACY_ERROR_TEMP_1149" : {
    "message" : [
      "Fail to rebuild expression: missing key <filter> in `translatedFilterToExpr`."
    ]
  },
  "_LEGACY_ERROR_TEMP_1150" : {
    "message" : [
      "Column `<field>` has a data type of <fieldType>, which is not supported by <format>."
    ]
  },
  "_LEGACY_ERROR_TEMP_1151" : {
    "message" : [
      "Fail to resolve data source for the table <table> since the table serde property has the duplicated key <key> with extra options specified for this scan operation. To fix this, you can rollback to the legacy behavior of ignoring the extra options by setting the config <config> to `false`, or address the conflicts of the same config."
    ]
  },
  "_LEGACY_ERROR_TEMP_1152" : {
    "message" : [
      "Path <outputPath> already exists."
    ]
  },
  "_LEGACY_ERROR_TEMP_1153" : {
    "message" : [
      "Cannot use <field> for partition column."
    ]
  },
  "_LEGACY_ERROR_TEMP_1154" : {
    "message" : [
      "Cannot use all columns for partition columns."
    ]
  },
  "_LEGACY_ERROR_TEMP_1155" : {
    "message" : [
      "Partition column `<col>` not found in schema <schemaCatalog>."
    ]
  },
  "_LEGACY_ERROR_TEMP_1156" : {
    "message" : [
      "Column <colName> not found in schema <tableSchema>."
    ]
  },
  "_LEGACY_ERROR_TEMP_1157" : {
    "message" : [
      "Unsupported data source type for direct query on files: <className>."
    ]
  },
  "_LEGACY_ERROR_TEMP_1158" : {
    "message" : [
      "Saving data into a view is not allowed."
    ]
  },
  "_LEGACY_ERROR_TEMP_1159" : {
    "message" : [
      "The format of the existing table <tableName> is `<existingProvider>`. It doesn't match the specified format `<specifiedProvider>`."
    ]
  },
  "_LEGACY_ERROR_TEMP_1160" : {
    "message" : [
      "The location of the existing table <identifier> is `<existingTableLoc>`. It doesn't match the specified location `<tableDescLoc>`."
    ]
  },
  "_LEGACY_ERROR_TEMP_1161" : {
    "message" : [
      "The column number of the existing table <tableName> (<existingTableSchema>) doesn't match the data schema (<querySchema>)."
    ]
  },
  "_LEGACY_ERROR_TEMP_1162" : {
    "message" : [
      "Cannot resolve '<col>' given input columns: [<inputColumns>]."
    ]
  },
  "_LEGACY_ERROR_TEMP_1163" : {
    "message" : [
      "Specified partitioning does not match that of the existing table <tableName>.",
      "Specified partition columns: [<specifiedPartCols>]",
      "Existing partition columns: [<existingPartCols>]"
    ]
  },
  "_LEGACY_ERROR_TEMP_1164" : {
    "message" : [
      "Specified bucketing does not match that of the existing table <tableName>.",
      "Specified bucketing: <specifiedBucketString>",
      "Existing bucketing: <existingBucketString>"
    ]
  },
  "_LEGACY_ERROR_TEMP_1165" : {
    "message" : [
      "It is not allowed to specify partitioning when the table schema is not defined."
    ]
  },
  "_LEGACY_ERROR_TEMP_1166" : {
    "message" : [
      "Bucketing column '<bucketCol>' should not be part of partition columns '<normalizedPartCols>'."
    ]
  },
  "_LEGACY_ERROR_TEMP_1167" : {
    "message" : [
      "Bucket sorting column '<sortCol>' should not be part of partition columns '<normalizedPartCols>'."
    ]
  },
  "_LEGACY_ERROR_TEMP_1168" : {
    "message" : [
      "<tableName> requires that the data to be inserted have the same number of columns as the target table: target table has <targetColumns> column(s) but the inserted data has <insertedColumns> column(s), including <staticPartCols> partition column(s) having constant value(s)."
    ]
  },
  "_LEGACY_ERROR_TEMP_1169" : {
    "message" : [
      "Requested partitioning does not match the table <tableName>:",
      "Requested partitions: <normalizedPartSpec>",
      "Table partitions: <partColNames>"
    ]
  },
  "_LEGACY_ERROR_TEMP_1170" : {
    "message" : [
      "Hive support is required to <detail>."
    ]
  },
  "_LEGACY_ERROR_TEMP_1171" : {
    "message" : [
      "createTableColumnTypes option column <col> not found in schema <schema>."
    ]
  },
  "_LEGACY_ERROR_TEMP_1172" : {
    "message" : [
      "Parquet type not yet supported: <parquetType>."
    ]
  },
  "_LEGACY_ERROR_TEMP_1173" : {
    "message" : [
      "Illegal Parquet type: <parquetType>."
    ]
  },
  "_LEGACY_ERROR_TEMP_1174" : {
    "message" : [
      "Unrecognized Parquet type: <field>."
    ]
  },
  "_LEGACY_ERROR_TEMP_1175" : {
    "message" : [
      "Unsupported data type <dataType>."
    ]
  },
  "_LEGACY_ERROR_TEMP_1176" : {
    "message" : [
      "The SQL query of view <viewName> has an incompatible schema change and column <colName> cannot be resolved. Expected <expectedNum> columns named <colName> but got <actualCols>.",
      "Please try to re-create the view by running: <viewDDL>"
    ]
  },
  "_LEGACY_ERROR_TEMP_1177" : {
    "message" : [
      "The SQL query of view <viewName> has an incompatible schema change and column <colName> cannot be resolved. Expected <expectedNum> columns named <colName> but got <actualCols>."
    ]
  },
  "_LEGACY_ERROR_TEMP_1178" : {
    "message" : [
      "The number of partitions can't be specified with unspecified distribution. Invalid writer requirements detected."
    ]
  },
  "_LEGACY_ERROR_TEMP_1179" : {
    "message" : [
      "Table-valued function <name> with alternatives: <usage>",
      "cannot be applied to (<arguments>): <details>."
    ]
  },
  "_LEGACY_ERROR_TEMP_1180" : {
    "message" : [
      "Incompatible input data type.",
      "Expected: <expectedDataType>; Found: <foundDataType>."
    ]
  },
  "_LEGACY_ERROR_TEMP_1181" : {
    "message" : [
      "Stream-stream join without equality predicate is not supported."
    ]
  },
  "_LEGACY_ERROR_TEMP_1182" : {
    "message" : [
      "Column <ambiguousAttrs> are ambiguous. It's probably because you joined several Datasets together, and some of these Datasets are the same. This column points to one of the Datasets but Spark is unable to figure out which one. Please alias the Datasets with different names via `Dataset.as` before joining them, and specify the column using qualified name, e.g. `df.as(\"a\").join(df.as(\"b\"), $\"a.id\" > $\"b.id\")`. You can also set <config> to false to disable this check."
    ]
  },
  "_LEGACY_ERROR_TEMP_1183" : {
    "message" : [
      "Cannot use interval type in the table schema."
    ]
  },
  "_LEGACY_ERROR_TEMP_1184" : {
    "message" : [
      "Catalog <plugin> does not support <ability>."
    ]
  },
  "_LEGACY_ERROR_TEMP_1185" : {
    "message" : [
      "<quoted> is not a valid <identifier> as it has more than 2 name parts."
    ]
  },
  "_LEGACY_ERROR_TEMP_1186" : {
    "message" : [
      "Multi-part identifier cannot be empty."
    ]
  },
  "_LEGACY_ERROR_TEMP_1187" : {
    "message" : [
      "Hive data source can only be used with tables, you can not <operation> files of Hive data source directly."
    ]
  },
  "_LEGACY_ERROR_TEMP_1188" : {
    "message" : [
      "There is a 'path' option set and <method>() is called with a path parameter. Either remove the path option, or call <method>() without the parameter. To ignore this check, set '<config>' to 'true'."
    ]
  },
  "_LEGACY_ERROR_TEMP_1189" : {
    "message" : [
      "User specified schema not supported with `<operation>`."
    ]
  },
  "_LEGACY_ERROR_TEMP_1190" : {
    "message" : [
      "Temporary view <viewName> doesn't support streaming write."
    ]
  },
  "_LEGACY_ERROR_TEMP_1191" : {
    "message" : [
      "Streaming into views <viewName> is not supported."
    ]
  },
  "_LEGACY_ERROR_TEMP_1192" : {
    "message" : [
      "The input source(<source>) is different from the table <tableName>'s data source provider(<provider>)."
    ]
  },
  "_LEGACY_ERROR_TEMP_1193" : {
    "message" : [
      "Table <tableName> doesn't support streaming write - <t>."
    ]
  },
  "_LEGACY_ERROR_TEMP_1194" : {
    "message" : [
      "queryName must be specified for memory sink."
    ]
  },
  "_LEGACY_ERROR_TEMP_1195" : {
    "message" : [
      "'<source>' is not supported with continuous trigger."
    ]
  },
  "_LEGACY_ERROR_TEMP_1196" : {
    "message" : [
      "<columnType> column <columnName> not found in existing columns (<validColumnNames>)."
    ]
  },
  "_LEGACY_ERROR_TEMP_1197" : {
    "message" : [
      "'<operation>' does not support partitioning."
    ]
  },
  "_LEGACY_ERROR_TEMP_1198" : {
    "message" : [
      "Function '<unbound>' cannot process input: (<arguments>): <unsupported>"
    ]
  },
  "_LEGACY_ERROR_TEMP_1199" : {
    "message" : [
      "Invalid bound function '<bound>: there are <argsLen> arguments but <inputTypesLen> parameters returned from 'inputTypes()'."
    ]
  },
  "_LEGACY_ERROR_TEMP_1200" : {
    "message" : [
      "<name> is not supported for v2 tables."
    ]
  },
  "_LEGACY_ERROR_TEMP_1201" : {
    "message" : [
      "Cannot resolve column name \"<colName>\" among (<fieldNames>)."
    ]
  },
  "_LEGACY_ERROR_TEMP_1202" : {
    "message" : [
      "Cannot write to '<tableName>', too many data columns:",
      "Table columns: <tableColumns>",
      "Data columns: <dataColumns>"
    ]
  },
  "_LEGACY_ERROR_TEMP_1203" : {
    "message" : [
      "Cannot write to '<tableName>', not enough data columns:",
      "Table columns: <tableColumns>",
      "Data columns: <dataColumns>"
    ]
  },
  "_LEGACY_ERROR_TEMP_1204" : {
    "message" : [
      "Cannot write incompatible data to table '<tableName>':",
      "- <errors>"
    ]
  },
  "_LEGACY_ERROR_TEMP_1205" : {
    "message" : [
      "Expected only partition pruning predicates: <nonPartitionPruningPredicates>."
    ]
  },
  "_LEGACY_ERROR_TEMP_1206" : {
    "message" : [
      "<colType> column <colName> is not defined in table <tableName>, defined table columns are: <tableCols>."
    ]
  },
  "_LEGACY_ERROR_TEMP_1207" : {
    "message" : [
      "The duration and time inputs to window must be an integer, long or string literal."
    ]
  },
  "_LEGACY_ERROR_TEMP_1209" : {
    "message" : [
      "Ambiguous reference to fields <fields>."
    ]
  },
  "_LEGACY_ERROR_TEMP_1210" : {
    "message" : [
      "The second argument in <funcName> should be a boolean literal."
    ]
  },
  "_LEGACY_ERROR_TEMP_1211" : {
    "message" : [
      "Detected implicit cartesian product for <joinType> join between logical plans",
      "<leftPlan>",
      "and",
      "rightPlan",
      "Join condition is missing or trivial.",
      "Either: use the CROSS JOIN syntax to allow cartesian products between these relations, or: enable implicit cartesian products by setting the configuration variable spark.sql.crossJoin.enabled=true."
    ]
  },
  "_LEGACY_ERROR_TEMP_1212" : {
    "message" : [
      "Found conflicting attributes <conflictingAttrs> in the condition joining outer plan:",
      "<outerPlan>",
      "and subplan:",
      "<subplan>"
    ]
  },
  "_LEGACY_ERROR_TEMP_1213" : {
    "message" : [
      "Window expression is empty in <expr>."
    ]
  },
  "_LEGACY_ERROR_TEMP_1214" : {
    "message" : [
      "Found different window function type in <windowExpressions>."
    ]
  },
  "_LEGACY_ERROR_TEMP_1215" : {
    "message" : [
      "char/varchar type can only be used in the table schema. You can set <config> to true, so that Spark treat them as string type as same as Spark 3.0 and earlier."
    ]
  },
  "_LEGACY_ERROR_TEMP_1218" : {
    "message" : [
      "<tableIdentifier> should be converted to HadoopFsRelation."
    ]
  },
  "_LEGACY_ERROR_TEMP_1219" : {
    "message" : [
      "Hive metastore does not support altering database location"
    ]
  },
  "_LEGACY_ERROR_TEMP_1220" : {
    "message" : [
      "Hive <tableType> is not supported."
    ]
  },
  "_LEGACY_ERROR_TEMP_1221" : {
    "message" : [
      "Hive 0.12 doesn't support creating permanent functions. Please use Hive 0.13 or higher."
    ]
  },
  "_LEGACY_ERROR_TEMP_1222" : {
    "message" : [
      "Unknown resource type: <resourceType>."
    ]
  },
  "_LEGACY_ERROR_TEMP_1223" : {
    "message" : [
      "Invalid field id '<field>' in day-time interval. Supported interval fields: <supportedIds>."
    ]
  },
  "_LEGACY_ERROR_TEMP_1224" : {
    "message" : [
      "'interval <startFieldName> to <endFieldName>' is invalid."
    ]
  },
  "_LEGACY_ERROR_TEMP_1225" : {
    "message" : [
      "Invalid field id '<field>' in year-month interval. Supported interval fields: <supportedIds>."
    ]
  },
  "_LEGACY_ERROR_TEMP_1226" : {
    "message" : [
      "The SQL config '<configName>' was removed in the version <version>. <comment>"
    ]
  },
  "_LEGACY_ERROR_TEMP_1227" : {
    "message" : [
      "<msg><e1>",
      "Failed fallback parsing: <e2>"
    ]
  },
  "_LEGACY_ERROR_TEMP_1228" : {
    "message" : [
      "Decimal scale (<scale>) cannot be greater than precision (<precision>)."
    ]
  },
  "_LEGACY_ERROR_TEMP_1229" : {
    "message" : [
      "<decimalType> can only support precision up to <precision>."
    ]
  },
  "_LEGACY_ERROR_TEMP_1230" : {
    "message" : [
      "Negative scale is not allowed: <scale>. You can use <config>=true to enable legacy mode to allow it."
    ]
  },
  "_LEGACY_ERROR_TEMP_1231" : {
    "message" : [
      "<key> is not a valid partition column in table <tblName>."
    ]
  },
  "_LEGACY_ERROR_TEMP_1232" : {
    "message" : [
      "Partition spec is invalid. The spec (<specKeys>) must match the partition spec (<partitionColumnNames>) defined in table '<tableName>'."
    ]
  },
  "_LEGACY_ERROR_TEMP_1234" : {
    "message" : [
      "Temporary view <tableIdent> is not cached for analyzing columns."
    ]
  },
  "_LEGACY_ERROR_TEMP_1235" : {
    "message" : [
      "Column <name> in table <tableIdent> is of type <dataType>, and Spark does not support statistics collection on this column type."
    ]
  },
  "_LEGACY_ERROR_TEMP_1236" : {
    "message" : [
      "ANALYZE TABLE is not supported on views."
    ]
  },
  "_LEGACY_ERROR_TEMP_1237" : {
    "message" : [
      "The list of partition columns with values in partition specification for table '<table>' in database '<database>' is not a prefix of the list of partition columns defined in the table schema. Expected a prefix of [<schemaColumns>], but got [<specColumns>]."
    ]
  },
  "_LEGACY_ERROR_TEMP_1239" : {
    "message" : [
      "Analyzing column statistics is not supported for column <name> of data type: <dataType>."
    ]
  },
  "_LEGACY_ERROR_TEMP_1241" : {
    "message" : [
      "CREATE-TABLE-AS-SELECT cannot create table with location to a non-empty directory <tablePath>. To allow overwriting the existing non-empty directory, set '<config>' to true."
    ]
  },
  "_LEGACY_ERROR_TEMP_1242" : {
    "message" : [
      "Undefined function: <rawName>. This function is neither a built-in/temporary function, nor a persistent function that is qualified as <fullName>."
    ]
  },
  "_LEGACY_ERROR_TEMP_1243" : {
    "message" : [
      "Undefined function: <rawName>"
    ]
  },
  "_LEGACY_ERROR_TEMP_1244" : {
    "message" : [
      "Attempted to unset non-existent property '<property>' in table '<table>'."
    ]
  },
  "_LEGACY_ERROR_TEMP_1245" : {
    "message" : [
      "ALTER TABLE CHANGE COLUMN is not supported for changing column '<originName>' with type '<originType>' to '<newName>' with type '<newType>'."
    ]
  },
  "_LEGACY_ERROR_TEMP_1246" : {
    "message" : [
      "Can't find column `<name>` given table data columns <fieldNames>."
    ]
  },
  "_LEGACY_ERROR_TEMP_1247" : {
    "message" : [
      "Operation not allowed: ALTER TABLE SET [SERDE | SERDEPROPERTIES] for a specific partition is not supported for tables created with the datasource API."
    ]
  },
  "_LEGACY_ERROR_TEMP_1248" : {
    "message" : [
      "Operation not allowed: ALTER TABLE SET SERDE is not supported for tables created with the datasource API."
    ]
  },
  "_LEGACY_ERROR_TEMP_1249" : {
    "message" : [
      "Operation not allowed: <cmd> only works on partitioned tables: <tableIdentWithDB>."
    ]
  },
  "_LEGACY_ERROR_TEMP_1250" : {
    "message" : [
      "<action> is not allowed on <tableName> since filesource partition management is disabled (spark.sql.hive.manageFilesourcePartitions = false)."
    ]
  },
  "_LEGACY_ERROR_TEMP_1251" : {
    "message" : [
      "<action> is not allowed on <tableName> since its partition metadata is not stored in the Hive metastore. To import this information into the metastore, run `msck repair table <tableName>`."
    ]
  },
  "_LEGACY_ERROR_TEMP_1252" : {
    "message" : [
      "Cannot alter a view with ALTER TABLE. Please use ALTER VIEW instead."
    ]
  },
  "_LEGACY_ERROR_TEMP_1253" : {
    "message" : [
      "Cannot alter a table with ALTER VIEW. Please use ALTER TABLE instead."
    ]
  },
  "_LEGACY_ERROR_TEMP_1254" : {
    "message" : [
      "Cannot overwrite a path that is also being read from."
    ]
  },
  "_LEGACY_ERROR_TEMP_1255" : {
    "message" : [
      "Cannot drop built-in function '<functionName>'."
    ]
  },
  "_LEGACY_ERROR_TEMP_1256" : {
    "message" : [
      "Cannot refresh built-in function <functionName>."
    ]
  },
  "_LEGACY_ERROR_TEMP_1257" : {
    "message" : [
      "Cannot refresh temporary function <functionName>."
    ]
  },
  "_LEGACY_ERROR_TEMP_1259" : {
    "message" : [
      "ALTER ADD COLUMNS does not support views. You must drop and re-create the views for adding the new columns. Views: <table>."
    ]
  },
  "_LEGACY_ERROR_TEMP_1260" : {
    "message" : [
      "ALTER ADD COLUMNS does not support datasource table with type <tableType>. You must drop and re-create the table for adding the new columns. Tables: <table>."
    ]
  },
  "_LEGACY_ERROR_TEMP_1261" : {
    "message" : [
      "LOAD DATA is not supported for datasource tables: <tableIdentWithDB>."
    ]
  },
  "_LEGACY_ERROR_TEMP_1262" : {
    "message" : [
      "LOAD DATA target table <tableIdentWithDB> is partitioned, but no partition spec is provided."
    ]
  },
  "_LEGACY_ERROR_TEMP_1263" : {
    "message" : [
      "LOAD DATA target table <tableIdentWithDB> is partitioned, but number of columns in provided partition spec (<partitionSize>) do not match number of partitioned columns in table (<targetTableSize>)."
    ]
  },
  "_LEGACY_ERROR_TEMP_1264" : {
    "message" : [
      "LOAD DATA target table <tableIdentWithDB> is not partitioned, but a partition spec was provided."
    ]
  },
  "_LEGACY_ERROR_TEMP_1265" : {
    "message" : [
      "LOAD DATA input path does not exist: <path>."
    ]
  },
  "_LEGACY_ERROR_TEMP_1266" : {
    "message" : [
      "Operation not allowed: TRUNCATE TABLE on external tables: <tableIdentWithDB>."
    ]
  },
  "_LEGACY_ERROR_TEMP_1267" : {
    "message" : [
      "Operation not allowed: TRUNCATE TABLE ... PARTITION is not supported for tables that are not partitioned: <tableIdentWithDB>."
    ]
  },
  "_LEGACY_ERROR_TEMP_1268" : {
    "message" : [
      "Failed to truncate table <tableIdentWithDB> when removing data of the path: <path>."
    ]
  },
  "_LEGACY_ERROR_TEMP_1269" : {
    "message" : [
      "SHOW PARTITIONS is not allowed on a table that is not partitioned: <tableIdentWithDB>."
    ]
  },
  "_LEGACY_ERROR_TEMP_1270" : {
    "message" : [
      "SHOW CREATE TABLE is not supported on a temporary view: <table>"
    ]
  },
  "_LEGACY_ERROR_TEMP_1271" : {
    "message" : [
      "Failed to execute SHOW CREATE TABLE against table <table>, which is created by Hive and uses the following unsupported feature(s)",
      "<unsupportedFeatures>",
      "Please use `SHOW CREATE TABLE <table> AS SERDE` to show Hive DDL instead."
    ]
  },
  "_LEGACY_ERROR_TEMP_1272" : {
    "message" : [
      "SHOW CREATE TABLE doesn't support transactional Hive table. Please use `SHOW CREATE TABLE <table> AS SERDE` to show Hive DDL instead."
    ]
  },
  "_LEGACY_ERROR_TEMP_1273" : {
    "message" : [
      "Failed to execute SHOW CREATE TABLE against table <table>, which is created by Hive and uses the following unsupported serde configuration",
      "<configs>",
      "Please use `SHOW CREATE TABLE <table> AS SERDE` to show Hive DDL instead."
    ]
  },
  "_LEGACY_ERROR_TEMP_1274" : {
    "message" : [
      "<table> is a Spark data source table. Use `SHOW CREATE TABLE` without `AS SERDE` instead."
    ]
  },
  "_LEGACY_ERROR_TEMP_1275" : {
    "message" : [
      "Failed to execute SHOW CREATE TABLE against table/view <table>, which is created by Hive and uses the following unsupported feature(s)",
      "<features>"
    ]
  },
  "_LEGACY_ERROR_TEMP_1276" : {
    "message" : [
      "The logical plan that represents the view is not analyzed."
    ]
  },
  "_LEGACY_ERROR_TEMP_1277" : {
    "message" : [
      "The number of columns produced by the SELECT clause (num: `<analyzedPlanLength>`) does not match the number of column names specified by CREATE VIEW (num: `<userSpecifiedColumnsLength>`)."
    ]
  },
  "_LEGACY_ERROR_TEMP_1278" : {
    "message" : [
      "<name> is not a view."
    ]
  },
  "_LEGACY_ERROR_TEMP_1280" : {
    "message" : [
      "It is not allowed to create a persisted view from the Dataset API."
    ]
  },
  "_LEGACY_ERROR_TEMP_1281" : {
    "message" : [
      "Recursive view <viewIdent> detected (cycle: <newPath>)."
    ]
  },
  "_LEGACY_ERROR_TEMP_1282" : {
    "message" : [
      "Not allowed to create a permanent view <name> without explicitly assigning an alias for expression <attrName>."
    ]
  },
  "_LEGACY_ERROR_TEMP_1283" : {
    "message" : [
      "Not allowed to create a permanent view <name> by referencing a temporary view <nameParts>. Please create a temp view instead by CREATE TEMP VIEW."
    ]
  },
  "_LEGACY_ERROR_TEMP_1284" : {
    "message" : [
      "Not allowed to create a permanent view <name> by referencing a temporary function `<funcName>`."
    ]
  },
  "_LEGACY_ERROR_TEMP_1285" : {
    "message" : [
      "Since Spark 2.3, the queries from raw JSON/CSV files are disallowed when the",
      "referenced columns only include the internal corrupt record column",
      "(named _corrupt_record by default). For example:",
      "spark.read.schema(schema).csv(file).filter($\"_corrupt_record\".isNotNull).count()",
      "and spark.read.schema(schema).csv(file).select(\"_corrupt_record\").show().",
      "Instead, you can cache or save the parsed results and then send the same query.",
      "For example, val df = spark.read.schema(schema).csv(file).cache() and then",
      "df.filter($\"_corrupt_record\".isNotNull).count()."
    ]
  },
  "_LEGACY_ERROR_TEMP_1286" : {
    "message" : [
      "User-defined partition column <columnName> not found in the JDBC relation: <schema>."
    ]
  },
  "_LEGACY_ERROR_TEMP_1287" : {
    "message" : [
      "Partition column type should be <numericType>, <dateType>, or <timestampType>, but <dataType> found."
    ]
  },
  "_LEGACY_ERROR_TEMP_1288" : {
    "message" : [
      "Table or view '<name>' already exists. SaveMode: ErrorIfExists."
    ]
  },
  "_LEGACY_ERROR_TEMP_1289" : {
    "message" : [
      "Column name \"<name>\" contains invalid character(s). Please use alias to rename it."
    ]
  },
  "_LEGACY_ERROR_TEMP_1290" : {
    "message" : [
      "Text data source supports only a single column, and you have <schemaSize> columns."
    ]
  },
  "_LEGACY_ERROR_TEMP_1291" : {
    "message" : [
      "Can't find required partition column <readField> in partition schema <partitionSchema>."
    ]
  },
  "_LEGACY_ERROR_TEMP_1292" : {
    "message" : [
      "Temporary view '<tableIdent>' should not have specified a database."
    ]
  },
  "_LEGACY_ERROR_TEMP_1293" : {
    "message" : [
      "Hive data source can only be used with tables, you can't use it with CREATE TEMP VIEW USING."
    ]
  },
  "_LEGACY_ERROR_TEMP_1294" : {
    "message" : [
      "The timestamp provided for the '<strategy>' option is invalid. The expected format is 'YYYY-MM-DDTHH:mm:ss', but the provided timestamp: <timeString>."
    ]
  },
  "_LEGACY_ERROR_TEMP_1295" : {
    "message" : [
      "Set a host to read from with option(\"host\", ...)."
    ]
  },
  "_LEGACY_ERROR_TEMP_1296" : {
    "message" : [
      "Set a port to read from with option(\"port\", ...)."
    ]
  },
  "_LEGACY_ERROR_TEMP_1297" : {
    "message" : [
      "IncludeTimestamp must be set to either \"true\" or \"false\"."
    ]
  },
  "_LEGACY_ERROR_TEMP_1298" : {
    "message" : [
      "checkpointLocation must be specified either through option(\"checkpointLocation\", ...) or SparkSession.conf.set(\"<config>\", ...)."
    ]
  },
  "_LEGACY_ERROR_TEMP_1299" : {
    "message" : [
      "This query does not support recovering from checkpoint location. Delete <checkpointPath> to start over."
    ]
  },
  "_LEGACY_ERROR_TEMP_1300" : {
    "message" : [
      "Unable to find the column `<colName>` given [<actualColumns>]."
    ]
  },
  "_LEGACY_ERROR_TEMP_1301" : {
    "message" : [
      "Boundary start is not a valid integer: <start>."
    ]
  },
  "_LEGACY_ERROR_TEMP_1302" : {
    "message" : [
      "Boundary end is not a valid integer: <end>."
    ]
  },
  "_LEGACY_ERROR_TEMP_1304" : {
    "message" : [
      "Unexpected type <className> of the relation <tableName>."
    ]
  },
  "_LEGACY_ERROR_TEMP_1305" : {
    "message" : [
      "Unsupported TableChange <change> in JDBC catalog."
    ]
  },
  "_LEGACY_ERROR_TEMP_1306" : {
    "message" : [
      "There is a 'path' or 'paths' option set and load() is called with path parameters. Either remove the path option if it's the same as the path parameter, or add it to the load() parameter if you do want to read multiple paths. To ignore this check, set '<config>' to 'true'."
    ]
  },
  "_LEGACY_ERROR_TEMP_1307" : {
    "message" : [
      "There is a 'path' option set and save() is called with a path parameter. Either remove the path option, or call save() without the parameter. To ignore this check, set '<config>' to 'true'."
    ]
  },
  "_LEGACY_ERROR_TEMP_1308" : {
    "message" : [
      "TableProvider implementation <source> cannot be written with <createMode> mode, please use Append or Overwrite modes instead."
    ]
  },
  "_LEGACY_ERROR_TEMP_1309" : {
    "message" : [
      "insertInto() can't be used together with partitionBy(). Partition columns have already been defined for the table. It is not necessary to use partitionBy()."
    ]
  },
  "_LEGACY_ERROR_TEMP_1310" : {
    "message" : [
      "Couldn't find a catalog to handle the identifier <quote>."
    ]
  },
  "_LEGACY_ERROR_TEMP_1311" : {
    "message" : [
      "sortBy must be used together with bucketBy."
    ]
  },
  "_LEGACY_ERROR_TEMP_1312" : {
    "message" : [
      "'<operation>' does not support bucketBy right now."
    ]
  },
  "_LEGACY_ERROR_TEMP_1313" : {
    "message" : [
      "'<operation>' does not support bucketBy and sortBy right now."
    ]
  },
  "_LEGACY_ERROR_TEMP_1315" : {
    "message" : [
      "Cannot overwrite table <tableName> that is also being read from."
    ]
  },
  "_LEGACY_ERROR_TEMP_1316" : {
    "message" : [
      "Invalid partition transformation: <expr>."
    ]
  },
  "_LEGACY_ERROR_TEMP_1317" : {
    "message" : [
      "Cannot resolve column name \"<colName>\" among (<fieldsStr>)<extraMsg>"
    ]
  },
  "_LEGACY_ERROR_TEMP_1318" : {
    "message" : [
      "Unable to parse '<delayThreshold>'."
    ]
  },
  "_LEGACY_ERROR_TEMP_1319" : {
    "message" : [
      "Invalid join type in joinWith: <joinType>."
    ]
  },
  "_LEGACY_ERROR_TEMP_1320" : {
    "message" : [
      "Typed column <typedCol> that needs input type and schema cannot be passed in untyped `select` API. Use the typed `Dataset.select` API instead."
    ]
  },
  "_LEGACY_ERROR_TEMP_1321" : {
    "message" : [
      "Invalid view name: <viewName>."
    ]
  },
  "_LEGACY_ERROR_TEMP_1322" : {
    "message" : [
      "Invalid number of buckets: bucket(<numBuckets>, <e>)."
    ]
  },
  "_LEGACY_ERROR_TEMP_1323" : {
    "message" : [
      "\"<colName>\" is not a numeric column. Aggregation function can only be applied on a numeric column."
    ]
  },
  "_LEGACY_ERROR_TEMP_1324" : {
    "message" : [
      "The pivot column <pivotColumn> has more than <maxValues> distinct values, this could indicate an error. If this was intended, set <config> to at least the number of distinct values of the pivot column."
    ]
  },
  "_LEGACY_ERROR_TEMP_1325" : {
    "message" : [
      "Cannot modify the value of a static config: <key>."
    ]
  },
  "_LEGACY_ERROR_TEMP_1326" : {
    "message" : [
      "Cannot modify the value of a Spark config: <key>.",
      "See also 'https://spark.apache.org/docs/latest/sql-migration-guide.html#ddl-statements'"
    ]
  },
  "_LEGACY_ERROR_TEMP_1327" : {
    "message" : [
      "Command execution is not supported in runner <runner>."
    ]
  },
  "_LEGACY_ERROR_TEMP_1328" : {
    "message" : [
      "Can not instantiate class <className>, please make sure it has public non argument constructor."
    ]
  },
  "_LEGACY_ERROR_TEMP_1329" : {
    "message" : [
      "Can not load class <className>, please make sure it is on the classpath."
    ]
  },
  "_LEGACY_ERROR_TEMP_1330" : {
    "message" : [
      "Class <className> doesn't implement interface UserDefinedAggregateFunction."
    ]
  },
  "_LEGACY_ERROR_TEMP_1331" : {
    "message" : [
      "Missing field <fieldName> in table <table> with schema:",
      "<schema>"
    ]
  },
  "_LEGACY_ERROR_TEMP_1332" : {
    "message" : [
      "<errorMessage>"
    ]
  },
  "_LEGACY_ERROR_TEMP_1333" : {
    "message" : [
      "Invalid view text: <viewText>. The view <tableName> may have been tampered with."
    ]
  },
  "_LEGACY_ERROR_TEMP_1334" : {
    "message" : [
      "Cannot specify both version and timestamp when time travelling the table."
    ]
  },
  "_LEGACY_ERROR_TEMP_1335" : {
    "message" : [
      "<expr> is not a valid timestamp expression for time travel."
    ]
  },
  "_LEGACY_ERROR_TEMP_1336" : {
    "message" : [
      "Cannot time travel <target>."
    ]
  },
  "_LEGACY_ERROR_TEMP_1337" : {
    "message" : [
      "Table <tableName> does not support time travel."
    ]
  },
  "_LEGACY_ERROR_TEMP_1338" : {
    "message" : [
      "Sinks cannot request distribution and ordering in continuous execution mode"
    ]
  },
  "_LEGACY_ERROR_TEMP_1339" : {
    "message" : [
      "Failed to execute INSERT INTO command because the VALUES list contains a DEFAULT column reference as part of another expression; this is not allowed"
    ]
  },
  "_LEGACY_ERROR_TEMP_1340" : {
    "message" : [
      "Failed to execute UPDATE command because the SET list contains a DEFAULT column reference as part of another expression; this is not allowed."
    ]
  },
  "_LEGACY_ERROR_TEMP_1341" : {
    "message" : [
      "Failed to execute UPDATE command because the WHERE clause contains a DEFAULT column reference; this is not allowed."
    ]
  },
  "_LEGACY_ERROR_TEMP_1342" : {
    "message" : [
      "Failed to execute MERGE command because the WHERE clause contains a DEFAULT column reference; this is not allowed."
    ]
  },
  "_LEGACY_ERROR_TEMP_1343" : {
    "message" : [
      "Failed to execute MERGE INTO command because one of its INSERT or UPDATE assignments contains a DEFAULT column reference as part of another expression; this is not allowed."
    ]
  },
  "_LEGACY_ERROR_TEMP_1344" : {
    "message" : [
      "Invalid DEFAULT value for column <fieldName>: <defaultValue> fails to parse as a valid literal value."
    ]
  },
  "_LEGACY_ERROR_TEMP_1345" : {
    "message" : [
      "Failed to execute <statementType> command because DEFAULT values are not supported for target data source with table provider: \"<dataSource>\"."
    ]
  },
  "_LEGACY_ERROR_TEMP_1346" : {
    "message" : [
      "Failed to execute <statementType> command because DEFAULT values are not supported when adding new columns to previously existing target data source with table provider: \"<dataSource>\"."
    ]
  },
  "_LEGACY_ERROR_TEMP_1347" : {
    "message" : [
      "Failed to execute command because subquery expressions are not allowed in DEFAULT values."
    ]
  },
  "_LEGACY_ERROR_TEMP_2000" : {
    "message" : [
      "<message>. If necessary set <ansiConfig> to false to bypass this error."
    ]
  },
  "_LEGACY_ERROR_TEMP_2003" : {
    "message" : [
      "Unsuccessful try to zip maps with <size> unique keys due to exceeding the array size limit <maxRoundedArrayLength>"
    ]
  },
  "_LEGACY_ERROR_TEMP_2004" : {
    "message" : [
      "no default for type <dataType>"
    ]
  },
  "_LEGACY_ERROR_TEMP_2005" : {
    "message" : [
      "Type <dataType> does not support ordered operations"
    ]
  },
  "_LEGACY_ERROR_TEMP_2006" : {
    "message" : [
      "The specified group index cannot be less than zero"
    ]
  },
  "_LEGACY_ERROR_TEMP_2007" : {
    "message" : [
      "Regex group count is <groupCount>, but the specified group index is <groupIndex>"
    ]
  },
  "_LEGACY_ERROR_TEMP_2008" : {
    "message" : [
      "Find an invalid url string <url>. If necessary set <ansiConfig> to false to bypass this error."
    ]
  },
  "_LEGACY_ERROR_TEMP_2009" : {
    "message" : [
      "dataType"
    ]
  },
  "_LEGACY_ERROR_TEMP_2010" : {
    "message" : [
      "Window Functions do not support merging."
    ]
  },
  "_LEGACY_ERROR_TEMP_2011" : {
    "message" : [
      "Unexpected data type <dataType>"
    ]
  },
  "_LEGACY_ERROR_TEMP_2013" : {
    "message" : [
      "Negative values found in <frequencyExpression>"
    ]
  },
  "_LEGACY_ERROR_TEMP_2014" : {
    "message" : [
      "<funcName> is not matched at addNewFunction"
    ]
  },
  "_LEGACY_ERROR_TEMP_2015" : {
    "message" : [
      "Cannot generate <codeType> code for incomparable type: <dataType>"
    ]
  },
  "_LEGACY_ERROR_TEMP_2016" : {
    "message" : [
      "Can not interpolate <arg> into code block."
    ]
  },
  "_LEGACY_ERROR_TEMP_2017" : {
    "message" : [
      "not resolved"
    ]
  },
  "_LEGACY_ERROR_TEMP_2018" : {
    "message" : [
      "class `<cls>` is not supported by `MapObjects` as resulting collection."
    ]
  },
  "_LEGACY_ERROR_TEMP_2019" : {
    "message" : [
      "Cannot use null as map key!"
    ]
  },
  "_LEGACY_ERROR_TEMP_2020" : {
    "message" : [
      "Couldn't find a valid constructor on <cls>"
    ]
  },
  "_LEGACY_ERROR_TEMP_2021" : {
    "message" : [
      "Couldn't find a primary constructor on <cls>"
    ]
  },
  "_LEGACY_ERROR_TEMP_2022" : {
    "message" : [
      "Unsupported natural join type <joinType>"
    ]
  },
  "_LEGACY_ERROR_TEMP_2023" : {
    "message" : [
      "Unresolved encoder expected, but <attr> was found."
    ]
  },
  "_LEGACY_ERROR_TEMP_2024" : {
    "message" : [
      "Only expression encoders are supported for now."
    ]
  },
  "_LEGACY_ERROR_TEMP_2025" : {
    "message" : [
      "<className> must override either <m1> or <m2>"
    ]
  },
  "_LEGACY_ERROR_TEMP_2026" : {
    "message" : [
      "Failed to convert value <value> (class of <cls>) with the type of <dataType> to JSON."
    ]
  },
  "_LEGACY_ERROR_TEMP_2027" : {
    "message" : [
      "Unexpected operator <op> in correlated subquery<pos>"
    ]
  },
  "_LEGACY_ERROR_TEMP_2028" : {
    "message" : [
      "This line should be unreachable<err>"
    ]
  },
  "_LEGACY_ERROR_TEMP_2029" : {
    "message" : [
      "Not supported rounding mode: <roundMode>"
    ]
  },
  "_LEGACY_ERROR_TEMP_2030" : {
    "message" : [
      "Can not handle nested schema yet...  plan <plan>"
    ]
  },
  "_LEGACY_ERROR_TEMP_2031" : {
    "message" : [
      "The input external row cannot be null."
    ]
  },
  "_LEGACY_ERROR_TEMP_2032" : {
    "message" : [
      "<fieldCannotBeNullMsg>"
    ]
  },
  "_LEGACY_ERROR_TEMP_2033" : {
    "message" : [
      "Unable to create database <name> as failed to create its directory <locationUri>"
    ]
  },
  "_LEGACY_ERROR_TEMP_2034" : {
    "message" : [
      "Unable to drop database <name> as failed to delete its directory <locationUri>"
    ]
  },
  "_LEGACY_ERROR_TEMP_2035" : {
    "message" : [
      "Unable to create table <table> as failed to create its directory <defaultTableLocation>"
    ]
  },
  "_LEGACY_ERROR_TEMP_2036" : {
    "message" : [
      "Unable to delete partition path <partitionPath>"
    ]
  },
  "_LEGACY_ERROR_TEMP_2037" : {
    "message" : [
      "Unable to drop table <table> as failed to delete its directory <dir>"
    ]
  },
  "_LEGACY_ERROR_TEMP_2038" : {
    "message" : [
      "Unable to rename table <oldName> to <newName> as failed to rename its directory <oldDir>"
    ]
  },
  "_LEGACY_ERROR_TEMP_2039" : {
    "message" : [
      "Unable to create partition path <partitionPath>"
    ]
  },
  "_LEGACY_ERROR_TEMP_2040" : {
    "message" : [
      "Unable to rename partition path <oldPartPath>"
    ]
  },
  "_LEGACY_ERROR_TEMP_2041" : {
    "message" : [
      "<methodName> is not implemented"
    ]
  },
  "_LEGACY_ERROR_TEMP_2042" : {
    "message" : [
      "<message>. If necessary set <ansiConfig> to false to bypass this error."
    ]
  },
  "_LEGACY_ERROR_TEMP_2043" : {
    "message" : [
      "- <sqlValue> caused overflow"
    ]
  },
  "_LEGACY_ERROR_TEMP_2044" : {
    "message" : [
      "<sqlValue1> <symbol> <sqlValue2> caused overflow"
    ]
  },
  "_LEGACY_ERROR_TEMP_2045" : {
    "message" : [
      "Unsupported table change: <message>"
    ]
  },
  "_LEGACY_ERROR_TEMP_2046" : {
    "message" : [
      "[BUG] Not a DataSourceRDDPartition: <split>"
    ]
  },
  "_LEGACY_ERROR_TEMP_2047" : {
    "message" : [
      "'path' is not specified"
    ]
  },
  "_LEGACY_ERROR_TEMP_2048" : {
    "message" : [
      "Schema must be specified when creating a streaming source DataFrame. If some files already exist in the directory, then depending on the file format you may be able to create a static DataFrame on that directory with 'spark.read.load(directory)' and infer schema from it."
    ]
  },
  "_LEGACY_ERROR_TEMP_2049" : {
    "message" : [
      "Data source <className> does not support streamed <operator>"
    ]
  },
  "_LEGACY_ERROR_TEMP_2050" : {
    "message" : [
      "Expected exactly one path to be specified, but got: <paths>"
    ]
  },
  "_LEGACY_ERROR_TEMP_2051" : {
    "message" : [
      "Failed to find data source: <provider>. Please find packages at https://spark.apache.org/third-party-projects.html"
    ]
  },
  "_LEGACY_ERROR_TEMP_2052" : {
    "message" : [
      "<className> was removed in Spark 2.0. Please check if your library is compatible with Spark 2.0"
    ]
  },
  "_LEGACY_ERROR_TEMP_2053" : {
    "message" : [
      "buildReader is not supported for <format>"
    ]
  },
  "_LEGACY_ERROR_TEMP_2054" : {
    "message" : [
      "Task failed while writing rows."
    ]
  },
  "_LEGACY_ERROR_TEMP_2055" : {
    "message" : [
      "<message>",
      "It is possible the underlying files have been updated. You can explicitly invalidate the cache in Spark by running 'REFRESH TABLE tableName' command in SQL or by recreating the Dataset/DataFrame involved."
    ]
  },
  "_LEGACY_ERROR_TEMP_2056" : {
    "message" : [
      "Unable to clear output directory <staticPrefixPath> prior to writing to it"
    ]
  },
  "_LEGACY_ERROR_TEMP_2057" : {
    "message" : [
      "Unable to clear partition directory <path> prior to writing to it"
    ]
  },
  "_LEGACY_ERROR_TEMP_2058" : {
    "message" : [
      "Failed to cast value `<value>` to `<dataType>` for partition column `<columnName>`"
    ]
  },
  "_LEGACY_ERROR_TEMP_2059" : {
    "message" : [
      "End of stream"
    ]
  },
  "_LEGACY_ERROR_TEMP_2060" : {
    "message" : [
      "The fallback v1 relation reports inconsistent schema:",
      "Schema of v2 scan: <v2Schema>",
      "Schema of v1 relation: <v1Schema>"
    ]
  },
  "_LEGACY_ERROR_TEMP_2061" : {
    "message" : [
      "No records should be returned from EmptyDataReader"
    ]
  },
  "_LEGACY_ERROR_TEMP_2062" : {
    "message" : [
      "<message>",
      "It is possible the underlying files have been updated. You can explicitly invalidate the cache in Spark by recreating the Dataset/DataFrame involved."
    ]
  },
  "_LEGACY_ERROR_TEMP_2063" : {
    "message" : [
      "Parquet column cannot be converted in file <filePath>. Column: <column>, Expected: <logicalType>, Found: <physicalType>"
    ]
  },
  "_LEGACY_ERROR_TEMP_2064" : {
    "message" : [
      "Encountered error while reading file <path>. Details:"
    ]
  },
  "_LEGACY_ERROR_TEMP_2065" : {
    "message" : [
      "Cannot create columnar reader."
    ]
  },
  "_LEGACY_ERROR_TEMP_2066" : {
    "message" : [
      "Invalid namespace name: <namespace>"
    ]
  },
  "_LEGACY_ERROR_TEMP_2067" : {
    "message" : [
      "Unsupported partition transform: <transform>"
    ]
  },
  "_LEGACY_ERROR_TEMP_2068" : {
    "message" : [
      "Missing database location"
    ]
  },
  "_LEGACY_ERROR_TEMP_2069" : {
    "message" : [
      "Cannot remove reserved property: <property>"
    ]
  },
  "_LEGACY_ERROR_TEMP_2070" : {
    "message" : [
      "Writing job failed."
    ]
  },
  "_LEGACY_ERROR_TEMP_2071" : {
    "message" : [
      "Commit denied for partition <partId> (task <taskId>, attempt <attemptId>, stage <stageId>.<stageAttempt>)"
    ]
  },
  "_LEGACY_ERROR_TEMP_2072" : {
    "message" : [
      "Table implementation does not support writes: <ident>"
    ]
  },
  "_LEGACY_ERROR_TEMP_2073" : {
    "message" : [
      "Cannot create JDBC table with partition"
    ]
  },
  "_LEGACY_ERROR_TEMP_2074" : {
    "message" : [
      "user-specified schema"
    ]
  },
  "_LEGACY_ERROR_TEMP_2075" : {
    "message" : [
      "Write is not supported for binary file data source"
    ]
  },
  "_LEGACY_ERROR_TEMP_2076" : {
    "message" : [
      "The length of <path> is <len>, which exceeds the max length allowed: <maxLength>."
    ]
  },
  "_LEGACY_ERROR_TEMP_2077" : {
    "message" : [
      "Unsupported field name: <fieldName>"
    ]
  },
  "_LEGACY_ERROR_TEMP_2078" : {
    "message" : [
      "Both '<jdbcTableName>' and '<jdbcQueryString>' can not be specified at the same time."
    ]
  },
  "_LEGACY_ERROR_TEMP_2079" : {
    "message" : [
      "Option '<jdbcTableName>' or '<jdbcQueryString>' is required."
    ]
  },
  "_LEGACY_ERROR_TEMP_2080" : {
    "message" : [
      "Option `<optionName>` can not be empty."
    ]
  },
  "_LEGACY_ERROR_TEMP_2081" : {
    "message" : [
      "Invalid value `<value>` for parameter `<jdbcTxnIsolationLevel>`. This can be `NONE`, `READ_UNCOMMITTED`, `READ_COMMITTED`, `REPEATABLE_READ` or `SERIALIZABLE`."
    ]
  },
  "_LEGACY_ERROR_TEMP_2082" : {
    "message" : [
      "Can't get JDBC type for <catalogString>"
    ]
  },
  "_LEGACY_ERROR_TEMP_2083" : {
    "message" : [
      "Unsupported type <content>"
    ]
  },
  "_LEGACY_ERROR_TEMP_2084" : {
    "message" : [
      "Unsupported array element type <catalogString> based on binary"
    ]
  },
  "_LEGACY_ERROR_TEMP_2085" : {
    "message" : [
      "Nested arrays unsupported"
    ]
  },
  "_LEGACY_ERROR_TEMP_2086" : {
    "message" : [
      "Can't translate non-null value for field <pos>"
    ]
  },
  "_LEGACY_ERROR_TEMP_2087" : {
    "message" : [
      "Invalid value `<n>` for parameter `<jdbcNumPartitions>` in table writing via JDBC. The minimum value is 1."
    ]
  },
  "_LEGACY_ERROR_TEMP_2088" : {
    "message" : [
      "<dataType> is not supported yet."
    ]
  },
  "_LEGACY_ERROR_TEMP_2089" : {
    "message" : [
      "DataType: <catalogString>"
    ]
  },
  "_LEGACY_ERROR_TEMP_2090" : {
    "message" : [
      "The input filter of <owner> should be fully convertible."
    ]
  },
  "_LEGACY_ERROR_TEMP_2091" : {
    "message" : [
      "Could not read footer for file: <file>"
    ]
  },
  "_LEGACY_ERROR_TEMP_2092" : {
    "message" : [
      "Could not read footer for file: <file>"
    ]
  },
  "_LEGACY_ERROR_TEMP_2093" : {
    "message" : [
      "Found duplicate field(s) \"<requiredFieldName>\": <matchedOrcFields> in case-insensitive mode"
    ]
  },
  "_LEGACY_ERROR_TEMP_2094" : {
    "message" : [
      "Found duplicate field(s) \"<requiredId>\": <matchedFields> in id mapping mode"
    ]
  },
  "_LEGACY_ERROR_TEMP_2095" : {
    "message" : [
      "Failed to merge incompatible schemas <left> and <right>"
    ]
  },
  "_LEGACY_ERROR_TEMP_2096" : {
    "message" : [
      "<ddl> is not supported temporarily."
    ]
  },
  "_LEGACY_ERROR_TEMP_2097" : {
    "message" : [
      "Could not execute broadcast in <timeout> secs. You can increase the timeout for broadcasts via <broadcastTimeout> or disable broadcast join by setting <autoBroadcastJoinThreshold> to -1"
    ]
  },
  "_LEGACY_ERROR_TEMP_2098" : {
    "message" : [
      "Could not compare cost with <cost>"
    ]
  },
  "_LEGACY_ERROR_TEMP_2099" : {
    "message" : [
      "Unsupported data type: <dt>"
    ]
  },
  "_LEGACY_ERROR_TEMP_2100" : {
    "message" : [
      "not support type: <dataType>"
    ]
  },
  "_LEGACY_ERROR_TEMP_2101" : {
    "message" : [
      "Not support non-primitive type now"
    ]
  },
  "_LEGACY_ERROR_TEMP_2102" : {
    "message" : [
      "Unsupported type: <catalogString>"
    ]
  },
  "_LEGACY_ERROR_TEMP_2103" : {
    "message" : [
      "Dictionary encoding should not be used because of dictionary overflow."
    ]
  },
  "_LEGACY_ERROR_TEMP_2104" : {
    "message" : [
      "End of the iterator"
    ]
  },
  "_LEGACY_ERROR_TEMP_2105" : {
    "message" : [
      "Could not allocate memory to grow BytesToBytesMap"
    ]
  },
  "_LEGACY_ERROR_TEMP_2106" : {
    "message" : [
      "Can't acquire <size> bytes memory to build hash relation, got <got> bytes"
    ]
  },
  "_LEGACY_ERROR_TEMP_2107" : {
    "message" : [
      "There is not enough memory to build hash map"
    ]
  },
  "_LEGACY_ERROR_TEMP_2108" : {
    "message" : [
      "Does not support row that is larger than 256M"
    ]
  },
  "_LEGACY_ERROR_TEMP_2109" : {
    "message" : [
      "Cannot build HashedRelation with more than 1/3 billions unique keys"
    ]
  },
  "_LEGACY_ERROR_TEMP_2110" : {
    "message" : [
      "Can not build a HashedRelation that is larger than 8G"
    ]
  },
  "_LEGACY_ERROR_TEMP_2111" : {
    "message" : [
      "failed to push a row into <rowQueue>"
    ]
  },
  "_LEGACY_ERROR_TEMP_2112" : {
    "message" : [
      "Unexpected window function frame <frame>."
    ]
  },
  "_LEGACY_ERROR_TEMP_2113" : {
    "message" : [
      "Unable to parse <stats> as a percentile"
    ]
  },
  "_LEGACY_ERROR_TEMP_2114" : {
    "message" : [
      "<stats> is not a recognised statistic"
    ]
  },
  "_LEGACY_ERROR_TEMP_2115" : {
    "message" : [
      "Unknown column: <unknownColumn>"
    ]
  },
  "_LEGACY_ERROR_TEMP_2116" : {
    "message" : [
      "Unexpected: <o>"
    ]
  },
  "_LEGACY_ERROR_TEMP_2120" : {
    "message" : [
      "Do not support array of type <clazz>."
    ]
  },
  "_LEGACY_ERROR_TEMP_2121" : {
    "message" : [
      "Do not support type <clazz>."
    ]
  },
  "_LEGACY_ERROR_TEMP_2122" : {
    "message" : [
      "Failed parsing <simpleString>: <raw>"
    ]
  },
  "_LEGACY_ERROR_TEMP_2123" : {
    "message" : [
      "Failed to merge fields '<leftName>' and '<rightName>'. <message>"
    ]
  },
  "_LEGACY_ERROR_TEMP_2124" : {
    "message" : [
      "Failed to merge decimal types with incompatible scale <leftScale> and <rightScale>"
    ]
  },
  "_LEGACY_ERROR_TEMP_2125" : {
    "message" : [
      "Failed to merge incompatible data types <leftCatalogString> and <rightCatalogString>"
    ]
  },
  "_LEGACY_ERROR_TEMP_2126" : {
    "message" : [
      "Unsuccessful attempt to build maps with <size> elements due to exceeding the map size limit <maxRoundedArrayLength>."
    ]
  },
  "_LEGACY_ERROR_TEMP_2127" : {
    "message" : [
      "Duplicate map key <key> was found, please check the input data. If you want to remove the duplicated keys, you can set <mapKeyDedupPolicy> to <lastWin> so that the key inserted at last takes precedence."
    ]
  },
  "_LEGACY_ERROR_TEMP_2128" : {
    "message" : [
      "The key array and value array of MapData must have the same length."
    ]
  },
  "_LEGACY_ERROR_TEMP_2129" : {
    "message" : [
      "Conflict found: Field <field> <actual> differs from <field> <expected> derived from <candidate>"
    ]
  },
  "_LEGACY_ERROR_TEMP_2130" : {
    "message" : [
      "Fail to recognize '<pattern>' pattern in the DateTimeFormatter. You can form a valid datetime pattern with the guide from https://spark.apache.org/docs/latest/sql-ref-datetime-pattern.html"
    ]
  },
  "_LEGACY_ERROR_TEMP_2131" : {
    "message" : [
      "Exception when registering StreamingQueryListener"
    ]
  },
  "_LEGACY_ERROR_TEMP_2132" : {
    "message" : [
      "Parsing JSON arrays as structs is forbidden."
    ]
  },
  "_LEGACY_ERROR_TEMP_2133" : {
    "message" : [
      "Cannot parse field name <fieldName>, field value <fieldValue>, [<token>] as target spark data type [<dataType>]."
    ]
  },
  "_LEGACY_ERROR_TEMP_2134" : {
    "message" : [
      "Cannot parse field value <value> for pattern <pattern> as target spark data type [<dataType>]."
    ]
  },
  "_LEGACY_ERROR_TEMP_2135" : {
    "message" : [
      "Failed to parse an empty string for data type <dataType>"
    ]
  },
  "_LEGACY_ERROR_TEMP_2136" : {
    "message" : [
      "Failed to parse field name <fieldName>, field value <fieldValue>, [<token>] to target spark data type [<dataType>]."
    ]
  },
  "_LEGACY_ERROR_TEMP_2137" : {
    "message" : [
      "Root converter returned null"
    ]
  },
  "_LEGACY_ERROR_TEMP_2138" : {
    "message" : [
      "Cannot have circular references in bean class, but got the circular reference of class <clazz>"
    ]
  },
  "_LEGACY_ERROR_TEMP_2139" : {
    "message" : [
      "cannot have circular references in class, but got the circular reference of class <t>"
    ]
  },
  "_LEGACY_ERROR_TEMP_2140" : {
    "message" : [
      "`<fieldName>` is not a valid identifier of Java and cannot be used as field name",
      "<walkedTypePath>"
    ]
  },
  "_LEGACY_ERROR_TEMP_2141" : {
    "message" : [
      "No Encoder found for <tpe>",
      "<walkedTypePath>"
    ]
  },
  "_LEGACY_ERROR_TEMP_2142" : {
    "message" : [
      "Attributes for type <schema> is not supported"
    ]
  },
  "_LEGACY_ERROR_TEMP_2143" : {
    "message" : [
      "Schema for type <tpe> is not supported"
    ]
  },
  "_LEGACY_ERROR_TEMP_2144" : {
    "message" : [
      "Unable to find constructor for <tpe>. This could happen if <tpe> is an interface, or a trait without companion object constructor."
    ]
  },
  "_LEGACY_ERROR_TEMP_2145" : {
    "message" : [
      "<paramName> cannot be more than one character"
    ]
  },
  "_LEGACY_ERROR_TEMP_2146" : {
    "message" : [
      "<paramName> should be an integer. Found <value>"
    ]
  },
  "_LEGACY_ERROR_TEMP_2147" : {
    "message" : [
      "<paramName> flag can be true or false"
    ]
  },
  "_LEGACY_ERROR_TEMP_2148" : {
    "message" : [
      "null value found but field <name> is not nullable."
    ]
  },
  "_LEGACY_ERROR_TEMP_2149" : {
    "message" : [
      "Malformed CSV record"
    ]
  },
  "_LEGACY_ERROR_TEMP_2150" : {
    "message" : [
      "Due to Scala's limited support of tuple, tuple with more than 22 elements are not supported."
    ]
  },
  "_LEGACY_ERROR_TEMP_2151" : {
    "message" : [
      "Error while decoding: <e>",
      "<expressions>"
    ]
  },
  "_LEGACY_ERROR_TEMP_2152" : {
    "message" : [
      "Error while encoding: <e>",
      "<expressions>"
    ]
  },
  "_LEGACY_ERROR_TEMP_2153" : {
    "message" : [
      "class <clsName> has unexpected serializer: <objSerializer>"
    ]
  },
  "_LEGACY_ERROR_TEMP_2154" : {
    "message" : [
      "Failed to get outer pointer for <innerCls>"
    ]
  },
  "_LEGACY_ERROR_TEMP_2155" : {
    "message" : [
      "<userClass> is not annotated with SQLUserDefinedType nor registered with UDTRegistration.}"
    ]
  },
  "_LEGACY_ERROR_TEMP_2156" : {
    "message" : [
      "The size function doesn't support the operand type <dataType>"
    ]
  },
  "_LEGACY_ERROR_TEMP_2157" : {
    "message" : [
      "Unexpected value for start in function <prettyName>: SQL array indices start at 1."
    ]
  },
  "_LEGACY_ERROR_TEMP_2158" : {
    "message" : [
      "Unexpected value for length in function <prettyName>: length must be greater than or equal to 0."
    ]
  },
  "_LEGACY_ERROR_TEMP_2159" : {
    "message" : [
      "Unsuccessful try to concat arrays with <numberOfElements> elements due to exceeding the array size limit <maxRoundedArrayLength>."
    ]
  },
  "_LEGACY_ERROR_TEMP_2160" : {
    "message" : [
      "Unsuccessful try to flatten an array of arrays with <numberOfElements> elements due to exceeding the array size limit <maxRoundedArrayLength>."
    ]
  },
  "_LEGACY_ERROR_TEMP_2161" : {
    "message" : [
      "Unsuccessful try to create array with <count> elements due to exceeding the array size limit <maxRoundedArrayLength>."
    ]
  },
  "_LEGACY_ERROR_TEMP_2162" : {
    "message" : [
      "Unsuccessful try to union arrays with <length> elements due to exceeding the array size limit <maxRoundedArrayLength>."
    ]
  },
  "_LEGACY_ERROR_TEMP_2163" : {
    "message" : [
      "Initial type <dataType> must be a <target>"
    ]
  },
  "_LEGACY_ERROR_TEMP_2164" : {
    "message" : [
      "Initial type <dataType> must be an <arrayType>, a <structType> or a <mapType>"
    ]
  },
  "_LEGACY_ERROR_TEMP_2165" : {
    "message" : [
      "Malformed records are detected in schema inference. Parse Mode: <failFastMode>."
    ]
  },
  "_LEGACY_ERROR_TEMP_2166" : {
    "message" : [
      "Malformed JSON"
    ]
  },
  "_LEGACY_ERROR_TEMP_2167" : {
    "message" : [
      "Malformed records are detected in schema inference. Parse Mode: <failFastMode>. Reasons: Failed to infer a common schema. Struct types are expected, but `<dataType>` was found."
    ]
  },
  "_LEGACY_ERROR_TEMP_2168" : {
    "message" : [
      "Decorrelate inner query through <plan> is not supported."
    ]
  },
  "_LEGACY_ERROR_TEMP_2169" : {
    "message" : [
      "This method should not be called in the analyzer"
    ]
  },
  "_LEGACY_ERROR_TEMP_2170" : {
    "message" : [
      "Cannot safely merge SERDEPROPERTIES:",
      "<props1>",
      "<props2>",
      "The conflict keys: <conflictKeys>"
    ]
  },
  "_LEGACY_ERROR_TEMP_2171" : {
    "message" : [
      "Not supported pair: <r1>, <r2> at <function>()"
    ]
  },
  "_LEGACY_ERROR_TEMP_2172" : {
    "message" : [
      "Once strategy's idempotence is broken for batch <batchName>",
      "<plan>"
    ]
  },
  "_LEGACY_ERROR_TEMP_2173" : {
    "message" : [
      "The structural integrity of the input plan is broken in <className>."
    ]
  },
  "_LEGACY_ERROR_TEMP_2174" : {
    "message" : [
      "After applying rule <ruleName> in batch <batchName>, the structural integrity of the plan is broken."
    ]
  },
  "_LEGACY_ERROR_TEMP_2175" : {
    "message" : [
      "Rule id not found for <ruleName>"
    ]
  },
  "_LEGACY_ERROR_TEMP_2176" : {
    "message" : [
      "Cannot create array with <numElements> elements of data due to exceeding the limit <maxRoundedArrayLength> elements for ArrayData. <additionalErrorMessage>"
    ]
  },
  "_LEGACY_ERROR_TEMP_2177" : {
    "message" : [
      "Malformed records are detected in record parsing. Parse Mode: <failFastMode>. To process malformed records as null result, try setting the option 'mode' as 'PERMISSIVE'."
    ]
  },
  "_LEGACY_ERROR_TEMP_2178" : {
    "message" : [
      "Remote operations not supported"
    ]
  },
  "_LEGACY_ERROR_TEMP_2179" : {
    "message" : [
      "HiveServer2 Kerberos principal or keytab is not correctly configured"
    ]
  },
  "_LEGACY_ERROR_TEMP_2180" : {
    "message" : [
      "Parent SparkUI to attach this tab to not found!"
    ]
  },
  "_LEGACY_ERROR_TEMP_2181" : {
    "message" : [
      "inferSchema is not supported for hive data source."
    ]
  },
  "_LEGACY_ERROR_TEMP_2182" : {
    "message" : [
      "Requested partitioning does not match the <tableIdentifier> table:",
      "Requested partitions: <partitionKeys>",
      "Table partitions: <partitionColumnNames>"
    ]
  },
  "_LEGACY_ERROR_TEMP_2183" : {
    "message" : [
      "Dynamic partition key <key> is not among written partition paths."
    ]
  },
  "_LEGACY_ERROR_TEMP_2184" : {
    "message" : [
      "Cannot remove partition directory '<partitionPath>'"
    ]
  },
  "_LEGACY_ERROR_TEMP_2185" : {
    "message" : [
      "Cannot create staging directory: <message>"
    ]
  },
  "_LEGACY_ERROR_TEMP_2186" : {
    "message" : [
      "The SerDe interface removed since Hive 2.3(HIVE-15167). Please migrate your custom SerDes to Hive 2.3. See HIVE-15167 for more details."
    ]
  },
  "_LEGACY_ERROR_TEMP_2187" : {
    "message" : [
      "<message>, db: <dbName>, table: <tableName>"
    ]
  },
  "_LEGACY_ERROR_TEMP_2188" : {
    "message" : [
      "Cannot recognize hive type string: <fieldType>, column: <fieldName>"
    ]
  },
  "_LEGACY_ERROR_TEMP_2189" : {
    "message" : [
      "Hive 2.2 and lower versions don't support getTablesByType. Please use Hive 2.3 or higher version."
    ]
  },
  "_LEGACY_ERROR_TEMP_2190" : {
    "message" : [
      "DROP TABLE ... PURGE"
    ]
  },
  "_LEGACY_ERROR_TEMP_2191" : {
    "message" : [
      "ALTER TABLE ... DROP PARTITION ... PURGE"
    ]
  },
  "_LEGACY_ERROR_TEMP_2192" : {
    "message" : [
      "Partition filter cannot have both `\"` and `'` characters"
    ]
  },
  "_LEGACY_ERROR_TEMP_2193" : {
    "message" : [
      "Caught Hive MetaException attempting to get partition metadata by filter from Hive. You can set the Spark configuration setting <hiveMetastorePartitionPruningFallbackOnException> to true to work around this problem, however this will result in degraded performance. Please report a bug: https://issues.apache.org/jira/browse/SPARK"
    ]
  },
  "_LEGACY_ERROR_TEMP_2194" : {
    "message" : [
      "Unsupported Hive Metastore version <version>. Please set <key> with a valid version."
    ]
  },
  "_LEGACY_ERROR_TEMP_2195" : {
    "message" : [
      "<cnf> when creating Hive client using classpath: <execJars> Please make sure that jars for your version of hive and hadoop are included in the paths passed to <key>."
    ]
  },
  "_LEGACY_ERROR_TEMP_2196" : {
    "message" : [
      "Unable to fetch tables of db <dbName>"
    ]
  },
  "_LEGACY_ERROR_TEMP_2197" : {
    "message" : [
      "LOCATION clause illegal for view partition"
    ]
  },
  "_LEGACY_ERROR_TEMP_2198" : {
    "message" : [
      "Failed to rename as <dstPath> already exists"
    ]
  },
  "_LEGACY_ERROR_TEMP_2199" : {
    "message" : [
      "Failed to rename temp file <srcPath> to <dstPath> as rename returned false"
    ]
  },
  "_LEGACY_ERROR_TEMP_2200" : {
    "message" : [
      "Error: we detected a possible problem with the location of your \"_spark_metadata\"",
      "directory and you likely need to move it before restarting this query.",
      "",
      "Earlier version of Spark incorrectly escaped paths when writing out the",
      "\"_spark_metadata\" directory for structured streaming. While this was corrected in",
      "Spark 3.0, it appears that your query was started using an earlier version that",
      "",
      "Correct \"_spark_metadata\" Directory: <metadataPath>",
      "Incorrect \"_spark_metadata\" Directory: <legacyMetadataPath>",
      "",
      "Please move the data from the incorrect directory to the correct one, delete the",
      "incorrect directory, and then restart this query. If you believe you are receiving",
      "this message in error, you can disable it with the SQL conf",
      "<StreamingCheckpointEscaptedPathCheckEnabled>."
    ]
  },
  "_LEGACY_ERROR_TEMP_2201" : {
    "message" : [
      "Partition column <col> not found in schema <schema>"
    ]
  },
  "_LEGACY_ERROR_TEMP_2203" : {
    "message" : [
      "Cannot set timeout duration without enabling processing time timeout in [map|flatMap]GroupsWithState"
    ]
  },
  "_LEGACY_ERROR_TEMP_2204" : {
    "message" : [
      "Cannot get event time watermark timestamp without setting watermark before [map|flatMap]GroupsWithState"
    ]
  },
  "_LEGACY_ERROR_TEMP_2205" : {
    "message" : [
      "Cannot set timeout timestamp without enabling event time timeout in [map|flatMapGroupsWithState"
    ]
  },
  "_LEGACY_ERROR_TEMP_2206" : {
    "message" : [
      "Unable to find batch <batchMetadataFile>"
    ]
  },
  "_LEGACY_ERROR_TEMP_2207" : {
    "message" : [
      "Multiple streaming queries are concurrently using <path>"
    ]
  },
  "_LEGACY_ERROR_TEMP_2208" : {
    "message" : [
      "<commitProtocol> does not support adding files with an absolute path"
    ]
  },
  "_LEGACY_ERROR_TEMP_2209" : {
    "message" : [
      "Data source <srcName> does not support microbatch processing.",
      "",
      "Either the data source is disabled at",
      "SQLConf.get.DISABLED_V2_STREAMING_MICROBATCH_READERS.key (The disabled sources",
      "are [<disabledSources>]) or the table <table> does not have MICRO_BATCH_READ",
      "capability. Meanwhile, the fallback, data source v1, is not available.\""
    ]
  },
  "_LEGACY_ERROR_TEMP_2210" : {
    "message" : [
      "StreamingRelationExec cannot be executed"
    ]
  },
  "_LEGACY_ERROR_TEMP_2211" : {
    "message" : [
      "Invalid output mode: <outputMode>"
    ]
  },
  "_LEGACY_ERROR_TEMP_2212" : {
    "message" : [
      "Invalid catalog name: <name>"
    ]
  },
  "_LEGACY_ERROR_TEMP_2214" : {
    "message" : [
      "Plugin class for catalog '<name>' does not implement CatalogPlugin: <pluginClassName>"
    ]
  },
  "_LEGACY_ERROR_TEMP_2215" : {
    "message" : [
      "Cannot find catalog plugin class for catalog '<name>': <pluginClassName>"
    ]
  },
  "_LEGACY_ERROR_TEMP_2216" : {
    "message" : [
      "Failed to find public no-arg constructor for catalog '<name>': <pluginClassName>)"
    ]
  },
  "_LEGACY_ERROR_TEMP_2217" : {
    "message" : [
      "Failed to call public no-arg constructor for catalog '<name>': <pluginClassName>)"
    ]
  },
  "_LEGACY_ERROR_TEMP_2218" : {
    "message" : [
      "Cannot instantiate abstract catalog plugin class for catalog '<name>': <pluginClassName>"
    ]
  },
  "_LEGACY_ERROR_TEMP_2219" : {
    "message" : [
      "Failed during instantiating constructor for catalog '<name>': <pluginClassName>"
    ]
  },
  "_LEGACY_ERROR_TEMP_2220" : {
    "message" : [
      ""
    ]
  },
  "_LEGACY_ERROR_TEMP_2222" : {
    "message" : [
      "Cannot mutate ReadOnlySQLConf."
    ]
  },
  "_LEGACY_ERROR_TEMP_2223" : {
    "message" : [
      "Cannot clone/copy ReadOnlySQLConf."
    ]
  },
  "_LEGACY_ERROR_TEMP_2224" : {
    "message" : [
      "Cannot get SQLConf inside scheduler event loop thread."
    ]
  },
  "_LEGACY_ERROR_TEMP_2225" : {
    "message" : [
      ""
    ]
  },
  "_LEGACY_ERROR_TEMP_2226" : {
    "message" : [
      "null literals can't be casted to <name>"
    ]
  },
  "_LEGACY_ERROR_TEMP_2227" : {
    "message" : [
      "<name> is not an UserDefinedType. Please make sure registering an UserDefinedType for <userClass>"
    ]
  },
  "_LEGACY_ERROR_TEMP_2228" : {
    "message" : [
      "Can not load in UserDefinedType <name> for user class <userClass>."
    ]
  },
  "_LEGACY_ERROR_TEMP_2229" : {
    "message" : [
      "<name> is not a public class. Only public classes are supported."
    ]
  },
  "_LEGACY_ERROR_TEMP_2230" : {
    "message" : [
      "Primitive types are not supported."
    ]
  },
  "_LEGACY_ERROR_TEMP_2231" : {
    "message" : [
      "fieldIndex on a Row without schema is undefined."
    ]
  },
  "_LEGACY_ERROR_TEMP_2232" : {
    "message" : [
      "Value at index <index> is null"
    ]
  },
  "_LEGACY_ERROR_TEMP_2233" : {
    "message" : [
      "Only Data Sources providing FileFormat are supported: <providingClass>"
    ]
  },
  "_LEGACY_ERROR_TEMP_2234" : {
    "message" : [
      "Failed to set original ACL <aclEntries> back to the created path: <path>. Exception: <message>"
    ]
  },
  "_LEGACY_ERROR_TEMP_2235" : {
    "message" : [
      "Multiple failures in stage materialization."
    ]
  },
  "_LEGACY_ERROR_TEMP_2236" : {
    "message" : [
      "Unrecognized compression scheme type ID: <typeId>"
    ]
  },
  "_LEGACY_ERROR_TEMP_2237" : {
    "message" : [
      "<className>.getParentLogger is not yet implemented."
    ]
  },
  "_LEGACY_ERROR_TEMP_2238" : {
    "message" : [
      "Unable to create Parquet converter for <typeName> whose Parquet type is <parquetType> without decimal metadata. Please read this column/field as Spark BINARY type."
    ]
  },
  "_LEGACY_ERROR_TEMP_2239" : {
    "message" : [
      "Unable to create Parquet converter for decimal type <t> whose Parquet type is <parquetType>.  Parquet DECIMAL type can only be backed by INT32, INT64, FIXED_LEN_BYTE_ARRAY, or BINARY."
    ]
  },
  "_LEGACY_ERROR_TEMP_2240" : {
    "message" : [
      "Unable to create Parquet converter for data type <t> whose Parquet type is <parquetType>"
    ]
  },
  "_LEGACY_ERROR_TEMP_2241" : {
    "message" : [
      "Nonatomic partition table <tableName> can not add multiple partitions."
    ]
  },
  "_LEGACY_ERROR_TEMP_2242" : {
    "message" : [
      "<provider> source does not support user-specified schema."
    ]
  },
  "_LEGACY_ERROR_TEMP_2243" : {
    "message" : [
      "Nonatomic partition table <tableName> can not drop multiple partitions."
    ]
  },
  "_LEGACY_ERROR_TEMP_2244" : {
    "message" : [
      "The table <tableName> does not support truncation of multiple partition."
    ]
  },
  "_LEGACY_ERROR_TEMP_2245" : {
    "message" : [
      "Table does not support overwrite by expression: <table>"
    ]
  },
  "_LEGACY_ERROR_TEMP_2246" : {
    "message" : [
      "Table does not support dynamic partition overwrite: <table>"
    ]
  },
  "_LEGACY_ERROR_TEMP_2247" : {
    "message" : [
      "Failed merging schema:",
      "<schema>"
    ]
  },
  "_LEGACY_ERROR_TEMP_2248" : {
    "message" : [
      "Cannot broadcast the table over <maxBroadcastTableRows> rows: <numRows> rows"
    ]
  },
  "_LEGACY_ERROR_TEMP_2249" : {
    "message" : [
      "Cannot broadcast the table that is larger than <maxBroadcastTableBytes>GB: <dataSize> GB"
    ]
  },
  "_LEGACY_ERROR_TEMP_2250" : {
    "message" : [
      "Not enough memory to build and broadcast the table to all worker nodes. As a workaround, you can either disable broadcast by setting <autoBroadcastjoinThreshold> to -1 or increase the spark driver memory by setting <driverMemory> to a higher value<analyzeTblMsg>"
    ]
  },
  "_LEGACY_ERROR_TEMP_2251" : {
    "message" : [
      "<execName> does not support the execute() code path."
    ]
  },
  "_LEGACY_ERROR_TEMP_2252" : {
    "message" : [
      "Cannot merge <className> with <otherClass>"
    ]
  },
  "_LEGACY_ERROR_TEMP_2253" : {
    "message" : [
      "Data source <sourceName> does not support continuous processing."
    ]
  },
  "_LEGACY_ERROR_TEMP_2254" : {
    "message" : [
      "Data read failed"
    ]
  },
  "_LEGACY_ERROR_TEMP_2255" : {
    "message" : [
      "Epoch marker generation failed"
    ]
  },
  "_LEGACY_ERROR_TEMP_2256" : {
    "message" : [
      "Foreach writer has been aborted due to a task failure"
    ]
  },
  "_LEGACY_ERROR_TEMP_2258" : {
    "message" : [
      "Error reading delta file <fileToRead> of <clazz>: key size cannot be <keySize>"
    ]
  },
  "_LEGACY_ERROR_TEMP_2259" : {
    "message" : [
      "Error reading snapshot file <fileToRead> of <clazz>: <message>"
    ]
  },
  "_LEGACY_ERROR_TEMP_2260" : {
    "message" : [
      "Cannot purge as it might break internal state."
    ]
  },
  "_LEGACY_ERROR_TEMP_2261" : {
    "message" : [
      "Clean up source files is not supported when reading from the output directory of FileStreamSink."
    ]
  },
  "_LEGACY_ERROR_TEMP_2262" : {
    "message" : [
      "latestOffset(Offset, ReadLimit) should be called instead of this method"
    ]
  },
  "_LEGACY_ERROR_TEMP_2263" : {
    "message" : [
      "Error: we detected a possible problem with the location of your checkpoint and you",
      "likely need to move it before restarting this query.",
      "",
      "Earlier version of Spark incorrectly escaped paths when writing out checkpoints for",
      "structured streaming. While this was corrected in Spark 3.0, it appears that your",
      "query was started using an earlier version that incorrectly handled the checkpoint",
      "path.",
      "",
      "Correct Checkpoint Directory: <checkpointPath>",
      "Incorrect Checkpoint Directory: <legacyCheckpointDir>",
      "",
      "Please move the data from the incorrect directory to the correct one, delete the",
      "incorrect directory, and then restart this query. If you believe you are receiving",
      "this message in error, you can disable it with the SQL conf",
      "<StreamingCheckpointEscapedPathCheckEnabled>."
    ]
  },
  "_LEGACY_ERROR_TEMP_2264" : {
    "message" : [
      "Subprocess exited with status <exitCode>. Error: <stderrBuffer>"
    ]
  },
  "_LEGACY_ERROR_TEMP_2265" : {
    "message" : [
      "<nodeName> without serde does not support <dt> as output data type"
    ]
  },
  "_LEGACY_ERROR_TEMP_2266" : {
    "message" : [
      "Invalid `startIndex` provided for generating iterator over the array. Total elements: <numRows>, requested `startIndex`: <startIndex>"
    ]
  },
  "_LEGACY_ERROR_TEMP_2267" : {
    "message" : [
      "The backing <className> has been modified since the creation of this Iterator"
    ]
  },
  "_LEGACY_ERROR_TEMP_2268" : {
    "message" : [
      "<nodeName> does not implement doExecuteBroadcast"
    ]
  },
  "_LEGACY_ERROR_TEMP_2269" : {
    "message" : [
      "<globalTempDB> is a system preserved database, please rename your existing database to resolve the name conflict, or set a different value for <globalTempDatabase>, and launch your Spark application again."
    ]
  },
  "_LEGACY_ERROR_TEMP_2270" : {
    "message" : [
      "comment on table is not supported"
    ]
  },
  "_LEGACY_ERROR_TEMP_2271" : {
    "message" : [
      "UpdateColumnNullability is not supported"
    ]
  },
  "_LEGACY_ERROR_TEMP_2272" : {
    "message" : [
      "Rename column is only supported for MySQL version 8.0 and above."
    ]
  },
  "_LEGACY_ERROR_TEMP_2273" : {
    "message" : [
      "<message>"
    ]
  },
  "_LEGACY_ERROR_TEMP_2274" : {
    "message" : [
      "Nested field <colName> is not supported."
    ]
  },
  "_LEGACY_ERROR_TEMP_2275" : {
    "message" : [
      "Dataset transformations and actions can only be invoked by the driver, not inside of other Dataset transformations; for example, dataset1.map(x => dataset2.values.count() * x) is invalid because the values transformation and count action cannot be performed inside of the dataset1.map transformation. For more information, see SPARK-28702."
    ]
  },
  "_LEGACY_ERROR_TEMP_2276" : {
    "message" : [
      "Hive table <tableName> with ANSI intervals is not supported"
    ]
  },
  "_LEGACY_ERROR_TEMP_2277" : {
    "message" : [
      "Number of dynamic partitions created is <numWrittenParts>, which is more than <maxDynamicPartitions>. To solve this try to set <maxDynamicPartitionsKey> to at least <numWrittenParts>."
    ]
  },
  "_LEGACY_ERROR_TEMP_2278" : {
    "message" : [
      "The input <valueType> '<input>' does not match the given number format: '<format>'"
    ]
  },
  "_LEGACY_ERROR_TEMP_2279" : {
    "message" : [
      "Multiple bucket transforms are not supported."
    ]
  },
  "_LEGACY_ERROR_TEMP_2280" : {
    "message" : [
      "Create namespace comment is not supported"
    ]
  },
  "_LEGACY_ERROR_TEMP_2281" : {
    "message" : [
      "Remove namespace comment is not supported"
    ]
  },
  "_LEGACY_ERROR_TEMP_2282" : {
    "message" : [
      "Drop namespace restrict is not supported"
    ]
  },
  "_LEGACY_ERROR_TEMP_2300" : {
    "message" : [
      "The number of lambda function arguments '<namesSize>' does not match the number of arguments expected by the higher order function '<argInfoSize>'."
    ]
  },
  "_LEGACY_ERROR_TEMP_2301" : {
    "message" : [
      "Lambda function arguments should not have names that are semantically the same."
    ]
  },
  "_LEGACY_ERROR_TEMP_2302" : {
    "message" : [
      "'<name>' does not support more than one sources"
    ]
  },
  "_LEGACY_ERROR_TEMP_2303" : {
    "message" : [
      "incompatible types found in column <name> for inline table"
    ]
  },
  "_LEGACY_ERROR_TEMP_2304" : {
    "message" : [
      "cannot evaluate expression <sqlExpr> in inline table definition"
    ]
  },
  "_LEGACY_ERROR_TEMP_2305" : {
    "message" : [
      "expected <numCols> columns but found <rowSize> columns in row <ri>"
    ]
  },
  "_LEGACY_ERROR_TEMP_2306" : {
    "message" : [
      "A lambda function should only be used in a higher order function. However, its class is <class>, which is not a higher order function."
    ]
  },
  "_LEGACY_ERROR_TEMP_2307" : {
    "message" : [
      "Number of given aliases does not match number of output columns. Function name: <funcName>; number of aliases: <aliasesNum>; number of output columns: <outColsNum>."
    ]
  },
  "_LEGACY_ERROR_TEMP_2308" : {
    "message" : [
      "could not resolve `<name>` to a table-valued function"
    ]
  },
  "_LEGACY_ERROR_TEMP_2309" : {
    "message" : [
      "cannot resolve <sqlExpr> in MERGE command given columns [<cols>]"
    ]
  },
  "_LEGACY_ERROR_TEMP_2310" : {
    "message" : [
      "'writeStream' can be called only on streaming Dataset/DataFrame"
    ]
  },
  "_LEGACY_ERROR_TEMP_2311" : {
    "message" : [
      "'writeTo' can not be called on streaming Dataset/DataFrame"
    ]
  },
  "_LEGACY_ERROR_TEMP_2312" : {
    "message" : [
      "'write' can not be called on streaming Dataset/DataFrame"
    ]
  },
  "_LEGACY_ERROR_TEMP_2313" : {
    "message" : [
      "Hint not found: <name>"
    ]
  },
  "_LEGACY_ERROR_TEMP_2314" : {
    "message" : [
      "cannot resolve '<sqlExpr>' due to argument data type mismatch: <msg>"
    ]
  },
  "_LEGACY_ERROR_TEMP_2315" : {
    "message" : [
      "cannot resolve '<sqlExpr>' due to data type mismatch: <msg><hint>"
    ]
  },
  "_LEGACY_ERROR_TEMP_2316" : {
    "message" : [
      "observed metrics should be named: <operator>"
    ]
  },
  "_LEGACY_ERROR_TEMP_2317" : {
    "message" : [
      "window expressions are not allowed in observed metrics, but found: <sqlExpr>"
    ]
  },
  "_LEGACY_ERROR_TEMP_2318" : {
    "message" : [
      "non-deterministic expression <sqlExpr> can only be used as an argument to an aggregate function."
    ]
  },
  "_LEGACY_ERROR_TEMP_2319" : {
    "message" : [
      "nested aggregates are not allowed in observed metrics, but found: <sqlExpr>"
    ]
  },
  "_LEGACY_ERROR_TEMP_2320" : {
    "message" : [
      "distinct aggregates are not allowed in observed metrics, but found: <sqlExpr>"
    ]
  },
  "_LEGACY_ERROR_TEMP_2321" : {
    "message" : [
      "aggregates with filter predicate are not allowed in observed metrics, but found: <sqlExpr>"
    ]
  },
  "_LEGACY_ERROR_TEMP_2322" : {
    "message" : [
      "attribute <sqlExpr> can only be used as an argument to an aggregate function."
    ]
  },
  "_LEGACY_ERROR_TEMP_2323" : {
    "message" : [
      "Cannot <op> column, because <fieldNames> already exists in <struct>"
    ]
  },
  "_LEGACY_ERROR_TEMP_2324" : {
    "message" : [
      "Cannot update <table> field <fieldName> type: update a struct by updating its fields"
    ]
  },
  "_LEGACY_ERROR_TEMP_2325" : {
    "message" : [
      "Cannot update <table> field <fieldName> type: update a map by updating <fieldName>.key or <fieldName>.value"
    ]
  },
  "_LEGACY_ERROR_TEMP_2326" : {
    "message" : [
      "Cannot update <table> field <fieldName> type: update the element by updating <fieldName>.element"
    ]
  },
  "_LEGACY_ERROR_TEMP_2327" : {
    "message" : [
      "Cannot update <table> field <fieldName> type: update a UserDefinedType[<udtSql>] by updating its fields"
    ]
  },
  "_LEGACY_ERROR_TEMP_2328" : {
    "message" : [
      "Cannot update <table> field <fieldName> to interval type"
    ]
  },
  "_LEGACY_ERROR_TEMP_2329" : {
    "message" : [
      "Cannot update <table> field <fieldName>: <oldType> cannot be cast to <newType>"
    ]
  },
  "_LEGACY_ERROR_TEMP_2330" : {
    "message" : [
      "Cannot change nullable column to non-nullable: <fieldName>"
    ]
  },
  "_LEGACY_ERROR_TEMP_2331" : {
    "message" : [
      "failed to evaluate expression <sqlExpr>: <msg>"
    ]
  },
  "_LEGACY_ERROR_TEMP_2332" : {
    "message" : [
      "<msg>"
    ]
  },
  "_LEGACY_ERROR_TEMP_2400" : {
    "message" : [
      "The <name> expression must evaluate to a constant value, but got <limitExpr>."
    ]
  },
  "_LEGACY_ERROR_TEMP_2401" : {
    "message" : [
      "The <name> expression must be integer type, but got <dataType>."
    ]
  },
  "_LEGACY_ERROR_TEMP_2402" : {
    "message" : [
      "The evaluated <name> expression must not be null, but got <limitExpr>."
    ]
  },
  "_LEGACY_ERROR_TEMP_2403" : {
    "message" : [
      "The <name> expression must be equal to or greater than 0, but got <v>."
    ]
  },
  "_LEGACY_ERROR_TEMP_2404" : {
    "message" : [
      "Table <name> is not partitioned."
    ]
  },
  "_LEGACY_ERROR_TEMP_2405" : {
    "message" : [
      "Table <name> does not support partition management."
    ]
  },
  "_LEGACY_ERROR_TEMP_2406" : {
    "message" : [
      "invalid cast from <srcType> to <targetType>."
    ]
  },
  "_LEGACY_ERROR_TEMP_2407" : {
    "message" : [
      "grouping_id() can only be used with GroupingSets/Cube/Rollup"
    ]
  },
  "_LEGACY_ERROR_TEMP_2408" : {
    "message" : [
      "Window function <w> requires an OVER clause."
    ]
  },
  "_LEGACY_ERROR_TEMP_2409" : {
    "message" : [
      "Distinct window functions are not supported: <w>"
    ]
  },
  "_LEGACY_ERROR_TEMP_2410" : {
    "message" : [
      "<wf> function can only be evaluated in an ordered row-based window frame with a single offset: <w>"
    ]
  },
  "_LEGACY_ERROR_TEMP_2411" : {
    "message" : [
      "Cannot specify order by or frame for '<aggFunc>'."
    ]
  },
  "_LEGACY_ERROR_TEMP_2412" : {
    "message" : [
      "Expression '<sqlExpr>' not supported within a window function."
    ]
  },
  "_LEGACY_ERROR_TEMP_2413" : {
    "message" : [
      "Input argument to <argName> must be a constant."
    ]
  },
  "_LEGACY_ERROR_TEMP_2414" : {
    "message" : [
      "Event time must be defined on a window or a timestamp, but <evName> is of type <evType>."
    ]
  },
  "_LEGACY_ERROR_TEMP_2415" : {
    "message" : [
      "filter expression '<filter>' of type <type> is not a boolean."
    ]
  },
  "_LEGACY_ERROR_TEMP_2416" : {
    "message" : [
      "join condition '<join>' of type <type> is not a boolean."
    ]
  },
  "_LEGACY_ERROR_TEMP_2417" : {
    "message" : [
      "join condition '<condition>' of type <dataType> is not a boolean."
    ]
  },
  "_LEGACY_ERROR_TEMP_2418" : {
    "message" : [
      "Input argument tolerance must be a constant."
    ]
  },
  "_LEGACY_ERROR_TEMP_2419" : {
    "message" : [
      "Input argument tolerance must be non-negative."
    ]
  },
  "_LEGACY_ERROR_TEMP_2421" : {
    "message" : [
      "nondeterministic expression <sqlExpr> should not appear in the arguments of an aggregate function."
    ]
  },
  "_LEGACY_ERROR_TEMP_2422" : {
    "message" : [
      "grouping expressions sequence is empty, and '<sqlExpr>' is not an aggregate function. Wrap '<aggExprs>' in windowing function(s) or wrap '<sqlExpr>' in first() (or first_value) if you don't care which value you get."
    ]
  },
  "_LEGACY_ERROR_TEMP_2423" : {
    "message" : [
      "Correlated scalar subquery '<sqlExpr>' is neither present in the group by, nor in an aggregate function. Add it to group by using ordinal position or wrap it in first() (or first_value) if you don't care which value you get."
    ]
  },
  "_LEGACY_ERROR_TEMP_2425" : {
    "message" : [
      "expression <sqlExpr> cannot be used as a grouping expression because its data type <dataType> is not an orderable data type."
    ]
  },
  "_LEGACY_ERROR_TEMP_2426" : {
    "message" : [
      "nondeterministic expression <sqlExpr> should not appear in grouping expression."
    ]
  },
  "_LEGACY_ERROR_TEMP_2427" : {
    "message" : [
      "sorting is not supported for columns of type <type>"
    ]
  },
  "_LEGACY_ERROR_TEMP_2428" : {
    "message" : [
      "The sum of the LIMIT clause and the OFFSET clause must not be greater than the maximum 32-bit integer value (2,147,483,647) but found limit = <limit>, offset = <offset>."
    ]
  },
  "_LEGACY_ERROR_TEMP_2430" : {
    "message" : [
      "<operator> can only be performed on tables with compatible column types. The <ci> column of the <ti> table is <dt1> type which is not compatible with <dt2> at the same column of the first table.<hint>"
    ]
  },
  "_LEGACY_ERROR_TEMP_2431" : {
    "message" : [
      "Invalid partitioning: <cols> is missing or is in a map or array"
    ]
  },
  "_LEGACY_ERROR_TEMP_2432" : {
    "message" : [
      "<msg>"
    ]
  },
  "_LEGACY_ERROR_TEMP_2433" : {
    "message" : [
      "Only a single table generating function is allowed in a SELECT clause, found:",
      "<sqlExprs>"
    ]
  },
  "_LEGACY_ERROR_TEMP_2434" : {
    "message" : [
      "Failure when resolving conflicting references in Join:",
      "<plan>",
      "Conflicting attributes: <conflictingAttributes>"
    ]
  },
  "_LEGACY_ERROR_TEMP_2435" : {
    "message" : [
      "Failure when resolving conflicting references in Intersect:",
      "<plan>",
      "Conflicting attributes: <conflictingAttributes>"
    ]
  },
  "_LEGACY_ERROR_TEMP_2436" : {
    "message" : [
      "Failure when resolving conflicting references in Except:",
      "<plan>",
      "Conflicting attributes: <conflictingAttributes>"
    ]
  },
  "_LEGACY_ERROR_TEMP_2437" : {
    "message" : [
      "Failure when resolving conflicting references in AsOfJoin:",
      "<plan>",
      "Conflicting attributes: <conflictingAttributes>"
    ]
  },
  "_LEGACY_ERROR_TEMP_2438" : {
    "message" : [
      "Cannot have map type columns in DataFrame which calls set operations(intersect, except, etc.), but the type of column <colName> is <dataType>."
    ]
  },
  "_LEGACY_ERROR_TEMP_2439" : {
    "message" : [
      "nondeterministic expressions are only allowed in Project, Filter, Aggregate or Window, found:",
      "<sqlExprs>",
      "in operator <operator>"
    ]
  },
  "_LEGACY_ERROR_TEMP_2441" : {
    "message" : [
      "The query operator `<operator>` contains one or more unsupported expression types Aggregate, Window or Generate.",
      "Invalid expressions: [<invalidExprSqls>]"
    ]
  },
  "_LEGACY_ERROR_TEMP_2443" : {
    "message" : [
      "Multiple definitions of observed metrics named '<name>': <plan>"
    ]
  },
  "_LEGACY_ERROR_TEMP_2444" : {
    "message" : [
      "Function '<funcName>' does not implement ScalarFunction or AggregateFunction"
    ]
  },
  "_LEGACY_ERROR_TEMP_2445" : {
    "message" : [
      "grouping() can only be used with GroupingSets/Cube/Rollup"
    ]
  }
}<|MERGE_RESOLUTION|>--- conflicted
+++ resolved
@@ -730,7 +730,6 @@
       "The <joinType> JOIN with LATERAL correlation is not allowed because an OUTER subquery cannot correlate to its join partner. Remove the LATERAL correlation or use an INNER JOIN, or LEFT OUTER JOIN instead."
     ]
   },
-<<<<<<< HEAD
   "INVALID_LIKE_PATTERN" : {
     "message" : [
       "The pattern <pattern> is invalid."
@@ -765,8 +764,6 @@
       }
     }
   },
-=======
->>>>>>> 074444bd
   "INVALID_PANDAS_UDF_PLACEMENT" : {
     "message" : [
       "The group aggregate pandas UDF <functionList> cannot be invoked together with as other, non-pandas aggregate functions."
