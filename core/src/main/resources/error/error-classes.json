{
  "AMBIGUOUS_COLUMN_OR_FIELD" : {
    "message" : [
      "Column or field <name> is ambiguous and has <n> matches."
    ],
    "sqlState" : "42702"
  },
  "AMBIGUOUS_LATERAL_COLUMN_ALIAS" : {
    "message" : [
      "Lateral column alias <name> is ambiguous and has <n> matches."
    ],
    "sqlState" : "42702"
  },
  "AMBIGUOUS_REFERENCE" : {
    "message" : [
      "Reference <name> is ambiguous, could be: <referenceNames>."
    ],
    "sqlState" : "42704"
  },
  "ARITHMETIC_OVERFLOW" : {
    "message" : [
      "<message>.<alternative> If necessary set <config> to \"false\" to bypass this error."
    ],
    "sqlState" : "22003"
  },
  "CANNOT_CAST_DATATYPE" : {
    "message" : [
      "Cannot cast <sourceType> to <targetType>."
    ],
    "sqlState" : "42846"
  },
  "CANNOT_CONSTRUCT_PROTOBUF_DESCRIPTOR" : {
    "message" : [
      "Error constructing FileDescriptor for <descFilePath>."
    ]
  },
  "CANNOT_CONVERT_PROTOBUF_FIELD_TYPE_TO_SQL_TYPE" : {
    "message" : [
      "Cannot convert Protobuf <protobufColumn> to SQL <sqlColumn> because schema is incompatible (protobufType = <protobufType>, sqlType = <sqlType>)."
    ]
  },
  "CANNOT_CONVERT_PROTOBUF_MESSAGE_TYPE_TO_SQL_TYPE" : {
    "message" : [
      "Unable to convert <protobufType> of Protobuf to SQL type <toType>."
    ]
  },
  "CANNOT_CONVERT_SQL_TYPE_TO_PROTOBUF_ENUM_TYPE" : {
    "message" : [
      "Cannot convert SQL <sqlColumn> to Protobuf <protobufColumn> because <data> cannot be written since it's not defined in ENUM <enumString>."
    ]
  },
  "CANNOT_CONVERT_SQL_TYPE_TO_PROTOBUF_FIELD_TYPE" : {
    "message" : [
      "Cannot convert SQL <sqlColumn> to Protobuf <protobufColumn> because schema is incompatible (protobufType = <protobufType>, sqlType = <sqlType>)."
    ]
  },
  "CANNOT_DECODE_URL" : {
    "message" : [
      "Cannot decode url : <url>."
    ],
    "sqlState" : "22546"
  },
  "CANNOT_LOAD_FUNCTION_CLASS" : {
    "message" : [
      "Cannot load class <className> when registering the function <functionName>, please make sure it is on the classpath."
    ]
  },
  "CANNOT_LOAD_PROTOBUF_CLASS" : {
    "message" : [
      "Could not load Protobuf class with name <protobufClassName>. <explanation>."
    ]
  },
  "CANNOT_PARSE_DECIMAL" : {
    "message" : [
      "Cannot parse decimal."
    ],
    "sqlState" : "22018"
  },
  "CANNOT_PARSE_JSON_FIELD" : {
    "message" : [
      "Cannot parse the field name <fieldName> and the value <fieldValue> of the JSON token type <jsonType> to target Spark data type <dataType>."
    ],
    "sqlState" : "2203G"
  },
  "CANNOT_PARSE_PROTOBUF_DESCRIPTOR" : {
    "message" : [
      "Error parsing file <descFilePath> descriptor byte[] into Descriptor object."
    ]
  },
  "CANNOT_PARSE_TIMESTAMP" : {
    "message" : [
      "<message>. If necessary set <ansiConfig> to \"false\" to bypass this error."
    ],
    "sqlState" : "22007"
  },
  "CANNOT_RESTORE_PERMISSIONS_FOR_PATH" : {
    "message" : [
      "Failed to set permissions on created path <path> back to <permission>."
    ]
  },
  "CANNOT_UP_CAST_DATATYPE" : {
    "message" : [
      "Cannot up cast <expression> from <sourceType> to <targetType>.",
      "<details>"
    ]
  },
  "CAST_INVALID_INPUT" : {
    "message" : [
      "The value <expression> of the type <sourceType> cannot be cast to <targetType> because it is malformed. Correct the value as per the syntax, or change its target type. Use `try_cast` to tolerate malformed input and return NULL instead. If necessary set <ansiConfig> to \"false\" to bypass this error."
    ],
    "sqlState" : "22018"
  },
  "CAST_OVERFLOW" : {
    "message" : [
      "The value <value> of the type <sourceType> cannot be cast to <targetType> due to an overflow. Use `try_cast` to tolerate overflow and return NULL instead. If necessary set <ansiConfig> to \"false\" to bypass this error."
    ],
    "sqlState" : "22003"
  },
  "CAST_OVERFLOW_IN_TABLE_INSERT" : {
    "message" : [
      "Fail to insert a value of <sourceType> type into the <targetType> type column <columnName> due to an overflow. Use `try_cast` on the input value to tolerate overflow and return NULL instead."
    ],
    "sqlState" : "22003"
  },
  "COLUMN_ALREADY_EXISTS" : {
    "message" : [
      "The column <columnName> already exists. Consider to choose another name or rename the existing column."
    ],
    "sqlState" : "42711"
  },
  "COLUMN_NOT_FOUND" : {
    "message" : [
      "The column <colName> cannot be found. Verify the spelling and correctness of the column name according to the SQL config <caseSensitiveConfig>."
    ],
    "sqlState" : "42703"
  },
  "COMPARATOR_RETURNS_NULL" : {
    "message" : [
      "The comparator has returned a NULL for a comparison between <firstValue> and <secondValue>. It should return a positive integer for \"greater than\", 0 for \"equal\" and a negative integer for \"less than\". To revert to deprecated behavior where NULL is treated as 0 (equal), you must set \"spark.sql.legacy.allowNullComparisonResultInArraySort\" to \"true\"."
    ]
  },
  "CONCURRENT_QUERY" : {
    "message" : [
      "Another instance of this query was just started by a concurrent session."
    ]
  },
  "CONNECT" : {
    "message" : [
      "Generic Spark Connect error."
    ],
    "subClass" : {
      "INTERCEPTOR_CTOR_MISSING" : {
        "message" : [
          "Cannot instantiate GRPC interceptor because <cls> is missing a default constructor without arguments."
        ]
      },
      "INTERCEPTOR_RUNTIME_ERROR" : {
        "message" : [
          "Error instantiating GRPC interceptor: <msg>"
        ]
      },
      "PLUGIN_CTOR_MISSING" : {
        "message" : [
          "Cannot instantiate Spark Connect plugin because <cls> is missing a default constructor without arguments."
        ]
      },
      "PLUGIN_RUNTIME_ERROR" : {
        "message" : [
          "Error instantiating Spark Connect plugin: <msg>"
        ]
      }
    }
  },
  "CONVERSION_INVALID_INPUT" : {
    "message" : [
      "The value <str> (<fmt>) cannot be converted to <targetType> because it is malformed. Correct the value as per the syntax, or change its format. Use <suggestion> to tolerate malformed input and return NULL instead."
    ],
    "sqlState" : "22018"
  },
  "CREATE_TABLE_COLUMN_OPTION_DUPLICATE" : {
    "message" : [
      "CREATE TABLE column <columnName> specifies option \"<optionName>\" more than once, which is invalid."
    ],
    "sqlState" : "42710"
  },
  "DATATYPE_MISMATCH" : {
    "message" : [
      "Cannot resolve <sqlExpr> due to data type mismatch:"
    ],
    "subClass" : {
      "ARRAY_FUNCTION_DIFF_TYPES" : {
        "message" : [
          "Input to <functionName> should have been <dataType> followed by a value with same element type, but it's [<leftType>, <rightType>]."
        ]
      },
      "BINARY_ARRAY_DIFF_TYPES" : {
        "message" : [
          "Input to function <functionName> should have been two <arrayType> with same element type, but it's [<leftType>, <rightType>]."
        ]
      },
      "BINARY_OP_DIFF_TYPES" : {
        "message" : [
          "the left and right operands of the binary operator have incompatible types (<left> and <right>)."
        ]
      },
      "BINARY_OP_WRONG_TYPE" : {
        "message" : [
          "the binary operator requires the input type <inputType>, not <actualDataType>."
        ]
      },
      "BLOOM_FILTER_BINARY_OP_WRONG_TYPE" : {
        "message" : [
          "The Bloom filter binary input to <functionName> should be either a constant value or a scalar subquery expression, but it's <actual>."
        ]
      },
      "BLOOM_FILTER_WRONG_TYPE" : {
        "message" : [
          "Input to function <functionName> should have been <expectedLeft> followed by value with <expectedRight>, but it's [<actual>]."
        ]
      },
      "CANNOT_CONVERT_TO_JSON" : {
        "message" : [
          "Unable to convert column <name> of type <type> to JSON."
        ]
      },
      "CANNOT_DROP_ALL_FIELDS" : {
        "message" : [
          "Cannot drop all fields in struct."
        ]
      },
      "CAST_WITHOUT_SUGGESTION" : {
        "message" : [
          "cannot cast <srcType> to <targetType>."
        ]
      },
      "CAST_WITH_CONF_SUGGESTION" : {
        "message" : [
          "cannot cast <srcType> to <targetType> with ANSI mode on.",
          "If you have to cast <srcType> to <targetType>, you can set <config> as <configVal>."
        ]
      },
      "CAST_WITH_FUNC_SUGGESTION" : {
        "message" : [
          "cannot cast <srcType> to <targetType>.",
          "To convert values from <srcType> to <targetType>, you can use the functions <functionNames> instead."
        ]
      },
      "CREATE_MAP_KEY_DIFF_TYPES" : {
        "message" : [
          "The given keys of function <functionName> should all be the same type, but they are <dataType>."
        ]
      },
      "CREATE_MAP_VALUE_DIFF_TYPES" : {
        "message" : [
          "The given values of function <functionName> should all be the same type, but they are <dataType>."
        ]
      },
      "CREATE_NAMED_STRUCT_WITHOUT_FOLDABLE_STRING" : {
        "message" : [
          "Only foldable `STRING` expressions are allowed to appear at odd position, but they are <inputExprs>."
        ]
      },
      "DATA_DIFF_TYPES" : {
        "message" : [
          "Input to <functionName> should all be the same type, but it's <dataType>."
        ]
      },
      "FILTER_NOT_BOOLEAN" : {
        "message" : [
          "Filter expression <filter> of type <type> is not a boolean."
        ]
      },
      "HASH_MAP_TYPE" : {
        "message" : [
          "Input to the function <functionName> cannot contain elements of the \"MAP\" type. In Spark, same maps may have different hashcode, thus hash expressions are prohibited on \"MAP\" elements. To restore previous behavior set \"spark.sql.legacy.allowHashOnMapType\" to \"true\"."
        ]
      },
      "INPUT_SIZE_NOT_ONE" : {
        "message" : [
          "Length of <exprName> should be 1."
        ]
      },
      "INVALID_ARG_VALUE" : {
        "message" : [
          "The <inputName> value must to be a <requireType> literal of <validValues>, but got <inputValue>."
        ]
      },
      "INVALID_JSON_MAP_KEY_TYPE" : {
        "message" : [
          "Input schema <schema> can only contain STRING as a key type for a MAP."
        ]
      },
      "INVALID_JSON_SCHEMA" : {
        "message" : [
          "Input schema <schema> must be a struct, an array or a map."
        ]
      },
      "INVALID_MAP_KEY_TYPE" : {
        "message" : [
          "The key of map cannot be/contain <keyType>."
        ]
      },
      "INVALID_ORDERING_TYPE" : {
        "message" : [
          "The <functionName> does not support ordering on type <dataType>."
        ]
      },
      "IN_SUBQUERY_DATA_TYPE_MISMATCH" : {
        "message" : [
          "The data type of one or more elements in the left hand side of an IN subquery is not compatible with the data type of the output of the subquery. Mismatched columns: [<mismatchedColumns>], left side: [<leftType>], right side: [<rightType>]."
        ]
      },
      "IN_SUBQUERY_LENGTH_MISMATCH" : {
        "message" : [
          "The number of columns in the left hand side of an IN subquery does not match the number of columns in the output of subquery. Left hand side columns(length: <leftLength>): [<leftColumns>], right hand side columns(length: <rightLength>): [<rightColumns>]."
        ]
      },
      "MAP_CONCAT_DIFF_TYPES" : {
        "message" : [
          "The <functionName> should all be of type map, but it's <dataType>."
        ]
      },
      "MAP_FUNCTION_DIFF_TYPES" : {
        "message" : [
          "Input to <functionName> should have been <dataType> followed by a value with same key type, but it's [<leftType>, <rightType>]."
        ]
      },
      "MAP_ZIP_WITH_DIFF_TYPES" : {
        "message" : [
          "Input to the <functionName> should have been two maps with compatible key types, but it's [<leftType>, <rightType>]."
        ]
      },
      "NON_FOLDABLE_INPUT" : {
        "message" : [
          "the input <inputName> should be a foldable <inputType> expression; however, got <inputExpr>."
        ]
      },
      "NON_STRING_TYPE" : {
        "message" : [
          "all arguments must be strings."
        ]
      },
      "NULL_TYPE" : {
        "message" : [
          "Null typed values cannot be used as arguments of <functionName>."
        ]
      },
      "PARAMETER_CONSTRAINT_VIOLATION" : {
        "message" : [
          "The <leftExprName>(<leftExprValue>) must be <constraint> the <rightExprName>(<rightExprValue>)."
        ]
      },
      "RANGE_FRAME_INVALID_TYPE" : {
        "message" : [
          "The data type <orderSpecType> used in the order specification does not match the data type <valueBoundaryType> which is used in the range frame."
        ]
      },
      "RANGE_FRAME_MULTI_ORDER" : {
        "message" : [
          "A range window frame with value boundaries cannot be used in a window specification with multiple order by expressions: <orderSpec>."
        ]
      },
      "RANGE_FRAME_WITHOUT_ORDER" : {
        "message" : [
          "A range window frame cannot be used in an unordered window specification."
        ]
      },
      "SEQUENCE_WRONG_INPUT_TYPES" : {
        "message" : [
          "<functionName> uses the wrong parameter type. The parameter type must conform to:",
          "1. The start and stop expressions must resolve to the same type.",
          "2. If start and stop expressions resolve to the <startType> type, then the step expression must resolve to the <stepType> type.",
          "3. Otherwise, if start and stop expressions resolve to the <otherStartType> type, then the step expression must resolve to the same type."
        ]
      },
      "SPECIFIED_WINDOW_FRAME_DIFF_TYPES" : {
        "message" : [
          "Window frame bounds <lower> and <upper> do not have the same type: <lowerType> <> <upperType>."
        ]
      },
      "SPECIFIED_WINDOW_FRAME_INVALID_BOUND" : {
        "message" : [
          "Window frame upper bound <upper> does not follow the lower bound <lower>."
        ]
      },
      "SPECIFIED_WINDOW_FRAME_UNACCEPTED_TYPE" : {
        "message" : [
          "The data type of the <location> bound <exprType> does not match the expected data type <expectedType>."
        ]
      },
      "SPECIFIED_WINDOW_FRAME_WITHOUT_FOLDABLE" : {
        "message" : [
          "Window frame <location> bound <expression> is not a literal."
        ]
      },
      "SPECIFIED_WINDOW_FRAME_WRONG_COMPARISON" : {
        "message" : [
          "The lower bound of a window frame must be <comparison> to the upper bound."
        ]
      },
      "STACK_COLUMN_DIFF_TYPES" : {
        "message" : [
          "The data type of the column (<columnIndex>) do not have the same type: <leftType> (<leftParamIndex>) <> <rightType> (<rightParamIndex>)."
        ]
      },
      "UNEXPECTED_CLASS_TYPE" : {
        "message" : [
          "class <className> not found."
        ]
      },
      "UNEXPECTED_INPUT_TYPE" : {
        "message" : [
          "Parameter <paramIndex> requires the <requiredType> type, however <inputSql> has the type <inputType>."
        ]
      },
      "UNEXPECTED_NULL" : {
        "message" : [
          "The <exprName> must not be null."
        ]
      },
      "UNEXPECTED_RETURN_TYPE" : {
        "message" : [
          "The <functionName> requires return <expectedType> type, but the actual is <actualType> type."
        ]
      },
      "UNEXPECTED_STATIC_METHOD" : {
        "message" : [
          "cannot find a static method <methodName> that matches the argument types in <className>."
        ]
      },
      "UNSUPPORTED_INPUT_TYPE" : {
        "message" : [
          "The input of <functionName> can't be <dataType> type data."
        ]
      },
      "VALUE_OUT_OF_RANGE" : {
        "message" : [
          "The <exprName> must be between <valueRange> (current value = <currentValue>)."
        ]
      },
      "WRONG_NUM_ENDPOINTS" : {
        "message" : [
          "The number of endpoints must be >= 2 to construct intervals but the actual number is <actualNumber>."
        ]
      }
    },
    "sqlState" : "42K09"
  },
  "DATATYPE_MISSING_SIZE" : {
    "message" : [
      "DataType <type> requires a length parameter, for example <type>(10). Please specify the length."
    ],
    "sqlState" : "42K01"
  },
  "DATA_SOURCE_NOT_FOUND" : {
    "message" : [
      "Failed to find the data source: <provider>. Please find packages at `https://spark.apache.org/third-party-projects.html`."
    ],
    "sqlState" : "42K02"
  },
  "DATETIME_OVERFLOW" : {
    "message" : [
      "Datetime operation overflow: <operation>."
    ],
    "sqlState" : "22008"
  },
  "DECIMAL_PRECISION_EXCEEDS_MAX_PRECISION" : {
    "message" : [
      "Decimal precision <precision> exceeds max precision <maxPrecision>."
    ],
    "sqlState" : "22003"
  },
  "DEFAULT_DATABASE_NOT_EXISTS" : {
    "message" : [
      "Default database <defaultDatabase> does not exist, please create it first or change default database to `<defaultDatabase>`."
    ],
    "sqlState" : "42704"
  },
  "DIVIDE_BY_ZERO" : {
    "message" : [
      "Division by zero. Use `try_divide` to tolerate divisor being 0 and return NULL instead. If necessary set <config> to \"false\" to bypass this error."
    ],
    "sqlState" : "22012"
  },
  "DUPLICATE_KEY" : {
    "message" : [
      "Found duplicate keys <keyColumn>."
    ],
    "sqlState" : "23505"
  },
  "ELEMENT_AT_BY_INDEX_ZERO" : {
    "message" : [
      "The index 0 is invalid. An index shall be either < 0 or > 0 (the first element has index 1)."
    ],
    "sqlState" : "22003"
  },
  "ENCODER_NOT_FOUND" : {
    "message" : [
      "Not found an encoder of the type <typeName> to Spark SQL internal representation. Consider to change the input type to one of supported at https://spark.apache.org/docs/latest/sql-ref-datatypes.html."
    ]
  },
  "FAILED_EXECUTE_UDF" : {
    "message" : [
      "Failed to execute user defined function (<functionName>: (<signature>) => <result>)."
    ],
    "sqlState" : "39000"
  },
  "FAILED_FUNCTION_CALL" : {
    "message" : [
      "Failed preparing of the function <funcName> for call. Please, double check function's arguments."
    ],
    "sqlState" : "38000"
  },
  "FAILED_RENAME_PATH" : {
    "message" : [
      "Failed to rename <sourcePath> to <targetPath> as destination already exists."
    ],
    "sqlState" : "42K04"
  },
  "FIELD_NOT_FOUND" : {
    "message" : [
      "No such struct field <fieldName> in <fields>."
    ],
    "sqlState" : "42704"
  },
  "FORBIDDEN_OPERATION" : {
    "message" : [
      "The operation <statement> is not allowed on the <objectType>: <objectName>."
    ],
    "sqlState" : "42809"
  },
  "GRAPHITE_SINK_INVALID_PROTOCOL" : {
    "message" : [
      "Invalid Graphite protocol: <protocol>."
    ]
  },
  "GRAPHITE_SINK_PROPERTY_MISSING" : {
    "message" : [
      "Graphite sink requires '<property>' property."
    ]
  },
  "GROUPING_COLUMN_MISMATCH" : {
    "message" : [
      "Column of grouping (<grouping>) can't be found in grouping columns <groupingColumns>."
    ],
    "sqlState" : "42803"
  },
  "GROUPING_ID_COLUMN_MISMATCH" : {
    "message" : [
      "Columns of grouping_id (<groupingIdColumn>) does not match grouping columns (<groupByColumns>)."
    ],
    "sqlState" : "42803"
  },
  "GROUPING_SIZE_LIMIT_EXCEEDED" : {
    "message" : [
      "Grouping sets size cannot be greater than <maxSize>."
    ],
    "sqlState" : "54000"
  },
  "GROUP_BY_AGGREGATE" : {
    "message" : [
      "Aggregate functions are not allowed in GROUP BY, but found <sqlExpr>."
    ],
    "sqlState" : "42903"
  },
  "GROUP_BY_POS_AGGREGATE" : {
    "message" : [
      "GROUP BY <index> refers to an expression <aggExpr> that contains an aggregate function. Aggregate functions are not allowed in GROUP BY."
    ],
    "sqlState" : "42903"
  },
  "GROUP_BY_POS_OUT_OF_RANGE" : {
    "message" : [
      "GROUP BY position <index> is not in select list (valid range is [1, <size>])."
    ],
    "sqlState" : "42805"
  },
  "INCOMPARABLE_PIVOT_COLUMN" : {
    "message" : [
      "Invalid pivot column <columnName>. Pivot columns must be comparable."
    ],
    "sqlState" : "42818"
  },
  "INCOMPATIBLE_DATASOURCE_REGISTER" : {
    "message" : [
      "Detected an incompatible DataSourceRegister. Please remove the incompatible library from classpath or upgrade it. Error: <message>"
    ]
  },
<<<<<<< HEAD
  "INCOMPATIBLE_JOIN_TYPES" : {
    "message" : [
      "The join types <joinType1> and <joinType2> are incompatible."
    ],
    "sqlState" : "42613"
=======
  "INCOMPATIBLE_VIEW_SCHEMA_CHANGE" : {
    "message" : [
      "The SQL query of view <viewName> has an incompatible schema change and column <colName> cannot be resolved. Expected <expectedNum> columns named <colName> but got <actualCols>.",
      "Please try to re-create the view by running: <suggestion>."
    ]
>>>>>>> b0ac0612
  },
  "INCOMPLETE_TYPE_DEFINITION" : {
    "message" : [
      "Incomplete complex type:"
    ],
    "subClass" : {
      "ARRAY" : {
        "message" : [
          "The definition of \"ARRAY\" type is incomplete. You must provide an element type. For example: \"ARRAY<elementType>\"."
        ]
      },
      "MAP" : {
        "message" : [
          "The definition of \"MAP\" type is incomplete. You must provide a key type and a value type. For example: \"MAP<TIMESTAMP, INT>\"."
        ]
      },
      "STRUCT" : {
        "message" : [
          "The definition of \"STRUCT\" type is incomplete. You must provide at least one field type. For example: \"STRUCT<Field1: INT>\"."
        ]
      }
    },
    "sqlState" : "42K01"
  },
  "INCONSISTENT_BEHAVIOR_CROSS_VERSION" : {
    "message" : [
      "You may get a different result due to the upgrading to"
    ],
    "subClass" : {
      "DATETIME_PATTERN_RECOGNITION" : {
        "message" : [
          "Spark >= 3.0:",
          "Fail to recognize <pattern> pattern in the DateTimeFormatter. 1) You can set <config> to \"LEGACY\" to restore the behavior before Spark 3.0. 2) You can form a valid datetime pattern with the guide from https://spark.apache.org/docs/latest/sql-ref-datetime-pattern.html."
        ]
      },
      "PARSE_DATETIME_BY_NEW_PARSER" : {
        "message" : [
          "Spark >= 3.0:",
          "Fail to parse <datetime> in the new parser. You can set <config> to \"LEGACY\" to restore the behavior before Spark 3.0, or set to \"CORRECTED\" and treat it as an invalid datetime string."
        ]
      },
      "READ_ANCIENT_DATETIME" : {
        "message" : [
          "Spark >= 3.0:",
          "reading dates before 1582-10-15 or timestamps before 1900-01-01T00:00:00Z",
          "from <format> files can be ambiguous, as the files may be written by",
          "Spark 2.x or legacy versions of Hive, which uses a legacy hybrid calendar",
          "that is different from Spark 3.0+'s Proleptic Gregorian calendar.",
          "See more details in SPARK-31404. You can set the SQL config <config> or",
          "the datasource option <option> to \"LEGACY\" to rebase the datetime values",
          "w.r.t. the calendar difference during reading. To read the datetime values",
          "as it is, set the SQL config or the datasource option to \"CORRECTED\"."
        ]
      },
      "WRITE_ANCIENT_DATETIME" : {
        "message" : [
          "Spark >= 3.0:",
          "writing dates before 1582-10-15 or timestamps before 1900-01-01T00:00:00Z",
          "into <format> files can be dangerous, as the files may be read by Spark 2.x",
          "or legacy versions of Hive later, which uses a legacy hybrid calendar that",
          "is different from Spark 3.0+'s Proleptic Gregorian calendar. See more",
          "details in SPARK-31404. You can set <config> to \"LEGACY\" to rebase the",
          "datetime values w.r.t. the calendar difference during writing, to get maximum",
          "interoperability. Or set the config to \"CORRECTED\" to write the datetime",
          "values as it is, if you are sure that the written files will only be read by",
          "Spark 3.0+ or other systems that use Proleptic Gregorian calendar."
        ]
      }
    },
    "sqlState" : "42K0B"
  },
  "INCORRECT_END_OFFSET" : {
    "message" : [
      "Max offset with <rowsPerSecond> rowsPerSecond is <maxSeconds>, but it's <endSeconds> now."
    ],
    "sqlState" : "22003"
  },
  "INCORRECT_RAMP_UP_RATE" : {
    "message" : [
      "Max offset with <rowsPerSecond> rowsPerSecond is <maxSeconds>, but 'rampUpTimeSeconds' is <rampUpTimeSeconds>."
    ],
    "sqlState" : "22003"
  },
  "INDEX_ALREADY_EXISTS" : {
    "message" : [
      "Cannot create the index <indexName> on table <tableName> because it already exists."
    ],
    "sqlState" : "42710"
  },
  "INDEX_NOT_FOUND" : {
    "message" : [
      "Cannot find the index <indexName> on table <tableName>."
    ],
    "sqlState" : "42704"
  },
  "INTERNAL_ERROR" : {
    "message" : [
      "<message>"
    ],
    "sqlState" : "XX000"
  },
  "INTERVAL_ARITHMETIC_OVERFLOW" : {
    "message" : [
      "<message>.<alternative>"
    ],
    "sqlState" : "22015"
  },
  "INTERVAL_DIVIDED_BY_ZERO" : {
    "message" : [
      "Division by zero. Use `try_divide` to tolerate divisor being 0 and return NULL instead."
    ],
    "sqlState" : "22012"
  },
  "INVALID_ARRAY_INDEX" : {
    "message" : [
      "The index <indexValue> is out of bounds. The array has <arraySize> elements. Use the SQL function `get()` to tolerate accessing element at invalid index and return NULL instead. If necessary set <ansiConfig> to \"false\" to bypass this error."
    ],
    "sqlState" : "22003"
  },
  "INVALID_ARRAY_INDEX_IN_ELEMENT_AT" : {
    "message" : [
      "The index <indexValue> is out of bounds. The array has <arraySize> elements. Use `try_element_at` to tolerate accessing element at invalid index and return NULL instead. If necessary set <ansiConfig> to \"false\" to bypass this error."
    ],
    "sqlState" : "22003"
  },
  "INVALID_BUCKET_FILE" : {
    "message" : [
      "Invalid bucket file: <path>."
    ]
  },
  "INVALID_BYTE_STRING" : {
    "message" : [
      "The expected format is ByteString, but was <unsupported> (<class>)."
    ]
  },
  "INVALID_COLUMN_OR_FIELD_DATA_TYPE" : {
    "message" : [
      "Column or field <name> is of type <type> while it's required to be <expectedType>."
    ],
    "sqlState" : "42000"
  },
  "INVALID_EMPTY_LOCATION" : {
    "message" : [
      "The location name cannot be empty string, but `<location>` was given."
    ],
    "sqlState" : "42K05"
  },
  "INVALID_EXTRACT_FIELD" : {
    "message" : [
      "Cannot extract <field> from <expr>."
    ],
    "sqlState" : "42601"
  },
  "INVALID_FIELD_NAME" : {
    "message" : [
      "Field name <fieldName> is invalid: <path> is not a struct."
    ],
    "sqlState" : "42000"
  },
  "INVALID_FORMAT" : {
    "message" : [
      "The format is invalid: <format>."
    ],
    "subClass" : {
      "CONT_THOUSANDS_SEPS" : {
        "message" : [
          "Thousands separators (, or G) must have digits in between them in the number format."
        ]
      },
      "CUR_MUST_BEFORE_DEC" : {
        "message" : [
          "Currency characters must appear before any decimal point in the number format."
        ]
      },
      "CUR_MUST_BEFORE_DIGIT" : {
        "message" : [
          "Currency characters must appear before digits in the number format."
        ]
      },
      "EMPTY" : {
        "message" : [
          "The number format string cannot be empty."
        ]
      },
      "ESC_AT_THE_END" : {
        "message" : [
          "The escape character is not allowed to end with."
        ]
      },
      "ESC_IN_THE_MIDDLE" : {
        "message" : [
          "The escape character is not allowed to precede <char>."
        ]
      },
      "THOUSANDS_SEPS_MUST_BEFORE_DEC" : {
        "message" : [
          "Thousands separators (, or G) may not appear after the decimal point in the number format."
        ]
      },
      "UNEXPECTED_TOKEN" : {
        "message" : [
          "Found the unexpected <token> in the format string; the structure of the format string must match: [MI|S] [$] [0|9|G|,]* [.|D] [0|9]* [$] [PR|MI|S]."
        ]
      },
      "WRONG_NUM_DIGIT" : {
        "message" : [
          "The format string requires at least one number digit."
        ]
      },
      "WRONG_NUM_TOKEN" : {
        "message" : [
          "At most one <token> is allowed in the number format."
        ]
      }
    },
    "sqlState" : "42601"
  },
  "INVALID_FRACTION_OF_SECOND" : {
    "message" : [
      "The fraction of sec must be zero. Valid range is [0, 60]. If necessary set <ansiConfig> to \"false\" to bypass this error."
    ],
    "sqlState" : "22023"
  },
  "INVALID_IDENTIFIER" : {
    "message" : [
      "The identifier <ident> is invalid. Please, consider quoting it with back-quotes as `<ident>`."
    ],
    "sqlState" : "42602"
  },
  "INVALID_JSON_ROOT_FIELD" : {
    "message" : [
      "Cannot convert JSON root field to target Spark type."
    ],
    "sqlState" : "22032"
  },
  "INVALID_JSON_SCHEMA_MAP_TYPE" : {
    "message" : [
      "Input schema <jsonSchema> can only contain STRING as a key type for a MAP."
    ],
    "sqlState" : "22032"
  },
  "INVALID_LATERAL_JOIN_TYPE" : {
    "message" : [
      "The <joinType> JOIN with LATERAL correlation is not allowed because an OUTER subquery cannot correlate to its join partner. Remove the LATERAL correlation or use an INNER JOIN, or LEFT OUTER JOIN instead."
    ],
    "sqlState" : "42613"
  },
  "INVALID_OPTIONS" : {
    "message" : [
      "Invalid options:"
    ],
    "subClass" : {
      "NON_MAP_FUNCTION" : {
        "message" : [
          "Must use the `map()` function for options."
        ]
      },
      "NON_STRING_TYPE" : {
        "message" : [
          "A type of keys and values in `map()` must be string, but got <mapType>."
        ]
      }
    },
    "sqlState" : "42K06"
  },
  "INVALID_PANDAS_UDF_PLACEMENT" : {
    "message" : [
      "The group aggregate pandas UDF <functionList> cannot be invoked together with as other, non-pandas aggregate functions."
    ],
    "sqlState" : "0A000"
  },
  "INVALID_PARAMETER_VALUE" : {
    "message" : [
      "The value of parameter(s) <parameter> in <functionName> is invalid:"
    ],
    "subClass" : {
      "AES_KEY" : {
        "message" : [
          "detail message: <detailMessage>"
        ]
      },
      "AES_KEY_LENGTH" : {
        "message" : [
          "expects a binary value with 16, 24 or 32 bytes, but got <actualLength> bytes."
        ]
      },
      "PATTERN" : {
        "message" : [
          "<value>."
        ]
      },
      "ZERO_INDEX" : {
        "message" : [
          "expects %1$, %2$ and so on, but got %0$."
        ]
      }
    },
    "sqlState" : "22023"
  },
  "INVALID_PROPERTY_KEY" : {
    "message" : [
      "<key> is an invalid property key, please use quotes, e.g. SET <key>=<value>."
    ],
    "sqlState" : "42602"
  },
  "INVALID_PROPERTY_VALUE" : {
    "message" : [
      "<value> is an invalid property value, please use quotes, e.g. SET <key>=<value>"
    ],
    "sqlState" : "42602"
  },
  "INVALID_SCHEMA" : {
    "message" : [
      "The input schema <inputSchema> is not a valid schema string."
    ],
    "subClass" : {
      "NON_STRING_LITERAL" : {
        "message" : [
          "The input expression must be string literal and not null."
        ]
      },
      "NON_STRUCT_TYPE" : {
        "message" : [
          "The input expression should be evaluated to struct type, but got <dataType>."
        ]
      },
      "PARSE_ERROR" : {
        "message" : [
          "Cannot parse the schema:",
          "<reason>"
        ]
      }
    },
    "sqlState" : "42K07"
  },
  "INVALID_SQL_ARG" : {
    "message" : [
      "The argument <name> of `sql()` is invalid. Consider to replace it by a SQL literal."
    ]
  },
  "INVALID_SQL_SYNTAX" : {
    "message" : [
      "Invalid SQL syntax: <inputString>."
    ],
    "sqlState" : "42000"
  },
  "INVALID_SUBQUERY_EXPRESSION" : {
    "message" : [
      "Invalid subquery:"
    ],
    "subClass" : {
      "SCALAR_SUBQUERY_RETURN_MORE_THAN_ONE_OUTPUT_COLUMN" : {
        "message" : [
          "Scalar subquery must return only one column, but got <number>."
        ]
      }
    },
    "sqlState" : "42823"
  },
  "INVALID_TYPED_LITERAL" : {
    "message" : [
      "The value of the typed literal <valueType> is invalid: <value>."
    ],
    "sqlState" : "42604"
  },
  "INVALID_WHERE_CONDITION" : {
    "message" : [
      "The WHERE condition <condition> contains invalid expressions: <expressionList>.",
      "Rewrite the query to avoid window functions, aggregate functions, and generator functions in the WHERE clause."
    ],
    "sqlState" : "42903"
  },
  "LOCATION_ALREADY_EXISTS" : {
    "message" : [
      "Cannot name the managed table as <identifier>, as its associated location <location> already exists. Please pick a different table name, or remove the existing location first."
    ],
    "sqlState" : "42710"
  },
  "MALFORMED_CSV_RECORD" : {
    "message" : [
      "Malformed CSV record: <badRecord>"
    ]
  },
  "MALFORMED_PROTOBUF_MESSAGE" : {
    "message" : [
      "Malformed Protobuf messages are detected in message deserialization. Parse Mode: <failFastMode>. To process malformed protobuf message as null result, try setting the option 'mode' as 'PERMISSIVE'."
    ]
  },
  "MISSING_AGGREGATION" : {
    "message" : [
      "The non-aggregating expression <expression> is based on columns which are not participating in the GROUP BY clause.",
      "Add the columns or the expression to the GROUP BY, aggregate the expression, or use <expressionAnyValue> if you do not care which of the values within a group is returned."
    ],
    "sqlState" : "42803"
  },
  "MISSING_GROUP_BY" : {
    "message" : [
      "The query does not include a GROUP BY clause. Add GROUP BY or turn it into the window functions using OVER clauses."
    ],
    "sqlState" : "42803"
  },
  "MULTI_UDF_INTERFACE_ERROR" : {
    "message" : [
      "Not allowed to implement multiple UDF interfaces, UDF class <className>."
    ]
  },
  "NESTED_AGGREGATE_FUNCTION" : {
    "message" : [
      "It is not allowed to use an aggregate function in the argument of another aggregate function. Please use the inner aggregate function in a sub-query."
    ],
    "sqlState" : "42607"
  },
  "NON_LAST_MATCHED_CLAUSE_OMIT_CONDITION" : {
    "message" : [
      "When there are more than one MATCHED clauses in a MERGE statement, only the last MATCHED clause can omit the condition."
    ],
    "sqlState" : "42613"
  },
  "NON_LAST_NOT_MATCHED_BY_SOURCE_CLAUSE_OMIT_CONDITION" : {
    "message" : [
      "When there are more than one NOT MATCHED BY SOURCE clauses in a MERGE statement, only the last NOT MATCHED BY SOURCE clause can omit the condition."
    ],
    "sqlState" : "42613"
  },
  "NON_LAST_NOT_MATCHED_BY_TARGET_CLAUSE_OMIT_CONDITION" : {
    "message" : [
      "When there are more than one NOT MATCHED [BY TARGET] clauses in a MERGE statement, only the last NOT MATCHED [BY TARGET] clause can omit the condition."
    ],
    "sqlState" : "42613"
  },
  "NON_LITERAL_PIVOT_VALUES" : {
    "message" : [
      "Literal expressions required for pivot values, found <expression>."
    ],
    "sqlState" : "42K08"
  },
  "NON_PARTITION_COLUMN" : {
    "message" : [
      "PARTITION clause cannot contain the non-partition column: <columnName>."
    ],
    "sqlState" : "42000"
  },
  "NOT_A_PARTITIONED_TABLE" : {
    "message" : [
      "Operation <operation> is not allowed for <tableIdentWithDB> because it is not a partitioned table."
    ]
  },
  "NOT_NULL_CONSTRAINT_VIOLATION" : {
    "message" : [
      "Assigning a NULL is not allowed here."
    ],
    "subClass" : {
      "ARRAY_ELEMENT" : {
        "message" : [
          "The array <columnPath> is defined to contain only elements that are NOT NULL."
        ]
      },
      "MAP_VALUE" : {
        "message" : [
          "The map <columnPath> is defined to contain only values that are NOT NULL."
        ]
      }
    },
    "sqlState" : "42000"
  },
  "NO_HANDLER_FOR_UDAF" : {
    "message" : [
      "No handler for UDAF '<functionName>'. Use sparkSession.udf.register(...) instead."
    ]
  },
  "NO_SQL_TYPE_IN_PROTOBUF_SCHEMA" : {
    "message" : [
      "Cannot find <catalystFieldPath> in Protobuf schema."
    ]
  },
  "NO_UDF_INTERFACE" : {
    "message" : [
      "UDF class <className> doesn't implement any UDF interface."
    ]
  },
  "NULLABLE_COLUMN_OR_FIELD" : {
    "message" : [
      "Column or field <name> is nullable while it's required to be non-nullable."
    ],
    "sqlState" : "42000"
  },
  "NULLABLE_ROW_ID_ATTRIBUTES" : {
    "message" : [
      "Row ID attributes cannot be nullable: <nullableRowIdAttrs>."
    ],
    "sqlState" : "42000"
  },
  "NULL_MAP_KEY" : {
    "message" : [
      "Cannot use null as map key."
    ],
    "sqlState" : "2200E"
  },
  "NUMERIC_OUT_OF_SUPPORTED_RANGE" : {
    "message" : [
      "The value <value> cannot be interpreted as a numeric since it has more than 38 digits."
    ],
    "sqlState" : "22003"
  },
  "NUMERIC_VALUE_OUT_OF_RANGE" : {
    "message" : [
      "<value> cannot be represented as Decimal(<precision>, <scale>). If necessary set <config> to \"false\" to bypass this error, and return NULL instead."
    ],
    "sqlState" : "22003"
  },
  "NUM_COLUMNS_MISMATCH" : {
    "message" : [
      "<operator> can only be performed on inputs with the same number of columns, but the first input has <firstNumColumns> columns and the <invalidOrdinalNum> input has <invalidNumColumns> columns."
    ],
    "sqlState" : "42826"
  },
  "ORDER_BY_POS_OUT_OF_RANGE" : {
    "message" : [
      "ORDER BY position <index> is not in select list (valid range is [1, <size>])."
    ],
    "sqlState" : "42805"
  },
  "PARSE_EMPTY_STATEMENT" : {
    "message" : [
      "Syntax error, unexpected empty statement."
    ],
    "sqlState" : "42617"
  },
  "PARSE_SYNTAX_ERROR" : {
    "message" : [
      "Syntax error at or near <error><hint>."
    ],
    "sqlState" : "42601"
  },
  "PARTITIONS_ALREADY_EXIST" : {
    "message" : [
      "Cannot ADD or RENAME TO partition(s) <partitionList> in table <tableName> because they already exist.",
      "Choose a different name, drop the existing partition, or add the IF NOT EXISTS clause to tolerate a pre-existing partition."
    ],
    "sqlState" : "428FT"
  },
  "PARTITIONS_NOT_FOUND" : {
    "message" : [
      "The partition(s) <partitionList> cannot be found in table <tableName>.",
      "Verify the partition specification and table name.",
      "To tolerate the error on drop use ALTER TABLE … DROP IF EXISTS PARTITION."
    ],
    "sqlState" : "428FT"
  },
  "PATH_NOT_FOUND" : {
    "message" : [
      "Path does not exist: <path>."
    ],
    "sqlState" : "42K03"
  },
  "PIVOT_VALUE_DATA_TYPE_MISMATCH" : {
    "message" : [
      "Invalid pivot value '<value>': value data type <valueType> does not match pivot column data type <pivotType>."
    ],
    "sqlState" : "42K09"
  },
  "PLAN_VALIDATION_FAILED_RULE_EXECUTOR" : {
    "message" : [
      "The input plan of <ruleExecutor> is invalid: <reason>"
    ]
  },
  "PLAN_VALIDATION_FAILED_RULE_IN_BATCH" : {
    "message" : [
      "Rule <rule> in batch <batch> generated an invalid plan: <reason>"
    ]
  },
  "PROTOBUF_DEPENDENCY_NOT_FOUND" : {
    "message" : [
      "Could not find dependency: <dependencyName>."
    ]
  },
  "PROTOBUF_DESCRIPTOR_FILE_NOT_FOUND" : {
    "message" : [
      "Error reading Protobuf descriptor file at path: <filePath>."
    ]
  },
  "PROTOBUF_FIELD_MISSING" : {
    "message" : [
      "Searching for <field> in Protobuf schema at <protobufSchema> gave <matchSize> matches. Candidates: <matches>."
    ]
  },
  "PROTOBUF_FIELD_MISSING_IN_SQL_SCHEMA" : {
    "message" : [
      "Found <field> in Protobuf schema but there is no match in the SQL schema."
    ]
  },
  "PROTOBUF_FIELD_TYPE_MISMATCH" : {
    "message" : [
      "Type mismatch encountered for field: <field>."
    ]
  },
  "PROTOBUF_MESSAGE_NOT_FOUND" : {
    "message" : [
      "Unable to locate Message <messageName> in Descriptor."
    ]
  },
  "PROTOBUF_TYPE_NOT_SUPPORT" : {
    "message" : [
      "Protobuf type not yet supported: <protobufType>."
    ]
  },
  "RECURSIVE_PROTOBUF_SCHEMA" : {
    "message" : [
      "Found recursive reference in Protobuf schema, which can not be processed by Spark by default: <fieldDescriptor>. try setting the option `recursive.fields.max.depth` 0 to 10. Going beyond 10 levels of recursion is not allowed."
    ]
  },
  "RENAME_SRC_PATH_NOT_FOUND" : {
    "message" : [
      "Failed to rename as <sourcePath> was not found."
    ],
    "sqlState" : "42K03"
  },
  "ROUTINE_ALREADY_EXISTS" : {
    "message" : [
      "Cannot create the function <routineName> because it already exists.",
      "Choose a different name, drop or replace the existing function, or add the IF NOT EXISTS clause to tolerate a pre-existing function."
    ],
    "sqlState" : "42723"
  },
  "ROUTINE_NOT_FOUND" : {
    "message" : [
      "The function <routineName> cannot be found. Verify the spelling and correctness of the schema and catalog.",
      "If you did not qualify the name with a schema and catalog, verify the current_schema() output, or qualify the name with the correct schema and catalog.",
      "To tolerate the error on drop use DROP FUNCTION IF EXISTS."
    ],
    "sqlState" : "42883"
  },
  "SCALAR_SUBQUERY_TOO_MANY_ROWS" : {
    "message" : [
      "More than one row returned by a subquery used as an expression."
    ],
    "sqlState" : "21000"
  },
  "SCHEMA_ALREADY_EXISTS" : {
    "message" : [
      "Cannot create schema <schemaName> because it already exists.",
      "Choose a different name, drop the existing schema, or add the IF NOT EXISTS clause to tolerate pre-existing schema."
    ],
    "sqlState" : "42P06"
  },
  "SCHEMA_NOT_EMPTY" : {
    "message" : [
      "Cannot drop a schema <schemaName> because it contains objects.",
      "Use DROP SCHEMA ... CASCADE to drop the schema and all its objects."
    ],
    "sqlState" : "2BP01"
  },
  "SCHEMA_NOT_FOUND" : {
    "message" : [
      "The schema <schemaName> cannot be found. Verify the spelling and correctness of the schema and catalog.",
      "If you did not qualify the name with a catalog, verify the current_schema() output, or qualify the name with the correct catalog.",
      "To tolerate the error on drop use DROP SCHEMA IF EXISTS."
    ],
    "sqlState" : "42704"
  },
  "SECOND_FUNCTION_ARGUMENT_NOT_INTEGER" : {
    "message" : [
      "The second argument of <functionName> function needs to be an integer."
    ],
    "sqlState" : "22023"
  },
  "SORT_BY_WITHOUT_BUCKETING" : {
    "message" : [
      "sortBy must be used together with bucketBy."
    ]
  },
  "STAR_GROUP_BY_POS" : {
    "message" : [
      "Star (*) is not allowed in a select list when GROUP BY an ordinal position is used."
    ],
    "sqlState" : "0A000"
  },
  "STATIC_PARTITION_COLUMN_IN_INSERT_COLUMN_LIST" : {
    "message" : [
      "Static partition column <staticName> is also specified in the column list."
    ]
  },
  "STREAM_FAILED" : {
    "message" : [
      "Query [id = <id>, runId = <runId>] terminated with exception: <message>"
    ]
  },
  "TABLE_OR_VIEW_ALREADY_EXISTS" : {
    "message" : [
      "Cannot create table or view <relationName> because it already exists.",
      "Choose a different name, drop or replace the existing object, or add the IF NOT EXISTS clause to tolerate pre-existing objects."
    ],
    "sqlState" : "42P07"
  },
  "TABLE_OR_VIEW_NOT_FOUND" : {
    "message" : [
      "The table or view <relationName> cannot be found. Verify the spelling and correctness of the schema and catalog.",
      "If you did not qualify the name with a schema, verify the current_schema() output, or qualify the name with the correct schema and catalog.",
      "To tolerate the error on drop use DROP VIEW IF EXISTS or DROP TABLE IF EXISTS."
    ],
    "sqlState" : "42P01"
  },
  "TASK_WRITE_FAILED" : {
    "message" : [
      "Task failed while writing rows to <path>."
    ]
  },
  "TEMP_TABLE_OR_VIEW_ALREADY_EXISTS" : {
    "message" : [
      "Cannot create the temporary view <relationName> because it already exists.",
      "Choose a different name, drop or replace the existing view,  or add the IF NOT EXISTS clause to tolerate pre-existing views."
    ],
    "sqlState" : "42P07"
  },
  "TEMP_VIEW_NAME_TOO_MANY_NAME_PARTS" : {
    "message" : [
      "CREATE TEMPORARY VIEW or the corresponding Dataset APIs only accept single-part view names, but got: <actualName>."
    ],
    "sqlState" : "428EK"
  },
  "TOO_MANY_ARRAY_ELEMENTS" : {
    "message" : [
      "Cannot initialize array with <numElements> elements of size <size>."
    ],
    "sqlState" : "54000"
  },
  "UNABLE_TO_ACQUIRE_MEMORY" : {
    "message" : [
      "Unable to acquire <requestedBytes> bytes of memory, got <receivedBytes>."
    ],
    "sqlState" : "53200"
  },
  "UNABLE_TO_CONVERT_TO_PROTOBUF_MESSAGE_TYPE" : {
    "message" : [
      "Unable to convert SQL type <toType> to Protobuf type <protobufType>."
    ]
  },
  "UNBOUND_SQL_PARAMETER" : {
    "message" : [
      "Found the unbound parameter: <name>. Please, fix `args` and provide a mapping of the parameter to a SQL literal."
    ],
    "sqlState" : "42P02"
  },
  "UNCLOSED_BRACKETED_COMMENT" : {
    "message" : [
      "Found an unclosed bracketed comment. Please, append */ at the end of the comment."
    ],
    "sqlState" : "42601"
  },
  "UNEXPECTED_INPUT_TYPE" : {
    "message" : [
      "Parameter <paramIndex> of function <functionName> requires the <requiredType> type, however <inputSql> has the type <inputType>."
    ],
    "sqlState" : "42K09"
  },
  "UNKNOWN_PROTOBUF_MESSAGE_TYPE" : {
    "message" : [
      "Attempting to treat <descriptorName> as a Message, but it was <containingType>."
    ]
  },
  "UNPIVOT_REQUIRES_ATTRIBUTES" : {
    "message" : [
      "UNPIVOT requires all given <given> expressions to be columns when no <empty> expressions are given. These are not columns: [<expressions>]."
    ],
    "sqlState" : "42K0A"
  },
  "UNPIVOT_REQUIRES_VALUE_COLUMNS" : {
    "message" : [
      "At least one value column needs to be specified for UNPIVOT, all columns specified as ids."
    ],
    "sqlState" : "42K0A"
  },
  "UNPIVOT_VALUE_DATA_TYPE_MISMATCH" : {
    "message" : [
      "Unpivot value columns must share a least common type, some types do not: [<types>]."
    ],
    "sqlState" : "42K09"
  },
  "UNPIVOT_VALUE_SIZE_MISMATCH" : {
    "message" : [
      "All unpivot value columns must have the same size as there are value column names (<names>)."
    ],
    "sqlState" : "428C4"
  },
  "UNRECOGNIZED_SQL_TYPE" : {
    "message" : [
      "Unrecognized SQL type <typeName>."
    ],
    "sqlState" : "42704"
  },
  "UNRESOLVED_ALL_IN_GROUP_BY" : {
    "message" : [
      "Cannot infer grouping columns for GROUP BY ALL based on the select clause. Please explicitly specify the grouping columns."
    ],
    "sqlState" : "42803"
  },
  "UNRESOLVED_COLUMN" : {
    "message" : [
      "A column or function parameter with name <objectName> cannot be resolved."
    ],
    "subClass" : {
      "WITHOUT_SUGGESTION" : {
        "message" : [
          ""
        ]
      },
      "WITH_SUGGESTION" : {
        "message" : [
          "Did you mean one of the following? [<proposal>]."
        ]
      }
    },
    "sqlState" : "42703"
  },
  "UNRESOLVED_FIELD" : {
    "message" : [
      "A field with name <fieldName> cannot be resolved with the struct-type column <columnPath>."
    ],
    "subClass" : {
      "WITHOUT_SUGGESTION" : {
        "message" : [
          ""
        ]
      },
      "WITH_SUGGESTION" : {
        "message" : [
          "Did you mean one of the following? [<proposal>]."
        ]
      }
    },
    "sqlState" : "42703"
  },
  "UNRESOLVED_MAP_KEY" : {
    "message" : [
      "Cannot resolve column <objectName> as a map key. If the key is a string literal, add the single quotes '' around it."
    ],
    "subClass" : {
      "WITHOUT_SUGGESTION" : {
        "message" : [
          ""
        ]
      },
      "WITH_SUGGESTION" : {
        "message" : [
          "Otherwise did you mean one of the following column(s)? [<proposal>]."
        ]
      }
    },
    "sqlState" : "42703"
  },
  "UNRESOLVED_ROUTINE" : {
    "message" : [
      "Cannot resolve function <routineName> on search path <searchPath>."
    ],
    "sqlState" : "42883"
  },
  "UNSUPPORTED_DATATYPE" : {
    "message" : [
      "Unsupported data type <typeName>."
    ],
    "sqlState" : "0A000"
  },
  "UNSUPPORTED_DESERIALIZER" : {
    "message" : [
      "The deserializer is not supported:"
    ],
    "subClass" : {
      "DATA_TYPE_MISMATCH" : {
        "message" : [
          "need a(n) <desiredType> field but got <dataType>."
        ]
      },
      "FIELD_NUMBER_MISMATCH" : {
        "message" : [
          "try to map <schema> to Tuple<ordinal>, but failed as the number of fields does not line up."
        ]
      }
    },
    "sqlState" : "0A000"
  },
  "UNSUPPORTED_EXPR_FOR_OPERATOR" : {
    "message" : [
      "A query operator contains one or more unsupported expressions. Consider to rewrite it to avoid window functions, aggregate functions, and generator functions in the WHERE clause.",
      "Invalid expressions: [<invalidExprSqls>]"
    ]
  },
  "UNSUPPORTED_FEATURE" : {
    "message" : [
      "The feature is not supported:"
    ],
    "subClass" : {
      "AES_MODE" : {
        "message" : [
          "AES-<mode> with the padding <padding> by the <functionName> function."
        ]
      },
      "ANALYZE_UNCACHED_TEMP_VIEW" : {
        "message" : [
          "The ANALYZE TABLE FOR COLUMNS command can operate on temporary views that have been cached already. Consider to cache the view <viewName>."
        ]
      },
      "ANALYZE_UNSUPPORTED_COLUMN_TYPE" : {
        "message" : [
          "The ANALYZE TABLE FOR COLUMNS command does not support the type <columnType> of the column <columnName> in the table <tableName>."
        ]
      },
      "ANALYZE_VIEW" : {
        "message" : [
          "The ANALYZE TABLE command does not support views."
        ]
      },
      "CATALOG_OPERATION" : {
        "message" : [
          "Catalog <catalogName> does not support <operation>."
        ]
      },
      "COMBINATION_QUERY_RESULT_CLAUSES" : {
        "message" : [
          "Combination of ORDER BY/SORT BY/DISTRIBUTE BY/CLUSTER BY."
        ]
      },
      "DESC_TABLE_COLUMN_PARTITION" : {
        "message" : [
          "DESC TABLE COLUMN for a specific partition."
        ]
      },
      "INSERT_PARTITION_SPEC_IF_NOT_EXISTS" : {
        "message" : [
          "INSERT INTO <tableName> with IF NOT EXISTS in the PARTITION spec."
        ]
      },
      "JDBC_TRANSACTION" : {
        "message" : [
          "The target JDBC server does not support transactions and can only support ALTER TABLE with a single action."
        ]
      },
      "LATERAL_COLUMN_ALIAS_IN_AGGREGATE_FUNC" : {
        "message" : [
          "Referencing a lateral column alias <lca> in the aggregate function <aggFunc>."
        ]
      },
      "LATERAL_JOIN_USING" : {
        "message" : [
          "JOIN USING with LATERAL correlation."
        ]
      },
      "LITERAL_TYPE" : {
        "message" : [
          "Literal for '<value>' of <type>."
        ]
      },
      "MULTIPLE_BUCKET_TRANSFORMS" : {
        "message" : [
          "Multiple bucket TRANSFORMs."
        ]
      },
      "ORC_TYPE_CAST" : {
        "message" : [
          "Unable to convert <orcType> of Orc to data type <toType>."
        ]
      },
      "PANDAS_UDAF_IN_PIVOT" : {
        "message" : [
          "Pandas user defined aggregate function in the PIVOT clause."
        ]
      },
      "PIVOT_AFTER_GROUP_BY" : {
        "message" : [
          "PIVOT clause following a GROUP BY clause. Consider pushing the GROUP BY into a subquery."
        ]
      },
      "PIVOT_TYPE" : {
        "message" : [
          "Pivoting by the value '<value>' of the column data type <type>."
        ]
      },
      "PYTHON_UDF_IN_ON_CLAUSE" : {
        "message" : [
          "Python UDF in the ON clause of a <joinType> JOIN. In case of an INNNER JOIN consider rewriting to a CROSS JOIN with a WHERE clause."
        ]
      },
      "REPEATED_PIVOT" : {
        "message" : [
          "Repeated PIVOT operation."
        ]
      },
      "SET_NAMESPACE_PROPERTY" : {
        "message" : [
          "<property> is a reserved namespace property, <msg>."
        ]
      },
      "SET_PROPERTIES_AND_DBPROPERTIES" : {
        "message" : [
          "set PROPERTIES and DBPROPERTIES at the same time."
        ]
      },
      "SET_TABLE_PROPERTY" : {
        "message" : [
          "<property> is a reserved table property, <msg>."
        ]
      },
      "TABLE_OPERATION" : {
        "message" : [
          "Table <tableName> does not support <operation>. Please check the current catalog and namespace to make sure the qualified table name is expected, and also check the catalog implementation which is configured by \"spark.sql.catalog\"."
        ]
      },
      "TOO_MANY_TYPE_ARGUMENTS_FOR_UDF_CLASS" : {
        "message" : [
          "UDF class with <num> type arguments."
        ]
      },
      "TRANSFORM_DISTINCT_ALL" : {
        "message" : [
          "TRANSFORM with the DISTINCT/ALL clause."
        ]
      },
      "TRANSFORM_NON_HIVE" : {
        "message" : [
          "TRANSFORM with SERDE is only supported in hive mode."
        ]
      }
    },
    "sqlState" : "0A000"
  },
  "UNSUPPORTED_GENERATOR" : {
    "message" : [
      "The generator is not supported:"
    ],
    "subClass" : {
      "MULTI_GENERATOR" : {
        "message" : [
          "only one generator allowed per <clause> clause but found <num>: <generators>."
        ]
      },
      "NESTED_IN_EXPRESSIONS" : {
        "message" : [
          "nested in expressions <expression>."
        ]
      },
      "NOT_GENERATOR" : {
        "message" : [
          "<functionName> is expected to be a generator. However, its class is <classCanonicalName>, which is not a generator."
        ]
      },
      "OUTSIDE_SELECT" : {
        "message" : [
          "outside the SELECT clause, found: <plan>."
        ]
      }
    },
    "sqlState" : "0A000"
  },
  "UNSUPPORTED_GROUPING_EXPRESSION" : {
    "message" : [
      "grouping()/grouping_id() can only be used with GroupingSets/Cube/Rollup."
    ]
  },
  "UNSUPPORTED_SAVE_MODE" : {
    "message" : [
      "The save mode <saveMode> is not supported for:"
    ],
    "subClass" : {
      "EXISTENT_PATH" : {
        "message" : [
          "an existent path."
        ]
      },
      "NON_EXISTENT_PATH" : {
        "message" : [
          "a non-existent path."
        ]
      }
    }
  },
  "UNSUPPORTED_SUBQUERY_EXPRESSION_CATEGORY" : {
    "message" : [
      "Unsupported subquery expression:"
    ],
    "subClass" : {
      "ACCESSING_OUTER_QUERY_COLUMN_IS_NOT_ALLOWED" : {
        "message" : [
          "Accessing outer query column is not allowed in this location<treeNode>."
        ]
      },
      "AGGREGATE_FUNCTION_MIXED_OUTER_LOCAL_REFERENCES" : {
        "message" : [
          "Found an aggregate function in a correlated predicate that has both outer and local references, which is not supported: <function>."
        ]
      },
      "CORRELATED_COLUMN_IS_NOT_ALLOWED_IN_PREDICATE" : {
        "message" : [
          "Correlated column is not allowed in predicate: <treeNode>."
        ]
      },
      "CORRELATED_COLUMN_NOT_FOUND" : {
        "message" : [
          "A correlated outer name reference within a subquery expression body was not found in the enclosing query: <value>."
        ]
      },
      "CORRELATED_REFERENCE" : {
        "message" : [
          "Expressions referencing the outer query are not supported outside of WHERE/HAVING clauses: <sqlExprs>."
        ]
      },
      "LATERAL_JOIN_CONDITION_NON_DETERMINISTIC" : {
        "message" : [
          "Lateral join condition cannot be non-deterministic: <condition>."
        ]
      },
      "MUST_AGGREGATE_CORRELATED_SCALAR_SUBQUERY" : {
        "message" : [
          "Correlated scalar subqueries must be aggregated to return at most one row."
        ]
      },
      "NON_CORRELATED_COLUMNS_IN_GROUP_BY" : {
        "message" : [
          "A GROUP BY clause in a scalar correlated subquery cannot contain non-correlated columns: <value>."
        ]
      },
      "NON_DETERMINISTIC_LATERAL_SUBQUERIES" : {
        "message" : [
          "Non-deterministic lateral subqueries are not supported when joining with outer relations that produce more than one row<treeNode>."
        ]
      },
      "UNSUPPORTED_CORRELATED_REFERENCE_DATA_TYPE" : {
        "message" : [
          "Correlated column reference '<expr>' cannot be <dataType> type."
        ]
      },
      "UNSUPPORTED_CORRELATED_SCALAR_SUBQUERY" : {
        "message" : [
          "Correlated scalar subqueries can only be used in filters, aggregations, projections, and UPDATE/MERGE/DELETE commands<treeNode>."
        ]
      },
      "UNSUPPORTED_IN_EXISTS_SUBQUERY" : {
        "message" : [
          "IN/EXISTS predicate subqueries can only be used in filters, joins, aggregations, window functions, projections, and UPDATE/MERGE/DELETE commands<treeNode>."
        ]
      }
    },
    "sqlState" : "0A000"
  },
  "UNSUPPORTED_TYPED_LITERAL" : {
    "message" : [
      "Literals of the type <unsupportedType> are not supported. Supported types are <supportedTypes>."
    ],
    "sqlState" : "0A000"
  },
  "UNTYPED_SCALA_UDF" : {
    "message" : [
      "You're using untyped Scala UDF, which does not have the input type information. Spark may blindly pass null to the Scala closure with primitive-type argument, and the closure will see the default value of the Java type for the null argument, e.g. `udf((x: Int) => x, IntegerType)`, the result is 0 for null input. To get rid of this error, you could:",
      "1. use typed Scala UDF APIs(without return type parameter), e.g. `udf((x: Int) => x)`.",
      "2. use Java UDF APIs, e.g. `udf(new UDF1[String, Integer] { override def call(s: String): Integer = s.length() }, IntegerType)`, if input types are all non primitive.",
      "3. set \"spark.sql.legacy.allowUntypedScalaUDF\" to \"true\" and use this API with caution."
    ]
  },
  "VIEW_ALREADY_EXISTS" : {
    "message" : [
      "Cannot create view <relationName> because it already exists.",
      "Choose a different name, drop or replace the existing object, or add the IF NOT EXISTS clause to tolerate pre-existing objects."
    ],
    "sqlState" : "42P07"
  },
  "VIEW_NOT_FOUND" : {
    "message" : [
      "The view <relationName> cannot be found. Verify the spelling and correctness of the schema and catalog.",
      "If you did not qualify the name with a schema, verify the current_schema() output, or qualify the name with the correct schema and catalog.",
      "To tolerate the error on drop use DROP VIEW IF EXISTS."
    ],
    "sqlState" : "42P01"
  },
  "WRITE_STREAM_NOT_ALLOWED" : {
    "message" : [
      "`writeStream` can be called only on streaming Dataset/DataFrame."
    ]
  },
  "WRONG_COMMAND_FOR_OBJECT_TYPE" : {
    "message" : [
      "The operation <operation> requires a <requiredType>. But <objectName> is a <foundType>. Use <alternative> instead."
    ]
  },
  "WRONG_NUM_ARGS" : {
    "message" : [
      "The <functionName> requires <expectedNum> parameters but the actual number is <actualNum>."
    ],
    "subClass" : {
      "WITHOUT_SUGGESTION" : {
        "message" : [
          "Please, refer to 'https://spark.apache.org/docs/latest/sql-ref-functions.html' for a fix."
        ]
      },
      "WITH_SUGGESTION" : {
        "message" : [
          "If you have to call this function with <legacyNum> parameters, set the legacy configuration <legacyConfKey> to <legacyConfValue>."
        ]
      }
    },
    "sqlState" : "42605"
  },
  "_LEGACY_ERROR_TEMP_0001" : {
    "message" : [
      "Invalid InsertIntoContext."
    ]
  },
  "_LEGACY_ERROR_TEMP_0002" : {
    "message" : [
      "INSERT OVERWRITE DIRECTORY is not supported."
    ]
  },
  "_LEGACY_ERROR_TEMP_0003" : {
    "message" : [
      "Columns aliases are not allowed in <op>."
    ]
  },
  "_LEGACY_ERROR_TEMP_0004" : {
    "message" : [
      "Empty source for merge: you should specify a source table/subquery in merge."
    ]
  },
  "_LEGACY_ERROR_TEMP_0006" : {
    "message" : [
      "The number of inserted values cannot match the fields."
    ]
  },
  "_LEGACY_ERROR_TEMP_0008" : {
    "message" : [
      "There must be at least one WHEN clause in a MERGE statement."
    ]
  },
  "_LEGACY_ERROR_TEMP_0012" : {
    "message" : [
      "DISTRIBUTE BY is not supported."
    ]
  },
  "_LEGACY_ERROR_TEMP_0013" : {
    "message" : [
      "LATERAL cannot be used together with PIVOT in FROM clause."
    ]
  },
  "_LEGACY_ERROR_TEMP_0014" : {
    "message" : [
      "TABLESAMPLE does not accept empty inputs."
    ]
  },
  "_LEGACY_ERROR_TEMP_0015" : {
    "message" : [
      "TABLESAMPLE(<msg>) is not supported."
    ]
  },
  "_LEGACY_ERROR_TEMP_0016" : {
    "message" : [
      "<bytesStr> is not a valid byte length literal, expected syntax: DIGIT+ ('B' | 'K' | 'M' | 'G')."
    ]
  },
  "_LEGACY_ERROR_TEMP_0017" : {
    "message" : [
      "Invalid escape string. Escape string must contain only one character."
    ]
  },
  "_LEGACY_ERROR_TEMP_0018" : {
    "message" : [
      "Function trim doesn't support with type <trimOption>. Please use BOTH, LEADING or TRAILING as trim type."
    ]
  },
  "_LEGACY_ERROR_TEMP_0023" : {
    "message" : [
      "Numeric literal <rawStrippedQualifier> does not fit in range [<minValue>, <maxValue>] for type <typeName>."
    ]
  },
  "_LEGACY_ERROR_TEMP_0024" : {
    "message" : [
      "Can only have a single from-to unit in the interval literal syntax."
    ]
  },
  "_LEGACY_ERROR_TEMP_0025" : {
    "message" : [
      "At least one time unit should be given for interval literal."
    ]
  },
  "_LEGACY_ERROR_TEMP_0026" : {
    "message" : [
      "Can only use numbers in the interval value part for multiple unit value pairs interval form, but got invalid value: <value>."
    ]
  },
  "_LEGACY_ERROR_TEMP_0027" : {
    "message" : [
      "The value of from-to unit must be a string."
    ]
  },
  "_LEGACY_ERROR_TEMP_0028" : {
    "message" : [
      "Intervals FROM <from> TO <to> are not supported."
    ]
  },
  "_LEGACY_ERROR_TEMP_0029" : {
    "message" : [
      "Cannot mix year-month and day-time fields: <literal>."
    ]
  },
  "_LEGACY_ERROR_TEMP_0031" : {
    "message" : [
      "Invalid number of buckets: <describe>."
    ]
  },
  "_LEGACY_ERROR_TEMP_0032" : {
    "message" : [
      "Duplicated table paths found: '<pathOne>' and '<pathTwo>'. LOCATION and the case insensitive key 'path' in OPTIONS are all used to indicate the custom table path, you can only specify one of them."
    ]
  },
  "_LEGACY_ERROR_TEMP_0033" : {
    "message" : [
      "Expected either STORED AS or STORED BY, not both."
    ]
  },
  "_LEGACY_ERROR_TEMP_0034" : {
    "message" : [
      "<operation> is not supported in Hive-style <command><msg>."
    ]
  },
  "_LEGACY_ERROR_TEMP_0035" : {
    "message" : [
      "Operation not allowed: <message>."
    ]
  },
  "_LEGACY_ERROR_TEMP_0036" : {
    "message" : [
      "Expected `NOSCAN` instead of `<ctx>`."
    ]
  },
  "_LEGACY_ERROR_TEMP_0037" : {
    "message" : [
      "It is not allowed to add catalog/namespace prefix <quoted> to the table name in CACHE TABLE AS SELECT."
    ]
  },
  "_LEGACY_ERROR_TEMP_0038" : {
    "message" : [
      "CTE definition can't have duplicate names: <duplicateNames>."
    ]
  },
  "_LEGACY_ERROR_TEMP_0039" : {
    "message" : [
      "Unsupported SQL statement."
    ]
  },
  "_LEGACY_ERROR_TEMP_0041" : {
    "message" : [
      "Found duplicate clauses: <clauseName>."
    ]
  },
  "_LEGACY_ERROR_TEMP_0042" : {
    "message" : [
      "Expected format is 'SET', 'SET key', or 'SET key=value'. If you want to include special characters in key, or include semicolon in value, please use quotes, e.g., SET `key`=`value`."
    ]
  },
  "_LEGACY_ERROR_TEMP_0043" : {
    "message" : [
      "Expected format is 'RESET' or 'RESET key'. If you want to include special characters in key, please use quotes, e.g., RESET `key`."
    ]
  },
  "_LEGACY_ERROR_TEMP_0044" : {
    "message" : [
      "The interval value must be in the range of [-18, +18] hours with second precision."
    ]
  },
  "_LEGACY_ERROR_TEMP_0045" : {
    "message" : [
      "Invalid time zone displacement value."
    ]
  },
  "_LEGACY_ERROR_TEMP_0046" : {
    "message" : [
      "CREATE TEMPORARY TABLE without a provider is not allowed."
    ]
  },
  "_LEGACY_ERROR_TEMP_0047" : {
    "message" : [
      "'ROW FORMAT' must be used with 'STORED AS'."
    ]
  },
  "_LEGACY_ERROR_TEMP_0048" : {
    "message" : [
      "Unsupported operation: Used defined record reader/writer classes."
    ]
  },
  "_LEGACY_ERROR_TEMP_0049" : {
    "message" : [
      "Directory path and 'path' in OPTIONS should be specified one, but not both."
    ]
  },
  "_LEGACY_ERROR_TEMP_0050" : {
    "message" : [
      "LOCAL is supported only with file: scheme."
    ]
  },
  "_LEGACY_ERROR_TEMP_0051" : {
    "message" : [
      "Empty set in <element> grouping sets is not supported."
    ]
  },
  "_LEGACY_ERROR_TEMP_0052" : {
    "message" : [
      "CREATE VIEW with both IF NOT EXISTS and REPLACE is not allowed."
    ]
  },
  "_LEGACY_ERROR_TEMP_0053" : {
    "message" : [
      "It is not allowed to define a TEMPORARY view with IF NOT EXISTS."
    ]
  },
  "_LEGACY_ERROR_TEMP_0056" : {
    "message" : [
      "Invalid time travel spec: <reason>."
    ]
  },
  "_LEGACY_ERROR_TEMP_0057" : {
    "message" : [
      "Support for DEFAULT column values is not implemented yet."
    ]
  },
  "_LEGACY_ERROR_TEMP_0058" : {
    "message" : [
      "Support for DEFAULT column values is not allowed."
    ]
  },
  "_LEGACY_ERROR_TEMP_0059" : {
    "message" : [
      "References to DEFAULT column values are not allowed within the PARTITION clause."
    ]
  },
  "_LEGACY_ERROR_TEMP_0060" : {
    "message" : [
      "<msg>."
    ]
  },
  "_LEGACY_ERROR_TEMP_0061" : {
    "message" : [
      "<msg>."
    ]
  },
  "_LEGACY_ERROR_TEMP_0062" : {
    "message" : [
      "<msg>."
    ]
  },
  "_LEGACY_ERROR_TEMP_0063" : {
    "message" : [
      "<msg>."
    ]
  },
  "_LEGACY_ERROR_TEMP_0064" : {
    "message" : [
      "<msg>."
    ]
  },
  "_LEGACY_ERROR_TEMP_1000" : {
    "message" : [
      "LEGACY store assignment policy is disallowed in Spark data source V2. Please set the configuration <configKey> to other values."
    ]
  },
  "_LEGACY_ERROR_TEMP_1001" : {
    "message" : [
      "USING column `<colName>` cannot be resolved on the <side> side of the join. The <side>-side columns: [<plan>]."
    ]
  },
  "_LEGACY_ERROR_TEMP_1002" : {
    "message" : [
      "Unable to generate an encoder for inner class `<className>` without access to the scope that this class was defined in.",
      "Try moving this class out of its parent class."
    ]
  },
  "_LEGACY_ERROR_TEMP_1004" : {
    "message" : [
      "Window specification <windowName> is not defined in the WINDOW clause."
    ]
  },
  "_LEGACY_ERROR_TEMP_1005" : {
    "message" : [
      "<expr> doesn't show up in the GROUP BY list <groupByAliases>."
    ]
  },
  "_LEGACY_ERROR_TEMP_1006" : {
    "message" : [
      "Aggregate expression required for pivot, but '<sql>' did not appear in any aggregate function."
    ]
  },
  "_LEGACY_ERROR_TEMP_1007" : {
    "message" : [
      "Cannot write into temp view <quoted> as it's not a data source v2 relation."
    ]
  },
  "_LEGACY_ERROR_TEMP_1008" : {
    "message" : [
      "<quoted> is not a temp view of streaming logical plan, please use batch API such as `DataFrameReader.table` to read it."
    ]
  },
  "_LEGACY_ERROR_TEMP_1009" : {
    "message" : [
      "The depth of view <identifier> exceeds the maximum view resolution depth (<maxNestedViewDepth>). Analysis is aborted to avoid errors. Increase the value of <config> to work around this."
    ]
  },
  "_LEGACY_ERROR_TEMP_1010" : {
    "message" : [
      "Inserting into a view is not allowed. View: <identifier>."
    ]
  },
  "_LEGACY_ERROR_TEMP_1011" : {
    "message" : [
      "Writing into a view is not allowed. View: <identifier>."
    ]
  },
  "_LEGACY_ERROR_TEMP_1012" : {
    "message" : [
      "Cannot write into v1 table: <identifier>."
    ]
  },
  "_LEGACY_ERROR_TEMP_1013" : {
    "message" : [
      "<nameParts> is a <viewStr>. '<cmd>' expects a table.<hintStr>."
    ]
  },
  "_LEGACY_ERROR_TEMP_1014" : {
    "message" : [
      "<nameParts> is a temp view. '<cmd>' expects a permanent view."
    ]
  },
  "_LEGACY_ERROR_TEMP_1015" : {
    "message" : [
      "<identifier> is a table. '<cmd>' expects a view.<hintStr>."
    ]
  },
  "_LEGACY_ERROR_TEMP_1016" : {
    "message" : [
      "<nameParts> is a temp view. '<cmd>' expects a table or permanent view."
    ]
  },
  "_LEGACY_ERROR_TEMP_1017" : {
    "message" : [
      "<name> is a built-in/temporary function. '<cmd>' expects a persistent function.<hintStr>."
    ]
  },
  "_LEGACY_ERROR_TEMP_1018" : {
    "message" : [
      "<quoted> is a permanent view, which is not supported by streaming reading API such as `DataStreamReader.table` yet."
    ]
  },
  "_LEGACY_ERROR_TEMP_1020" : {
    "message" : [
      "Invalid usage of <elem> in <prettyName>."
    ]
  },
  "_LEGACY_ERROR_TEMP_1021" : {
    "message" : [
      "count(<targetString>.*) is not allowed. Please use count(*) or expand the columns manually, e.g. count(col1, col2)."
    ]
  },
  "_LEGACY_ERROR_TEMP_1023" : {
    "message" : [
      "Function <prettyName> does not support <syntax>."
    ]
  },
  "_LEGACY_ERROR_TEMP_1024" : {
    "message" : [
      "FILTER expression is non-deterministic, it cannot be used in aggregate functions."
    ]
  },
  "_LEGACY_ERROR_TEMP_1025" : {
    "message" : [
      "FILTER expression is not of type boolean. It cannot be used in an aggregate function."
    ]
  },
  "_LEGACY_ERROR_TEMP_1026" : {
    "message" : [
      "FILTER expression contains aggregate. It cannot be used in an aggregate function."
    ]
  },
  "_LEGACY_ERROR_TEMP_1027" : {
    "message" : [
      "FILTER expression contains window function. It cannot be used in an aggregate function."
    ]
  },
  "_LEGACY_ERROR_TEMP_1028" : {
    "message" : [
      "Number of column aliases does not match number of columns. Number of column aliases: <columnSize>; number of columns: <outputSize>."
    ]
  },
  "_LEGACY_ERROR_TEMP_1029" : {
    "message" : [
      "The number of aliases supplied in the AS clause does not match the number of columns output by the UDTF expected <aliasesSize> aliases but got <aliasesNames>."
    ]
  },
  "_LEGACY_ERROR_TEMP_1030" : {
    "message" : [
      "Window aggregate function with filter predicate is not supported yet."
    ]
  },
  "_LEGACY_ERROR_TEMP_1031" : {
    "message" : [
      "It is not allowed to use a window function inside an aggregate function. Please use the inner window function in a sub-query."
    ]
  },
  "_LEGACY_ERROR_TEMP_1032" : {
    "message" : [
      "<expr> does not have any WindowExpression."
    ]
  },
  "_LEGACY_ERROR_TEMP_1033" : {
    "message" : [
      "<expr> has multiple Window Specifications (<distinctWindowSpec>).",
      "Please file a bug report with this error message, stack trace, and the query."
    ]
  },
  "_LEGACY_ERROR_TEMP_1034" : {
    "message" : [
      "It is not allowed to use window functions inside <clauseName> clause."
    ]
  },
  "_LEGACY_ERROR_TEMP_1035" : {
    "message" : [
      "Cannot specify window frame for <prettyName> function."
    ]
  },
  "_LEGACY_ERROR_TEMP_1036" : {
    "message" : [
      "Window Frame <wf> must match the required frame <required>."
    ]
  },
  "_LEGACY_ERROR_TEMP_1037" : {
    "message" : [
      "Window function <wf> requires window to be ordered, please add ORDER BY clause. For example SELECT <wf>(value_expr) OVER (PARTITION BY window_partition ORDER BY window_ordering) from table."
    ]
  },
  "_LEGACY_ERROR_TEMP_1038" : {
    "message" : [
      "Cannot write to table due to mismatched user specified column size(<columnSize>) and data column size(<outputSize>)."
    ]
  },
  "_LEGACY_ERROR_TEMP_1039" : {
    "message" : [
      "Multiple time/session window expressions would result in a cartesian product of rows, therefore they are currently not supported."
    ]
  },
  "_LEGACY_ERROR_TEMP_1040" : {
    "message" : [
      "Gap duration expression used in session window must be CalendarIntervalType, but got <dt>."
    ]
  },
  "_LEGACY_ERROR_TEMP_1045" : {
    "message" : [
      "ALTER TABLE SET LOCATION does not support partition for v2 tables."
    ]
  },
  "_LEGACY_ERROR_TEMP_1046" : {
    "message" : [
      "Join strategy hint parameter should be an identifier or string but was <unsupported> (<class>)."
    ]
  },
  "_LEGACY_ERROR_TEMP_1047" : {
    "message" : [
      "<hintName> Hint parameter should include columns, but <invalidParams> found."
    ]
  },
  "_LEGACY_ERROR_TEMP_1048" : {
    "message" : [
      "<hintName> Hint expects a partition number as a parameter."
    ]
  },
  "_LEGACY_ERROR_TEMP_1049" : {
    "message" : [
      "Syntax error in attribute name: <name>."
    ]
  },
  "_LEGACY_ERROR_TEMP_1050" : {
    "message" : [
      "Can only star expand struct data types. Attribute: `<attributes>`."
    ]
  },
  "_LEGACY_ERROR_TEMP_1051" : {
    "message" : [
      "Cannot resolve '<targetString>.*' given input columns '<columns>'."
    ]
  },
  "_LEGACY_ERROR_TEMP_1052" : {
    "message" : [
      "ADD COLUMN with v1 tables cannot specify NOT NULL."
    ]
  },
  "_LEGACY_ERROR_TEMP_1053" : {
    "message" : [
      "ALTER COLUMN with v1 tables cannot specify NOT NULL."
    ]
  },
  "_LEGACY_ERROR_TEMP_1054" : {
    "message" : [
      "ALTER COLUMN cannot find column <colName> in v1 table. Available: <fieldNames>."
    ]
  },
  "_LEGACY_ERROR_TEMP_1055" : {
    "message" : [
      "The database name is not valid: <quoted>."
    ]
  },
  "_LEGACY_ERROR_TEMP_1057" : {
    "message" : [
      "SHOW COLUMNS with conflicting databases: '<dbA>' != '<dbB>'."
    ]
  },
  "_LEGACY_ERROR_TEMP_1058" : {
    "message" : [
      "Cannot create table with both USING <provider> and <serDeInfo>."
    ]
  },
  "_LEGACY_ERROR_TEMP_1059" : {
    "message" : [
      "STORED AS with file format '<serdeInfo>' is invalid."
    ]
  },
  "_LEGACY_ERROR_TEMP_1060" : {
    "message" : [
      "<command> does not support nested column: <column>."
    ]
  },
  "_LEGACY_ERROR_TEMP_1065" : {
    "message" : [
      "`<name>` is not a valid name for tables/databases. Valid names only contain alphabet characters, numbers and _."
    ]
  },
  "_LEGACY_ERROR_TEMP_1066" : {
    "message" : [
      "<database> is a system preserved database, you cannot create a database with this name."
    ]
  },
  "_LEGACY_ERROR_TEMP_1067" : {
    "message" : [
      "Can not drop default database."
    ]
  },
  "_LEGACY_ERROR_TEMP_1068" : {
    "message" : [
      "<database> is a system preserved database, you cannot use it as current database. To access global temporary views, you should use qualified name with the GLOBAL_TEMP_DATABASE, e.g. SELECT * FROM <database>.viewName."
    ]
  },
  "_LEGACY_ERROR_TEMP_1069" : {
    "message" : [
      "CREATE EXTERNAL TABLE must be accompanied by LOCATION."
    ]
  },
  "_LEGACY_ERROR_TEMP_1071" : {
    "message" : [
      "Some existing schema fields (<nonExistentColumnNames>) are not present in the new schema. We don't support dropping columns yet."
    ]
  },
  "_LEGACY_ERROR_TEMP_1072" : {
    "message" : [
      "Only the tables/views belong to the same database can be retrieved. Querying tables/views are <qualifiedTableNames>."
    ]
  },
  "_LEGACY_ERROR_TEMP_1073" : {
    "message" : [
      "RENAME TABLE source and destination databases do not match: '<db>' != '<newDb>'."
    ]
  },
  "_LEGACY_ERROR_TEMP_1074" : {
    "message" : [
      "RENAME TEMPORARY VIEW from '<oldName>' to '<newName>': cannot specify database name '<db>' in the destination table."
    ]
  },
  "_LEGACY_ERROR_TEMP_1076" : {
    "message" : [
      "Partition spec is invalid. <details>."
    ]
  },
  "_LEGACY_ERROR_TEMP_1079" : {
    "message" : [
      "Resource Type '<resourceType>' is not supported."
    ]
  },
  "_LEGACY_ERROR_TEMP_1080" : {
    "message" : [
      "Table <identifier> did not specify database."
    ]
  },
  "_LEGACY_ERROR_TEMP_1081" : {
    "message" : [
      "Table <identifier> did not specify locationUri."
    ]
  },
  "_LEGACY_ERROR_TEMP_1082" : {
    "message" : [
      "Partition [<specString>] did not specify locationUri."
    ]
  },
  "_LEGACY_ERROR_TEMP_1083" : {
    "message" : [
      "Number of buckets should be greater than 0 but less than or equal to bucketing.maxBuckets (`<bucketingMaxBuckets>`). Got `<numBuckets>`."
    ]
  },
  "_LEGACY_ERROR_TEMP_1084" : {
    "message" : [
      "Corrupted table name context in catalog: <numParts> parts expected, but part <index> is missing."
    ]
  },
  "_LEGACY_ERROR_TEMP_1085" : {
    "message" : [
      "Corrupted view SQL configs in catalog."
    ]
  },
  "_LEGACY_ERROR_TEMP_1086" : {
    "message" : [
      "Corrupted view query output column names in catalog: <numCols> parts expected, but part <index> is missing."
    ]
  },
  "_LEGACY_ERROR_TEMP_1087" : {
    "message" : [
      "Corrupted view referred temp view names in catalog."
    ]
  },
  "_LEGACY_ERROR_TEMP_1088" : {
    "message" : [
      "Corrupted view referred temp functions names in catalog."
    ]
  },
  "_LEGACY_ERROR_TEMP_1089" : {
    "message" : [
      "Column statistics deserialization is not supported for column <name> of data type: <dataType>."
    ]
  },
  "_LEGACY_ERROR_TEMP_1090" : {
    "message" : [
      "Column statistics serialization is not supported for column <colName> of data type: <dataType>."
    ]
  },
  "_LEGACY_ERROR_TEMP_1091" : {
    "message" : [
      "Cannot read table property '<key>' as it's corrupted.<details>."
    ]
  },
  "_LEGACY_ERROR_TEMP_1097" : {
    "message" : [
      "The field for corrupt records must be string type and nullable."
    ]
  },
  "_LEGACY_ERROR_TEMP_1098" : {
    "message" : [
      "DataType '<x>' is not supported by <className>."
    ]
  },
  "_LEGACY_ERROR_TEMP_1099" : {
    "message" : [
      "<funcName>() doesn't support the <mode> mode. Acceptable modes are <permissiveMode> and <failFastMode>."
    ]
  },
  "_LEGACY_ERROR_TEMP_1100" : {
    "message" : [
      "The '<argName>' parameter of function '<funcName>' needs to be a <requiredType> literal."
    ]
  },
  "_LEGACY_ERROR_TEMP_1103" : {
    "message" : [
      "Unsupported component type <clz> in arrays."
    ]
  },
  "_LEGACY_ERROR_TEMP_1104" : {
    "message" : [
      "The second argument should be a double literal."
    ]
  },
  "_LEGACY_ERROR_TEMP_1105" : {
    "message" : [
      "Field name should be String Literal, but it's <extraction>."
    ]
  },
  "_LEGACY_ERROR_TEMP_1106" : {
    "message" : [
      "Can't extract value from <child>: need struct type but got <other>."
    ]
  },
  "_LEGACY_ERROR_TEMP_1107" : {
    "message" : [
      "Table <table> declares <batchWrite> capability but <v2WriteClassName> is not an instance of <v1WriteClassName>."
    ]
  },
  "_LEGACY_ERROR_TEMP_1108" : {
    "message" : [
      "Delete by condition with subquery is not supported: <condition>."
    ]
  },
  "_LEGACY_ERROR_TEMP_1109" : {
    "message" : [
      "Exec update failed: cannot translate expression to source filter: <f>."
    ]
  },
  "_LEGACY_ERROR_TEMP_1110" : {
    "message" : [
      "Cannot delete from table <table> where <filters>."
    ]
  },
  "_LEGACY_ERROR_TEMP_1111" : {
    "message" : [
      "DESCRIBE does not support partition for v2 tables."
    ]
  },
  "_LEGACY_ERROR_TEMP_1113" : {
    "message" : [
      "Table <table> does not support <cmd>."
    ]
  },
  "_LEGACY_ERROR_TEMP_1114" : {
    "message" : [
      "The streaming sources in a query do not have a common supported execution mode.",
      "Sources support micro-batch: <microBatchSources>.",
      "Sources support continuous: <continuousSources>."
    ]
  },
  "_LEGACY_ERROR_TEMP_1117" : {
    "message" : [
      "<sessionCatalog> requires a single-part namespace, but got <ns>."
    ]
  },
  "_LEGACY_ERROR_TEMP_1119" : {
    "message" : [
      "<cmd> is not supported in JDBC catalog."
    ]
  },
  "_LEGACY_ERROR_TEMP_1120" : {
    "message" : [
      "Unsupported NamespaceChange <changes> in JDBC catalog."
    ]
  },
  "_LEGACY_ERROR_TEMP_1121" : {
    "message" : [
      "Table does not support <cmd>: <table>."
    ]
  },
  "_LEGACY_ERROR_TEMP_1122" : {
    "message" : [
      "Table <table> is not a row-level operation table."
    ]
  },
  "_LEGACY_ERROR_TEMP_1123" : {
    "message" : [
      "Cannot rename a table with ALTER VIEW. Please use ALTER TABLE instead."
    ]
  },
  "_LEGACY_ERROR_TEMP_1124" : {
    "message" : [
      "<cmd> is not supported for v2 tables."
    ]
  },
  "_LEGACY_ERROR_TEMP_1125" : {
    "message" : [
      "Database from v1 session catalog is not specified."
    ]
  },
  "_LEGACY_ERROR_TEMP_1126" : {
    "message" : [
      "Nested databases are not supported by v1 session catalog: <catalog>."
    ]
  },
  "_LEGACY_ERROR_TEMP_1127" : {
    "message" : [
      "Invalid partitionExprs specified: <sortOrders> For range partitioning use REPARTITION_BY_RANGE instead."
    ]
  },
  "_LEGACY_ERROR_TEMP_1128" : {
    "message" : [
      "Failed to resolve the schema for <format> for the partition column: <partitionColumn>. It must be specified manually."
    ]
  },
  "_LEGACY_ERROR_TEMP_1129" : {
    "message" : [
      "Unable to infer schema for <format>. It must be specified manually."
    ]
  },
  "_LEGACY_ERROR_TEMP_1131" : {
    "message" : [
      "Data source <className> does not support <outputMode> output mode."
    ]
  },
  "_LEGACY_ERROR_TEMP_1132" : {
    "message" : [
      "A schema needs to be specified when using <className>."
    ]
  },
  "_LEGACY_ERROR_TEMP_1133" : {
    "message" : [
      "The user-specified schema doesn't match the actual schema:",
      "user-specified: <schema>, actual: <actualSchema>. If you're using",
      "DataFrameReader.schema API or creating a table, please do not specify the schema.",
      "Or if you're scanning an existed table, please drop it and re-create it."
    ]
  },
  "_LEGACY_ERROR_TEMP_1134" : {
    "message" : [
      "Unable to infer schema for <format> at <fileCatalog>. It must be specified manually."
    ]
  },
  "_LEGACY_ERROR_TEMP_1135" : {
    "message" : [
      "<className> is not a valid Spark SQL Data Source."
    ]
  },
  "_LEGACY_ERROR_TEMP_1136" : {
    "message" : [
      "Cannot save interval data type into external storage."
    ]
  },
  "_LEGACY_ERROR_TEMP_1137" : {
    "message" : [
      "Unable to resolve <name> given [<outputStr>]."
    ]
  },
  "_LEGACY_ERROR_TEMP_1138" : {
    "message" : [
      "Hive built-in ORC data source must be used with Hive support enabled. Please use the native ORC data source by setting 'spark.sql.orc.impl' to 'native'."
    ]
  },
  "_LEGACY_ERROR_TEMP_1139" : {
    "message" : [
      "Failed to find data source: <provider>. Avro is built-in but external data source module since Spark 2.4. Please deploy the application as per the deployment section of Apache Avro Data Source Guide."
    ]
  },
  "_LEGACY_ERROR_TEMP_1140" : {
    "message" : [
      "Failed to find data source: <provider>. Please deploy the application as per the deployment section of Structured Streaming + Kafka Integration Guide."
    ]
  },
  "_LEGACY_ERROR_TEMP_1141" : {
    "message" : [
      "Multiple sources found for <provider> (<sourceNames>), please specify the fully qualified class name."
    ]
  },
  "_LEGACY_ERROR_TEMP_1142" : {
    "message" : [
      "Datasource does not support writing empty or nested empty schemas. Please make sure the data schema has at least one or more column(s)."
    ]
  },
  "_LEGACY_ERROR_TEMP_1143" : {
    "message" : [
      "The data to be inserted needs to have the same number of columns as the target table: target table has <targetSize> column(s) but the inserted data has <actualSize> column(s), which contain <staticPartitionsSize> partition column(s) having assigned constant values."
    ]
  },
  "_LEGACY_ERROR_TEMP_1144" : {
    "message" : [
      "The data to be inserted needs to have the same number of partition columns as the target table: target table has <targetSize> partition column(s) but the inserted data has <providedPartitionsSize> partition columns specified."
    ]
  },
  "_LEGACY_ERROR_TEMP_1145" : {
    "message" : [
      "<partKey> is not a partition column. Partition columns are <partitionColumns>."
    ]
  },
  "_LEGACY_ERROR_TEMP_1146" : {
    "message" : [
      "Partition column <partColumn> have multiple values specified, <values>. Please only specify a single value."
    ]
  },
  "_LEGACY_ERROR_TEMP_1147" : {
    "message" : [
      "The ordering of partition columns is <partColumns>. All partition columns having constant values need to appear before other partition columns that do not have an assigned constant value."
    ]
  },
  "_LEGACY_ERROR_TEMP_1148" : {
    "message" : [
      "Can only write data to relations with a single path."
    ]
  },
  "_LEGACY_ERROR_TEMP_1149" : {
    "message" : [
      "Fail to rebuild expression: missing key <filter> in `translatedFilterToExpr`."
    ]
  },
  "_LEGACY_ERROR_TEMP_1150" : {
    "message" : [
      "Column `<field>` has a data type of <fieldType>, which is not supported by <format>."
    ]
  },
  "_LEGACY_ERROR_TEMP_1151" : {
    "message" : [
      "Fail to resolve data source for the table <table> since the table serde property has the duplicated key <key> with extra options specified for this scan operation. To fix this, you can rollback to the legacy behavior of ignoring the extra options by setting the config <config> to `false`, or address the conflicts of the same config."
    ]
  },
  "_LEGACY_ERROR_TEMP_1152" : {
    "message" : [
      "Path <outputPath> already exists."
    ]
  },
  "_LEGACY_ERROR_TEMP_1153" : {
    "message" : [
      "Cannot use <field> for partition column."
    ]
  },
  "_LEGACY_ERROR_TEMP_1154" : {
    "message" : [
      "Cannot use all columns for partition columns."
    ]
  },
  "_LEGACY_ERROR_TEMP_1155" : {
    "message" : [
      "Partition column `<col>` not found in schema <schemaCatalog>."
    ]
  },
  "_LEGACY_ERROR_TEMP_1156" : {
    "message" : [
      "Column <colName> not found in schema <tableSchema>."
    ]
  },
  "_LEGACY_ERROR_TEMP_1157" : {
    "message" : [
      "Unsupported data source type for direct query on files: <className>."
    ]
  },
  "_LEGACY_ERROR_TEMP_1158" : {
    "message" : [
      "Saving data into a view is not allowed."
    ]
  },
  "_LEGACY_ERROR_TEMP_1159" : {
    "message" : [
      "The format of the existing table <tableName> is `<existingProvider>`. It doesn't match the specified format `<specifiedProvider>`."
    ]
  },
  "_LEGACY_ERROR_TEMP_1160" : {
    "message" : [
      "The location of the existing table <identifier> is `<existingTableLoc>`. It doesn't match the specified location `<tableDescLoc>`."
    ]
  },
  "_LEGACY_ERROR_TEMP_1161" : {
    "message" : [
      "The column number of the existing table <tableName> (<existingTableSchema>) doesn't match the data schema (<querySchema>)."
    ]
  },
  "_LEGACY_ERROR_TEMP_1162" : {
    "message" : [
      "Cannot resolve '<col>' given input columns: [<inputColumns>]."
    ]
  },
  "_LEGACY_ERROR_TEMP_1163" : {
    "message" : [
      "Specified partitioning does not match that of the existing table <tableName>.",
      "Specified partition columns: [<specifiedPartCols>].",
      "Existing partition columns: [<existingPartCols>]."
    ]
  },
  "_LEGACY_ERROR_TEMP_1164" : {
    "message" : [
      "Specified bucketing does not match that of the existing table <tableName>.",
      "Specified bucketing: <specifiedBucketString>.",
      "Existing bucketing: <existingBucketString>."
    ]
  },
  "_LEGACY_ERROR_TEMP_1165" : {
    "message" : [
      "It is not allowed to specify partitioning when the table schema is not defined."
    ]
  },
  "_LEGACY_ERROR_TEMP_1166" : {
    "message" : [
      "Bucketing column '<bucketCol>' should not be part of partition columns '<normalizedPartCols>'."
    ]
  },
  "_LEGACY_ERROR_TEMP_1167" : {
    "message" : [
      "Bucket sorting column '<sortCol>' should not be part of partition columns '<normalizedPartCols>'."
    ]
  },
  "_LEGACY_ERROR_TEMP_1168" : {
    "message" : [
      "<tableName> requires that the data to be inserted have the same number of columns as the target table: target table has <targetColumns> column(s) but the inserted data has <insertedColumns> column(s), including <staticPartCols> partition column(s) having constant value(s)."
    ]
  },
  "_LEGACY_ERROR_TEMP_1169" : {
    "message" : [
      "Requested partitioning does not match the table <tableName>:",
      "Requested partitions: <normalizedPartSpec>.",
      "Table partitions: <partColNames>."
    ]
  },
  "_LEGACY_ERROR_TEMP_1170" : {
    "message" : [
      "Hive support is required to <detail>."
    ]
  },
  "_LEGACY_ERROR_TEMP_1171" : {
    "message" : [
      "createTableColumnTypes option column <col> not found in schema <schema>."
    ]
  },
  "_LEGACY_ERROR_TEMP_1172" : {
    "message" : [
      "Parquet type not yet supported: <parquetType>."
    ]
  },
  "_LEGACY_ERROR_TEMP_1173" : {
    "message" : [
      "Illegal Parquet type: <parquetType>."
    ]
  },
  "_LEGACY_ERROR_TEMP_1174" : {
    "message" : [
      "Unrecognized Parquet type: <field>."
    ]
  },
  "_LEGACY_ERROR_TEMP_1175" : {
    "message" : [
      "Unsupported data type <dataType>."
    ]
  },
  "_LEGACY_ERROR_TEMP_1178" : {
    "message" : [
      "The number of partitions can't be specified with unspecified distribution. Invalid writer requirements detected."
    ]
  },
  "_LEGACY_ERROR_TEMP_1181" : {
    "message" : [
      "Stream-stream join without equality predicate is not supported."
    ]
  },
  "_LEGACY_ERROR_TEMP_1182" : {
    "message" : [
      "Column <ambiguousAttrs> are ambiguous. It's probably because you joined several Datasets together, and some of these Datasets are the same. This column points to one of the Datasets but Spark is unable to figure out which one. Please alias the Datasets with different names via `Dataset.as` before joining them, and specify the column using qualified name, e.g. `df.as(\"a\").join(df.as(\"b\"), $\"a.id\" > $\"b.id\")`. You can also set <config> to false to disable this check."
    ]
  },
  "_LEGACY_ERROR_TEMP_1183" : {
    "message" : [
      "Cannot use interval type in the table schema."
    ]
  },
  "_LEGACY_ERROR_TEMP_1184" : {
    "message" : [
      "Catalog <plugin> does not support <ability>."
    ]
  },
  "_LEGACY_ERROR_TEMP_1185" : {
    "message" : [
      "<quoted> is not a valid <identifier> as it has more than 2 name parts."
    ]
  },
  "_LEGACY_ERROR_TEMP_1186" : {
    "message" : [
      "Multi-part identifier cannot be empty."
    ]
  },
  "_LEGACY_ERROR_TEMP_1187" : {
    "message" : [
      "Hive data source can only be used with tables, you can not <operation> files of Hive data source directly."
    ]
  },
  "_LEGACY_ERROR_TEMP_1188" : {
    "message" : [
      "There is a 'path' option set and <method>() is called with a path parameter. Either remove the path option, or call <method>() without the parameter. To ignore this check, set '<config>' to 'true'."
    ]
  },
  "_LEGACY_ERROR_TEMP_1189" : {
    "message" : [
      "User specified schema not supported with `<operation>`."
    ]
  },
  "_LEGACY_ERROR_TEMP_1190" : {
    "message" : [
      "Temporary view <viewName> doesn't support streaming write."
    ]
  },
  "_LEGACY_ERROR_TEMP_1191" : {
    "message" : [
      "Streaming into views <viewName> is not supported."
    ]
  },
  "_LEGACY_ERROR_TEMP_1192" : {
    "message" : [
      "The input source(<source>) is different from the table <tableName>'s data source provider(<provider>)."
    ]
  },
  "_LEGACY_ERROR_TEMP_1193" : {
    "message" : [
      "Table <tableName> doesn't support streaming write - <t>."
    ]
  },
  "_LEGACY_ERROR_TEMP_1194" : {
    "message" : [
      "queryName must be specified for memory sink."
    ]
  },
  "_LEGACY_ERROR_TEMP_1195" : {
    "message" : [
      "'<source>' is not supported with continuous trigger."
    ]
  },
  "_LEGACY_ERROR_TEMP_1196" : {
    "message" : [
      "<columnType> column <columnName> not found in existing columns (<validColumnNames>)."
    ]
  },
  "_LEGACY_ERROR_TEMP_1197" : {
    "message" : [
      "'<operation>' does not support partitioning."
    ]
  },
  "_LEGACY_ERROR_TEMP_1198" : {
    "message" : [
      "Function '<unbound>' cannot process input: (<arguments>): <unsupported>."
    ]
  },
  "_LEGACY_ERROR_TEMP_1199" : {
    "message" : [
      "Invalid bound function '<bound>: there are <argsLen> arguments but <inputTypesLen> parameters returned from 'inputTypes()'."
    ]
  },
  "_LEGACY_ERROR_TEMP_1200" : {
    "message" : [
      "<name> is not supported for v2 tables."
    ]
  },
  "_LEGACY_ERROR_TEMP_1201" : {
    "message" : [
      "Cannot resolve column name \"<colName>\" among (<fieldNames>)."
    ]
  },
  "_LEGACY_ERROR_TEMP_1202" : {
    "message" : [
      "Cannot write to '<tableName>', too many data columns:",
      "Table columns: <tableColumns>.",
      "Data columns: <dataColumns>."
    ]
  },
  "_LEGACY_ERROR_TEMP_1203" : {
    "message" : [
      "Cannot write to '<tableName>', not enough data columns:",
      "Table columns: <tableColumns>.",
      "Data columns: <dataColumns>."
    ]
  },
  "_LEGACY_ERROR_TEMP_1204" : {
    "message" : [
      "Cannot write incompatible data to table '<tableName>':",
      "- <errors>."
    ]
  },
  "_LEGACY_ERROR_TEMP_1205" : {
    "message" : [
      "Expected only partition pruning predicates: <nonPartitionPruningPredicates>."
    ]
  },
  "_LEGACY_ERROR_TEMP_1206" : {
    "message" : [
      "<colType> column <colName> is not defined in table <tableName>, defined table columns are: <tableCols>."
    ]
  },
  "_LEGACY_ERROR_TEMP_1207" : {
    "message" : [
      "The duration and time inputs to window must be an integer, long or string literal."
    ]
  },
  "_LEGACY_ERROR_TEMP_1209" : {
    "message" : [
      "Ambiguous reference to fields <fields>."
    ]
  },
  "_LEGACY_ERROR_TEMP_1210" : {
    "message" : [
      "The second argument in <funcName> should be a boolean literal."
    ]
  },
  "_LEGACY_ERROR_TEMP_1211" : {
    "message" : [
      "Detected implicit cartesian product for <joinType> join between logical plans",
      "<leftPlan>",
      "and",
      "rightPlan",
      "Join condition is missing or trivial.",
      "Either: use the CROSS JOIN syntax to allow cartesian products between these relations, or: enable implicit cartesian products by setting the configuration variable spark.sql.crossJoin.enabled=true."
    ]
  },
  "_LEGACY_ERROR_TEMP_1212" : {
    "message" : [
      "Found conflicting attributes <conflictingAttrs> in the condition joining outer plan:",
      "<outerPlan>",
      "and subplan:",
      "<subplan>."
    ]
  },
  "_LEGACY_ERROR_TEMP_1213" : {
    "message" : [
      "Window expression is empty in <expr>."
    ]
  },
  "_LEGACY_ERROR_TEMP_1214" : {
    "message" : [
      "Found different window function type in <windowExpressions>."
    ]
  },
  "_LEGACY_ERROR_TEMP_1215" : {
    "message" : [
      "char/varchar type can only be used in the table schema. You can set <config> to true, so that Spark treat them as string type as same as Spark 3.0 and earlier."
    ]
  },
  "_LEGACY_ERROR_TEMP_1218" : {
    "message" : [
      "<tableIdentifier> should be converted to HadoopFsRelation."
    ]
  },
  "_LEGACY_ERROR_TEMP_1219" : {
    "message" : [
      "Hive metastore does not support altering database location."
    ]
  },
  "_LEGACY_ERROR_TEMP_1220" : {
    "message" : [
      "Hive <tableType> is not supported."
    ]
  },
  "_LEGACY_ERROR_TEMP_1221" : {
    "message" : [
      "Hive 0.12 doesn't support creating permanent functions. Please use Hive 0.13 or higher."
    ]
  },
  "_LEGACY_ERROR_TEMP_1222" : {
    "message" : [
      "Unknown resource type: <resourceType>."
    ]
  },
  "_LEGACY_ERROR_TEMP_1223" : {
    "message" : [
      "Invalid field id '<field>' in day-time interval. Supported interval fields: <supportedIds>."
    ]
  },
  "_LEGACY_ERROR_TEMP_1224" : {
    "message" : [
      "'interval <startFieldName> to <endFieldName>' is invalid."
    ]
  },
  "_LEGACY_ERROR_TEMP_1225" : {
    "message" : [
      "Invalid field id '<field>' in year-month interval. Supported interval fields: <supportedIds>."
    ]
  },
  "_LEGACY_ERROR_TEMP_1226" : {
    "message" : [
      "The SQL config '<configName>' was removed in the version <version>. <comment>"
    ]
  },
  "_LEGACY_ERROR_TEMP_1228" : {
    "message" : [
      "Decimal scale (<scale>) cannot be greater than precision (<precision>)."
    ]
  },
  "_LEGACY_ERROR_TEMP_1229" : {
    "message" : [
      "<decimalType> can only support precision up to <precision>."
    ]
  },
  "_LEGACY_ERROR_TEMP_1231" : {
    "message" : [
      "<key> is not a valid partition column in table <tblName>."
    ]
  },
  "_LEGACY_ERROR_TEMP_1232" : {
    "message" : [
      "Partition spec is invalid. The spec (<specKeys>) must match the partition spec (<partitionColumnNames>) defined in table '<tableName>'."
    ]
  },
  "_LEGACY_ERROR_TEMP_1237" : {
    "message" : [
      "The list of partition columns with values in partition specification for table '<table>' in database '<database>' is not a prefix of the list of partition columns defined in the table schema. Expected a prefix of [<schemaColumns>], but got [<specColumns>]."
    ]
  },
  "_LEGACY_ERROR_TEMP_1239" : {
    "message" : [
      "Analyzing column statistics is not supported for column <name> of data type: <dataType>."
    ]
  },
  "_LEGACY_ERROR_TEMP_1241" : {
    "message" : [
      "CREATE-TABLE-AS-SELECT cannot create table with location to a non-empty directory <tablePath>. To allow overwriting the existing non-empty directory, set '<config>' to true."
    ]
  },
  "_LEGACY_ERROR_TEMP_1244" : {
    "message" : [
      "Attempted to unset non-existent property '<property>' in table '<table>'."
    ]
  },
  "_LEGACY_ERROR_TEMP_1245" : {
    "message" : [
      "ALTER TABLE CHANGE COLUMN is not supported for changing column '<originName>' with type '<originType>' to '<newName>' with type '<newType>'."
    ]
  },
  "_LEGACY_ERROR_TEMP_1246" : {
    "message" : [
      "Can't find column `<name>` given table data columns <fieldNames>."
    ]
  },
  "_LEGACY_ERROR_TEMP_1247" : {
    "message" : [
      "Operation not allowed: ALTER TABLE SET [SERDE | SERDEPROPERTIES] for a specific partition is not supported for tables created with the datasource API."
    ]
  },
  "_LEGACY_ERROR_TEMP_1248" : {
    "message" : [
      "Operation not allowed: ALTER TABLE SET SERDE is not supported for tables created with the datasource API."
    ]
  },
  "_LEGACY_ERROR_TEMP_1250" : {
    "message" : [
      "<action> is not allowed on <tableName> since filesource partition management is disabled (spark.sql.hive.manageFilesourcePartitions = false)."
    ]
  },
  "_LEGACY_ERROR_TEMP_1251" : {
    "message" : [
      "<action> is not allowed on <tableName> since its partition metadata is not stored in the Hive metastore. To import this information into the metastore, run `msck repair table <tableName>`."
    ]
  },
  "_LEGACY_ERROR_TEMP_1252" : {
    "message" : [
      "Cannot alter a view with ALTER TABLE. Please use ALTER VIEW instead."
    ]
  },
  "_LEGACY_ERROR_TEMP_1253" : {
    "message" : [
      "Cannot alter a table with ALTER VIEW. Please use ALTER TABLE instead."
    ]
  },
  "_LEGACY_ERROR_TEMP_1254" : {
    "message" : [
      "Cannot overwrite a path that is also being read from."
    ]
  },
  "_LEGACY_ERROR_TEMP_1255" : {
    "message" : [
      "Cannot drop built-in function '<functionName>'."
    ]
  },
  "_LEGACY_ERROR_TEMP_1256" : {
    "message" : [
      "Cannot refresh built-in function <functionName>."
    ]
  },
  "_LEGACY_ERROR_TEMP_1257" : {
    "message" : [
      "Cannot refresh temporary function <functionName>."
    ]
  },
  "_LEGACY_ERROR_TEMP_1259" : {
    "message" : [
      "ALTER ADD COLUMNS does not support views. You must drop and re-create the views for adding the new columns. Views: <table>."
    ]
  },
  "_LEGACY_ERROR_TEMP_1260" : {
    "message" : [
      "ALTER ADD COLUMNS does not support datasource table with type <tableType>. You must drop and re-create the table for adding the new columns. Tables: <table>."
    ]
  },
  "_LEGACY_ERROR_TEMP_1261" : {
    "message" : [
      "LOAD DATA is not supported for datasource tables: <tableIdentWithDB>."
    ]
  },
  "_LEGACY_ERROR_TEMP_1262" : {
    "message" : [
      "LOAD DATA target table <tableIdentWithDB> is partitioned, but no partition spec is provided."
    ]
  },
  "_LEGACY_ERROR_TEMP_1263" : {
    "message" : [
      "LOAD DATA target table <tableIdentWithDB> is partitioned, but number of columns in provided partition spec (<partitionSize>) do not match number of partitioned columns in table (<targetTableSize>)."
    ]
  },
  "_LEGACY_ERROR_TEMP_1264" : {
    "message" : [
      "LOAD DATA target table <tableIdentWithDB> is not partitioned, but a partition spec was provided."
    ]
  },
  "_LEGACY_ERROR_TEMP_1265" : {
    "message" : [
      "LOAD DATA input path does not exist: <path>."
    ]
  },
  "_LEGACY_ERROR_TEMP_1266" : {
    "message" : [
      "Operation not allowed: TRUNCATE TABLE on external tables: <tableIdentWithDB>."
    ]
  },
  "_LEGACY_ERROR_TEMP_1267" : {
    "message" : [
      "Operation not allowed: TRUNCATE TABLE ... PARTITION is not supported for tables that are not partitioned: <tableIdentWithDB>."
    ]
  },
  "_LEGACY_ERROR_TEMP_1268" : {
    "message" : [
      "Failed to truncate table <tableIdentWithDB> when removing data of the path: <path>."
    ]
  },
  "_LEGACY_ERROR_TEMP_1269" : {
    "message" : [
      "SHOW PARTITIONS is not allowed on a table that is not partitioned: <tableIdentWithDB>."
    ]
  },
  "_LEGACY_ERROR_TEMP_1270" : {
    "message" : [
      "SHOW CREATE TABLE is not supported on a temporary view: <table>."
    ]
  },
  "_LEGACY_ERROR_TEMP_1271" : {
    "message" : [
      "Failed to execute SHOW CREATE TABLE against table <table>, which is created by Hive and uses the following unsupported feature(s)",
      "<unsupportedFeatures>",
      "Please use `SHOW CREATE TABLE <table> AS SERDE` to show Hive DDL instead."
    ]
  },
  "_LEGACY_ERROR_TEMP_1272" : {
    "message" : [
      "SHOW CREATE TABLE doesn't support transactional Hive table. Please use `SHOW CREATE TABLE <table> AS SERDE` to show Hive DDL instead."
    ]
  },
  "_LEGACY_ERROR_TEMP_1273" : {
    "message" : [
      "Failed to execute SHOW CREATE TABLE against table <table>, which is created by Hive and uses the following unsupported serde configuration",
      "<configs>",
      "Please use `SHOW CREATE TABLE <table> AS SERDE` to show Hive DDL instead."
    ]
  },
  "_LEGACY_ERROR_TEMP_1274" : {
    "message" : [
      "<table> is a Spark data source table. Use `SHOW CREATE TABLE` without `AS SERDE` instead."
    ]
  },
  "_LEGACY_ERROR_TEMP_1275" : {
    "message" : [
      "Failed to execute SHOW CREATE TABLE against table/view <table>, which is created by Hive and uses the following unsupported feature(s)",
      "<features>."
    ]
  },
  "_LEGACY_ERROR_TEMP_1276" : {
    "message" : [
      "The logical plan that represents the view is not analyzed."
    ]
  },
  "_LEGACY_ERROR_TEMP_1277" : {
    "message" : [
      "The number of columns produced by the SELECT clause (num: `<analyzedPlanLength>`) does not match the number of column names specified by CREATE VIEW (num: `<userSpecifiedColumnsLength>`)."
    ]
  },
  "_LEGACY_ERROR_TEMP_1278" : {
    "message" : [
      "<name> is not a view."
    ]
  },
  "_LEGACY_ERROR_TEMP_1280" : {
    "message" : [
      "It is not allowed to create a persisted view from the Dataset API."
    ]
  },
  "_LEGACY_ERROR_TEMP_1281" : {
    "message" : [
      "Recursive view <viewIdent> detected (cycle: <newPath>)."
    ]
  },
  "_LEGACY_ERROR_TEMP_1282" : {
    "message" : [
      "Not allowed to create a permanent view <name> without explicitly assigning an alias for expression <attrName>."
    ]
  },
  "_LEGACY_ERROR_TEMP_1283" : {
    "message" : [
      "Not allowed to create a permanent view <name> by referencing a temporary view <nameParts>. Please create a temp view instead by CREATE TEMP VIEW."
    ]
  },
  "_LEGACY_ERROR_TEMP_1284" : {
    "message" : [
      "Not allowed to create a permanent view <name> by referencing a temporary function `<funcName>`."
    ]
  },
  "_LEGACY_ERROR_TEMP_1285" : {
    "message" : [
      "Since Spark 2.3, the queries from raw JSON/CSV files are disallowed when the",
      "referenced columns only include the internal corrupt record column",
      "(named _corrupt_record by default). For example:",
      "spark.read.schema(schema).csv(file).filter($\"_corrupt_record\".isNotNull).count()",
      "and spark.read.schema(schema).csv(file).select(\"_corrupt_record\").show().",
      "Instead, you can cache or save the parsed results and then send the same query.",
      "For example, val df = spark.read.schema(schema).csv(file).cache() and then",
      "df.filter($\"_corrupt_record\".isNotNull).count()."
    ]
  },
  "_LEGACY_ERROR_TEMP_1286" : {
    "message" : [
      "User-defined partition column <columnName> not found in the JDBC relation: <schema>."
    ]
  },
  "_LEGACY_ERROR_TEMP_1287" : {
    "message" : [
      "Partition column type should be <numericType>, <dateType>, or <timestampType>, but <dataType> found."
    ]
  },
  "_LEGACY_ERROR_TEMP_1288" : {
    "message" : [
      "Table or view '<name>' already exists. SaveMode: ErrorIfExists."
    ]
  },
  "_LEGACY_ERROR_TEMP_1289" : {
    "message" : [
      "Column name \"<name>\" contains invalid character(s). Please use alias to rename it."
    ]
  },
  "_LEGACY_ERROR_TEMP_1290" : {
    "message" : [
      "Text data source supports only a single column, and you have <schemaSize> columns."
    ]
  },
  "_LEGACY_ERROR_TEMP_1291" : {
    "message" : [
      "Can't find required partition column <readField> in partition schema <partitionSchema>."
    ]
  },
  "_LEGACY_ERROR_TEMP_1292" : {
    "message" : [
      "Temporary view '<tableIdent>' should not have specified a database."
    ]
  },
  "_LEGACY_ERROR_TEMP_1293" : {
    "message" : [
      "Hive data source can only be used with tables, you can't use it with CREATE TEMP VIEW USING."
    ]
  },
  "_LEGACY_ERROR_TEMP_1294" : {
    "message" : [
      "The timestamp provided for the '<strategy>' option is invalid. The expected format is 'YYYY-MM-DDTHH:mm:ss', but the provided timestamp: <timeString>."
    ]
  },
  "_LEGACY_ERROR_TEMP_1295" : {
    "message" : [
      "Set a host to read from with option(\"host\", ...)."
    ]
  },
  "_LEGACY_ERROR_TEMP_1296" : {
    "message" : [
      "Set a port to read from with option(\"port\", ...)."
    ]
  },
  "_LEGACY_ERROR_TEMP_1297" : {
    "message" : [
      "IncludeTimestamp must be set to either \"true\" or \"false\"."
    ]
  },
  "_LEGACY_ERROR_TEMP_1298" : {
    "message" : [
      "checkpointLocation must be specified either through option(\"checkpointLocation\", ...) or SparkSession.conf.set(\"<config>\", ...)."
    ]
  },
  "_LEGACY_ERROR_TEMP_1299" : {
    "message" : [
      "This query does not support recovering from checkpoint location. Delete <checkpointPath> to start over."
    ]
  },
  "_LEGACY_ERROR_TEMP_1300" : {
    "message" : [
      "Unable to find the column `<colName>` given [<actualColumns>]."
    ]
  },
  "_LEGACY_ERROR_TEMP_1301" : {
    "message" : [
      "Boundary start is not a valid integer: <start>."
    ]
  },
  "_LEGACY_ERROR_TEMP_1302" : {
    "message" : [
      "Boundary end is not a valid integer: <end>."
    ]
  },
  "_LEGACY_ERROR_TEMP_1304" : {
    "message" : [
      "Unexpected type <className> of the relation <tableName>."
    ]
  },
  "_LEGACY_ERROR_TEMP_1305" : {
    "message" : [
      "Unsupported TableChange <change> in JDBC catalog."
    ]
  },
  "_LEGACY_ERROR_TEMP_1306" : {
    "message" : [
      "There is a 'path' or 'paths' option set and load() is called with path parameters. Either remove the path option if it's the same as the path parameter, or add it to the load() parameter if you do want to read multiple paths. To ignore this check, set '<config>' to 'true'."
    ]
  },
  "_LEGACY_ERROR_TEMP_1307" : {
    "message" : [
      "There is a 'path' option set and save() is called with a path parameter. Either remove the path option, or call save() without the parameter. To ignore this check, set '<config>' to 'true'."
    ]
  },
  "_LEGACY_ERROR_TEMP_1308" : {
    "message" : [
      "TableProvider implementation <source> cannot be written with <createMode> mode, please use Append or Overwrite modes instead."
    ]
  },
  "_LEGACY_ERROR_TEMP_1309" : {
    "message" : [
      "insertInto() can't be used together with partitionBy(). Partition columns have already been defined for the table. It is not necessary to use partitionBy()."
    ]
  },
  "_LEGACY_ERROR_TEMP_1310" : {
    "message" : [
      "Couldn't find a catalog to handle the identifier <quote>."
    ]
  },
  "_LEGACY_ERROR_TEMP_1312" : {
    "message" : [
      "'<operation>' does not support bucketBy right now."
    ]
  },
  "_LEGACY_ERROR_TEMP_1313" : {
    "message" : [
      "'<operation>' does not support bucketBy and sortBy right now."
    ]
  },
  "_LEGACY_ERROR_TEMP_1315" : {
    "message" : [
      "Cannot overwrite table <tableName> that is also being read from."
    ]
  },
  "_LEGACY_ERROR_TEMP_1316" : {
    "message" : [
      "Invalid partition transformation: <expr>."
    ]
  },
  "_LEGACY_ERROR_TEMP_1317" : {
    "message" : [
      "Cannot resolve column name \"<colName>\" among (<fieldsStr>)<extraMsg>"
    ]
  },
  "_LEGACY_ERROR_TEMP_1318" : {
    "message" : [
      "Unable to parse '<delayThreshold>'."
    ]
  },
  "_LEGACY_ERROR_TEMP_1319" : {
    "message" : [
      "Invalid join type in joinWith: <joinType>."
    ]
  },
  "_LEGACY_ERROR_TEMP_1320" : {
    "message" : [
      "Typed column <typedCol> that needs input type and schema cannot be passed in untyped `select` API. Use the typed `Dataset.select` API instead."
    ]
  },
  "_LEGACY_ERROR_TEMP_1321" : {
    "message" : [
      "Invalid view name: <viewName>."
    ]
  },
  "_LEGACY_ERROR_TEMP_1322" : {
    "message" : [
      "Invalid number of buckets: bucket(<numBuckets>, <e>)."
    ]
  },
  "_LEGACY_ERROR_TEMP_1323" : {
    "message" : [
      "\"<colName>\" is not a numeric column. Aggregation function can only be applied on a numeric column."
    ]
  },
  "_LEGACY_ERROR_TEMP_1324" : {
    "message" : [
      "The pivot column <pivotColumn> has more than <maxValues> distinct values, this could indicate an error. If this was intended, set <config> to at least the number of distinct values of the pivot column."
    ]
  },
  "_LEGACY_ERROR_TEMP_1325" : {
    "message" : [
      "Cannot modify the value of a static config: <key>."
    ]
  },
  "_LEGACY_ERROR_TEMP_1326" : {
    "message" : [
      "Cannot modify the value of a Spark config: <key>.",
      "See also 'https://spark.apache.org/docs/latest/sql-migration-guide.html#ddl-statements'."
    ]
  },
  "_LEGACY_ERROR_TEMP_1327" : {
    "message" : [
      "Command execution is not supported in runner <runner>."
    ]
  },
  "_LEGACY_ERROR_TEMP_1328" : {
    "message" : [
      "Can not instantiate class <className>, please make sure it has public non argument constructor."
    ]
  },
  "_LEGACY_ERROR_TEMP_1329" : {
    "message" : [
      "Can not load class <className>, please make sure it is on the classpath."
    ]
  },
  "_LEGACY_ERROR_TEMP_1330" : {
    "message" : [
      "Class <className> doesn't implement interface UserDefinedAggregateFunction."
    ]
  },
  "_LEGACY_ERROR_TEMP_1331" : {
    "message" : [
      "Missing field <fieldName> in table <table> with schema:",
      "<schema>."
    ]
  },
  "_LEGACY_ERROR_TEMP_1332" : {
    "message" : [
      "<errorMessage>"
    ]
  },
  "_LEGACY_ERROR_TEMP_1333" : {
    "message" : [
      "Invalid view text: <viewText>. The view <tableName> may have been tampered with."
    ]
  },
  "_LEGACY_ERROR_TEMP_1334" : {
    "message" : [
      "Cannot specify both version and timestamp when time travelling the table."
    ]
  },
  "_LEGACY_ERROR_TEMP_1335" : {
    "message" : [
      "<expr> is not a valid timestamp expression for time travel."
    ]
  },
  "_LEGACY_ERROR_TEMP_1336" : {
    "message" : [
      "Cannot time travel <target>."
    ]
  },
  "_LEGACY_ERROR_TEMP_1337" : {
    "message" : [
      "Table <tableName> does not support time travel."
    ]
  },
  "_LEGACY_ERROR_TEMP_1338" : {
    "message" : [
      "Sinks cannot request distribution and ordering in continuous execution mode."
    ]
  },
  "_LEGACY_ERROR_TEMP_1339" : {
    "message" : [
      "Failed to execute INSERT INTO command because the VALUES list contains a DEFAULT column reference as part of another expression; this is not allowed."
    ]
  },
  "_LEGACY_ERROR_TEMP_1340" : {
    "message" : [
      "Failed to execute UPDATE command because the SET list contains a DEFAULT column reference as part of another expression; this is not allowed."
    ]
  },
  "_LEGACY_ERROR_TEMP_1341" : {
    "message" : [
      "Failed to execute UPDATE command because the WHERE clause contains a DEFAULT column reference; this is not allowed."
    ]
  },
  "_LEGACY_ERROR_TEMP_1342" : {
    "message" : [
      "Failed to execute MERGE command because the WHERE clause contains a DEFAULT column reference; this is not allowed."
    ]
  },
  "_LEGACY_ERROR_TEMP_1343" : {
    "message" : [
      "Failed to execute MERGE INTO command because one of its INSERT or UPDATE assignments contains a DEFAULT column reference as part of another expression; this is not allowed."
    ]
  },
  "_LEGACY_ERROR_TEMP_1344" : {
    "message" : [
      "Invalid DEFAULT value for column <fieldName>: <defaultValue> fails to parse as a valid literal value."
    ]
  },
  "_LEGACY_ERROR_TEMP_1345" : {
    "message" : [
      "Failed to execute <statementType> command because DEFAULT values are not supported for target data source with table provider: \"<dataSource>\"."
    ]
  },
  "_LEGACY_ERROR_TEMP_1346" : {
    "message" : [
      "Failed to execute <statementType> command because DEFAULT values are not supported when adding new columns to previously existing target data source with table provider: \"<dataSource>\"."
    ]
  },
  "_LEGACY_ERROR_TEMP_1347" : {
    "message" : [
      "Failed to execute command because subquery expressions are not allowed in DEFAULT values."
    ]
  },
  "_LEGACY_ERROR_TEMP_2000" : {
    "message" : [
      "<message>. If necessary set <ansiConfig> to false to bypass this error."
    ]
  },
  "_LEGACY_ERROR_TEMP_2003" : {
    "message" : [
      "Unsuccessful try to zip maps with <size> unique keys due to exceeding the array size limit <maxRoundedArrayLength>."
    ]
  },
  "_LEGACY_ERROR_TEMP_2004" : {
    "message" : [
      "no default for type <dataType>."
    ]
  },
  "_LEGACY_ERROR_TEMP_2005" : {
    "message" : [
      "Type <dataType> does not support ordered operations."
    ]
  },
  "_LEGACY_ERROR_TEMP_2006" : {
    "message" : [
      "The specified group index cannot be less than zero."
    ]
  },
  "_LEGACY_ERROR_TEMP_2007" : {
    "message" : [
      "Regex group count is <groupCount>, but the specified group index is <groupIndex>."
    ]
  },
  "_LEGACY_ERROR_TEMP_2008" : {
    "message" : [
      "Find an invalid url string <url>. If necessary set <ansiConfig> to false to bypass this error."
    ]
  },
  "_LEGACY_ERROR_TEMP_2010" : {
    "message" : [
      "Window Functions do not support merging."
    ]
  },
  "_LEGACY_ERROR_TEMP_2011" : {
    "message" : [
      "Unexpected data type <dataType>."
    ]
  },
  "_LEGACY_ERROR_TEMP_2013" : {
    "message" : [
      "Negative values found in <frequencyExpression>"
    ]
  },
  "_LEGACY_ERROR_TEMP_2014" : {
    "message" : [
      "<funcName> is not matched at addNewFunction."
    ]
  },
  "_LEGACY_ERROR_TEMP_2015" : {
    "message" : [
      "Cannot generate <codeType> code for incomparable type: <dataType>."
    ]
  },
  "_LEGACY_ERROR_TEMP_2016" : {
    "message" : [
      "Can not interpolate <arg> into code block."
    ]
  },
  "_LEGACY_ERROR_TEMP_2017" : {
    "message" : [
      "not resolved."
    ]
  },
  "_LEGACY_ERROR_TEMP_2018" : {
    "message" : [
      "class `<cls>` is not supported by `MapObjects` as resulting collection."
    ]
  },
  "_LEGACY_ERROR_TEMP_2020" : {
    "message" : [
      "Couldn't find a valid constructor on <cls>."
    ]
  },
  "_LEGACY_ERROR_TEMP_2021" : {
    "message" : [
      "Couldn't find a primary constructor on <cls>."
    ]
  },
  "_LEGACY_ERROR_TEMP_2022" : {
    "message" : [
      "Unsupported natural join type <joinType>."
    ]
  },
  "_LEGACY_ERROR_TEMP_2023" : {
    "message" : [
      "Unresolved encoder expected, but <attr> was found."
    ]
  },
  "_LEGACY_ERROR_TEMP_2024" : {
    "message" : [
      "Only expression encoders are supported for now."
    ]
  },
  "_LEGACY_ERROR_TEMP_2025" : {
    "message" : [
      "<className> must override either <m1> or <m2>."
    ]
  },
  "_LEGACY_ERROR_TEMP_2026" : {
    "message" : [
      "Failed to convert value <value> (class of <cls>) with the type of <dataType> to JSON."
    ]
  },
  "_LEGACY_ERROR_TEMP_2027" : {
    "message" : [
      "Unexpected operator <op> in correlated subquery<pos>."
    ]
  },
  "_LEGACY_ERROR_TEMP_2028" : {
    "message" : [
      "This line should be unreachable<err>."
    ]
  },
  "_LEGACY_ERROR_TEMP_2029" : {
    "message" : [
      "Not supported rounding mode: <roundMode>."
    ]
  },
  "_LEGACY_ERROR_TEMP_2030" : {
    "message" : [
      "Can not handle nested schema yet...  plan <plan>."
    ]
  },
  "_LEGACY_ERROR_TEMP_2031" : {
    "message" : [
      "The input external row cannot be null."
    ]
  },
  "_LEGACY_ERROR_TEMP_2032" : {
    "message" : [
      "<fieldCannotBeNullMsg>"
    ]
  },
  "_LEGACY_ERROR_TEMP_2033" : {
    "message" : [
      "Unable to create database <name> as failed to create its directory <locationUri>."
    ]
  },
  "_LEGACY_ERROR_TEMP_2034" : {
    "message" : [
      "Unable to drop database <name> as failed to delete its directory <locationUri>."
    ]
  },
  "_LEGACY_ERROR_TEMP_2035" : {
    "message" : [
      "Unable to create table <table> as failed to create its directory <defaultTableLocation>."
    ]
  },
  "_LEGACY_ERROR_TEMP_2036" : {
    "message" : [
      "Unable to delete partition path <partitionPath>."
    ]
  },
  "_LEGACY_ERROR_TEMP_2037" : {
    "message" : [
      "Unable to drop table <table> as failed to delete its directory <dir>."
    ]
  },
  "_LEGACY_ERROR_TEMP_2038" : {
    "message" : [
      "Unable to rename table <oldName> to <newName> as failed to rename its directory <oldDir>."
    ]
  },
  "_LEGACY_ERROR_TEMP_2039" : {
    "message" : [
      "Unable to create partition path <partitionPath>."
    ]
  },
  "_LEGACY_ERROR_TEMP_2040" : {
    "message" : [
      "Unable to rename partition path <oldPartPath>."
    ]
  },
  "_LEGACY_ERROR_TEMP_2041" : {
    "message" : [
      "<methodName> is not implemented."
    ]
  },
  "_LEGACY_ERROR_TEMP_2042" : {
    "message" : [
      "<message>. If necessary set <ansiConfig> to false to bypass this error."
    ]
  },
  "_LEGACY_ERROR_TEMP_2043" : {
    "message" : [
      "- <sqlValue> caused overflow."
    ]
  },
  "_LEGACY_ERROR_TEMP_2044" : {
    "message" : [
      "<sqlValue1> <symbol> <sqlValue2> caused overflow."
    ]
  },
  "_LEGACY_ERROR_TEMP_2045" : {
    "message" : [
      "Unsupported table change: <message>"
    ]
  },
  "_LEGACY_ERROR_TEMP_2046" : {
    "message" : [
      "[BUG] Not a DataSourceRDDPartition: <split>."
    ]
  },
  "_LEGACY_ERROR_TEMP_2047" : {
    "message" : [
      "'path' is not specified."
    ]
  },
  "_LEGACY_ERROR_TEMP_2048" : {
    "message" : [
      "Schema must be specified when creating a streaming source DataFrame. If some files already exist in the directory, then depending on the file format you may be able to create a static DataFrame on that directory with 'spark.read.load(directory)' and infer schema from it."
    ]
  },
  "_LEGACY_ERROR_TEMP_2049" : {
    "message" : [
      "Data source <className> does not support streamed <operator>."
    ]
  },
  "_LEGACY_ERROR_TEMP_2050" : {
    "message" : [
      "Expected exactly one path to be specified, but got: <paths>."
    ]
  },
  "_LEGACY_ERROR_TEMP_2052" : {
    "message" : [
      "<className> was removed in Spark 2.0. Please check if your library is compatible with Spark 2.0."
    ]
  },
  "_LEGACY_ERROR_TEMP_2053" : {
    "message" : [
      "buildReader is not supported for <format>."
    ]
  },
  "_LEGACY_ERROR_TEMP_2055" : {
    "message" : [
      "<message>",
      "It is possible the underlying files have been updated. You can explicitly invalidate the cache in Spark by running 'REFRESH TABLE tableName' command in SQL or by recreating the Dataset/DataFrame involved."
    ]
  },
  "_LEGACY_ERROR_TEMP_2056" : {
    "message" : [
      "Unable to clear output directory <staticPrefixPath> prior to writing to it."
    ]
  },
  "_LEGACY_ERROR_TEMP_2057" : {
    "message" : [
      "Unable to clear partition directory <path> prior to writing to it."
    ]
  },
  "_LEGACY_ERROR_TEMP_2058" : {
    "message" : [
      "Failed to cast value `<value>` to `<dataType>` for partition column `<columnName>`."
    ]
  },
  "_LEGACY_ERROR_TEMP_2059" : {
    "message" : [
      "End of stream."
    ]
  },
  "_LEGACY_ERROR_TEMP_2060" : {
    "message" : [
      "The fallback v1 relation reports inconsistent schema:",
      "Schema of v2 scan: <v2Schema>.",
      "Schema of v1 relation: <v1Schema>."
    ]
  },
  "_LEGACY_ERROR_TEMP_2061" : {
    "message" : [
      "No records should be returned from EmptyDataReader."
    ]
  },
  "_LEGACY_ERROR_TEMP_2062" : {
    "message" : [
      "<message>",
      "It is possible the underlying files have been updated. You can explicitly invalidate the cache in Spark by recreating the Dataset/DataFrame involved."
    ]
  },
  "_LEGACY_ERROR_TEMP_2063" : {
    "message" : [
      "Parquet column cannot be converted in file <filePath>. Column: <column>, Expected: <logicalType>, Found: <physicalType>."
    ]
  },
  "_LEGACY_ERROR_TEMP_2064" : {
    "message" : [
      "Encountered error while reading file <path>. Details:"
    ]
  },
  "_LEGACY_ERROR_TEMP_2065" : {
    "message" : [
      "Cannot create columnar reader."
    ]
  },
  "_LEGACY_ERROR_TEMP_2066" : {
    "message" : [
      "Invalid namespace name: <namespace>."
    ]
  },
  "_LEGACY_ERROR_TEMP_2067" : {
    "message" : [
      "Unsupported partition transform: <transform>."
    ]
  },
  "_LEGACY_ERROR_TEMP_2068" : {
    "message" : [
      "Missing database location."
    ]
  },
  "_LEGACY_ERROR_TEMP_2069" : {
    "message" : [
      "Cannot remove reserved property: <property>."
    ]
  },
  "_LEGACY_ERROR_TEMP_2070" : {
    "message" : [
      "Writing job failed."
    ]
  },
  "_LEGACY_ERROR_TEMP_2071" : {
    "message" : [
      "Commit denied for partition <partId> (task <taskId>, attempt <attemptId>, stage <stageId>.<stageAttempt>)."
    ]
  },
  "_LEGACY_ERROR_TEMP_2072" : {
    "message" : [
      "Table implementation does not support writes: <ident>."
    ]
  },
  "_LEGACY_ERROR_TEMP_2073" : {
    "message" : [
      "Cannot create JDBC table with partition."
    ]
  },
  "_LEGACY_ERROR_TEMP_2074" : {
    "message" : [
      "user-specified schema."
    ]
  },
  "_LEGACY_ERROR_TEMP_2075" : {
    "message" : [
      "Write is not supported for binary file data source."
    ]
  },
  "_LEGACY_ERROR_TEMP_2076" : {
    "message" : [
      "The length of <path> is <len>, which exceeds the max length allowed: <maxLength>."
    ]
  },
  "_LEGACY_ERROR_TEMP_2077" : {
    "message" : [
      "Unsupported field name: <fieldName>."
    ]
  },
  "_LEGACY_ERROR_TEMP_2078" : {
    "message" : [
      "Both '<jdbcTableName>' and '<jdbcQueryString>' can not be specified at the same time."
    ]
  },
  "_LEGACY_ERROR_TEMP_2079" : {
    "message" : [
      "Option '<jdbcTableName>' or '<jdbcQueryString>' is required."
    ]
  },
  "_LEGACY_ERROR_TEMP_2080" : {
    "message" : [
      "Option `<optionName>` can not be empty."
    ]
  },
  "_LEGACY_ERROR_TEMP_2081" : {
    "message" : [
      "Invalid value `<value>` for parameter `<jdbcTxnIsolationLevel>`. This can be `NONE`, `READ_UNCOMMITTED`, `READ_COMMITTED`, `REPEATABLE_READ` or `SERIALIZABLE`."
    ]
  },
  "_LEGACY_ERROR_TEMP_2082" : {
    "message" : [
      "Can't get JDBC type for <catalogString>."
    ]
  },
  "_LEGACY_ERROR_TEMP_2083" : {
    "message" : [
      "Unsupported type <content>."
    ]
  },
  "_LEGACY_ERROR_TEMP_2084" : {
    "message" : [
      "Unsupported array element type <catalogString> based on binary."
    ]
  },
  "_LEGACY_ERROR_TEMP_2085" : {
    "message" : [
      "Nested arrays unsupported."
    ]
  },
  "_LEGACY_ERROR_TEMP_2086" : {
    "message" : [
      "Can't translate non-null value for field <pos>."
    ]
  },
  "_LEGACY_ERROR_TEMP_2087" : {
    "message" : [
      "Invalid value `<n>` for parameter `<jdbcNumPartitions>` in table writing via JDBC. The minimum value is 1."
    ]
  },
  "_LEGACY_ERROR_TEMP_2088" : {
    "message" : [
      "<dataType> is not supported yet."
    ]
  },
  "_LEGACY_ERROR_TEMP_2089" : {
    "message" : [
      "DataType: <catalogString>."
    ]
  },
  "_LEGACY_ERROR_TEMP_2090" : {
    "message" : [
      "The input filter of <owner> should be fully convertible."
    ]
  },
  "_LEGACY_ERROR_TEMP_2091" : {
    "message" : [
      "Could not read footer for file: <file>."
    ]
  },
  "_LEGACY_ERROR_TEMP_2092" : {
    "message" : [
      "Could not read footer for file: <file>."
    ]
  },
  "_LEGACY_ERROR_TEMP_2093" : {
    "message" : [
      "Found duplicate field(s) \"<requiredFieldName>\": <matchedOrcFields> in case-insensitive mode."
    ]
  },
  "_LEGACY_ERROR_TEMP_2094" : {
    "message" : [
      "Found duplicate field(s) \"<requiredId>\": <matchedFields> in id mapping mode."
    ]
  },
  "_LEGACY_ERROR_TEMP_2095" : {
    "message" : [
      "Failed to merge incompatible schemas <left> and <right>."
    ]
  },
  "_LEGACY_ERROR_TEMP_2096" : {
    "message" : [
      "<ddl> is not supported temporarily."
    ]
  },
  "_LEGACY_ERROR_TEMP_2097" : {
    "message" : [
      "Could not execute broadcast in <timeout> secs. You can increase the timeout for broadcasts via <broadcastTimeout> or disable broadcast join by setting <autoBroadcastJoinThreshold> to -1."
    ]
  },
  "_LEGACY_ERROR_TEMP_2098" : {
    "message" : [
      "Could not compare cost with <cost>."
    ]
  },
  "_LEGACY_ERROR_TEMP_2099" : {
    "message" : [
      "Unsupported data type: <dt>."
    ]
  },
  "_LEGACY_ERROR_TEMP_2100" : {
    "message" : [
      "not support type: <dataType>."
    ]
  },
  "_LEGACY_ERROR_TEMP_2101" : {
    "message" : [
      "Not support non-primitive type now."
    ]
  },
  "_LEGACY_ERROR_TEMP_2102" : {
    "message" : [
      "Unsupported type: <catalogString>."
    ]
  },
  "_LEGACY_ERROR_TEMP_2103" : {
    "message" : [
      "Dictionary encoding should not be used because of dictionary overflow."
    ]
  },
  "_LEGACY_ERROR_TEMP_2104" : {
    "message" : [
      "End of the iterator."
    ]
  },
  "_LEGACY_ERROR_TEMP_2105" : {
    "message" : [
      "Could not allocate memory to grow BytesToBytesMap."
    ]
  },
  "_LEGACY_ERROR_TEMP_2106" : {
    "message" : [
      "Can't acquire <size> bytes memory to build hash relation, got <got> bytes."
    ]
  },
  "_LEGACY_ERROR_TEMP_2107" : {
    "message" : [
      "There is not enough memory to build hash map."
    ]
  },
  "_LEGACY_ERROR_TEMP_2108" : {
    "message" : [
      "Does not support row that is larger than 256M."
    ]
  },
  "_LEGACY_ERROR_TEMP_2109" : {
    "message" : [
      "Cannot build HashedRelation with more than 1/3 billions unique keys."
    ]
  },
  "_LEGACY_ERROR_TEMP_2110" : {
    "message" : [
      "Can not build a HashedRelation that is larger than 8G."
    ]
  },
  "_LEGACY_ERROR_TEMP_2111" : {
    "message" : [
      "failed to push a row into <rowQueue>."
    ]
  },
  "_LEGACY_ERROR_TEMP_2112" : {
    "message" : [
      "Unexpected window function frame <frame>."
    ]
  },
  "_LEGACY_ERROR_TEMP_2113" : {
    "message" : [
      "Unable to parse <stats> as a percentile."
    ]
  },
  "_LEGACY_ERROR_TEMP_2114" : {
    "message" : [
      "<stats> is not a recognised statistic."
    ]
  },
  "_LEGACY_ERROR_TEMP_2115" : {
    "message" : [
      "Unknown column: <unknownColumn>."
    ]
  },
  "_LEGACY_ERROR_TEMP_2116" : {
    "message" : [
      "Unexpected: <o>."
    ]
  },
  "_LEGACY_ERROR_TEMP_2120" : {
    "message" : [
      "Do not support array of type <clazz>."
    ]
  },
  "_LEGACY_ERROR_TEMP_2121" : {
    "message" : [
      "Do not support type <clazz>."
    ]
  },
  "_LEGACY_ERROR_TEMP_2122" : {
    "message" : [
      "Failed parsing <simpleString>: <raw>."
    ]
  },
  "_LEGACY_ERROR_TEMP_2123" : {
    "message" : [
      "Failed to merge fields '<leftName>' and '<rightName>'. <message>"
    ]
  },
  "_LEGACY_ERROR_TEMP_2124" : {
    "message" : [
      "Failed to merge decimal types with incompatible scale <leftScale> and <rightScale>."
    ]
  },
  "_LEGACY_ERROR_TEMP_2125" : {
    "message" : [
      "Failed to merge incompatible data types <leftCatalogString> and <rightCatalogString>."
    ]
  },
  "_LEGACY_ERROR_TEMP_2126" : {
    "message" : [
      "Unsuccessful attempt to build maps with <size> elements due to exceeding the map size limit <maxRoundedArrayLength>."
    ]
  },
  "_LEGACY_ERROR_TEMP_2127" : {
    "message" : [
      "Duplicate map key <key> was found, please check the input data. If you want to remove the duplicated keys, you can set <mapKeyDedupPolicy> to <lastWin> so that the key inserted at last takes precedence."
    ]
  },
  "_LEGACY_ERROR_TEMP_2128" : {
    "message" : [
      "The key array and value array of MapData must have the same length."
    ]
  },
  "_LEGACY_ERROR_TEMP_2129" : {
    "message" : [
      "Conflict found: Field <field> <actual> differs from <field> <expected> derived from <candidate>."
    ]
  },
  "_LEGACY_ERROR_TEMP_2130" : {
    "message" : [
      "Fail to recognize '<pattern>' pattern in the DateTimeFormatter. You can form a valid datetime pattern with the guide from https://spark.apache.org/docs/latest/sql-ref-datetime-pattern.html."
    ]
  },
  "_LEGACY_ERROR_TEMP_2131" : {
    "message" : [
      "Exception when registering StreamingQueryListener."
    ]
  },
  "_LEGACY_ERROR_TEMP_2132" : {
    "message" : [
      "Parsing JSON arrays as structs is forbidden."
    ]
  },
  "_LEGACY_ERROR_TEMP_2133" : {
    "message" : [
      "Cannot parse field name <fieldName>, field value <fieldValue>, [<token>] as target spark data type [<dataType>]."
    ]
  },
  "_LEGACY_ERROR_TEMP_2134" : {
    "message" : [
      "Cannot parse field value <value> for pattern <pattern> as target spark data type [<dataType>]."
    ]
  },
  "_LEGACY_ERROR_TEMP_2135" : {
    "message" : [
      "Failed to parse an empty string for data type <dataType>."
    ]
  },
  "_LEGACY_ERROR_TEMP_2138" : {
    "message" : [
      "Cannot have circular references in bean class, but got the circular reference of class <clazz>."
    ]
  },
  "_LEGACY_ERROR_TEMP_2139" : {
    "message" : [
      "cannot have circular references in class, but got the circular reference of class <t>."
    ]
  },
  "_LEGACY_ERROR_TEMP_2140" : {
    "message" : [
      "`<fieldName>` is not a valid identifier of Java and cannot be used as field name",
      "<walkedTypePath>."
    ]
  },
  "_LEGACY_ERROR_TEMP_2142" : {
    "message" : [
      "Attributes for type <schema> is not supported."
    ]
  },
  "_LEGACY_ERROR_TEMP_2144" : {
    "message" : [
      "Unable to find constructor for <tpe>. This could happen if <tpe> is an interface, or a trait without companion object constructor."
    ]
  },
  "_LEGACY_ERROR_TEMP_2145" : {
    "message" : [
      "<paramName> cannot be more than one character."
    ]
  },
  "_LEGACY_ERROR_TEMP_2146" : {
    "message" : [
      "<paramName> should be an integer. Found <value>."
    ]
  },
  "_LEGACY_ERROR_TEMP_2147" : {
    "message" : [
      "<paramName> flag can be true or false."
    ]
  },
  "_LEGACY_ERROR_TEMP_2148" : {
    "message" : [
      "null value found but field <name> is not nullable."
    ]
  },
  "_LEGACY_ERROR_TEMP_2150" : {
    "message" : [
      "Due to Scala's limited support of tuple, tuple with more than 22 elements are not supported."
    ]
  },
  "_LEGACY_ERROR_TEMP_2151" : {
    "message" : [
      "Error while decoding: <e>",
      "<expressions>."
    ]
  },
  "_LEGACY_ERROR_TEMP_2152" : {
    "message" : [
      "Error while encoding: <e>",
      "<expressions>."
    ]
  },
  "_LEGACY_ERROR_TEMP_2153" : {
    "message" : [
      "class <clsName> has unexpected serializer: <objSerializer>."
    ]
  },
  "_LEGACY_ERROR_TEMP_2154" : {
    "message" : [
      "Failed to get outer pointer for <innerCls>."
    ]
  },
  "_LEGACY_ERROR_TEMP_2155" : {
    "message" : [
      "<userClass> is not annotated with SQLUserDefinedType nor registered with UDTRegistration.}"
    ]
  },
  "_LEGACY_ERROR_TEMP_2156" : {
    "message" : [
      "The size function doesn't support the operand type <dataType>."
    ]
  },
  "_LEGACY_ERROR_TEMP_2157" : {
    "message" : [
      "Unexpected value for start in function <prettyName>: SQL array indices start at 1."
    ]
  },
  "_LEGACY_ERROR_TEMP_2158" : {
    "message" : [
      "Unexpected value for length in function <prettyName>: length must be greater than or equal to 0."
    ]
  },
  "_LEGACY_ERROR_TEMP_2159" : {
    "message" : [
      "Unsuccessful try to concat arrays with <numberOfElements> elements due to exceeding the array size limit <maxRoundedArrayLength>."
    ]
  },
  "_LEGACY_ERROR_TEMP_2160" : {
    "message" : [
      "Unsuccessful try to flatten an array of arrays with <numberOfElements> elements due to exceeding the array size limit <maxRoundedArrayLength>."
    ]
  },
  "_LEGACY_ERROR_TEMP_2161" : {
    "message" : [
      "Unsuccessful try to create array with <count> elements due to exceeding the array size limit <maxRoundedArrayLength>."
    ]
  },
  "_LEGACY_ERROR_TEMP_2162" : {
    "message" : [
      "Unsuccessful try to union arrays with <length> elements due to exceeding the array size limit <maxRoundedArrayLength>."
    ]
  },
  "_LEGACY_ERROR_TEMP_2163" : {
    "message" : [
      "Initial type <dataType> must be a <target>."
    ]
  },
  "_LEGACY_ERROR_TEMP_2164" : {
    "message" : [
      "Initial type <dataType> must be an <arrayType>, a <structType> or a <mapType>."
    ]
  },
  "_LEGACY_ERROR_TEMP_2165" : {
    "message" : [
      "Malformed records are detected in schema inference. Parse Mode: <failFastMode>."
    ]
  },
  "_LEGACY_ERROR_TEMP_2166" : {
    "message" : [
      "Malformed JSON."
    ]
  },
  "_LEGACY_ERROR_TEMP_2167" : {
    "message" : [
      "Malformed records are detected in schema inference. Parse Mode: <failFastMode>. Reasons: Failed to infer a common schema. Struct types are expected, but `<dataType>` was found."
    ]
  },
  "_LEGACY_ERROR_TEMP_2168" : {
    "message" : [
      "Decorrelate inner query through <plan> is not supported."
    ]
  },
  "_LEGACY_ERROR_TEMP_2169" : {
    "message" : [
      "This method should not be called in the analyzer."
    ]
  },
  "_LEGACY_ERROR_TEMP_2170" : {
    "message" : [
      "Cannot safely merge SERDEPROPERTIES:",
      "<props1>",
      "<props2>",
      "The conflict keys: <conflictKeys>."
    ]
  },
  "_LEGACY_ERROR_TEMP_2171" : {
    "message" : [
      "Not supported pair: <r1>, <r2> at <function>()."
    ]
  },
  "_LEGACY_ERROR_TEMP_2172" : {
    "message" : [
      "Once strategy's idempotence is broken for batch <batchName>",
      "<plan>."
    ]
  },
  "_LEGACY_ERROR_TEMP_2175" : {
    "message" : [
      "Rule id not found for <ruleName>. Please modify RuleIdCollection.scala if you are adding a new rule."
    ]
  },
  "_LEGACY_ERROR_TEMP_2176" : {
    "message" : [
      "Cannot create array with <numElements> elements of data due to exceeding the limit <maxRoundedArrayLength> elements for ArrayData. <additionalErrorMessage>"
    ]
  },
  "_LEGACY_ERROR_TEMP_2177" : {
    "message" : [
      "Malformed records are detected in record parsing. Parse Mode: <failFastMode>. To process malformed records as null result, try setting the option 'mode' as 'PERMISSIVE'."
    ]
  },
  "_LEGACY_ERROR_TEMP_2178" : {
    "message" : [
      "Remote operations not supported."
    ]
  },
  "_LEGACY_ERROR_TEMP_2179" : {
    "message" : [
      "HiveServer2 Kerberos principal or keytab is not correctly configured."
    ]
  },
  "_LEGACY_ERROR_TEMP_2180" : {
    "message" : [
      "Parent SparkUI to attach this tab to not found."
    ]
  },
  "_LEGACY_ERROR_TEMP_2181" : {
    "message" : [
      "inferSchema is not supported for hive data source."
    ]
  },
  "_LEGACY_ERROR_TEMP_2182" : {
    "message" : [
      "Requested partitioning does not match the <tableIdentifier> table:",
      "Requested partitions: <partitionKeys>.",
      "Table partitions: <partitionColumnNames>."
    ]
  },
  "_LEGACY_ERROR_TEMP_2183" : {
    "message" : [
      "Dynamic partition key <key> is not among written partition paths."
    ]
  },
  "_LEGACY_ERROR_TEMP_2184" : {
    "message" : [
      "Cannot remove partition directory '<partitionPath>'."
    ]
  },
  "_LEGACY_ERROR_TEMP_2185" : {
    "message" : [
      "Cannot create staging directory: <message>"
    ]
  },
  "_LEGACY_ERROR_TEMP_2186" : {
    "message" : [
      "The SerDe interface removed since Hive 2.3(HIVE-15167). Please migrate your custom SerDes to Hive 2.3. See HIVE-15167 for more details."
    ]
  },
  "_LEGACY_ERROR_TEMP_2187" : {
    "message" : [
      "<message>, db: <dbName>, table: <tableName>."
    ]
  },
  "_LEGACY_ERROR_TEMP_2188" : {
    "message" : [
      "Cannot recognize hive type string: <fieldType>, column: <fieldName>."
    ]
  },
  "_LEGACY_ERROR_TEMP_2189" : {
    "message" : [
      "Hive 2.2 and lower versions don't support getTablesByType. Please use Hive 2.3 or higher version."
    ]
  },
  "_LEGACY_ERROR_TEMP_2190" : {
    "message" : [
      "DROP TABLE ... PURGE."
    ]
  },
  "_LEGACY_ERROR_TEMP_2191" : {
    "message" : [
      "ALTER TABLE ... DROP PARTITION ... PURGE."
    ]
  },
  "_LEGACY_ERROR_TEMP_2192" : {
    "message" : [
      "Partition filter cannot have both `\"` and `'` characters."
    ]
  },
  "_LEGACY_ERROR_TEMP_2193" : {
    "message" : [
      "Caught Hive MetaException attempting to get partition metadata by filter from Hive. You can set the Spark configuration setting <hiveMetastorePartitionPruningFallbackOnException> to true to work around this problem, however this will result in degraded performance. Please report a bug: https://issues.apache.org/jira/browse/SPARK."
    ]
  },
  "_LEGACY_ERROR_TEMP_2194" : {
    "message" : [
      "Unsupported Hive Metastore version <version>. Please set <key> with a valid version."
    ]
  },
  "_LEGACY_ERROR_TEMP_2195" : {
    "message" : [
      "<cnf> when creating Hive client using classpath: <execJars> Please make sure that jars for your version of hive and hadoop are included in the paths passed to <key>."
    ]
  },
  "_LEGACY_ERROR_TEMP_2196" : {
    "message" : [
      "Unable to fetch tables of db <dbName>."
    ]
  },
  "_LEGACY_ERROR_TEMP_2197" : {
    "message" : [
      "LOCATION clause illegal for view partition."
    ]
  },
  "_LEGACY_ERROR_TEMP_2198" : {
    "message" : [
      "Failed to rename as <dstPath> already exists."
    ]
  },
  "_LEGACY_ERROR_TEMP_2199" : {
    "message" : [
      "Failed to rename temp file <srcPath> to <dstPath> as rename returned false."
    ]
  },
  "_LEGACY_ERROR_TEMP_2200" : {
    "message" : [
      "Error: we detected a possible problem with the location of your \"_spark_metadata\"",
      "directory and you likely need to move it before restarting this query.",
      "",
      "Earlier version of Spark incorrectly escaped paths when writing out the",
      "\"_spark_metadata\" directory for structured streaming. While this was corrected in",
      "Spark 3.0, it appears that your query was started using an earlier version that",
      "",
      "Correct \"_spark_metadata\" Directory: <metadataPath>",
      "Incorrect \"_spark_metadata\" Directory: <legacyMetadataPath>",
      "",
      "Please move the data from the incorrect directory to the correct one, delete the",
      "incorrect directory, and then restart this query. If you believe you are receiving",
      "this message in error, you can disable it with the SQL conf",
      "<StreamingCheckpointEscaptedPathCheckEnabled>."
    ]
  },
  "_LEGACY_ERROR_TEMP_2201" : {
    "message" : [
      "Partition column <col> not found in schema <schema>."
    ]
  },
  "_LEGACY_ERROR_TEMP_2203" : {
    "message" : [
      "Cannot set timeout duration without enabling processing time timeout in [map|flatMap]GroupsWithState."
    ]
  },
  "_LEGACY_ERROR_TEMP_2204" : {
    "message" : [
      "Cannot get event time watermark timestamp without setting watermark before [map|flatMap]GroupsWithState."
    ]
  },
  "_LEGACY_ERROR_TEMP_2205" : {
    "message" : [
      "Cannot set timeout timestamp without enabling event time timeout in [map|flatMapGroupsWithState."
    ]
  },
  "_LEGACY_ERROR_TEMP_2206" : {
    "message" : [
      "Unable to find batch <batchMetadataFile>."
    ]
  },
  "_LEGACY_ERROR_TEMP_2207" : {
    "message" : [
      "Multiple streaming queries are concurrently using <path>."
    ]
  },
  "_LEGACY_ERROR_TEMP_2208" : {
    "message" : [
      "<commitProtocol> does not support adding files with an absolute path."
    ]
  },
  "_LEGACY_ERROR_TEMP_2209" : {
    "message" : [
      "Data source <srcName> does not support microbatch processing.",
      "",
      "Either the data source is disabled at",
      "SQLConf.get.DISABLED_V2_STREAMING_MICROBATCH_READERS.key (The disabled sources",
      "are [<disabledSources>]) or the table <table> does not have MICRO_BATCH_READ",
      "capability. Meanwhile, the fallback, data source v1, is not available.\""
    ]
  },
  "_LEGACY_ERROR_TEMP_2210" : {
    "message" : [
      "StreamingRelationExec cannot be executed."
    ]
  },
  "_LEGACY_ERROR_TEMP_2211" : {
    "message" : [
      "Invalid output mode: <outputMode>."
    ]
  },
  "_LEGACY_ERROR_TEMP_2212" : {
    "message" : [
      "Invalid catalog name: <name>."
    ]
  },
  "_LEGACY_ERROR_TEMP_2214" : {
    "message" : [
      "Plugin class for catalog '<name>' does not implement CatalogPlugin: <pluginClassName>."
    ]
  },
  "_LEGACY_ERROR_TEMP_2215" : {
    "message" : [
      "Cannot find catalog plugin class for catalog '<name>': <pluginClassName>."
    ]
  },
  "_LEGACY_ERROR_TEMP_2216" : {
    "message" : [
      "Failed to find public no-arg constructor for catalog '<name>': <pluginClassName>)."
    ]
  },
  "_LEGACY_ERROR_TEMP_2217" : {
    "message" : [
      "Failed to call public no-arg constructor for catalog '<name>': <pluginClassName>)."
    ]
  },
  "_LEGACY_ERROR_TEMP_2218" : {
    "message" : [
      "Cannot instantiate abstract catalog plugin class for catalog '<name>': <pluginClassName>."
    ]
  },
  "_LEGACY_ERROR_TEMP_2219" : {
    "message" : [
      "Failed during instantiating constructor for catalog '<name>': <pluginClassName>."
    ]
  },
  "_LEGACY_ERROR_TEMP_2220" : {
    "message" : [
      ""
    ]
  },
  "_LEGACY_ERROR_TEMP_2222" : {
    "message" : [
      "Cannot mutate ReadOnlySQLConf."
    ]
  },
  "_LEGACY_ERROR_TEMP_2223" : {
    "message" : [
      "Cannot clone/copy ReadOnlySQLConf."
    ]
  },
  "_LEGACY_ERROR_TEMP_2224" : {
    "message" : [
      "Cannot get SQLConf inside scheduler event loop thread."
    ]
  },
  "_LEGACY_ERROR_TEMP_2225" : {
    "message" : [
      ""
    ]
  },
  "_LEGACY_ERROR_TEMP_2226" : {
    "message" : [
      "null literals can't be casted to <name>."
    ]
  },
  "_LEGACY_ERROR_TEMP_2227" : {
    "message" : [
      "<name> is not an UserDefinedType. Please make sure registering an UserDefinedType for <userClass>."
    ]
  },
  "_LEGACY_ERROR_TEMP_2228" : {
    "message" : [
      "Can not load in UserDefinedType <name> for user class <userClass>."
    ]
  },
  "_LEGACY_ERROR_TEMP_2229" : {
    "message" : [
      "<name> is not a public class. Only public classes are supported."
    ]
  },
  "_LEGACY_ERROR_TEMP_2230" : {
    "message" : [
      "Primitive types are not supported."
    ]
  },
  "_LEGACY_ERROR_TEMP_2231" : {
    "message" : [
      "fieldIndex on a Row without schema is undefined."
    ]
  },
  "_LEGACY_ERROR_TEMP_2232" : {
    "message" : [
      "Value at index <index> is null."
    ]
  },
  "_LEGACY_ERROR_TEMP_2233" : {
    "message" : [
      "Only Data Sources providing FileFormat are supported: <providingClass>."
    ]
  },
  "_LEGACY_ERROR_TEMP_2234" : {
    "message" : [
      "Failed to set original ACL <aclEntries> back to the created path: <path>. Exception: <message>"
    ]
  },
  "_LEGACY_ERROR_TEMP_2235" : {
    "message" : [
      "Multiple failures in stage materialization."
    ]
  },
  "_LEGACY_ERROR_TEMP_2236" : {
    "message" : [
      "Unrecognized compression scheme type ID: <typeId>."
    ]
  },
  "_LEGACY_ERROR_TEMP_2237" : {
    "message" : [
      "<className>.getParentLogger is not yet implemented."
    ]
  },
  "_LEGACY_ERROR_TEMP_2238" : {
    "message" : [
      "Unable to create Parquet converter for <typeName> whose Parquet type is <parquetType> without decimal metadata. Please read this column/field as Spark BINARY type."
    ]
  },
  "_LEGACY_ERROR_TEMP_2239" : {
    "message" : [
      "Unable to create Parquet converter for decimal type <t> whose Parquet type is <parquetType>.  Parquet DECIMAL type can only be backed by INT32, INT64, FIXED_LEN_BYTE_ARRAY, or BINARY."
    ]
  },
  "_LEGACY_ERROR_TEMP_2240" : {
    "message" : [
      "Unable to create Parquet converter for data type <t> whose Parquet type is <parquetType>."
    ]
  },
  "_LEGACY_ERROR_TEMP_2241" : {
    "message" : [
      "Nonatomic partition table <tableName> can not add multiple partitions."
    ]
  },
  "_LEGACY_ERROR_TEMP_2242" : {
    "message" : [
      "<provider> source does not support user-specified schema."
    ]
  },
  "_LEGACY_ERROR_TEMP_2243" : {
    "message" : [
      "Nonatomic partition table <tableName> can not drop multiple partitions."
    ]
  },
  "_LEGACY_ERROR_TEMP_2244" : {
    "message" : [
      "The table <tableName> does not support truncation of multiple partition."
    ]
  },
  "_LEGACY_ERROR_TEMP_2245" : {
    "message" : [
      "Table does not support overwrite by expression: <table>."
    ]
  },
  "_LEGACY_ERROR_TEMP_2246" : {
    "message" : [
      "Table does not support dynamic partition overwrite: <table>."
    ]
  },
  "_LEGACY_ERROR_TEMP_2247" : {
    "message" : [
      "Failed merging schema:",
      "<schema>."
    ]
  },
  "_LEGACY_ERROR_TEMP_2248" : {
    "message" : [
      "Cannot broadcast the table over <maxBroadcastTableRows> rows: <numRows> rows."
    ]
  },
  "_LEGACY_ERROR_TEMP_2249" : {
    "message" : [
      "Cannot broadcast the table that is larger than <maxBroadcastTableBytes>GB: <dataSize> GB."
    ]
  },
  "_LEGACY_ERROR_TEMP_2250" : {
    "message" : [
      "Not enough memory to build and broadcast the table to all worker nodes. As a workaround, you can either disable broadcast by setting <autoBroadcastjoinThreshold> to -1 or increase the spark driver memory by setting <driverMemory> to a higher value<analyzeTblMsg>"
    ]
  },
  "_LEGACY_ERROR_TEMP_2251" : {
    "message" : [
      "<execName> does not support the execute() code path."
    ]
  },
  "_LEGACY_ERROR_TEMP_2252" : {
    "message" : [
      "Cannot merge <className> with <otherClass>."
    ]
  },
  "_LEGACY_ERROR_TEMP_2253" : {
    "message" : [
      "Data source <sourceName> does not support continuous processing."
    ]
  },
  "_LEGACY_ERROR_TEMP_2254" : {
    "message" : [
      "Data read failed."
    ]
  },
  "_LEGACY_ERROR_TEMP_2255" : {
    "message" : [
      "Epoch marker generation failed."
    ]
  },
  "_LEGACY_ERROR_TEMP_2256" : {
    "message" : [
      "Foreach writer has been aborted due to a task failure."
    ]
  },
  "_LEGACY_ERROR_TEMP_2258" : {
    "message" : [
      "Error reading delta file <fileToRead> of <clazz>: key size cannot be <keySize>."
    ]
  },
  "_LEGACY_ERROR_TEMP_2259" : {
    "message" : [
      "Error reading snapshot file <fileToRead> of <clazz>: <message>"
    ]
  },
  "_LEGACY_ERROR_TEMP_2260" : {
    "message" : [
      "Cannot purge as it might break internal state."
    ]
  },
  "_LEGACY_ERROR_TEMP_2261" : {
    "message" : [
      "Clean up source files is not supported when reading from the output directory of FileStreamSink."
    ]
  },
  "_LEGACY_ERROR_TEMP_2262" : {
    "message" : [
      "latestOffset(Offset, ReadLimit) should be called instead of this method."
    ]
  },
  "_LEGACY_ERROR_TEMP_2263" : {
    "message" : [
      "Error: we detected a possible problem with the location of your checkpoint and you",
      "likely need to move it before restarting this query.",
      "",
      "Earlier version of Spark incorrectly escaped paths when writing out checkpoints for",
      "structured streaming. While this was corrected in Spark 3.0, it appears that your",
      "query was started using an earlier version that incorrectly handled the checkpoint",
      "path.",
      "",
      "Correct Checkpoint Directory: <checkpointPath>",
      "Incorrect Checkpoint Directory: <legacyCheckpointDir>",
      "",
      "Please move the data from the incorrect directory to the correct one, delete the",
      "incorrect directory, and then restart this query. If you believe you are receiving",
      "this message in error, you can disable it with the SQL conf",
      "<StreamingCheckpointEscapedPathCheckEnabled>."
    ]
  },
  "_LEGACY_ERROR_TEMP_2264" : {
    "message" : [
      "Subprocess exited with status <exitCode>. Error: <stderrBuffer>."
    ]
  },
  "_LEGACY_ERROR_TEMP_2265" : {
    "message" : [
      "<nodeName> without serde does not support <dt> as output data type."
    ]
  },
  "_LEGACY_ERROR_TEMP_2266" : {
    "message" : [
      "Invalid `startIndex` provided for generating iterator over the array. Total elements: <numRows>, requested `startIndex`: <startIndex>."
    ]
  },
  "_LEGACY_ERROR_TEMP_2267" : {
    "message" : [
      "The backing <className> has been modified since the creation of this Iterator."
    ]
  },
  "_LEGACY_ERROR_TEMP_2268" : {
    "message" : [
      "<nodeName> does not implement doExecuteBroadcast."
    ]
  },
  "_LEGACY_ERROR_TEMP_2269" : {
    "message" : [
      "<globalTempDB> is a system preserved database, please rename your existing database to resolve the name conflict, or set a different value for <globalTempDatabase>, and launch your Spark application again."
    ]
  },
  "_LEGACY_ERROR_TEMP_2270" : {
    "message" : [
      "comment on table is not supported."
    ]
  },
  "_LEGACY_ERROR_TEMP_2271" : {
    "message" : [
      "UpdateColumnNullability is not supported."
    ]
  },
  "_LEGACY_ERROR_TEMP_2272" : {
    "message" : [
      "Rename column is only supported for MySQL version 8.0 and above."
    ]
  },
  "_LEGACY_ERROR_TEMP_2273" : {
    "message" : [
      "<message>"
    ]
  },
  "_LEGACY_ERROR_TEMP_2274" : {
    "message" : [
      "Nested field <colName> is not supported."
    ]
  },
  "_LEGACY_ERROR_TEMP_2275" : {
    "message" : [
      "Dataset transformations and actions can only be invoked by the driver, not inside of other Dataset transformations; for example, dataset1.map(x => dataset2.values.count() * x) is invalid because the values transformation and count action cannot be performed inside of the dataset1.map transformation. For more information, see SPARK-28702."
    ]
  },
  "_LEGACY_ERROR_TEMP_2276" : {
    "message" : [
      "Hive table <tableName> with ANSI intervals is not supported."
    ]
  },
  "_LEGACY_ERROR_TEMP_2277" : {
    "message" : [
      "Number of dynamic partitions created is <numWrittenParts>, which is more than <maxDynamicPartitions>. To solve this try to set <maxDynamicPartitionsKey> to at least <numWrittenParts>."
    ]
  },
  "_LEGACY_ERROR_TEMP_2278" : {
    "message" : [
      "The input <valueType> '<input>' does not match the given number format: '<format>'."
    ]
  },
  "_LEGACY_ERROR_TEMP_2279" : {
    "message" : [
      "Multiple bucket transforms are not supported."
    ]
  },
  "_LEGACY_ERROR_TEMP_2280" : {
    "message" : [
      "Create namespace comment is not supported."
    ]
  },
  "_LEGACY_ERROR_TEMP_2281" : {
    "message" : [
      "Remove namespace comment is not supported."
    ]
  },
  "_LEGACY_ERROR_TEMP_2282" : {
    "message" : [
      "Drop namespace restrict is not supported."
    ]
  },
  "_LEGACY_ERROR_TEMP_2300" : {
    "message" : [
      "The number of lambda function arguments '<namesSize>' does not match the number of arguments expected by the higher order function '<argInfoSize>'."
    ]
  },
  "_LEGACY_ERROR_TEMP_2301" : {
    "message" : [
      "Lambda function arguments should not have names that are semantically the same."
    ]
  },
  "_LEGACY_ERROR_TEMP_2302" : {
    "message" : [
      "'<name>' does not support more than one sources."
    ]
  },
  "_LEGACY_ERROR_TEMP_2303" : {
    "message" : [
      "incompatible types found in column <name> for inline table."
    ]
  },
  "_LEGACY_ERROR_TEMP_2304" : {
    "message" : [
      "cannot evaluate expression <sqlExpr> in inline table definition."
    ]
  },
  "_LEGACY_ERROR_TEMP_2305" : {
    "message" : [
      "expected <numCols> columns but found <rowSize> columns in row <ri>."
    ]
  },
  "_LEGACY_ERROR_TEMP_2306" : {
    "message" : [
      "A lambda function should only be used in a higher order function. However, its class is <class>, which is not a higher order function."
    ]
  },
  "_LEGACY_ERROR_TEMP_2307" : {
    "message" : [
      "Number of given aliases does not match number of output columns. Function name: <funcName>; number of aliases: <aliasesNum>; number of output columns: <outColsNum>."
    ]
  },
  "_LEGACY_ERROR_TEMP_2308" : {
    "message" : [
      "could not resolve `<name>` to a table-valued function."
    ]
  },
  "_LEGACY_ERROR_TEMP_2309" : {
    "message" : [
      "cannot resolve <sqlExpr> in MERGE command given columns [<cols>]."
    ]
  },
  "_LEGACY_ERROR_TEMP_2311" : {
    "message" : [
      "'writeTo' can not be called on streaming Dataset/DataFrame."
    ]
  },
  "_LEGACY_ERROR_TEMP_2312" : {
    "message" : [
      "'write' can not be called on streaming Dataset/DataFrame."
    ]
  },
  "_LEGACY_ERROR_TEMP_2313" : {
    "message" : [
      "Hint not found: <name>."
    ]
  },
  "_LEGACY_ERROR_TEMP_2314" : {
    "message" : [
      "cannot resolve '<sqlExpr>' due to argument data type mismatch: <msg>"
    ]
  },
  "_LEGACY_ERROR_TEMP_2315" : {
    "message" : [
      "cannot resolve '<sqlExpr>' due to data type mismatch: <msg><hint>."
    ]
  },
  "_LEGACY_ERROR_TEMP_2316" : {
    "message" : [
      "observed metrics should be named: <operator>."
    ]
  },
  "_LEGACY_ERROR_TEMP_2317" : {
    "message" : [
      "window expressions are not allowed in observed metrics, but found: <sqlExpr>."
    ]
  },
  "_LEGACY_ERROR_TEMP_2318" : {
    "message" : [
      "non-deterministic expression <sqlExpr> can only be used as an argument to an aggregate function."
    ]
  },
  "_LEGACY_ERROR_TEMP_2319" : {
    "message" : [
      "nested aggregates are not allowed in observed metrics, but found: <sqlExpr>."
    ]
  },
  "_LEGACY_ERROR_TEMP_2320" : {
    "message" : [
      "distinct aggregates are not allowed in observed metrics, but found: <sqlExpr>."
    ]
  },
  "_LEGACY_ERROR_TEMP_2321" : {
    "message" : [
      "aggregates with filter predicate are not allowed in observed metrics, but found: <sqlExpr>."
    ]
  },
  "_LEGACY_ERROR_TEMP_2322" : {
    "message" : [
      "attribute <sqlExpr> can only be used as an argument to an aggregate function."
    ]
  },
  "_LEGACY_ERROR_TEMP_2323" : {
    "message" : [
      "Cannot <op> column, because <fieldNames> already exists in <struct>."
    ]
  },
  "_LEGACY_ERROR_TEMP_2324" : {
    "message" : [
      "Cannot update <table> field <fieldName> type: update a struct by updating its fields."
    ]
  },
  "_LEGACY_ERROR_TEMP_2325" : {
    "message" : [
      "Cannot update <table> field <fieldName> type: update a map by updating <fieldName>.key or <fieldName>.value."
    ]
  },
  "_LEGACY_ERROR_TEMP_2326" : {
    "message" : [
      "Cannot update <table> field <fieldName> type: update the element by updating <fieldName>.element."
    ]
  },
  "_LEGACY_ERROR_TEMP_2327" : {
    "message" : [
      "Cannot update <table> field <fieldName> type: update a UserDefinedType[<udtSql>] by updating its fields."
    ]
  },
  "_LEGACY_ERROR_TEMP_2328" : {
    "message" : [
      "Cannot update <table> field <fieldName> to interval type."
    ]
  },
  "_LEGACY_ERROR_TEMP_2329" : {
    "message" : [
      "Cannot update <table> field <fieldName>: <oldType> cannot be cast to <newType>."
    ]
  },
  "_LEGACY_ERROR_TEMP_2330" : {
    "message" : [
      "Cannot change nullable column to non-nullable: <fieldName>."
    ]
  },
  "_LEGACY_ERROR_TEMP_2331" : {
    "message" : [
      "failed to evaluate expression <sqlExpr>: <msg>"
    ]
  },
  "_LEGACY_ERROR_TEMP_2332" : {
    "message" : [
      "<msg>"
    ]
  },
  "_LEGACY_ERROR_TEMP_2400" : {
    "message" : [
      "The <name> expression must evaluate to a constant value, but got <limitExpr>."
    ]
  },
  "_LEGACY_ERROR_TEMP_2401" : {
    "message" : [
      "The <name> expression must be integer type, but got <dataType>."
    ]
  },
  "_LEGACY_ERROR_TEMP_2402" : {
    "message" : [
      "The evaluated <name> expression must not be null, but got <limitExpr>."
    ]
  },
  "_LEGACY_ERROR_TEMP_2403" : {
    "message" : [
      "The <name> expression must be equal to or greater than 0, but got <v>."
    ]
  },
  "_LEGACY_ERROR_TEMP_2404" : {
    "message" : [
      "Table <name> is not partitioned."
    ]
  },
  "_LEGACY_ERROR_TEMP_2405" : {
    "message" : [
      "Table <name> does not support partition management."
    ]
  },
  "_LEGACY_ERROR_TEMP_2406" : {
    "message" : [
      "invalid cast from <srcType> to <targetType>."
    ]
  },
  "_LEGACY_ERROR_TEMP_2407" : {
    "message" : [
      "grouping_id() can only be used with GroupingSets/Cube/Rollup."
    ]
  },
  "_LEGACY_ERROR_TEMP_2408" : {
    "message" : [
      "Window function <w> requires an OVER clause."
    ]
  },
  "_LEGACY_ERROR_TEMP_2409" : {
    "message" : [
      "Distinct window functions are not supported: <w>."
    ]
  },
  "_LEGACY_ERROR_TEMP_2410" : {
    "message" : [
      "<wf> function can only be evaluated in an ordered row-based window frame with a single offset: <w>."
    ]
  },
  "_LEGACY_ERROR_TEMP_2411" : {
    "message" : [
      "Cannot specify order by or frame for '<aggFunc>'."
    ]
  },
  "_LEGACY_ERROR_TEMP_2412" : {
    "message" : [
      "Expression '<sqlExpr>' not supported within a window function."
    ]
  },
  "_LEGACY_ERROR_TEMP_2413" : {
    "message" : [
      "Input argument to <argName> must be a constant."
    ]
  },
  "_LEGACY_ERROR_TEMP_2414" : {
    "message" : [
      "Event time must be defined on a window or a timestamp, but <evName> is of type <evType>."
    ]
  },
  "_LEGACY_ERROR_TEMP_2416" : {
    "message" : [
      "join condition '<join>' of type <type> is not a boolean."
    ]
  },
  "_LEGACY_ERROR_TEMP_2417" : {
    "message" : [
      "join condition '<condition>' of type <dataType> is not a boolean."
    ]
  },
  "_LEGACY_ERROR_TEMP_2418" : {
    "message" : [
      "Input argument tolerance must be a constant."
    ]
  },
  "_LEGACY_ERROR_TEMP_2419" : {
    "message" : [
      "Input argument tolerance must be non-negative."
    ]
  },
  "_LEGACY_ERROR_TEMP_2421" : {
    "message" : [
      "nondeterministic expression <sqlExpr> should not appear in the arguments of an aggregate function."
    ]
  },
  "_LEGACY_ERROR_TEMP_2423" : {
    "message" : [
      "Correlated scalar subquery '<sqlExpr>' is neither present in the group by, nor in an aggregate function. Add it to group by using ordinal position or wrap it in first() (or first_value) if you don't care which value you get."
    ]
  },
  "_LEGACY_ERROR_TEMP_2425" : {
    "message" : [
      "expression <sqlExpr> cannot be used as a grouping expression because its data type <dataType> is not an orderable data type."
    ]
  },
  "_LEGACY_ERROR_TEMP_2426" : {
    "message" : [
      "nondeterministic expression <sqlExpr> should not appear in grouping expression."
    ]
  },
  "_LEGACY_ERROR_TEMP_2427" : {
    "message" : [
      "sorting is not supported for columns of type <type>."
    ]
  },
  "_LEGACY_ERROR_TEMP_2428" : {
    "message" : [
      "The sum of the LIMIT clause and the OFFSET clause must not be greater than the maximum 32-bit integer value (2,147,483,647) but found limit = <limit>, offset = <offset>."
    ]
  },
  "_LEGACY_ERROR_TEMP_2430" : {
    "message" : [
      "<operator> can only be performed on tables with compatible column types. The <ci> column of the <ti> table is <dt1> type which is not compatible with <dt2> at the same column of the first table.<hint>."
    ]
  },
  "_LEGACY_ERROR_TEMP_2431" : {
    "message" : [
      "Invalid partitioning: <cols> is missing or is in a map or array."
    ]
  },
  "_LEGACY_ERROR_TEMP_2432" : {
    "message" : [
      "<msg>"
    ]
  },
  "_LEGACY_ERROR_TEMP_2433" : {
    "message" : [
      "Only a single table generating function is allowed in a SELECT clause, found:",
      "<sqlExprs>."
    ]
  },
  "_LEGACY_ERROR_TEMP_2434" : {
    "message" : [
      "Failure when resolving conflicting references in Join:",
      "<plan>",
      "Conflicting attributes: <conflictingAttributes>."
    ]
  },
  "_LEGACY_ERROR_TEMP_2435" : {
    "message" : [
      "Failure when resolving conflicting references in Intersect:",
      "<plan>",
      "Conflicting attributes: <conflictingAttributes>."
    ]
  },
  "_LEGACY_ERROR_TEMP_2436" : {
    "message" : [
      "Failure when resolving conflicting references in Except:",
      "<plan>",
      "Conflicting attributes: <conflictingAttributes>."
    ]
  },
  "_LEGACY_ERROR_TEMP_2437" : {
    "message" : [
      "Failure when resolving conflicting references in AsOfJoin:",
      "<plan>",
      "Conflicting attributes: <conflictingAttributes>."
    ]
  },
  "_LEGACY_ERROR_TEMP_2438" : {
    "message" : [
      "Cannot have map type columns in DataFrame which calls set operations(intersect, except, etc.), but the type of column <colName> is <dataType>."
    ]
  },
  "_LEGACY_ERROR_TEMP_2439" : {
    "message" : [
      "nondeterministic expressions are only allowed in Project, Filter, Aggregate or Window, found:",
      "<sqlExprs>",
      "in operator <operator>."
    ]
  },
  "_LEGACY_ERROR_TEMP_2443" : {
    "message" : [
      "Multiple definitions of observed metrics named '<name>': <plan>."
    ]
  },
  "_LEGACY_ERROR_TEMP_2444" : {
    "message" : [
      "Function '<funcName>' does not implement ScalarFunction or AggregateFunction."
    ]
  },
  "_LEGACY_ERROR_TEMP_2445" : {
    "message" : [
      "grouping() can only be used with GroupingSets/Cube/Rollup."
    ]
  },
  "_LEGACY_ERROR_TEMP_2446" : {
    "message" : [
      "Operation not allowed: <cmd> only works on table with location provided: <tableIdentWithDB>"
    ]
  },
  "_LEGACY_ERROR_TEMP_3000" : {
    "message" : [
      "Unexpected Py4J server <class>."
    ]
  },
  "_LEGACY_ERROR_TEMP_3001" : {
    "message" : [
      "EOFException occurred while reading the port number from <daemonModule>'s stdout<additionalMessage>."
    ]
  },
  "_LEGACY_ERROR_TEMP_3002" : {
    "message" : [
      "Data of type <other> is not supported"
    ]
  },
  "_LEGACY_ERROR_TEMP_3003" : {
    "message" : [
      "Could not compute split, block <blockId> of RDD <id> not found"
    ]
  },
  "_LEGACY_ERROR_TEMP_3004" : {
    "message" : [
      "Attempted to use <string> after its blocks have been removed!"
    ]
  },
  "_LEGACY_ERROR_TEMP_3005" : {
    "message" : [
      "Histogram on either an empty RDD or RDD containing +/-infinity or NaN"
    ]
  },
  "_LEGACY_ERROR_TEMP_3006" : {
    "message" : [
      "empty RDD"
    ]
  },
  "_LEGACY_ERROR_TEMP_3007" : {
    "message" : [
      "Checkpoint block <rddBlockId> not found! Either the executor",
      "that originally checkpointed this partition is no longer alive, or the original RDD is",
      "unpersisted. If this problem persists, you may consider using `rdd.checkpoint()`",
      "instead, which is slower than local checkpointing but more fault-tolerant."
    ]
  },
  "_LEGACY_ERROR_TEMP_3008" : {
    "message" : [
      "Cannot use map-side combining with array keys."
    ]
  },
  "_LEGACY_ERROR_TEMP_3009" : {
    "message" : [
      "HashPartitioner cannot partition array keys."
    ]
  },
  "_LEGACY_ERROR_TEMP_3010" : {
    "message" : [
      "reduceByKeyLocally() does not support array keys"
    ]
  },
  "_LEGACY_ERROR_TEMP_3011" : {
    "message" : [
      "This RDD lacks a SparkContext. It could happen in the following cases:",
      "(1) RDD transformations and actions are NOT invoked by the driver, but inside of other transformations; for example, rdd1.map(x => rdd2.values.count() * x) is invalid because the values transformation and count action cannot be performed inside of the rdd1.map transformation. For more information, see SPARK-5063.",
      "(2) When a Spark Streaming job recovers from checkpoint, this exception will be hit if a reference to an RDD not defined by the streaming job is used in DStream operations. For more information, See SPARK-13758."
    ]
  },
  "_LEGACY_ERROR_TEMP_3012" : {
    "message" : [
      "Cannot change storage level of an RDD after it was already assigned a level"
    ]
  },
  "_LEGACY_ERROR_TEMP_3013" : {
    "message" : [
      "Can only zip RDDs with same number of elements in each partition"
    ]
  },
  "_LEGACY_ERROR_TEMP_3014" : {
    "message" : [
      "empty collection"
    ]
  },
  "_LEGACY_ERROR_TEMP_3015" : {
    "message" : [
      "countByValueApprox() does not support arrays"
    ]
  },
  "_LEGACY_ERROR_TEMP_3016" : {
    "message" : [
      "Checkpoint directory has not been set in the SparkContext"
    ]
  },
  "_LEGACY_ERROR_TEMP_3017" : {
    "message" : [
      "Invalid checkpoint file: <path>"
    ]
  },
  "_LEGACY_ERROR_TEMP_3018" : {
    "message" : [
      "Failed to create checkpoint path <checkpointDirPath>"
    ]
  },
  "_LEGACY_ERROR_TEMP_3019" : {
    "message" : [
      "Checkpoint RDD has a different number of partitions from original RDD. Original",
      "RDD [ID: <originalRDDId>, num of partitions: <originalRDDLength>];",
      "Checkpoint RDD [ID: <newRDDId>, num of partitions: <newRDDLength>]."
    ]
  },
  "_LEGACY_ERROR_TEMP_3020" : {
    "message" : [
      "Checkpoint dir must be specified."
    ]
  },
  "_LEGACY_ERROR_TEMP_3021" : {
    "message" : [
      "Error asking standalone scheduler to shut down executors"
    ]
  },
  "_LEGACY_ERROR_TEMP_3022" : {
    "message" : [
      "Error stopping standalone scheduler's driver endpoint"
    ]
  },
  "_LEGACY_ERROR_TEMP_3023" : {
    "message" : [
      "Can't run submitMapStage on RDD with 0 partitions"
    ]
  },
  "_LEGACY_ERROR_TEMP_3024" : {
    "message" : [
      "attempted to access non-existent accumulator <id>"
    ]
  },
  "_LEGACY_ERROR_TEMP_3025" : {
    "message" : [
      "TaskSetManagers should only send Resubmitted task statuses for tasks in ShuffleMapStages."
    ]
  },
  "_LEGACY_ERROR_TEMP_3026" : {
    "message" : [
      "duration() called on unfinished task"
    ]
  },
  "_LEGACY_ERROR_TEMP_3027" : {
    "message" : [
      "Unrecognized <schedulerModeProperty>: <schedulingModeConf>"
    ]
  },
  "_LEGACY_ERROR_TEMP_3028" : {
    "message" : [
      "<errorMsg>"
    ]
  },
  "_LEGACY_ERROR_TEMP_3029" : {
    "message" : [
      "Exiting due to error from cluster scheduler: <message>"
    ]
  },
  "_LEGACY_ERROR_TEMP_3030" : {
    "message" : [
      "Task <currentTaskAttemptId> has not locked block <blockId> for writing"
    ]
  },
  "_LEGACY_ERROR_TEMP_3031" : {
    "message" : [
      "Block <blockId> does not exist"
    ]
  },
  "_LEGACY_ERROR_TEMP_3032" : {
    "message" : [
      "Error occurred while waiting for replication to finish"
    ]
  },
  "_LEGACY_ERROR_TEMP_3033" : {
    "message" : [
      "Unable to register with external shuffle server due to : <message>"
    ]
  },
  "_LEGACY_ERROR_TEMP_3034" : {
    "message" : [
      "Error occurred while waiting for async. reregistration"
    ]
  },
  "_LEGACY_ERROR_TEMP_3035" : {
    "message" : [
      "Unexpected shuffle block <blockId> with unsupported shuffle resolver <shuffleBlockResolver>"
    ]
  },
  "_LEGACY_ERROR_TEMP_3036" : {
    "message" : [
      "Failure while trying to store block <blockId> on <blockManagerId>."
    ]
  },
  "_LEGACY_ERROR_TEMP_3037" : {
    "message" : [
      "Block <blockId> was not found even though it's read-locked"
    ]
  },
  "_LEGACY_ERROR_TEMP_3038" : {
    "message" : [
      "get() failed for block <blockId> even though we held a lock"
    ]
  },
  "_LEGACY_ERROR_TEMP_3039" : {
    "message" : [
      "BlockManager returned null for BlockStatus query: <blockId>"
    ]
  },
  "_LEGACY_ERROR_TEMP_3040" : {
    "message" : [
      "BlockManagerMasterEndpoint returned false, expected true."
    ]
  },
  "_LEGACY_ERROR_TEMP_3041" : {
    "message" : [
      ""
    ]
  },
  "_LEGACY_ERROR_TEMP_3042" : {
    "message" : [
      "Failed to get block <blockId>, which is not a shuffle block"
    ]
  }
}<|MERGE_RESOLUTION|>--- conflicted
+++ resolved
@@ -586,19 +586,17 @@
       "Detected an incompatible DataSourceRegister. Please remove the incompatible library from classpath or upgrade it. Error: <message>"
     ]
   },
-<<<<<<< HEAD
   "INCOMPATIBLE_JOIN_TYPES" : {
     "message" : [
       "The join types <joinType1> and <joinType2> are incompatible."
     ],
     "sqlState" : "42613"
-=======
+  },
   "INCOMPATIBLE_VIEW_SCHEMA_CHANGE" : {
     "message" : [
       "The SQL query of view <viewName> has an incompatible schema change and column <colName> cannot be resolved. Expected <expectedNum> columns named <colName> but got <actualCols>.",
       "Please try to re-create the view by running: <suggestion>."
     ]
->>>>>>> b0ac0612
   },
   "INCOMPLETE_TYPE_DEFINITION" : {
     "message" : [
