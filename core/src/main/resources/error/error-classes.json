{
  "AMBIGUOUS_COLUMN_OR_FIELD" : {
    "message" : [
      "Column or field <name> is ambiguous and has <n> matches."
    ],
    "sqlState" : "42702"
  },
  "AMBIGUOUS_LATERAL_COLUMN_ALIAS" : {
    "message" : [
      "Lateral column alias <name> is ambiguous and has <n> matches."
    ],
    "sqlState" : "42702"
  },
  "AMBIGUOUS_REFERENCE" : {
    "message" : [
      "Reference <name> is ambiguous, could be: <referenceNames>."
    ],
    "sqlState" : "42704"
  },
  "ARITHMETIC_OVERFLOW" : {
    "message" : [
      "<message>.<alternative> If necessary set <config> to \"false\" to bypass this error."
    ],
    "sqlState" : "22003"
  },
  "CANNOT_CAST_DATATYPE" : {
    "message" : [
      "Cannot cast <sourceType> to <targetType>."
    ],
    "sqlState" : "42846"
  },
  "CANNOT_CONSTRUCT_PROTOBUF_DESCRIPTOR" : {
    "message" : [
      "Error constructing FileDescriptor for <descFilePath>"
    ]
  },
  "CANNOT_CONVERT_PROTOBUF_FIELD_TYPE_TO_SQL_TYPE" : {
    "message" : [
      "Cannot convert Protobuf <protobufColumn> to SQL <sqlColumn> because schema is incompatible (protobufType = <protobufType>, sqlType = <sqlType>)."
    ]
  },
  "CANNOT_CONVERT_PROTOBUF_MESSAGE_TYPE_TO_SQL_TYPE" : {
    "message" : [
      "Unable to convert <protobufType> of Protobuf to SQL type <toType>."
    ]
  },
  "CANNOT_CONVERT_SQL_TYPE_TO_PROTOBUF_ENUM_TYPE" : {
    "message" : [
      "Cannot convert SQL <sqlColumn> to Protobuf <protobufColumn> because <data> cannot be written since it's not defined in ENUM <enumString>"
    ]
  },
  "CANNOT_CONVERT_SQL_TYPE_TO_PROTOBUF_FIELD_TYPE" : {
    "message" : [
      "Cannot convert SQL <sqlColumn> to Protobuf <protobufColumn> because schema is incompatible (protobufType = <protobufType>, sqlType = <sqlType>)."
    ]
  },
  "CANNOT_DECODE_URL" : {
    "message" : [
      "Cannot decode url : <url>."
    ],
    "sqlState" : "22546"
  },
  "CANNOT_LOAD_FUNCTION_CLASS" : {
    "message" : [
      "Cannot load class <className> when registering the function <functionName>, please make sure it is on the classpath."
    ]
  },
  "CANNOT_LOAD_PROTOBUF_CLASS" : {
    "message" : [
      "Could not load Protobuf class with name <protobufClassName>. <explanation>."
    ]
  },
  "CANNOT_PARSE_DECIMAL" : {
    "message" : [
      "Cannot parse decimal"
    ],
    "sqlState" : "22018"
  },
  "CANNOT_PARSE_JSON_FIELD" : {
    "message" : [
      "Cannot parse the field name <fieldName> and the value <fieldValue> of the JSON token type <jsonType> to target Spark data type <dataType>."
    ],
    "sqlState" : "2203G"
  },
  "CANNOT_PARSE_PROTOBUF_DESCRIPTOR" : {
    "message" : [
      "Error parsing file <descFilePath> descriptor byte[] into Descriptor object"
    ]
  },
  "CANNOT_PARSE_TIMESTAMP" : {
    "message" : [
      "<message>. If necessary set <ansiConfig> to \"false\" to bypass this error."
    ],
    "sqlState" : "22007"
  },
  "CANNOT_UP_CAST_DATATYPE" : {
    "message" : [
      "Cannot up cast <expression> from <sourceType> to <targetType>.",
      "<details>"
    ]
  },
  "CAST_INVALID_INPUT" : {
    "message" : [
      "The value <expression> of the type <sourceType> cannot be cast to <targetType> because it is malformed. Correct the value as per the syntax, or change its target type. Use `try_cast` to tolerate malformed input and return NULL instead. If necessary set <ansiConfig> to \"false\" to bypass this error."
    ],
    "sqlState" : "22018"
  },
  "CAST_OVERFLOW" : {
    "message" : [
      "The value <value> of the type <sourceType> cannot be cast to <targetType> due to an overflow. Use `try_cast` to tolerate overflow and return NULL instead. If necessary set <ansiConfig> to \"false\" to bypass this error."
    ],
    "sqlState" : "22003"
  },
  "CAST_OVERFLOW_IN_TABLE_INSERT" : {
    "message" : [
      "Fail to insert a value of <sourceType> type into the <targetType> type column <columnName> due to an overflow. Use `try_cast` on the input value to tolerate overflow and return NULL instead."
    ],
    "sqlState" : "22003"
  },
  "COLUMN_ALREADY_EXISTS" : {
    "message" : [
      "The column <columnName> already exists. Consider to choose another name or rename the existing column."
    ],
    "sqlState" : "42711"
  },
  "COLUMN_NOT_FOUND" : {
    "message" : [
      "The column <colName> cannot be found. Verify the spelling and correctness of the column name according to the SQL config <caseSensitiveConfig>."
    ],
    "sqlState" : "42703"
  },
  "CONCURRENT_QUERY" : {
    "message" : [
      "Another instance of this query was just started by a concurrent session."
    ]
  },
  "CONNECT" : {
    "message" : [
      "Generic Spark Connect error."
    ],
    "subClass" : {
      "INTERCEPTOR_CTOR_MISSING" : {
        "message" : [
          "Cannot instantiate GRPC interceptor because <cls> is missing a default constructor without arguments."
        ]
      },
      "INTERCEPTOR_RUNTIME_ERROR" : {
        "message" : [
          "Error instantiating GRPC interceptor: <msg>"
        ]
      },
      "PLUGIN_CTOR_MISSING" : {
        "message" : [
          "Cannot instantiate Spark Connect plugin because <cls> is missing a default constructor without arguments."
        ]
      },
      "PLUGIN_RUNTIME_ERROR" : {
        "message" : [
          "Error instantiating Spark Connect plugin: <msg>"
        ]
      }
    }
  },
  "CONVERSION_INVALID_INPUT" : {
    "message" : [
      "The value <str> (<fmt>) cannot be converted to <targetType> because it is malformed. Correct the value as per the syntax, or change its format. Use <suggestion> to tolerate malformed input and return NULL instead."
    ],
    "sqlState" : "22018"
  },
  "CREATE_TABLE_COLUMN_OPTION_DUPLICATE" : {
    "message" : [
      "CREATE TABLE column <columnName> specifies option \"<optionName>\" more than once, which is invalid"
    ],
    "sqlState" : "42710"
  },
  "DATATYPE_MISMATCH" : {
    "message" : [
      "Cannot resolve <sqlExpr> due to data type mismatch:"
    ],
    "subClass" : {
      "ARRAY_FUNCTION_DIFF_TYPES" : {
        "message" : [
          "Input to <functionName> should have been <dataType> followed by a value with same element type, but it's [<leftType>, <rightType>]."
        ]
      },
      "BINARY_ARRAY_DIFF_TYPES" : {
        "message" : [
          "Input to function <functionName> should have been two <arrayType> with same element type, but it's [<leftType>, <rightType>]."
        ]
      },
      "BINARY_OP_DIFF_TYPES" : {
        "message" : [
          "the left and right operands of the binary operator have incompatible types (<left> and <right>)."
        ]
      },
      "BINARY_OP_WRONG_TYPE" : {
        "message" : [
          "the binary operator requires the input type <inputType>, not <actualDataType>."
        ]
      },
      "BLOOM_FILTER_BINARY_OP_WRONG_TYPE" : {
        "message" : [
          "The Bloom filter binary input to <functionName> should be either a constant value or a scalar subquery expression, but it's <actual>."
        ]
      },
      "BLOOM_FILTER_WRONG_TYPE" : {
        "message" : [
          "Input to function <functionName> should have been <expectedLeft> followed by value with <expectedRight>, but it's [<actual>]."
        ]
      },
      "CANNOT_CONVERT_TO_JSON" : {
        "message" : [
          "Unable to convert column <name> of type <type> to JSON."
        ]
      },
      "CANNOT_DROP_ALL_FIELDS" : {
        "message" : [
          "Cannot drop all fields in struct."
        ]
      },
      "CAST_WITHOUT_SUGGESTION" : {
        "message" : [
          "cannot cast <srcType> to <targetType>."
        ]
      },
      "CAST_WITH_CONF_SUGGESTION" : {
        "message" : [
          "cannot cast <srcType> to <targetType> with ANSI mode on.",
          "If you have to cast <srcType> to <targetType>, you can set <config> as <configVal>."
        ]
      },
      "CAST_WITH_FUNC_SUGGESTION" : {
        "message" : [
          "cannot cast <srcType> to <targetType>.",
          "To convert values from <srcType> to <targetType>, you can use the functions <functionNames> instead."
        ]
      },
      "CREATE_MAP_KEY_DIFF_TYPES" : {
        "message" : [
          "The given keys of function <functionName> should all be the same type, but they are <dataType>."
        ]
      },
      "CREATE_MAP_VALUE_DIFF_TYPES" : {
        "message" : [
          "The given values of function <functionName> should all be the same type, but they are <dataType>."
        ]
      },
      "CREATE_NAMED_STRUCT_WITHOUT_FOLDABLE_STRING" : {
        "message" : [
          "Only foldable `STRING` expressions are allowed to appear at odd position, but they are <inputExprs>."
        ]
      },
      "DATA_DIFF_TYPES" : {
        "message" : [
          "Input to <functionName> should all be the same type, but it's <dataType>."
        ]
      },
      "HASH_MAP_TYPE" : {
        "message" : [
          "Input to the function <functionName> cannot contain elements of the \"MAP\" type. In Spark, same maps may have different hashcode, thus hash expressions are prohibited on \"MAP\" elements. To restore previous behavior set \"spark.sql.legacy.allowHashOnMapType\" to \"true\"."
        ]
      },
      "INPUT_SIZE_NOT_ONE" : {
        "message" : [
          "Length of <exprName> should be 1"
        ]
      },
      "INVALID_ARG_VALUE" : {
        "message" : [
          "The <inputName> value must to be a <requireType> literal of <validValues>, but got <inputValue>."
        ]
      },
      "INVALID_JSON_MAP_KEY_TYPE" : {
        "message" : [
          "Input schema <schema> can only contain STRING as a key type for a MAP."
        ]
      },
      "INVALID_JSON_SCHEMA" : {
        "message" : [
          "Input schema <schema> must be a struct, an array or a map."
        ]
      },
      "INVALID_MAP_KEY_TYPE" : {
        "message" : [
          "The key of map cannot be/contain <keyType>."
        ]
      },
      "INVALID_ORDERING_TYPE" : {
        "message" : [
          "The <functionName> does not support ordering on type <dataType>."
        ]
      },
      "IN_SUBQUERY_DATA_TYPE_MISMATCH" : {
        "message" : [
          "The data type of one or more elements in the left hand side of an IN subquery is not compatible with the data type of the output of the subquery. Mismatched columns: [<mismatchedColumns>], left side: [<leftType>], right side: [<rightType>]."
        ]
      },
      "IN_SUBQUERY_LENGTH_MISMATCH" : {
        "message" : [
          "The number of columns in the left hand side of an IN subquery does not match the number of columns in the output of subquery. Left hand side columns(length: <leftLength>): [<leftColumns>], right hand side columns(length: <rightLength>): [<rightColumns>]."
        ]
      },
      "MAP_CONCAT_DIFF_TYPES" : {
        "message" : [
          "The <functionName> should all be of type map, but it's <dataType>."
        ]
      },
      "MAP_FUNCTION_DIFF_TYPES" : {
        "message" : [
          "Input to <functionName> should have been <dataType> followed by a value with same key type, but it's [<leftType>, <rightType>]."
        ]
      },
      "MAP_ZIP_WITH_DIFF_TYPES" : {
        "message" : [
          "Input to the <functionName> should have been two maps with compatible key types, but it's [<leftType>, <rightType>]."
        ]
      },
      "NON_FOLDABLE_INPUT" : {
        "message" : [
          "the input <inputName> should be a foldable <inputType> expression; however, got <inputExpr>."
        ]
      },
      "NON_STRING_TYPE" : {
        "message" : [
          "all arguments must be strings."
        ]
      },
      "NULL_TYPE" : {
        "message" : [
          "Null typed values cannot be used as arguments of <functionName>."
        ]
      },
      "PARAMETER_CONSTRAINT_VIOLATION" : {
        "message" : [
          "The <leftExprName>(<leftExprValue>) must be <constraint> the <rightExprName>(<rightExprValue>)"
        ]
      },
      "RANGE_FRAME_INVALID_TYPE" : {
        "message" : [
          "The data type <orderSpecType> used in the order specification does not match the data type <valueBoundaryType> which is used in the range frame."
        ]
      },
      "RANGE_FRAME_MULTI_ORDER" : {
        "message" : [
          "A range window frame with value boundaries cannot be used in a window specification with multiple order by expressions: <orderSpec>."
        ]
      },
      "RANGE_FRAME_WITHOUT_ORDER" : {
        "message" : [
          "A range window frame cannot be used in an unordered window specification."
        ]
      },
      "SEQUENCE_WRONG_INPUT_TYPES" : {
        "message" : [
          "<functionName> uses the wrong parameter type. The parameter type must conform to:",
          "1. The start and stop expressions must resolve to the same type.",
          "2. If start and stop expressions resolve to the <startType> type, then the step expression must resolve to the <stepType> type",
          "3. Otherwise, if start and stop expressions resolve to the <otherStartType> type, then the step expression must resolve to the same type."
        ]
      },
      "SPECIFIED_WINDOW_FRAME_DIFF_TYPES" : {
        "message" : [
          "Window frame bounds <lower> and <upper> do not have the same type: <lowerType> <> <upperType>."
        ]
      },
      "SPECIFIED_WINDOW_FRAME_INVALID_BOUND" : {
        "message" : [
          "Window frame upper bound <upper> does not follow the lower bound <lower>."
        ]
      },
      "SPECIFIED_WINDOW_FRAME_UNACCEPTED_TYPE" : {
        "message" : [
          "The data type of the <location> bound <exprType> does not match the expected data type <expectedType>."
        ]
      },
      "SPECIFIED_WINDOW_FRAME_WITHOUT_FOLDABLE" : {
        "message" : [
          "Window frame <location> bound <expression> is not a literal."
        ]
      },
      "SPECIFIED_WINDOW_FRAME_WRONG_COMPARISON" : {
        "message" : [
          "The lower bound of a window frame must be <comparison> to the upper bound."
        ]
      },
      "STACK_COLUMN_DIFF_TYPES" : {
        "message" : [
          "The data type of the column (<columnIndex>) do not have the same type: <leftType> (<leftParamIndex>) <> <rightType> (<rightParamIndex>)."
        ]
      },
      "UNEXPECTED_CLASS_TYPE" : {
        "message" : [
          "class <className> not found"
        ]
      },
      "UNEXPECTED_INPUT_TYPE" : {
        "message" : [
          "Parameter <paramIndex> requires the <requiredType> type, however <inputSql> has the type <inputType>."
        ]
      },
      "UNEXPECTED_NULL" : {
        "message" : [
          "The <exprName> must not be null"
        ]
      },
      "UNEXPECTED_RETURN_TYPE" : {
        "message" : [
          "The <functionName> requires return <expectedType> type, but the actual is <actualType> type."
        ]
      },
      "UNEXPECTED_STATIC_METHOD" : {
        "message" : [
          "cannot find a static method <methodName> that matches the argument types in <className>"
        ]
      },
      "UNSUPPORTED_INPUT_TYPE" : {
        "message" : [
          "The input of <functionName> can't be <dataType> type data."
        ]
      },
      "VALUE_OUT_OF_RANGE" : {
        "message" : [
          "The <exprName> must be between <valueRange> (current value = <currentValue>)"
        ]
      },
      "WRONG_NUM_ARGS" : {
        "message" : [
          "The <functionName> requires <expectedNum> parameters but the actual number is <actualNum>."
        ]
      },
      "WRONG_NUM_ARGS_WITH_SUGGESTION" : {
        "message" : [
          "The <functionName> requires <expectedNum> parameters but the actual number is <actualNum>.",
          "If you have to call this function with <legacyNum> parameters, set the legacy configuration <legacyConfKey> to <legacyConfValue>."
        ]
      },
      "WRONG_NUM_ENDPOINTS" : {
        "message" : [
          "The number of endpoints must be >= 2 to construct intervals but the actual number is <actualNumber>."
        ]
      }
    },
    "sqlState" : "42K09"
  },
  "DATATYPE_MISSING_SIZE" : {
    "message" : [
      "DataType <type> requires a length parameter, for example <type>(10). Please specify the length."
    ],
    "sqlState" : "42K01"
  },
  "DATA_SOURCE_NOT_FOUND" : {
    "message" : [
      "Failed to find the data source: <provider>. Please find packages at `https://spark.apache.org/third-party-projects.html`."
    ],
    "sqlState" : "42K02"
  },
  "DATETIME_OVERFLOW" : {
    "message" : [
      "Datetime operation overflow: <operation>."
    ],
    "sqlState" : "22008"
  },
  "DECIMAL_PRECISION_EXCEEDS_MAX_PRECISION" : {
    "message" : [
      "Decimal precision <precision> exceeds max precision <maxPrecision>."
    ],
    "sqlState" : "22003"
  },
  "DEFAULT_DATABASE_NOT_EXISTS" : {
    "message" : [
      "Default database <defaultDatabase> does not exist, please create it first or change default database to `<defaultDatabase>`."
    ],
    "sqlState" : "42704"
  },
  "DIVIDE_BY_ZERO" : {
    "message" : [
      "Division by zero. Use `try_divide` to tolerate divisor being 0 and return NULL instead. If necessary set <config> to \"false\" to bypass this error."
    ],
    "sqlState" : "22012"
  },
  "DUPLICATE_KEY" : {
    "message" : [
      "Found duplicate keys <keyColumn>"
    ],
    "sqlState" : "23505"
  },
  "ELEMENT_AT_BY_INDEX_ZERO" : {
    "message" : [
      "The index 0 is invalid. An index shall be either < 0 or > 0 (the first element has index 1)."
    ],
    "sqlState" : "22003"
  },
  "ENCODER_NOT_FOUND" : {
    "message" : [
      "Not found an encoder of the type <typeName> to Spark SQL internal representation. Consider to change the input type to one of supported at https://spark.apache.org/docs/latest/sql-ref-datatypes.html."
    ]
  },
  "FAILED_EXECUTE_UDF" : {
    "message" : [
      "Failed to execute user defined function (<functionName>: (<signature>) => <result>)"
    ],
    "sqlState" : "39000"
  },
  "FAILED_FUNCTION_CALL" : {
    "message" : [
      "Failed preparing of the function <funcName> for call. Please, double check function's arguments."
    ],
    "sqlState" : "38000"
  },
  "FAILED_RENAME_PATH" : {
    "message" : [
      "Failed to rename <sourcePath> to <targetPath> as destination already exists"
    ],
    "sqlState" : "42K04"
  },
  "FIELD_NOT_FOUND" : {
    "message" : [
      "No such struct field <fieldName> in <fields>."
    ],
    "sqlState" : "42704"
  },
  "FORBIDDEN_OPERATION" : {
    "message" : [
      "The operation <statement> is not allowed on the <objectType>: <objectName>."
    ],
    "sqlState" : "42809"
  },
  "GRAPHITE_SINK_INVALID_PROTOCOL" : {
    "message" : [
      "Invalid Graphite protocol: <protocol>"
    ]
  },
  "GRAPHITE_SINK_PROPERTY_MISSING" : {
    "message" : [
      "Graphite sink requires '<property>' property."
    ]
  },
  "GROUPING_COLUMN_MISMATCH" : {
    "message" : [
      "Column of grouping (<grouping>) can't be found in grouping columns <groupingColumns>"
    ],
    "sqlState" : "42803"
  },
  "GROUPING_ID_COLUMN_MISMATCH" : {
    "message" : [
      "Columns of grouping_id (<groupingIdColumn>) does not match grouping columns (<groupByColumns>)"
    ],
    "sqlState" : "42803"
  },
  "GROUPING_SIZE_LIMIT_EXCEEDED" : {
    "message" : [
      "Grouping sets size cannot be greater than <maxSize>"
    ],
    "sqlState" : "54000"
  },
  "GROUP_BY_AGGREGATE" : {
    "message" : [
      "Aggregate functions are not allowed in GROUP BY, but found <sqlExpr>."
    ],
    "sqlState" : "42903"
  },
  "GROUP_BY_POS_AGGREGATE" : {
    "message" : [
      "GROUP BY <index> refers to an expression <aggExpr> that contains an aggregate function. Aggregate functions are not allowed in GROUP BY."
    ],
    "sqlState" : "42903"
  },
  "GROUP_BY_POS_OUT_OF_RANGE" : {
    "message" : [
      "GROUP BY position <index> is not in select list (valid range is [1, <size>])."
    ],
    "sqlState" : "42805"
  },
  "INCOMPARABLE_PIVOT_COLUMN" : {
    "message" : [
      "Invalid pivot column <columnName>. Pivot columns must be comparable."
    ],
    "sqlState" : "42818"
  },
  "INCOMPATIBLE_DATASOURCE_REGISTER" : {
    "message" : [
      "Detected an incompatible DataSourceRegister. Please remove the incompatible library from classpath or upgrade it. Error: <message>"
    ]
  },
  "INCONSISTENT_BEHAVIOR_CROSS_VERSION" : {
    "message" : [
      "You may get a different result due to the upgrading to"
    ],
    "subClass" : {
      "DATETIME_PATTERN_RECOGNITION" : {
        "message" : [
          "Spark >= 3.0:",
          "Fail to recognize <pattern> pattern in the DateTimeFormatter. 1) You can set <config> to \"LEGACY\" to restore the behavior before Spark 3.0. 2) You can form a valid datetime pattern with the guide from https://spark.apache.org/docs/latest/sql-ref-datetime-pattern.html"
        ]
      },
      "PARSE_DATETIME_BY_NEW_PARSER" : {
        "message" : [
          "Spark >= 3.0:",
          "Fail to parse <datetime> in the new parser. You can set <config> to \"LEGACY\" to restore the behavior before Spark 3.0, or set to \"CORRECTED\" and treat it as an invalid datetime string."
        ]
      },
      "READ_ANCIENT_DATETIME" : {
        "message" : [
          "Spark >= 3.0:",
          "reading dates before 1582-10-15 or timestamps before 1900-01-01T00:00:00Z",
          "from <format> files can be ambiguous, as the files may be written by",
          "Spark 2.x or legacy versions of Hive, which uses a legacy hybrid calendar",
          "that is different from Spark 3.0+'s Proleptic Gregorian calendar.",
          "See more details in SPARK-31404. You can set the SQL config <config> or",
          "the datasource option <option> to \"LEGACY\" to rebase the datetime values",
          "w.r.t. the calendar difference during reading. To read the datetime values",
          "as it is, set the SQL config or the datasource option to \"CORRECTED\"."
        ]
      },
      "WRITE_ANCIENT_DATETIME" : {
        "message" : [
          "Spark >= 3.0:",
          "writing dates before 1582-10-15 or timestamps before 1900-01-01T00:00:00Z",
          "into <format> files can be dangerous, as the files may be read by Spark 2.x",
          "or legacy versions of Hive later, which uses a legacy hybrid calendar that",
          "is different from Spark 3.0+'s Proleptic Gregorian calendar. See more",
          "details in SPARK-31404. You can set <config> to \"LEGACY\" to rebase the",
          "datetime values w.r.t. the calendar difference during writing, to get maximum",
          "interoperability. Or set the config to \"CORRECTED\" to write the datetime",
          "values as it is, if you are sure that the written files will only be read by",
          "Spark 3.0+ or other systems that use Proleptic Gregorian calendar."
        ]
      }
    },
    "sqlState" : "42K0B"
  },
<<<<<<< HEAD
=======
  "INCORRECT_END_OFFSET" : {
    "message" : [
      "Max offset with <rowsPerSecond> rowsPerSecond is <maxSeconds>, but it's <endSeconds> now."
    ],
    "sqlState" : "22003"
  },
>>>>>>> 97a69552
  "INCORRECT_RAMP_UP_RATE" : {
    "message" : [
      "Max offset with <rowsPerSecond> rowsPerSecond is <maxSeconds>, but 'rampUpTimeSeconds' is <rampUpTimeSeconds>."
    ],
    "sqlState" : "22003"
  },
  "INDEX_ALREADY_EXISTS" : {
    "message" : [
      "Cannot create the index because it already exists. <message>."
    ],
    "sqlState" : "42710"
  },
  "INDEX_NOT_FOUND" : {
    "message" : [
      "Cannot find the index. <message>."
    ],
    "sqlState" : "42704"
  },
  "INTERNAL_ERROR" : {
    "message" : [
      "<message>"
    ],
    "sqlState" : "XX000"
  },
  "INTERVAL_ARITHMETIC_OVERFLOW" : {
    "message" : [
      "<message>.<alternative>"
    ],
    "sqlState" : "22015"
  },
  "INTERVAL_DIVIDED_BY_ZERO" : {
    "message" : [
      "Division by zero. Use `try_divide` to tolerate divisor being 0 and return NULL instead."
    ],
    "sqlState" : "22012"
  },
  "INVALID_ARRAY_INDEX" : {
    "message" : [
      "The index <indexValue> is out of bounds. The array has <arraySize> elements. Use the SQL function `get()` to tolerate accessing element at invalid index and return NULL instead. If necessary set <ansiConfig> to \"false\" to bypass this error."
    ],
    "sqlState" : "22003"
  },
  "INVALID_ARRAY_INDEX_IN_ELEMENT_AT" : {
    "message" : [
      "The index <indexValue> is out of bounds. The array has <arraySize> elements. Use `try_element_at` to tolerate accessing element at invalid index and return NULL instead. If necessary set <ansiConfig> to \"false\" to bypass this error."
    ],
    "sqlState" : "22003"
  },
  "INVALID_BUCKET_FILE" : {
    "message" : [
      "Invalid bucket file: <path>"
    ]
  },
  "INVALID_BYTE_STRING" : {
    "message" : [
      "The expected format is ByteString, but was <unsupported> (<class>)."
    ]
  },
  "INVALID_COLUMN_OR_FIELD_DATA_TYPE" : {
    "message" : [
      "Column or field <name> is of type <type> while it's required to be <expectedType>."
    ],
    "sqlState" : "42000"
  },
  "INVALID_EMPTY_LOCATION" : {
    "message" : [
      "The location name cannot be empty string, but `<location>` was given."
    ],
    "sqlState" : "42K05"
  },
  "INVALID_EXTRACT_FIELD" : {
    "message" : [
      "Cannot extract <field> from <expr>."
    ],
    "sqlState" : "42601"
  },
  "INVALID_FIELD_NAME" : {
    "message" : [
      "Field name <fieldName> is invalid: <path> is not a struct."
    ],
    "sqlState" : "42000"
  },
  "INVALID_FORMAT" : {
    "message" : [
      "The format is invalid: <format>."
    ],
    "subClass" : {
      "CONT_THOUSANDS_SEPS" : {
        "message" : [
          "Thousands separators (, or G) must have digits in between them in the number format."
        ]
      },
      "CUR_MUST_BEFORE_DEC" : {
        "message" : [
          "Currency characters must appear before any decimal point in the number format."
        ]
      },
      "CUR_MUST_BEFORE_DIGIT" : {
        "message" : [
          "Currency characters must appear before digits in the number format."
        ]
      },
      "EMPTY" : {
        "message" : [
          "The number format string cannot be empty."
        ]
      },
      "ESC_AT_THE_END" : {
        "message" : [
          "The escape character is not allowed to end with."
        ]
      },
      "ESC_IN_THE_MIDDLE" : {
        "message" : [
          "The escape character is not allowed to precede <char>."
        ]
      },
      "THOUSANDS_SEPS_MUST_BEFORE_DEC" : {
        "message" : [
          "Thousands separators (, or G) may not appear after the decimal point in the number format."
        ]
      },
      "UNEXPECTED_TOKEN" : {
        "message" : [
          "Found the unexpected <token> in the format string; the structure of the format string must match: [MI|S] [$] [0|9|G|,]* [.|D] [0|9]* [$] [PR|MI|S]."
        ]
      },
      "WRONG_NUM_DIGIT" : {
        "message" : [
          "The format string requires at least one number digit."
        ]
      },
      "WRONG_NUM_TOKEN" : {
        "message" : [
          "At most one <token> is allowed in the number format."
        ]
      }
    },
    "sqlState" : "42601"
  },
  "INVALID_FRACTION_OF_SECOND" : {
    "message" : [
      "The fraction of sec must be zero. Valid range is [0, 60]. If necessary set <ansiConfig> to \"false\" to bypass this error."
    ],
    "sqlState" : "22023"
  },
  "INVALID_IDENTIFIER" : {
    "message" : [
      "The identifier <ident> is invalid. Please, consider quoting it with back-quotes as `<ident>`."
    ],
    "sqlState" : "42602"
  },
  "INVALID_JSON_ROOT_FIELD" : {
    "message" : [
      "Cannot convert JSON root field to target Spark type."
    ],
    "sqlState" : "22032"
  },
  "INVALID_JSON_SCHEMA_MAP_TYPE" : {
    "message" : [
      "Input schema <jsonSchema> can only contain STRING as a key type for a MAP."
    ],
    "sqlState" : "22032"
  },
  "INVALID_LATERAL_JOIN_TYPE" : {
    "message" : [
      "The <joinType> JOIN with LATERAL correlation is not allowed because an OUTER subquery cannot correlate to its join partner. Remove the LATERAL correlation or use an INNER JOIN, or LEFT OUTER JOIN instead."
    ],
    "sqlState" : "42613"
  },
  "INVALID_OPTIONS" : {
    "message" : [
      "Invalid options:"
    ],
    "subClass" : {
      "NON_MAP_FUNCTION" : {
        "message" : [
          "Must use the `map()` function for options."
        ]
      },
      "NON_STRING_TYPE" : {
        "message" : [
          "A type of keys and values in `map()` must be string, but got <mapType>."
        ]
      }
    },
    "sqlState" : "42K06"
  },
  "INVALID_PANDAS_UDF_PLACEMENT" : {
    "message" : [
      "The group aggregate pandas UDF <functionList> cannot be invoked together with as other, non-pandas aggregate functions."
    ],
    "sqlState" : "0A000"
  },
  "INVALID_PARAMETER_VALUE" : {
    "message" : [
      "The value of parameter(s) <parameter> in <functionName> is invalid:"
    ],
    "subClass" : {
      "AES_KEY" : {
        "message" : [
          "detail message: <detailMessage>"
        ]
      },
      "AES_KEY_LENGTH" : {
        "message" : [
          "expects a binary value with 16, 24 or 32 bytes, but got <actualLength> bytes."
        ]
      },
      "PATTERN" : {
        "message" : [
          "<value>"
        ]
      },
      "ZERO_INDEX" : {
        "message" : [
          "expects %1$, %2$ and so on, but got %0$."
        ]
      }
    },
    "sqlState" : "22023"
  },
  "INVALID_PROPERTY_KEY" : {
    "message" : [
      "<key> is an invalid property key, please use quotes, e.g. SET <key>=<value>"
    ],
    "sqlState" : "42602"
  },
  "INVALID_PROPERTY_VALUE" : {
    "message" : [
      "<value> is an invalid property value, please use quotes, e.g. SET <key>=<value>"
    ],
    "sqlState" : "42602"
  },
  "INVALID_SCHEMA" : {
    "message" : [
      "The input schema <inputSchema> is not a valid schema string."
    ],
    "subClass" : {
      "NON_STRING_LITERAL" : {
        "message" : [
          "The input expression must be string literal and not null."
        ]
      },
      "NON_STRUCT_TYPE" : {
        "message" : [
          "The input expression should be evaluated to struct type, but got <dataType>."
        ]
      },
      "PARSE_ERROR" : {
        "message" : [
          "Cannot parse the schema:",
          "<reason>"
        ]
      }
    },
    "sqlState" : "42K07"
  },
  "INVALID_SQL_ARG" : {
    "message" : [
      "The argument <name> of `sql()` is invalid. Consider to replace it by a SQL literal."
    ]
  },
  "INVALID_SQL_SYNTAX" : {
    "message" : [
      "Invalid SQL syntax: <inputString>"
    ],
    "sqlState" : "42000"
  },
  "INVALID_SUBQUERY_EXPRESSION" : {
    "message" : [
      "Invalid subquery:"
    ],
    "subClass" : {
      "SCALAR_SUBQUERY_RETURN_MORE_THAN_ONE_OUTPUT_COLUMN" : {
        "message" : [
          "Scalar subquery must return only one column, but got <number>"
        ]
      }
    },
    "sqlState" : "42823"
  },
  "INVALID_TYPED_LITERAL" : {
    "message" : [
      "The value of the typed literal <valueType> is invalid: <value>."
    ],
    "sqlState" : "42604"
  },
  "INVALID_WHERE_CONDITION" : {
    "message" : [
      "The WHERE condition <condition> contains invalid expressions: <expressionList>.",
      "Rewrite the query to avoid window functions, aggregate functions, and generator functions in the WHERE clause."
    ],
    "sqlState" : "42903"
  },
  "LOCATION_ALREADY_EXISTS" : {
    "message" : [
      "Cannot name the managed table as <identifier>, as its associated location <location> already exists. Please pick a different table name, or remove the existing location first."
    ],
    "sqlState" : "42710"
  },
  "MALFORMED_PROTOBUF_MESSAGE" : {
    "message" : [
      "Malformed Protobuf messages are detected in message deserialization. Parse Mode: <failFastMode>. To process malformed protobuf message as null result, try setting the option 'mode' as 'PERMISSIVE'."
    ]
  },
  "MISSING_AGGREGATION" : {
    "message" : [
      "The non-aggregating expression <expression> is based on columns which are not participating in the GROUP BY clause.",
      "Add the columns or the expression to the GROUP BY, aggregate the expression, or use <expressionAnyValue> if you do not care which of the values within a group is returned."
    ],
    "sqlState" : "42803"
  },
  "MISSING_GROUP_BY" : {
    "message" : [
      "The query does not include a GROUP BY clause. Add GROUP BY or turn it into the window functions using OVER clauses."
    ],
    "sqlState" : "42803"
  },
  "MISSING_STATIC_PARTITION_COLUMN" : {
    "message" : [
      "Unknown static partition column: <columnName>"
    ],
    "sqlState" : "42000"
  },
  "MULTI_UDF_INTERFACE_ERROR" : {
    "message" : [
      "Not allowed to implement multiple UDF interfaces, UDF class <className>"
    ]
  },
  "NESTED_AGGREGATE_FUNCTION" : {
    "message" : [
      "It is not allowed to use an aggregate function in the argument of another aggregate function. Please use the inner aggregate function in a sub-query."
    ],
    "sqlState" : "42607"
  },
  "NON_LAST_MATCHED_CLAUSE_OMIT_CONDITION" : {
    "message" : [
      "When there are more than one MATCHED clauses in a MERGE statement, only the last MATCHED clause can omit the condition."
    ],
    "sqlState" : "42613"
  },
  "NON_LAST_NOT_MATCHED_BY_SOURCE_CLAUSE_OMIT_CONDITION" : {
    "message" : [
      "When there are more than one NOT MATCHED BY SOURCE clauses in a MERGE statement, only the last NOT MATCHED BY SOURCE clause can omit the condition."
    ],
    "sqlState" : "42613"
  },
  "NON_LAST_NOT_MATCHED_BY_TARGET_CLAUSE_OMIT_CONDITION" : {
    "message" : [
      "When there are more than one NOT MATCHED [BY TARGET] clauses in a MERGE statement, only the last NOT MATCHED [BY TARGET] clause can omit the condition."
    ],
    "sqlState" : "42613"
  },
  "NON_LITERAL_PIVOT_VALUES" : {
    "message" : [
      "Literal expressions required for pivot values, found <expression>."
    ],
    "sqlState" : "42K08"
  },
  "NON_PARTITION_COLUMN" : {
    "message" : [
      "PARTITION clause cannot contain the non-partition column: <columnName>."
    ],
    "sqlState" : "42000"
  },
  "NO_HANDLER_FOR_UDAF" : {
    "message" : [
      "No handler for UDAF '<functionName>'. Use sparkSession.udf.register(...) instead."
    ]
  },
  "NO_SQL_TYPE_IN_PROTOBUF_SCHEMA" : {
    "message" : [
      "Cannot find <catalystFieldPath> in Protobuf schema"
    ]
  },
  "NO_UDF_INTERFACE" : {
    "message" : [
      "UDF class <className> doesn't implement any UDF interface"
    ]
  },
  "NULLABLE_ARRAY_OR_MAP_ELEMENT" : {
    "message" : [
      "Array or map at <columnPath> contains nullable element while it's required to be non-nullable."
    ],
    "sqlState" : "42000"
  },
  "NULLABLE_COLUMN_OR_FIELD" : {
    "message" : [
      "Column or field <name> is nullable while it's required to be non-nullable."
    ],
    "sqlState" : "42000"
  },
  "NULL_COMPARISON_RESULT" : {
    "message" : [
      "The comparison result is null. If you want to handle null as 0 (equal), you can set \"spark.sql.legacy.allowNullComparisonResultInArraySort\" to \"true\"."
    ],
    "sqlState" : "560A9"
  },
  "NULL_MAP_KEY" : {
    "message" : [
      "Cannot use null as map key."
    ],
    "sqlState" : "2200E"
  },
  "NUMERIC_OUT_OF_SUPPORTED_RANGE" : {
    "message" : [
      "The value <value> cannot be interpreted as a numeric since it has more than 38 digits."
    ],
    "sqlState" : "22003"
  },
  "NUMERIC_VALUE_OUT_OF_RANGE" : {
    "message" : [
      "<value> cannot be represented as Decimal(<precision>, <scale>). If necessary set <config> to \"false\" to bypass this error, and return NULL instead."
    ],
    "sqlState" : "22003"
  },
  "NUM_COLUMNS_MISMATCH" : {
    "message" : [
      "<operator> can only be performed on inputs with the same number of columns, but the first input has <firstNumColumns> columns and the <invalidOrdinalNum> input has <invalidNumColumns> columns."
    ],
    "sqlState" : "42826"
  },
  "ORDER_BY_POS_OUT_OF_RANGE" : {
    "message" : [
      "ORDER BY position <index> is not in select list (valid range is [1, <size>])."
    ],
    "sqlState" : "42805"
  },
  "PARSE_EMPTY_STATEMENT" : {
    "message" : [
      "Syntax error, unexpected empty statement"
    ],
    "sqlState" : "42617"
  },
  "PARSE_SYNTAX_ERROR" : {
    "message" : [
      "Syntax error at or near <error><hint>"
    ],
    "sqlState" : "42601"
  },
  "PARTITIONS_ALREADY_EXIST" : {
    "message" : [
      "Cannot ADD or RENAME TO partition(s) <partitionList> in table <tableName> because they already exist.",
      "Choose a different name, drop the existing partition, or add the IF NOT EXISTS clause to tolerate a pre-existing partition."
    ],
    "sqlState" : "428FT"
  },
  "PARTITIONS_NOT_FOUND" : {
    "message" : [
      "The partition(s) <partitionList> cannot be found in table <tableName>.",
      "Verify the partition specification and table name.",
      "To tolerate the error on drop use ALTER TABLE … DROP IF EXISTS PARTITION."
    ],
    "sqlState" : "428FT"
  },
  "PATH_NOT_FOUND" : {
    "message" : [
      "Path does not exist: <path>."
    ],
    "sqlState" : "42K03"
  },
  "PIVOT_VALUE_DATA_TYPE_MISMATCH" : {
    "message" : [
      "Invalid pivot value '<value>': value data type <valueType> does not match pivot column data type <pivotType>"
    ],
    "sqlState" : "42K09"
  },
  "PROTOBUF_DEPENDENCY_NOT_FOUND" : {
    "message" : [
      "Could not find dependency: <dependencyName>"
    ]
  },
  "PROTOBUF_DESCRIPTOR_FILE_NOT_FOUND" : {
    "message" : [
      "Error reading Protobuf descriptor file at path: <filePath>"
    ]
  },
  "PROTOBUF_FIELD_MISSING" : {
    "message" : [
      "Searching for <field> in Protobuf schema at <protobufSchema> gave <matchSize> matches. Candidates: <matches>"
    ]
  },
  "PROTOBUF_FIELD_MISSING_IN_SQL_SCHEMA" : {
    "message" : [
      "Found <field> in Protobuf schema but there is no match in the SQL schema"
    ]
  },
  "PROTOBUF_FIELD_TYPE_MISMATCH" : {
    "message" : [
      "Type mismatch encountered for field: <field>"
    ]
  },
  "PROTOBUF_MESSAGE_NOT_FOUND" : {
    "message" : [
      "Unable to locate Message <messageName> in Descriptor"
    ]
  },
  "PROTOBUF_TYPE_NOT_SUPPORT" : {
    "message" : [
      "Protobuf type not yet supported: <protobufType>."
    ]
  },
  "RECURSIVE_PROTOBUF_SCHEMA" : {
    "message" : [
      "Found recursive reference in Protobuf schema, which can not be processed by Spark by default: <fieldDescriptor>. try setting the option `recursive.fields.max.depth` 0 to 10. Going beyond 10 levels of recursion is not allowed."
    ]
  },
  "RENAME_SRC_PATH_NOT_FOUND" : {
    "message" : [
      "Failed to rename as <sourcePath> was not found"
    ],
    "sqlState" : "42K03"
  },
  "RESET_PERMISSION_TO_ORIGINAL" : {
    "message" : [
      "Failed to set original permission <permission> back to the created path: <path>. Exception: <message>"
    ]
  },
  "ROUTINE_ALREADY_EXISTS" : {
    "message" : [
      "Cannot create the function <routineName> because it already exists.",
      "Choose a different name, drop or replace the existing function, or add the IF NOT EXISTS clause to tolerate a pre-existing function."
    ],
    "sqlState" : "42723"
  },
  "ROUTINE_NOT_FOUND" : {
    "message" : [
      "The function <routineName> cannot be found. Verify the spelling and correctness of the schema and catalog.",
      "If you did not qualify the name with a schema and catalog, verify the current_schema() output, or qualify the name with the correct schema and catalog.",
      "To tolerate the error on drop use DROP FUNCTION IF EXISTS."
    ],
    "sqlState" : "42883"
  },
  "SCALAR_SUBQUERY_TOO_MANY_ROWS" : {
    "message" : [
      "More than one row returned by a subquery used as an expression."
    ],
    "sqlState" : "21000"
  },
  "SCHEMA_ALREADY_EXISTS" : {
    "message" : [
      "Cannot create schema <schemaName> because it already exists.",
      "Choose a different name, drop the existing schema, or add the IF NOT EXISTS clause to tolerate pre-existing schema."
    ],
    "sqlState" : "42P06"
  },
  "SCHEMA_NOT_EMPTY" : {
    "message" : [
      "Cannot drop a schema <schemaName> because it contains objects.",
      "Use DROP SCHEMA ... CASCADE to drop the schema and all its objects."
    ],
    "sqlState" : "2BP01"
  },
  "SCHEMA_NOT_FOUND" : {
    "message" : [
      "The schema <schemaName> cannot be found. Verify the spelling and correctness of the schema and catalog.",
      "If you did not qualify the name with a catalog, verify the current_schema() output, or qualify the name with the correct catalog.",
      "To tolerate the error on drop use DROP SCHEMA IF EXISTS."
    ],
    "sqlState" : "42704"
  },
  "SECOND_FUNCTION_ARGUMENT_NOT_INTEGER" : {
    "message" : [
      "The second argument of <functionName> function needs to be an integer."
    ],
    "sqlState" : "22023"
  },
  "STAR_GROUP_BY_POS" : {
    "message" : [
      "Star (*) is not allowed in a select list when GROUP BY an ordinal position is used."
    ],
    "sqlState" : "0A000"
  },
  "STATIC_PARTITION_COLUMN_IN_INSERT_COLUMN_LIST" : {
    "message" : [
      "Static partition column <staticName> is also specified in the column list."
    ]
  },
  "STREAM_FAILED" : {
    "message" : [
      "Query [id = <id>, runId = <runId>] terminated with exception: <message>"
    ]
  },
  "TABLE_OR_VIEW_ALREADY_EXISTS" : {
    "message" : [
      "Cannot create table or view <relationName> because it already exists.",
      "Choose a different name, drop or replace the existing object, or add the IF NOT EXISTS clause to tolerate pre-existing objects."
    ],
    "sqlState" : "42P07"
  },
  "TABLE_OR_VIEW_NOT_FOUND" : {
    "message" : [
      "The table or view <relationName> cannot be found. Verify the spelling and correctness of the schema and catalog.",
      "If you did not qualify the name with a schema, verify the current_schema() output, or qualify the name with the correct schema and catalog.",
      "To tolerate the error on drop use DROP VIEW IF EXISTS or DROP TABLE IF EXISTS."
    ],
    "sqlState" : "42P01"
  },
  "TASK_WRITE_FAILED" : {
    "message" : [
      "Task failed while writing rows to <path>."
    ]
  },
  "TEMP_TABLE_OR_VIEW_ALREADY_EXISTS" : {
    "message" : [
      "Cannot create the temporary view <relationName> because it already exists.",
      "Choose a different name, drop or replace the existing view,  or add the IF NOT EXISTS clause to tolerate pre-existing views."
    ],
    "sqlState" : "42P07"
  },
  "TEMP_VIEW_NAME_TOO_MANY_NAME_PARTS" : {
    "message" : [
      "CREATE TEMPORARY VIEW or the corresponding Dataset APIs only accept single-part view names, but got: <actualName>"
    ],
    "sqlState" : "428EK"
  },
  "TOO_MANY_ARRAY_ELEMENTS" : {
    "message" : [
      "Cannot initialize array with <numElements> elements of size <size>"
    ],
    "sqlState" : "54000"
  },
  "UNABLE_TO_ACQUIRE_MEMORY" : {
    "message" : [
      "Unable to acquire <requestedBytes> bytes of memory, got <receivedBytes>"
    ],
    "sqlState" : "53200"
  },
  "UNABLE_TO_CONVERT_TO_PROTOBUF_MESSAGE_TYPE" : {
    "message" : [
      "Unable to convert SQL type <toType> to Protobuf type <protobufType>."
    ]
  },
  "UNBOUND_SQL_PARAMETER" : {
    "message" : [
      "Found the unbound parameter: <name>. Please, fix `args` and provide a mapping of the parameter to a SQL literal."
    ],
    "sqlState" : "42P02"
  },
  "UNCLOSED_BRACKETED_COMMENT" : {
    "message" : [
      "Found an unclosed bracketed comment. Please, append */ at the end of the comment."
    ],
    "sqlState" : "42601"
  },
  "UNEXPECTED_INPUT_TYPE" : {
    "message" : [
      "Parameter <paramIndex> of function <functionName> requires the <requiredType> type, however <inputSql> has the type <inputType>."
    ],
    "sqlState" : "42K09"
  },
  "UNKNOWN_PROTOBUF_MESSAGE_TYPE" : {
    "message" : [
      "Attempting to treat <descriptorName> as a Message, but it was <containingType>"
    ]
  },
  "UNPIVOT_REQUIRES_ATTRIBUTES" : {
    "message" : [
      "UNPIVOT requires all given <given> expressions to be columns when no <empty> expressions are given. These are not columns: [<expressions>]."
    ],
    "sqlState" : "42K0A"
  },
  "UNPIVOT_REQUIRES_VALUE_COLUMNS" : {
    "message" : [
      "At least one value column needs to be specified for UNPIVOT, all columns specified as ids"
    ],
    "sqlState" : "42K0A"
  },
  "UNPIVOT_VALUE_DATA_TYPE_MISMATCH" : {
    "message" : [
      "Unpivot value columns must share a least common type, some types do not: [<types>]"
    ],
    "sqlState" : "42K09"
  },
  "UNPIVOT_VALUE_SIZE_MISMATCH" : {
    "message" : [
      "All unpivot value columns must have the same size as there are value column names (<names>)"
    ],
    "sqlState" : "428C4"
  },
  "UNRECOGNIZED_SQL_TYPE" : {
    "message" : [
      "Unrecognized SQL type <typeName>"
    ],
    "sqlState" : "42704"
  },
  "UNRESOLVED_ALL_IN_GROUP_BY" : {
    "message" : [
      "Cannot infer grouping columns for GROUP BY ALL based on the select clause. Please explicitly specify the grouping columns."
    ],
    "sqlState" : "42803"
  },
  "UNRESOLVED_COLUMN" : {
    "message" : [
      "A column or function parameter with name <objectName> cannot be resolved."
    ],
    "subClass" : {
      "WITHOUT_SUGGESTION" : {
        "message" : [
          ""
        ]
      },
      "WITH_SUGGESTION" : {
        "message" : [
          "Did you mean one of the following? [<proposal>]"
        ]
      }
    },
    "sqlState" : "42703"
  },
  "UNRESOLVED_FIELD" : {
    "message" : [
      "A field with name <fieldName> cannot be resolved with the struct-type column <columnPath>."
    ],
    "subClass" : {
      "WITHOUT_SUGGESTION" : {
        "message" : [
          ""
        ]
      },
      "WITH_SUGGESTION" : {
        "message" : [
          "Did you mean one of the following? [<proposal>]"
        ]
      }
    },
    "sqlState" : "42703"
  },
  "UNRESOLVED_MAP_KEY" : {
    "message" : [
      "Cannot resolve column <objectName> as a map key. If the key is a string literal, add the single quotes '' around it."
    ],
    "subClass" : {
      "WITHOUT_SUGGESTION" : {
        "message" : [
          ""
        ]
      },
      "WITH_SUGGESTION" : {
        "message" : [
          "Otherwise did you mean one of the following column(s)? [<proposal>]"
        ]
      }
    },
    "sqlState" : "42703"
  },
  "UNRESOLVED_ROUTINE" : {
    "message" : [
      "Cannot resolve function <routineName> on search path <searchPath>."
    ],
    "sqlState" : "42883"
  },
  "UNSUPPORTED_DATATYPE" : {
    "message" : [
      "Unsupported data type <typeName>"
    ],
    "sqlState" : "0A000"
  },
  "UNSUPPORTED_DESERIALIZER" : {
    "message" : [
      "The deserializer is not supported:"
    ],
    "subClass" : {
      "DATA_TYPE_MISMATCH" : {
        "message" : [
          "need a(n) <desiredType> field but got <dataType>."
        ]
      },
      "FIELD_NUMBER_MISMATCH" : {
        "message" : [
          "try to map <schema> to Tuple<ordinal>, but failed as the number of fields does not line up."
        ]
      }
    },
    "sqlState" : "0A000"
  },
  "UNSUPPORTED_FEATURE" : {
    "message" : [
      "The feature is not supported:"
    ],
    "subClass" : {
      "AES_MODE" : {
        "message" : [
          "AES-<mode> with the padding <padding> by the <functionName> function."
        ]
      },
      "ANALYZE_UNCACHED_TEMP_VIEW" : {
        "message" : [
          "The ANALYZE TABLE FOR COLUMNS command can operate on temporary views that have been cached already. Consider to cache the view <viewName>."
        ]
      },
      "ANALYZE_UNSUPPORTED_COLUMN_TYPE" : {
        "message" : [
          "The ANALYZE TABLE FOR COLUMNS command does not support the type <columnType> of the column <columnName> in the table <tableName>."
        ]
      },
      "ANALYZE_VIEW" : {
        "message" : [
          "The ANALYZE TABLE command does not support views."
        ]
      },
      "CATALOG_OPERATION" : {
        "message" : [
          "Catalog <catalogName> does not support <operation>."
        ]
      },
      "COMBINATION_QUERY_RESULT_CLAUSES" : {
        "message" : [
          "Combination of ORDER BY/SORT BY/DISTRIBUTE BY/CLUSTER BY."
        ]
      },
      "DESC_TABLE_COLUMN_PARTITION" : {
        "message" : [
          "DESC TABLE COLUMN for a specific partition."
        ]
      },
      "INSERT_PARTITION_SPEC_IF_NOT_EXISTS" : {
        "message" : [
          "INSERT INTO <tableName> IF NOT EXISTS in the PARTITION spec."
        ]
      },
      "JDBC_TRANSACTION" : {
        "message" : [
          "The target JDBC server does not support transactions and can only support ALTER TABLE with a single action."
        ]
      },
      "LATERAL_COLUMN_ALIAS_IN_AGGREGATE_FUNC" : {
        "message" : [
          "Referencing a lateral column alias <lca> in the aggregate function <aggFunc>."
        ]
      },
      "LATERAL_JOIN_USING" : {
        "message" : [
          "JOIN USING with LATERAL correlation."
        ]
      },
      "LATERAL_NATURAL_JOIN" : {
        "message" : [
          "NATURAL join with LATERAL correlation."
        ]
      },
      "LITERAL_TYPE" : {
        "message" : [
          "Literal for '<value>' of <type>."
        ]
      },
      "MULTIPLE_BUCKET_TRANSFORMS" : {
        "message" : [
          "Multiple bucket TRANSFORMs."
        ]
      },
      "NATURAL_CROSS_JOIN" : {
        "message" : [
          "NATURAL CROSS JOIN."
        ]
      },
      "ORC_TYPE_CAST" : {
        "message" : [
          "Unable to convert <orcType> of Orc to data type <toType>."
        ]
      },
      "PANDAS_UDAF_IN_PIVOT" : {
        "message" : [
          "Pandas user defined aggregate function in the PIVOT clause."
        ]
      },
      "PIVOT_AFTER_GROUP_BY" : {
        "message" : [
          "PIVOT clause following a GROUP BY clause."
        ]
      },
      "PIVOT_TYPE" : {
        "message" : [
          "Pivoting by the value '<value>' of the column data type <type>."
        ]
      },
      "PYTHON_UDF_IN_ON_CLAUSE" : {
        "message" : [
          "Python UDF in the ON clause of a <joinType> JOIN. In case of an INNNER JOIN consider rewriting to a CROSS JOIN with a WHERE clause."
        ]
      },
      "REPEATED_PIVOT" : {
        "message" : [
          "Repeated PIVOT operation."
        ]
      },
      "SET_NAMESPACE_PROPERTY" : {
        "message" : [
          "<property> is a reserved namespace property, <msg>."
        ]
      },
      "SET_PROPERTIES_AND_DBPROPERTIES" : {
        "message" : [
          "set PROPERTIES and DBPROPERTIES at the same time."
        ]
      },
      "SET_TABLE_PROPERTY" : {
        "message" : [
          "<property> is a reserved table property, <msg>."
        ]
      },
      "TABLE_OPERATION" : {
        "message" : [
          "Table <tableName> does not support <operation>. Please check the current catalog and namespace to make sure the qualified table name is expected, and also check the catalog implementation which is configured by \"spark.sql.catalog\"."
        ]
      },
      "TOO_MANY_TYPE_ARGUMENTS_FOR_UDF_CLASS" : {
        "message" : [
          "UDF class with <num> type arguments."
        ]
      },
      "TRANSFORM_DISTINCT_ALL" : {
        "message" : [
          "TRANSFORM with the DISTINCT/ALL clause."
        ]
      },
      "TRANSFORM_NON_HIVE" : {
        "message" : [
          "TRANSFORM with SERDE is only supported in hive mode."
        ]
      }
    },
    "sqlState" : "0A000"
  },
  "UNSUPPORTED_GENERATOR" : {
    "message" : [
      "The generator is not supported:"
    ],
    "subClass" : {
      "MULTI_GENERATOR" : {
        "message" : [
          "only one generator allowed per <clause> clause but found <num>: <generators>"
        ]
      },
      "NESTED_IN_EXPRESSIONS" : {
        "message" : [
          "nested in expressions <expression>"
        ]
      },
      "NOT_GENERATOR" : {
        "message" : [
          "<functionName> is expected to be a generator. However, its class is <classCanonicalName>, which is not a generator."
        ]
      },
      "OUTSIDE_SELECT" : {
        "message" : [
          "outside the SELECT clause, found: <plan>"
        ]
      }
    },
    "sqlState" : "0A000"
  },
  "UNSUPPORTED_GROUPING_EXPRESSION" : {
    "message" : [
      "grouping()/grouping_id() can only be used with GroupingSets/Cube/Rollup"
    ]
  },
  "UNSUPPORTED_SAVE_MODE" : {
    "message" : [
      "The save mode <saveMode> is not supported for:"
    ],
    "subClass" : {
      "EXISTENT_PATH" : {
        "message" : [
          "an existent path."
        ]
      },
      "NON_EXISTENT_PATH" : {
        "message" : [
          "a non-existent path."
        ]
      }
    }
  },
  "UNSUPPORTED_SUBQUERY_EXPRESSION_CATEGORY" : {
    "message" : [
      "Unsupported subquery expression:"
    ],
    "subClass" : {
      "ACCESSING_OUTER_QUERY_COLUMN_IS_NOT_ALLOWED" : {
        "message" : [
          "Accessing outer query column is not allowed in this location<treeNode>"
        ]
      },
      "AGGREGATE_FUNCTION_MIXED_OUTER_LOCAL_REFERENCES" : {
        "message" : [
          "Found an aggregate function in a correlated predicate that has both outer and local references, which is not supported: <function>"
        ]
      },
      "CORRELATED_COLUMN_IS_NOT_ALLOWED_IN_PREDICATE" : {
        "message" : [
          "Correlated column is not allowed in predicate: <treeNode>"
        ]
      },
      "CORRELATED_COLUMN_NOT_FOUND" : {
        "message" : [
          "A correlated outer name reference within a subquery expression body was not found in the enclosing query: <value>"
        ]
      },
      "CORRELATED_REFERENCE" : {
        "message" : [
          "Expressions referencing the outer query are not supported outside of WHERE/HAVING clauses: <sqlExprs>"
        ]
      },
      "LATERAL_JOIN_CONDITION_NON_DETERMINISTIC" : {
        "message" : [
          "Lateral join condition cannot be non-deterministic: <condition>"
        ]
      },
      "MUST_AGGREGATE_CORRELATED_SCALAR_SUBQUERY" : {
        "message" : [
          "Correlated scalar subqueries in the GROUP BY clause must also be in the aggregate expressions<treeNode>"
        ]
      },
      "MUST_AGGREGATE_CORRELATED_SCALAR_SUBQUERY_OUTPUT" : {
        "message" : [
          "The output of a correlated scalar subquery must be aggregated"
        ]
      },
      "NON_CORRELATED_COLUMNS_IN_GROUP_BY" : {
        "message" : [
          "A GROUP BY clause in a scalar correlated subquery cannot contain non-correlated columns: <value>"
        ]
      },
      "NON_DETERMINISTIC_LATERAL_SUBQUERIES" : {
        "message" : [
          "Non-deterministic lateral subqueries are not supported when joining with outer relations that produce more than one row<treeNode>"
        ]
      },
      "UNSUPPORTED_CORRELATED_REFERENCE_DATA_TYPE" : {
        "message" : [
          "Correlated column reference '<expr>' cannot be <dataType> type"
        ]
      },
      "UNSUPPORTED_CORRELATED_SCALAR_SUBQUERY" : {
        "message" : [
          "Correlated scalar subqueries can only be used in filters, aggregations, projections, and UPDATE/MERGE/DELETE commands<treeNode>"
        ]
      },
      "UNSUPPORTED_IN_EXISTS_SUBQUERY" : {
        "message" : [
          "IN/EXISTS predicate subqueries can only be used in filters, joins, aggregations, window functions, projections, and UPDATE/MERGE/DELETE commands<treeNode>"
        ]
      }
    },
    "sqlState" : "0A000"
  },
  "UNSUPPORTED_TYPED_LITERAL" : {
    "message" : [
      "Literals of the type <unsupportedType> are not supported. Supported types are <supportedTypes>."
    ],
    "sqlState" : "0A000"
  },
  "UNTYPED_SCALA_UDF" : {
    "message" : [
      "You're using untyped Scala UDF, which does not have the input type information. Spark may blindly pass null to the Scala closure with primitive-type argument, and the closure will see the default value of the Java type for the null argument, e.g. `udf((x: Int) => x, IntegerType)`, the result is 0 for null input. To get rid of this error, you could:",
      "1. use typed Scala UDF APIs(without return type parameter), e.g. `udf((x: Int) => x)`",
      "2. use Java UDF APIs, e.g. `udf(new UDF1[String, Integer] { override def call(s: String): Integer = s.length() }, IntegerType)`, if input types are all non primitive",
      "3. set \"spark.sql.legacy.allowUntypedScalaUDF\" to \"true\" and use this API with caution"
    ]
  },
  "VIEW_ALREADY_EXISTS" : {
    "message" : [
      "Cannot create view <relationName> because it already exists.",
      "Choose a different name, drop or replace the existing object, or add the IF NOT EXISTS clause to tolerate pre-existing objects."
    ],
    "sqlState" : "42P07"
  },
  "VIEW_NOT_FOUND" : {
    "message" : [
      "The view <relationName> cannot be found. Verify the spelling and correctness of the schema and catalog.",
      "If you did not qualify the name with a schema, verify the current_schema() output, or qualify the name with the correct schema and catalog.",
      "To tolerate the error on drop use DROP VIEW IF EXISTS."
    ],
    "sqlState" : "42P01"
  },
  "WRITE_STREAM_NOT_ALLOWED" : {
    "message" : [
      "`writeStream` can be called only on streaming Dataset/DataFrame."
    ]
  },
  "WRONG_NUM_ARGS" : {
    "message" : [
      "Invalid number of arguments for the function <functionName>."
    ],
    "subClass" : {
      "WITHOUT_SUGGESTION" : {
        "message" : [
          "Please, refer to 'https://spark.apache.org/docs/latest/sql-ref-functions.html' for a fix."
        ]
      },
      "WITH_SUGGESTION" : {
        "message" : [
          "Consider to change the number of arguments because the function requires <expectedNum> parameters but the actual number is <actualNum>."
        ]
      }
    },
    "sqlState" : "42605"
  },
  "_LEGACY_ERROR_TEMP_0001" : {
    "message" : [
      "Invalid InsertIntoContext"
    ]
  },
  "_LEGACY_ERROR_TEMP_0002" : {
    "message" : [
      "INSERT OVERWRITE DIRECTORY is not supported"
    ]
  },
  "_LEGACY_ERROR_TEMP_0003" : {
    "message" : [
      "Columns aliases are not allowed in <op>."
    ]
  },
  "_LEGACY_ERROR_TEMP_0004" : {
    "message" : [
      "Empty source for merge: you should specify a source table/subquery in merge."
    ]
  },
  "_LEGACY_ERROR_TEMP_0006" : {
    "message" : [
      "The number of inserted values cannot match the fields."
    ]
  },
  "_LEGACY_ERROR_TEMP_0008" : {
    "message" : [
      "There must be at least one WHEN clause in a MERGE statement."
    ]
  },
  "_LEGACY_ERROR_TEMP_0012" : {
    "message" : [
      "DISTRIBUTE BY is not supported."
    ]
  },
  "_LEGACY_ERROR_TEMP_0013" : {
    "message" : [
      "LATERAL cannot be used together with PIVOT in FROM clause."
    ]
  },
  "_LEGACY_ERROR_TEMP_0014" : {
    "message" : [
      "TABLESAMPLE does not accept empty inputs."
    ]
  },
  "_LEGACY_ERROR_TEMP_0015" : {
    "message" : [
      "TABLESAMPLE(<msg>) is not supported."
    ]
  },
  "_LEGACY_ERROR_TEMP_0016" : {
    "message" : [
      "<bytesStr> is not a valid byte length literal, expected syntax: DIGIT+ ('B' | 'K' | 'M' | 'G')."
    ]
  },
  "_LEGACY_ERROR_TEMP_0017" : {
    "message" : [
      "Invalid escape string. Escape string must contain only one character."
    ]
  },
  "_LEGACY_ERROR_TEMP_0018" : {
    "message" : [
      "Function trim doesn't support with type <trimOption>. Please use BOTH, LEADING or TRAILING as trim type."
    ]
  },
  "_LEGACY_ERROR_TEMP_0023" : {
    "message" : [
      "Numeric literal <rawStrippedQualifier> does not fit in range [<minValue>, <maxValue>] for type <typeName>."
    ]
  },
  "_LEGACY_ERROR_TEMP_0024" : {
    "message" : [
      "Can only have a single from-to unit in the interval literal syntax."
    ]
  },
  "_LEGACY_ERROR_TEMP_0025" : {
    "message" : [
      "At least one time unit should be given for interval literal."
    ]
  },
  "_LEGACY_ERROR_TEMP_0026" : {
    "message" : [
      "Can only use numbers in the interval value part for multiple unit value pairs interval form, but got invalid value: <value>."
    ]
  },
  "_LEGACY_ERROR_TEMP_0027" : {
    "message" : [
      "The value of from-to unit must be a string."
    ]
  },
  "_LEGACY_ERROR_TEMP_0028" : {
    "message" : [
      "Intervals FROM <from> TO <to> are not supported."
    ]
  },
  "_LEGACY_ERROR_TEMP_0029" : {
    "message" : [
      "Cannot mix year-month and day-time fields: <literal>."
    ]
  },
  "_LEGACY_ERROR_TEMP_0031" : {
    "message" : [
      "Invalid number of buckets: <describe>."
    ]
  },
  "_LEGACY_ERROR_TEMP_0032" : {
    "message" : [
      "Duplicated table paths found: '<pathOne>' and '<pathTwo>'. LOCATION and the case insensitive key 'path' in OPTIONS are all used to indicate the custom table path, you can only specify one of them."
    ]
  },
  "_LEGACY_ERROR_TEMP_0033" : {
    "message" : [
      "Expected either STORED AS or STORED BY, not both."
    ]
  },
  "_LEGACY_ERROR_TEMP_0034" : {
    "message" : [
      "<operation> is not supported in Hive-style <command><msg>."
    ]
  },
  "_LEGACY_ERROR_TEMP_0035" : {
    "message" : [
      "Operation not allowed: <message>."
    ]
  },
  "_LEGACY_ERROR_TEMP_0036" : {
    "message" : [
      "Expected `NOSCAN` instead of `<ctx>`."
    ]
  },
  "_LEGACY_ERROR_TEMP_0037" : {
    "message" : [
      "It is not allowed to add catalog/namespace prefix <quoted> to the table name in CACHE TABLE AS SELECT."
    ]
  },
  "_LEGACY_ERROR_TEMP_0038" : {
    "message" : [
      "CTE definition can't have duplicate names: <duplicateNames>."
    ]
  },
  "_LEGACY_ERROR_TEMP_0039" : {
    "message" : [
      "Unsupported SQL statement."
    ]
  },
  "_LEGACY_ERROR_TEMP_0041" : {
    "message" : [
      "Found duplicate clauses: <clauseName>."
    ]
  },
  "_LEGACY_ERROR_TEMP_0042" : {
    "message" : [
      "Expected format is 'SET', 'SET key', or 'SET key=value'. If you want to include special characters in key, or include semicolon in value, please use quotes, e.g., SET `key`=`value`."
    ]
  },
  "_LEGACY_ERROR_TEMP_0043" : {
    "message" : [
      "Expected format is 'RESET' or 'RESET key'. If you want to include special characters in key, please use quotes, e.g., RESET `key`."
    ]
  },
  "_LEGACY_ERROR_TEMP_0044" : {
    "message" : [
      "The interval value must be in the range of [-18, +18] hours with second precision."
    ]
  },
  "_LEGACY_ERROR_TEMP_0045" : {
    "message" : [
      "Invalid time zone displacement value."
    ]
  },
  "_LEGACY_ERROR_TEMP_0046" : {
    "message" : [
      "CREATE TEMPORARY TABLE without a provider is not allowed."
    ]
  },
  "_LEGACY_ERROR_TEMP_0047" : {
    "message" : [
      "'ROW FORMAT' must be used with 'STORED AS'."
    ]
  },
  "_LEGACY_ERROR_TEMP_0048" : {
    "message" : [
      "Unsupported operation: Used defined record reader/writer classes."
    ]
  },
  "_LEGACY_ERROR_TEMP_0049" : {
    "message" : [
      "Directory path and 'path' in OPTIONS should be specified one, but not both."
    ]
  },
  "_LEGACY_ERROR_TEMP_0050" : {
    "message" : [
      "LOCAL is supported only with file: scheme."
    ]
  },
  "_LEGACY_ERROR_TEMP_0051" : {
    "message" : [
      "Empty set in <element> grouping sets is not supported."
    ]
  },
  "_LEGACY_ERROR_TEMP_0052" : {
    "message" : [
      "CREATE VIEW with both IF NOT EXISTS and REPLACE is not allowed."
    ]
  },
  "_LEGACY_ERROR_TEMP_0053" : {
    "message" : [
      "It is not allowed to define a TEMPORARY view with IF NOT EXISTS."
    ]
  },
  "_LEGACY_ERROR_TEMP_0056" : {
    "message" : [
      "Invalid time travel spec: <reason>."
    ]
  },
  "_LEGACY_ERROR_TEMP_0057" : {
    "message" : [
      "Support for DEFAULT column values is not implemented yet."
    ]
  },
  "_LEGACY_ERROR_TEMP_0058" : {
    "message" : [
      "Support for DEFAULT column values is not allowed."
    ]
  },
  "_LEGACY_ERROR_TEMP_0059" : {
    "message" : [
      "References to DEFAULT column values are not allowed within the PARTITION clause."
    ]
  },
  "_LEGACY_ERROR_TEMP_0060" : {
    "message" : [
      "<msg>."
    ]
  },
  "_LEGACY_ERROR_TEMP_0061" : {
    "message" : [
      "<msg>."
    ]
  },
  "_LEGACY_ERROR_TEMP_0062" : {
    "message" : [
      "<msg>."
    ]
  },
  "_LEGACY_ERROR_TEMP_0063" : {
    "message" : [
      "<msg>."
    ]
  },
  "_LEGACY_ERROR_TEMP_0064" : {
    "message" : [
      "<msg>."
    ]
  },
  "_LEGACY_ERROR_TEMP_1000" : {
    "message" : [
      "LEGACY store assignment policy is disallowed in Spark data source V2. Please set the configuration <configKey> to other values."
    ]
  },
  "_LEGACY_ERROR_TEMP_1001" : {
    "message" : [
      "USING column `<colName>` cannot be resolved on the <side> side of the join. The <side>-side columns: [<plan>]."
    ]
  },
  "_LEGACY_ERROR_TEMP_1002" : {
    "message" : [
      "Unable to generate an encoder for inner class `<className>` without access to the scope that this class was defined in.",
      "Try moving this class out of its parent class."
    ]
  },
  "_LEGACY_ERROR_TEMP_1003" : {
    "message" : [
      "Couldn't find the reference column for <after> at <parentName>."
    ]
  },
  "_LEGACY_ERROR_TEMP_1004" : {
    "message" : [
      "Window specification <windowName> is not defined in the WINDOW clause."
    ]
  },
  "_LEGACY_ERROR_TEMP_1005" : {
    "message" : [
      "<expr> doesn't show up in the GROUP BY list <groupByAliases>."
    ]
  },
  "_LEGACY_ERROR_TEMP_1006" : {
    "message" : [
      "Aggregate expression required for pivot, but '<sql>' did not appear in any aggregate function."
    ]
  },
  "_LEGACY_ERROR_TEMP_1007" : {
    "message" : [
      "Cannot write into temp view <quoted> as it's not a data source v2 relation."
    ]
  },
  "_LEGACY_ERROR_TEMP_1008" : {
    "message" : [
      "<quoted> is not a temp view of streaming logical plan, please use batch API such as `DataFrameReader.table` to read it."
    ]
  },
  "_LEGACY_ERROR_TEMP_1009" : {
    "message" : [
      "The depth of view <identifier> exceeds the maximum view resolution depth (<maxNestedViewDepth>). Analysis is aborted to avoid errors. Increase the value of <config> to work around this."
    ]
  },
  "_LEGACY_ERROR_TEMP_1010" : {
    "message" : [
      "Inserting into a view is not allowed. View: <identifier>."
    ]
  },
  "_LEGACY_ERROR_TEMP_1011" : {
    "message" : [
      "Writing into a view is not allowed. View: <identifier>."
    ]
  },
  "_LEGACY_ERROR_TEMP_1012" : {
    "message" : [
      "Cannot write into v1 table: <identifier>."
    ]
  },
  "_LEGACY_ERROR_TEMP_1013" : {
    "message" : [
      "<nameParts> is a <viewStr>. '<cmd>' expects a table.<hintStr>"
    ]
  },
  "_LEGACY_ERROR_TEMP_1014" : {
    "message" : [
      "<nameParts> is a temp view. '<cmd>' expects a permanent view."
    ]
  },
  "_LEGACY_ERROR_TEMP_1015" : {
    "message" : [
      "<identifier> is a table. '<cmd>' expects a view.<hintStr>"
    ]
  },
  "_LEGACY_ERROR_TEMP_1016" : {
    "message" : [
      "<nameParts> is a temp view. '<cmd>' expects a table or permanent view."
    ]
  },
  "_LEGACY_ERROR_TEMP_1017" : {
    "message" : [
      "<name> is a built-in/temporary function. '<cmd>' expects a persistent function.<hintStr>"
    ]
  },
  "_LEGACY_ERROR_TEMP_1018" : {
    "message" : [
      "<quoted> is a permanent view, which is not supported by streaming reading API such as `DataStreamReader.table` yet."
    ]
  },
  "_LEGACY_ERROR_TEMP_1020" : {
    "message" : [
      "Invalid usage of <elem> in <prettyName>."
    ]
  },
  "_LEGACY_ERROR_TEMP_1021" : {
    "message" : [
      "count(<targetString>.*) is not allowed. Please use count(*) or expand the columns manually, e.g. count(col1, col2)."
    ]
  },
  "_LEGACY_ERROR_TEMP_1023" : {
    "message" : [
      "Function <prettyName> does not support <syntax>."
    ]
  },
  "_LEGACY_ERROR_TEMP_1024" : {
    "message" : [
      "FILTER expression is non-deterministic, it cannot be used in aggregate functions."
    ]
  },
  "_LEGACY_ERROR_TEMP_1025" : {
    "message" : [
      "FILTER expression is not of type boolean. It cannot be used in an aggregate function."
    ]
  },
  "_LEGACY_ERROR_TEMP_1026" : {
    "message" : [
      "FILTER expression contains aggregate. It cannot be used in an aggregate function."
    ]
  },
  "_LEGACY_ERROR_TEMP_1027" : {
    "message" : [
      "FILTER expression contains window function. It cannot be used in an aggregate function."
    ]
  },
  "_LEGACY_ERROR_TEMP_1028" : {
    "message" : [
      "Number of column aliases does not match number of columns. Number of column aliases: <columnSize>; number of columns: <outputSize>."
    ]
  },
  "_LEGACY_ERROR_TEMP_1029" : {
    "message" : [
      "The number of aliases supplied in the AS clause does not match the number of columns output by the UDTF expected <aliasesSize> aliases but got <aliasesNames>."
    ]
  },
  "_LEGACY_ERROR_TEMP_1030" : {
    "message" : [
      "Window aggregate function with filter predicate is not supported yet."
    ]
  },
  "_LEGACY_ERROR_TEMP_1031" : {
    "message" : [
      "It is not allowed to use a window function inside an aggregate function. Please use the inner window function in a sub-query."
    ]
  },
  "_LEGACY_ERROR_TEMP_1032" : {
    "message" : [
      "<expr> does not have any WindowExpression."
    ]
  },
  "_LEGACY_ERROR_TEMP_1033" : {
    "message" : [
      "<expr> has multiple Window Specifications (<distinctWindowSpec>).",
      "Please file a bug report with this error message, stack trace, and the query."
    ]
  },
  "_LEGACY_ERROR_TEMP_1034" : {
    "message" : [
      "It is not allowed to use window functions inside <clauseName> clause."
    ]
  },
  "_LEGACY_ERROR_TEMP_1035" : {
    "message" : [
      "Cannot specify window frame for <prettyName> function."
    ]
  },
  "_LEGACY_ERROR_TEMP_1036" : {
    "message" : [
      "Window Frame <wf> must match the required frame <required>."
    ]
  },
  "_LEGACY_ERROR_TEMP_1037" : {
    "message" : [
      "Window function <wf> requires window to be ordered, please add ORDER BY clause. For example SELECT <wf>(value_expr) OVER (PARTITION BY window_partition ORDER BY window_ordering) from table."
    ]
  },
  "_LEGACY_ERROR_TEMP_1038" : {
    "message" : [
      "Cannot write to table due to mismatched user specified column size(<columnSize>) and data column size(<outputSize>)."
    ]
  },
  "_LEGACY_ERROR_TEMP_1039" : {
    "message" : [
      "Multiple time/session window expressions would result in a cartesian product of rows, therefore they are currently not supported."
    ]
  },
  "_LEGACY_ERROR_TEMP_1040" : {
    "message" : [
      "Gap duration expression used in session window must be CalendarIntervalType, but got <dt>."
    ]
  },
  "_LEGACY_ERROR_TEMP_1045" : {
    "message" : [
      "ALTER TABLE SET LOCATION does not support partition for v2 tables."
    ]
  },
  "_LEGACY_ERROR_TEMP_1046" : {
    "message" : [
      "Join strategy hint parameter should be an identifier or string but was <unsupported> (<class>)."
    ]
  },
  "_LEGACY_ERROR_TEMP_1047" : {
    "message" : [
      "<hintName> Hint parameter should include columns, but <invalidParams> found."
    ]
  },
  "_LEGACY_ERROR_TEMP_1048" : {
    "message" : [
      "<hintName> Hint expects a partition number as a parameter."
    ]
  },
  "_LEGACY_ERROR_TEMP_1049" : {
    "message" : [
      "Syntax error in attribute name: <name>."
    ]
  },
  "_LEGACY_ERROR_TEMP_1050" : {
    "message" : [
      "Can only star expand struct data types. Attribute: `<attributes>`."
    ]
  },
  "_LEGACY_ERROR_TEMP_1051" : {
    "message" : [
      "Cannot resolve '<targetString>.*' given input columns '<columns>'."
    ]
  },
  "_LEGACY_ERROR_TEMP_1052" : {
    "message" : [
      "ADD COLUMN with v1 tables cannot specify NOT NULL."
    ]
  },
  "_LEGACY_ERROR_TEMP_1053" : {
    "message" : [
      "ALTER COLUMN with v1 tables cannot specify NOT NULL."
    ]
  },
  "_LEGACY_ERROR_TEMP_1054" : {
    "message" : [
      "ALTER COLUMN cannot find column <colName> in v1 table. Available: <fieldNames>."
    ]
  },
  "_LEGACY_ERROR_TEMP_1055" : {
    "message" : [
      "The database name is not valid: <quoted>."
    ]
  },
  "_LEGACY_ERROR_TEMP_1056" : {
    "message" : [
      "Cannot drop a view with DROP TABLE. Please use DROP VIEW instead."
    ]
  },
  "_LEGACY_ERROR_TEMP_1057" : {
    "message" : [
      "SHOW COLUMNS with conflicting databases: '<dbA>' != '<dbB>'."
    ]
  },
  "_LEGACY_ERROR_TEMP_1058" : {
    "message" : [
      "Cannot create table with both USING <provider> and <serDeInfo>."
    ]
  },
  "_LEGACY_ERROR_TEMP_1059" : {
    "message" : [
      "STORED AS with file format '<serdeInfo>' is invalid."
    ]
  },
  "_LEGACY_ERROR_TEMP_1060" : {
    "message" : [
      "<command> does not support nested column: <column>."
    ]
  },
  "_LEGACY_ERROR_TEMP_1065" : {
    "message" : [
      "`<name>` is not a valid name for tables/databases. Valid names only contain alphabet characters, numbers and _."
    ]
  },
  "_LEGACY_ERROR_TEMP_1066" : {
    "message" : [
      "<database> is a system preserved database, you cannot create a database with this name."
    ]
  },
  "_LEGACY_ERROR_TEMP_1067" : {
    "message" : [
      "Can not drop default database."
    ]
  },
  "_LEGACY_ERROR_TEMP_1068" : {
    "message" : [
      "<database> is a system preserved database, you cannot use it as current database. To access global temporary views, you should use qualified name with the GLOBAL_TEMP_DATABASE, e.g. SELECT * FROM <database>.viewName."
    ]
  },
  "_LEGACY_ERROR_TEMP_1069" : {
    "message" : [
      "CREATE EXTERNAL TABLE must be accompanied by LOCATION."
    ]
  },
  "_LEGACY_ERROR_TEMP_1071" : {
    "message" : [
      "Some existing schema fields (<nonExistentColumnNames>) are not present in the new schema. We don't support dropping columns yet."
    ]
  },
  "_LEGACY_ERROR_TEMP_1072" : {
    "message" : [
      "Only the tables/views belong to the same database can be retrieved. Querying tables/views are <qualifiedTableNames>."
    ]
  },
  "_LEGACY_ERROR_TEMP_1073" : {
    "message" : [
      "RENAME TABLE source and destination databases do not match: '<db>' != '<newDb>'."
    ]
  },
  "_LEGACY_ERROR_TEMP_1074" : {
    "message" : [
      "RENAME TEMPORARY VIEW from '<oldName>' to '<newName>': cannot specify database name '<db>' in the destination table."
    ]
  },
  "_LEGACY_ERROR_TEMP_1076" : {
    "message" : [
      "Partition spec is invalid. <details>."
    ]
  },
  "_LEGACY_ERROR_TEMP_1079" : {
    "message" : [
      "Resource Type '<resourceType>' is not supported."
    ]
  },
  "_LEGACY_ERROR_TEMP_1080" : {
    "message" : [
      "Table <identifier> did not specify database."
    ]
  },
  "_LEGACY_ERROR_TEMP_1081" : {
    "message" : [
      "Table <identifier> did not specify locationUri."
    ]
  },
  "_LEGACY_ERROR_TEMP_1082" : {
    "message" : [
      "Partition [<specString>] did not specify locationUri."
    ]
  },
  "_LEGACY_ERROR_TEMP_1083" : {
    "message" : [
      "Number of buckets should be greater than 0 but less than or equal to bucketing.maxBuckets (`<bucketingMaxBuckets>`). Got `<numBuckets>`."
    ]
  },
  "_LEGACY_ERROR_TEMP_1084" : {
    "message" : [
      "Corrupted table name context in catalog: <numParts> parts expected, but part <index> is missing."
    ]
  },
  "_LEGACY_ERROR_TEMP_1085" : {
    "message" : [
      "Corrupted view SQL configs in catalog."
    ]
  },
  "_LEGACY_ERROR_TEMP_1086" : {
    "message" : [
      "Corrupted view query output column names in catalog: <numCols> parts expected, but part <index> is missing."
    ]
  },
  "_LEGACY_ERROR_TEMP_1087" : {
    "message" : [
      "Corrupted view referred temp view names in catalog."
    ]
  },
  "_LEGACY_ERROR_TEMP_1088" : {
    "message" : [
      "Corrupted view referred temp functions names in catalog."
    ]
  },
  "_LEGACY_ERROR_TEMP_1089" : {
    "message" : [
      "Column statistics deserialization is not supported for column <name> of data type: <dataType>."
    ]
  },
  "_LEGACY_ERROR_TEMP_1090" : {
    "message" : [
      "Column statistics serialization is not supported for column <colName> of data type: <dataType>."
    ]
  },
  "_LEGACY_ERROR_TEMP_1091" : {
    "message" : [
      "Cannot read table property '<key>' as it's corrupted.<details>."
    ]
  },
  "_LEGACY_ERROR_TEMP_1097" : {
    "message" : [
      "The field for corrupt records must be string type and nullable."
    ]
  },
  "_LEGACY_ERROR_TEMP_1098" : {
    "message" : [
      "DataType '<x>' is not supported by <className>."
    ]
  },
  "_LEGACY_ERROR_TEMP_1099" : {
    "message" : [
      "<funcName>() doesn't support the <mode> mode. Acceptable modes are <permissiveMode> and <failFastMode>."
    ]
  },
  "_LEGACY_ERROR_TEMP_1100" : {
    "message" : [
      "The '<argName>' parameter of function '<funcName>' needs to be a <requiredType> literal."
    ]
  },
  "_LEGACY_ERROR_TEMP_1103" : {
    "message" : [
      "Unsupported component type <clz> in arrays."
    ]
  },
  "_LEGACY_ERROR_TEMP_1104" : {
    "message" : [
      "The second argument should be a double literal."
    ]
  },
  "_LEGACY_ERROR_TEMP_1105" : {
    "message" : [
      "Field name should be String Literal, but it's <extraction>."
    ]
  },
  "_LEGACY_ERROR_TEMP_1106" : {
    "message" : [
      "Can't extract value from <child>: need struct type but got <other>."
    ]
  },
  "_LEGACY_ERROR_TEMP_1107" : {
    "message" : [
      "Table <table> declares <batchWrite> capability but <v2WriteClassName> is not an instance of <v1WriteClassName>."
    ]
  },
  "_LEGACY_ERROR_TEMP_1108" : {
    "message" : [
      "Delete by condition with subquery is not supported: <condition>."
    ]
  },
  "_LEGACY_ERROR_TEMP_1109" : {
    "message" : [
      "Exec update failed: cannot translate expression to source filter: <f>."
    ]
  },
  "_LEGACY_ERROR_TEMP_1110" : {
    "message" : [
      "Cannot delete from table <table> where <filters>."
    ]
  },
  "_LEGACY_ERROR_TEMP_1111" : {
    "message" : [
      "DESCRIBE does not support partition for v2 tables."
    ]
  },
  "_LEGACY_ERROR_TEMP_1113" : {
    "message" : [
      "Table <table> does not support <cmd>."
    ]
  },
  "_LEGACY_ERROR_TEMP_1114" : {
    "message" : [
      "The streaming sources in a query do not have a common supported execution mode.",
      "Sources support micro-batch: <microBatchSources>",
      "Sources support continuous: <continuousSources>"
    ]
  },
  "_LEGACY_ERROR_TEMP_1117" : {
    "message" : [
      "<sessionCatalog> requires a single-part namespace, but got <ns>."
    ]
  },
  "_LEGACY_ERROR_TEMP_1119" : {
    "message" : [
      "<cmd> is not supported in JDBC catalog."
    ]
  },
  "_LEGACY_ERROR_TEMP_1120" : {
    "message" : [
      "Unsupported NamespaceChange <changes> in JDBC catalog."
    ]
  },
  "_LEGACY_ERROR_TEMP_1121" : {
    "message" : [
      "Table does not support <cmd>: <table>."
    ]
  },
  "_LEGACY_ERROR_TEMP_1122" : {
    "message" : [
      "Table <table> is not a row-level operation table."
    ]
  },
  "_LEGACY_ERROR_TEMP_1123" : {
    "message" : [
      "Cannot rename a table with ALTER VIEW. Please use ALTER TABLE instead."
    ]
  },
  "_LEGACY_ERROR_TEMP_1124" : {
    "message" : [
      "<cmd> is not supported for v2 tables."
    ]
  },
  "_LEGACY_ERROR_TEMP_1125" : {
    "message" : [
      "Database from v1 session catalog is not specified."
    ]
  },
  "_LEGACY_ERROR_TEMP_1126" : {
    "message" : [
      "Nested databases are not supported by v1 session catalog: <catalog>."
    ]
  },
  "_LEGACY_ERROR_TEMP_1127" : {
    "message" : [
      "Invalid partitionExprs specified: <sortOrders> For range partitioning use REPARTITION_BY_RANGE instead."
    ]
  },
  "_LEGACY_ERROR_TEMP_1128" : {
    "message" : [
      "Failed to resolve the schema for <format> for the partition column: <partitionColumn>. It must be specified manually."
    ]
  },
  "_LEGACY_ERROR_TEMP_1129" : {
    "message" : [
      "Unable to infer schema for <format>. It must be specified manually."
    ]
  },
  "_LEGACY_ERROR_TEMP_1131" : {
    "message" : [
      "Data source <className> does not support <outputMode> output mode."
    ]
  },
  "_LEGACY_ERROR_TEMP_1132" : {
    "message" : [
      "A schema needs to be specified when using <className>."
    ]
  },
  "_LEGACY_ERROR_TEMP_1133" : {
    "message" : [
      "The user-specified schema doesn't match the actual schema:",
      "user-specified: <schema>, actual: <actualSchema>. If you're using",
      "DataFrameReader.schema API or creating a table, please do not specify the schema.",
      "Or if you're scanning an existed table, please drop it and re-create it."
    ]
  },
  "_LEGACY_ERROR_TEMP_1134" : {
    "message" : [
      "Unable to infer schema for <format> at <fileCatalog>. It must be specified manually."
    ]
  },
  "_LEGACY_ERROR_TEMP_1135" : {
    "message" : [
      "<className> is not a valid Spark SQL Data Source."
    ]
  },
  "_LEGACY_ERROR_TEMP_1136" : {
    "message" : [
      "Cannot save interval data type into external storage."
    ]
  },
  "_LEGACY_ERROR_TEMP_1137" : {
    "message" : [
      "Unable to resolve <name> given [<outputStr>]."
    ]
  },
  "_LEGACY_ERROR_TEMP_1138" : {
    "message" : [
      "Hive built-in ORC data source must be used with Hive support enabled. Please use the native ORC data source by setting 'spark.sql.orc.impl' to 'native'."
    ]
  },
  "_LEGACY_ERROR_TEMP_1139" : {
    "message" : [
      "Failed to find data source: <provider>. Avro is built-in but external data source module since Spark 2.4. Please deploy the application as per the deployment section of Apache Avro Data Source Guide."
    ]
  },
  "_LEGACY_ERROR_TEMP_1140" : {
    "message" : [
      "Failed to find data source: <provider>. Please deploy the application as per the deployment section of Structured Streaming + Kafka Integration Guide."
    ]
  },
  "_LEGACY_ERROR_TEMP_1141" : {
    "message" : [
      "Multiple sources found for <provider> (<sourceNames>), please specify the fully qualified class name."
    ]
  },
  "_LEGACY_ERROR_TEMP_1142" : {
    "message" : [
      "Datasource does not support writing empty or nested empty schemas. Please make sure the data schema has at least one or more column(s)."
    ]
  },
  "_LEGACY_ERROR_TEMP_1143" : {
    "message" : [
      "The data to be inserted needs to have the same number of columns as the target table: target table has <targetSize> column(s) but the inserted data has <actualSize> column(s), which contain <staticPartitionsSize> partition column(s) having assigned constant values."
    ]
  },
  "_LEGACY_ERROR_TEMP_1144" : {
    "message" : [
      "The data to be inserted needs to have the same number of partition columns as the target table: target table has <targetSize> partition column(s) but the inserted data has <providedPartitionsSize> partition columns specified."
    ]
  },
  "_LEGACY_ERROR_TEMP_1145" : {
    "message" : [
      "<partKey> is not a partition column. Partition columns are <partitionColumns>."
    ]
  },
  "_LEGACY_ERROR_TEMP_1146" : {
    "message" : [
      "Partition column <partColumn> have multiple values specified, <values>. Please only specify a single value."
    ]
  },
  "_LEGACY_ERROR_TEMP_1147" : {
    "message" : [
      "The ordering of partition columns is <partColumns>. All partition columns having constant values need to appear before other partition columns that do not have an assigned constant value."
    ]
  },
  "_LEGACY_ERROR_TEMP_1148" : {
    "message" : [
      "Can only write data to relations with a single path."
    ]
  },
  "_LEGACY_ERROR_TEMP_1149" : {
    "message" : [
      "Fail to rebuild expression: missing key <filter> in `translatedFilterToExpr`."
    ]
  },
  "_LEGACY_ERROR_TEMP_1150" : {
    "message" : [
      "Column `<field>` has a data type of <fieldType>, which is not supported by <format>."
    ]
  },
  "_LEGACY_ERROR_TEMP_1151" : {
    "message" : [
      "Fail to resolve data source for the table <table> since the table serde property has the duplicated key <key> with extra options specified for this scan operation. To fix this, you can rollback to the legacy behavior of ignoring the extra options by setting the config <config> to `false`, or address the conflicts of the same config."
    ]
  },
  "_LEGACY_ERROR_TEMP_1152" : {
    "message" : [
      "Path <outputPath> already exists."
    ]
  },
  "_LEGACY_ERROR_TEMP_1153" : {
    "message" : [
      "Cannot use <field> for partition column."
    ]
  },
  "_LEGACY_ERROR_TEMP_1154" : {
    "message" : [
      "Cannot use all columns for partition columns."
    ]
  },
  "_LEGACY_ERROR_TEMP_1155" : {
    "message" : [
      "Partition column `<col>` not found in schema <schemaCatalog>."
    ]
  },
  "_LEGACY_ERROR_TEMP_1156" : {
    "message" : [
      "Column <colName> not found in schema <tableSchema>."
    ]
  },
  "_LEGACY_ERROR_TEMP_1157" : {
    "message" : [
      "Unsupported data source type for direct query on files: <className>."
    ]
  },
  "_LEGACY_ERROR_TEMP_1158" : {
    "message" : [
      "Saving data into a view is not allowed."
    ]
  },
  "_LEGACY_ERROR_TEMP_1159" : {
    "message" : [
      "The format of the existing table <tableName> is `<existingProvider>`. It doesn't match the specified format `<specifiedProvider>`."
    ]
  },
  "_LEGACY_ERROR_TEMP_1160" : {
    "message" : [
      "The location of the existing table <identifier> is `<existingTableLoc>`. It doesn't match the specified location `<tableDescLoc>`."
    ]
  },
  "_LEGACY_ERROR_TEMP_1161" : {
    "message" : [
      "The column number of the existing table <tableName> (<existingTableSchema>) doesn't match the data schema (<querySchema>)."
    ]
  },
  "_LEGACY_ERROR_TEMP_1162" : {
    "message" : [
      "Cannot resolve '<col>' given input columns: [<inputColumns>]."
    ]
  },
  "_LEGACY_ERROR_TEMP_1163" : {
    "message" : [
      "Specified partitioning does not match that of the existing table <tableName>.",
      "Specified partition columns: [<specifiedPartCols>]",
      "Existing partition columns: [<existingPartCols>]"
    ]
  },
  "_LEGACY_ERROR_TEMP_1164" : {
    "message" : [
      "Specified bucketing does not match that of the existing table <tableName>.",
      "Specified bucketing: <specifiedBucketString>",
      "Existing bucketing: <existingBucketString>"
    ]
  },
  "_LEGACY_ERROR_TEMP_1165" : {
    "message" : [
      "It is not allowed to specify partitioning when the table schema is not defined."
    ]
  },
  "_LEGACY_ERROR_TEMP_1166" : {
    "message" : [
      "Bucketing column '<bucketCol>' should not be part of partition columns '<normalizedPartCols>'."
    ]
  },
  "_LEGACY_ERROR_TEMP_1167" : {
    "message" : [
      "Bucket sorting column '<sortCol>' should not be part of partition columns '<normalizedPartCols>'."
    ]
  },
  "_LEGACY_ERROR_TEMP_1168" : {
    "message" : [
      "<tableName> requires that the data to be inserted have the same number of columns as the target table: target table has <targetColumns> column(s) but the inserted data has <insertedColumns> column(s), including <staticPartCols> partition column(s) having constant value(s)."
    ]
  },
  "_LEGACY_ERROR_TEMP_1169" : {
    "message" : [
      "Requested partitioning does not match the table <tableName>:",
      "Requested partitions: <normalizedPartSpec>",
      "Table partitions: <partColNames>"
    ]
  },
  "_LEGACY_ERROR_TEMP_1170" : {
    "message" : [
      "Hive support is required to <detail>."
    ]
  },
  "_LEGACY_ERROR_TEMP_1171" : {
    "message" : [
      "createTableColumnTypes option column <col> not found in schema <schema>."
    ]
  },
  "_LEGACY_ERROR_TEMP_1172" : {
    "message" : [
      "Parquet type not yet supported: <parquetType>."
    ]
  },
  "_LEGACY_ERROR_TEMP_1173" : {
    "message" : [
      "Illegal Parquet type: <parquetType>."
    ]
  },
  "_LEGACY_ERROR_TEMP_1174" : {
    "message" : [
      "Unrecognized Parquet type: <field>."
    ]
  },
  "_LEGACY_ERROR_TEMP_1175" : {
    "message" : [
      "Unsupported data type <dataType>."
    ]
  },
  "_LEGACY_ERROR_TEMP_1176" : {
    "message" : [
      "The SQL query of view <viewName> has an incompatible schema change and column <colName> cannot be resolved. Expected <expectedNum> columns named <colName> but got <actualCols>.",
      "Please try to re-create the view by running: <viewDDL>"
    ]
  },
  "_LEGACY_ERROR_TEMP_1177" : {
    "message" : [
      "The SQL query of view <viewName> has an incompatible schema change and column <colName> cannot be resolved. Expected <expectedNum> columns named <colName> but got <actualCols>."
    ]
  },
  "_LEGACY_ERROR_TEMP_1178" : {
    "message" : [
      "The number of partitions can't be specified with unspecified distribution. Invalid writer requirements detected."
    ]
  },
  "_LEGACY_ERROR_TEMP_1181" : {
    "message" : [
      "Stream-stream join without equality predicate is not supported."
    ]
  },
  "_LEGACY_ERROR_TEMP_1182" : {
    "message" : [
      "Column <ambiguousAttrs> are ambiguous. It's probably because you joined several Datasets together, and some of these Datasets are the same. This column points to one of the Datasets but Spark is unable to figure out which one. Please alias the Datasets with different names via `Dataset.as` before joining them, and specify the column using qualified name, e.g. `df.as(\"a\").join(df.as(\"b\"), $\"a.id\" > $\"b.id\")`. You can also set <config> to false to disable this check."
    ]
  },
  "_LEGACY_ERROR_TEMP_1183" : {
    "message" : [
      "Cannot use interval type in the table schema."
    ]
  },
  "_LEGACY_ERROR_TEMP_1184" : {
    "message" : [
      "Catalog <plugin> does not support <ability>."
    ]
  },
  "_LEGACY_ERROR_TEMP_1185" : {
    "message" : [
      "<quoted> is not a valid <identifier> as it has more than 2 name parts."
    ]
  },
  "_LEGACY_ERROR_TEMP_1186" : {
    "message" : [
      "Multi-part identifier cannot be empty."
    ]
  },
  "_LEGACY_ERROR_TEMP_1187" : {
    "message" : [
      "Hive data source can only be used with tables, you can not <operation> files of Hive data source directly."
    ]
  },
  "_LEGACY_ERROR_TEMP_1188" : {
    "message" : [
      "There is a 'path' option set and <method>() is called with a path parameter. Either remove the path option, or call <method>() without the parameter. To ignore this check, set '<config>' to 'true'."
    ]
  },
  "_LEGACY_ERROR_TEMP_1189" : {
    "message" : [
      "User specified schema not supported with `<operation>`."
    ]
  },
  "_LEGACY_ERROR_TEMP_1190" : {
    "message" : [
      "Temporary view <viewName> doesn't support streaming write."
    ]
  },
  "_LEGACY_ERROR_TEMP_1191" : {
    "message" : [
      "Streaming into views <viewName> is not supported."
    ]
  },
  "_LEGACY_ERROR_TEMP_1192" : {
    "message" : [
      "The input source(<source>) is different from the table <tableName>'s data source provider(<provider>)."
    ]
  },
  "_LEGACY_ERROR_TEMP_1193" : {
    "message" : [
      "Table <tableName> doesn't support streaming write - <t>."
    ]
  },
  "_LEGACY_ERROR_TEMP_1194" : {
    "message" : [
      "queryName must be specified for memory sink."
    ]
  },
  "_LEGACY_ERROR_TEMP_1195" : {
    "message" : [
      "'<source>' is not supported with continuous trigger."
    ]
  },
  "_LEGACY_ERROR_TEMP_1196" : {
    "message" : [
      "<columnType> column <columnName> not found in existing columns (<validColumnNames>)."
    ]
  },
  "_LEGACY_ERROR_TEMP_1197" : {
    "message" : [
      "'<operation>' does not support partitioning."
    ]
  },
  "_LEGACY_ERROR_TEMP_1198" : {
    "message" : [
      "Function '<unbound>' cannot process input: (<arguments>): <unsupported>"
    ]
  },
  "_LEGACY_ERROR_TEMP_1199" : {
    "message" : [
      "Invalid bound function '<bound>: there are <argsLen> arguments but <inputTypesLen> parameters returned from 'inputTypes()'."
    ]
  },
  "_LEGACY_ERROR_TEMP_1200" : {
    "message" : [
      "<name> is not supported for v2 tables."
    ]
  },
  "_LEGACY_ERROR_TEMP_1201" : {
    "message" : [
      "Cannot resolve column name \"<colName>\" among (<fieldNames>)."
    ]
  },
  "_LEGACY_ERROR_TEMP_1202" : {
    "message" : [
      "Cannot write to '<tableName>', too many data columns:",
      "Table columns: <tableColumns>",
      "Data columns: <dataColumns>"
    ]
  },
  "_LEGACY_ERROR_TEMP_1203" : {
    "message" : [
      "Cannot write to '<tableName>', not enough data columns:",
      "Table columns: <tableColumns>",
      "Data columns: <dataColumns>"
    ]
  },
  "_LEGACY_ERROR_TEMP_1204" : {
    "message" : [
      "Cannot write incompatible data to table '<tableName>':",
      "- <errors>"
    ]
  },
  "_LEGACY_ERROR_TEMP_1205" : {
    "message" : [
      "Expected only partition pruning predicates: <nonPartitionPruningPredicates>."
    ]
  },
  "_LEGACY_ERROR_TEMP_1206" : {
    "message" : [
      "<colType> column <colName> is not defined in table <tableName>, defined table columns are: <tableCols>."
    ]
  },
  "_LEGACY_ERROR_TEMP_1207" : {
    "message" : [
      "The duration and time inputs to window must be an integer, long or string literal."
    ]
  },
  "_LEGACY_ERROR_TEMP_1209" : {
    "message" : [
      "Ambiguous reference to fields <fields>."
    ]
  },
  "_LEGACY_ERROR_TEMP_1210" : {
    "message" : [
      "The second argument in <funcName> should be a boolean literal."
    ]
  },
  "_LEGACY_ERROR_TEMP_1211" : {
    "message" : [
      "Detected implicit cartesian product for <joinType> join between logical plans",
      "<leftPlan>",
      "and",
      "rightPlan",
      "Join condition is missing or trivial.",
      "Either: use the CROSS JOIN syntax to allow cartesian products between these relations, or: enable implicit cartesian products by setting the configuration variable spark.sql.crossJoin.enabled=true."
    ]
  },
  "_LEGACY_ERROR_TEMP_1212" : {
    "message" : [
      "Found conflicting attributes <conflictingAttrs> in the condition joining outer plan:",
      "<outerPlan>",
      "and subplan:",
      "<subplan>"
    ]
  },
  "_LEGACY_ERROR_TEMP_1213" : {
    "message" : [
      "Window expression is empty in <expr>."
    ]
  },
  "_LEGACY_ERROR_TEMP_1214" : {
    "message" : [
      "Found different window function type in <windowExpressions>."
    ]
  },
  "_LEGACY_ERROR_TEMP_1215" : {
    "message" : [
      "char/varchar type can only be used in the table schema. You can set <config> to true, so that Spark treat them as string type as same as Spark 3.0 and earlier."
    ]
  },
  "_LEGACY_ERROR_TEMP_1218" : {
    "message" : [
      "<tableIdentifier> should be converted to HadoopFsRelation."
    ]
  },
  "_LEGACY_ERROR_TEMP_1219" : {
    "message" : [
      "Hive metastore does not support altering database location"
    ]
  },
  "_LEGACY_ERROR_TEMP_1220" : {
    "message" : [
      "Hive <tableType> is not supported."
    ]
  },
  "_LEGACY_ERROR_TEMP_1221" : {
    "message" : [
      "Hive 0.12 doesn't support creating permanent functions. Please use Hive 0.13 or higher."
    ]
  },
  "_LEGACY_ERROR_TEMP_1222" : {
    "message" : [
      "Unknown resource type: <resourceType>."
    ]
  },
  "_LEGACY_ERROR_TEMP_1223" : {
    "message" : [
      "Invalid field id '<field>' in day-time interval. Supported interval fields: <supportedIds>."
    ]
  },
  "_LEGACY_ERROR_TEMP_1224" : {
    "message" : [
      "'interval <startFieldName> to <endFieldName>' is invalid."
    ]
  },
  "_LEGACY_ERROR_TEMP_1225" : {
    "message" : [
      "Invalid field id '<field>' in year-month interval. Supported interval fields: <supportedIds>."
    ]
  },
  "_LEGACY_ERROR_TEMP_1226" : {
    "message" : [
      "The SQL config '<configName>' was removed in the version <version>. <comment>"
    ]
  },
  "_LEGACY_ERROR_TEMP_1228" : {
    "message" : [
      "Decimal scale (<scale>) cannot be greater than precision (<precision>)."
    ]
  },
  "_LEGACY_ERROR_TEMP_1229" : {
    "message" : [
      "<decimalType> can only support precision up to <precision>."
    ]
  },
  "_LEGACY_ERROR_TEMP_1231" : {
    "message" : [
      "<key> is not a valid partition column in table <tblName>."
    ]
  },
  "_LEGACY_ERROR_TEMP_1232" : {
    "message" : [
      "Partition spec is invalid. The spec (<specKeys>) must match the partition spec (<partitionColumnNames>) defined in table '<tableName>'."
    ]
  },
  "_LEGACY_ERROR_TEMP_1237" : {
    "message" : [
      "The list of partition columns with values in partition specification for table '<table>' in database '<database>' is not a prefix of the list of partition columns defined in the table schema. Expected a prefix of [<schemaColumns>], but got [<specColumns>]."
    ]
  },
  "_LEGACY_ERROR_TEMP_1239" : {
    "message" : [
      "Analyzing column statistics is not supported for column <name> of data type: <dataType>."
    ]
  },
  "_LEGACY_ERROR_TEMP_1241" : {
    "message" : [
      "CREATE-TABLE-AS-SELECT cannot create table with location to a non-empty directory <tablePath>. To allow overwriting the existing non-empty directory, set '<config>' to true."
    ]
  },
  "_LEGACY_ERROR_TEMP_1244" : {
    "message" : [
      "Attempted to unset non-existent property '<property>' in table '<table>'."
    ]
  },
  "_LEGACY_ERROR_TEMP_1245" : {
    "message" : [
      "ALTER TABLE CHANGE COLUMN is not supported for changing column '<originName>' with type '<originType>' to '<newName>' with type '<newType>'."
    ]
  },
  "_LEGACY_ERROR_TEMP_1246" : {
    "message" : [
      "Can't find column `<name>` given table data columns <fieldNames>."
    ]
  },
  "_LEGACY_ERROR_TEMP_1247" : {
    "message" : [
      "Operation not allowed: ALTER TABLE SET [SERDE | SERDEPROPERTIES] for a specific partition is not supported for tables created with the datasource API."
    ]
  },
  "_LEGACY_ERROR_TEMP_1248" : {
    "message" : [
      "Operation not allowed: ALTER TABLE SET SERDE is not supported for tables created with the datasource API."
    ]
  },
  "_LEGACY_ERROR_TEMP_1249" : {
    "message" : [
      "Operation not allowed: <cmd> only works on partitioned tables: <tableIdentWithDB>."
    ]
  },
  "_LEGACY_ERROR_TEMP_1250" : {
    "message" : [
      "<action> is not allowed on <tableName> since filesource partition management is disabled (spark.sql.hive.manageFilesourcePartitions = false)."
    ]
  },
  "_LEGACY_ERROR_TEMP_1251" : {
    "message" : [
      "<action> is not allowed on <tableName> since its partition metadata is not stored in the Hive metastore. To import this information into the metastore, run `msck repair table <tableName>`."
    ]
  },
  "_LEGACY_ERROR_TEMP_1252" : {
    "message" : [
      "Cannot alter a view with ALTER TABLE. Please use ALTER VIEW instead."
    ]
  },
  "_LEGACY_ERROR_TEMP_1253" : {
    "message" : [
      "Cannot alter a table with ALTER VIEW. Please use ALTER TABLE instead."
    ]
  },
  "_LEGACY_ERROR_TEMP_1254" : {
    "message" : [
      "Cannot overwrite a path that is also being read from."
    ]
  },
  "_LEGACY_ERROR_TEMP_1255" : {
    "message" : [
      "Cannot drop built-in function '<functionName>'."
    ]
  },
  "_LEGACY_ERROR_TEMP_1256" : {
    "message" : [
      "Cannot refresh built-in function <functionName>."
    ]
  },
  "_LEGACY_ERROR_TEMP_1257" : {
    "message" : [
      "Cannot refresh temporary function <functionName>."
    ]
  },
  "_LEGACY_ERROR_TEMP_1259" : {
    "message" : [
      "ALTER ADD COLUMNS does not support views. You must drop and re-create the views for adding the new columns. Views: <table>."
    ]
  },
  "_LEGACY_ERROR_TEMP_1260" : {
    "message" : [
      "ALTER ADD COLUMNS does not support datasource table with type <tableType>. You must drop and re-create the table for adding the new columns. Tables: <table>."
    ]
  },
  "_LEGACY_ERROR_TEMP_1261" : {
    "message" : [
      "LOAD DATA is not supported for datasource tables: <tableIdentWithDB>."
    ]
  },
  "_LEGACY_ERROR_TEMP_1262" : {
    "message" : [
      "LOAD DATA target table <tableIdentWithDB> is partitioned, but no partition spec is provided."
    ]
  },
  "_LEGACY_ERROR_TEMP_1263" : {
    "message" : [
      "LOAD DATA target table <tableIdentWithDB> is partitioned, but number of columns in provided partition spec (<partitionSize>) do not match number of partitioned columns in table (<targetTableSize>)."
    ]
  },
  "_LEGACY_ERROR_TEMP_1264" : {
    "message" : [
      "LOAD DATA target table <tableIdentWithDB> is not partitioned, but a partition spec was provided."
    ]
  },
  "_LEGACY_ERROR_TEMP_1265" : {
    "message" : [
      "LOAD DATA input path does not exist: <path>."
    ]
  },
  "_LEGACY_ERROR_TEMP_1266" : {
    "message" : [
      "Operation not allowed: TRUNCATE TABLE on external tables: <tableIdentWithDB>."
    ]
  },
  "_LEGACY_ERROR_TEMP_1267" : {
    "message" : [
      "Operation not allowed: TRUNCATE TABLE ... PARTITION is not supported for tables that are not partitioned: <tableIdentWithDB>."
    ]
  },
  "_LEGACY_ERROR_TEMP_1268" : {
    "message" : [
      "Failed to truncate table <tableIdentWithDB> when removing data of the path: <path>."
    ]
  },
  "_LEGACY_ERROR_TEMP_1269" : {
    "message" : [
      "SHOW PARTITIONS is not allowed on a table that is not partitioned: <tableIdentWithDB>."
    ]
  },
  "_LEGACY_ERROR_TEMP_1270" : {
    "message" : [
      "SHOW CREATE TABLE is not supported on a temporary view: <table>"
    ]
  },
  "_LEGACY_ERROR_TEMP_1271" : {
    "message" : [
      "Failed to execute SHOW CREATE TABLE against table <table>, which is created by Hive and uses the following unsupported feature(s)",
      "<unsupportedFeatures>",
      "Please use `SHOW CREATE TABLE <table> AS SERDE` to show Hive DDL instead."
    ]
  },
  "_LEGACY_ERROR_TEMP_1272" : {
    "message" : [
      "SHOW CREATE TABLE doesn't support transactional Hive table. Please use `SHOW CREATE TABLE <table> AS SERDE` to show Hive DDL instead."
    ]
  },
  "_LEGACY_ERROR_TEMP_1273" : {
    "message" : [
      "Failed to execute SHOW CREATE TABLE against table <table>, which is created by Hive and uses the following unsupported serde configuration",
      "<configs>",
      "Please use `SHOW CREATE TABLE <table> AS SERDE` to show Hive DDL instead."
    ]
  },
  "_LEGACY_ERROR_TEMP_1274" : {
    "message" : [
      "<table> is a Spark data source table. Use `SHOW CREATE TABLE` without `AS SERDE` instead."
    ]
  },
  "_LEGACY_ERROR_TEMP_1275" : {
    "message" : [
      "Failed to execute SHOW CREATE TABLE against table/view <table>, which is created by Hive and uses the following unsupported feature(s)",
      "<features>"
    ]
  },
  "_LEGACY_ERROR_TEMP_1276" : {
    "message" : [
      "The logical plan that represents the view is not analyzed."
    ]
  },
  "_LEGACY_ERROR_TEMP_1277" : {
    "message" : [
      "The number of columns produced by the SELECT clause (num: `<analyzedPlanLength>`) does not match the number of column names specified by CREATE VIEW (num: `<userSpecifiedColumnsLength>`)."
    ]
  },
  "_LEGACY_ERROR_TEMP_1278" : {
    "message" : [
      "<name> is not a view."
    ]
  },
  "_LEGACY_ERROR_TEMP_1280" : {
    "message" : [
      "It is not allowed to create a persisted view from the Dataset API."
    ]
  },
  "_LEGACY_ERROR_TEMP_1281" : {
    "message" : [
      "Recursive view <viewIdent> detected (cycle: <newPath>)."
    ]
  },
  "_LEGACY_ERROR_TEMP_1282" : {
    "message" : [
      "Not allowed to create a permanent view <name> without explicitly assigning an alias for expression <attrName>."
    ]
  },
  "_LEGACY_ERROR_TEMP_1283" : {
    "message" : [
      "Not allowed to create a permanent view <name> by referencing a temporary view <nameParts>. Please create a temp view instead by CREATE TEMP VIEW."
    ]
  },
  "_LEGACY_ERROR_TEMP_1284" : {
    "message" : [
      "Not allowed to create a permanent view <name> by referencing a temporary function `<funcName>`."
    ]
  },
  "_LEGACY_ERROR_TEMP_1285" : {
    "message" : [
      "Since Spark 2.3, the queries from raw JSON/CSV files are disallowed when the",
      "referenced columns only include the internal corrupt record column",
      "(named _corrupt_record by default). For example:",
      "spark.read.schema(schema).csv(file).filter($\"_corrupt_record\".isNotNull).count()",
      "and spark.read.schema(schema).csv(file).select(\"_corrupt_record\").show().",
      "Instead, you can cache or save the parsed results and then send the same query.",
      "For example, val df = spark.read.schema(schema).csv(file).cache() and then",
      "df.filter($\"_corrupt_record\".isNotNull).count()."
    ]
  },
  "_LEGACY_ERROR_TEMP_1286" : {
    "message" : [
      "User-defined partition column <columnName> not found in the JDBC relation: <schema>."
    ]
  },
  "_LEGACY_ERROR_TEMP_1287" : {
    "message" : [
      "Partition column type should be <numericType>, <dateType>, or <timestampType>, but <dataType> found."
    ]
  },
  "_LEGACY_ERROR_TEMP_1288" : {
    "message" : [
      "Table or view '<name>' already exists. SaveMode: ErrorIfExists."
    ]
  },
  "_LEGACY_ERROR_TEMP_1289" : {
    "message" : [
      "Column name \"<name>\" contains invalid character(s). Please use alias to rename it."
    ]
  },
  "_LEGACY_ERROR_TEMP_1290" : {
    "message" : [
      "Text data source supports only a single column, and you have <schemaSize> columns."
    ]
  },
  "_LEGACY_ERROR_TEMP_1291" : {
    "message" : [
      "Can't find required partition column <readField> in partition schema <partitionSchema>."
    ]
  },
  "_LEGACY_ERROR_TEMP_1292" : {
    "message" : [
      "Temporary view '<tableIdent>' should not have specified a database."
    ]
  },
  "_LEGACY_ERROR_TEMP_1293" : {
    "message" : [
      "Hive data source can only be used with tables, you can't use it with CREATE TEMP VIEW USING."
    ]
  },
  "_LEGACY_ERROR_TEMP_1294" : {
    "message" : [
      "The timestamp provided for the '<strategy>' option is invalid. The expected format is 'YYYY-MM-DDTHH:mm:ss', but the provided timestamp: <timeString>."
    ]
  },
  "_LEGACY_ERROR_TEMP_1295" : {
    "message" : [
      "Set a host to read from with option(\"host\", ...)."
    ]
  },
  "_LEGACY_ERROR_TEMP_1296" : {
    "message" : [
      "Set a port to read from with option(\"port\", ...)."
    ]
  },
  "_LEGACY_ERROR_TEMP_1297" : {
    "message" : [
      "IncludeTimestamp must be set to either \"true\" or \"false\"."
    ]
  },
  "_LEGACY_ERROR_TEMP_1298" : {
    "message" : [
      "checkpointLocation must be specified either through option(\"checkpointLocation\", ...) or SparkSession.conf.set(\"<config>\", ...)."
    ]
  },
  "_LEGACY_ERROR_TEMP_1299" : {
    "message" : [
      "This query does not support recovering from checkpoint location. Delete <checkpointPath> to start over."
    ]
  },
  "_LEGACY_ERROR_TEMP_1300" : {
    "message" : [
      "Unable to find the column `<colName>` given [<actualColumns>]."
    ]
  },
  "_LEGACY_ERROR_TEMP_1301" : {
    "message" : [
      "Boundary start is not a valid integer: <start>."
    ]
  },
  "_LEGACY_ERROR_TEMP_1302" : {
    "message" : [
      "Boundary end is not a valid integer: <end>."
    ]
  },
  "_LEGACY_ERROR_TEMP_1304" : {
    "message" : [
      "Unexpected type <className> of the relation <tableName>."
    ]
  },
  "_LEGACY_ERROR_TEMP_1305" : {
    "message" : [
      "Unsupported TableChange <change> in JDBC catalog."
    ]
  },
  "_LEGACY_ERROR_TEMP_1306" : {
    "message" : [
      "There is a 'path' or 'paths' option set and load() is called with path parameters. Either remove the path option if it's the same as the path parameter, or add it to the load() parameter if you do want to read multiple paths. To ignore this check, set '<config>' to 'true'."
    ]
  },
  "_LEGACY_ERROR_TEMP_1307" : {
    "message" : [
      "There is a 'path' option set and save() is called with a path parameter. Either remove the path option, or call save() without the parameter. To ignore this check, set '<config>' to 'true'."
    ]
  },
  "_LEGACY_ERROR_TEMP_1308" : {
    "message" : [
      "TableProvider implementation <source> cannot be written with <createMode> mode, please use Append or Overwrite modes instead."
    ]
  },
  "_LEGACY_ERROR_TEMP_1309" : {
    "message" : [
      "insertInto() can't be used together with partitionBy(). Partition columns have already been defined for the table. It is not necessary to use partitionBy()."
    ]
  },
  "_LEGACY_ERROR_TEMP_1310" : {
    "message" : [
      "Couldn't find a catalog to handle the identifier <quote>."
    ]
  },
  "_LEGACY_ERROR_TEMP_1311" : {
    "message" : [
      "sortBy must be used together with bucketBy."
    ]
  },
  "_LEGACY_ERROR_TEMP_1312" : {
    "message" : [
      "'<operation>' does not support bucketBy right now."
    ]
  },
  "_LEGACY_ERROR_TEMP_1313" : {
    "message" : [
      "'<operation>' does not support bucketBy and sortBy right now."
    ]
  },
  "_LEGACY_ERROR_TEMP_1315" : {
    "message" : [
      "Cannot overwrite table <tableName> that is also being read from."
    ]
  },
  "_LEGACY_ERROR_TEMP_1316" : {
    "message" : [
      "Invalid partition transformation: <expr>."
    ]
  },
  "_LEGACY_ERROR_TEMP_1317" : {
    "message" : [
      "Cannot resolve column name \"<colName>\" among (<fieldsStr>)<extraMsg>"
    ]
  },
  "_LEGACY_ERROR_TEMP_1318" : {
    "message" : [
      "Unable to parse '<delayThreshold>'."
    ]
  },
  "_LEGACY_ERROR_TEMP_1319" : {
    "message" : [
      "Invalid join type in joinWith: <joinType>."
    ]
  },
  "_LEGACY_ERROR_TEMP_1320" : {
    "message" : [
      "Typed column <typedCol> that needs input type and schema cannot be passed in untyped `select` API. Use the typed `Dataset.select` API instead."
    ]
  },
  "_LEGACY_ERROR_TEMP_1321" : {
    "message" : [
      "Invalid view name: <viewName>."
    ]
  },
  "_LEGACY_ERROR_TEMP_1322" : {
    "message" : [
      "Invalid number of buckets: bucket(<numBuckets>, <e>)."
    ]
  },
  "_LEGACY_ERROR_TEMP_1323" : {
    "message" : [
      "\"<colName>\" is not a numeric column. Aggregation function can only be applied on a numeric column."
    ]
  },
  "_LEGACY_ERROR_TEMP_1324" : {
    "message" : [
      "The pivot column <pivotColumn> has more than <maxValues> distinct values, this could indicate an error. If this was intended, set <config> to at least the number of distinct values of the pivot column."
    ]
  },
  "_LEGACY_ERROR_TEMP_1325" : {
    "message" : [
      "Cannot modify the value of a static config: <key>."
    ]
  },
  "_LEGACY_ERROR_TEMP_1326" : {
    "message" : [
      "Cannot modify the value of a Spark config: <key>.",
      "See also 'https://spark.apache.org/docs/latest/sql-migration-guide.html#ddl-statements'"
    ]
  },
  "_LEGACY_ERROR_TEMP_1327" : {
    "message" : [
      "Command execution is not supported in runner <runner>."
    ]
  },
  "_LEGACY_ERROR_TEMP_1328" : {
    "message" : [
      "Can not instantiate class <className>, please make sure it has public non argument constructor."
    ]
  },
  "_LEGACY_ERROR_TEMP_1329" : {
    "message" : [
      "Can not load class <className>, please make sure it is on the classpath."
    ]
  },
  "_LEGACY_ERROR_TEMP_1330" : {
    "message" : [
      "Class <className> doesn't implement interface UserDefinedAggregateFunction."
    ]
  },
  "_LEGACY_ERROR_TEMP_1331" : {
    "message" : [
      "Missing field <fieldName> in table <table> with schema:",
      "<schema>"
    ]
  },
  "_LEGACY_ERROR_TEMP_1332" : {
    "message" : [
      "<errorMessage>"
    ]
  },
  "_LEGACY_ERROR_TEMP_1333" : {
    "message" : [
      "Invalid view text: <viewText>. The view <tableName> may have been tampered with."
    ]
  },
  "_LEGACY_ERROR_TEMP_1334" : {
    "message" : [
      "Cannot specify both version and timestamp when time travelling the table."
    ]
  },
  "_LEGACY_ERROR_TEMP_1335" : {
    "message" : [
      "<expr> is not a valid timestamp expression for time travel."
    ]
  },
  "_LEGACY_ERROR_TEMP_1336" : {
    "message" : [
      "Cannot time travel <target>."
    ]
  },
  "_LEGACY_ERROR_TEMP_1337" : {
    "message" : [
      "Table <tableName> does not support time travel."
    ]
  },
  "_LEGACY_ERROR_TEMP_1338" : {
    "message" : [
      "Sinks cannot request distribution and ordering in continuous execution mode"
    ]
  },
  "_LEGACY_ERROR_TEMP_1339" : {
    "message" : [
      "Failed to execute INSERT INTO command because the VALUES list contains a DEFAULT column reference as part of another expression; this is not allowed"
    ]
  },
  "_LEGACY_ERROR_TEMP_1340" : {
    "message" : [
      "Failed to execute UPDATE command because the SET list contains a DEFAULT column reference as part of another expression; this is not allowed."
    ]
  },
  "_LEGACY_ERROR_TEMP_1341" : {
    "message" : [
      "Failed to execute UPDATE command because the WHERE clause contains a DEFAULT column reference; this is not allowed."
    ]
  },
  "_LEGACY_ERROR_TEMP_1342" : {
    "message" : [
      "Failed to execute MERGE command because the WHERE clause contains a DEFAULT column reference; this is not allowed."
    ]
  },
  "_LEGACY_ERROR_TEMP_1343" : {
    "message" : [
      "Failed to execute MERGE INTO command because one of its INSERT or UPDATE assignments contains a DEFAULT column reference as part of another expression; this is not allowed."
    ]
  },
  "_LEGACY_ERROR_TEMP_1344" : {
    "message" : [
      "Invalid DEFAULT value for column <fieldName>: <defaultValue> fails to parse as a valid literal value."
    ]
  },
  "_LEGACY_ERROR_TEMP_1345" : {
    "message" : [
      "Failed to execute <statementType> command because DEFAULT values are not supported for target data source with table provider: \"<dataSource>\"."
    ]
  },
  "_LEGACY_ERROR_TEMP_1346" : {
    "message" : [
      "Failed to execute <statementType> command because DEFAULT values are not supported when adding new columns to previously existing target data source with table provider: \"<dataSource>\"."
    ]
  },
  "_LEGACY_ERROR_TEMP_1347" : {
    "message" : [
      "Failed to execute command because subquery expressions are not allowed in DEFAULT values."
    ]
  },
  "_LEGACY_ERROR_TEMP_2000" : {
    "message" : [
      "<message>. If necessary set <ansiConfig> to false to bypass this error."
    ]
  },
  "_LEGACY_ERROR_TEMP_2003" : {
    "message" : [
      "Unsuccessful try to zip maps with <size> unique keys due to exceeding the array size limit <maxRoundedArrayLength>"
    ]
  },
  "_LEGACY_ERROR_TEMP_2004" : {
    "message" : [
      "no default for type <dataType>"
    ]
  },
  "_LEGACY_ERROR_TEMP_2005" : {
    "message" : [
      "Type <dataType> does not support ordered operations"
    ]
  },
  "_LEGACY_ERROR_TEMP_2006" : {
    "message" : [
      "The specified group index cannot be less than zero"
    ]
  },
  "_LEGACY_ERROR_TEMP_2007" : {
    "message" : [
      "Regex group count is <groupCount>, but the specified group index is <groupIndex>"
    ]
  },
  "_LEGACY_ERROR_TEMP_2008" : {
    "message" : [
      "Find an invalid url string <url>. If necessary set <ansiConfig> to false to bypass this error."
    ]
  },
  "_LEGACY_ERROR_TEMP_2009" : {
    "message" : [
      "dataType"
    ]
  },
  "_LEGACY_ERROR_TEMP_2010" : {
    "message" : [
      "Window Functions do not support merging."
    ]
  },
  "_LEGACY_ERROR_TEMP_2011" : {
    "message" : [
      "Unexpected data type <dataType>"
    ]
  },
  "_LEGACY_ERROR_TEMP_2013" : {
    "message" : [
      "Negative values found in <frequencyExpression>"
    ]
  },
  "_LEGACY_ERROR_TEMP_2014" : {
    "message" : [
      "<funcName> is not matched at addNewFunction"
    ]
  },
  "_LEGACY_ERROR_TEMP_2015" : {
    "message" : [
      "Cannot generate <codeType> code for incomparable type: <dataType>"
    ]
  },
  "_LEGACY_ERROR_TEMP_2016" : {
    "message" : [
      "Can not interpolate <arg> into code block."
    ]
  },
  "_LEGACY_ERROR_TEMP_2017" : {
    "message" : [
      "not resolved"
    ]
  },
  "_LEGACY_ERROR_TEMP_2018" : {
    "message" : [
      "class `<cls>` is not supported by `MapObjects` as resulting collection."
    ]
  },
  "_LEGACY_ERROR_TEMP_2020" : {
    "message" : [
      "Couldn't find a valid constructor on <cls>"
    ]
  },
  "_LEGACY_ERROR_TEMP_2021" : {
    "message" : [
      "Couldn't find a primary constructor on <cls>"
    ]
  },
  "_LEGACY_ERROR_TEMP_2022" : {
    "message" : [
      "Unsupported natural join type <joinType>"
    ]
  },
  "_LEGACY_ERROR_TEMP_2023" : {
    "message" : [
      "Unresolved encoder expected, but <attr> was found."
    ]
  },
  "_LEGACY_ERROR_TEMP_2024" : {
    "message" : [
      "Only expression encoders are supported for now."
    ]
  },
  "_LEGACY_ERROR_TEMP_2025" : {
    "message" : [
      "<className> must override either <m1> or <m2>"
    ]
  },
  "_LEGACY_ERROR_TEMP_2026" : {
    "message" : [
      "Failed to convert value <value> (class of <cls>) with the type of <dataType> to JSON."
    ]
  },
  "_LEGACY_ERROR_TEMP_2027" : {
    "message" : [
      "Unexpected operator <op> in correlated subquery<pos>"
    ]
  },
  "_LEGACY_ERROR_TEMP_2028" : {
    "message" : [
      "This line should be unreachable<err>"
    ]
  },
  "_LEGACY_ERROR_TEMP_2029" : {
    "message" : [
      "Not supported rounding mode: <roundMode>"
    ]
  },
  "_LEGACY_ERROR_TEMP_2030" : {
    "message" : [
      "Can not handle nested schema yet...  plan <plan>"
    ]
  },
  "_LEGACY_ERROR_TEMP_2031" : {
    "message" : [
      "The input external row cannot be null."
    ]
  },
  "_LEGACY_ERROR_TEMP_2032" : {
    "message" : [
      "<fieldCannotBeNullMsg>"
    ]
  },
  "_LEGACY_ERROR_TEMP_2033" : {
    "message" : [
      "Unable to create database <name> as failed to create its directory <locationUri>"
    ]
  },
  "_LEGACY_ERROR_TEMP_2034" : {
    "message" : [
      "Unable to drop database <name> as failed to delete its directory <locationUri>"
    ]
  },
  "_LEGACY_ERROR_TEMP_2035" : {
    "message" : [
      "Unable to create table <table> as failed to create its directory <defaultTableLocation>"
    ]
  },
  "_LEGACY_ERROR_TEMP_2036" : {
    "message" : [
      "Unable to delete partition path <partitionPath>"
    ]
  },
  "_LEGACY_ERROR_TEMP_2037" : {
    "message" : [
      "Unable to drop table <table> as failed to delete its directory <dir>"
    ]
  },
  "_LEGACY_ERROR_TEMP_2038" : {
    "message" : [
      "Unable to rename table <oldName> to <newName> as failed to rename its directory <oldDir>"
    ]
  },
  "_LEGACY_ERROR_TEMP_2039" : {
    "message" : [
      "Unable to create partition path <partitionPath>"
    ]
  },
  "_LEGACY_ERROR_TEMP_2040" : {
    "message" : [
      "Unable to rename partition path <oldPartPath>"
    ]
  },
  "_LEGACY_ERROR_TEMP_2041" : {
    "message" : [
      "<methodName> is not implemented"
    ]
  },
  "_LEGACY_ERROR_TEMP_2042" : {
    "message" : [
      "<message>. If necessary set <ansiConfig> to false to bypass this error."
    ]
  },
  "_LEGACY_ERROR_TEMP_2043" : {
    "message" : [
      "- <sqlValue> caused overflow"
    ]
  },
  "_LEGACY_ERROR_TEMP_2044" : {
    "message" : [
      "<sqlValue1> <symbol> <sqlValue2> caused overflow"
    ]
  },
  "_LEGACY_ERROR_TEMP_2045" : {
    "message" : [
      "Unsupported table change: <message>"
    ]
  },
  "_LEGACY_ERROR_TEMP_2046" : {
    "message" : [
      "[BUG] Not a DataSourceRDDPartition: <split>"
    ]
  },
  "_LEGACY_ERROR_TEMP_2047" : {
    "message" : [
      "'path' is not specified"
    ]
  },
  "_LEGACY_ERROR_TEMP_2048" : {
    "message" : [
      "Schema must be specified when creating a streaming source DataFrame. If some files already exist in the directory, then depending on the file format you may be able to create a static DataFrame on that directory with 'spark.read.load(directory)' and infer schema from it."
    ]
  },
  "_LEGACY_ERROR_TEMP_2049" : {
    "message" : [
      "Data source <className> does not support streamed <operator>"
    ]
  },
  "_LEGACY_ERROR_TEMP_2050" : {
    "message" : [
      "Expected exactly one path to be specified, but got: <paths>"
    ]
  },
  "_LEGACY_ERROR_TEMP_2052" : {
    "message" : [
      "<className> was removed in Spark 2.0. Please check if your library is compatible with Spark 2.0"
    ]
  },
  "_LEGACY_ERROR_TEMP_2053" : {
    "message" : [
      "buildReader is not supported for <format>"
    ]
  },
  "_LEGACY_ERROR_TEMP_2055" : {
    "message" : [
      "<message>",
      "It is possible the underlying files have been updated. You can explicitly invalidate the cache in Spark by running 'REFRESH TABLE tableName' command in SQL or by recreating the Dataset/DataFrame involved."
    ]
  },
  "_LEGACY_ERROR_TEMP_2056" : {
    "message" : [
      "Unable to clear output directory <staticPrefixPath> prior to writing to it"
    ]
  },
  "_LEGACY_ERROR_TEMP_2057" : {
    "message" : [
      "Unable to clear partition directory <path> prior to writing to it"
    ]
  },
  "_LEGACY_ERROR_TEMP_2058" : {
    "message" : [
      "Failed to cast value `<value>` to `<dataType>` for partition column `<columnName>`"
    ]
  },
  "_LEGACY_ERROR_TEMP_2059" : {
    "message" : [
      "End of stream"
    ]
  },
  "_LEGACY_ERROR_TEMP_2060" : {
    "message" : [
      "The fallback v1 relation reports inconsistent schema:",
      "Schema of v2 scan: <v2Schema>",
      "Schema of v1 relation: <v1Schema>"
    ]
  },
  "_LEGACY_ERROR_TEMP_2061" : {
    "message" : [
      "No records should be returned from EmptyDataReader"
    ]
  },
  "_LEGACY_ERROR_TEMP_2062" : {
    "message" : [
      "<message>",
      "It is possible the underlying files have been updated. You can explicitly invalidate the cache in Spark by recreating the Dataset/DataFrame involved."
    ]
  },
  "_LEGACY_ERROR_TEMP_2063" : {
    "message" : [
      "Parquet column cannot be converted in file <filePath>. Column: <column>, Expected: <logicalType>, Found: <physicalType>"
    ]
  },
  "_LEGACY_ERROR_TEMP_2064" : {
    "message" : [
      "Encountered error while reading file <path>. Details:"
    ]
  },
  "_LEGACY_ERROR_TEMP_2065" : {
    "message" : [
      "Cannot create columnar reader."
    ]
  },
  "_LEGACY_ERROR_TEMP_2066" : {
    "message" : [
      "Invalid namespace name: <namespace>"
    ]
  },
  "_LEGACY_ERROR_TEMP_2067" : {
    "message" : [
      "Unsupported partition transform: <transform>"
    ]
  },
  "_LEGACY_ERROR_TEMP_2068" : {
    "message" : [
      "Missing database location"
    ]
  },
  "_LEGACY_ERROR_TEMP_2069" : {
    "message" : [
      "Cannot remove reserved property: <property>"
    ]
  },
  "_LEGACY_ERROR_TEMP_2070" : {
    "message" : [
      "Writing job failed."
    ]
  },
  "_LEGACY_ERROR_TEMP_2071" : {
    "message" : [
      "Commit denied for partition <partId> (task <taskId>, attempt <attemptId>, stage <stageId>.<stageAttempt>)"
    ]
  },
  "_LEGACY_ERROR_TEMP_2072" : {
    "message" : [
      "Table implementation does not support writes: <ident>"
    ]
  },
  "_LEGACY_ERROR_TEMP_2073" : {
    "message" : [
      "Cannot create JDBC table with partition"
    ]
  },
  "_LEGACY_ERROR_TEMP_2074" : {
    "message" : [
      "user-specified schema"
    ]
  },
  "_LEGACY_ERROR_TEMP_2075" : {
    "message" : [
      "Write is not supported for binary file data source"
    ]
  },
  "_LEGACY_ERROR_TEMP_2076" : {
    "message" : [
      "The length of <path> is <len>, which exceeds the max length allowed: <maxLength>."
    ]
  },
  "_LEGACY_ERROR_TEMP_2077" : {
    "message" : [
      "Unsupported field name: <fieldName>"
    ]
  },
  "_LEGACY_ERROR_TEMP_2078" : {
    "message" : [
      "Both '<jdbcTableName>' and '<jdbcQueryString>' can not be specified at the same time."
    ]
  },
  "_LEGACY_ERROR_TEMP_2079" : {
    "message" : [
      "Option '<jdbcTableName>' or '<jdbcQueryString>' is required."
    ]
  },
  "_LEGACY_ERROR_TEMP_2080" : {
    "message" : [
      "Option `<optionName>` can not be empty."
    ]
  },
  "_LEGACY_ERROR_TEMP_2081" : {
    "message" : [
      "Invalid value `<value>` for parameter `<jdbcTxnIsolationLevel>`. This can be `NONE`, `READ_UNCOMMITTED`, `READ_COMMITTED`, `REPEATABLE_READ` or `SERIALIZABLE`."
    ]
  },
  "_LEGACY_ERROR_TEMP_2082" : {
    "message" : [
      "Can't get JDBC type for <catalogString>"
    ]
  },
  "_LEGACY_ERROR_TEMP_2083" : {
    "message" : [
      "Unsupported type <content>"
    ]
  },
  "_LEGACY_ERROR_TEMP_2084" : {
    "message" : [
      "Unsupported array element type <catalogString> based on binary"
    ]
  },
  "_LEGACY_ERROR_TEMP_2085" : {
    "message" : [
      "Nested arrays unsupported"
    ]
  },
  "_LEGACY_ERROR_TEMP_2086" : {
    "message" : [
      "Can't translate non-null value for field <pos>"
    ]
  },
  "_LEGACY_ERROR_TEMP_2087" : {
    "message" : [
      "Invalid value `<n>` for parameter `<jdbcNumPartitions>` in table writing via JDBC. The minimum value is 1."
    ]
  },
  "_LEGACY_ERROR_TEMP_2088" : {
    "message" : [
      "<dataType> is not supported yet."
    ]
  },
  "_LEGACY_ERROR_TEMP_2089" : {
    "message" : [
      "DataType: <catalogString>"
    ]
  },
  "_LEGACY_ERROR_TEMP_2090" : {
    "message" : [
      "The input filter of <owner> should be fully convertible."
    ]
  },
  "_LEGACY_ERROR_TEMP_2091" : {
    "message" : [
      "Could not read footer for file: <file>"
    ]
  },
  "_LEGACY_ERROR_TEMP_2092" : {
    "message" : [
      "Could not read footer for file: <file>"
    ]
  },
  "_LEGACY_ERROR_TEMP_2093" : {
    "message" : [
      "Found duplicate field(s) \"<requiredFieldName>\": <matchedOrcFields> in case-insensitive mode"
    ]
  },
  "_LEGACY_ERROR_TEMP_2094" : {
    "message" : [
      "Found duplicate field(s) \"<requiredId>\": <matchedFields> in id mapping mode"
    ]
  },
  "_LEGACY_ERROR_TEMP_2095" : {
    "message" : [
      "Failed to merge incompatible schemas <left> and <right>"
    ]
  },
  "_LEGACY_ERROR_TEMP_2096" : {
    "message" : [
      "<ddl> is not supported temporarily."
    ]
  },
  "_LEGACY_ERROR_TEMP_2097" : {
    "message" : [
      "Could not execute broadcast in <timeout> secs. You can increase the timeout for broadcasts via <broadcastTimeout> or disable broadcast join by setting <autoBroadcastJoinThreshold> to -1"
    ]
  },
  "_LEGACY_ERROR_TEMP_2098" : {
    "message" : [
      "Could not compare cost with <cost>"
    ]
  },
  "_LEGACY_ERROR_TEMP_2099" : {
    "message" : [
      "Unsupported data type: <dt>"
    ]
  },
  "_LEGACY_ERROR_TEMP_2100" : {
    "message" : [
      "not support type: <dataType>"
    ]
  },
  "_LEGACY_ERROR_TEMP_2101" : {
    "message" : [
      "Not support non-primitive type now"
    ]
  },
  "_LEGACY_ERROR_TEMP_2102" : {
    "message" : [
      "Unsupported type: <catalogString>"
    ]
  },
  "_LEGACY_ERROR_TEMP_2103" : {
    "message" : [
      "Dictionary encoding should not be used because of dictionary overflow."
    ]
  },
  "_LEGACY_ERROR_TEMP_2104" : {
    "message" : [
      "End of the iterator"
    ]
  },
  "_LEGACY_ERROR_TEMP_2105" : {
    "message" : [
      "Could not allocate memory to grow BytesToBytesMap"
    ]
  },
  "_LEGACY_ERROR_TEMP_2106" : {
    "message" : [
      "Can't acquire <size> bytes memory to build hash relation, got <got> bytes"
    ]
  },
  "_LEGACY_ERROR_TEMP_2107" : {
    "message" : [
      "There is not enough memory to build hash map"
    ]
  },
  "_LEGACY_ERROR_TEMP_2108" : {
    "message" : [
      "Does not support row that is larger than 256M"
    ]
  },
  "_LEGACY_ERROR_TEMP_2109" : {
    "message" : [
      "Cannot build HashedRelation with more than 1/3 billions unique keys"
    ]
  },
  "_LEGACY_ERROR_TEMP_2110" : {
    "message" : [
      "Can not build a HashedRelation that is larger than 8G"
    ]
  },
  "_LEGACY_ERROR_TEMP_2111" : {
    "message" : [
      "failed to push a row into <rowQueue>"
    ]
  },
  "_LEGACY_ERROR_TEMP_2112" : {
    "message" : [
      "Unexpected window function frame <frame>."
    ]
  },
  "_LEGACY_ERROR_TEMP_2113" : {
    "message" : [
      "Unable to parse <stats> as a percentile"
    ]
  },
  "_LEGACY_ERROR_TEMP_2114" : {
    "message" : [
      "<stats> is not a recognised statistic"
    ]
  },
  "_LEGACY_ERROR_TEMP_2115" : {
    "message" : [
      "Unknown column: <unknownColumn>"
    ]
  },
  "_LEGACY_ERROR_TEMP_2116" : {
    "message" : [
      "Unexpected: <o>"
    ]
  },
  "_LEGACY_ERROR_TEMP_2120" : {
    "message" : [
      "Do not support array of type <clazz>."
    ]
  },
  "_LEGACY_ERROR_TEMP_2121" : {
    "message" : [
      "Do not support type <clazz>."
    ]
  },
  "_LEGACY_ERROR_TEMP_2122" : {
    "message" : [
      "Failed parsing <simpleString>: <raw>"
    ]
  },
  "_LEGACY_ERROR_TEMP_2123" : {
    "message" : [
      "Failed to merge fields '<leftName>' and '<rightName>'. <message>"
    ]
  },
  "_LEGACY_ERROR_TEMP_2124" : {
    "message" : [
      "Failed to merge decimal types with incompatible scale <leftScale> and <rightScale>"
    ]
  },
  "_LEGACY_ERROR_TEMP_2125" : {
    "message" : [
      "Failed to merge incompatible data types <leftCatalogString> and <rightCatalogString>"
    ]
  },
  "_LEGACY_ERROR_TEMP_2126" : {
    "message" : [
      "Unsuccessful attempt to build maps with <size> elements due to exceeding the map size limit <maxRoundedArrayLength>."
    ]
  },
  "_LEGACY_ERROR_TEMP_2127" : {
    "message" : [
      "Duplicate map key <key> was found, please check the input data. If you want to remove the duplicated keys, you can set <mapKeyDedupPolicy> to <lastWin> so that the key inserted at last takes precedence."
    ]
  },
  "_LEGACY_ERROR_TEMP_2128" : {
    "message" : [
      "The key array and value array of MapData must have the same length."
    ]
  },
  "_LEGACY_ERROR_TEMP_2129" : {
    "message" : [
      "Conflict found: Field <field> <actual> differs from <field> <expected> derived from <candidate>"
    ]
  },
  "_LEGACY_ERROR_TEMP_2130" : {
    "message" : [
      "Fail to recognize '<pattern>' pattern in the DateTimeFormatter. You can form a valid datetime pattern with the guide from https://spark.apache.org/docs/latest/sql-ref-datetime-pattern.html"
    ]
  },
  "_LEGACY_ERROR_TEMP_2131" : {
    "message" : [
      "Exception when registering StreamingQueryListener"
    ]
  },
  "_LEGACY_ERROR_TEMP_2132" : {
    "message" : [
      "Parsing JSON arrays as structs is forbidden."
    ]
  },
  "_LEGACY_ERROR_TEMP_2133" : {
    "message" : [
      "Cannot parse field name <fieldName>, field value <fieldValue>, [<token>] as target spark data type [<dataType>]."
    ]
  },
  "_LEGACY_ERROR_TEMP_2134" : {
    "message" : [
      "Cannot parse field value <value> for pattern <pattern> as target spark data type [<dataType>]."
    ]
  },
  "_LEGACY_ERROR_TEMP_2135" : {
    "message" : [
      "Failed to parse an empty string for data type <dataType>"
    ]
  },
  "_LEGACY_ERROR_TEMP_2138" : {
    "message" : [
      "Cannot have circular references in bean class, but got the circular reference of class <clazz>"
    ]
  },
  "_LEGACY_ERROR_TEMP_2139" : {
    "message" : [
      "cannot have circular references in class, but got the circular reference of class <t>"
    ]
  },
  "_LEGACY_ERROR_TEMP_2140" : {
    "message" : [
      "`<fieldName>` is not a valid identifier of Java and cannot be used as field name",
      "<walkedTypePath>"
    ]
  },
  "_LEGACY_ERROR_TEMP_2142" : {
    "message" : [
      "Attributes for type <schema> is not supported"
    ]
  },
  "_LEGACY_ERROR_TEMP_2144" : {
    "message" : [
      "Unable to find constructor for <tpe>. This could happen if <tpe> is an interface, or a trait without companion object constructor."
    ]
  },
  "_LEGACY_ERROR_TEMP_2145" : {
    "message" : [
      "<paramName> cannot be more than one character"
    ]
  },
  "_LEGACY_ERROR_TEMP_2146" : {
    "message" : [
      "<paramName> should be an integer. Found <value>"
    ]
  },
  "_LEGACY_ERROR_TEMP_2147" : {
    "message" : [
      "<paramName> flag can be true or false"
    ]
  },
  "_LEGACY_ERROR_TEMP_2148" : {
    "message" : [
      "null value found but field <name> is not nullable."
    ]
  },
  "_LEGACY_ERROR_TEMP_2149" : {
    "message" : [
      "Malformed CSV record"
    ]
  },
  "_LEGACY_ERROR_TEMP_2150" : {
    "message" : [
      "Due to Scala's limited support of tuple, tuple with more than 22 elements are not supported."
    ]
  },
  "_LEGACY_ERROR_TEMP_2151" : {
    "message" : [
      "Error while decoding: <e>",
      "<expressions>"
    ]
  },
  "_LEGACY_ERROR_TEMP_2152" : {
    "message" : [
      "Error while encoding: <e>",
      "<expressions>"
    ]
  },
  "_LEGACY_ERROR_TEMP_2153" : {
    "message" : [
      "class <clsName> has unexpected serializer: <objSerializer>"
    ]
  },
  "_LEGACY_ERROR_TEMP_2154" : {
    "message" : [
      "Failed to get outer pointer for <innerCls>"
    ]
  },
  "_LEGACY_ERROR_TEMP_2155" : {
    "message" : [
      "<userClass> is not annotated with SQLUserDefinedType nor registered with UDTRegistration.}"
    ]
  },
  "_LEGACY_ERROR_TEMP_2156" : {
    "message" : [
      "The size function doesn't support the operand type <dataType>"
    ]
  },
  "_LEGACY_ERROR_TEMP_2157" : {
    "message" : [
      "Unexpected value for start in function <prettyName>: SQL array indices start at 1."
    ]
  },
  "_LEGACY_ERROR_TEMP_2158" : {
    "message" : [
      "Unexpected value for length in function <prettyName>: length must be greater than or equal to 0."
    ]
  },
  "_LEGACY_ERROR_TEMP_2159" : {
    "message" : [
      "Unsuccessful try to concat arrays with <numberOfElements> elements due to exceeding the array size limit <maxRoundedArrayLength>."
    ]
  },
  "_LEGACY_ERROR_TEMP_2160" : {
    "message" : [
      "Unsuccessful try to flatten an array of arrays with <numberOfElements> elements due to exceeding the array size limit <maxRoundedArrayLength>."
    ]
  },
  "_LEGACY_ERROR_TEMP_2161" : {
    "message" : [
      "Unsuccessful try to create array with <count> elements due to exceeding the array size limit <maxRoundedArrayLength>."
    ]
  },
  "_LEGACY_ERROR_TEMP_2162" : {
    "message" : [
      "Unsuccessful try to union arrays with <length> elements due to exceeding the array size limit <maxRoundedArrayLength>."
    ]
  },
  "_LEGACY_ERROR_TEMP_2163" : {
    "message" : [
      "Initial type <dataType> must be a <target>"
    ]
  },
  "_LEGACY_ERROR_TEMP_2164" : {
    "message" : [
      "Initial type <dataType> must be an <arrayType>, a <structType> or a <mapType>"
    ]
  },
  "_LEGACY_ERROR_TEMP_2165" : {
    "message" : [
      "Malformed records are detected in schema inference. Parse Mode: <failFastMode>."
    ]
  },
  "_LEGACY_ERROR_TEMP_2166" : {
    "message" : [
      "Malformed JSON"
    ]
  },
  "_LEGACY_ERROR_TEMP_2167" : {
    "message" : [
      "Malformed records are detected in schema inference. Parse Mode: <failFastMode>. Reasons: Failed to infer a common schema. Struct types are expected, but `<dataType>` was found."
    ]
  },
  "_LEGACY_ERROR_TEMP_2168" : {
    "message" : [
      "Decorrelate inner query through <plan> is not supported."
    ]
  },
  "_LEGACY_ERROR_TEMP_2169" : {
    "message" : [
      "This method should not be called in the analyzer"
    ]
  },
  "_LEGACY_ERROR_TEMP_2170" : {
    "message" : [
      "Cannot safely merge SERDEPROPERTIES:",
      "<props1>",
      "<props2>",
      "The conflict keys: <conflictKeys>"
    ]
  },
  "_LEGACY_ERROR_TEMP_2171" : {
    "message" : [
      "Not supported pair: <r1>, <r2> at <function>()"
    ]
  },
  "_LEGACY_ERROR_TEMP_2172" : {
    "message" : [
      "Once strategy's idempotence is broken for batch <batchName>",
      "<plan>"
    ]
  },
  "_LEGACY_ERROR_TEMP_2173" : {
    "message" : [
      "The structural integrity of the input plan is broken in <className>."
    ]
  },
  "_LEGACY_ERROR_TEMP_2174" : {
    "message" : [
      "After applying rule <ruleName> in batch <batchName>, the structural integrity of the plan is broken."
    ]
  },
  "_LEGACY_ERROR_TEMP_2175" : {
    "message" : [
      "Rule id not found for <ruleName>. Please modify RuleIdCollection.scala if you are adding a new rule."
    ]
  },
  "_LEGACY_ERROR_TEMP_2176" : {
    "message" : [
      "Cannot create array with <numElements> elements of data due to exceeding the limit <maxRoundedArrayLength> elements for ArrayData. <additionalErrorMessage>"
    ]
  },
  "_LEGACY_ERROR_TEMP_2177" : {
    "message" : [
      "Malformed records are detected in record parsing. Parse Mode: <failFastMode>. To process malformed records as null result, try setting the option 'mode' as 'PERMISSIVE'."
    ]
  },
  "_LEGACY_ERROR_TEMP_2178" : {
    "message" : [
      "Remote operations not supported"
    ]
  },
  "_LEGACY_ERROR_TEMP_2179" : {
    "message" : [
      "HiveServer2 Kerberos principal or keytab is not correctly configured"
    ]
  },
  "_LEGACY_ERROR_TEMP_2180" : {
    "message" : [
      "Parent SparkUI to attach this tab to not found!"
    ]
  },
  "_LEGACY_ERROR_TEMP_2181" : {
    "message" : [
      "inferSchema is not supported for hive data source."
    ]
  },
  "_LEGACY_ERROR_TEMP_2182" : {
    "message" : [
      "Requested partitioning does not match the <tableIdentifier> table:",
      "Requested partitions: <partitionKeys>",
      "Table partitions: <partitionColumnNames>"
    ]
  },
  "_LEGACY_ERROR_TEMP_2183" : {
    "message" : [
      "Dynamic partition key <key> is not among written partition paths."
    ]
  },
  "_LEGACY_ERROR_TEMP_2184" : {
    "message" : [
      "Cannot remove partition directory '<partitionPath>'"
    ]
  },
  "_LEGACY_ERROR_TEMP_2185" : {
    "message" : [
      "Cannot create staging directory: <message>"
    ]
  },
  "_LEGACY_ERROR_TEMP_2186" : {
    "message" : [
      "The SerDe interface removed since Hive 2.3(HIVE-15167). Please migrate your custom SerDes to Hive 2.3. See HIVE-15167 for more details."
    ]
  },
  "_LEGACY_ERROR_TEMP_2187" : {
    "message" : [
      "<message>, db: <dbName>, table: <tableName>"
    ]
  },
  "_LEGACY_ERROR_TEMP_2188" : {
    "message" : [
      "Cannot recognize hive type string: <fieldType>, column: <fieldName>"
    ]
  },
  "_LEGACY_ERROR_TEMP_2189" : {
    "message" : [
      "Hive 2.2 and lower versions don't support getTablesByType. Please use Hive 2.3 or higher version."
    ]
  },
  "_LEGACY_ERROR_TEMP_2190" : {
    "message" : [
      "DROP TABLE ... PURGE"
    ]
  },
  "_LEGACY_ERROR_TEMP_2191" : {
    "message" : [
      "ALTER TABLE ... DROP PARTITION ... PURGE"
    ]
  },
  "_LEGACY_ERROR_TEMP_2192" : {
    "message" : [
      "Partition filter cannot have both `\"` and `'` characters"
    ]
  },
  "_LEGACY_ERROR_TEMP_2193" : {
    "message" : [
      "Caught Hive MetaException attempting to get partition metadata by filter from Hive. You can set the Spark configuration setting <hiveMetastorePartitionPruningFallbackOnException> to true to work around this problem, however this will result in degraded performance. Please report a bug: https://issues.apache.org/jira/browse/SPARK"
    ]
  },
  "_LEGACY_ERROR_TEMP_2194" : {
    "message" : [
      "Unsupported Hive Metastore version <version>. Please set <key> with a valid version."
    ]
  },
  "_LEGACY_ERROR_TEMP_2195" : {
    "message" : [
      "<cnf> when creating Hive client using classpath: <execJars> Please make sure that jars for your version of hive and hadoop are included in the paths passed to <key>."
    ]
  },
  "_LEGACY_ERROR_TEMP_2196" : {
    "message" : [
      "Unable to fetch tables of db <dbName>"
    ]
  },
  "_LEGACY_ERROR_TEMP_2197" : {
    "message" : [
      "LOCATION clause illegal for view partition"
    ]
  },
  "_LEGACY_ERROR_TEMP_2198" : {
    "message" : [
      "Failed to rename as <dstPath> already exists"
    ]
  },
  "_LEGACY_ERROR_TEMP_2199" : {
    "message" : [
      "Failed to rename temp file <srcPath> to <dstPath> as rename returned false"
    ]
  },
  "_LEGACY_ERROR_TEMP_2200" : {
    "message" : [
      "Error: we detected a possible problem with the location of your \"_spark_metadata\"",
      "directory and you likely need to move it before restarting this query.",
      "",
      "Earlier version of Spark incorrectly escaped paths when writing out the",
      "\"_spark_metadata\" directory for structured streaming. While this was corrected in",
      "Spark 3.0, it appears that your query was started using an earlier version that",
      "",
      "Correct \"_spark_metadata\" Directory: <metadataPath>",
      "Incorrect \"_spark_metadata\" Directory: <legacyMetadataPath>",
      "",
      "Please move the data from the incorrect directory to the correct one, delete the",
      "incorrect directory, and then restart this query. If you believe you are receiving",
      "this message in error, you can disable it with the SQL conf",
      "<StreamingCheckpointEscaptedPathCheckEnabled>."
    ]
  },
  "_LEGACY_ERROR_TEMP_2201" : {
    "message" : [
      "Partition column <col> not found in schema <schema>"
    ]
  },
  "_LEGACY_ERROR_TEMP_2203" : {
    "message" : [
      "Cannot set timeout duration without enabling processing time timeout in [map|flatMap]GroupsWithState"
    ]
  },
  "_LEGACY_ERROR_TEMP_2204" : {
    "message" : [
      "Cannot get event time watermark timestamp without setting watermark before [map|flatMap]GroupsWithState"
    ]
  },
  "_LEGACY_ERROR_TEMP_2205" : {
    "message" : [
      "Cannot set timeout timestamp without enabling event time timeout in [map|flatMapGroupsWithState"
    ]
  },
  "_LEGACY_ERROR_TEMP_2206" : {
    "message" : [
      "Unable to find batch <batchMetadataFile>"
    ]
  },
  "_LEGACY_ERROR_TEMP_2207" : {
    "message" : [
      "Multiple streaming queries are concurrently using <path>"
    ]
  },
  "_LEGACY_ERROR_TEMP_2208" : {
    "message" : [
      "<commitProtocol> does not support adding files with an absolute path"
    ]
  },
  "_LEGACY_ERROR_TEMP_2209" : {
    "message" : [
      "Data source <srcName> does not support microbatch processing.",
      "",
      "Either the data source is disabled at",
      "SQLConf.get.DISABLED_V2_STREAMING_MICROBATCH_READERS.key (The disabled sources",
      "are [<disabledSources>]) or the table <table> does not have MICRO_BATCH_READ",
      "capability. Meanwhile, the fallback, data source v1, is not available.\""
    ]
  },
  "_LEGACY_ERROR_TEMP_2210" : {
    "message" : [
      "StreamingRelationExec cannot be executed"
    ]
  },
  "_LEGACY_ERROR_TEMP_2211" : {
    "message" : [
      "Invalid output mode: <outputMode>"
    ]
  },
  "_LEGACY_ERROR_TEMP_2212" : {
    "message" : [
      "Invalid catalog name: <name>"
    ]
  },
  "_LEGACY_ERROR_TEMP_2214" : {
    "message" : [
      "Plugin class for catalog '<name>' does not implement CatalogPlugin: <pluginClassName>"
    ]
  },
  "_LEGACY_ERROR_TEMP_2215" : {
    "message" : [
      "Cannot find catalog plugin class for catalog '<name>': <pluginClassName>"
    ]
  },
  "_LEGACY_ERROR_TEMP_2216" : {
    "message" : [
      "Failed to find public no-arg constructor for catalog '<name>': <pluginClassName>)"
    ]
  },
  "_LEGACY_ERROR_TEMP_2217" : {
    "message" : [
      "Failed to call public no-arg constructor for catalog '<name>': <pluginClassName>)"
    ]
  },
  "_LEGACY_ERROR_TEMP_2218" : {
    "message" : [
      "Cannot instantiate abstract catalog plugin class for catalog '<name>': <pluginClassName>"
    ]
  },
  "_LEGACY_ERROR_TEMP_2219" : {
    "message" : [
      "Failed during instantiating constructor for catalog '<name>': <pluginClassName>"
    ]
  },
  "_LEGACY_ERROR_TEMP_2220" : {
    "message" : [
      ""
    ]
  },
  "_LEGACY_ERROR_TEMP_2222" : {
    "message" : [
      "Cannot mutate ReadOnlySQLConf."
    ]
  },
  "_LEGACY_ERROR_TEMP_2223" : {
    "message" : [
      "Cannot clone/copy ReadOnlySQLConf."
    ]
  },
  "_LEGACY_ERROR_TEMP_2224" : {
    "message" : [
      "Cannot get SQLConf inside scheduler event loop thread."
    ]
  },
  "_LEGACY_ERROR_TEMP_2225" : {
    "message" : [
      ""
    ]
  },
  "_LEGACY_ERROR_TEMP_2226" : {
    "message" : [
      "null literals can't be casted to <name>"
    ]
  },
  "_LEGACY_ERROR_TEMP_2227" : {
    "message" : [
      "<name> is not an UserDefinedType. Please make sure registering an UserDefinedType for <userClass>"
    ]
  },
  "_LEGACY_ERROR_TEMP_2228" : {
    "message" : [
      "Can not load in UserDefinedType <name> for user class <userClass>."
    ]
  },
  "_LEGACY_ERROR_TEMP_2229" : {
    "message" : [
      "<name> is not a public class. Only public classes are supported."
    ]
  },
  "_LEGACY_ERROR_TEMP_2230" : {
    "message" : [
      "Primitive types are not supported."
    ]
  },
  "_LEGACY_ERROR_TEMP_2231" : {
    "message" : [
      "fieldIndex on a Row without schema is undefined."
    ]
  },
  "_LEGACY_ERROR_TEMP_2232" : {
    "message" : [
      "Value at index <index> is null"
    ]
  },
  "_LEGACY_ERROR_TEMP_2233" : {
    "message" : [
      "Only Data Sources providing FileFormat are supported: <providingClass>"
    ]
  },
  "_LEGACY_ERROR_TEMP_2234" : {
    "message" : [
      "Failed to set original ACL <aclEntries> back to the created path: <path>. Exception: <message>"
    ]
  },
  "_LEGACY_ERROR_TEMP_2235" : {
    "message" : [
      "Multiple failures in stage materialization."
    ]
  },
  "_LEGACY_ERROR_TEMP_2236" : {
    "message" : [
      "Unrecognized compression scheme type ID: <typeId>"
    ]
  },
  "_LEGACY_ERROR_TEMP_2237" : {
    "message" : [
      "<className>.getParentLogger is not yet implemented."
    ]
  },
  "_LEGACY_ERROR_TEMP_2238" : {
    "message" : [
      "Unable to create Parquet converter for <typeName> whose Parquet type is <parquetType> without decimal metadata. Please read this column/field as Spark BINARY type."
    ]
  },
  "_LEGACY_ERROR_TEMP_2239" : {
    "message" : [
      "Unable to create Parquet converter for decimal type <t> whose Parquet type is <parquetType>.  Parquet DECIMAL type can only be backed by INT32, INT64, FIXED_LEN_BYTE_ARRAY, or BINARY."
    ]
  },
  "_LEGACY_ERROR_TEMP_2240" : {
    "message" : [
      "Unable to create Parquet converter for data type <t> whose Parquet type is <parquetType>"
    ]
  },
  "_LEGACY_ERROR_TEMP_2241" : {
    "message" : [
      "Nonatomic partition table <tableName> can not add multiple partitions."
    ]
  },
  "_LEGACY_ERROR_TEMP_2242" : {
    "message" : [
      "<provider> source does not support user-specified schema."
    ]
  },
  "_LEGACY_ERROR_TEMP_2243" : {
    "message" : [
      "Nonatomic partition table <tableName> can not drop multiple partitions."
    ]
  },
  "_LEGACY_ERROR_TEMP_2244" : {
    "message" : [
      "The table <tableName> does not support truncation of multiple partition."
    ]
  },
  "_LEGACY_ERROR_TEMP_2245" : {
    "message" : [
      "Table does not support overwrite by expression: <table>"
    ]
  },
  "_LEGACY_ERROR_TEMP_2246" : {
    "message" : [
      "Table does not support dynamic partition overwrite: <table>"
    ]
  },
  "_LEGACY_ERROR_TEMP_2247" : {
    "message" : [
      "Failed merging schema:",
      "<schema>"
    ]
  },
  "_LEGACY_ERROR_TEMP_2248" : {
    "message" : [
      "Cannot broadcast the table over <maxBroadcastTableRows> rows: <numRows> rows"
    ]
  },
  "_LEGACY_ERROR_TEMP_2249" : {
    "message" : [
      "Cannot broadcast the table that is larger than <maxBroadcastTableBytes>GB: <dataSize> GB"
    ]
  },
  "_LEGACY_ERROR_TEMP_2250" : {
    "message" : [
      "Not enough memory to build and broadcast the table to all worker nodes. As a workaround, you can either disable broadcast by setting <autoBroadcastjoinThreshold> to -1 or increase the spark driver memory by setting <driverMemory> to a higher value<analyzeTblMsg>"
    ]
  },
  "_LEGACY_ERROR_TEMP_2251" : {
    "message" : [
      "<execName> does not support the execute() code path."
    ]
  },
  "_LEGACY_ERROR_TEMP_2252" : {
    "message" : [
      "Cannot merge <className> with <otherClass>"
    ]
  },
  "_LEGACY_ERROR_TEMP_2253" : {
    "message" : [
      "Data source <sourceName> does not support continuous processing."
    ]
  },
  "_LEGACY_ERROR_TEMP_2254" : {
    "message" : [
      "Data read failed"
    ]
  },
  "_LEGACY_ERROR_TEMP_2255" : {
    "message" : [
      "Epoch marker generation failed"
    ]
  },
  "_LEGACY_ERROR_TEMP_2256" : {
    "message" : [
      "Foreach writer has been aborted due to a task failure"
    ]
  },
  "_LEGACY_ERROR_TEMP_2258" : {
    "message" : [
      "Error reading delta file <fileToRead> of <clazz>: key size cannot be <keySize>"
    ]
  },
  "_LEGACY_ERROR_TEMP_2259" : {
    "message" : [
      "Error reading snapshot file <fileToRead> of <clazz>: <message>"
    ]
  },
  "_LEGACY_ERROR_TEMP_2260" : {
    "message" : [
      "Cannot purge as it might break internal state."
    ]
  },
  "_LEGACY_ERROR_TEMP_2261" : {
    "message" : [
      "Clean up source files is not supported when reading from the output directory of FileStreamSink."
    ]
  },
  "_LEGACY_ERROR_TEMP_2262" : {
    "message" : [
      "latestOffset(Offset, ReadLimit) should be called instead of this method"
    ]
  },
  "_LEGACY_ERROR_TEMP_2263" : {
    "message" : [
      "Error: we detected a possible problem with the location of your checkpoint and you",
      "likely need to move it before restarting this query.",
      "",
      "Earlier version of Spark incorrectly escaped paths when writing out checkpoints for",
      "structured streaming. While this was corrected in Spark 3.0, it appears that your",
      "query was started using an earlier version that incorrectly handled the checkpoint",
      "path.",
      "",
      "Correct Checkpoint Directory: <checkpointPath>",
      "Incorrect Checkpoint Directory: <legacyCheckpointDir>",
      "",
      "Please move the data from the incorrect directory to the correct one, delete the",
      "incorrect directory, and then restart this query. If you believe you are receiving",
      "this message in error, you can disable it with the SQL conf",
      "<StreamingCheckpointEscapedPathCheckEnabled>."
    ]
  },
  "_LEGACY_ERROR_TEMP_2264" : {
    "message" : [
      "Subprocess exited with status <exitCode>. Error: <stderrBuffer>"
    ]
  },
  "_LEGACY_ERROR_TEMP_2265" : {
    "message" : [
      "<nodeName> without serde does not support <dt> as output data type"
    ]
  },
  "_LEGACY_ERROR_TEMP_2266" : {
    "message" : [
      "Invalid `startIndex` provided for generating iterator over the array. Total elements: <numRows>, requested `startIndex`: <startIndex>"
    ]
  },
  "_LEGACY_ERROR_TEMP_2267" : {
    "message" : [
      "The backing <className> has been modified since the creation of this Iterator"
    ]
  },
  "_LEGACY_ERROR_TEMP_2268" : {
    "message" : [
      "<nodeName> does not implement doExecuteBroadcast"
    ]
  },
  "_LEGACY_ERROR_TEMP_2269" : {
    "message" : [
      "<globalTempDB> is a system preserved database, please rename your existing database to resolve the name conflict, or set a different value for <globalTempDatabase>, and launch your Spark application again."
    ]
  },
  "_LEGACY_ERROR_TEMP_2270" : {
    "message" : [
      "comment on table is not supported"
    ]
  },
  "_LEGACY_ERROR_TEMP_2271" : {
    "message" : [
      "UpdateColumnNullability is not supported"
    ]
  },
  "_LEGACY_ERROR_TEMP_2272" : {
    "message" : [
      "Rename column is only supported for MySQL version 8.0 and above."
    ]
  },
  "_LEGACY_ERROR_TEMP_2273" : {
    "message" : [
      "<message>"
    ]
  },
  "_LEGACY_ERROR_TEMP_2274" : {
    "message" : [
      "Nested field <colName> is not supported."
    ]
  },
  "_LEGACY_ERROR_TEMP_2275" : {
    "message" : [
      "Dataset transformations and actions can only be invoked by the driver, not inside of other Dataset transformations; for example, dataset1.map(x => dataset2.values.count() * x) is invalid because the values transformation and count action cannot be performed inside of the dataset1.map transformation. For more information, see SPARK-28702."
    ]
  },
  "_LEGACY_ERROR_TEMP_2276" : {
    "message" : [
      "Hive table <tableName> with ANSI intervals is not supported"
    ]
  },
  "_LEGACY_ERROR_TEMP_2277" : {
    "message" : [
      "Number of dynamic partitions created is <numWrittenParts>, which is more than <maxDynamicPartitions>. To solve this try to set <maxDynamicPartitionsKey> to at least <numWrittenParts>."
    ]
  },
  "_LEGACY_ERROR_TEMP_2278" : {
    "message" : [
      "The input <valueType> '<input>' does not match the given number format: '<format>'"
    ]
  },
  "_LEGACY_ERROR_TEMP_2279" : {
    "message" : [
      "Multiple bucket transforms are not supported."
    ]
  },
  "_LEGACY_ERROR_TEMP_2280" : {
    "message" : [
      "Create namespace comment is not supported"
    ]
  },
  "_LEGACY_ERROR_TEMP_2281" : {
    "message" : [
      "Remove namespace comment is not supported"
    ]
  },
  "_LEGACY_ERROR_TEMP_2282" : {
    "message" : [
      "Drop namespace restrict is not supported"
    ]
  },
  "_LEGACY_ERROR_TEMP_2300" : {
    "message" : [
      "The number of lambda function arguments '<namesSize>' does not match the number of arguments expected by the higher order function '<argInfoSize>'."
    ]
  },
  "_LEGACY_ERROR_TEMP_2301" : {
    "message" : [
      "Lambda function arguments should not have names that are semantically the same."
    ]
  },
  "_LEGACY_ERROR_TEMP_2302" : {
    "message" : [
      "'<name>' does not support more than one sources"
    ]
  },
  "_LEGACY_ERROR_TEMP_2303" : {
    "message" : [
      "incompatible types found in column <name> for inline table"
    ]
  },
  "_LEGACY_ERROR_TEMP_2304" : {
    "message" : [
      "cannot evaluate expression <sqlExpr> in inline table definition"
    ]
  },
  "_LEGACY_ERROR_TEMP_2305" : {
    "message" : [
      "expected <numCols> columns but found <rowSize> columns in row <ri>"
    ]
  },
  "_LEGACY_ERROR_TEMP_2306" : {
    "message" : [
      "A lambda function should only be used in a higher order function. However, its class is <class>, which is not a higher order function."
    ]
  },
  "_LEGACY_ERROR_TEMP_2307" : {
    "message" : [
      "Number of given aliases does not match number of output columns. Function name: <funcName>; number of aliases: <aliasesNum>; number of output columns: <outColsNum>."
    ]
  },
  "_LEGACY_ERROR_TEMP_2308" : {
    "message" : [
      "could not resolve `<name>` to a table-valued function"
    ]
  },
  "_LEGACY_ERROR_TEMP_2309" : {
    "message" : [
      "cannot resolve <sqlExpr> in MERGE command given columns [<cols>]"
    ]
  },
  "_LEGACY_ERROR_TEMP_2311" : {
    "message" : [
      "'writeTo' can not be called on streaming Dataset/DataFrame"
    ]
  },
  "_LEGACY_ERROR_TEMP_2312" : {
    "message" : [
      "'write' can not be called on streaming Dataset/DataFrame"
    ]
  },
  "_LEGACY_ERROR_TEMP_2313" : {
    "message" : [
      "Hint not found: <name>"
    ]
  },
  "_LEGACY_ERROR_TEMP_2314" : {
    "message" : [
      "cannot resolve '<sqlExpr>' due to argument data type mismatch: <msg>"
    ]
  },
  "_LEGACY_ERROR_TEMP_2315" : {
    "message" : [
      "cannot resolve '<sqlExpr>' due to data type mismatch: <msg><hint>"
    ]
  },
  "_LEGACY_ERROR_TEMP_2316" : {
    "message" : [
      "observed metrics should be named: <operator>"
    ]
  },
  "_LEGACY_ERROR_TEMP_2317" : {
    "message" : [
      "window expressions are not allowed in observed metrics, but found: <sqlExpr>"
    ]
  },
  "_LEGACY_ERROR_TEMP_2318" : {
    "message" : [
      "non-deterministic expression <sqlExpr> can only be used as an argument to an aggregate function."
    ]
  },
  "_LEGACY_ERROR_TEMP_2319" : {
    "message" : [
      "nested aggregates are not allowed in observed metrics, but found: <sqlExpr>"
    ]
  },
  "_LEGACY_ERROR_TEMP_2320" : {
    "message" : [
      "distinct aggregates are not allowed in observed metrics, but found: <sqlExpr>"
    ]
  },
  "_LEGACY_ERROR_TEMP_2321" : {
    "message" : [
      "aggregates with filter predicate are not allowed in observed metrics, but found: <sqlExpr>"
    ]
  },
  "_LEGACY_ERROR_TEMP_2322" : {
    "message" : [
      "attribute <sqlExpr> can only be used as an argument to an aggregate function."
    ]
  },
  "_LEGACY_ERROR_TEMP_2323" : {
    "message" : [
      "Cannot <op> column, because <fieldNames> already exists in <struct>"
    ]
  },
  "_LEGACY_ERROR_TEMP_2324" : {
    "message" : [
      "Cannot update <table> field <fieldName> type: update a struct by updating its fields"
    ]
  },
  "_LEGACY_ERROR_TEMP_2325" : {
    "message" : [
      "Cannot update <table> field <fieldName> type: update a map by updating <fieldName>.key or <fieldName>.value"
    ]
  },
  "_LEGACY_ERROR_TEMP_2326" : {
    "message" : [
      "Cannot update <table> field <fieldName> type: update the element by updating <fieldName>.element"
    ]
  },
  "_LEGACY_ERROR_TEMP_2327" : {
    "message" : [
      "Cannot update <table> field <fieldName> type: update a UserDefinedType[<udtSql>] by updating its fields"
    ]
  },
  "_LEGACY_ERROR_TEMP_2328" : {
    "message" : [
      "Cannot update <table> field <fieldName> to interval type"
    ]
  },
  "_LEGACY_ERROR_TEMP_2329" : {
    "message" : [
      "Cannot update <table> field <fieldName>: <oldType> cannot be cast to <newType>"
    ]
  },
  "_LEGACY_ERROR_TEMP_2330" : {
    "message" : [
      "Cannot change nullable column to non-nullable: <fieldName>"
    ]
  },
  "_LEGACY_ERROR_TEMP_2331" : {
    "message" : [
      "failed to evaluate expression <sqlExpr>: <msg>"
    ]
  },
  "_LEGACY_ERROR_TEMP_2332" : {
    "message" : [
      "<msg>"
    ]
  },
  "_LEGACY_ERROR_TEMP_2400" : {
    "message" : [
      "The <name> expression must evaluate to a constant value, but got <limitExpr>."
    ]
  },
  "_LEGACY_ERROR_TEMP_2401" : {
    "message" : [
      "The <name> expression must be integer type, but got <dataType>."
    ]
  },
  "_LEGACY_ERROR_TEMP_2402" : {
    "message" : [
      "The evaluated <name> expression must not be null, but got <limitExpr>."
    ]
  },
  "_LEGACY_ERROR_TEMP_2403" : {
    "message" : [
      "The <name> expression must be equal to or greater than 0, but got <v>."
    ]
  },
  "_LEGACY_ERROR_TEMP_2404" : {
    "message" : [
      "Table <name> is not partitioned."
    ]
  },
  "_LEGACY_ERROR_TEMP_2405" : {
    "message" : [
      "Table <name> does not support partition management."
    ]
  },
  "_LEGACY_ERROR_TEMP_2406" : {
    "message" : [
      "invalid cast from <srcType> to <targetType>."
    ]
  },
  "_LEGACY_ERROR_TEMP_2407" : {
    "message" : [
      "grouping_id() can only be used with GroupingSets/Cube/Rollup"
    ]
  },
  "_LEGACY_ERROR_TEMP_2408" : {
    "message" : [
      "Window function <w> requires an OVER clause."
    ]
  },
  "_LEGACY_ERROR_TEMP_2409" : {
    "message" : [
      "Distinct window functions are not supported: <w>"
    ]
  },
  "_LEGACY_ERROR_TEMP_2410" : {
    "message" : [
      "<wf> function can only be evaluated in an ordered row-based window frame with a single offset: <w>"
    ]
  },
  "_LEGACY_ERROR_TEMP_2411" : {
    "message" : [
      "Cannot specify order by or frame for '<aggFunc>'."
    ]
  },
  "_LEGACY_ERROR_TEMP_2412" : {
    "message" : [
      "Expression '<sqlExpr>' not supported within a window function."
    ]
  },
  "_LEGACY_ERROR_TEMP_2413" : {
    "message" : [
      "Input argument to <argName> must be a constant."
    ]
  },
  "_LEGACY_ERROR_TEMP_2414" : {
    "message" : [
      "Event time must be defined on a window or a timestamp, but <evName> is of type <evType>."
    ]
  },
  "_LEGACY_ERROR_TEMP_2415" : {
    "message" : [
      "filter expression '<filter>' of type <type> is not a boolean."
    ]
  },
  "_LEGACY_ERROR_TEMP_2416" : {
    "message" : [
      "join condition '<join>' of type <type> is not a boolean."
    ]
  },
  "_LEGACY_ERROR_TEMP_2417" : {
    "message" : [
      "join condition '<condition>' of type <dataType> is not a boolean."
    ]
  },
  "_LEGACY_ERROR_TEMP_2418" : {
    "message" : [
      "Input argument tolerance must be a constant."
    ]
  },
  "_LEGACY_ERROR_TEMP_2419" : {
    "message" : [
      "Input argument tolerance must be non-negative."
    ]
  },
  "_LEGACY_ERROR_TEMP_2421" : {
    "message" : [
      "nondeterministic expression <sqlExpr> should not appear in the arguments of an aggregate function."
    ]
  },
  "_LEGACY_ERROR_TEMP_2423" : {
    "message" : [
      "Correlated scalar subquery '<sqlExpr>' is neither present in the group by, nor in an aggregate function. Add it to group by using ordinal position or wrap it in first() (or first_value) if you don't care which value you get."
    ]
  },
  "_LEGACY_ERROR_TEMP_2425" : {
    "message" : [
      "expression <sqlExpr> cannot be used as a grouping expression because its data type <dataType> is not an orderable data type."
    ]
  },
  "_LEGACY_ERROR_TEMP_2426" : {
    "message" : [
      "nondeterministic expression <sqlExpr> should not appear in grouping expression."
    ]
  },
  "_LEGACY_ERROR_TEMP_2427" : {
    "message" : [
      "sorting is not supported for columns of type <type>"
    ]
  },
  "_LEGACY_ERROR_TEMP_2428" : {
    "message" : [
      "The sum of the LIMIT clause and the OFFSET clause must not be greater than the maximum 32-bit integer value (2,147,483,647) but found limit = <limit>, offset = <offset>."
    ]
  },
  "_LEGACY_ERROR_TEMP_2430" : {
    "message" : [
      "<operator> can only be performed on tables with compatible column types. The <ci> column of the <ti> table is <dt1> type which is not compatible with <dt2> at the same column of the first table.<hint>"
    ]
  },
  "_LEGACY_ERROR_TEMP_2431" : {
    "message" : [
      "Invalid partitioning: <cols> is missing or is in a map or array"
    ]
  },
  "_LEGACY_ERROR_TEMP_2432" : {
    "message" : [
      "<msg>"
    ]
  },
  "_LEGACY_ERROR_TEMP_2433" : {
    "message" : [
      "Only a single table generating function is allowed in a SELECT clause, found:",
      "<sqlExprs>"
    ]
  },
  "_LEGACY_ERROR_TEMP_2434" : {
    "message" : [
      "Failure when resolving conflicting references in Join:",
      "<plan>",
      "Conflicting attributes: <conflictingAttributes>"
    ]
  },
  "_LEGACY_ERROR_TEMP_2435" : {
    "message" : [
      "Failure when resolving conflicting references in Intersect:",
      "<plan>",
      "Conflicting attributes: <conflictingAttributes>"
    ]
  },
  "_LEGACY_ERROR_TEMP_2436" : {
    "message" : [
      "Failure when resolving conflicting references in Except:",
      "<plan>",
      "Conflicting attributes: <conflictingAttributes>"
    ]
  },
  "_LEGACY_ERROR_TEMP_2437" : {
    "message" : [
      "Failure when resolving conflicting references in AsOfJoin:",
      "<plan>",
      "Conflicting attributes: <conflictingAttributes>"
    ]
  },
  "_LEGACY_ERROR_TEMP_2438" : {
    "message" : [
      "Cannot have map type columns in DataFrame which calls set operations(intersect, except, etc.), but the type of column <colName> is <dataType>."
    ]
  },
  "_LEGACY_ERROR_TEMP_2439" : {
    "message" : [
      "nondeterministic expressions are only allowed in Project, Filter, Aggregate or Window, found:",
      "<sqlExprs>",
      "in operator <operator>"
    ]
  },
  "_LEGACY_ERROR_TEMP_2441" : {
    "message" : [
      "The query operator `<operator>` contains one or more unsupported expression types Aggregate, Window or Generate.",
      "Invalid expressions: [<invalidExprSqls>]"
    ]
  },
  "_LEGACY_ERROR_TEMP_2443" : {
    "message" : [
      "Multiple definitions of observed metrics named '<name>': <plan>"
    ]
  },
  "_LEGACY_ERROR_TEMP_2444" : {
    "message" : [
      "Function '<funcName>' does not implement ScalarFunction or AggregateFunction"
    ]
  },
  "_LEGACY_ERROR_TEMP_2445" : {
    "message" : [
      "grouping() can only be used with GroupingSets/Cube/Rollup"
    ]
  }
}<|MERGE_RESOLUTION|>--- conflicted
+++ resolved
@@ -629,15 +629,12 @@
     },
     "sqlState" : "42K0B"
   },
-<<<<<<< HEAD
-=======
   "INCORRECT_END_OFFSET" : {
     "message" : [
       "Max offset with <rowsPerSecond> rowsPerSecond is <maxSeconds>, but it's <endSeconds> now."
     ],
     "sqlState" : "22003"
   },
->>>>>>> 97a69552
   "INCORRECT_RAMP_UP_RATE" : {
     "message" : [
       "Max offset with <rowsPerSecond> rowsPerSecond is <maxSeconds>, but 'rampUpTimeSeconds' is <rampUpTimeSeconds>."
