--- conflicted
+++ resolved
@@ -11,7 +11,6 @@
     "message" : [ "Found duplicate keys '%s'" ],
     "sqlState" : "23000"
   },
-<<<<<<< HEAD
   "GROUPING_COLUMN_MISMATCH" : {
     "message" : [ "Column of grouping (%s) can't be found in grouping columns %s" ],
     "sqlState" : "22023"
@@ -30,11 +29,10 @@
   "INCOMPARABLE_PIVOT_COLUMN" : {
     "message" : [ "Invalid pivot column '%s'. Pivot columns must be comparable." ],
     "sqlState" : "22023"
-=======
+  },
   "INVALID_FIELD_NAME" : {
     "message" : [ "Field name %s is invalid: %s is not a struct." ],
     "sqlState" : "42000"
->>>>>>> 0fe2d809
   },
   "MISSING_COLUMN" : {
     "message" : [ "cannot resolve '%s' given input columns: [%s]" ],
