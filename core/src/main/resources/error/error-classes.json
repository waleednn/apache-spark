--- conflicted
+++ resolved
@@ -301,26 +301,10 @@
       "The group aggregate pandas UDF <functionList> cannot be invoked together with as other, non-pandas aggregate functions."
     ]
   },
-<<<<<<< HEAD
-  "INVALID_SQL_SYNTAX" : {
-    "message" : [ "Invalid SQL syntax: <inputString>" ],
-    "sqlState" : "42000"
-  },
-  "INVALID_SYNTAX_FOR_CAST" : {
-    "message" : [ "Invalid input syntax for type <typeName>: <value>. To return NULL instead, use 'try_cast'. If necessary set <config> to false to bypass this error.<details>" ],
-    "sqlState" : "42000"
-=======
-  "INVALID_PARAMETER_VALUE" : {
-    "message" : [
-      "The value of parameter(s) '<parameter>' in <functionName> is invalid: <expected>"
-    ],
-    "sqlState" : "22023"
-  },
   "INVALID_PROPERTY_KEY" : {
     "message" : [
       "<key> is an invalid property key, please use quotes, e.g. SET <key>=<value>"
     ]
->>>>>>> e732232d
   },
   "INVALID_PROPERTY_VALUE" : {
     "message" : [
