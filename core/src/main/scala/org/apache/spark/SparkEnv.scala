--- conflicted
+++ resolved
@@ -123,16 +123,11 @@
       isDriver: Boolean,
       isLocal: Boolean): SparkEnv = {
 
-<<<<<<< HEAD
     val classLoader = Thread.currentThread.getContextClassLoader
 
-    val (actorSystem, boundPort) = AkkaUtils.createActorSystem("spark", hostname, port,
-      conf = conf, classLoader = classLoader)
-=======
     val securityManager = new SecurityManager(conf)
     val (actorSystem, boundPort) = AkkaUtils.createActorSystem("spark", hostname, port, conf = conf,
-      securityManager = securityManager)
->>>>>>> 2a2c9645
+      securityManager = securityManager, classLoader = classLoader)
 
     // Bit of a hack: If this is the driver and our port was 0 (meaning bind to any free port),
     // figure out which port number Akka actually bound to and set spark.driver.port to it.
