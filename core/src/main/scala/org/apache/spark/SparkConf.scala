/*
 * Licensed to the Apache Software Foundation (ASF) under one or more
 * contributor license agreements.  See the NOTICE file distributed with
 * this work for additional information regarding copyright ownership.
 * The ASF licenses this file to You under the Apache License, Version 2.0
 * (the "License"); you may not use this file except in compliance with
 * the License.  You may obtain a copy of the License at
 *
 *    http://www.apache.org/licenses/LICENSE-2.0
 *
 * Unless required by applicable law or agreed to in writing, software
 * distributed under the License is distributed on an "AS IS" BASIS,
 * WITHOUT WARRANTIES OR CONDITIONS OF ANY KIND, either express or implied.
 * See the License for the specific language governing permissions and
 * limitations under the License.
 */

package org.apache.spark

import java.util.{Map => JMap}
import java.util.concurrent.ConcurrentHashMap

import scala.collection.JavaConverters._
import scala.collection.mutable.LinkedHashSet

import org.apache.avro.{Schema, SchemaNormalization}

import org.apache.spark.internal.Logging
import org.apache.spark.internal.config._
import org.apache.spark.internal.config.History._
import org.apache.spark.internal.config.Kryo._
import org.apache.spark.internal.config.Network._
import org.apache.spark.serializer.KryoSerializer
import org.apache.spark.util.Utils

/**
 * Configuration for a Spark application. Used to set various Spark parameters as key-value pairs.
 *
 * Most of the time, you would create a SparkConf object with `new SparkConf()`, which will load
 * values from any `spark.*` Java system properties set in your application as well. In this case,
 * parameters you set directly on the `SparkConf` object take priority over system properties.
 *
 * For unit tests, you can also call `new SparkConf(false)` to skip loading external settings and
 * get the same configuration no matter what the system properties are.
 *
 * All setter methods in this class support chaining. For example, you can write
 * `new SparkConf().setMaster("local").setAppName("My app")`.
 *
 * @param loadDefaults whether to also load values from Java system properties
 *
 * @note Once a SparkConf object is passed to Spark, it is cloned and can no longer be modified
 * by the user. Spark does not support modifying the configuration at runtime.
 */
class SparkConf(loadDefaults: Boolean) extends Cloneable with Logging with Serializable {

  import SparkConf._

  /** Create a SparkConf that loads defaults from system properties and the classpath */
  def this() = this(true)

  private val settings = new ConcurrentHashMap[String, String]()

  @transient private lazy val reader: ConfigReader = {
    val _reader = new ConfigReader(new SparkConfigProvider(settings))
    _reader.bindEnv((key: String) => Option(getenv(key)))
    _reader
  }

  if (loadDefaults) {
    loadFromSystemProperties(false)
  }

  private[spark] def loadFromSystemProperties(silent: Boolean): SparkConf = {
    // Load any spark.* system properties
    for ((key, value) <- Utils.getSystemProperties if key.startsWith("spark.")) {
      set(key, value, silent)
    }
    this
  }

  /** Set a configuration variable. */
  def set(key: String, value: String): SparkConf = {
    set(key, value, false)
  }

  private[spark] def set(key: String, value: String, silent: Boolean): SparkConf = {
    if (key == null) {
      throw new NullPointerException("null key")
    }
    if (value == null) {
      throw new NullPointerException("null value for " + key)
    }
    if (!silent) {
      logDeprecationWarning(key)
    }
    settings.put(key, value)
    this
  }

  private[spark] def set[T](entry: ConfigEntry[T], value: T): SparkConf = {
    set(entry.key, entry.stringConverter(value))
    this
  }

  private[spark] def set[T](entry: OptionalConfigEntry[T], value: T): SparkConf = {
    set(entry.key, entry.rawStringConverter(value))
    this
  }

  /**
   * The master URL to connect to, such as "local" to run locally with one thread, "local[4]" to
   * run locally with 4 cores, or "spark://master:7077" to run on a Spark standalone cluster.
   */
  def setMaster(master: String): SparkConf = {
    set("spark.master", master)
  }

  /** Set a name for your application. Shown in the Spark web UI. */
  def setAppName(name: String): SparkConf = {
    set("spark.app.name", name)
  }

  /** Set JAR files to distribute to the cluster. */
  def setJars(jars: Seq[String]): SparkConf = {
    for (jar <- jars if (jar == null)) logWarning("null jar passed to SparkContext constructor")
    set(JARS, jars.filter(_ != null))
  }

  /** Set JAR files to distribute to the cluster. (Java-friendly version.) */
  def setJars(jars: Array[String]): SparkConf = {
    setJars(jars.toSeq)
  }

  /**
   * Set an environment variable to be used when launching executors for this application.
   * These variables are stored as properties of the form spark.executorEnv.VAR_NAME
   * (for example spark.executorEnv.PATH) but this method makes them easier to set.
   */
  def setExecutorEnv(variable: String, value: String): SparkConf = {
    set("spark.executorEnv." + variable, value)
  }

  /**
   * Set multiple environment variables to be used when launching executors.
   * These variables are stored as properties of the form spark.executorEnv.VAR_NAME
   * (for example spark.executorEnv.PATH) but this method makes them easier to set.
   */
  def setExecutorEnv(variables: Seq[(String, String)]): SparkConf = {
    for ((k, v) <- variables) {
      setExecutorEnv(k, v)
    }
    this
  }

  /**
   * Set multiple environment variables to be used when launching executors.
   * (Java-friendly version.)
   */
  def setExecutorEnv(variables: Array[(String, String)]): SparkConf = {
    setExecutorEnv(variables.toSeq)
  }

  /**
   * Set the location where Spark is installed on worker nodes.
   */
  def setSparkHome(home: String): SparkConf = {
    set("spark.home", home)
  }

  /** Set multiple parameters together */
  def setAll(settings: Iterable[(String, String)]): SparkConf = {
    settings.foreach { case (k, v) => set(k, v) }
    this
  }

  /**
   * Set multiple parameters together
   */
  @deprecated("Use setAll(Iterable) instead", "3.0.0")
  def setAll(settings: Traversable[(String, String)]): SparkConf = {
    settings.foreach { case (k, v) => set(k, v) }
    this
  }

  /** Set a parameter if it isn't already configured */
  def setIfMissing(key: String, value: String): SparkConf = {
    if (settings.putIfAbsent(key, value) == null) {
      logDeprecationWarning(key)
    }
    this
  }

  private[spark] def setIfMissing[T](entry: ConfigEntry[T], value: T): SparkConf = {
    if (settings.putIfAbsent(entry.key, entry.stringConverter(value)) == null) {
      logDeprecationWarning(entry.key)
    }
    this
  }

  private[spark] def setIfMissing[T](entry: OptionalConfigEntry[T], value: T): SparkConf = {
    if (settings.putIfAbsent(entry.key, entry.rawStringConverter(value)) == null) {
      logDeprecationWarning(entry.key)
    }
    this
  }

  /**
   * Use Kryo serialization and register the given set of classes with Kryo.
   * If called multiple times, this will append the classes from all calls together.
   */
  def registerKryoClasses(classes: Array[Class[_]]): SparkConf = {
    val allClassNames = new LinkedHashSet[String]()
    allClassNames ++= get(KRYO_CLASSES_TO_REGISTER).map(_.trim)
      .filter(!_.isEmpty)
    allClassNames ++= classes.map(_.getName)

    set(KRYO_CLASSES_TO_REGISTER, allClassNames.toSeq)
    set(SERIALIZER, classOf[KryoSerializer].getName)
    this
  }

  private final val avroNamespace = "avro.schema."

  /**
   * Use Kryo serialization and register the given set of Avro schemas so that the generic
   * record serializer can decrease network IO
   */
  def registerAvroSchemas(schemas: Schema*): SparkConf = {
    for (schema <- schemas) {
      set(avroNamespace + SchemaNormalization.parsingFingerprint64(schema), schema.toString)
    }
    this
  }

  /** Gets all the avro schemas in the configuration used in the generic Avro record serializer */
  def getAvroSchema: Map[Long, String] = {
    getAll.filter { case (k, v) => k.startsWith(avroNamespace) }
      .map { case (k, v) => (k.substring(avroNamespace.length).toLong, v) }
      .toMap
  }

  /** Remove a parameter from the configuration */
  def remove(key: String): SparkConf = {
    settings.remove(key)
    this
  }

  private[spark] def remove(entry: ConfigEntry[_]): SparkConf = {
    remove(entry.key)
  }

  /** Get a parameter; throws a NoSuchElementException if it's not set */
  def get(key: String): String = {
    getOption(key).getOrElse(throw new NoSuchElementException(key))
  }

  /** Get a parameter, falling back to a default if not set */
  def get(key: String, defaultValue: String): String = {
    getOption(key).getOrElse(defaultValue)
  }

  /**
   * Retrieves the value of a pre-defined configuration entry.
   *
   * - This is an internal Spark API.
   * - The return type if defined by the configuration entry.
   * - This will throw an exception is the config is not optional and the value is not set.
   */
  private[spark] def get[T](entry: ConfigEntry[T]): T = {
    entry.readFrom(reader)
  }

  /**
   * Get a time parameter as seconds; throws a NoSuchElementException if it's not set. If no
   * suffix is provided then seconds are assumed.
   * @throws java.util.NoSuchElementException If the time parameter is not set
   * @throws NumberFormatException If the value cannot be interpreted as seconds
   */
  def getTimeAsSeconds(key: String): Long = catchIllegalValue(key) {
    Utils.timeStringAsSeconds(get(key))
  }

  /**
   * Get a time parameter as seconds, falling back to a default if not set. If no
   * suffix is provided then seconds are assumed.
   * @throws NumberFormatException If the value cannot be interpreted as seconds
   */
  def getTimeAsSeconds(key: String, defaultValue: String): Long = catchIllegalValue(key) {
    Utils.timeStringAsSeconds(get(key, defaultValue))
  }

  /**
   * Get a time parameter as milliseconds; throws a NoSuchElementException if it's not set. If no
   * suffix is provided then milliseconds are assumed.
   * @throws java.util.NoSuchElementException If the time parameter is not set
   * @throws NumberFormatException If the value cannot be interpreted as milliseconds
   */
  def getTimeAsMs(key: String): Long = catchIllegalValue(key) {
    Utils.timeStringAsMs(get(key))
  }

  /**
   * Get a time parameter as milliseconds, falling back to a default if not set. If no
   * suffix is provided then milliseconds are assumed.
   * @throws NumberFormatException If the value cannot be interpreted as milliseconds
   */
  def getTimeAsMs(key: String, defaultValue: String): Long = catchIllegalValue(key) {
    Utils.timeStringAsMs(get(key, defaultValue))
  }

  /**
   * Get a size parameter as bytes; throws a NoSuchElementException if it's not set. If no
   * suffix is provided then bytes are assumed.
   * @throws java.util.NoSuchElementException If the size parameter is not set
   * @throws NumberFormatException If the value cannot be interpreted as bytes
   */
  def getSizeAsBytes(key: String): Long = catchIllegalValue(key) {
    Utils.byteStringAsBytes(get(key))
  }

  /**
   * Get a size parameter as bytes, falling back to a default if not set. If no
   * suffix is provided then bytes are assumed.
   * @throws NumberFormatException If the value cannot be interpreted as bytes
   */
  def getSizeAsBytes(key: String, defaultValue: String): Long = catchIllegalValue(key) {
    Utils.byteStringAsBytes(get(key, defaultValue))
  }

  /**
   * Get a size parameter as bytes, falling back to a default if not set.
   * @throws NumberFormatException If the value cannot be interpreted as bytes
   */
  def getSizeAsBytes(key: String, defaultValue: Long): Long = catchIllegalValue(key) {
    Utils.byteStringAsBytes(get(key, defaultValue + "B"))
  }

  /**
   * Get a size parameter as Kibibytes; throws a NoSuchElementException if it's not set. If no
   * suffix is provided then Kibibytes are assumed.
   * @throws java.util.NoSuchElementException If the size parameter is not set
   * @throws NumberFormatException If the value cannot be interpreted as Kibibytes
   */
  def getSizeAsKb(key: String): Long = catchIllegalValue(key) {
    Utils.byteStringAsKb(get(key))
  }

  /**
   * Get a size parameter as Kibibytes, falling back to a default if not set. If no
   * suffix is provided then Kibibytes are assumed.
   * @throws NumberFormatException If the value cannot be interpreted as Kibibytes
   */
  def getSizeAsKb(key: String, defaultValue: String): Long = catchIllegalValue(key) {
    Utils.byteStringAsKb(get(key, defaultValue))
  }

  /**
   * Get a size parameter as Mebibytes; throws a NoSuchElementException if it's not set. If no
   * suffix is provided then Mebibytes are assumed.
   * @throws java.util.NoSuchElementException If the size parameter is not set
   * @throws NumberFormatException If the value cannot be interpreted as Mebibytes
   */
  def getSizeAsMb(key: String): Long = catchIllegalValue(key) {
    Utils.byteStringAsMb(get(key))
  }

  /**
   * Get a size parameter as Mebibytes, falling back to a default if not set. If no
   * suffix is provided then Mebibytes are assumed.
   * @throws NumberFormatException If the value cannot be interpreted as Mebibytes
   */
  def getSizeAsMb(key: String, defaultValue: String): Long = catchIllegalValue(key) {
    Utils.byteStringAsMb(get(key, defaultValue))
  }

  /**
   * Get a size parameter as Gibibytes; throws a NoSuchElementException if it's not set. If no
   * suffix is provided then Gibibytes are assumed.
   * @throws java.util.NoSuchElementException If the size parameter is not set
   * @throws NumberFormatException If the value cannot be interpreted as Gibibytes
   */
  def getSizeAsGb(key: String): Long = catchIllegalValue(key) {
    Utils.byteStringAsGb(get(key))
  }

  /**
   * Get a size parameter as Gibibytes, falling back to a default if not set. If no
   * suffix is provided then Gibibytes are assumed.
   * @throws NumberFormatException If the value cannot be interpreted as Gibibytes
   */
  def getSizeAsGb(key: String, defaultValue: String): Long = catchIllegalValue(key) {
    Utils.byteStringAsGb(get(key, defaultValue))
  }

  /** Get a parameter as an Option */
  def getOption(key: String): Option[String] = {
    Option(settings.get(key)).orElse(getDeprecatedConfig(key, settings))
  }

  /** Get an optional value, applying variable substitution. */
  private[spark] def getWithSubstitution(key: String): Option[String] = {
    getOption(key).map(reader.substitute)
  }

  /** Get all parameters as a list of pairs */
  def getAll: Array[(String, String)] = {
    settings.entrySet().asScala.map(x => (x.getKey, x.getValue)).toArray
  }

  /**
   * Get all parameters that start with `prefix`
   */
  def getAllWithPrefix(prefix: String): Array[(String, String)] = {
    getAll.filter { case (k, v) => k.startsWith(prefix) }
      .map { case (k, v) => (k.substring(prefix.length), v) }
  }

  /**
   * Get all parameters that start with `prefix` and end with 'suffix'
   */
  def getAllWithPrefixAndSuffix(prefix: String, suffix: String): Array[(String, String)] = {
    getAll.filter { case (k, v) => k.startsWith(prefix) && k.endsWith(suffix) }
      .map { case (k, v) => (k.substring(prefix.length, (k.length - suffix.length)), v) }
  }

  /**
   * Get a parameter as an integer, falling back to a default if not set
   * @throws NumberFormatException If the value cannot be interpreted as an integer
   */
  def getInt(key: String, defaultValue: Int): Int = catchIllegalValue(key) {
    getOption(key).map(_.toInt).getOrElse(defaultValue)
  }

  /**
   * Get a parameter as a long, falling back to a default if not set
   * @throws NumberFormatException If the value cannot be interpreted as a long
   */
  def getLong(key: String, defaultValue: Long): Long = catchIllegalValue(key) {
    getOption(key).map(_.toLong).getOrElse(defaultValue)
  }

  /**
   * Get a parameter as a double, falling back to a default if not ste
   * @throws NumberFormatException If the value cannot be interpreted as a double
   */
  def getDouble(key: String, defaultValue: Double): Double = catchIllegalValue(key) {
    getOption(key).map(_.toDouble).getOrElse(defaultValue)
  }

  /**
   * Get a parameter as a boolean, falling back to a default if not set
   * @throws IllegalArgumentException If the value cannot be interpreted as a boolean
   */
  def getBoolean(key: String, defaultValue: Boolean): Boolean = catchIllegalValue(key) {
    getOption(key).map(_.toBoolean).getOrElse(defaultValue)
  }

  /** Get all executor environment variables set on this SparkConf */
  def getExecutorEnv: Seq[(String, String)] = {
    getAllWithPrefix("spark.executorEnv.")
  }

  /**
   * Returns the Spark application id, valid in the Driver after TaskScheduler registration and
   * from the start in the Executor.
   */
  def getAppId: String = get("spark.app.id")

  /** Does the configuration contain a given parameter? */
  def contains(key: String): Boolean = {
    settings.containsKey(key) ||
      configsWithAlternatives.get(key).toSeq.flatten.exists { alt => contains(alt.key) }
  }

  private[spark] def contains(entry: ConfigEntry[_]): Boolean = contains(entry.key)

  /** Copy this object */
  override def clone: SparkConf = {
    val cloned = new SparkConf(false)
    settings.entrySet().asScala.foreach { e =>
      cloned.set(e.getKey(), e.getValue(), true)
    }
    cloned
  }

  /**
   * By using this instead of System.getenv(), environment variables can be mocked
   * in unit tests.
   */
  private[spark] def getenv(name: String): String = System.getenv(name)

  /**
   * Wrapper method for get() methods which require some specific value format. This catches
   * any [[NumberFormatException]] or [[IllegalArgumentException]] and re-raises it with the
   * incorrectly configured key in the exception message.
   */
  private def catchIllegalValue[T](key: String)(getValue: => T): T = {
    try {
      getValue
    } catch {
      case e: NumberFormatException =>
        // NumberFormatException doesn't have a constructor that takes a cause for some reason.
        throw new NumberFormatException(s"Illegal value for config key $key: ${e.getMessage}")
            .initCause(e)
      case e: IllegalArgumentException =>
        throw new IllegalArgumentException(s"Illegal value for config key $key: ${e.getMessage}", e)
    }
  }

  /**
   * Checks for illegal or deprecated config settings. Throws an exception for the former. Not
   * idempotent - may mutate this conf object to convert deprecated settings to supported ones.
   */
  private[spark] def validateSettings() {
    if (contains("spark.local.dir")) {
      val msg = "Note that spark.local.dir will be overridden by the value set by " +
        "the cluster manager (via SPARK_LOCAL_DIRS in mesos/standalone/kubernetes and LOCAL_DIRS" +
        " in YARN)."
      logWarning(msg)
    }

    val executorOptsKey = EXECUTOR_JAVA_OPTIONS.key

    // Used by Yarn in 1.1 and before
    sys.props.get("spark.driver.libraryPath").foreach { value =>
      val warning =
        s"""
          |spark.driver.libraryPath was detected (set to '$value').
          |This is deprecated in Spark 1.2+.
          |
          |Please instead use: ${DRIVER_LIBRARY_PATH.key}
        """.stripMargin
      logWarning(warning)
    }

    // Validate spark.executor.extraJavaOptions
    getOption(executorOptsKey).foreach { javaOpts =>
      if (javaOpts.contains("-Dspark")) {
        val msg = s"$executorOptsKey is not allowed to set Spark options (was '$javaOpts'). " +
          "Set them directly on a SparkConf or in a properties file when using ./bin/spark-submit."
        throw new Exception(msg)
      }
      if (javaOpts.contains("-Xmx")) {
        val msg = s"$executorOptsKey is not allowed to specify max heap memory settings " +
          s"(was '$javaOpts'). Use spark.executor.memory instead."
        throw new Exception(msg)
      }
    }

    // Validate memory fractions
    for (key <- Seq(MEMORY_FRACTION.key, MEMORY_STORAGE_FRACTION.key)) {
      val value = getDouble(key, 0.5)
      if (value > 1 || value < 0) {
        throw new IllegalArgumentException(s"$key should be between 0 and 1 (was '$value').")
      }
    }

    if (contains("spark.master") && get("spark.master").startsWith("yarn-")) {
      val warning = s"spark.master ${get("spark.master")} is deprecated in Spark 2.0+, please " +
        "instead use \"yarn\" with specified deploy mode."

      get("spark.master") match {
        case "yarn-cluster" =>
          logWarning(warning)
          set("spark.master", "yarn")
          set(SUBMIT_DEPLOY_MODE, "cluster")
        case "yarn-client" =>
          logWarning(warning)
          set("spark.master", "yarn")
          set(SUBMIT_DEPLOY_MODE, "client")
        case _ => // Any other unexpected master will be checked when creating scheduler backend.
      }
    }

    if (contains(SUBMIT_DEPLOY_MODE)) {
      get(SUBMIT_DEPLOY_MODE) match {
        case "cluster" | "client" =>
        case e => throw new SparkException(s"${SUBMIT_DEPLOY_MODE.key} can only be " +
          "\"cluster\" or \"client\".")
      }
    }

    if (contains(CORES_MAX) && contains(EXECUTOR_CORES)) {
      val totalCores = getInt(CORES_MAX.key, 1)
      val executorCores = get(EXECUTOR_CORES)
      val leftCores = totalCores % executorCores
      if (leftCores != 0) {
        logWarning(s"Total executor cores: ${totalCores} is not " +
          s"divisible by cores per executor: ${executorCores}, " +
          s"the left cores: ${leftCores} will not be allocated")
      }
    }

    val encryptionEnabled = get(NETWORK_CRYPTO_ENABLED) || get(SASL_ENCRYPTION_ENABLED)
    require(!encryptionEnabled || get(NETWORK_AUTH_ENABLED),
      s"${NETWORK_AUTH_ENABLED.key} must be enabled when enabling encryption.")

    val executorTimeoutThresholdMs = get(NETWORK_TIMEOUT) * 1000
    val executorHeartbeatIntervalMs = get(EXECUTOR_HEARTBEAT_INTERVAL)
    val networkTimeout = NETWORK_TIMEOUT.key
    // If spark.executor.heartbeatInterval bigger than spark.network.timeout,
    // it will almost always cause ExecutorLostFailure. See SPARK-22754.
    require(executorTimeoutThresholdMs > executorHeartbeatIntervalMs, "The value of " +
      s"${networkTimeout}=${executorTimeoutThresholdMs}ms must be no less than the value of " +
<<<<<<< HEAD
      s"spark.executor.heartbeatInterval=${executorHeartbeatIntervalMs}ms.")

    // Make sure the executor resources were specified and are large enough if
    // any task resources were specified.
    val taskResourcesAndCount =
    getAllWithPrefixAndSuffix(SPARK_TASK_RESOURCE_PREFIX, SPARK_RESOURCE_COUNT_SUFFIX).toMap
    val executorResourcesAndCounts =
      getAllWithPrefixAndSuffix(SPARK_EXECUTOR_RESOURCE_PREFIX, SPARK_RESOURCE_COUNT_SUFFIX).toMap

    taskResourcesAndCount.foreach { case (rName, taskCount) =>
      val execCount = executorResourcesAndCounts.get(rName).getOrElse(
        throw new SparkException(
          s"The executor resource config: " +
            s"${SPARK_EXECUTOR_RESOURCE_PREFIX + rName + SPARK_RESOURCE_COUNT_SUFFIX} " +
            "needs to be specified since a task requirement config: " +
            s"${SPARK_TASK_RESOURCE_PREFIX + rName + SPARK_RESOURCE_COUNT_SUFFIX} was specified")
      )
      if (execCount.toLong < taskCount.toLong) {
        throw new SparkException(
          s"The executor resource config: " +
            s"${SPARK_EXECUTOR_RESOURCE_PREFIX + rName + SPARK_RESOURCE_COUNT_SUFFIX} " +
            s"= $execCount has to be >= the task config: " +
            s"${SPARK_TASK_RESOURCE_PREFIX + rName + SPARK_RESOURCE_COUNT_SUFFIX} = $taskCount")
      }
    }
=======
      s"${EXECUTOR_HEARTBEAT_INTERVAL.key}=${executorHeartbeatIntervalMs}ms.")
>>>>>>> 5fae8f7b
  }

  /**
   * Return a string listing all keys and values, one per line. This is useful to print the
   * configuration out for debugging.
   */
  def toDebugString: String = {
    Utils.redact(this, getAll).sorted.map { case (k, v) => k + "=" + v }.mkString("\n")
  }

}

private[spark] object SparkConf extends Logging {

  /**
   * Maps deprecated config keys to information about the deprecation.
   *
   * The extra information is logged as a warning when the config is present in the user's
   * configuration.
   */
  private val deprecatedConfigs: Map[String, DeprecatedConfig] = {
    val configs = Seq(
      DeprecatedConfig("spark.cache.class", "0.8",
        "The spark.cache.class property is no longer being used! Specify storage levels using " +
        "the RDD.persist() method instead."),
      DeprecatedConfig("spark.yarn.user.classpath.first", "1.3",
        "Please use spark.{driver,executor}.userClassPathFirst instead."),
      DeprecatedConfig("spark.kryoserializer.buffer.mb", "1.4",
        "Please use spark.kryoserializer.buffer instead. The default value for " +
          "spark.kryoserializer.buffer.mb was previously specified as '0.064'. Fractional values " +
          "are no longer accepted. To specify the equivalent now, one may use '64k'."),
      DeprecatedConfig("spark.rpc", "2.0", "Not used anymore."),
      DeprecatedConfig("spark.scheduler.executorTaskBlacklistTime", "2.1.0",
        "Please use the new blacklisting options, spark.blacklist.*"),
      DeprecatedConfig("spark.yarn.am.port", "2.0.0", "Not used anymore"),
      DeprecatedConfig("spark.executor.port", "2.0.0", "Not used anymore"),
      DeprecatedConfig("spark.shuffle.service.index.cache.entries", "2.3.0",
        "Not used anymore. Please use spark.shuffle.service.index.cache.size"),
      DeprecatedConfig("spark.yarn.credentials.file.retention.count", "2.4.0", "Not used anymore."),
      DeprecatedConfig("spark.yarn.credentials.file.retention.days", "2.4.0", "Not used anymore."),
      DeprecatedConfig("spark.yarn.services", "3.0.0", "Feature no longer available.")
    )

    Map(configs.map { cfg => (cfg.key -> cfg) } : _*)
  }

  /**
   * Maps a current config key to alternate keys that were used in previous version of Spark.
   *
   * The alternates are used in the order defined in this map. If deprecated configs are
   * present in the user's configuration, a warning is logged.
   *
   * TODO: consolidate it with `ConfigBuilder.withAlternative`.
   */
  private val configsWithAlternatives = Map[String, Seq[AlternateConfig]](
    EXECUTOR_USER_CLASS_PATH_FIRST.key -> Seq(
      AlternateConfig("spark.files.userClassPathFirst", "1.3")),
    UPDATE_INTERVAL_S.key -> Seq(
      AlternateConfig("spark.history.fs.update.interval.seconds", "1.4"),
      AlternateConfig("spark.history.fs.updateInterval", "1.3"),
      AlternateConfig("spark.history.updateInterval", "1.3")),
    CLEANER_INTERVAL_S.key -> Seq(
      AlternateConfig("spark.history.fs.cleaner.interval.seconds", "1.4")),
    MAX_LOG_AGE_S.key -> Seq(
      AlternateConfig("spark.history.fs.cleaner.maxAge.seconds", "1.4")),
    "spark.yarn.am.waitTime" -> Seq(
      AlternateConfig("spark.yarn.applicationMaster.waitTries", "1.3",
        // Translate old value to a duration, with 10s wait time per try.
        translation = s => s"${s.toLong * 10}s")),
    REDUCER_MAX_SIZE_IN_FLIGHT.key -> Seq(
      AlternateConfig("spark.reducer.maxMbInFlight", "1.4")),
    KRYO_SERIALIZER_BUFFER_SIZE.key -> Seq(
      AlternateConfig("spark.kryoserializer.buffer.mb", "1.4",
        translation = s => s"${(s.toDouble * 1000).toInt}k")),
    KRYO_SERIALIZER_MAX_BUFFER_SIZE.key -> Seq(
      AlternateConfig("spark.kryoserializer.buffer.max.mb", "1.4")),
    SHUFFLE_FILE_BUFFER_SIZE.key -> Seq(
      AlternateConfig("spark.shuffle.file.buffer.kb", "1.4")),
    EXECUTOR_LOGS_ROLLING_MAX_SIZE.key -> Seq(
      AlternateConfig("spark.executor.logs.rolling.size.maxBytes", "1.4")),
    IO_COMPRESSION_SNAPPY_BLOCKSIZE.key -> Seq(
      AlternateConfig("spark.io.compression.snappy.block.size", "1.4")),
    IO_COMPRESSION_LZ4_BLOCKSIZE.key -> Seq(
      AlternateConfig("spark.io.compression.lz4.block.size", "1.4")),
    RPC_NUM_RETRIES.key -> Seq(
      AlternateConfig("spark.akka.num.retries", "1.4")),
    RPC_RETRY_WAIT.key -> Seq(
      AlternateConfig("spark.akka.retry.wait", "1.4")),
    RPC_ASK_TIMEOUT.key -> Seq(
      AlternateConfig("spark.akka.askTimeout", "1.4")),
    RPC_LOOKUP_TIMEOUT.key -> Seq(
      AlternateConfig("spark.akka.lookupTimeout", "1.4")),
    "spark.streaming.fileStream.minRememberDuration" -> Seq(
      AlternateConfig("spark.streaming.minRememberDuration", "1.5")),
    "spark.yarn.max.executor.failures" -> Seq(
      AlternateConfig("spark.yarn.max.worker.failures", "1.5")),
    MEMORY_OFFHEAP_ENABLED.key -> Seq(
      AlternateConfig("spark.unsafe.offHeap", "1.6")),
    RPC_MESSAGE_MAX_SIZE.key -> Seq(
      AlternateConfig("spark.akka.frameSize", "1.6")),
    "spark.yarn.jars" -> Seq(
      AlternateConfig("spark.yarn.jar", "2.0")),
    MAX_REMOTE_BLOCK_SIZE_FETCH_TO_MEM.key -> Seq(
      AlternateConfig("spark.reducer.maxReqSizeShuffleToMem", "2.3")),
    LISTENER_BUS_EVENT_QUEUE_CAPACITY.key -> Seq(
      AlternateConfig("spark.scheduler.listenerbus.eventqueue.size", "2.3")),
    DRIVER_MEMORY_OVERHEAD.key -> Seq(
      AlternateConfig("spark.yarn.driver.memoryOverhead", "2.3")),
    EXECUTOR_MEMORY_OVERHEAD.key -> Seq(
      AlternateConfig("spark.yarn.executor.memoryOverhead", "2.3")),
    KEYTAB.key -> Seq(
      AlternateConfig("spark.yarn.keytab", "3.0")),
    PRINCIPAL.key -> Seq(
      AlternateConfig("spark.yarn.principal", "3.0")),
    KERBEROS_RELOGIN_PERIOD.key -> Seq(
      AlternateConfig("spark.yarn.kerberos.relogin.period", "3.0")),
    KERBEROS_FILESYSTEMS_TO_ACCESS.key -> Seq(
      AlternateConfig("spark.yarn.access.namenodes", "2.2"),
      AlternateConfig("spark.yarn.access.hadoopFileSystems", "3.0")),
    "spark.kafka.consumer.cache.capacity" -> Seq(
      AlternateConfig("spark.sql.kafkaConsumerCache.capacity", "3.0"))
  )

  /**
   * A view of `configsWithAlternatives` that makes it more efficient to look up deprecated
   * config keys.
   *
   * Maps the deprecated config name to a 2-tuple (new config name, alternate config info).
   */
  private val allAlternatives: Map[String, (String, AlternateConfig)] = {
    configsWithAlternatives.keys.flatMap { key =>
      configsWithAlternatives(key).map { cfg => (cfg.key -> (key -> cfg)) }
    }.toMap
  }

  /**
   * Return whether the given config should be passed to an executor on start-up.
   *
   * Certain authentication configs are required from the executor when it connects to
   * the scheduler, while the rest of the spark configs can be inherited from the driver later.
   */
  def isExecutorStartupConf(name: String): Boolean = {
    (name.startsWith("spark.auth") && name != SecurityManager.SPARK_AUTH_SECRET_CONF) ||
    name.startsWith("spark.rpc") ||
    name.startsWith("spark.network") ||
    isSparkPortConf(name)
  }

  /**
   * Return true if the given config matches either `spark.*.port` or `spark.port.*`.
   */
  def isSparkPortConf(name: String): Boolean = {
    (name.startsWith("spark.") && name.endsWith(".port")) || name.startsWith("spark.port.")
  }

  /**
   * Looks for available deprecated keys for the given config option, and return the first
   * value available.
   */
  def getDeprecatedConfig(key: String, conf: JMap[String, String]): Option[String] = {
    configsWithAlternatives.get(key).flatMap { alts =>
      alts.collectFirst { case alt if conf.containsKey(alt.key) =>
        val value = conf.get(alt.key)
        if (alt.translation != null) alt.translation(value) else value
      }
    }
  }

  /**
   * Logs a warning message if the given config key is deprecated.
   */
  def logDeprecationWarning(key: String): Unit = {
    deprecatedConfigs.get(key).foreach { cfg =>
      logWarning(
        s"The configuration key '$key' has been deprecated as of Spark ${cfg.version} and " +
        s"may be removed in the future. ${cfg.deprecationMessage}")
      return
    }

    allAlternatives.get(key).foreach { case (newKey, cfg) =>
      logWarning(
        s"The configuration key '$key' has been deprecated as of Spark ${cfg.version} and " +
        s"may be removed in the future. Please use the new key '$newKey' instead.")
      return
    }
    if (key.startsWith("spark.akka") || key.startsWith("spark.ssl.akka")) {
      logWarning(
        s"The configuration key $key is not supported anymore " +
          s"because Spark doesn't use Akka since 2.0")
    }
  }

  /**
   * A function to help parsing configs with multiple parts where the base and
   * suffix could be one of many options. For instance configs like:
   * spark.executor.resource.{resourceName}.{count/addresses}
   * This function takes an Array of configs you got from the
   * getAllWithPrefix function, selects only those that end with the suffix
   * passed in and returns just the base part of the config before the first
   * '.' and its value.
   */
  def getConfigsWithSuffix(
      configs: Array[(String, String)],
      suffix: String
      ): Array[(String, String)] = {
    configs.filter { case (rConf, _) => rConf.endsWith(suffix)}.
      map { case (k, v) => (k.split('.').head, v) }
  }

  /**
   * A function to help parsing configs with multiple parts where the base and
   * suffix could be one of many options. For instance configs like:
   * spark.executor.resource.{resourceName}.{count/addresses}
   * This function takes an Array of configs you got from the
   * getAllWithPrefix function and returns the base part of the config
   * before the first '.'.
   */
  def getBaseOfConfigs(configs: Array[(String, String)]): Set[String] = {
    configs.map { case (k, _) => k.split('.').head }.toSet
  }

  /**
   * Holds information about keys that have been deprecated and do not have a replacement.
   *
   * @param key The deprecated key.
   * @param version Version of Spark where key was deprecated.
   * @param deprecationMessage Message to include in the deprecation warning.
   */
  private case class DeprecatedConfig(
      key: String,
      version: String,
      deprecationMessage: String)

  /**
   * Information about an alternate configuration key that has been deprecated.
   *
   * @param key The deprecated config key.
   * @param version The Spark version in which the key was deprecated.
   * @param translation A translation function for converting old config values into new ones.
   */
  private case class AlternateConfig(
      key: String,
      version: String,
      translation: String => String = null)

}<|MERGE_RESOLUTION|>--- conflicted
+++ resolved
@@ -602,8 +602,7 @@
     // it will almost always cause ExecutorLostFailure. See SPARK-22754.
     require(executorTimeoutThresholdMs > executorHeartbeatIntervalMs, "The value of " +
       s"${networkTimeout}=${executorTimeoutThresholdMs}ms must be no less than the value of " +
-<<<<<<< HEAD
-      s"spark.executor.heartbeatInterval=${executorHeartbeatIntervalMs}ms.")
+      s"${EXECUTOR_HEARTBEAT_INTERVAL.key}=${executorHeartbeatIntervalMs}ms.")
 
     // Make sure the executor resources were specified and are large enough if
     // any task resources were specified.
@@ -628,9 +627,6 @@
             s"${SPARK_TASK_RESOURCE_PREFIX + rName + SPARK_RESOURCE_COUNT_SUFFIX} = $taskCount")
       }
     }
-=======
-      s"${EXECUTOR_HEARTBEAT_INTERVAL.key}=${executorHeartbeatIntervalMs}ms.")
->>>>>>> 5fae8f7b
   }
 
   /**
