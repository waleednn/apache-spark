/*
 * Licensed to the Apache Software Foundation (ASF) under one or more
 * contributor license agreements.  See the NOTICE file distributed with
 * this work for additional information regarding copyright ownership.
 * The ASF licenses this file to You under the Apache License, Version 2.0
 * (the "License"); you may not use this file except in compliance with
 * the License.  You may obtain a copy of the License at
 *
 *    http://www.apache.org/licenses/LICENSE-2.0
 *
 * Unless required by applicable law or agreed to in writing, software
 * distributed under the License is distributed on an "AS IS" BASIS,
 * WITHOUT WARRANTIES OR CONDITIONS OF ANY KIND, either express or implied.
 * See the License for the specific language governing permissions and
 * limitations under the License.
 */

package org.apache.spark.util

import java.util.Set
import java.util.Map.Entry
import java.util.concurrent.ConcurrentHashMap

import scala.collection.{JavaConversions, mutable}

import org.apache.spark.Logging

private[spark] case class TimeStampedValue[V](value: V, timestamp: Long)

/**
 * This is a custom implementation of scala.collection.mutable.Map which stores the insertion
 * timestamp along with each key-value pair. If specified, the timestamp of each pair can be
 * updated every time it is accessed. Key-value pairs whose timestamp are older than a particular
 * threshold time can then be removed using the clearOldValues method. This is intended to
 * be a drop-in replacement of scala.collection.mutable.HashMap.
 *
 * @param updateTimeStampOnGet Whether timestamp of a pair will be updated when it is accessed
 */
private[spark] class TimeStampedHashMap[A, B](updateTimeStampOnGet: Boolean = false)
<<<<<<< HEAD
  extends Map[A, B]() with Logging {
  val internalMap = new ConcurrentHashMap[A, (B, Long)]()
=======
  extends mutable.Map[A, B]() with Logging {

  private val internalMap = new ConcurrentHashMap[A, TimeStampedValue[B]]()
>>>>>>> 9689b663

  def get(key: A): Option[B] = {
    val value = internalMap.get(key)
    if (value != null && updateTimeStampOnGet) {
      internalMap.replace(key, value, TimeStampedValue(value.value, currentTime))
    }
    Option(value).map(_.value)
  }

  def iterator: Iterator[(A, B)] = {
    val jIterator = getEntrySet.iterator
    JavaConversions.asScalaIterator(jIterator).map(kv => (kv.getKey, kv.getValue.value))
  }

  def getEntrySet: Set[Entry[A, TimeStampedValue[B]]] = internalMap.entrySet

  override def + [B1 >: B](kv: (A, B1)): mutable.Map[A, B1] = {
    val newMap = new TimeStampedHashMap[A, B1]
    val oldInternalMap = this.internalMap.asInstanceOf[ConcurrentHashMap[A, TimeStampedValue[B1]]]
    newMap.internalMap.putAll(oldInternalMap)
    kv match { case (a, b) => newMap.internalMap.put(a, TimeStampedValue(b, currentTime)) }
    newMap
  }

  override def - (key: A): mutable.Map[A, B] = {
    val newMap = new TimeStampedHashMap[A, B]
    newMap.internalMap.putAll(this.internalMap)
    newMap.internalMap.remove(key)
    newMap
  }

  override def += (kv: (A, B)): this.type = {
    kv match { case (a, b) => internalMap.put(a, TimeStampedValue(b, currentTime)) }
    this
  }

  override def -= (key: A): this.type = {
    internalMap.remove(key)
    this
  }

  override def update(key: A, value: B) {
    this += ((key, value))
  }

  override def apply(key: A): B = {
    get(key).getOrElse { throw new NoSuchElementException() }
  }

  override def filter(p: ((A, B)) => Boolean): mutable.Map[A, B] = {
    JavaConversions.mapAsScalaConcurrentMap(internalMap)
      .map { case (k, TimeStampedValue(v, t)) => (k, v) }
      .filter(p)
  }

  override def empty: mutable.Map[A, B] = new TimeStampedHashMap[A, B]()

  override def size: Int = internalMap.size

  override def foreach[U](f: ((A, B)) => U) {
    val it = getEntrySet.iterator
    while(it.hasNext) {
      val entry = it.next()
      val kv = (entry.getKey, entry.getValue.value)
      f(kv)
    }
  }

  def putIfAbsent(key: A, value: B): Option[B] = {
    val prev = internalMap.putIfAbsent(key, TimeStampedValue(value, currentTime))
    Option(prev).map(_.value)
  }

  def putAll(map: Map[A, B]) {
    map.foreach { case (k, v) => update(k, v) }
  }

  def toMap: Map[A, B] = iterator.toMap

  def clearOldValues(threshTime: Long, f: (A, B) => Unit) {
    val it = getEntrySet.iterator
    while (it.hasNext) {
      val entry = it.next()
      if (entry.getValue.timestamp < threshTime) {
        f(entry.getKey, entry.getValue.value)
        logDebug("Removing key " + entry.getKey)
        it.remove()
      }
    }
  }

  /** Removes old key-value pairs that have timestamp earlier than `threshTime`. */
  def clearOldValues(threshTime: Long) {
    clearOldValues(threshTime, (_, _) => ())
  }

  private def currentTime: Long = System.currentTimeMillis

  // For testing

  def getTimeStampedValue(key: A): Option[TimeStampedValue[B]] = {
    Option(internalMap.get(key))
  }

  def getTimestamp(key: A): Option[Long] = {
    getTimeStampedValue(key).map(_.timestamp)
  }
}<|MERGE_RESOLUTION|>--- conflicted
+++ resolved
@@ -37,14 +37,9 @@
  * @param updateTimeStampOnGet Whether timestamp of a pair will be updated when it is accessed
  */
 private[spark] class TimeStampedHashMap[A, B](updateTimeStampOnGet: Boolean = false)
-<<<<<<< HEAD
-  extends Map[A, B]() with Logging {
-  val internalMap = new ConcurrentHashMap[A, (B, Long)]()
-=======
   extends mutable.Map[A, B]() with Logging {
 
   private val internalMap = new ConcurrentHashMap[A, TimeStampedValue[B]]()
->>>>>>> 9689b663
 
   def get(key: A): Option[B] = {
     val value = internalMap.get(key)
