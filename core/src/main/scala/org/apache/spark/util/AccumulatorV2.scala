/*
 * Licensed to the Apache Software Foundation (ASF) under one or more
 * contributor license agreements.  See the NOTICE file distributed with
 * this work for additional information regarding copyright ownership.
 * The ASF licenses this file to You under the Apache License, Version 2.0
 * (the "License"); you may not use this file except in compliance with
 * the License.  You may obtain a copy of the License at
 *
 *    http://www.apache.org/licenses/LICENSE-2.0
 *
 * Unless required by applicable law or agreed to in writing, software
 * distributed under the License is distributed on an "AS IS" BASIS,
 * WITHOUT WARRANTIES OR CONDITIONS OF ANY KIND, either express or implied.
 * See the License for the specific language governing permissions and
 * limitations under the License.
 */

package org.apache.spark.util

import java.{lang => jl}
import java.io.ObjectInputStream
import java.util.concurrent.ConcurrentHashMap
import java.util.concurrent.atomic.AtomicLong
import javax.annotation.concurrent.GuardedBy

import scala.collection.mutable

import org.apache.spark.{InternalAccumulator, SparkContext, TaskContext}
import org.apache.spark.scheduler.AccumulableInfo

/**
 * Metadata for the Accumulator
 *
 *
 * @param countFailedValues whether to accumulate values from failed tasks. This is set to true
 *                          for system and time metrics like serialization time or bytes spilled,
 *                          and false for things with absolute values like number of input rows.
 *                          This should be used for internal metrics only.

 * @param dataProperty Data property accumulators will only have values added once for each
 *                     RDD/Partition/Shuffle combination. This prevents double counting on
 *                     reevaluation. Partial evaluation of a partition will not increment a data
 *                     property accumulator. Data property accumulators are currently experimental
 *                     and the behaviour may change in future versions.
 *
 */
private[spark] case class AccumulatorMetadata(
    id: Long,
    name: Option[String],
    countFailedValues: Boolean,
    dataProperty: Boolean) extends Serializable


/**
 * The base class for accumulators, that can accumulate inputs of type `IN`, and produce output of
 * type `OUT`.
 */
abstract class AccumulatorV2[@specialized(Int, Long, Double) IN, OUT] extends Serializable {
  private[spark] var metadata: AccumulatorMetadata = _
  private[spark] var atDriverSide = true

  /**
   * The following values are used for data property [[AccumulatorV2]]s.
   * Data property [[AccumulatorV2]]s have only-once semantics. These semantics are implemented
   * by keeping track of which RDD id, shuffle id, and partition id the current function is
   * processing in. If a partition is fully processed the results for that partition/shuffle/rdd
   * combination are sent back to the driver. The driver keeps track of which rdd/shuffle/partitions
   * already have been applied, and only combines values into value_ if the rdd/shuffle/partition
   * has not already been aggregated on the driver program
   */
  // For data property accumulators pending and processed updates.
  // Pending and processed are keyed by (rdd id, shuffle id, partition id)
  private[spark] lazy val pending =
    new mutable.HashMap[(Int, Int, Int), AccumulatorV2[IN, OUT]]()
  // Completed contains the set of (rdd id, shuffle id, partition id) that have been
  // fully processed on the worker side. This is used to determine if the updates should
  // be sent back to the driver for a particular rdd/shuffle/partition combination.
  private[spark] lazy val completed = new mutable.HashSet[(Int, Int, Int)]()
  // Processed is keyed by (rdd id, shuffle id) and the value is a bitset containing all partitions
  // for the given key which have been merged into the value. This is used on the driver.
  @transient private[spark] lazy val processed = new mutable.HashMap[(Int, Int), mutable.BitSet]()

  private[spark] def dataProperty: Boolean = metadata.dataProperty

  private[spark] def register(
      sc: SparkContext,
      name: Option[String] = None,
      countFailedValues: Boolean = false,
      dataProperty: Boolean = false): Unit = {
    if (this.metadata != null) {
      throw new IllegalStateException("Cannot register an Accumulator twice.")
    }
    this.metadata = AccumulatorMetadata(AccumulatorContext.newId(), name, countFailedValues,
      dataProperty)
    AccumulatorContext.register(this)
    sc.cleaner.foreach(_.registerAccumulatorForCleanup(this))
  }

  /**
   * Returns true if this accumulator has been registered.  Note that all accumulators must be
   * registered before ues, or it will throw exception.
   */
  final def isRegistered: Boolean =
    metadata != null && AccumulatorContext.get(metadata.id).isDefined

  private def assertMetadataNotNull(): Unit = {
    if (metadata == null) {
      throw new IllegalAccessError("The metadata of this accumulator has not been assigned yet.")
    }
  }

  /**
   * Returns the id of this accumulator, can only be called after registration.
   */
  final def id: Long = {
    assertMetadataNotNull()
    metadata.id
  }

  /**
   * Returns the name of this accumulator, can only be called after registration.
   */
  final def name: Option[String] = {
    assertMetadataNotNull()
    metadata.name
  }

  /**
   * Whether to accumulate values from failed tasks. This is set to true for system and time
   * metrics like serialization time or bytes spilled, and false for things with absolute values
   * like number of input rows.  This should be used for internal metrics only.
   */
  private[spark] final def countFailedValues: Boolean = {
    assertMetadataNotNull()
    metadata.countFailedValues
  }

  /**
   * Creates an [[AccumulableInfo]] representation of this [[AccumulatorV2]] with the provided
   * values.
   */
  private[spark] def toInfo(update: Option[Any], value: Option[Any]): AccumulableInfo = {
    val isInternal = name.exists(_.startsWith(InternalAccumulator.METRICS_PREFIX))
    new AccumulableInfo(id, name, update, value, isInternal, countFailedValues)
  }

  final private[spark] def isAtDriverSide: Boolean = atDriverSide

  /**
   * Returns if this accumulator is zero value or not. e.g. for a counter accumulator, 0 is zero
   * value; for a list accumulator, Nil is zero value.
   */
  def isZero: Boolean

  /**
   * Creates a new copy of this accumulator, which is zero value. i.e. call `isZero` on the copy
   * must return true.
   */
  def copyAndReset(): AccumulatorV2[IN, OUT] = {
    val copyAcc = copy()
    copyAcc.reset()
    copyAcc
  }

  /**
   * Creates a new copy of this accumulator.
   */
  def copy(): AccumulatorV2[IN, OUT]

  /**
   * Resets this accumulator, which is zero value. i.e. call `isZero` must
   * return true.
   */
  def reset(): Unit

  /**
   * Takes the inputs and accumulates. e.g. it can be a simple `+=` for counter accumulator.
   * Developers should extend addImpl to customize the adding functionality.
   */
  final def add(v: IN): Unit = {
    if (metadata != null && metadata.dataProperty) {
      dataPropertyAdd(v)
    } else {
      addImpl(v)
    }
  }

  private def dataPropertyAdd(v: IN): Unit = {
    // Add first for localValue & AccumulatorInfo
    addImpl(v)
    if (metadata != null && metadata.dataProperty) {
      val updateInfo = TaskContext.get().getRDDPartitionInfo()
      val base = pending.getOrElse(updateInfo, copyAndReset())
      base.atDriverSide = false
      base.addImpl(v)
      pending(updateInfo) = base
    }
  }

  /**
   * Mark a specific rdd/shuffle/partition as completely processed. This is a noop for
   * non-data property accumuables.
   */
  private[spark] def markFullyProcessed(rddId: Int, shuffleWriteId: Int, partitionId: Int): Unit = {
    if (metadata.dataProperty) {
      completed += ((rddId, shuffleWriteId, partitionId))
    }
  }

  /**
   * Takes the inputs and accumulates. e.g. it can be a simple `+=` for counter accumulator.
   * Developers should extend addImpl to customize the adding functionality.
   */
  protected[spark] def addImpl(v: IN)

  /**
   * Merges another same-type accumulator into this one and update its state, i.e. this should be
   * merge-in-place. Developers should extend mergeImpl to customize the merge functionality.
   */
  final private[spark] lazy val merge: (AccumulatorV2[IN, OUT] => Unit) = {
    // Handle data property accumulators
    if (metadata != null && metadata.dataProperty) {
      dataPropertyMerge _
    } else {
      mergeImpl _
    }
  }

  final private[spark] def dataPropertyMerge(other: AccumulatorV2[IN, OUT]) = {
        val term = other.pending.filter{case (k, v) => other.completed.contains(k)}
      term.foreach { case ((rddId, shuffleWriteId, splitId), v) =>
        val splits = processed.getOrElseUpdate((rddId, shuffleWriteId), new mutable.BitSet())
        if (!splits.contains(splitId)) {
          splits += splitId
          mergeImpl(v)
        }
      }
  }


  /**
   * Merges another same-type accumulator into this one and update its state, i.e. this should be
   * merge-in-place. Developers should extend mergeImpl to customize the merge functionality.
   */
  protected def mergeImpl(other: AccumulatorV2[IN, OUT]): Unit

  /**
   * Defines the current value of this accumulator
   */
  def value: OUT

  // Called by Java when serializing an object
  final protected def writeReplace(): Any = {
    if (atDriverSide) {
      if (!isRegistered) {
        throw new UnsupportedOperationException(
          "Accumulator must be registered before send to executor")
      }
      val copyAcc = copyAndReset()
      assert(copyAcc.isZero, "copyAndReset must return a zero value copy")
      copyAcc.metadata = metadata
      copyAcc
    } else {
      this
    }
  }

  // Called by Java when deserializing an object
  private def readObject(in: ObjectInputStream): Unit = Utils.tryOrIOException {
    in.defaultReadObject()
    if (atDriverSide) {
      atDriverSide = false

      // Automatically register the accumulator when it is deserialized with the task closure.
      // This is for external accumulators and internal ones that do not represent task level
      // metrics, e.g. internal SQL metrics, which are per-operator.
      val taskContext = TaskContext.get()
      if (taskContext != null) {
        taskContext.registerAccumulator(this)
      }
    } else {
      atDriverSide = true
    }
  }

  override def toString: String = {
    if (metadata == null) {
      "Un-registered Accumulator: " + getClass.getSimpleName
    } else {
      getClass.getSimpleName + s"(id: $id, name: $name, value: $value)"
    }
  }
}


/**
 * An internal class used to track accumulators by Spark itself.
 */
private[spark] object AccumulatorContext {

  /**
   * This global map holds the original accumulator objects that are created on the driver.
   * It keeps weak references to these objects so that accumulators can be garbage-collected
   * once the RDDs and user-code that reference them are cleaned up.
   * TODO: Don't use a global map; these should be tied to a SparkContext (SPARK-13051).
   */
  private val originals = new ConcurrentHashMap[Long, jl.ref.WeakReference[AccumulatorV2[_, _]]]

  private[this] val nextId = new AtomicLong(0L)

  /**
   * Returns a globally unique ID for a new [[AccumulatorV2]].
   * Note: Once you copy the [[AccumulatorV2]] the ID is no longer unique.
   */
  def newId(): Long = nextId.getAndIncrement

  /** Returns the number of accumulators registered. Used in testing. */
  def numAccums: Int = originals.size

  /**
   * Registers an [[AccumulatorV2]] created on the driver such that it can be used on the executors.
   *
   * All accumulators registered here can later be used as a container for accumulating partial
   * values across multiple tasks. This is what [[org.apache.spark.scheduler.DAGScheduler]] does.
   * Note: if an accumulator is registered here, it should also be registered with the active
   * context cleaner for cleanup so as to avoid memory leaks.
   *
   * If an [[AccumulatorV2]] with the same ID was already registered, this does nothing instead
   * of overwriting it. We will never register same accumulator twice, this is just a sanity check.
   */
  def register(a: AccumulatorV2[_, _]): Unit = {
    originals.putIfAbsent(a.id, new jl.ref.WeakReference[AccumulatorV2[_, _]](a))
  }

  /**
   * Unregisters the [[AccumulatorV2]] with the given ID, if any.
   */
  def remove(id: Long): Unit = {
    originals.remove(id)
  }

  /**
   * Returns the [[AccumulatorV2]] registered with the given ID, if any.
   */
  def get(id: Long): Option[AccumulatorV2[_, _]] = {
    Option(originals.get(id)).map { ref =>
      // Since we are storing weak references, we must check whether the underlying data is valid.
      val acc = ref.get
      if (acc eq null) {
        throw new IllegalAccessError(s"Attempted to access garbage collected accumulator $id")
      }
      acc
    }
  }

  /**
   * Clears all registered [[AccumulatorV2]]s. For testing only.
   */
  def clear(): Unit = {
    originals.clear()
  }
}

/**
 * An [[AccumulatorV2 accumulator]] for computing sum, count, and averages for 64-bit integers.
 *
 * @since 2.0.0
 */
class LongAccumulator extends AccumulatorV2[jl.Long, jl.Long] {
  private var _sum = 0L
  private var _count = 0L

  /**
   * Adds v to the accumulator, i.e. increment sum by v and count by 1.
   * @since 2.0.0
   */
  override def isZero: Boolean = _sum == 0L && _count == 0

  override def copy(): LongAccumulator = {
    val newAcc = new LongAccumulator
    newAcc._count = this._count
    newAcc._sum = this._sum
    newAcc
  }

  override def reset(): Unit = {
    _sum = 0L
    _count = 0L
  }

  /**
   * Adds v to the accumulator, i.e. increment sum by v and count by 1.
   * @since 2.0.0
   */
  override def addImpl(v: jl.Long): Unit = {
    _sum += v
    _count += 1
  }

  /**
   * Returns the number of elements added to the accumulator.
   * @since 2.0.0
   */
  def count: Long = _count

  /**
   * Returns the sum of elements added to the accumulator.
   * @since 2.0.0
   */
  def sum: Long = _sum

  /**
   * Returns the average of elements added to the accumulator.
   * @since 2.0.0
   */
  def avg: Double = _sum.toDouble / _count

  override def mergeImpl(other: AccumulatorV2[jl.Long, jl.Long]): Unit = other match {
    case o: LongAccumulator =>
      _sum += o.sum
      _count += o.count
    case _ =>
      throw new UnsupportedOperationException(
        s"Cannot merge ${this.getClass.getName} with ${other.getClass.getName}")
  }

  private[spark] def setValue(newValue: Long): Unit = _sum = newValue

  override def value: jl.Long = _sum
}


/**
 * An [[AccumulatorV2 accumulator]] for computing sum, count, and averages for double precision
 * floating numbers.
 *
 * @since 2.0.0
 */
class DoubleAccumulator extends AccumulatorV2[jl.Double, jl.Double] {
  private var _sum = 0.0
  private var _count = 0L

  override def isZero: Boolean = _sum == 0.0 && _count == 0

  override def copy(): DoubleAccumulator = {
    val newAcc = new DoubleAccumulator
    newAcc._count = this._count
    newAcc._sum = this._sum
    newAcc
  }

  override def reset(): Unit = {
    _sum = 0.0
    _count = 0L
  }

  /**
   * Adds v to the accumulator, i.e. increment sum by v and count by 1.
   * @since 2.0.0
   */
  override def addImpl(v: jl.Double): Unit = {
    _sum += v
    _count += 1
  }

  /**
   * Returns the number of elements added to the accumulator.
   * @since 2.0.0
   */
  def count: Long = _count

  /**
   * Returns the sum of elements added to the accumulator.
   * @since 2.0.0
   */
  def sum: Double = _sum

  /**
   * Returns the average of elements added to the accumulator.
   * @since 2.0.0
   */
  def avg: Double = _sum / _count

  override def mergeImpl(other: AccumulatorV2[jl.Double, jl.Double]): Unit = other match {
    case o: DoubleAccumulator =>
      _sum += o.sum
      _count += o.count
    case _ =>
      throw new UnsupportedOperationException(
        s"Cannot merge ${this.getClass.getName} with ${other.getClass.getName}")
  }

  private[spark] def setValue(newValue: Double): Unit = _sum = newValue

  override def value: jl.Double = _sum
}


class ListAccumulator[T] extends AccumulatorV2[T, java.util.List[T]] {
  private val _list: java.util.List[T] = new java.util.ArrayList[T]

  override def isZero: Boolean = _list.isEmpty

  override def copyAndReset(): ListAccumulator[T] = new ListAccumulator

<<<<<<< HEAD
  override def addImpl(v: T): Unit = _list.add(v)
=======
  override def copy(): ListAccumulator[T] = {
    val newAcc = new ListAccumulator[T]
    newAcc._list.addAll(_list)
    newAcc
  }

  override def reset(): Unit = _list.clear()

  override def add(v: T): Unit = _list.add(v)
>>>>>>> 3ded5bc4

  override def mergeImpl(other: AccumulatorV2[T, java.util.List[T]]): Unit = other match {
    case o: ListAccumulator[T] => _list.addAll(o.value)
    case _ => throw new UnsupportedOperationException(
      s"Cannot merge ${this.getClass.getName} with ${other.getClass.getName}")
  }

  override def value: java.util.List[T] = java.util.Collections.unmodifiableList(_list)

  private[spark] def setValue(newValue: java.util.List[T]): Unit = {
    _list.clear()
    _list.addAll(newValue)
  }
}


class LegacyAccumulatorWrapper[R, T](
    initialValue: R,
    param: org.apache.spark.AccumulableParam[R, T]) extends AccumulatorV2[T, R] {
  private[spark] var _value = initialValue  // Current value on driver

  override def isZero: Boolean = _value == param.zero(initialValue)

  override def copy(): LegacyAccumulatorWrapper[R, T] = {
    val acc = new LegacyAccumulatorWrapper(initialValue, param)
    acc._value = _value
    acc
  }

<<<<<<< HEAD
  override def addImpl(v: T): Unit = _value = param.addAccumulator(_value, v)
=======
  override def reset(): Unit = {
    _value = param.zero(initialValue)
  }

  override def add(v: T): Unit = _value = param.addAccumulator(_value, v)
>>>>>>> 3ded5bc4

  override def mergeImpl(other: AccumulatorV2[T, R]): Unit = other match {
    case o: LegacyAccumulatorWrapper[R, T] => _value = param.addInPlace(_value, o.value)
    case _ => throw new UnsupportedOperationException(
      s"Cannot merge ${this.getClass.getName} with ${other.getClass.getName}")
  }

  override def value: R = _value
}<|MERGE_RESOLUTION|>--- conflicted
+++ resolved
@@ -503,9 +503,6 @@
 
   override def copyAndReset(): ListAccumulator[T] = new ListAccumulator
 
-<<<<<<< HEAD
-  override def addImpl(v: T): Unit = _list.add(v)
-=======
   override def copy(): ListAccumulator[T] = {
     val newAcc = new ListAccumulator[T]
     newAcc._list.addAll(_list)
@@ -514,8 +511,7 @@
 
   override def reset(): Unit = _list.clear()
 
-  override def add(v: T): Unit = _list.add(v)
->>>>>>> 3ded5bc4
+  override def addImpl(v: T): Unit = _list.add(v)
 
   override def mergeImpl(other: AccumulatorV2[T, java.util.List[T]]): Unit = other match {
     case o: ListAccumulator[T] => _list.addAll(o.value)
@@ -545,15 +541,11 @@
     acc
   }
 
-<<<<<<< HEAD
-  override def addImpl(v: T): Unit = _value = param.addAccumulator(_value, v)
-=======
   override def reset(): Unit = {
     _value = param.zero(initialValue)
   }
 
-  override def add(v: T): Unit = _value = param.addAccumulator(_value, v)
->>>>>>> 3ded5bc4
+  override def addImpl(v: T): Unit = _value = param.addAccumulator(_value, v)
 
   override def mergeImpl(other: AccumulatorV2[T, R]): Unit = other match {
     case o: LegacyAccumulatorWrapper[R, T] => _value = param.addInPlace(_value, o.value)
