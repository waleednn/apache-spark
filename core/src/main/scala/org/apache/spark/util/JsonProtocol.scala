/*
 * Licensed to the Apache Software Foundation (ASF) under one or more
 * contributor license agreements.  See the NOTICE file distributed with
 * this work for additional information regarding copyright ownership.
 * The ASF licenses this file to You under the Apache License, Version 2.0
 * (the "License"); you may not use this file except in compliance with
 * the License.  You may obtain a copy of the License at
 *
 *    http://www.apache.org/licenses/LICENSE-2.0
 *
 * Unless required by applicable law or agreed to in writing, software
 * distributed under the License is distributed on an "AS IS" BASIS,
 * WITHOUT WARRANTIES OR CONDITIONS OF ANY KIND, either express or implied.
 * See the License for the specific language governing permissions and
 * limitations under the License.
 */

package org.apache.spark.util

import java.util.{Properties, UUID}

import org.apache.spark.scheduler.cluster.ExecutorInfo

import scala.collection.JavaConverters._
import scala.collection.Map

import org.json4s.DefaultFormats
import org.json4s.JsonDSL._
import org.json4s.JsonAST._

import org.apache.spark.executor._
import org.apache.spark.scheduler._
import org.apache.spark.storage._
import org.apache.spark._
import org.apache.hadoop.hdfs.web.JsonUtil

/**
 * Serializes SparkListener events to/from JSON.  This protocol provides strong backwards-
 * and forwards-compatibility guarantees: any version of Spark should be able to read JSON output
 * written by any other version, including newer versions.
 *
 * JsonProtocolSuite contains backwards-compatibility tests which check that the current version of
 * JsonProtocol is able to read output written by earlier versions.  We do not currently have tests
 * for reading newer JSON output with older Spark versions.
 *
 * To ensure that we provide these guarantees, follow these rules when modifying these methods:
 *
 *  - Never delete any JSON fields.
 *  - Any new JSON fields should be optional; use `Utils.jsonOption` when reading these fields
 *    in `*FromJson` methods.
 */
private[spark] object JsonProtocol {
  // TODO: Remove this file and put JSON serialization into each individual class.

  private implicit val format = DefaultFormats

  /** ------------------------------------------------- *
   * JSON serialization methods for SparkListenerEvents |
   * -------------------------------------------------- */

  def sparkEventToJson(event: SparkListenerEvent): JValue = {
    event match {
      case stageSubmitted: SparkListenerStageSubmitted =>
        stageSubmittedToJson(stageSubmitted)
      case stageCompleted: SparkListenerStageCompleted =>
        stageCompletedToJson(stageCompleted)
      case taskStart: SparkListenerTaskStart =>
        taskStartToJson(taskStart)
      case taskGettingResult: SparkListenerTaskGettingResult =>
        taskGettingResultToJson(taskGettingResult)
      case taskEnd: SparkListenerTaskEnd =>
        taskEndToJson(taskEnd)
      case jobStart: SparkListenerJobStart =>
        jobStartToJson(jobStart)
      case jobEnd: SparkListenerJobEnd =>
        jobEndToJson(jobEnd)
      case environmentUpdate: SparkListenerEnvironmentUpdate =>
        environmentUpdateToJson(environmentUpdate)
      case blockManagerAdded: SparkListenerBlockManagerAdded =>
        blockManagerAddedToJson(blockManagerAdded)
      case blockManagerRemoved: SparkListenerBlockManagerRemoved =>
        blockManagerRemovedToJson(blockManagerRemoved)
      case unpersistRDD: SparkListenerUnpersistRDD =>
        unpersistRDDToJson(unpersistRDD)
      case applicationStart: SparkListenerApplicationStart =>
        applicationStartToJson(applicationStart)
      case applicationEnd: SparkListenerApplicationEnd =>
        applicationEndToJson(applicationEnd)
      case executorAdded: SparkListenerExecutorAdded =>
        executorAddedToJson(executorAdded)
      case executorRemoved: SparkListenerExecutorRemoved =>
        executorRemovedToJson(executorRemoved)
      // These aren't used, but keeps compiler happy
      case SparkListenerShutdown => JNothing
      case SparkListenerExecutorMetricsUpdate(_, _) => JNothing
    }
  }

  def stageSubmittedToJson(stageSubmitted: SparkListenerStageSubmitted): JValue = {
    val stageInfo = stageInfoToJson(stageSubmitted.stageInfo)
    val properties = propertiesToJson(stageSubmitted.properties)
    ("Event" -> Utils.getFormattedClassName(stageSubmitted)) ~
    ("Stage Info" -> stageInfo) ~
    ("Properties" -> properties)
  }

  def stageCompletedToJson(stageCompleted: SparkListenerStageCompleted): JValue = {
    val stageInfo = stageInfoToJson(stageCompleted.stageInfo)
    ("Event" -> Utils.getFormattedClassName(stageCompleted)) ~
    ("Stage Info" -> stageInfo)
  }

  def taskStartToJson(taskStart: SparkListenerTaskStart): JValue = {
    val taskInfo = taskStart.taskInfo
    ("Event" -> Utils.getFormattedClassName(taskStart)) ~
    ("Stage ID" -> taskStart.stageId) ~
    ("Stage Attempt ID" -> taskStart.stageAttemptId) ~
    ("Task Info" -> taskInfoToJson(taskInfo))
  }

  def taskGettingResultToJson(taskGettingResult: SparkListenerTaskGettingResult): JValue = {
    val taskInfo = taskGettingResult.taskInfo
    ("Event" -> Utils.getFormattedClassName(taskGettingResult)) ~
    ("Task Info" -> taskInfoToJson(taskInfo))
  }

  def taskEndToJson(taskEnd: SparkListenerTaskEnd): JValue = {
    val taskEndReason = taskEndReasonToJson(taskEnd.reason)
    val taskInfo = taskEnd.taskInfo
    val taskMetrics = taskEnd.taskMetrics
    val taskMetricsJson = if (taskMetrics != null) taskMetricsToJson(taskMetrics) else JNothing
    ("Event" -> Utils.getFormattedClassName(taskEnd)) ~
    ("Stage ID" -> taskEnd.stageId) ~
    ("Stage Attempt ID" -> taskEnd.stageAttemptId) ~
    ("Task Type" -> taskEnd.taskType) ~
    ("Task End Reason" -> taskEndReason) ~
    ("Task Info" -> taskInfoToJson(taskInfo)) ~
    ("Task Metrics" -> taskMetricsJson)
  }

  def jobStartToJson(jobStart: SparkListenerJobStart): JValue = {
    val properties = propertiesToJson(jobStart.properties)
    ("Event" -> Utils.getFormattedClassName(jobStart)) ~
    ("Job ID" -> jobStart.jobId) ~
    ("Submission Time" -> jobStart.time) ~
    ("Stage Infos" -> jobStart.stageInfos.map(stageInfoToJson)) ~  // Added in Spark 1.2.0
    ("Stage IDs" -> jobStart.stageIds) ~
    ("Properties" -> properties)
  }

  def jobEndToJson(jobEnd: SparkListenerJobEnd): JValue = {
    val jobResult = jobResultToJson(jobEnd.jobResult)
    ("Event" -> Utils.getFormattedClassName(jobEnd)) ~
    ("Job ID" -> jobEnd.jobId) ~
    ("Completion Time" -> jobEnd.time) ~
    ("Job Result" -> jobResult)
  }

  def environmentUpdateToJson(environmentUpdate: SparkListenerEnvironmentUpdate): JValue = {
    val environmentDetails = environmentUpdate.environmentDetails
    val jvmInformation = mapToJson(environmentDetails("JVM Information").toMap)
    val sparkProperties = mapToJson(environmentDetails("Spark Properties").toMap)
    val systemProperties = mapToJson(environmentDetails("System Properties").toMap)
    val classpathEntries = mapToJson(environmentDetails("Classpath Entries").toMap)
    ("Event" -> Utils.getFormattedClassName(environmentUpdate)) ~
    ("JVM Information" -> jvmInformation) ~
    ("Spark Properties" -> sparkProperties) ~
    ("System Properties" -> systemProperties) ~
    ("Classpath Entries" -> classpathEntries)
  }

  def blockManagerAddedToJson(blockManagerAdded: SparkListenerBlockManagerAdded): JValue = {
    val blockManagerId = blockManagerIdToJson(blockManagerAdded.blockManagerId)
    ("Event" -> Utils.getFormattedClassName(blockManagerAdded)) ~
    ("Block Manager ID" -> blockManagerId) ~
    ("Maximum Memory" -> blockManagerAdded.maxMem) ~
    ("Timestamp" -> blockManagerAdded.time)
  }

  def blockManagerRemovedToJson(blockManagerRemoved: SparkListenerBlockManagerRemoved): JValue = {
    val blockManagerId = blockManagerIdToJson(blockManagerRemoved.blockManagerId)
    ("Event" -> Utils.getFormattedClassName(blockManagerRemoved)) ~
    ("Block Manager ID" -> blockManagerId) ~
    ("Timestamp" -> blockManagerRemoved.time)
  }

  def unpersistRDDToJson(unpersistRDD: SparkListenerUnpersistRDD): JValue = {
    ("Event" -> Utils.getFormattedClassName(unpersistRDD)) ~
    ("RDD ID" -> unpersistRDD.rddId)
  }

  def applicationStartToJson(applicationStart: SparkListenerApplicationStart): JValue = {
    ("Event" -> Utils.getFormattedClassName(applicationStart)) ~
    ("App Name" -> applicationStart.appName) ~
    ("App ID" -> applicationStart.appId.map(JString(_)).getOrElse(JNothing)) ~
    ("Timestamp" -> applicationStart.time) ~
    ("User" -> applicationStart.sparkUser)
  }

  def applicationEndToJson(applicationEnd: SparkListenerApplicationEnd): JValue = {
    ("Event" -> Utils.getFormattedClassName(applicationEnd)) ~
    ("Timestamp" -> applicationEnd.time)
  }

  def executorAddedToJson(executorAdded: SparkListenerExecutorAdded): JValue = {
    ("Event" -> Utils.getFormattedClassName(executorAdded)) ~
    ("Executor ID" -> executorAdded.executorId) ~
    ("Executor Info" -> executorInfoToJson(executorAdded.executorInfo))
  }

  def executorRemovedToJson(executorRemoved: SparkListenerExecutorRemoved): JValue = {
    ("Event" -> Utils.getFormattedClassName(executorRemoved)) ~
    ("Executor ID" -> executorRemoved.executorId)
  }

  /** ------------------------------------------------------------------- *
   * JSON serialization methods for classes SparkListenerEvents depend on |
   * -------------------------------------------------------------------- */

  def stageInfoToJson(stageInfo: StageInfo): JValue = {
    val rddInfo = JArray(stageInfo.rddInfos.map(rddInfoToJson).toList)
    val submissionTime = stageInfo.submissionTime.map(JInt(_)).getOrElse(JNothing)
    val completionTime = stageInfo.completionTime.map(JInt(_)).getOrElse(JNothing)
    val failureReason = stageInfo.failureReason.map(JString(_)).getOrElse(JNothing)
    ("Stage ID" -> stageInfo.stageId) ~
    ("Stage Attempt ID" -> stageInfo.attemptId) ~
    ("Stage Name" -> stageInfo.name) ~
    ("Number of Tasks" -> stageInfo.numTasks) ~
    ("RDD Info" -> rddInfo) ~
    ("Details" -> stageInfo.details) ~
    ("Submission Time" -> submissionTime) ~
    ("Completion Time" -> completionTime) ~
    ("Failure Reason" -> failureReason) ~
    ("Accumulables" -> JArray(
        stageInfo.accumulables.values.map(accumulableInfoToJson).toList))
  }

  def taskInfoToJson(taskInfo: TaskInfo): JValue = {
    ("Task ID" -> taskInfo.taskId) ~
    ("Index" -> taskInfo.index) ~
    ("Attempt" -> taskInfo.attempt) ~
    ("Launch Time" -> taskInfo.launchTime) ~
    ("Executor ID" -> taskInfo.executorId) ~
    ("Host" -> taskInfo.host) ~
    ("Locality" -> taskInfo.taskLocality.toString) ~
    ("Speculative" -> taskInfo.speculative) ~
    ("Getting Result Time" -> taskInfo.gettingResultTime) ~
    ("Finish Time" -> taskInfo.finishTime) ~
    ("Failed" -> taskInfo.failed) ~
    ("Accumulables" -> JArray(taskInfo.accumulables.map(accumulableInfoToJson).toList))
  }

  def accumulableInfoToJson(accumulableInfo: AccumulableInfo): JValue = {
    ("ID" -> accumulableInfo.id) ~
    ("Name" -> accumulableInfo.name) ~
    ("Update" -> accumulableInfo.update.map(new JString(_)).getOrElse(JNothing)) ~
    ("Value" -> accumulableInfo.value)
  }

  def taskMetricsToJson(taskMetrics: TaskMetrics): JValue = {
    val shuffleReadMetrics =
      taskMetrics.shuffleReadMetrics.map(shuffleReadMetricsToJson).getOrElse(JNothing)
    val shuffleWriteMetrics =
      taskMetrics.shuffleWriteMetrics.map(shuffleWriteMetricsToJson).getOrElse(JNothing)
    val inputMetrics =
      taskMetrics.inputMetrics.map(inputMetricsToJson).getOrElse(JNothing)
    val outputMetrics =
      taskMetrics.outputMetrics.map(outputMetricsToJson).getOrElse(JNothing)
    val updatedBlocks =
      taskMetrics.updatedBlocks.map { blocks =>
        JArray(blocks.toList.map { case (id, status) =>
          ("Block ID" -> id.toString) ~
          ("Status" -> blockStatusToJson(status))
        })
      }.getOrElse(JNothing)
    ("Host Name" -> taskMetrics.hostname) ~
    ("Executor Deserialize Time" -> taskMetrics.executorDeserializeTime) ~
    ("Executor Run Time" -> taskMetrics.executorRunTime) ~
    ("Result Size" -> taskMetrics.resultSize) ~
    ("JVM GC Time" -> taskMetrics.jvmGCTime) ~
    ("Result Serialization Time" -> taskMetrics.resultSerializationTime) ~
    ("Memory Bytes Spilled" -> taskMetrics.memoryBytesSpilled) ~
    ("Disk Bytes Spilled" -> taskMetrics.diskBytesSpilled) ~
    ("Shuffle Read Metrics" -> shuffleReadMetrics) ~
    ("Shuffle Write Metrics" -> shuffleWriteMetrics) ~
    ("Input Metrics" -> inputMetrics) ~
    ("Output Metrics" -> outputMetrics) ~
    ("Updated Blocks" -> updatedBlocks)
  }

  def shuffleReadMetricsToJson(shuffleReadMetrics: ShuffleReadMetrics): JValue = {
    ("Remote Blocks Fetched" -> shuffleReadMetrics.remoteBlocksFetched) ~
    ("Local Blocks Fetched" -> shuffleReadMetrics.localBlocksFetched) ~
    ("Fetch Wait Time" -> shuffleReadMetrics.fetchWaitTime) ~
    ("Remote Bytes Read" -> shuffleReadMetrics.remoteBytesRead)
  }

  def shuffleWriteMetricsToJson(shuffleWriteMetrics: ShuffleWriteMetrics): JValue = {
    ("Shuffle Bytes Written" -> shuffleWriteMetrics.shuffleBytesWritten) ~
    ("Shuffle Write Time" -> shuffleWriteMetrics.shuffleWriteTime)
  }

  def inputMetricsToJson(inputMetrics: InputMetrics): JValue = {
    ("Data Read Method" -> inputMetrics.readMethod.toString) ~
    ("Bytes Read" -> inputMetrics.bytesRead)
  }

  def outputMetricsToJson(outputMetrics: OutputMetrics): JValue = {
    ("Data Write Method" -> outputMetrics.writeMethod.toString) ~
    ("Bytes Written" -> outputMetrics.bytesWritten)
  }

  def taskEndReasonToJson(taskEndReason: TaskEndReason): JValue = {
    val reason = Utils.getFormattedClassName(taskEndReason)
    val json: JObject = taskEndReason match {
      case fetchFailed: FetchFailed =>
        val blockManagerAddress = Option(fetchFailed.bmAddress).
          map(blockManagerIdToJson).getOrElse(JNothing)
        ("Block Manager Address" -> blockManagerAddress) ~
        ("Shuffle ID" -> fetchFailed.shuffleId) ~
        ("Map ID" -> fetchFailed.mapId) ~
        ("Reduce ID" -> fetchFailed.reduceId) ~
        ("Message" -> fetchFailed.message)
      case exceptionFailure: ExceptionFailure =>
        val stackTrace = stackTraceToJson(exceptionFailure.stackTrace)
        val metrics = exceptionFailure.metrics.map(taskMetricsToJson).getOrElse(JNothing)
        ("Class Name" -> exceptionFailure.className) ~
        ("Description" -> exceptionFailure.description) ~
        ("Stack Trace" -> stackTrace) ~
        ("Full Stack Trace" -> exceptionFailure.fullStackTrace) ~
        ("Metrics" -> metrics)
      case ExecutorLostFailure(executorId) =>
        ("Executor ID" -> executorId)
      case _ => Utils.emptyJson
    }
    ("Reason" -> reason) ~ json
  }

  def blockManagerIdToJson(blockManagerId: BlockManagerId): JValue = {
    ("Executor ID" -> blockManagerId.executorId) ~
    ("Host" -> blockManagerId.host) ~
    ("Port" -> blockManagerId.port)
  }

  def jobResultToJson(jobResult: JobResult): JValue = {
    val result = Utils.getFormattedClassName(jobResult)
    val json = jobResult match {
      case JobSucceeded => Utils.emptyJson
      case jobFailed: JobFailed =>
        JObject("Exception" -> exceptionToJson(jobFailed.exception))
    }
    ("Result" -> result) ~ json
  }

  def rddInfoToJson(rddInfo: RDDInfo): JValue = {
    val storageLevel = storageLevelToJson(rddInfo.storageLevel)
    ("RDD ID" -> rddInfo.id) ~
    ("Name" -> rddInfo.name) ~
    ("Storage Level" -> storageLevel) ~
    ("Number of Partitions" -> rddInfo.numPartitions) ~
    ("Number of Cached Partitions" -> rddInfo.numCachedPartitions) ~
    ("Memory Size" -> rddInfo.memSize) ~
    ("Tachyon Size" -> rddInfo.tachyonSize) ~
    ("Disk Size" -> rddInfo.diskSize)
  }

  def storageLevelToJson(storageLevel: StorageLevel): JValue = {
    ("Use Disk" -> storageLevel.useDisk) ~
    ("Use Memory" -> storageLevel.useMemory) ~
    ("Use Tachyon" -> storageLevel.useOffHeap) ~
    ("Deserialized" -> storageLevel.deserialized) ~
    ("Replication" -> storageLevel.replication)
  }

  def blockStatusToJson(blockStatus: BlockStatus): JValue = {
    val storageLevel = storageLevelToJson(blockStatus.storageLevel)
    ("Storage Level" -> storageLevel) ~
    ("Memory Size" -> blockStatus.memSize) ~
    ("Tachyon Size" -> blockStatus.tachyonSize) ~
    ("Disk Size" -> blockStatus.diskSize)
  }

  def executorInfoToJson(executorInfo: ExecutorInfo): JValue = {
    ("Host" -> executorInfo.executorHost) ~
    ("Total Cores" -> executorInfo.totalCores)
  }

  /** ------------------------------ *
   * Util JSON serialization methods |
   * ------------------------------- */

  def mapToJson(m: Map[String, String]): JValue = {
    val jsonFields = m.map { case (k, v) => JField(k, JString(v)) }
    JObject(jsonFields.toList)
  }

  def propertiesToJson(properties: Properties): JValue = {
    Option(properties).map { p =>
      mapToJson(p.asScala)
    }.getOrElse(JNothing)
  }

  def UUIDToJson(id: UUID): JValue = {
    ("Least Significant Bits" -> id.getLeastSignificantBits) ~
    ("Most Significant Bits" -> id.getMostSignificantBits)
  }

  def stackTraceToJson(stackTrace: Array[StackTraceElement]): JValue = {
    JArray(stackTrace.map { case line =>
      ("Declaring Class" -> line.getClassName) ~
      ("Method Name" -> line.getMethodName) ~
      ("File Name" -> line.getFileName) ~
      ("Line Number" -> line.getLineNumber)
    }.toList)
  }

  def exceptionToJson(exception: Exception): JValue = {
    ("Message" -> exception.getMessage) ~
    ("Stack Trace" -> stackTraceToJson(exception.getStackTrace))
  }


  /** --------------------------------------------------- *
   * JSON deserialization methods for SparkListenerEvents |
   * ---------------------------------------------------- */

  def sparkEventFromJson(json: JValue): SparkListenerEvent = {
    val stageSubmitted = Utils.getFormattedClassName(SparkListenerStageSubmitted)
    val stageCompleted = Utils.getFormattedClassName(SparkListenerStageCompleted)
    val taskStart = Utils.getFormattedClassName(SparkListenerTaskStart)
    val taskGettingResult = Utils.getFormattedClassName(SparkListenerTaskGettingResult)
    val taskEnd = Utils.getFormattedClassName(SparkListenerTaskEnd)
    val jobStart = Utils.getFormattedClassName(SparkListenerJobStart)
    val jobEnd = Utils.getFormattedClassName(SparkListenerJobEnd)
    val environmentUpdate = Utils.getFormattedClassName(SparkListenerEnvironmentUpdate)
    val blockManagerAdded = Utils.getFormattedClassName(SparkListenerBlockManagerAdded)
    val blockManagerRemoved = Utils.getFormattedClassName(SparkListenerBlockManagerRemoved)
    val unpersistRDD = Utils.getFormattedClassName(SparkListenerUnpersistRDD)
    val applicationStart = Utils.getFormattedClassName(SparkListenerApplicationStart)
    val applicationEnd = Utils.getFormattedClassName(SparkListenerApplicationEnd)
    val executorAdded = Utils.getFormattedClassName(SparkListenerExecutorAdded)
    val executorRemoved = Utils.getFormattedClassName(SparkListenerExecutorRemoved)

    (json \ "Event").extract[String] match {
      case `stageSubmitted` => stageSubmittedFromJson(json)
      case `stageCompleted` => stageCompletedFromJson(json)
      case `taskStart` => taskStartFromJson(json)
      case `taskGettingResult` => taskGettingResultFromJson(json)
      case `taskEnd` => taskEndFromJson(json)
      case `jobStart` => jobStartFromJson(json)
      case `jobEnd` => jobEndFromJson(json)
      case `environmentUpdate` => environmentUpdateFromJson(json)
      case `blockManagerAdded` => blockManagerAddedFromJson(json)
      case `blockManagerRemoved` => blockManagerRemovedFromJson(json)
      case `unpersistRDD` => unpersistRDDFromJson(json)
      case `applicationStart` => applicationStartFromJson(json)
      case `applicationEnd` => applicationEndFromJson(json)
      case `executorAdded` => executorAddedFromJson(json)
      case `executorRemoved` => executorRemovedFromJson(json)
    }
  }

  def stageSubmittedFromJson(json: JValue): SparkListenerStageSubmitted = {
    val stageInfo = stageInfoFromJson(json \ "Stage Info")
    val properties = propertiesFromJson(json \ "Properties")
    SparkListenerStageSubmitted(stageInfo, properties)
  }

  def stageCompletedFromJson(json: JValue): SparkListenerStageCompleted = {
    val stageInfo = stageInfoFromJson(json \ "Stage Info")
    SparkListenerStageCompleted(stageInfo)
  }

  def taskStartFromJson(json: JValue): SparkListenerTaskStart = {
    val stageId = (json \ "Stage ID").extract[Int]
    val stageAttemptId = (json \ "Stage Attempt ID").extractOpt[Int].getOrElse(0)
    val taskInfo = taskInfoFromJson(json \ "Task Info")
    SparkListenerTaskStart(stageId, stageAttemptId, taskInfo)
  }

  def taskGettingResultFromJson(json: JValue): SparkListenerTaskGettingResult = {
    val taskInfo = taskInfoFromJson(json \ "Task Info")
    SparkListenerTaskGettingResult(taskInfo)
  }

  def taskEndFromJson(json: JValue): SparkListenerTaskEnd = {
    val stageId = (json \ "Stage ID").extract[Int]
    val stageAttemptId = (json \ "Stage Attempt ID").extractOpt[Int].getOrElse(0)
    val taskType = (json \ "Task Type").extract[String]
    val taskEndReason = taskEndReasonFromJson(json \ "Task End Reason")
    val taskInfo = taskInfoFromJson(json \ "Task Info")
    val taskMetrics = taskMetricsFromJson(json \ "Task Metrics")
    SparkListenerTaskEnd(stageId, stageAttemptId, taskType, taskEndReason, taskInfo, taskMetrics)
  }

  def jobStartFromJson(json: JValue): SparkListenerJobStart = {
    val jobId = (json \ "Job ID").extract[Int]
    val submissionTime =
      Utils.jsonOption(json \ "Submission Time").map(_.extract[Long]).getOrElse(-1L)
    val stageIds = (json \ "Stage IDs").extract[List[JValue]].map(_.extract[Int])
    val properties = propertiesFromJson(json \ "Properties")
    // The "Stage Infos" field was added in Spark 1.2.0
    val stageInfos = Utils.jsonOption(json \ "Stage Infos")
      .map(_.extract[Seq[JValue]].map(stageInfoFromJson)).getOrElse {
        stageIds.map(id => new StageInfo(id, 0, "unknown", 0, Seq.empty, "unknown"))
      }
    SparkListenerJobStart(jobId, submissionTime, stageInfos, properties)
  }

  def jobEndFromJson(json: JValue): SparkListenerJobEnd = {
    val jobId = (json \ "Job ID").extract[Int]
    val completionTime =
      Utils.jsonOption(json \ "Completion Time").map(_.extract[Long]).getOrElse(-1L)
    val jobResult = jobResultFromJson(json \ "Job Result")
    SparkListenerJobEnd(jobId, completionTime, jobResult)
  }

  def environmentUpdateFromJson(json: JValue): SparkListenerEnvironmentUpdate = {
    val environmentDetails = Map[String, Seq[(String, String)]](
      "JVM Information" -> mapFromJson(json \ "JVM Information").toSeq,
      "Spark Properties" -> mapFromJson(json \ "Spark Properties").toSeq,
      "System Properties" -> mapFromJson(json \ "System Properties").toSeq,
      "Classpath Entries" -> mapFromJson(json \ "Classpath Entries").toSeq)
    SparkListenerEnvironmentUpdate(environmentDetails)
  }

  def blockManagerAddedFromJson(json: JValue): SparkListenerBlockManagerAdded = {
    val blockManagerId = blockManagerIdFromJson(json \ "Block Manager ID")
    val maxMem = (json \ "Maximum Memory").extract[Long]
    val time = Utils.jsonOption(json \ "Timestamp").map(_.extract[Long]).getOrElse(-1L)
    SparkListenerBlockManagerAdded(time, blockManagerId, maxMem)
  }

  def blockManagerRemovedFromJson(json: JValue): SparkListenerBlockManagerRemoved = {
    val blockManagerId = blockManagerIdFromJson(json \ "Block Manager ID")
    val time = Utils.jsonOption(json \ "Timestamp").map(_.extract[Long]).getOrElse(-1L)
    SparkListenerBlockManagerRemoved(time, blockManagerId)
  }

  def unpersistRDDFromJson(json: JValue): SparkListenerUnpersistRDD = {
    SparkListenerUnpersistRDD((json \ "RDD ID").extract[Int])
  }

  def applicationStartFromJson(json: JValue): SparkListenerApplicationStart = {
    val appName = (json \ "App Name").extract[String]
    val appId = Utils.jsonOption(json \ "App ID").map(_.extract[String])
    val time = (json \ "Timestamp").extract[Long]
    val sparkUser = (json \ "User").extract[String]
    SparkListenerApplicationStart(appName, appId, time, sparkUser)
  }

  def applicationEndFromJson(json: JValue): SparkListenerApplicationEnd = {
    SparkListenerApplicationEnd((json \ "Timestamp").extract[Long])
  }

  def executorAddedFromJson(json: JValue): SparkListenerExecutorAdded = {
    val executorId = (json \ "Executor ID").extract[String]
    val executorInfo = executorInfoFromJson(json \ "Executor Info")
    SparkListenerExecutorAdded(executorId, executorInfo)
  }

  def executorRemovedFromJson(json: JValue): SparkListenerExecutorRemoved = {
    val executorId = (json \ "Executor ID").extract[String]
    SparkListenerExecutorRemoved(executorId)
  }

  /** --------------------------------------------------------------------- *
   * JSON deserialization methods for classes SparkListenerEvents depend on |
   * ---------------------------------------------------------------------- */

  def stageInfoFromJson(json: JValue): StageInfo = {
    val stageId = (json \ "Stage ID").extract[Int]
    val attemptId = (json \ "Stage Attempt ID").extractOpt[Int].getOrElse(0)
    val stageName = (json \ "Stage Name").extract[String]
    val numTasks = (json \ "Number of Tasks").extract[Int]
    val rddInfos = (json \ "RDD Info").extract[List[JValue]].map(rddInfoFromJson(_))
    val details = (json \ "Details").extractOpt[String].getOrElse("")
    val submissionTime = Utils.jsonOption(json \ "Submission Time").map(_.extract[Long])
    val completionTime = Utils.jsonOption(json \ "Completion Time").map(_.extract[Long])
    val failureReason = Utils.jsonOption(json \ "Failure Reason").map(_.extract[String])
    val accumulatedValues = (json \ "Accumulables").extractOpt[List[JValue]] match {
      case Some(values) => values.map(accumulableInfoFromJson(_))
      case None => Seq[AccumulableInfo]()
    }

    val stageInfo = new StageInfo(stageId, attemptId, stageName, numTasks, rddInfos, details)
    stageInfo.submissionTime = submissionTime
    stageInfo.completionTime = completionTime
    stageInfo.failureReason = failureReason
    for (accInfo <- accumulatedValues) {
      stageInfo.accumulables(accInfo.id) = accInfo
    }
    stageInfo
  }

  def taskInfoFromJson(json: JValue): TaskInfo = {
    val taskId = (json \ "Task ID").extract[Long]
    val index = (json \ "Index").extract[Int]
    val attempt = (json \ "Attempt").extractOpt[Int].getOrElse(1)
    val launchTime = (json \ "Launch Time").extract[Long]
    val executorId = (json \ "Executor ID").extract[String]
    val host = (json \ "Host").extract[String]
    val taskLocality = TaskLocality.withName((json \ "Locality").extract[String])
    val speculative = (json \ "Speculative").extractOpt[Boolean].getOrElse(false)
    val gettingResultTime = (json \ "Getting Result Time").extract[Long]
    val finishTime = (json \ "Finish Time").extract[Long]
    val failed = (json \ "Failed").extract[Boolean]
    val accumulables = (json \ "Accumulables").extractOpt[Seq[JValue]] match {
      case Some(values) => values.map(accumulableInfoFromJson(_))
      case None => Seq[AccumulableInfo]()
    }

    val taskInfo =
      new TaskInfo(taskId, index, attempt, launchTime, executorId, host, taskLocality, speculative)
    taskInfo.gettingResultTime = gettingResultTime
    taskInfo.finishTime = finishTime
    taskInfo.failed = failed
    accumulables.foreach { taskInfo.accumulables += _ }
    taskInfo
  }

  def accumulableInfoFromJson(json: JValue): AccumulableInfo = {
    val id = (json \ "ID").extract[Long]
    val name = (json \ "Name").extract[String]
    val update = Utils.jsonOption(json \ "Update").map(_.extract[String])
    val value = (json \ "Value").extract[String]
    AccumulableInfo(id, name, update, value)
  }

  def taskMetricsFromJson(json: JValue): TaskMetrics = {
    if (json == JNothing) {
      return TaskMetrics.empty
    }
    val metrics = new TaskMetrics
    metrics.setHostname((json \ "Host Name").extract[String])
    metrics.incExecutorDeserializeTime((json \ "Executor Deserialize Time").extract[Long])
    metrics.incExecutorRunTime((json \ "Executor Run Time").extract[Long])
    metrics.incResultSize((json \ "Result Size").extract[Long])
    metrics.incJvmGCTime((json \ "JVM GC Time").extract[Long])
    metrics.incResultSerializationTime((json \ "Result Serialization Time").extract[Long])
    metrics.incMemoryBytesSpilled((json \ "Memory Bytes Spilled").extract[Long])
    metrics.incDiskBytesSpilled((json \ "Disk Bytes Spilled").extract[Long])
    metrics.setShuffleReadMetrics(
      Utils.jsonOption(json \ "Shuffle Read Metrics").map(shuffleReadMetricsFromJson))
    metrics.shuffleWriteMetrics =
      Utils.jsonOption(json \ "Shuffle Write Metrics").map(shuffleWriteMetricsFromJson)
    metrics.setInputMetrics(
      Utils.jsonOption(json \ "Input Metrics").map(inputMetricsFromJson))
    metrics.outputMetrics =
      Utils.jsonOption(json \ "Output Metrics").map(outputMetricsFromJson)
    metrics.updatedBlocks =
      Utils.jsonOption(json \ "Updated Blocks").map { value =>
        value.extract[List[JValue]].map { block =>
          val id = BlockId((block \ "Block ID").extract[String])
          val status = blockStatusFromJson(block \ "Status")
          (id, status)
        }
      }
    metrics
  }

  def shuffleReadMetricsFromJson(json: JValue): ShuffleReadMetrics = {
    val metrics = new ShuffleReadMetrics
    metrics.incRemoteBlocksFetched((json \ "Remote Blocks Fetched").extract[Int])
    metrics.incLocalBlocksFetched((json \ "Local Blocks Fetched").extract[Int])
    metrics.incFetchWaitTime((json \ "Fetch Wait Time").extract[Long])
    metrics.incRemoteBytesRead((json \ "Remote Bytes Read").extract[Long])
    metrics
  }

  def shuffleWriteMetricsFromJson(json: JValue): ShuffleWriteMetrics = {
    val metrics = new ShuffleWriteMetrics
    metrics.incShuffleBytesWritten((json \ "Shuffle Bytes Written").extract[Long])
    metrics.incShuffleWriteTime((json \ "Shuffle Write Time").extract[Long])
    metrics
  }

  def inputMetricsFromJson(json: JValue): InputMetrics = {
    val metrics = new InputMetrics(
      DataReadMethod.withName((json \ "Data Read Method").extract[String]))
<<<<<<< HEAD
    metrics.incBytesRead((json \ "Bytes Read").extract[Long])
=======
    metrics.addBytesRead((json \ "Bytes Read").extract[Long])
>>>>>>> e8422c52
    metrics
  }

  def outputMetricsFromJson(json: JValue): OutputMetrics = {
    val metrics = new OutputMetrics(
      DataWriteMethod.withName((json \ "Data Write Method").extract[String]))
    metrics.incBytesWritten((json \ "Bytes Written").extract[Long])
    metrics
  }

  def taskEndReasonFromJson(json: JValue): TaskEndReason = {
    val success = Utils.getFormattedClassName(Success)
    val resubmitted = Utils.getFormattedClassName(Resubmitted)
    val fetchFailed = Utils.getFormattedClassName(FetchFailed)
    val exceptionFailure = Utils.getFormattedClassName(ExceptionFailure)
    val taskResultLost = Utils.getFormattedClassName(TaskResultLost)
    val taskKilled = Utils.getFormattedClassName(TaskKilled)
    val executorLostFailure = Utils.getFormattedClassName(ExecutorLostFailure)
    val unknownReason = Utils.getFormattedClassName(UnknownReason)

    (json \ "Reason").extract[String] match {
      case `success` => Success
      case `resubmitted` => Resubmitted
      case `fetchFailed` =>
        val blockManagerAddress = blockManagerIdFromJson(json \ "Block Manager Address")
        val shuffleId = (json \ "Shuffle ID").extract[Int]
        val mapId = (json \ "Map ID").extract[Int]
        val reduceId = (json \ "Reduce ID").extract[Int]
        val message = Utils.jsonOption(json \ "Message").map(_.extract[String])
        new FetchFailed(blockManagerAddress, shuffleId, mapId, reduceId,
          message.getOrElse("Unknown reason"))
      case `exceptionFailure` =>
        val className = (json \ "Class Name").extract[String]
        val description = (json \ "Description").extract[String]
        val stackTrace = stackTraceFromJson(json \ "Stack Trace")
        val fullStackTrace = Utils.jsonOption(json \ "Full Stack Trace").
          map(_.extract[String]).orNull
        val metrics = Utils.jsonOption(json \ "Metrics").map(taskMetricsFromJson)
        ExceptionFailure(className, description, stackTrace, fullStackTrace, metrics)
      case `taskResultLost` => TaskResultLost
      case `taskKilled` => TaskKilled
      case `executorLostFailure` =>
        val executorId = Utils.jsonOption(json \ "Executor ID").map(_.extract[String])
        ExecutorLostFailure(executorId.getOrElse("Unknown"))
      case `unknownReason` => UnknownReason
    }
  }

  def blockManagerIdFromJson(json: JValue): BlockManagerId = {
    // On metadata fetch fail, block manager ID can be null (SPARK-4471)
    if (json == JNothing) {
      return null
    }
    val executorId = (json \ "Executor ID").extract[String]
    val host = (json \ "Host").extract[String]
    val port = (json \ "Port").extract[Int]
    BlockManagerId(executorId, host, port)
  }

  def jobResultFromJson(json: JValue): JobResult = {
    val jobSucceeded = Utils.getFormattedClassName(JobSucceeded)
    val jobFailed = Utils.getFormattedClassName(JobFailed)

    (json \ "Result").extract[String] match {
      case `jobSucceeded` => JobSucceeded
      case `jobFailed` =>
        val exception = exceptionFromJson(json \ "Exception")
        new JobFailed(exception)
    }
  }

  def rddInfoFromJson(json: JValue): RDDInfo = {
    val rddId = (json \ "RDD ID").extract[Int]
    val name = (json \ "Name").extract[String]
    val storageLevel = storageLevelFromJson(json \ "Storage Level")
    val numPartitions = (json \ "Number of Partitions").extract[Int]
    val numCachedPartitions = (json \ "Number of Cached Partitions").extract[Int]
    val memSize = (json \ "Memory Size").extract[Long]
    val tachyonSize = (json \ "Tachyon Size").extract[Long]
    val diskSize = (json \ "Disk Size").extract[Long]

    val rddInfo = new RDDInfo(rddId, name, numPartitions, storageLevel)
    rddInfo.numCachedPartitions = numCachedPartitions
    rddInfo.memSize = memSize
    rddInfo.tachyonSize = tachyonSize
    rddInfo.diskSize = diskSize
    rddInfo
  }

  def storageLevelFromJson(json: JValue): StorageLevel = {
    val useDisk = (json \ "Use Disk").extract[Boolean]
    val useMemory = (json \ "Use Memory").extract[Boolean]
    val useTachyon = (json \ "Use Tachyon").extract[Boolean]
    val deserialized = (json \ "Deserialized").extract[Boolean]
    val replication = (json \ "Replication").extract[Int]
    StorageLevel(useDisk, useMemory, useTachyon, deserialized, replication)
  }

  def blockStatusFromJson(json: JValue): BlockStatus = {
    val storageLevel = storageLevelFromJson(json \ "Storage Level")
    val memorySize = (json \ "Memory Size").extract[Long]
    val diskSize = (json \ "Disk Size").extract[Long]
    val tachyonSize = (json \ "Tachyon Size").extract[Long]
    BlockStatus(storageLevel, memorySize, diskSize, tachyonSize)
  }

  def executorInfoFromJson(json: JValue): ExecutorInfo = {
    val executorHost = (json \ "Host").extract[String]
    val totalCores = (json \ "Total Cores").extract[Int]
    new ExecutorInfo(executorHost, totalCores)
  }

  /** -------------------------------- *
   * Util JSON deserialization methods |
   * --------------------------------- */

  def mapFromJson(json: JValue): Map[String, String] = {
    val jsonFields = json.asInstanceOf[JObject].obj
    jsonFields.map { case JField(k, JString(v)) => (k, v) }.toMap
  }

  def propertiesFromJson(json: JValue): Properties = {
    Utils.jsonOption(json).map { value =>
      val properties = new Properties
      mapFromJson(json).foreach { case (k, v) => properties.setProperty(k, v) }
      properties
    }.getOrElse(null)
  }

  def UUIDFromJson(json: JValue): UUID = {
    val leastSignificantBits = (json \ "Least Significant Bits").extract[Long]
    val mostSignificantBits = (json \ "Most Significant Bits").extract[Long]
    new UUID(leastSignificantBits, mostSignificantBits)
  }

  def stackTraceFromJson(json: JValue): Array[StackTraceElement] = {
    json.extract[List[JValue]].map { line =>
      val declaringClass = (line \ "Declaring Class").extract[String]
      val methodName = (line \ "Method Name").extract[String]
      val fileName = (line \ "File Name").extract[String]
      val lineNumber = (line \ "Line Number").extract[Int]
      new StackTraceElement(declaringClass, methodName, fileName, lineNumber)
    }.toArray
  }

  def exceptionFromJson(json: JValue): Exception = {
    val e = new Exception((json \ "Message").extract[String])
    e.setStackTrace(stackTraceFromJson(json \ "Stack Trace"))
    e
  }

}<|MERGE_RESOLUTION|>--- conflicted
+++ resolved
@@ -633,11 +633,11 @@
     }
     val metrics = new TaskMetrics
     metrics.setHostname((json \ "Host Name").extract[String])
-    metrics.incExecutorDeserializeTime((json \ "Executor Deserialize Time").extract[Long])
-    metrics.incExecutorRunTime((json \ "Executor Run Time").extract[Long])
-    metrics.incResultSize((json \ "Result Size").extract[Long])
-    metrics.incJvmGCTime((json \ "JVM GC Time").extract[Long])
-    metrics.incResultSerializationTime((json \ "Result Serialization Time").extract[Long])
+    metrics.setExecutorDeserializeTime((json \ "Executor Deserialize Time").extract[Long])
+    metrics.setExecutorRunTime((json \ "Executor Run Time").extract[Long])
+    metrics.setResultSize((json \ "Result Size").extract[Long])
+    metrics.setJvmGCTime((json \ "JVM GC Time").extract[Long])
+    metrics.setResultSerializationTime((json \ "Result Serialization Time").extract[Long])
     metrics.incMemoryBytesSpilled((json \ "Memory Bytes Spilled").extract[Long])
     metrics.incDiskBytesSpilled((json \ "Disk Bytes Spilled").extract[Long])
     metrics.setShuffleReadMetrics(
@@ -678,18 +678,14 @@
   def inputMetricsFromJson(json: JValue): InputMetrics = {
     val metrics = new InputMetrics(
       DataReadMethod.withName((json \ "Data Read Method").extract[String]))
-<<<<<<< HEAD
-    metrics.incBytesRead((json \ "Bytes Read").extract[Long])
-=======
     metrics.addBytesRead((json \ "Bytes Read").extract[Long])
->>>>>>> e8422c52
     metrics
   }
 
   def outputMetricsFromJson(json: JValue): OutputMetrics = {
     val metrics = new OutputMetrics(
       DataWriteMethod.withName((json \ "Data Write Method").extract[String]))
-    metrics.incBytesWritten((json \ "Bytes Written").extract[Long])
+    metrics.setBytesWritten((json \ "Bytes Written").extract[Long])
     metrics
   }
 
