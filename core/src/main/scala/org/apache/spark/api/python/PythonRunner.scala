/*
 * Licensed to the Apache Software Foundation (ASF) under one or more
 * contributor license agreements.  See the NOTICE file distributed with
 * this work for additional information regarding copyright ownership.
 * The ASF licenses this file to You under the Apache License, Version 2.0
 * (the "License"); you may not use this file except in compliance with
 * the License.  You may obtain a copy of the License at
 *
 *    http://www.apache.org/licenses/LICENSE-2.0
 *
 * Unless required by applicable law or agreed to in writing, software
 * distributed under the License is distributed on an "AS IS" BASIS,
 * WITHOUT WARRANTIES OR CONDITIONS OF ANY KIND, either express or implied.
 * See the License for the specific language governing permissions and
 * limitations under the License.
 */

package org.apache.spark.api.python

import java.io._
import java.net._
import java.nio.charset.StandardCharsets
import java.nio.charset.StandardCharsets.UTF_8
import java.util.concurrent.atomic.AtomicBoolean

import scala.collection.JavaConverters._
import scala.util.control.NonFatal

import org.apache.spark._
import org.apache.spark.internal.Logging
import org.apache.spark.internal.config.{BUFFER_SIZE, EXECUTOR_CORES}
import org.apache.spark.internal.config.Python._
import org.apache.spark.security.SocketAuthHelper
import org.apache.spark.util._


/**
 * Enumerate the type of command that will be sent to the Python worker
 */
private[spark] object PythonEvalType {
  val NON_UDF = 0

  val SQL_BATCHED_UDF = 100

  val SQL_SCALAR_PANDAS_UDF = 200
  val SQL_GROUPED_MAP_PANDAS_UDF = 201
  val SQL_GROUPED_AGG_PANDAS_UDF = 202
  val SQL_WINDOW_AGG_PANDAS_UDF = 203
<<<<<<< HEAD
  val SQL_COGROUPED_MAP_PANDAS_UDF = 204
=======
  val SQL_SCALAR_PANDAS_ITER_UDF = 204
>>>>>>> 731a60c9

  def toString(pythonEvalType: Int): String = pythonEvalType match {
    case NON_UDF => "NON_UDF"
    case SQL_BATCHED_UDF => "SQL_BATCHED_UDF"
    case SQL_SCALAR_PANDAS_UDF => "SQL_SCALAR_PANDAS_UDF"
    case SQL_GROUPED_MAP_PANDAS_UDF => "SQL_GROUPED_MAP_PANDAS_UDF"
    case SQL_GROUPED_AGG_PANDAS_UDF => "SQL_GROUPED_AGG_PANDAS_UDF"
    case SQL_WINDOW_AGG_PANDAS_UDF => "SQL_WINDOW_AGG_PANDAS_UDF"
<<<<<<< HEAD
    case SQL_COGROUPED_MAP_PANDAS_UDF => "SQL_COGROUPED_MAP_PANDAS_UDF"
=======
    case SQL_SCALAR_PANDAS_ITER_UDF => "SQL_SCALAR_PANDAS_ITER_UDF"
>>>>>>> 731a60c9
  }
}

/**
 * A helper class to run Python mapPartition/UDFs in Spark.
 *
 * funcs is a list of independent Python functions, each one of them is a list of chained Python
 * functions (from bottom to top).
 */
private[spark] abstract class BasePythonRunner[IN, OUT](
    funcs: Seq[ChainedPythonFunctions],
    evalType: Int,
    argOffsets: Array[Array[Int]])
  extends Logging {

  require(funcs.length == argOffsets.length, "argOffsets should have the same length as funcs")

  private val conf = SparkEnv.get.conf
  protected val bufferSize: Int = conf.get(BUFFER_SIZE)
  private val reuseWorker = conf.get(PYTHON_WORKER_REUSE)
  // each python worker gets an equal part of the allocation. the worker pool will grow to the
  // number of concurrent tasks, which is determined by the number of cores in this executor.
  private val memoryMb = conf.get(PYSPARK_EXECUTOR_MEMORY).map(_ / conf.get(EXECUTOR_CORES))

  // All the Python functions should have the same exec, version and envvars.
  protected val envVars: java.util.Map[String, String] = funcs.head.funcs.head.envVars
  protected val pythonExec: String = funcs.head.funcs.head.pythonExec
  protected val pythonVer: String = funcs.head.funcs.head.pythonVer

  // TODO: support accumulator in multiple UDF
  protected val accumulator: PythonAccumulatorV2 = funcs.head.funcs.head.accumulator

  // Python accumulator is always set in production except in tests. See SPARK-27893
  private val maybeAccumulator: Option[PythonAccumulatorV2] = Option(accumulator)

  // Expose a ServerSocket to support method calls via socket from Python side.
  private[spark] var serverSocket: Option[ServerSocket] = None

  // Authentication helper used when serving method calls via socket from Python side.
  private lazy val authHelper = new SocketAuthHelper(conf)

  def compute(
      inputIterator: Iterator[IN],
      partitionIndex: Int,
      context: TaskContext): Iterator[OUT] = {
    val startTime = System.currentTimeMillis
    val env = SparkEnv.get
    val localdir = env.blockManager.diskBlockManager.localDirs.map(f => f.getPath()).mkString(",")
    envVars.put("SPARK_LOCAL_DIRS", localdir) // it's also used in monitor thread
    if (reuseWorker) {
      envVars.put("SPARK_REUSE_WORKER", "1")
    }
    if (memoryMb.isDefined) {
      envVars.put("PYSPARK_EXECUTOR_MEMORY_MB", memoryMb.get.toString)
    }
    envVars.put("SPARK_BUFFER_SIZE", bufferSize.toString)
    val worker: Socket = env.createPythonWorker(pythonExec, envVars.asScala.toMap)
    // Whether is the worker released into idle pool or closed. When any codes try to release or
    // close a worker, they should use `releasedOrClosed.compareAndSet` to flip the state to make
    // sure there is only one winner that is going to release or close the worker.
    val releasedOrClosed = new AtomicBoolean(false)

    // Start a thread to feed the process input from our parent's iterator
    val writerThread = newWriterThread(env, worker, inputIterator, partitionIndex, context)

    context.addTaskCompletionListener[Unit] { _ =>
      writerThread.shutdownOnTaskCompletion()
      if (!reuseWorker || releasedOrClosed.compareAndSet(false, true)) {
        try {
          worker.close()
        } catch {
          case e: Exception =>
            logWarning("Failed to close worker socket", e)
        }
      }
    }

    writerThread.start()
    new MonitorThread(env, worker, context).start()

    // Return an iterator that read lines from the process's stdout
    val stream = new DataInputStream(new BufferedInputStream(worker.getInputStream, bufferSize))

    val stdoutIterator = newReaderIterator(
      stream, writerThread, startTime, env, worker, releasedOrClosed, context)
    new InterruptibleIterator(context, stdoutIterator)
  }

  protected def newWriterThread(
      env: SparkEnv,
      worker: Socket,
      inputIterator: Iterator[IN],
      partitionIndex: Int,
      context: TaskContext): WriterThread

  protected def newReaderIterator(
      stream: DataInputStream,
      writerThread: WriterThread,
      startTime: Long,
      env: SparkEnv,
      worker: Socket,
      releasedOrClosed: AtomicBoolean,
      context: TaskContext): Iterator[OUT]

  /**
   * The thread responsible for writing the data from the PythonRDD's parent iterator to the
   * Python process.
   */
  abstract class WriterThread(
      env: SparkEnv,
      worker: Socket,
      inputIterator: Iterator[IN],
      partitionIndex: Int,
      context: TaskContext)
    extends Thread(s"stdout writer for $pythonExec") {

    @volatile private var _exception: Throwable = null

    private val pythonIncludes = funcs.flatMap(_.funcs.flatMap(_.pythonIncludes.asScala)).toSet
    private val broadcastVars = funcs.flatMap(_.funcs.flatMap(_.broadcastVars.asScala))

    setDaemon(true)

    /** Contains the throwable thrown while writing the parent iterator to the Python process. */
    def exception: Option[Throwable] = Option(_exception)

    /** Terminates the writer thread, ignoring any exceptions that may occur due to cleanup. */
    def shutdownOnTaskCompletion() {
      assert(context.isCompleted)
      this.interrupt()
    }

    /**
     * Writes a command section to the stream connected to the Python worker.
     */
    protected def writeCommand(dataOut: DataOutputStream): Unit

    /**
     * Writes input data to the stream connected to the Python worker.
     */
    protected def writeIteratorToStream(dataOut: DataOutputStream): Unit

    override def run(): Unit = Utils.logUncaughtExceptions {
      try {
        TaskContext.setTaskContext(context)
        val stream = new BufferedOutputStream(worker.getOutputStream, bufferSize)
        val dataOut = new DataOutputStream(stream)
        // Partition index
        dataOut.writeInt(partitionIndex)
        // Python version of driver
        PythonRDD.writeUTF(pythonVer, dataOut)
        // Init a ServerSocket to accept method calls from Python side.
        val isBarrier = context.isInstanceOf[BarrierTaskContext]
        if (isBarrier) {
          serverSocket = Some(new ServerSocket(/* port */ 0,
            /* backlog */ 1,
            InetAddress.getByName("localhost")))
          // A call to accept() for ServerSocket shall block infinitely.
          serverSocket.map(_.setSoTimeout(0))
          new Thread("accept-connections") {
            setDaemon(true)

            override def run(): Unit = {
              while (!serverSocket.get.isClosed()) {
                var sock: Socket = null
                try {
                  sock = serverSocket.get.accept()
                  // Wait for function call from python side.
                  sock.setSoTimeout(10000)
                  authHelper.authClient(sock)
                  val input = new DataInputStream(sock.getInputStream())
                  input.readInt() match {
                    case BarrierTaskContextMessageProtocol.BARRIER_FUNCTION =>
                      // The barrier() function may wait infinitely, socket shall not timeout
                      // before the function finishes.
                      sock.setSoTimeout(0)
                      barrierAndServe(sock)

                    case _ =>
                      val out = new DataOutputStream(new BufferedOutputStream(
                        sock.getOutputStream))
                      writeUTF(BarrierTaskContextMessageProtocol.ERROR_UNRECOGNIZED_FUNCTION, out)
                  }
                } catch {
                  case e: SocketException if e.getMessage.contains("Socket closed") =>
                    // It is possible that the ServerSocket is not closed, but the native socket
                    // has already been closed, we shall catch and silently ignore this case.
                } finally {
                  if (sock != null) {
                    sock.close()
                  }
                }
              }
            }
          }.start()
        }
        val secret = if (isBarrier) {
          authHelper.secret
        } else {
          ""
        }
        // Close ServerSocket on task completion.
        serverSocket.foreach { server =>
          context.addTaskCompletionListener[Unit](_ => server.close())
        }
        val boundPort: Int = serverSocket.map(_.getLocalPort).getOrElse(0)
        if (boundPort == -1) {
          val message = "ServerSocket failed to bind to Java side."
          logError(message)
          throw new SparkException(message)
        } else if (isBarrier) {
          logDebug(s"Started ServerSocket on port $boundPort.")
        }
        // Write out the TaskContextInfo
        dataOut.writeBoolean(isBarrier)
        dataOut.writeInt(boundPort)
        val secretBytes = secret.getBytes(UTF_8)
        dataOut.writeInt(secretBytes.length)
        dataOut.write(secretBytes, 0, secretBytes.length)
        dataOut.writeInt(context.stageId())
        dataOut.writeInt(context.partitionId())
        dataOut.writeInt(context.attemptNumber())
        dataOut.writeLong(context.taskAttemptId())
        val localProps = context.getLocalProperties.asScala
        dataOut.writeInt(localProps.size)
        localProps.foreach { case (k, v) =>
          PythonRDD.writeUTF(k, dataOut)
          PythonRDD.writeUTF(v, dataOut)
        }

        // sparkFilesDir
        PythonRDD.writeUTF(SparkFiles.getRootDirectory(), dataOut)
        // Python includes (*.zip and *.egg files)
        dataOut.writeInt(pythonIncludes.size)
        for (include <- pythonIncludes) {
          PythonRDD.writeUTF(include, dataOut)
        }
        // Broadcast variables
        val oldBids = PythonRDD.getWorkerBroadcasts(worker)
        val newBids = broadcastVars.map(_.id).toSet
        // number of different broadcasts
        val toRemove = oldBids.diff(newBids)
        val addedBids = newBids.diff(oldBids)
        val cnt = toRemove.size + addedBids.size
        val needsDecryptionServer = env.serializerManager.encryptionEnabled && addedBids.nonEmpty
        dataOut.writeBoolean(needsDecryptionServer)
        dataOut.writeInt(cnt)
        def sendBidsToRemove(): Unit = {
          for (bid <- toRemove) {
            // remove the broadcast from worker
            dataOut.writeLong(-bid - 1) // bid >= 0
            oldBids.remove(bid)
          }
        }
        if (needsDecryptionServer) {
          // if there is encryption, we setup a server which reads the encrypted files, and sends
          // the decrypted data to python
          val idsAndFiles = broadcastVars.flatMap { broadcast =>
            if (!oldBids.contains(broadcast.id)) {
              Some((broadcast.id, broadcast.value.path))
            } else {
              None
            }
          }
          val server = new EncryptedPythonBroadcastServer(env, idsAndFiles)
          dataOut.writeInt(server.port)
          logTrace(s"broadcast decryption server setup on ${server.port}")
          PythonRDD.writeUTF(server.secret, dataOut)
          sendBidsToRemove()
          idsAndFiles.foreach { case (id, _) =>
            // send new broadcast
            dataOut.writeLong(id)
            oldBids.add(id)
          }
          dataOut.flush()
          logTrace("waiting for python to read decrypted broadcast data from server")
          server.waitTillBroadcastDataSent()
          logTrace("done sending decrypted data to python")
        } else {
          sendBidsToRemove()
          for (broadcast <- broadcastVars) {
            if (!oldBids.contains(broadcast.id)) {
              // send new broadcast
              dataOut.writeLong(broadcast.id)
              PythonRDD.writeUTF(broadcast.value.path, dataOut)
              oldBids.add(broadcast.id)
            }
          }
        }
        dataOut.flush()

        dataOut.writeInt(evalType)
        writeCommand(dataOut)
        writeIteratorToStream(dataOut)

        dataOut.writeInt(SpecialLengths.END_OF_STREAM)
        dataOut.flush()
      } catch {
        case t: Throwable if (NonFatal(t) || t.isInstanceOf[Exception]) =>
          if (context.isCompleted || context.isInterrupted) {
            logDebug("Exception/NonFatal Error thrown after task completion (likely due to " +
              "cleanup)", t)
            if (!worker.isClosed) {
              Utils.tryLog(worker.shutdownOutput())
            }
          } else {
            // We must avoid throwing exceptions/NonFatals here, because the thread uncaught
            // exception handler will kill the whole executor (see
            // org.apache.spark.executor.Executor).
            _exception = t
            if (!worker.isClosed) {
              Utils.tryLog(worker.shutdownOutput())
            }
          }
      }
    }

    /**
     * Gateway to call BarrierTaskContext.barrier().
     */
    def barrierAndServe(sock: Socket): Unit = {
      require(serverSocket.isDefined, "No available ServerSocket to redirect the barrier() call.")

      val out = new DataOutputStream(new BufferedOutputStream(sock.getOutputStream))
      try {
        context.asInstanceOf[BarrierTaskContext].barrier()
        writeUTF(BarrierTaskContextMessageProtocol.BARRIER_RESULT_SUCCESS, out)
      } catch {
        case e: SparkException =>
          writeUTF(e.getMessage, out)
      } finally {
        out.close()
      }
    }

    def writeUTF(str: String, dataOut: DataOutputStream) {
      val bytes = str.getBytes(UTF_8)
      dataOut.writeInt(bytes.length)
      dataOut.write(bytes)
    }
  }

  abstract class ReaderIterator(
      stream: DataInputStream,
      writerThread: WriterThread,
      startTime: Long,
      env: SparkEnv,
      worker: Socket,
      releasedOrClosed: AtomicBoolean,
      context: TaskContext)
    extends Iterator[OUT] {

    private var nextObj: OUT = _
    private var eos = false

    override def hasNext: Boolean = nextObj != null || {
      if (!eos) {
        nextObj = read()
        hasNext
      } else {
        false
      }
    }

    override def next(): OUT = {
      if (hasNext) {
        val obj = nextObj
        nextObj = null.asInstanceOf[OUT]
        obj
      } else {
        Iterator.empty.next()
      }
    }

    /**
     * Reads next object from the stream.
     * When the stream reaches end of data, needs to process the following sections,
     * and then returns null.
     */
    protected def read(): OUT

    protected def handleTimingData(): Unit = {
      // Timing data from worker
      val bootTime = stream.readLong()
      val initTime = stream.readLong()
      val finishTime = stream.readLong()
      val boot = bootTime - startTime
      val init = initTime - bootTime
      val finish = finishTime - initTime
      val total = finishTime - startTime
      logInfo("Times: total = %s, boot = %s, init = %s, finish = %s".format(total, boot,
        init, finish))
      val memoryBytesSpilled = stream.readLong()
      val diskBytesSpilled = stream.readLong()
      context.taskMetrics.incMemoryBytesSpilled(memoryBytesSpilled)
      context.taskMetrics.incDiskBytesSpilled(diskBytesSpilled)
    }

    protected def handlePythonException(): PythonException = {
      // Signals that an exception has been thrown in python
      val exLength = stream.readInt()
      val obj = new Array[Byte](exLength)
      stream.readFully(obj)
      new PythonException(new String(obj, StandardCharsets.UTF_8),
        writerThread.exception.getOrElse(null))
    }

    protected def handleEndOfDataSection(): Unit = {
      // We've finished the data section of the output, but we can still
      // read some accumulator updates:
      val numAccumulatorUpdates = stream.readInt()
      (1 to numAccumulatorUpdates).foreach { _ =>
        val updateLen = stream.readInt()
        val update = new Array[Byte](updateLen)
        stream.readFully(update)
        maybeAccumulator.foreach(_.add(update))
      }
      // Check whether the worker is ready to be re-used.
      if (stream.readInt() == SpecialLengths.END_OF_STREAM) {
        if (reuseWorker && releasedOrClosed.compareAndSet(false, true)) {
          env.releasePythonWorker(pythonExec, envVars.asScala.toMap, worker)
        }
      }
      eos = true
    }

    protected val handleException: PartialFunction[Throwable, OUT] = {
      case e: Exception if context.isInterrupted =>
        logDebug("Exception thrown after task interruption", e)
        throw new TaskKilledException(context.getKillReason().getOrElse("unknown reason"))

      case e: Exception if writerThread.exception.isDefined =>
        logError("Python worker exited unexpectedly (crashed)", e)
        logError("This may have been caused by a prior exception:", writerThread.exception.get)
        throw writerThread.exception.get

      case eof: EOFException =>
        throw new SparkException("Python worker exited unexpectedly (crashed)", eof)
    }
  }

  /**
   * It is necessary to have a monitor thread for python workers if the user cancels with
   * interrupts disabled. In that case we will need to explicitly kill the worker, otherwise the
   * threads can block indefinitely.
   */
  class MonitorThread(env: SparkEnv, worker: Socket, context: TaskContext)
    extends Thread(s"Worker Monitor for $pythonExec") {

    /** How long to wait before killing the python worker if a task cannot be interrupted. */
    private val taskKillTimeout = env.conf.get(PYTHON_TASK_KILL_TIMEOUT)

    setDaemon(true)

    override def run() {
      // Kill the worker if it is interrupted, checking until task completion.
      // TODO: This has a race condition if interruption occurs, as completed may still become true.
      while (!context.isInterrupted && !context.isCompleted) {
        Thread.sleep(2000)
      }
      if (!context.isCompleted) {
        Thread.sleep(taskKillTimeout)
        if (!context.isCompleted) {
          try {
            // Mimic the task name used in `Executor` to help the user find out the task to blame.
            val taskName = s"${context.partitionId}.${context.attemptNumber} " +
              s"in stage ${context.stageId} (TID ${context.taskAttemptId})"
            logWarning(s"Incomplete task $taskName interrupted: Attempting to kill Python Worker")
            env.destroyPythonWorker(pythonExec, envVars.asScala.toMap, worker)
          } catch {
            case e: Exception =>
              logError("Exception when trying to kill worker", e)
          }
        }
      }
    }
  }
}

private[spark] object PythonRunner {

  def apply(func: PythonFunction): PythonRunner = {
    new PythonRunner(Seq(ChainedPythonFunctions(Seq(func))))
  }
}

/**
 * A helper class to run Python mapPartition in Spark.
 */
private[spark] class PythonRunner(funcs: Seq[ChainedPythonFunctions])
  extends BasePythonRunner[Array[Byte], Array[Byte]](
    funcs, PythonEvalType.NON_UDF, Array(Array(0))) {

  protected override def newWriterThread(
      env: SparkEnv,
      worker: Socket,
      inputIterator: Iterator[Array[Byte]],
      partitionIndex: Int,
      context: TaskContext): WriterThread = {
    new WriterThread(env, worker, inputIterator, partitionIndex, context) {

      protected override def writeCommand(dataOut: DataOutputStream): Unit = {
        val command = funcs.head.funcs.head.command
        dataOut.writeInt(command.length)
        dataOut.write(command)
      }

      protected override def writeIteratorToStream(dataOut: DataOutputStream): Unit = {
        PythonRDD.writeIteratorToStream(inputIterator, dataOut)
        dataOut.writeInt(SpecialLengths.END_OF_DATA_SECTION)
      }
    }
  }

  protected override def newReaderIterator(
      stream: DataInputStream,
      writerThread: WriterThread,
      startTime: Long,
      env: SparkEnv,
      worker: Socket,
      releasedOrClosed: AtomicBoolean,
      context: TaskContext): Iterator[Array[Byte]] = {
    new ReaderIterator(stream, writerThread, startTime, env, worker, releasedOrClosed, context) {

      protected override def read(): Array[Byte] = {
        if (writerThread.exception.isDefined) {
          throw writerThread.exception.get
        }
        try {
          stream.readInt() match {
            case length if length > 0 =>
              val obj = new Array[Byte](length)
              stream.readFully(obj)
              obj
            case 0 => Array.empty[Byte]
            case SpecialLengths.TIMING_DATA =>
              handleTimingData()
              read()
            case SpecialLengths.PYTHON_EXCEPTION_THROWN =>
              throw handlePythonException()
            case SpecialLengths.END_OF_DATA_SECTION =>
              handleEndOfDataSection()
              null
          }
        } catch handleException
      }
    }
  }
}

private[spark] object SpecialLengths {
  val END_OF_DATA_SECTION = -1
  val PYTHON_EXCEPTION_THROWN = -2
  val TIMING_DATA = -3
  val END_OF_STREAM = -4
  val NULL = -5
  val START_ARROW_STREAM = -6
}

private[spark] object BarrierTaskContextMessageProtocol {
  val BARRIER_FUNCTION = 1
  val BARRIER_RESULT_SUCCESS = "success"
  val ERROR_UNRECOGNIZED_FUNCTION = "Not recognized function call from python side."
}<|MERGE_RESOLUTION|>--- conflicted
+++ resolved
@@ -46,11 +46,8 @@
   val SQL_GROUPED_MAP_PANDAS_UDF = 201
   val SQL_GROUPED_AGG_PANDAS_UDF = 202
   val SQL_WINDOW_AGG_PANDAS_UDF = 203
-<<<<<<< HEAD
-  val SQL_COGROUPED_MAP_PANDAS_UDF = 204
-=======
   val SQL_SCALAR_PANDAS_ITER_UDF = 204
->>>>>>> 731a60c9
+  val SQL_COGROUPED_MAP_PANDAS_UDF = 205
 
   def toString(pythonEvalType: Int): String = pythonEvalType match {
     case NON_UDF => "NON_UDF"
@@ -59,11 +56,8 @@
     case SQL_GROUPED_MAP_PANDAS_UDF => "SQL_GROUPED_MAP_PANDAS_UDF"
     case SQL_GROUPED_AGG_PANDAS_UDF => "SQL_GROUPED_AGG_PANDAS_UDF"
     case SQL_WINDOW_AGG_PANDAS_UDF => "SQL_WINDOW_AGG_PANDAS_UDF"
-<<<<<<< HEAD
+    case SQL_SCALAR_PANDAS_ITER_UDF => "SQL_SCALAR_PANDAS_ITER_UDF"
     case SQL_COGROUPED_MAP_PANDAS_UDF => "SQL_COGROUPED_MAP_PANDAS_UDF"
-=======
-    case SQL_SCALAR_PANDAS_ITER_UDF => "SQL_SCALAR_PANDAS_ITER_UDF"
->>>>>>> 731a60c9
   }
 }
 
