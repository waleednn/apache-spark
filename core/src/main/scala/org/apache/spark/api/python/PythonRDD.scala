/*
 * Licensed to the Apache Software Foundation (ASF) under one or more
 * contributor license agreements.  See the NOTICE file distributed with
 * this work for additional information regarding copyright ownership.
 * The ASF licenses this file to You under the Apache License, Version 2.0
 * (the "License"); you may not use this file except in compliance with
 * the License.  You may obtain a copy of the License at
 *
 *    http://www.apache.org/licenses/LICENSE-2.0
 *
 * Unless required by applicable law or agreed to in writing, software
 * distributed under the License is distributed on an "AS IS" BASIS,
 * WITHOUT WARRANTIES OR CONDITIONS OF ANY KIND, either express or implied.
 * See the License for the specific language governing permissions and
 * limitations under the License.
 */

package org.apache.spark.api.python

import java.io._
import java.net._
import java.util.{ArrayList => JArrayList, Collections, List => JList, Map => JMap}

import scala.collection.JavaConverters._
import scala.collection.mutable
import scala.language.existentials
import scala.util.control.NonFatal

import com.google.common.base.Charsets.UTF_8
import org.apache.hadoop.conf.Configuration
import org.apache.hadoop.io.compress.CompressionCodec
import org.apache.hadoop.mapred.{InputFormat, JobConf, OutputFormat}
import org.apache.hadoop.mapreduce.{InputFormat => NewInputFormat, OutputFormat => NewOutputFormat}

import org.apache.spark._
import org.apache.spark.api.java.{JavaPairRDD, JavaRDD, JavaSparkContext}
import org.apache.spark.broadcast.Broadcast
import org.apache.spark.input.PortableDataStream
import org.apache.spark.rdd.RDD
import org.apache.spark.util.{SerializableConfiguration, Utils}


private[spark] class PythonRDD(
    parent: RDD[_],
    func: PythonFunction,
    preservePartitoning: Boolean)
  extends RDD[Array[Byte]](parent) {

  val bufferSize = conf.getInt("spark.buffer.size", 65536)
  val reuse_worker = conf.getBoolean("spark.python.worker.reuse", true)

  override def getPartitions: Array[Partition] = firstParent.partitions

  override val partitioner: Option[Partitioner] = {
    if (preservePartitoning) firstParent.partitioner else None
  }

  val asJavaRDD: JavaRDD[Array[Byte]] = JavaRDD.fromRDD(this)

  override def compute(split: Partition, context: TaskContext): Iterator[Array[Byte]] = {
    val runner = new PythonRunner(func, bufferSize, reuse_worker)
    runner.compute(firstParent.iterator(split, context), split.index, context)
  }
}

<<<<<<< HEAD
private[spark] case class PythonFunction(
    command: Array[Byte],
    envVars: JMap[String, String],
    pythonIncludes: JList[String],
    pythonExec: String,
    pythonVer: String,
    broadcastVars: JList[Broadcast[PythonBroadcast]],
    accumulator: Accumulator[JList[Array[Byte]]])

=======
>>>>>>> 5a7af9e7
/**
 * A wrapper for a Python function, contains all necessary context to run the function in Python
 * runner.
 */
private[spark] case class PythonFunction(
    command: Array[Byte],
    envVars: JMap[String, String],
    pythonIncludes: JList[String],
    pythonExec: String,
    pythonVer: String,
    broadcastVars: JList[Broadcast[PythonBroadcast]],
    accumulator: Accumulator[JList[Array[Byte]]])

/**
 * A helper class to run Python UDFs in Spark.
 */
private[spark] class PythonRunner(
    func: PythonFunction,
    bufferSize: Int,
    reuse_worker: Boolean)
  extends Logging {

  private val envVars = func.envVars
  private val pythonExec = func.pythonExec
  private val accumulator = func.accumulator

  def compute(
      inputIterator: Iterator[_],
      partitionIndex: Int,
      context: TaskContext): Iterator[Array[Byte]] = {
    val startTime = System.currentTimeMillis
    val env = SparkEnv.get
    val localdir = env.blockManager.diskBlockManager.localDirs.map(f => f.getPath()).mkString(",")
    envVars.put("SPARK_LOCAL_DIRS", localdir) // it's also used in monitor thread
    if (reuse_worker) {
      envVars.put("SPARK_REUSE_WORKER", "1")
    }
    val worker: Socket = env.createPythonWorker(pythonExec, envVars.asScala.toMap)
    // Whether is the worker released into idle pool
    @volatile var released = false

    // Start a thread to feed the process input from our parent's iterator
    val writerThread = new WriterThread(env, worker, inputIterator, partitionIndex, context)

    context.addTaskCompletionListener { context =>
      writerThread.shutdownOnTaskCompletion()
      if (!reuse_worker || !released) {
        try {
          worker.close()
        } catch {
          case e: Exception =>
            logWarning("Failed to close worker socket", e)
        }
      }
    }

    writerThread.start()
    new MonitorThread(env, worker, context).start()

    // Return an iterator that read lines from the process's stdout
    val stream = new DataInputStream(new BufferedInputStream(worker.getInputStream, bufferSize))
    val stdoutIterator = new Iterator[Array[Byte]] {
      override def next(): Array[Byte] = {
        val obj = _nextObj
        if (hasNext) {
          _nextObj = read()
        }
        obj
      }

      private def read(): Array[Byte] = {
        if (writerThread.exception.isDefined) {
          throw writerThread.exception.get
        }
        try {
          stream.readInt() match {
            case length if length > 0 =>
              val obj = new Array[Byte](length)
              stream.readFully(obj)
              obj
            case 0 => Array.empty[Byte]
            case SpecialLengths.TIMING_DATA =>
              // Timing data from worker
              val bootTime = stream.readLong()
              val initTime = stream.readLong()
              val finishTime = stream.readLong()
              val boot = bootTime - startTime
              val init = initTime - bootTime
              val finish = finishTime - initTime
              val total = finishTime - startTime
              logInfo("Times: total = %s, boot = %s, init = %s, finish = %s".format(total, boot,
                init, finish))
              val memoryBytesSpilled = stream.readLong()
              val diskBytesSpilled = stream.readLong()
              context.taskMetrics.incMemoryBytesSpilled(memoryBytesSpilled)
              context.taskMetrics.incDiskBytesSpilled(diskBytesSpilled)
              read()
            case SpecialLengths.PYTHON_EXCEPTION_THROWN =>
              // Signals that an exception has been thrown in python
              val exLength = stream.readInt()
              val obj = new Array[Byte](exLength)
              stream.readFully(obj)
              throw new PythonException(new String(obj, UTF_8),
                writerThread.exception.getOrElse(null))
            case SpecialLengths.END_OF_DATA_SECTION =>
              // We've finished the data section of the output, but we can still
              // read some accumulator updates:
              val numAccumulatorUpdates = stream.readInt()
              (1 to numAccumulatorUpdates).foreach { _ =>
                val updateLen = stream.readInt()
                val update = new Array[Byte](updateLen)
                stream.readFully(update)
                accumulator += Collections.singletonList(update)
              }
              // Check whether the worker is ready to be re-used.
              if (stream.readInt() == SpecialLengths.END_OF_STREAM) {
                if (reuse_worker) {
                  env.releasePythonWorker(pythonExec, envVars.asScala.toMap, worker)
                  released = true
                }
              }
              null
          }
        } catch {

          case e: Exception if context.isInterrupted =>
            logDebug("Exception thrown after task interruption", e)
            throw new TaskKilledException

          case e: Exception if env.isStopped =>
            logDebug("Exception thrown after context is stopped", e)
            null  // exit silently

          case e: Exception if writerThread.exception.isDefined =>
            logError("Python worker exited unexpectedly (crashed)", e)
            logError("This may have been caused by a prior exception:", writerThread.exception.get)
            throw writerThread.exception.get

          case eof: EOFException =>
            throw new SparkException("Python worker exited unexpectedly (crashed)", eof)
        }
      }

      var _nextObj = read()

      override def hasNext: Boolean = _nextObj != null
    }
    new InterruptibleIterator(context, stdoutIterator)
  }

  /**
   * The thread responsible for writing the data from the PythonRDD's parent iterator to the
   * Python process.
   */
  class WriterThread(
      env: SparkEnv,
      worker: Socket,
      inputIterator: Iterator[_],
      partitionIndex: Int,
      context: TaskContext)
    extends Thread(s"stdout writer for $pythonExec") {

    @volatile private var _exception: Exception = null

    private val pythonVer = func.pythonVer
    private val pythonIncludes = func.pythonIncludes
    private val broadcastVars = func.broadcastVars
    private val command = func.command

    setDaemon(true)

    /** Contains the exception thrown while writing the parent iterator to the Python process. */
    def exception: Option[Exception] = Option(_exception)

    /** Terminates the writer thread, ignoring any exceptions that may occur due to cleanup. */
    def shutdownOnTaskCompletion() {
      assert(context.isCompleted)
      this.interrupt()
    }

    override def run(): Unit = Utils.logUncaughtExceptions {
      try {
        TaskContext.setTaskContext(context)
        val stream = new BufferedOutputStream(worker.getOutputStream, bufferSize)
        val dataOut = new DataOutputStream(stream)
        // Partition index
        dataOut.writeInt(partitionIndex)
        // Python version of driver
        PythonRDD.writeUTF(pythonVer, dataOut)
        // sparkFilesDir
        PythonRDD.writeUTF(SparkFiles.getRootDirectory(), dataOut)
        // Python includes (*.zip and *.egg files)
        dataOut.writeInt(pythonIncludes.size())
        for (include <- pythonIncludes.asScala) {
          PythonRDD.writeUTF(include, dataOut)
        }
        // Broadcast variables
        val oldBids = PythonRDD.getWorkerBroadcasts(worker)
        val newBids = broadcastVars.asScala.map(_.id).toSet
        // number of different broadcasts
        val toRemove = oldBids.diff(newBids)
        val cnt = toRemove.size + newBids.diff(oldBids).size
        dataOut.writeInt(cnt)
        for (bid <- toRemove) {
          // remove the broadcast from worker
          dataOut.writeLong(- bid - 1)  // bid >= 0
          oldBids.remove(bid)
        }
        for (broadcast <- broadcastVars.asScala) {
          if (!oldBids.contains(broadcast.id)) {
            // send new broadcast
            dataOut.writeLong(broadcast.id)
            PythonRDD.writeUTF(broadcast.value.path, dataOut)
            oldBids.add(broadcast.id)
          }
        }
        dataOut.flush()
        // Serialized command:
        dataOut.writeInt(command.length)
        dataOut.write(command)
        // Data values
        PythonRDD.writeIteratorToStream(inputIterator, dataOut)
        dataOut.writeInt(SpecialLengths.END_OF_DATA_SECTION)
        dataOut.writeInt(SpecialLengths.END_OF_STREAM)
        dataOut.flush()
      } catch {
        case e: Exception if context.isCompleted || context.isInterrupted =>
          logDebug("Exception thrown after task completion (likely due to cleanup)", e)
          if (!worker.isClosed) {
            Utils.tryLog(worker.shutdownOutput())
          }

        case e: Exception =>
          // We must avoid throwing exceptions here, because the thread uncaught exception handler
          // will kill the whole executor (see org.apache.spark.executor.Executor).
          _exception = e
          if (!worker.isClosed) {
            Utils.tryLog(worker.shutdownOutput())
          }
      }
    }
  }

  /**
   * It is necessary to have a monitor thread for python workers if the user cancels with
   * interrupts disabled. In that case we will need to explicitly kill the worker, otherwise the
   * threads can block indefinitely.
   */
  class MonitorThread(env: SparkEnv, worker: Socket, context: TaskContext)
    extends Thread(s"Worker Monitor for $pythonExec") {

    setDaemon(true)

    override def run() {
      // Kill the worker if it is interrupted, checking until task completion.
      // TODO: This has a race condition if interruption occurs, as completed may still become true.
      while (!context.isInterrupted && !context.isCompleted) {
        Thread.sleep(2000)
      }
      if (!context.isCompleted) {
        try {
          logWarning("Incomplete task interrupted: Attempting to kill Python Worker")
          env.destroyPythonWorker(pythonExec, envVars.asScala.toMap, worker)
        } catch {
          case e: Exception =>
            logError("Exception when trying to kill worker", e)
        }
      }
    }
  }
}

/** Thrown for exceptions in user Python code. */
private class PythonException(msg: String, cause: Exception) extends RuntimeException(msg, cause)

/**
 * Form an RDD[(Array[Byte], Array[Byte])] from key-value pairs returned from Python.
 * This is used by PySpark's shuffle operations.
 */
private class PairwiseRDD(prev: RDD[Array[Byte]]) extends RDD[(Long, Array[Byte])](prev) {
  override def getPartitions: Array[Partition] = prev.partitions
  override val partitioner: Option[Partitioner] = prev.partitioner
  override def compute(split: Partition, context: TaskContext): Iterator[(Long, Array[Byte])] =
    prev.iterator(split, context).grouped(2).map {
      case Seq(a, b) => (Utils.deserializeLongValue(a), b)
      case x => throw new SparkException("PairwiseRDD: unexpected value: " + x)
    }
  val asJavaPairRDD : JavaPairRDD[Long, Array[Byte]] = JavaPairRDD.fromRDD(this)
}

private object SpecialLengths {
  val END_OF_DATA_SECTION = -1
  val PYTHON_EXCEPTION_THROWN = -2
  val TIMING_DATA = -3
  val END_OF_STREAM = -4
  val NULL = -5
}

private[spark] object PythonRDD extends Logging {

  // remember the broadcasts sent to each worker
  private val workerBroadcasts = new mutable.WeakHashMap[Socket, mutable.Set[Long]]()

  def getWorkerBroadcasts(worker: Socket): mutable.Set[Long] = {
    synchronized {
      workerBroadcasts.getOrElseUpdate(worker, new mutable.HashSet[Long]())
    }
  }

  /**
   * Return an RDD of values from an RDD of (Long, Array[Byte]), with preservePartitions=true
   *
   * This is useful for PySpark to have the partitioner after partitionBy()
   */
  def valueOfPair(pair: JavaPairRDD[Long, Array[Byte]]): JavaRDD[Array[Byte]] = {
    pair.rdd.mapPartitions(it => it.map(_._2), true)
  }

  /**
   * Adapter for calling SparkContext#runJob from Python.
   *
   * This method will serve an iterator of an array that contains all elements in the RDD
   * (effectively a collect()), but allows you to run on a certain subset of partitions,
   * or to enable local execution.
   *
   * @return the port number of a local socket which serves the data collected from this job.
   */
  def runJob(
      sc: SparkContext,
      rdd: JavaRDD[Array[Byte]],
      partitions: JArrayList[Int]): Int = {
    type ByteArray = Array[Byte]
    type UnrolledPartition = Array[ByteArray]
    val allPartitions: Array[UnrolledPartition] =
      sc.runJob(rdd, (x: Iterator[ByteArray]) => x.toArray, partitions.asScala)
    val flattenedPartition: UnrolledPartition = Array.concat(allPartitions: _*)
    serveIterator(flattenedPartition.iterator,
      s"serve RDD ${rdd.id} with partitions ${partitions.asScala.mkString(",")}")
  }

  /**
   * A helper function to collect an RDD as an iterator, then serve it via socket.
   *
   * @return the port number of a local socket which serves the data collected from this job.
   */
  def collectAndServe[T](rdd: RDD[T]): Int = {
    serveIterator(rdd.collect().iterator, s"serve RDD ${rdd.id}")
  }

  def readRDDFromFile(sc: JavaSparkContext, filename: String, parallelism: Int):
  JavaRDD[Array[Byte]] = {
    val file = new DataInputStream(new FileInputStream(filename))
    try {
      val objs = new collection.mutable.ArrayBuffer[Array[Byte]]
      try {
        while (true) {
          val length = file.readInt()
          val obj = new Array[Byte](length)
          file.readFully(obj)
          objs.append(obj)
        }
      } catch {
        case eof: EOFException => {}
      }
      JavaRDD.fromRDD(sc.sc.parallelize(objs, parallelism))
    } finally {
      file.close()
    }
  }

  def readBroadcastFromFile(sc: JavaSparkContext, path: String): Broadcast[PythonBroadcast] = {
    sc.broadcast(new PythonBroadcast(path))
  }

  def writeIteratorToStream[T](iter: Iterator[T], dataOut: DataOutputStream) {

    def write(obj: Any): Unit = obj match {
      case null =>
        dataOut.writeInt(SpecialLengths.NULL)
      case arr: Array[Byte] =>
        dataOut.writeInt(arr.length)
        dataOut.write(arr)
      case str: String =>
        writeUTF(str, dataOut)
      case stream: PortableDataStream =>
        write(stream.toArray())
      case (key, value) =>
        write(key)
        write(value)
      case other =>
        throw new SparkException("Unexpected element type " + other.getClass)
    }

    iter.foreach(write)
  }

  /**
   * Create an RDD from a path using [[org.apache.hadoop.mapred.SequenceFileInputFormat]],
   * key and value class.
   * A key and/or value converter class can optionally be passed in
   * (see [[org.apache.spark.api.python.Converter]])
   */
  def sequenceFile[K, V](
      sc: JavaSparkContext,
      path: String,
      keyClassMaybeNull: String,
      valueClassMaybeNull: String,
      keyConverterClass: String,
      valueConverterClass: String,
      minSplits: Int,
      batchSize: Int): JavaRDD[Array[Byte]] = {
    val keyClass = Option(keyClassMaybeNull).getOrElse("org.apache.hadoop.io.Text")
    val valueClass = Option(valueClassMaybeNull).getOrElse("org.apache.hadoop.io.Text")
    val kc = Utils.classForName(keyClass).asInstanceOf[Class[K]]
    val vc = Utils.classForName(valueClass).asInstanceOf[Class[V]]
    val rdd = sc.sc.sequenceFile[K, V](path, kc, vc, minSplits)
    val confBroadcasted = sc.sc.broadcast(new SerializableConfiguration(sc.hadoopConfiguration()))
    val converted = convertRDD(rdd, keyConverterClass, valueConverterClass,
      new WritableToJavaConverter(confBroadcasted))
    JavaRDD.fromRDD(SerDeUtil.pairRDDToPython(converted, batchSize))
  }

  /**
   * Create an RDD from a file path, using an arbitrary [[org.apache.hadoop.mapreduce.InputFormat]],
   * key and value class.
   * A key and/or value converter class can optionally be passed in
   * (see [[org.apache.spark.api.python.Converter]])
   */
  def newAPIHadoopFile[K, V, F <: NewInputFormat[K, V]](
      sc: JavaSparkContext,
      path: String,
      inputFormatClass: String,
      keyClass: String,
      valueClass: String,
      keyConverterClass: String,
      valueConverterClass: String,
      confAsMap: java.util.HashMap[String, String],
      batchSize: Int): JavaRDD[Array[Byte]] = {
    val mergedConf = getMergedConf(confAsMap, sc.hadoopConfiguration())
    val rdd =
      newAPIHadoopRDDFromClassNames[K, V, F](sc,
        Some(path), inputFormatClass, keyClass, valueClass, mergedConf)
    val confBroadcasted = sc.sc.broadcast(new SerializableConfiguration(mergedConf))
    val converted = convertRDD(rdd, keyConverterClass, valueConverterClass,
      new WritableToJavaConverter(confBroadcasted))
    JavaRDD.fromRDD(SerDeUtil.pairRDDToPython(converted, batchSize))
  }

  /**
   * Create an RDD from a [[org.apache.hadoop.conf.Configuration]] converted from a map that is
   * passed in from Python, using an arbitrary [[org.apache.hadoop.mapreduce.InputFormat]],
   * key and value class.
   * A key and/or value converter class can optionally be passed in
   * (see [[org.apache.spark.api.python.Converter]])
   */
  def newAPIHadoopRDD[K, V, F <: NewInputFormat[K, V]](
      sc: JavaSparkContext,
      inputFormatClass: String,
      keyClass: String,
      valueClass: String,
      keyConverterClass: String,
      valueConverterClass: String,
      confAsMap: java.util.HashMap[String, String],
      batchSize: Int): JavaRDD[Array[Byte]] = {
    val conf = PythonHadoopUtil.mapToConf(confAsMap)
    val rdd =
      newAPIHadoopRDDFromClassNames[K, V, F](sc,
        None, inputFormatClass, keyClass, valueClass, conf)
    val confBroadcasted = sc.sc.broadcast(new SerializableConfiguration(conf))
    val converted = convertRDD(rdd, keyConverterClass, valueConverterClass,
      new WritableToJavaConverter(confBroadcasted))
    JavaRDD.fromRDD(SerDeUtil.pairRDDToPython(converted, batchSize))
  }

  private def newAPIHadoopRDDFromClassNames[K, V, F <: NewInputFormat[K, V]](
      sc: JavaSparkContext,
      path: Option[String] = None,
      inputFormatClass: String,
      keyClass: String,
      valueClass: String,
      conf: Configuration): RDD[(K, V)] = {
    val kc = Utils.classForName(keyClass).asInstanceOf[Class[K]]
    val vc = Utils.classForName(valueClass).asInstanceOf[Class[V]]
    val fc = Utils.classForName(inputFormatClass).asInstanceOf[Class[F]]
    if (path.isDefined) {
      sc.sc.newAPIHadoopFile[K, V, F](path.get, fc, kc, vc, conf)
    } else {
      sc.sc.newAPIHadoopRDD[K, V, F](conf, fc, kc, vc)
    }
  }

  /**
   * Create an RDD from a file path, using an arbitrary [[org.apache.hadoop.mapred.InputFormat]],
   * key and value class.
   * A key and/or value converter class can optionally be passed in
   * (see [[org.apache.spark.api.python.Converter]])
   */
  def hadoopFile[K, V, F <: InputFormat[K, V]](
      sc: JavaSparkContext,
      path: String,
      inputFormatClass: String,
      keyClass: String,
      valueClass: String,
      keyConverterClass: String,
      valueConverterClass: String,
      confAsMap: java.util.HashMap[String, String],
      batchSize: Int): JavaRDD[Array[Byte]] = {
    val mergedConf = getMergedConf(confAsMap, sc.hadoopConfiguration())
    val rdd =
      hadoopRDDFromClassNames[K, V, F](sc,
        Some(path), inputFormatClass, keyClass, valueClass, mergedConf)
    val confBroadcasted = sc.sc.broadcast(new SerializableConfiguration(mergedConf))
    val converted = convertRDD(rdd, keyConverterClass, valueConverterClass,
      new WritableToJavaConverter(confBroadcasted))
    JavaRDD.fromRDD(SerDeUtil.pairRDDToPython(converted, batchSize))
  }

  /**
   * Create an RDD from a [[org.apache.hadoop.conf.Configuration]] converted from a map
   * that is passed in from Python, using an arbitrary [[org.apache.hadoop.mapred.InputFormat]],
   * key and value class
   * A key and/or value converter class can optionally be passed in
   * (see [[org.apache.spark.api.python.Converter]])
   */
  def hadoopRDD[K, V, F <: InputFormat[K, V]](
      sc: JavaSparkContext,
      inputFormatClass: String,
      keyClass: String,
      valueClass: String,
      keyConverterClass: String,
      valueConverterClass: String,
      confAsMap: java.util.HashMap[String, String],
      batchSize: Int): JavaRDD[Array[Byte]] = {
    val conf = PythonHadoopUtil.mapToConf(confAsMap)
    val rdd =
      hadoopRDDFromClassNames[K, V, F](sc,
        None, inputFormatClass, keyClass, valueClass, conf)
    val confBroadcasted = sc.sc.broadcast(new SerializableConfiguration(conf))
    val converted = convertRDD(rdd, keyConverterClass, valueConverterClass,
      new WritableToJavaConverter(confBroadcasted))
    JavaRDD.fromRDD(SerDeUtil.pairRDDToPython(converted, batchSize))
  }

  private def hadoopRDDFromClassNames[K, V, F <: InputFormat[K, V]](
      sc: JavaSparkContext,
      path: Option[String] = None,
      inputFormatClass: String,
      keyClass: String,
      valueClass: String,
      conf: Configuration) = {
    val kc = Utils.classForName(keyClass).asInstanceOf[Class[K]]
    val vc = Utils.classForName(valueClass).asInstanceOf[Class[V]]
    val fc = Utils.classForName(inputFormatClass).asInstanceOf[Class[F]]
    if (path.isDefined) {
      sc.sc.hadoopFile(path.get, fc, kc, vc)
    } else {
      sc.sc.hadoopRDD(new JobConf(conf), fc, kc, vc)
    }
  }

  def writeUTF(str: String, dataOut: DataOutputStream) {
    val bytes = str.getBytes(UTF_8)
    dataOut.writeInt(bytes.length)
    dataOut.write(bytes)
  }

  /**
   * Create a socket server and a background thread to serve the data in `items`,
   *
   * The socket server can only accept one connection, or close if no connection
   * in 3 seconds.
   *
   * Once a connection comes in, it tries to serialize all the data in `items`
   * and send them into this connection.
   *
   * The thread will terminate after all the data are sent or any exceptions happen.
   */
  def serveIterator[T](items: Iterator[T], threadName: String): Int = {
    val serverSocket = new ServerSocket(0, 1, InetAddress.getByName("localhost"))
    // Close the socket if no connection in 3 seconds
    serverSocket.setSoTimeout(3000)

    new Thread(threadName) {
      setDaemon(true)
      override def run() {
        try {
          val sock = serverSocket.accept()
          val out = new DataOutputStream(new BufferedOutputStream(sock.getOutputStream))
          Utils.tryWithSafeFinally {
            writeIteratorToStream(items, out)
          } {
            out.close()
          }
        } catch {
          case NonFatal(e) =>
            logError(s"Error while sending iterator", e)
        } finally {
          serverSocket.close()
        }
      }
    }.start()

    serverSocket.getLocalPort
  }

  private def getMergedConf(confAsMap: java.util.HashMap[String, String],
      baseConf: Configuration): Configuration = {
    val conf = PythonHadoopUtil.mapToConf(confAsMap)
    PythonHadoopUtil.mergeConfs(baseConf, conf)
  }

  private def inferKeyValueTypes[K, V](rdd: RDD[(K, V)], keyConverterClass: String = null,
      valueConverterClass: String = null): (Class[_], Class[_]) = {
    // Peek at an element to figure out key/value types. Since Writables are not serializable,
    // we cannot call first() on the converted RDD. Instead, we call first() on the original RDD
    // and then convert locally.
    val (key, value) = rdd.first()
    val (kc, vc) = getKeyValueConverters(keyConverterClass, valueConverterClass,
      new JavaToWritableConverter)
    (kc.convert(key).getClass, vc.convert(value).getClass)
  }

  private def getKeyValueTypes(keyClass: String, valueClass: String):
      Option[(Class[_], Class[_])] = {
    for {
      k <- Option(keyClass)
      v <- Option(valueClass)
    } yield (Utils.classForName(k), Utils.classForName(v))
  }

  private def getKeyValueConverters(keyConverterClass: String, valueConverterClass: String,
      defaultConverter: Converter[Any, Any]): (Converter[Any, Any], Converter[Any, Any]) = {
    val keyConverter = Converter.getInstance(Option(keyConverterClass), defaultConverter)
    val valueConverter = Converter.getInstance(Option(valueConverterClass), defaultConverter)
    (keyConverter, valueConverter)
  }

  /**
   * Convert an RDD of key-value pairs from internal types to serializable types suitable for
   * output, or vice versa.
   */
  private def convertRDD[K, V](rdd: RDD[(K, V)],
                               keyConverterClass: String,
                               valueConverterClass: String,
                               defaultConverter: Converter[Any, Any]): RDD[(Any, Any)] = {
    val (kc, vc) = getKeyValueConverters(keyConverterClass, valueConverterClass,
      defaultConverter)
    PythonHadoopUtil.convertRDD(rdd, kc, vc)
  }

  /**
   * Output a Python RDD of key-value pairs as a Hadoop SequenceFile using the Writable types
   * we convert from the RDD's key and value types. Note that keys and values can't be
   * [[org.apache.hadoop.io.Writable]] types already, since Writables are not Java
   * `Serializable` and we can't peek at them. The `path` can be on any Hadoop file system.
   */
  def saveAsSequenceFile[K, V, C <: CompressionCodec](
      pyRDD: JavaRDD[Array[Byte]],
      batchSerialized: Boolean,
      path: String,
      compressionCodecClass: String): Unit = {
    saveAsHadoopFile(
      pyRDD, batchSerialized, path, "org.apache.hadoop.mapred.SequenceFileOutputFormat",
      null, null, null, null, new java.util.HashMap(), compressionCodecClass)
  }

  /**
   * Output a Python RDD of key-value pairs to any Hadoop file system, using old Hadoop
   * `OutputFormat` in mapred package. Keys and values are converted to suitable output
   * types using either user specified converters or, if not specified,
   * [[org.apache.spark.api.python.JavaToWritableConverter]]. Post-conversion types
   * `keyClass` and `valueClass` are automatically inferred if not specified. The passed-in
   * `confAsMap` is merged with the default Hadoop conf associated with the SparkContext of
   * this RDD.
   */
  def saveAsHadoopFile[K, V, F <: OutputFormat[_, _], C <: CompressionCodec](
      pyRDD: JavaRDD[Array[Byte]],
      batchSerialized: Boolean,
      path: String,
      outputFormatClass: String,
      keyClass: String,
      valueClass: String,
      keyConverterClass: String,
      valueConverterClass: String,
      confAsMap: java.util.HashMap[String, String],
      compressionCodecClass: String): Unit = {
    val rdd = SerDeUtil.pythonToPairRDD(pyRDD, batchSerialized)
    val (kc, vc) = getKeyValueTypes(keyClass, valueClass).getOrElse(
      inferKeyValueTypes(rdd, keyConverterClass, valueConverterClass))
    val mergedConf = getMergedConf(confAsMap, pyRDD.context.hadoopConfiguration)
    val codec = Option(compressionCodecClass).map(Utils.classForName(_).asInstanceOf[Class[C]])
    val converted = convertRDD(rdd, keyConverterClass, valueConverterClass,
      new JavaToWritableConverter)
    val fc = Utils.classForName(outputFormatClass).asInstanceOf[Class[F]]
    converted.saveAsHadoopFile(path, kc, vc, fc, new JobConf(mergedConf), codec = codec)
  }

  /**
   * Output a Python RDD of key-value pairs to any Hadoop file system, using new Hadoop
   * `OutputFormat` in mapreduce package. Keys and values are converted to suitable output
   * types using either user specified converters or, if not specified,
   * [[org.apache.spark.api.python.JavaToWritableConverter]]. Post-conversion types
   * `keyClass` and `valueClass` are automatically inferred if not specified. The passed-in
   * `confAsMap` is merged with the default Hadoop conf associated with the SparkContext of
   * this RDD.
   */
  def saveAsNewAPIHadoopFile[K, V, F <: NewOutputFormat[_, _]](
      pyRDD: JavaRDD[Array[Byte]],
      batchSerialized: Boolean,
      path: String,
      outputFormatClass: String,
      keyClass: String,
      valueClass: String,
      keyConverterClass: String,
      valueConverterClass: String,
      confAsMap: java.util.HashMap[String, String]): Unit = {
    val rdd = SerDeUtil.pythonToPairRDD(pyRDD, batchSerialized)
    val (kc, vc) = getKeyValueTypes(keyClass, valueClass).getOrElse(
      inferKeyValueTypes(rdd, keyConverterClass, valueConverterClass))
    val mergedConf = getMergedConf(confAsMap, pyRDD.context.hadoopConfiguration)
    val converted = convertRDD(rdd, keyConverterClass, valueConverterClass,
      new JavaToWritableConverter)
    val fc = Utils.classForName(outputFormatClass).asInstanceOf[Class[F]]
    converted.saveAsNewAPIHadoopFile(path, kc, vc, fc, mergedConf)
  }

  /**
   * Output a Python RDD of key-value pairs to any Hadoop file system, using a Hadoop conf
   * converted from the passed-in `confAsMap`. The conf should set relevant output params (
   * e.g., output path, output format, etc), in the same way as it would be configured for
   * a Hadoop MapReduce job. Both old and new Hadoop OutputFormat APIs are supported
   * (mapred vs. mapreduce). Keys/values are converted for output using either user specified
   * converters or, by default, [[org.apache.spark.api.python.JavaToWritableConverter]].
   */
  def saveAsHadoopDataset[K, V](
      pyRDD: JavaRDD[Array[Byte]],
      batchSerialized: Boolean,
      confAsMap: java.util.HashMap[String, String],
      keyConverterClass: String,
      valueConverterClass: String,
      useNewAPI: Boolean): Unit = {
    val conf = PythonHadoopUtil.mapToConf(confAsMap)
    val converted = convertRDD(SerDeUtil.pythonToPairRDD(pyRDD, batchSerialized),
      keyConverterClass, valueConverterClass, new JavaToWritableConverter)
    if (useNewAPI) {
      converted.saveAsNewAPIHadoopDataset(conf)
    } else {
      converted.saveAsHadoopDataset(new JobConf(conf))
    }
  }
}

private
class BytesToString extends org.apache.spark.api.java.function.Function[Array[Byte], String] {
  override def call(arr: Array[Byte]) : String = new String(arr, UTF_8)
}

/**
 * Internal class that acts as an `AccumulatorParam` for Python accumulators. Inside, it
 * collects a list of pickled strings that we pass to Python through a socket.
 */
private class PythonAccumulatorParam(@transient private val serverHost: String, serverPort: Int)
  extends AccumulatorParam[JList[Array[Byte]]] {

  Utils.checkHost(serverHost, "Expected hostname")

  val bufferSize = SparkEnv.get.conf.getInt("spark.buffer.size", 65536)

  /**
   * We try to reuse a single Socket to transfer accumulator updates, as they are all added
   * by the DAGScheduler's single-threaded RpcEndpoint anyway.
   */
  @transient var socket: Socket = _

  def openSocket(): Socket = synchronized {
    if (socket == null || socket.isClosed) {
      socket = new Socket(serverHost, serverPort)
    }
    socket
  }

  override def zero(value: JList[Array[Byte]]): JList[Array[Byte]] = new JArrayList

  override def addInPlace(val1: JList[Array[Byte]], val2: JList[Array[Byte]])
      : JList[Array[Byte]] = synchronized {
    if (serverHost == null) {
      // This happens on the worker node, where we just want to remember all the updates
      val1.addAll(val2)
      val1
    } else {
      // This happens on the master, where we pass the updates to Python through a socket
      val socket = openSocket()
      val in = socket.getInputStream
      val out = new DataOutputStream(new BufferedOutputStream(socket.getOutputStream, bufferSize))
      out.writeInt(val2.size)
      for (array <- val2.asScala) {
        out.writeInt(array.length)
        out.write(array)
      }
      out.flush()
      // Wait for a byte from the Python side as an acknowledgement
      val byteRead = in.read()
      if (byteRead == -1) {
        throw new SparkException("EOF reached before Python server acknowledged")
      }
      null
    }
  }
}

/**
 * An Wrapper for Python Broadcast, which is written into disk by Python. It also will
 * write the data into disk after deserialization, then Python can read it from disks.
 */
// scalastyle:off no.finalize
private[spark] class PythonBroadcast(@transient var path: String) extends Serializable
  with Logging {

  /**
   * Read data from disks, then copy it to `out`
   */
  private def writeObject(out: ObjectOutputStream): Unit = Utils.tryOrIOException {
    val in = new FileInputStream(new File(path))
    try {
      Utils.copyStream(in, out)
    } finally {
      in.close()
    }
  }

  /**
   * Write data into disk, using randomly generated name.
   */
  private def readObject(in: ObjectInputStream): Unit = Utils.tryOrIOException {
    val dir = new File(Utils.getLocalDir(SparkEnv.get.conf))
    val file = File.createTempFile("broadcast", "", dir)
    path = file.getAbsolutePath
    val out = new FileOutputStream(file)
    Utils.tryWithSafeFinally {
      Utils.copyStream(in, out)
    } {
      out.close()
    }
  }

  /**
   * Delete the file once the object is GCed.
   */
  override def finalize() {
    if (!path.isEmpty) {
      val file = new File(path)
      if (file.exists()) {
        if (!file.delete()) {
          logWarning(s"Error deleting ${file.getPath}")
        }
      }
    }
  }
}
// scalastyle:on no.finalize<|MERGE_RESOLUTION|>--- conflicted
+++ resolved
@@ -63,18 +63,6 @@
   }
 }
 
-<<<<<<< HEAD
-private[spark] case class PythonFunction(
-    command: Array[Byte],
-    envVars: JMap[String, String],
-    pythonIncludes: JList[String],
-    pythonExec: String,
-    pythonVer: String,
-    broadcastVars: JList[Broadcast[PythonBroadcast]],
-    accumulator: Accumulator[JList[Array[Byte]]])
-
-=======
->>>>>>> 5a7af9e7
 /**
  * A wrapper for a Python function, contains all necessary context to run the function in Python
  * runner.
