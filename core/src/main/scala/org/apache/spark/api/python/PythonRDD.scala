--- conflicted
+++ resolved
@@ -790,26 +790,6 @@
       val1
     } else {
       // This happens on the master, where we pass the updates to Python through a socket
-<<<<<<< HEAD
-      if (val2.size > 0) {
-        val socket = new Socket(serverHost, serverPort)
-        // SPARK-2282: Immediately reuse closed sockets because we create one per task.
-        socket.setReuseAddress(true)
-        val in = socket.getInputStream
-        val out = new DataOutputStream(new BufferedOutputStream(socket.getOutputStream, bufferSize))
-        out.writeInt(val2.size)
-        for (array <- val2) {
-          out.writeInt(array.length)
-          out.write(array)
-        }
-        out.flush()
-        // Wait for a byte from the Python side as an acknowledgement
-        val byteRead = in.read()
-        if (byteRead == -1) {
-          throw new SparkException("EOF reached before Python server acknowledged")
-        }
-        socket.close()
-=======
       val socket = openSocket()
       val in = socket.getInputStream
       val out = new DataOutputStream(new BufferedOutputStream(socket.getOutputStream, bufferSize))
@@ -823,7 +803,6 @@
       val byteRead = in.read()
       if (byteRead == -1) {
         throw new SparkException("EOF reached before Python server acknowledged")
->>>>>>> bfa09b01
       }
       null
     }
