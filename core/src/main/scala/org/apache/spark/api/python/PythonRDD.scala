/*
 * Licensed to the Apache Software Foundation (ASF) under one or more
 * contributor license agreements.  See the NOTICE file distributed with
 * this work for additional information regarding copyright ownership.
 * The ASF licenses this file to You under the Apache License, Version 2.0
 * (the "License"); you may not use this file except in compliance with
 * the License.  You may obtain a copy of the License at
 *
 *    http://www.apache.org/licenses/LICENSE-2.0
 *
 * Unless required by applicable law or agreed to in writing, software
 * distributed under the License is distributed on an "AS IS" BASIS,
 * WITHOUT WARRANTIES OR CONDITIONS OF ANY KIND, either express or implied.
 * See the License for the specific language governing permissions and
 * limitations under the License.
 */

package org.apache.spark.api.python

import java.io._
import java.net._
import java.util.{ArrayList => JArrayList, Collections, List => JList, Map => JMap}

import scala.collection.JavaConversions._
import scala.reflect.ClassTag

import org.apache.hadoop.conf.Configuration
import org.apache.hadoop.mapred.{InputFormat, JobConf}
import org.apache.hadoop.mapreduce.{InputFormat => NewInputFormat}
import org.apache.spark._
import org.apache.spark.api.java.{JavaPairRDD, JavaRDD, JavaSparkContext}
import org.apache.spark.broadcast.Broadcast
import org.apache.spark.rdd.RDD
import org.apache.spark.util.Utils

private[spark] class PythonRDD[T: ClassTag](
    parent: RDD[T],
    command: Array[Byte],
    envVars: JMap[String, String],
    pythonIncludes: JList[String],
    preservePartitoning: Boolean,
    pythonExec: String,
    broadcastVars: JList[Broadcast[Array[Byte]]],
    accumulator: Accumulator[JList[Array[Byte]]])
  extends RDD[Array[Byte]](parent) {

  val bufferSize = conf.getInt("spark.buffer.size", 65536)

  override def getPartitions = parent.partitions

  override val partitioner = if (preservePartitoning) parent.partitioner else None

  override def compute(split: Partition, context: TaskContext): Iterator[Array[Byte]] = {
    val startTime = System.currentTimeMillis
    val env = SparkEnv.get
    val worker = env.createPythonWorker(pythonExec, envVars.toMap)

    @volatile var readerException: Exception = null

    // Start a thread to feed the process input from our parent's iterator
    new Thread("stdin writer for " + pythonExec) {
      override def run() {
        try {
          SparkEnv.set(env)
          val stream = new BufferedOutputStream(worker.getOutputStream, bufferSize)
          val dataOut = new DataOutputStream(stream)
          // Partition index
          dataOut.writeInt(split.index)
          // sparkFilesDir
          PythonRDD.writeUTF(SparkFiles.getRootDirectory, dataOut)
          // Broadcast variables
          dataOut.writeInt(broadcastVars.length)
          for (broadcast <- broadcastVars) {
            dataOut.writeLong(broadcast.id)
            dataOut.writeInt(broadcast.value.length)
            dataOut.write(broadcast.value)
          }
          // Python includes (*.zip and *.egg files)
          dataOut.writeInt(pythonIncludes.length)
          for (include <- pythonIncludes) {
            PythonRDD.writeUTF(include, dataOut)
          }
          dataOut.flush()
          // Serialized command:
          dataOut.writeInt(command.length)
          dataOut.write(command)
          // Data values
          PythonRDD.writeIteratorToStream(parent.iterator(split, context), dataOut)
          dataOut.flush()
          worker.shutdownOutput()
        } catch {
          case e: java.io.FileNotFoundException =>
            readerException = e
            // Kill the Python worker process:
            worker.shutdownOutput()
          case e: IOException =>
            // This can happen for legitimate reasons if the Python code stops returning data before we are done
            // passing elements through, e.g., for take(). Just log a message to say it happened.
            logInfo("stdin writer to Python finished early")
            logDebug("stdin writer to Python finished early", e)
        }
      }
    }.start()

    // Return an iterator that read lines from the process's stdout
    val stream = new DataInputStream(new BufferedInputStream(worker.getInputStream, bufferSize))
    val stdoutIterator = new Iterator[Array[Byte]] {
      def next(): Array[Byte] = {
        val obj = _nextObj
        if (hasNext) {
          // FIXME: can deadlock if worker is waiting for us to
          // respond to current message (currently irrelevant because
          // output is shutdown before we read any input)
          _nextObj = read()
        }
        obj
      }

      private def read(): Array[Byte] = {
        if (readerException != null) {
          throw readerException
        }
        try {
          stream.readInt() match {
            case length if length > 0 =>
              val obj = new Array[Byte](length)
              stream.readFully(obj)
              obj
            case SpecialLengths.TIMING_DATA =>
              // Timing data from worker
              val bootTime = stream.readLong()
              val initTime = stream.readLong()
              val finishTime = stream.readLong()
              val boot = bootTime - startTime
              val init = initTime - bootTime
              val finish = finishTime - initTime
              val total = finishTime - startTime
              logInfo("Times: total = %s, boot = %s, init = %s, finish = %s".format(total, boot, init, finish))
              read
            case SpecialLengths.PYTHON_EXCEPTION_THROWN =>
              // Signals that an exception has been thrown in python
              val exLength = stream.readInt()
              val obj = new Array[Byte](exLength)
              stream.readFully(obj)
              throw new PythonException(new String(obj))
            case SpecialLengths.END_OF_DATA_SECTION =>
              // We've finished the data section of the output, but we can still
              // read some accumulator updates:
              val numAccumulatorUpdates = stream.readInt()
              (1 to numAccumulatorUpdates).foreach { _ =>
                val updateLen = stream.readInt()
                val update = new Array[Byte](updateLen)
                stream.readFully(update)
                accumulator += Collections.singletonList(update)

              }
              Array.empty[Byte]
          }
        } catch {
          case eof: EOFException => {
            throw new SparkException("Python worker exited unexpectedly (crashed)", eof)
          }
          case e: Throwable => throw e
        }
      }

      var _nextObj = read()

      def hasNext = _nextObj.length != 0
    }
    stdoutIterator
  }

  val asJavaRDD : JavaRDD[Array[Byte]] = JavaRDD.fromRDD(this)
}

/** Thrown for exceptions in user Python code. */
private class PythonException(msg: String) extends Exception(msg)

/**
 * Form an RDD[(Array[Byte], Array[Byte])] from key-value pairs returned from Python.
 * This is used by PySpark's shuffle operations.
 */
private class PairwiseRDD(prev: RDD[Array[Byte]]) extends
  RDD[(Long, Array[Byte])](prev) {
  override def getPartitions = prev.partitions
  override def compute(split: Partition, context: TaskContext) =
    prev.iterator(split, context).grouped(2).map {
      case Seq(a, b) => (Utils.deserializeLongValue(a), b)
      case x          => throw new SparkException("PairwiseRDD: unexpected value: " + x)
    }
  val asJavaPairRDD : JavaPairRDD[Long, Array[Byte]] = JavaPairRDD.fromRDD(this)
}

private object SpecialLengths {
  val END_OF_DATA_SECTION = -1
  val PYTHON_EXCEPTION_THROWN = -2
  val TIMING_DATA = -3
}

private[spark] object PythonRDD extends Logging {

  def readRDDFromFile(sc: JavaSparkContext, filename: String, parallelism: Int):
  JavaRDD[Array[Byte]] = {
    val file = new DataInputStream(new FileInputStream(filename))
    val objs = new collection.mutable.ArrayBuffer[Array[Byte]]
    try {
      while (true) {
        val length = file.readInt()
        val obj = new Array[Byte](length)
        file.readFully(obj)
        objs.append(obj)
      }
    } catch {
      case eof: EOFException => {}
      case e: Throwable => throw e
    }
    JavaRDD.fromRDD(sc.sc.parallelize(objs, parallelism))
  }

<<<<<<< HEAD
  // PySpark / Hadoop InputFormat//

  /** Create and RDD from a path using [[org.apache.hadoop.mapred.SequenceFileInputFormat]] */
  def sequenceFile[K, V](sc: JavaSparkContext,
                         path: String,
                         keyClass: String,
                         valueClass: String,
                         keyWrapper: String,
                         valueWrapper: String,
                         minSplits: Int) = {
    implicit val kcm = ClassTag(Class.forName(keyClass)).asInstanceOf[ClassTag[K]]
    implicit val vcm = ClassTag(Class.forName(valueClass)).asInstanceOf[ClassTag[V]]
    val kc = kcm.runtimeClass.asInstanceOf[Class[K]]
    val vc = vcm.runtimeClass.asInstanceOf[Class[V]]
    val rdd = sc.sc.sequenceFile[K, V](path, kc, vc, minSplits)
    val converted = SerDeUtil.convertRDD[K, V](rdd)
    JavaRDD.fromRDD(SerDeUtil.serMsgPack[K, V](converted))
  }

  /**
   * Create an RDD from a file path, using an arbitrary [[org.apache.hadoop.mapreduce.InputFormat]],
   * key and value class
   */
  def newAPIHadoopFile[K, V, F <: NewInputFormat[K, V]](sc: JavaSparkContext,
                                                     path: String,
                                                     inputFormatClazz: String,
                                                     keyClazz: String,
                                                     valueClazz: String,
                                                     keyWrapper: String,
                                                     valueWrapper: String,
                                                     confAsMap: java.util.HashMap[String, String]) = {
    val conf = PythonHadoopUtil.mapToConf(confAsMap)
    val baseConf = sc.hadoopConfiguration()
    val mergedConf = PythonHadoopUtil.mergeConfs(baseConf, conf)
    val rdd =
      newAPIHadoopRDDFromClassNames[K, V, F](sc,
        Some(path), inputFormatClazz, keyClazz, valueClazz, mergedConf)
    val converted = SerDeUtil.convertRDD[K, V](rdd)
    JavaRDD.fromRDD(SerDeUtil.serMsgPack[K, V](converted))
  }

  /**
   * Create an RDD from a [[org.apache.hadoop.conf.Configuration]] converted from a map that is passed in from Python,
   * using an arbitrary [[org.apache.hadoop.mapreduce.InputFormat]], key and value class
   */
  def newAPIHadoopRDD[K, V, F <: NewInputFormat[K, V]](sc: JavaSparkContext,
                                                       inputFormatClazz: String,
                                                       keyClazz: String,
                                                       valueClazz: String,
                                                       keyWrapper: String,
                                                       valueWrapper: String,
                                                       confAsMap: java.util.HashMap[String, String]) = {
    val conf = PythonHadoopUtil.mapToConf(confAsMap)
    val rdd =
      newAPIHadoopRDDFromClassNames[K, V, F](sc,
        None, inputFormatClazz, keyClazz, valueClazz, conf)
    val converted = SerDeUtil.convertRDD[K, V](rdd)
    JavaRDD.fromRDD(SerDeUtil.serMsgPack[K, V](converted))
  }

  private def newAPIHadoopRDDFromClassNames[K, V, F <: NewInputFormat[K, V]](sc: JavaSparkContext,
                                                                           path: Option[String] = None,
                                                                           inputFormatClazz: String,
                                                                           keyClazz: String,
                                                                           valueClazz: String,
                                                                           conf: Configuration) = {
    implicit val kcm = ClassTag(Class.forName(keyClazz)).asInstanceOf[ClassTag[K]]
    implicit val vcm = ClassTag(Class.forName(valueClazz)).asInstanceOf[ClassTag[V]]
    implicit val fcm = ClassTag(Class.forName(inputFormatClazz)).asInstanceOf[ClassTag[F]]
    val kc = kcm.runtimeClass.asInstanceOf[Class[K]]
    val vc = vcm.runtimeClass.asInstanceOf[Class[V]]
    val fc = fcm.runtimeClass.asInstanceOf[Class[F]]
    val rdd = if (path.isDefined) {
      sc.sc.newAPIHadoopFile[K, V, F](path.get, fc, kc, vc, conf)
    } else {
      sc.sc.newAPIHadoopRDD[K, V, F](conf, fc, kc, vc)
    }
    rdd
  }

  /**
   * Create an RDD from a file path, using an arbitrary [[org.apache.hadoop.mapred.InputFormat]],
   * key and value class
   */
  def hadoopFile[K, V, F <: InputFormat[K, V]](sc: JavaSparkContext,
                                               path: String,
                                               inputFormatClazz: String,
                                               keyClazz: String,
                                               valueClazz: String,
                                               keyWrapper: String,
                                               valueWrapper: String,
                                               confAsMap: java.util.HashMap[String, String]) = {
    val conf = PythonHadoopUtil.mapToConf(confAsMap)
    val baseConf = sc.hadoopConfiguration()
    val mergedConf = PythonHadoopUtil.mergeConfs(baseConf, conf)
    val rdd =
      hadoopRDDFromClassNames[K, V, F](sc,
        Some(path), inputFormatClazz, keyClazz, valueClazz, mergedConf)
    val converted = SerDeUtil.convertRDD[K, V](rdd)
    JavaRDD.fromRDD(SerDeUtil.serMsgPack[K, V](converted))
  }

  /**
   * Create an RDD from a [[org.apache.hadoop.conf.Configuration]] converted from a map that is passed in from Python,
   * using an arbitrary [[org.apache.hadoop.mapred.InputFormat]], key and value class
   */
  def hadoopRDD[K, V, F <: InputFormat[K, V]](sc: JavaSparkContext,
                                              inputFormatClazz: String,
                                              keyClazz: String,
                                              valueClazz: String,
                                              keyWrapper: String,
                                              valueWrapper: String,
                                              confAsMap: java.util.HashMap[String, String]) = {
    val conf = PythonHadoopUtil.mapToConf(confAsMap)
    val rdd =
      hadoopRDDFromClassNames[K, V, F](sc,
        None, inputFormatClazz, keyClazz, valueClazz, conf)
    val converted = SerDeUtil.convertRDD[K, V](rdd)
    JavaRDD.fromRDD(SerDeUtil.serMsgPack[K, V](converted))
  }

  private def hadoopRDDFromClassNames[K, V, F <: InputFormat[K, V]](sc: JavaSparkContext,
                                                                             path: Option[String] = None,
                                                                             inputFormatClazz: String,
                                                                             keyClazz: String,
                                                                             valueClazz: String,
                                                                             conf: Configuration) = {
    implicit val kcm = ClassTag(Class.forName(keyClazz)).asInstanceOf[ClassTag[K]]
    implicit val vcm = ClassTag(Class.forName(valueClazz)).asInstanceOf[ClassTag[V]]
    implicit val fcm = ClassTag(Class.forName(inputFormatClazz)).asInstanceOf[ClassTag[F]]
    val kc = kcm.runtimeClass.asInstanceOf[Class[K]]
    val vc = vcm.runtimeClass.asInstanceOf[Class[V]]
    val fc = fcm.runtimeClass.asInstanceOf[Class[F]]
    val rdd = if (path.isDefined) {
      sc.sc.hadoopFile(path.get, fc, kc, vc)
    } else {
      sc.sc.hadoopRDD(new JobConf(conf), fc, kc, vc)
    }
    rdd
  }

  def writeToStream(elem: Any, dataOut: DataOutputStream) {
    elem match {
      case bytes: Array[Byte] =>
        dataOut.writeInt(bytes.length)
        dataOut.write(bytes)
      case (a: Array[Byte], b: Array[Byte]) =>
        dataOut.writeInt(a.length)
        dataOut.write(a)
        dataOut.writeInt(b.length)
        dataOut.write(b)
      case str: String =>
        dataOut.writeUTF(str)
      case other =>
        throw new SparkException("Unexpected element type " + other.getClass)
=======
  def writeIteratorToStream[T](iter: Iterator[T], dataOut: DataOutputStream) {
    // The right way to implement this would be to use TypeTags to get the full
    // type of T.  Since I don't want to introduce breaking changes throughout the
    // entire Spark API, I have to use this hacky approach:
    if (iter.hasNext) {
      val first = iter.next()
      val newIter = Seq(first).iterator ++ iter
      first match {
        case arr: Array[Byte] =>
          newIter.asInstanceOf[Iterator[Array[Byte]]].foreach { bytes =>
            dataOut.writeInt(bytes.length)
            dataOut.write(bytes)
          }
        case string: String =>
          newIter.asInstanceOf[Iterator[String]].foreach { str =>
            writeUTF(str, dataOut)
          }
        case pair: Tuple2[_, _] =>
          pair._1 match {
            case bytePair: Array[Byte] =>
              newIter.asInstanceOf[Iterator[Tuple2[Array[Byte], Array[Byte]]]].foreach { pair =>
                dataOut.writeInt(pair._1.length)
                dataOut.write(pair._1)
                dataOut.writeInt(pair._2.length)
                dataOut.write(pair._2)
              }
            case stringPair: String =>
              newIter.asInstanceOf[Iterator[Tuple2[String, String]]].foreach { pair =>
                writeUTF(pair._1, dataOut)
                writeUTF(pair._2, dataOut)
              }
            case other =>
              throw new SparkException("Unexpected Tuple2 element type " + pair._1.getClass)
          }
        case other =>
          throw new SparkException("Unexpected element type " + first.getClass)
      }
>>>>>>> 3a9d82cc
    }
  }

  def writeUTF(str: String, dataOut: DataOutputStream) {
    val bytes = str.getBytes("UTF-8")
    dataOut.writeInt(bytes.length)
    dataOut.write(bytes)
  }

  def writeToFile[T](items: java.util.Iterator[T], filename: String) {
    import scala.collection.JavaConverters._
    writeToFile(items.asScala, filename)
  }

  def writeToFile[T](items: Iterator[T], filename: String) {
    val file = new DataOutputStream(new FileOutputStream(filename))
    writeIteratorToStream(items, file)
    file.close()
  }

}

private class BytesToString extends org.apache.spark.api.java.function.Function[Array[Byte], String] {
  override def call(arr: Array[Byte]) : String = new String(arr, "UTF-8")
}

/**
 * Internal class that acts as an `AccumulatorParam` for Python accumulators. Inside, it
 * collects a list of pickled strings that we pass to Python through a socket.
 */
private class PythonAccumulatorParam(@transient serverHost: String, serverPort: Int)
  extends AccumulatorParam[JList[Array[Byte]]] {

  Utils.checkHost(serverHost, "Expected hostname")

  val bufferSize = SparkEnv.get.conf.getInt("spark.buffer.size", 65536)

  override def zero(value: JList[Array[Byte]]): JList[Array[Byte]] = new JArrayList

  override def addInPlace(val1: JList[Array[Byte]], val2: JList[Array[Byte]])
      : JList[Array[Byte]] = {
    if (serverHost == null) {
      // This happens on the worker node, where we just want to remember all the updates
      val1.addAll(val2)
      val1
    } else {
      // This happens on the master, where we pass the updates to Python through a socket
      val socket = new Socket(serverHost, serverPort)
      val in = socket.getInputStream
      val out = new DataOutputStream(new BufferedOutputStream(socket.getOutputStream, bufferSize))
      out.writeInt(val2.size)
      for (array <- val2) {
        out.writeInt(array.length)
        out.write(array)
      }
      out.flush()
      // Wait for a byte from the Python side as an acknowledgement
      val byteRead = in.read()
      if (byteRead == -1) {
        throw new SparkException("EOF reached before Python server acknowledged")
      }
      socket.close()
      null
    }
  }
}<|MERGE_RESOLUTION|>--- conflicted
+++ resolved
@@ -218,7 +218,43 @@
     JavaRDD.fromRDD(sc.sc.parallelize(objs, parallelism))
   }
 
-<<<<<<< HEAD
+  def writeIteratorToStream[T](iter: Iterator[T], dataOut: DataOutputStream) {
+    // The right way to implement this would be to use TypeTags to get the full
+    // type of T.  Since I don't want to introduce breaking changes throughout the
+    // entire Spark API, I have to use this hacky approach:
+    if (iter.hasNext) {
+      val first = iter.next()
+      val newIter = Seq(first).iterator ++ iter
+      first match {
+        case arr: Array[Byte] =>
+          newIter.asInstanceOf[Iterator[Array[Byte]]].foreach { bytes =>
+            dataOut.writeInt(bytes.length)
+            dataOut.write(bytes)
+          }
+        case string: String =>
+          newIter.asInstanceOf[Iterator[String]].foreach { str =>
+            writeUTF(str, dataOut)
+          }
+        case pair: Tuple2[_, _] =>
+          pair._1 match {
+            case bytePair: Array[Byte] =>
+              newIter.asInstanceOf[Iterator[Tuple2[Array[Byte], Array[Byte]]]].foreach { pair =>
+                dataOut.writeInt(pair._1.length)
+                dataOut.write(pair._1)
+                dataOut.writeInt(pair._2.length)
+                dataOut.write(pair._2)
+              }
+            case stringPair: String =>
+              newIter.asInstanceOf[Iterator[Tuple2[String, String]]].foreach { pair =>
+                writeUTF(pair._1, dataOut)
+                writeUTF(pair._2, dataOut)
+              }
+            case other =>
+              throw new SparkException("Unexpected Tuple2 element type " + pair._1.getClass)
+          }
+        case other =>
+          throw new SparkException("Unexpected element type " + first.getClass)
+      }
   // PySpark / Hadoop InputFormat//
 
   /** Create and RDD from a path using [[org.apache.hadoop.mapred.SequenceFileInputFormat]] */
@@ -374,45 +410,6 @@
         dataOut.writeUTF(str)
       case other =>
         throw new SparkException("Unexpected element type " + other.getClass)
-=======
-  def writeIteratorToStream[T](iter: Iterator[T], dataOut: DataOutputStream) {
-    // The right way to implement this would be to use TypeTags to get the full
-    // type of T.  Since I don't want to introduce breaking changes throughout the
-    // entire Spark API, I have to use this hacky approach:
-    if (iter.hasNext) {
-      val first = iter.next()
-      val newIter = Seq(first).iterator ++ iter
-      first match {
-        case arr: Array[Byte] =>
-          newIter.asInstanceOf[Iterator[Array[Byte]]].foreach { bytes =>
-            dataOut.writeInt(bytes.length)
-            dataOut.write(bytes)
-          }
-        case string: String =>
-          newIter.asInstanceOf[Iterator[String]].foreach { str =>
-            writeUTF(str, dataOut)
-          }
-        case pair: Tuple2[_, _] =>
-          pair._1 match {
-            case bytePair: Array[Byte] =>
-              newIter.asInstanceOf[Iterator[Tuple2[Array[Byte], Array[Byte]]]].foreach { pair =>
-                dataOut.writeInt(pair._1.length)
-                dataOut.write(pair._1)
-                dataOut.writeInt(pair._2.length)
-                dataOut.write(pair._2)
-              }
-            case stringPair: String =>
-              newIter.asInstanceOf[Iterator[Tuple2[String, String]]].foreach { pair =>
-                writeUTF(pair._1, dataOut)
-                writeUTF(pair._2, dataOut)
-              }
-            case other =>
-              throw new SparkException("Unexpected Tuple2 element type " + pair._1.getClass)
-          }
-        case other =>
-          throw new SparkException("Unexpected element type " + first.getClass)
-      }
->>>>>>> 3a9d82cc
     }
   }
 
