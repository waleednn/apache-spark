--- conflicted
+++ resolved
@@ -31,10 +31,7 @@
 
 /** Page showing statistics and stage list for a given job */
 private[ui] class JobPage(parent: JobsTab) extends WebUIPage("job") {
-<<<<<<< HEAD
-  private val listener = parent.listener
-  private val vizListener = parent.vizListener
-=======
+
   private val STAGES_LEGEND =
     <div class="legend-area"><svg width="150px" height="85px">
       <rect class="completed-stage-legend"
@@ -137,7 +134,7 @@
     events.toSeq
   }
 
-  private def  makeTimeline(
+  private def makeTimeline(
       stages: Seq[StageInfo],
       executors: HashMap[String, ExecutorUIData],
       appStartTime: Long): Seq[Node] = {
@@ -178,7 +175,6 @@
       {Unparsed(s"drawJobTimeline(${groupJsonArrayAsStr}, ${eventArrayAsStr}, ${appStartTime});")}
     </script>
   }
->>>>>>> 49549d5a
 
   def render(request: HttpServletRequest): Seq[Node] = {
     val listener = parent.jobProgresslistener
@@ -306,15 +302,15 @@
         </div>
 
       var content = summary
-<<<<<<< HEAD
-      content ++= vizListener.showVizElementForJob(jobId)
-=======
       val appStartTime = listener.startTime
       val executorListener = parent.executorListener
+      val vizListener = parent.vizListener
+
       content ++= makeTimeline(activeStages ++ completedStages ++ failedStages,
           executorListener.executorIdToData, appStartTime)
 
->>>>>>> 49549d5a
+      content ++= vizListener.showVizElementForJob(jobId)
+
       if (shouldShowActiveStages) {
         content ++= <h4 id="active">Active Stages ({activeStages.size})</h4> ++
           activeStagesTable.toNodeSeq
