/*
 * Licensed to the Apache Software Foundation (ASF) under one or more
 * contributor license agreements.  See the NOTICE file distributed with
 * this work for additional information regarding copyright ownership.
 * The ASF licenses this file to You under the Apache License, Version 2.0
 * (the "License"); you may not use this file except in compliance with
 * the License.  You may obtain a copy of the License at
 *
 *    http://www.apache.org/licenses/LICENSE-2.0
 *
 * Unless required by applicable law or agreed to in writing, software
 * distributed under the License is distributed on an "AS IS" BASIS,
 * WITHOUT WARRANTIES OR CONDITIONS OF ANY KIND, either express or implied.
 * See the License for the specific language governing permissions and
 * limitations under the License.
 */

package org.apache.spark.ui

<<<<<<< HEAD
import java.text.SimpleDateFormat
import java.util.Date
import org.apache.spark.Lifecycle

private[spark] abstract class WebUI(name: String) extends Lifecycle {
=======
import javax.servlet.http.HttpServletRequest

import scala.collection.mutable.ArrayBuffer
import scala.xml.Node

import org.eclipse.jetty.servlet.ServletContextHandler
import org.json4s.JsonAST.{JNothing, JValue}

import org.apache.spark.{Logging, SecurityManager, SparkConf}
import org.apache.spark.ui.JettyUtils._
import org.apache.spark.util.Utils

/**
 * The top level component of the UI hierarchy that contains the server.
 *
 * Each WebUI represents a collection of tabs, each of which in turn represents a collection of
 * pages. The use of tabs is optional, however; a WebUI may choose to include pages directly.
 */
private[spark] abstract class WebUI(
    securityManager: SecurityManager,
    port: Int,
    conf: SparkConf,
    basePath: String = "")
  extends Logging {

  protected val tabs = ArrayBuffer[WebUITab]()
  protected val handlers = ArrayBuffer[ServletContextHandler]()
>>>>>>> 6aa08c39
  protected var serverInfo: Option[ServerInfo] = None
  protected val localHostName = Utils.localHostName()
  protected val publicHostName = Option(System.getenv("SPARK_PUBLIC_DNS")).getOrElse(localHostName)
  private val className = Utils.getFormattedClassName(this)

  def getTabs: Seq[WebUITab] = tabs.toSeq
  def getHandlers: Seq[ServletContextHandler] = handlers.toSeq

  /** Attach a tab to this UI, along with all of its attached pages. */
  def attachTab(tab: WebUITab) {
    tab.pages.foreach(attachPage)
    tabs += tab
  }

  /** Attach a page to this UI. */
  def attachPage(page: WebUIPage) {
    val pagePath = "/" + page.prefix
    attachHandler(createServletHandler(pagePath,
      (request: HttpServletRequest) => page.render(request), securityManager, basePath))
    attachHandler(createServletHandler(pagePath.stripSuffix("/") + "/json",
      (request: HttpServletRequest) => page.renderJson(request), securityManager, basePath))
  }

  /** Attach a handler to this UI. */
  def attachHandler(handler: ServletContextHandler) {
    handlers += handler
    serverInfo.foreach { info =>
      info.rootHandler.addHandler(handler)
      if (!handler.isStarted) {
        handler.start()
      }
    }
  }

  /** Detach a handler from this UI. */
  def detachHandler(handler: ServletContextHandler) {
    handlers -= handler
    serverInfo.foreach { info =>
      info.rootHandler.removeHandler(handler)
      if (handler.isStarted) {
        handler.stop()
      }
    }
  }

  /** Initialize all components of the server. */
  def initialize()

  /** Bind to the HTTP server behind this web interface. */
  def bind() {
    assert(!serverInfo.isDefined, "Attempted to bind %s more than once!".format(className))
    try {
      serverInfo = Some(startJettyServer("0.0.0.0", port, handlers, conf))
      logInfo("Started %s at http://%s:%d".format(className, publicHostName, boundPort))
    } catch {
      case e: Exception =>
        logError("Failed to bind %s".format(className), e)
        System.exit(1)
    }
  }

  /** Return the actual port to which this server is bound. Only valid after bind(). */
  def boundPort: Int = serverInfo.map(_.boundPort).getOrElse(-1)

  /** Stop the server behind this web interface. Only valid after bind(). */
<<<<<<< HEAD
  protected override def doStop() {
    assert(serverInfo.isDefined, "Attempted to stop %s before binding to a server!".format(name))
=======
  def stop() {
    assert(serverInfo.isDefined,
      "Attempted to stop %s before binding to a server!".format(className))
>>>>>>> 6aa08c39
    serverInfo.get.server.stop()
  }
  protected override  def doStart() { }
}


/**
 * A tab that represents a collection of pages.
 * The prefix is appended to the parent address to form a full path, and must not contain slashes.
 */
private[spark] abstract class WebUITab(parent: WebUI, val prefix: String) {
  val pages = ArrayBuffer[WebUIPage]()
  val name = prefix.capitalize

  /** Attach a page to this tab. This prepends the page's prefix with the tab's own prefix. */
  def attachPage(page: WebUIPage) {
    page.prefix = (prefix + "/" + page.prefix).stripSuffix("/")
    pages += page
  }

  /** Get a list of header tabs from the parent UI. */
  def headerTabs: Seq[WebUITab] = parent.getTabs
}


/**
 * A page that represents the leaf node in the UI hierarchy.
 *
 * The direct parent of a WebUIPage is not specified as it can be either a WebUI or a WebUITab.
 * If the parent is a WebUI, the prefix is appended to the parent's address to form a full path.
 * Else, if the parent is a WebUITab, the prefix is appended to the super prefix of the parent
 * to form a relative path. The prefix must not contain slashes.
 */
private[spark] abstract class WebUIPage(var prefix: String) {
  def render(request: HttpServletRequest): Seq[Node]
  def renderJson(request: HttpServletRequest): JValue = JNothing
}<|MERGE_RESOLUTION|>--- conflicted
+++ resolved
@@ -17,13 +17,6 @@
 
 package org.apache.spark.ui
 
-<<<<<<< HEAD
-import java.text.SimpleDateFormat
-import java.util.Date
-import org.apache.spark.Lifecycle
-
-private[spark] abstract class WebUI(name: String) extends Lifecycle {
-=======
 import javax.servlet.http.HttpServletRequest
 
 import scala.collection.mutable.ArrayBuffer
@@ -32,7 +25,7 @@
 import org.eclipse.jetty.servlet.ServletContextHandler
 import org.json4s.JsonAST.{JNothing, JValue}
 
-import org.apache.spark.{Logging, SecurityManager, SparkConf}
+import org.apache.spark.{Lifecycle, Logging, SecurityManager, SparkConf}
 import org.apache.spark.ui.JettyUtils._
 import org.apache.spark.util.Utils
 
@@ -47,11 +40,10 @@
     port: Int,
     conf: SparkConf,
     basePath: String = "")
-  extends Logging {
+  extends Logging with Lifecycle {
 
   protected val tabs = ArrayBuffer[WebUITab]()
   protected val handlers = ArrayBuffer[ServletContextHandler]()
->>>>>>> 6aa08c39
   protected var serverInfo: Option[ServerInfo] = None
   protected val localHostName = Utils.localHostName()
   protected val publicHostName = Option(System.getenv("SPARK_PUBLIC_DNS")).getOrElse(localHostName)
@@ -97,12 +89,10 @@
     }
   }
 
-  /** Initialize all components of the server. */
-  def initialize()
-
   /** Bind to the HTTP server behind this web interface. */
   def bind() {
     assert(!serverInfo.isDefined, "Attempted to bind %s more than once!".format(className))
+    super.start()
     try {
       serverInfo = Some(startJettyServer("0.0.0.0", port, handlers, conf))
       logInfo("Started %s at http://%s:%d".format(className, publicHostName, boundPort))
@@ -117,17 +107,12 @@
   def boundPort: Int = serverInfo.map(_.boundPort).getOrElse(-1)
 
   /** Stop the server behind this web interface. Only valid after bind(). */
-<<<<<<< HEAD
-  protected override def doStop() {
-    assert(serverInfo.isDefined, "Attempted to stop %s before binding to a server!".format(name))
-=======
-  def stop() {
+  def doStop() {
     assert(serverInfo.isDefined,
       "Attempted to stop %s before binding to a server!".format(className))
->>>>>>> 6aa08c39
     serverInfo.get.server.stop()
   }
-  protected override  def doStart() { }
+  protected override def doStart() { }
 }
 
 
