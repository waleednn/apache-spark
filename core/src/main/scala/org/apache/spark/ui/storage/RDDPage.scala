/*
 * Licensed to the Apache Software Foundation (ASF) under one or more
 * contributor license agreements.  See the NOTICE file distributed with
 * this work for additional information regarding copyright ownership.
 * The ASF licenses this file to You under the Apache License, Version 2.0
 * (the "License"); you may not use this file except in compliance with
 * the License.  You may obtain a copy of the License at
 *
 *    http://www.apache.org/licenses/LICENSE-2.0
 *
 * Unless required by applicable law or agreed to in writing, software
 * distributed under the License is distributed on an "AS IS" BASIS,
 * WITHOUT WARRANTIES OR CONDITIONS OF ANY KIND, either express or implied.
 * See the License for the specific language governing permissions and
 * limitations under the License.
 */

package org.apache.spark.ui.storage

import javax.servlet.http.HttpServletRequest

import org.apache.spark.status.api.v1.{RDDPartitionInfo, RDDDataDistribution, AllRDDResource}

import scala.xml.Node

import org.apache.spark.ui.{WebUIPage, UIUtils}
import org.apache.spark.util.Utils

/** Page showing storage details for a given RDD */
private[ui] class RDDPage(parent: StorageTab) extends WebUIPage("rdd") {
  private val listener = parent.listener

  def render(request: HttpServletRequest): Seq[Node] = {
<<<<<<< HEAD
    val rddId = request.getParameter("id").toInt
    val rddStorageInfo = AllRDDResource.getRDDStorageInfo(rddId, listener, includeDetails = true).getOrElse {
=======
    val parameterId = request.getParameter("id")
    require(parameterId != null && parameterId.nonEmpty, "Missing id parameter")

    val rddId = parameterId.toInt
    val storageStatusList = listener.storageStatusList
    val rddInfo = listener.rddInfoList.find(_.id == rddId).getOrElse {
>>>>>>> 7c7d2d5e
      // Rather than crashing, render an "RDD Not Found" page
      return UIUtils.headerSparkPage("RDD Not Found", Seq[Node](), parent)
    }

    // Worker table
    val workerTable = UIUtils.listingTable(workerHeader, workerRow, rddStorageInfo.dataDistribution.get,
      id = Some("rdd-storage-by-worker-table"))

    // Block table
    val blockTable = UIUtils.listingTable(blockHeader, blockRow, rddStorageInfo.partitions.get,
      id = Some("rdd-storage-by-block-table"))

    val content =
      <div class="row-fluid">
        <div class="span12">
          <ul class="unstyled">
            <li>
              <strong>Storage Level:</strong>
              {rddStorageInfo.storageLevel}
            </li>
            <li>
              <strong>Cached Partitions:</strong>
              {rddStorageInfo.numCachedPartitions}
            </li>
            <li>
              <strong>Total Partitions:</strong>
              {rddStorageInfo.numPartitions}
            </li>
            <li>
              <strong>Memory Size:</strong>
              {Utils.bytesToString(rddStorageInfo.memoryUsed)}
            </li>
            <li>
              <strong>Disk Size:</strong>
              {Utils.bytesToString(rddStorageInfo.diskUsed)}
            </li>
          </ul>
        </div>
      </div>

      <div class="row-fluid">
        <div class="span12">
          <h4> Data Distribution on {rddStorageInfo.dataDistribution.size} Executors </h4>
          {workerTable}
        </div>
      </div>

      <div class="row-fluid">
        <div class="span12">
          <h4> {rddStorageInfo.partitions.size} Partitions </h4>
          {blockTable}
        </div>
      </div>;

    UIUtils.headerSparkPage("RDD Storage Info for " + rddStorageInfo.name, content, parent)
  }

  /** Header fields for the worker table */
  private def workerHeader = Seq(
    "Host",
    "Memory Usage",
    "Disk Usage")

  /** Header fields for the block table */
  private def blockHeader = Seq(
    "Block Name",
    "Storage Level",
    "Size in Memory",
    "Size on Disk",
    "Executors")

  /** Render an HTML row representing a worker */
  private def workerRow(worker: RDDDataDistribution): Seq[Node] = {
    <tr>
      <td>{worker.address}</td>
      <td>
        {Utils.bytesToString(worker.memoryUsed)}
        ({Utils.bytesToString(worker.memoryRemaining)} Remaining)
      </td>
      <td>{Utils.bytesToString(worker.diskUsed)}</td>
    </tr>
  }

  /** Render an HTML row representing a block */
  private def blockRow(row: RDDPartitionInfo): Seq[Node] = {
    <tr>
      <td>{row.blockName}</td>
      <td>
        {row.storageLevel}
      </td>
      <td sorttable_customkey={row.memoryUsed.toString}>
        {Utils.bytesToString(row.memoryUsed)}
      </td>
      <td sorttable_customkey={row.diskUsed.toString}>
        {Utils.bytesToString(row.diskUsed)}
      </td>
      <td>
        {row.executors.map(l => <span>{l}<br/></span>)}
      </td>
    </tr>
  }
}<|MERGE_RESOLUTION|>--- conflicted
+++ resolved
@@ -31,17 +31,10 @@
   private val listener = parent.listener
 
   def render(request: HttpServletRequest): Seq[Node] = {
-<<<<<<< HEAD
-    val rddId = request.getParameter("id").toInt
-    val rddStorageInfo = AllRDDResource.getRDDStorageInfo(rddId, listener, includeDetails = true).getOrElse {
-=======
     val parameterId = request.getParameter("id")
     require(parameterId != null && parameterId.nonEmpty, "Missing id parameter")
-
     val rddId = parameterId.toInt
-    val storageStatusList = listener.storageStatusList
-    val rddInfo = listener.rddInfoList.find(_.id == rddId).getOrElse {
->>>>>>> 7c7d2d5e
+    val rddStorageInfo = AllRDDResource.getRDDStorageInfo(rddId, listener, includeDetails = true).getOrElse {
       // Rather than crashing, render an "RDD Not Found" page
       return UIUtils.headerSparkPage("RDD Not Found", Seq[Node](), parent)
     }
