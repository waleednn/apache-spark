/*
 * Licensed to the Apache Software Foundation (ASF) under one or more
 * contributor license agreements.  See the NOTICE file distributed with
 * this work for additional information regarding copyright ownership.
 * The ASF licenses this file to You under the Apache License, Version 2.0
 * (the "License"); you may not use this file except in compliance with
 * the License.  You may obtain a copy of the License at
 *
 *    http://www.apache.org/licenses/LICENSE-2.0
 *
 * Unless required by applicable law or agreed to in writing, software
 * distributed under the License is distributed on an "AS IS" BASIS,
 * WITHOUT WARRANTIES OR CONDITIONS OF ANY KIND, either express or implied.
 * See the License for the specific language governing permissions and
 * limitations under the License.
 */

package org.apache.spark.ui.exec

import javax.servlet.http.HttpServletRequest

<<<<<<< HEAD
import org.apache.spark.{Resubmitted, SparkConf, SparkContext}
import org.apache.spark.annotation.DeveloperApi
import org.apache.spark.scheduler._
import org.apache.spark.storage.StorageStatus
import org.apache.spark.ui.{SparkUI, SparkUITab}

private[ui] class ExecutorsTab(parent: SparkUI) extends SparkUITab(parent, "executors") {
  val listener = parent.executorsListener
  val sc = parent.sc
  val threadDumpEnabled =
    sc.isDefined && parent.conf.getBoolean("spark.ui.threadDumpsEnabled", true)

  attachPage(new ExecutorsPage(this, threadDumpEnabled))
  if (threadDumpEnabled) {
    attachPage(new ExecutorThreadDumpPage(this))
  }
}

private[ui] case class ExecutorTaskSummary(
    var executorId: String,
    var totalCores: Int = 0,
    var tasksMax: Int = 0,
    var tasksActive: Int = 0,
    var tasksFailed: Int = 0,
    var tasksComplete: Int = 0,
    var duration: Long = 0L,
    var jvmGCTime: Long = 0L,
    var inputBytes: Long = 0L,
    var inputRecords: Long = 0L,
    var outputBytes: Long = 0L,
    var outputRecords: Long = 0L,
    var shuffleRead: Long = 0L,
    var shuffleWrite: Long = 0L,
    var executorLogs: Map[String, String] = Map.empty,
    var isAlive: Boolean = true,
    var isBlacklisted: Boolean = false
)

/**
 * :: DeveloperApi ::
 * A SparkListener that prepares information to be displayed on the ExecutorsTab
 */
@DeveloperApi
@deprecated("This class will be removed in a future release.", "2.2.0")
class ExecutorsListener(conf: SparkConf) extends SparkListener {
  val executorToTaskSummary = LinkedHashMap[String, ExecutorTaskSummary]()
  var executorEvents = new ListBuffer[SparkListenerEvent]()

  private val maxTimelineExecutors = conf.getInt("spark.ui.timeline.executors.maximum", 1000)
  private val retainedDeadExecutors = conf.getInt("spark.ui.retainedDeadExecutors", 100)

  def activeStorageStatusList: Seq[StorageStatus] = Nil // Temporary until SPARK-20646 is in.

  def deadStorageStatusList: Seq[StorageStatus] = Nil // Temporary until SPARK-20646 is in.

  override def onExecutorAdded(
      executorAdded: SparkListenerExecutorAdded): Unit = synchronized {
    val eid = executorAdded.executorId
    val taskSummary = executorToTaskSummary.getOrElseUpdate(eid, ExecutorTaskSummary(eid))
    taskSummary.executorLogs = executorAdded.executorInfo.logUrlMap
    taskSummary.totalCores = executorAdded.executorInfo.totalCores
    taskSummary.tasksMax = taskSummary.totalCores / conf.getInt("spark.task.cpus", 1)
    executorEvents += executorAdded
    if (executorEvents.size > maxTimelineExecutors) {
      executorEvents.remove(0)
    }

    val deadExecutors = executorToTaskSummary.filter(e => !e._2.isAlive)
    if (deadExecutors.size > retainedDeadExecutors) {
      val head = deadExecutors.head
      executorToTaskSummary.remove(head._1)
    }
  }

  override def onExecutorRemoved(
      executorRemoved: SparkListenerExecutorRemoved): Unit = synchronized {
    executorEvents += executorRemoved
    if (executorEvents.size > maxTimelineExecutors) {
      executorEvents.remove(0)
    }
    executorToTaskSummary.get(executorRemoved.executorId).foreach(e => e.isAlive = false)
  }

  override def onApplicationStart(
      applicationStart: SparkListenerApplicationStart): Unit = {
    applicationStart.driverLogs.foreach { logs =>
      val storageStatus = activeStorageStatusList.find { s =>
        s.blockManagerId.executorId == SparkContext.LEGACY_DRIVER_IDENTIFIER ||
        s.blockManagerId.executorId == SparkContext.DRIVER_IDENTIFIER
      }
      storageStatus.foreach { s =>
        val eid = s.blockManagerId.executorId
        val taskSummary = executorToTaskSummary.getOrElseUpdate(eid, ExecutorTaskSummary(eid))
        taskSummary.executorLogs = logs.toMap
      }
    }
  }

  override def onTaskStart(
      taskStart: SparkListenerTaskStart): Unit = synchronized {
    val eid = taskStart.taskInfo.executorId
    val taskSummary = executorToTaskSummary.getOrElseUpdate(eid, ExecutorTaskSummary(eid))
    taskSummary.tasksActive += 1
  }
=======
import scala.xml.Node

import org.apache.spark.ui.{SparkUI, SparkUITab, UIUtils, WebUIPage}

private[ui] class ExecutorsTab(parent: SparkUI) extends SparkUITab(parent, "executors") {
>>>>>>> 6447d7bc

  init()

  private def init(): Unit = {
    val threadDumpEnabled =
      parent.sc.isDefined && parent.conf.getBoolean("spark.ui.threadDumpsEnabled", true)

    attachPage(new ExecutorsPage(this, threadDumpEnabled))
    if (threadDumpEnabled) {
      attachPage(new ExecutorThreadDumpPage(this, parent.sc))
    }
  }

}

private[ui] class ExecutorsPage(
    parent: SparkUITab,
    threadDumpEnabled: Boolean)
  extends WebUIPage("") {

  def render(request: HttpServletRequest): Seq[Node] = {
    val content =
      <div>
        {
          <div id="active-executors" class="row-fluid"></div> ++
          <script src={UIUtils.prependBaseUri("/static/utils.js")}></script> ++
          <script src={UIUtils.prependBaseUri("/static/executorspage.js")}></script> ++
          <script>setThreadDumpEnabled({threadDumpEnabled})</script>
        }
      </div>

    UIUtils.headerSparkPage("Executors", content, parent, useDataTables = true)
  }
}<|MERGE_RESOLUTION|>--- conflicted
+++ resolved
@@ -19,118 +19,11 @@
 
 import javax.servlet.http.HttpServletRequest
 
-<<<<<<< HEAD
-import org.apache.spark.{Resubmitted, SparkConf, SparkContext}
-import org.apache.spark.annotation.DeveloperApi
-import org.apache.spark.scheduler._
-import org.apache.spark.storage.StorageStatus
-import org.apache.spark.ui.{SparkUI, SparkUITab}
-
-private[ui] class ExecutorsTab(parent: SparkUI) extends SparkUITab(parent, "executors") {
-  val listener = parent.executorsListener
-  val sc = parent.sc
-  val threadDumpEnabled =
-    sc.isDefined && parent.conf.getBoolean("spark.ui.threadDumpsEnabled", true)
-
-  attachPage(new ExecutorsPage(this, threadDumpEnabled))
-  if (threadDumpEnabled) {
-    attachPage(new ExecutorThreadDumpPage(this))
-  }
-}
-
-private[ui] case class ExecutorTaskSummary(
-    var executorId: String,
-    var totalCores: Int = 0,
-    var tasksMax: Int = 0,
-    var tasksActive: Int = 0,
-    var tasksFailed: Int = 0,
-    var tasksComplete: Int = 0,
-    var duration: Long = 0L,
-    var jvmGCTime: Long = 0L,
-    var inputBytes: Long = 0L,
-    var inputRecords: Long = 0L,
-    var outputBytes: Long = 0L,
-    var outputRecords: Long = 0L,
-    var shuffleRead: Long = 0L,
-    var shuffleWrite: Long = 0L,
-    var executorLogs: Map[String, String] = Map.empty,
-    var isAlive: Boolean = true,
-    var isBlacklisted: Boolean = false
-)
-
-/**
- * :: DeveloperApi ::
- * A SparkListener that prepares information to be displayed on the ExecutorsTab
- */
-@DeveloperApi
-@deprecated("This class will be removed in a future release.", "2.2.0")
-class ExecutorsListener(conf: SparkConf) extends SparkListener {
-  val executorToTaskSummary = LinkedHashMap[String, ExecutorTaskSummary]()
-  var executorEvents = new ListBuffer[SparkListenerEvent]()
-
-  private val maxTimelineExecutors = conf.getInt("spark.ui.timeline.executors.maximum", 1000)
-  private val retainedDeadExecutors = conf.getInt("spark.ui.retainedDeadExecutors", 100)
-
-  def activeStorageStatusList: Seq[StorageStatus] = Nil // Temporary until SPARK-20646 is in.
-
-  def deadStorageStatusList: Seq[StorageStatus] = Nil // Temporary until SPARK-20646 is in.
-
-  override def onExecutorAdded(
-      executorAdded: SparkListenerExecutorAdded): Unit = synchronized {
-    val eid = executorAdded.executorId
-    val taskSummary = executorToTaskSummary.getOrElseUpdate(eid, ExecutorTaskSummary(eid))
-    taskSummary.executorLogs = executorAdded.executorInfo.logUrlMap
-    taskSummary.totalCores = executorAdded.executorInfo.totalCores
-    taskSummary.tasksMax = taskSummary.totalCores / conf.getInt("spark.task.cpus", 1)
-    executorEvents += executorAdded
-    if (executorEvents.size > maxTimelineExecutors) {
-      executorEvents.remove(0)
-    }
-
-    val deadExecutors = executorToTaskSummary.filter(e => !e._2.isAlive)
-    if (deadExecutors.size > retainedDeadExecutors) {
-      val head = deadExecutors.head
-      executorToTaskSummary.remove(head._1)
-    }
-  }
-
-  override def onExecutorRemoved(
-      executorRemoved: SparkListenerExecutorRemoved): Unit = synchronized {
-    executorEvents += executorRemoved
-    if (executorEvents.size > maxTimelineExecutors) {
-      executorEvents.remove(0)
-    }
-    executorToTaskSummary.get(executorRemoved.executorId).foreach(e => e.isAlive = false)
-  }
-
-  override def onApplicationStart(
-      applicationStart: SparkListenerApplicationStart): Unit = {
-    applicationStart.driverLogs.foreach { logs =>
-      val storageStatus = activeStorageStatusList.find { s =>
-        s.blockManagerId.executorId == SparkContext.LEGACY_DRIVER_IDENTIFIER ||
-        s.blockManagerId.executorId == SparkContext.DRIVER_IDENTIFIER
-      }
-      storageStatus.foreach { s =>
-        val eid = s.blockManagerId.executorId
-        val taskSummary = executorToTaskSummary.getOrElseUpdate(eid, ExecutorTaskSummary(eid))
-        taskSummary.executorLogs = logs.toMap
-      }
-    }
-  }
-
-  override def onTaskStart(
-      taskStart: SparkListenerTaskStart): Unit = synchronized {
-    val eid = taskStart.taskInfo.executorId
-    val taskSummary = executorToTaskSummary.getOrElseUpdate(eid, ExecutorTaskSummary(eid))
-    taskSummary.tasksActive += 1
-  }
-=======
 import scala.xml.Node
 
 import org.apache.spark.ui.{SparkUI, SparkUITab, UIUtils, WebUIPage}
 
 private[ui] class ExecutorsTab(parent: SparkUI) extends SparkUITab(parent, "executors") {
->>>>>>> 6447d7bc
 
   init()
 
