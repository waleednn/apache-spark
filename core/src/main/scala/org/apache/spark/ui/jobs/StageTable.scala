--- conflicted
+++ resolved
@@ -108,16 +108,10 @@
       <pre class="stage-details collapsed">{s.details}</pre>
     }
 
-<<<<<<< HEAD
     listener.stageUIData(s.stageId).description match {
       case Some(desc) => <div><em>{desc}</em></div><div>{nameLink} {killLink}</div>
       case None => <div>{killLink} {nameLink} {details}</div>
     }
-=======
-    listener.stageIdToDescription.get(s.stageId)
-      .map(d => <div><em>{d}</em></div><div>{nameLink} {killLink}</div>)
-      .getOrElse(<div>{nameLink} {killLink} {details}</div>)
->>>>>>> 9c249743
   }
 
   protected def stageRow(s: StageInfo): Seq[Node] = {
@@ -131,37 +125,14 @@
       if (finishTime > t) finishTime - t else System.currentTimeMillis - t
     }
     val formattedDuration = duration.map(d => UIUtils.formatDuration(d)).getOrElse("Unknown")
-<<<<<<< HEAD
 
+    val inputRead = stageData.inputBytes
+    val inputReadWithUnit = if (inputRead > 0) Utils.bytesToString(inputRead) else ""
     val shuffleRead = stageData.shuffleReadBytes
     val shuffleReadWithUnit = if (shuffleRead > 0) Utils.bytesToString(shuffleRead) else ""
     val shuffleWrite = stageData.shuffleWriteBytes
     val shuffleWriteWithUnit = if (shuffleWrite > 0) Utils.bytesToString(shuffleWrite) else ""
-=======
-    val startedTasks =
-      listener.stageIdToTasksActive.getOrElse(s.stageId, HashMap[Long, TaskInfo]()).size
-    val completedTasks = listener.stageIdToTasksComplete.getOrElse(s.stageId, 0)
-    val failedTasks = listener.stageIdToTasksFailed.getOrElse(s.stageId, 0) match {
-      case f if f > 0 => "(%s failed)".format(f)
-      case _ => ""
-    }
-    val totalTasks = s.numTasks
-    val inputSortable = listener.stageIdToInputBytes.getOrElse(s.stageId, 0L)
-    val inputRead = inputSortable match {
-      case 0 => ""
-      case b => Utils.bytesToString(b)
-    }
-    val shuffleReadSortable = listener.stageIdToShuffleRead.getOrElse(s.stageId, 0L)
-    val shuffleRead = shuffleReadSortable match {
-      case 0 => ""
-      case b => Utils.bytesToString(b)
-    }
-    val shuffleWriteSortable = listener.stageIdToShuffleWrite.getOrElse(s.stageId, 0L)
-    val shuffleWrite = shuffleWriteSortable match {
-      case 0 => ""
-      case b => Utils.bytesToString(b)
-    }
->>>>>>> 9c249743
+
     <td>{s.stageId}</td> ++
     {if (isFairScheduler) {
       <td>
@@ -180,14 +151,9 @@
       {makeProgressBar(stageData.numActiveTasks, stageData.numCompleteTasks,
         stageData.numFailedTasks, s.numTasks)}
     </td>
-<<<<<<< HEAD
+    <td sorttable_customekey={inputRead.toString}>{inputReadWithUnit}</td>
     <td sorttable_customekey={shuffleRead.toString}>{shuffleReadWithUnit}</td>
     <td sorttable_customekey={shuffleWrite.toString}>{shuffleWriteWithUnit}</td>
-=======
-    <td sorttable_customekey={inputSortable.toString}>{inputRead}</td>
-    <td sorttable_customekey={shuffleReadSortable.toString}>{shuffleRead}</td>
-    <td sorttable_customekey={shuffleWriteSortable.toString}>{shuffleWrite}</td>
->>>>>>> 9c249743
   }
 
   /** Render an HTML row that represents a stage */
