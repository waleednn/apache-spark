/*
 * Licensed to the Apache Software Foundation (ASF) under one or more
 * contributor license agreements.  See the NOTICE file distributed with
 * this work for additional information regarding copyright ownership.
 * The ASF licenses this file to You under the Apache License, Version 2.0
 * (the "License"); you may not use this file except in compliance with
 * the License.  You may obtain a copy of the License at
 *
 *    http://www.apache.org/licenses/LICENSE-2.0
 *
 * Unless required by applicable law or agreed to in writing, software
 * distributed under the License is distributed on an "AS IS" BASIS,
 * WITHOUT WARRANTIES OR CONDITIONS OF ANY KIND, either express or implied.
 * See the License for the specific language governing permissions and
 * limitations under the License.
 */

package org.apache.spark.ui.jobs

import java.util.Date
import javax.servlet.http.HttpServletRequest

import scala.xml.{Elem, Node, Unparsed}

import org.apache.commons.lang3.StringEscapeUtils

import org.apache.spark.executor.TaskMetrics
import org.apache.spark.scheduler.{AccumulableInfo, TaskInfo}
import org.apache.spark.ui.{ToolTips, WebUIPage, UIUtils}
import org.apache.spark.ui.jobs.UIData._
import org.apache.spark.ui.scope.RDDOperationGraph
import org.apache.spark.util.{Utils, Distribution}

/** Page showing statistics and task list for a given stage */
private[ui] class StagePage(parent: StagesTab) extends WebUIPage("stage") {
  private val progressListener = parent.progressListener
  private val operationGraphListener = parent.operationGraphListener

  def render(request: HttpServletRequest): Seq[Node] = {
    progressListener.synchronized {
      val parameterId = request.getParameter("id")
      require(parameterId != null && parameterId.nonEmpty, "Missing id parameter")

      val parameterAttempt = request.getParameter("attempt")
      require(parameterAttempt != null && parameterAttempt.nonEmpty, "Missing attempt parameter")

      val stageId = parameterId.toInt
      val stageAttemptId = parameterAttempt.toInt
      val stageDataOption = progressListener.stageIdToData.get((stageId, stageAttemptId))

      val stageHeader = s"Details for Stage $stageId (Attempt $stageAttemptId)"
      if (stageDataOption.isEmpty) {
        val content =
          <div id="no-info">
            <p>No information to display for Stage {stageId} (Attempt {stageAttemptId})</p>
          </div>
        return UIUtils.headerSparkPage(stageHeader, content, parent)

      }
      if (stageDataOption.get.taskData.isEmpty) {
        val content =
          <div>
            <h4>Summary Metrics</h4> No tasks have started yet
            <h4>Tasks</h4> No tasks have started yet
          </div>
        return UIUtils.headerSparkPage(stageHeader, content, parent)
      }

      val stageData = stageDataOption.get
      val tasks = stageData.taskData.values.toSeq.sortBy(_.taskInfo.launchTime)

      val numCompleted = tasks.count(_.taskInfo.finished)
      val accumulables = progressListener.stageIdToData((stageId, stageAttemptId)).accumulables
      val hasAccumulators = accumulables.size > 0

      val summary =
        <div>
          <ul class="unstyled">
            <li>
              <strong>Total task time across all tasks: </strong>
              {UIUtils.formatDuration(stageData.executorRunTime)}
            </li>
            {if (stageData.hasInput) {
              <li>
                <strong>Input Size / Records: </strong>
                {s"${Utils.bytesToString(stageData.inputBytes)} / ${stageData.inputRecords}"}
              </li>
            }}
            {if (stageData.hasOutput) {
              <li>
                <strong>Output: </strong>
                {s"${Utils.bytesToString(stageData.outputBytes)} / ${stageData.outputRecords}"}
              </li>
            }}
            {if (stageData.hasShuffleRead) {
              <li>
                <strong>Shuffle read: </strong>
                {s"${Utils.bytesToString(stageData.shuffleReadTotalBytes)} / " +
                 s"${stageData.shuffleReadRecords}"}
              </li>
            }}
            {if (stageData.hasShuffleWrite) {
              <li>
                <strong>Shuffle write: </strong>
                 {s"${Utils.bytesToString(stageData.shuffleWriteBytes)} / " +
                 s"${stageData.shuffleWriteRecords}"}
              </li>
            }}
            {if (stageData.hasBytesSpilled) {
              <li>
                <strong>Shuffle spill (memory): </strong>
                {Utils.bytesToString(stageData.memoryBytesSpilled)}
              </li>
              <li>
                <strong>Shuffle spill (disk): </strong>
                {Utils.bytesToString(stageData.diskBytesSpilled)}
              </li>
            }}
          </ul>
        </div>

      val showAdditionalMetrics =
        <div>
          <span class="expand-additional-metrics">
            <span class="expand-additional-metrics-arrow arrow-closed"></span>
            <strong>Show additional metrics</strong>
          </span>
          <div class="additional-metrics collapsed">
            <ul style="list-style-type:none">
              <li>
                  <input type="checkbox" id="select-all-metrics"/>
                  <span class="additional-metric-title"><em>(De)select All</em></span>
              </li>
              <li>
                <span data-toggle="tooltip"
                      title={ToolTips.SCHEDULER_DELAY} data-placement="right">
                  <input type="checkbox" name={TaskDetailsClassNames.SCHEDULER_DELAY}/>
                  <span class="additional-metric-title">Scheduler Delay</span>
                </span>
              </li>
              <li>
                <span data-toggle="tooltip"
                      title={ToolTips.TASK_DESERIALIZATION_TIME} data-placement="right">
                  <input type="checkbox" name={TaskDetailsClassNames.TASK_DESERIALIZATION_TIME}/>
                  <span class="additional-metric-title">Task Deserialization Time</span>
                </span>
              </li>
              {if (stageData.hasShuffleRead) {
                <li>
                  <span data-toggle="tooltip"
                        title={ToolTips.SHUFFLE_READ_BLOCKED_TIME} data-placement="right">
                    <input type="checkbox" name={TaskDetailsClassNames.SHUFFLE_READ_BLOCKED_TIME}/>
                    <span class="additional-metric-title">Shuffle Read Blocked Time</span>
                  </span>
                </li>
                <li>
                  <span data-toggle="tooltip"
                        title={ToolTips.SHUFFLE_READ_REMOTE_SIZE} data-placement="right">
                    <input type="checkbox" name={TaskDetailsClassNames.SHUFFLE_READ_REMOTE_SIZE}/>
                    <span class="additional-metric-title">Shuffle Remote Reads</span>
                  </span>
                </li>
              }}
              <li>
                <span data-toggle="tooltip"
                      title={ToolTips.RESULT_SERIALIZATION_TIME} data-placement="right">
                  <input type="checkbox" name={TaskDetailsClassNames.RESULT_SERIALIZATION_TIME}/>
                  <span class="additional-metric-title">Result Serialization Time</span>
                </span>
              </li>
              <li>
                <span data-toggle="tooltip"
                      title={ToolTips.GETTING_RESULT_TIME} data-placement="right">
                  <input type="checkbox" name={TaskDetailsClassNames.GETTING_RESULT_TIME}/>
                  <span class="additional-metric-title">Getting Result Time</span>
                </span>
              </li>
            </ul>
          </div>
        </div>

      val dagViz = UIUtils.showDagVizForStage(
<<<<<<< HEAD
        operationGraphListener.getOperationGraphForStage(stageId))
=======
        stageId, operationGraphListener.getOperationGraphForStage(stageId))
>>>>>>> 9f1f9b10

      val accumulableHeaders: Seq[String] = Seq("Accumulable", "Value")
      def accumulableRow(acc: AccumulableInfo): Elem =
        <tr><td>{acc.name}</td><td>{acc.value}</td></tr>
      val accumulableTable = UIUtils.listingTable(accumulableHeaders, accumulableRow,
        accumulables.values.toSeq)

      val taskHeadersAndCssClasses: Seq[(String, String)] =
        Seq(
          ("Index", ""), ("ID", ""), ("Attempt", ""), ("Status", ""), ("Locality Level", ""),
          ("Executor ID / Host", ""), ("Launch Time", ""), ("Duration", ""),
          ("Scheduler Delay", TaskDetailsClassNames.SCHEDULER_DELAY),
          ("Task Deserialization Time", TaskDetailsClassNames.TASK_DESERIALIZATION_TIME),
          ("GC Time", ""),
          ("Result Serialization Time", TaskDetailsClassNames.RESULT_SERIALIZATION_TIME),
          ("Getting Result Time", TaskDetailsClassNames.GETTING_RESULT_TIME)) ++
        {if (hasAccumulators) Seq(("Accumulators", "")) else Nil} ++
        {if (stageData.hasInput) Seq(("Input Size / Records", "")) else Nil} ++
        {if (stageData.hasOutput) Seq(("Output Size / Records", "")) else Nil} ++
        {if (stageData.hasShuffleRead) {
          Seq(("Shuffle Read Blocked Time", TaskDetailsClassNames.SHUFFLE_READ_BLOCKED_TIME),
            ("Shuffle Read Size / Records", ""),
            ("Shuffle Remote Reads", TaskDetailsClassNames.SHUFFLE_READ_REMOTE_SIZE))
        } else {
          Nil
        }} ++
        {if (stageData.hasShuffleWrite) {
          Seq(("Write Time", ""), ("Shuffle Write Size / Records", ""))
        } else {
          Nil
        }} ++
        {if (stageData.hasBytesSpilled) {
          Seq(("Shuffle Spill (Memory)", ""), ("Shuffle Spill (Disk)", ""))
        } else {
          Nil
        }} ++
        Seq(("Errors", ""))

      val unzipped = taskHeadersAndCssClasses.unzip

      val taskTable = UIUtils.listingTable(
        unzipped._1,
        taskRow(hasAccumulators, stageData.hasInput, stageData.hasOutput,
          stageData.hasShuffleRead, stageData.hasShuffleWrite, stageData.hasBytesSpilled),
        tasks,
        headerClasses = unzipped._2)
      // Excludes tasks which failed and have incomplete metrics
      val validTasks = tasks.filter(t => t.taskInfo.status == "SUCCESS" && t.taskMetrics.isDefined)

      val summaryTable: Option[Seq[Node]] =
        if (validTasks.size == 0) {
          None
        }
        else {
          def getDistributionQuantiles(data: Seq[Double]): IndexedSeq[Double] =
            Distribution(data).get.getQuantiles()

          def getFormattedTimeQuantiles(times: Seq[Double]): Seq[Node] = {
            getDistributionQuantiles(times).map { millis =>
              <td>{UIUtils.formatDuration(millis.toLong)}</td>
            }
          }

          val deserializationTimes = validTasks.map { case TaskUIData(_, metrics, _) =>
            metrics.get.executorDeserializeTime.toDouble
          }
          val deserializationQuantiles =
            <td>
              <span data-toggle="tooltip" title={ToolTips.TASK_DESERIALIZATION_TIME}
                    data-placement="right">
                Task Deserialization Time
              </span>
            </td> +: getFormattedTimeQuantiles(deserializationTimes)

          val serviceTimes = validTasks.map { case TaskUIData(_, metrics, _) =>
            metrics.get.executorRunTime.toDouble
          }
          val serviceQuantiles = <td>Duration</td> +: getFormattedTimeQuantiles(serviceTimes)

          val gcTimes = validTasks.map { case TaskUIData(_, metrics, _) =>
            metrics.get.jvmGCTime.toDouble
          }
          val gcQuantiles =
            <td>
              <span data-toggle="tooltip"
                  title={ToolTips.GC_TIME} data-placement="right">GC Time
              </span>
            </td> +: getFormattedTimeQuantiles(gcTimes)

          val serializationTimes = validTasks.map { case TaskUIData(_, metrics, _) =>
            metrics.get.resultSerializationTime.toDouble
          }
          val serializationQuantiles =
            <td>
              <span data-toggle="tooltip"
                    title={ToolTips.RESULT_SERIALIZATION_TIME} data-placement="right">
                Result Serialization Time
              </span>
            </td> +: getFormattedTimeQuantiles(serializationTimes)

          val gettingResultTimes = validTasks.map { case TaskUIData(info, _, _) =>
            getGettingResultTime(info).toDouble
          }
          val gettingResultQuantiles =
            <td>
              <span data-toggle="tooltip"
                  title={ToolTips.GETTING_RESULT_TIME} data-placement="right">
                Getting Result Time
              </span>
            </td> +:
            getFormattedTimeQuantiles(gettingResultTimes)
          // The scheduler delay includes the network delay to send the task to the worker
          // machine and to send back the result (but not the time to fetch the task result,
          // if it needed to be fetched from the block manager on the worker).
          val schedulerDelays = validTasks.map { case TaskUIData(info, metrics, _) =>
            getSchedulerDelay(info, metrics.get).toDouble
          }
          val schedulerDelayTitle = <td><span data-toggle="tooltip"
            title={ToolTips.SCHEDULER_DELAY} data-placement="right">Scheduler Delay</span></td>
          val schedulerDelayQuantiles = schedulerDelayTitle +:
            getFormattedTimeQuantiles(schedulerDelays)

          def getFormattedSizeQuantiles(data: Seq[Double]): Seq[Elem] =
            getDistributionQuantiles(data).map(d => <td>{Utils.bytesToString(d.toLong)}</td>)

          def getFormattedSizeQuantilesWithRecords(data: Seq[Double], records: Seq[Double])
            : Seq[Elem] = {
            val recordDist = getDistributionQuantiles(records).iterator
            getDistributionQuantiles(data).map(d =>
              <td>{s"${Utils.bytesToString(d.toLong)} / ${recordDist.next().toLong}"}</td>
            )
          }

          val inputSizes = validTasks.map { case TaskUIData(_, metrics, _) =>
            metrics.get.inputMetrics.map(_.bytesRead).getOrElse(0L).toDouble
          }

          val inputRecords = validTasks.map { case TaskUIData(_, metrics, _) =>
            metrics.get.inputMetrics.map(_.recordsRead).getOrElse(0L).toDouble
          }

          val inputQuantiles = <td>Input Size / Records</td> +:
            getFormattedSizeQuantilesWithRecords(inputSizes, inputRecords)

          val outputSizes = validTasks.map { case TaskUIData(_, metrics, _) =>
            metrics.get.outputMetrics.map(_.bytesWritten).getOrElse(0L).toDouble
          }

          val outputRecords = validTasks.map { case TaskUIData(_, metrics, _) =>
            metrics.get.outputMetrics.map(_.recordsWritten).getOrElse(0L).toDouble
          }

          val outputQuantiles = <td>Output Size / Records</td> +:
            getFormattedSizeQuantilesWithRecords(outputSizes, outputRecords)

          val shuffleReadBlockedTimes = validTasks.map { case TaskUIData(_, metrics, _) =>
            metrics.get.shuffleReadMetrics.map(_.fetchWaitTime).getOrElse(0L).toDouble
          }
          val shuffleReadBlockedQuantiles =
            <td>
              <span data-toggle="tooltip"
                    title={ToolTips.SHUFFLE_READ_BLOCKED_TIME} data-placement="right">
                Shuffle Read Blocked Time
              </span>
            </td> +:
            getFormattedTimeQuantiles(shuffleReadBlockedTimes)

          val shuffleReadTotalSizes = validTasks.map { case TaskUIData(_, metrics, _) =>
            metrics.get.shuffleReadMetrics.map(_.totalBytesRead).getOrElse(0L).toDouble
          }
          val shuffleReadTotalRecords = validTasks.map { case TaskUIData(_, metrics, _) =>
            metrics.get.shuffleReadMetrics.map(_.recordsRead).getOrElse(0L).toDouble
          }
          val shuffleReadTotalQuantiles =
            <td>
              <span data-toggle="tooltip"
                    title={ToolTips.SHUFFLE_READ} data-placement="right">
                Shuffle Read Size / Records
              </span>
            </td> +:
            getFormattedSizeQuantilesWithRecords(shuffleReadTotalSizes, shuffleReadTotalRecords)

          val shuffleReadRemoteSizes = validTasks.map { case TaskUIData(_, metrics, _) =>
            metrics.get.shuffleReadMetrics.map(_.remoteBytesRead).getOrElse(0L).toDouble
          }
          val shuffleReadRemoteQuantiles =
            <td>
              <span data-toggle="tooltip"
                    title={ToolTips.SHUFFLE_READ_REMOTE_SIZE} data-placement="right">
                Shuffle Remote Reads
              </span>
            </td> +:
            getFormattedSizeQuantiles(shuffleReadRemoteSizes)

          val shuffleWriteSizes = validTasks.map { case TaskUIData(_, metrics, _) =>
            metrics.get.shuffleWriteMetrics.map(_.shuffleBytesWritten).getOrElse(0L).toDouble
          }

          val shuffleWriteRecords = validTasks.map { case TaskUIData(_, metrics, _) =>
            metrics.get.shuffleWriteMetrics.map(_.shuffleRecordsWritten).getOrElse(0L).toDouble
          }

          val shuffleWriteQuantiles = <td>Shuffle Write Size / Records</td> +:
            getFormattedSizeQuantilesWithRecords(shuffleWriteSizes, shuffleWriteRecords)

          val memoryBytesSpilledSizes = validTasks.map { case TaskUIData(_, metrics, _) =>
            metrics.get.memoryBytesSpilled.toDouble
          }
          val memoryBytesSpilledQuantiles = <td>Shuffle spill (memory)</td> +:
            getFormattedSizeQuantiles(memoryBytesSpilledSizes)

          val diskBytesSpilledSizes = validTasks.map { case TaskUIData(_, metrics, _) =>
            metrics.get.diskBytesSpilled.toDouble
          }
          val diskBytesSpilledQuantiles = <td>Shuffle spill (disk)</td> +:
            getFormattedSizeQuantiles(diskBytesSpilledSizes)

          val listings: Seq[Seq[Node]] = Seq(
            <tr>{serviceQuantiles}</tr>,
            <tr class={TaskDetailsClassNames.SCHEDULER_DELAY}>{schedulerDelayQuantiles}</tr>,
            <tr class={TaskDetailsClassNames.TASK_DESERIALIZATION_TIME}>
              {deserializationQuantiles}
            </tr>
            <tr>{gcQuantiles}</tr>,
            <tr class={TaskDetailsClassNames.RESULT_SERIALIZATION_TIME}>
              {serializationQuantiles}
            </tr>,
            <tr class={TaskDetailsClassNames.GETTING_RESULT_TIME}>{gettingResultQuantiles}</tr>,
            if (stageData.hasInput) <tr>{inputQuantiles}</tr> else Nil,
            if (stageData.hasOutput) <tr>{outputQuantiles}</tr> else Nil,
            if (stageData.hasShuffleRead) {
              <tr class={TaskDetailsClassNames.SHUFFLE_READ_BLOCKED_TIME}>
                {shuffleReadBlockedQuantiles}
              </tr>
              <tr>{shuffleReadTotalQuantiles}</tr>
              <tr class={TaskDetailsClassNames.SHUFFLE_READ_REMOTE_SIZE}>
                {shuffleReadRemoteQuantiles}
              </tr>
            } else {
              Nil
            },
            if (stageData.hasShuffleWrite) <tr>{shuffleWriteQuantiles}</tr> else Nil,
            if (stageData.hasBytesSpilled) <tr>{memoryBytesSpilledQuantiles}</tr> else Nil,
            if (stageData.hasBytesSpilled) <tr>{diskBytesSpilledQuantiles}</tr> else Nil)

          val quantileHeaders = Seq("Metric", "Min", "25th percentile",
            "Median", "75th percentile", "Max")
          // The summary table does not use CSS to stripe rows, which doesn't work with hidden
          // rows (instead, JavaScript in table.js is used to stripe the non-hidden rows).
          Some(UIUtils.listingTable(
            quantileHeaders,
            identity[Seq[Node]],
            listings,
            fixedWidth = true,
            id = Some("task-summary-table"),
            stripeRowsWithCss = false))
        }

      val executorTable = new ExecutorTable(stageId, stageAttemptId, parent)

      val maybeAccumulableTable: Seq[Node] =
        if (accumulables.size > 0) { <h4>Accumulators</h4> ++ accumulableTable } else Seq()

      val content =
        summary ++
        showAdditionalMetrics ++
        dagViz ++
        <h4>Summary Metrics for {numCompleted} Completed Tasks</h4> ++
        <div>{summaryTable.getOrElse("No tasks have reported metrics yet.")}</div> ++
        <h4>Aggregated Metrics by Executor</h4> ++ executorTable.toNodeSeq ++
        maybeAccumulableTable ++
        <h4>Tasks</h4> ++ taskTable

<<<<<<< HEAD
      UIUtils.headerSparkPage(
        "Details for Stage %d".format(stageId), content, parent, showVisualization = true)
=======
      UIUtils.headerSparkPage(stageHeader, content, parent, showVisualization = true)
>>>>>>> 9f1f9b10
    }
  }

  def taskRow(
      hasAccumulators: Boolean,
      hasInput: Boolean,
      hasOutput: Boolean,
      hasShuffleRead: Boolean,
      hasShuffleWrite: Boolean,
      hasBytesSpilled: Boolean)(taskData: TaskUIData): Seq[Node] = {
    taskData match { case TaskUIData(info, metrics, errorMessage) =>
      val duration = if (info.status == "RUNNING") info.timeRunning(System.currentTimeMillis())
        else metrics.map(_.executorRunTime).getOrElse(1L)
      val formatDuration = if (info.status == "RUNNING") UIUtils.formatDuration(duration)
        else metrics.map(m => UIUtils.formatDuration(m.executorRunTime)).getOrElse("")
      val schedulerDelay = metrics.map(getSchedulerDelay(info, _)).getOrElse(0L)
      val gcTime = metrics.map(_.jvmGCTime).getOrElse(0L)
      val taskDeserializationTime = metrics.map(_.executorDeserializeTime).getOrElse(0L)
      val serializationTime = metrics.map(_.resultSerializationTime).getOrElse(0L)
      val gettingResultTime = getGettingResultTime(info)

      val maybeAccumulators = info.accumulables
      val accumulatorsReadable = maybeAccumulators.map{acc => s"${acc.name}: ${acc.update.get}"}

      val maybeInput = metrics.flatMap(_.inputMetrics)
      val inputSortable = maybeInput.map(_.bytesRead.toString).getOrElse("")
      val inputReadable = maybeInput
        .map(m => s"${Utils.bytesToString(m.bytesRead)} (${m.readMethod.toString.toLowerCase()})")
        .getOrElse("")
      val inputRecords = maybeInput.map(_.recordsRead.toString).getOrElse("")

      val maybeOutput = metrics.flatMap(_.outputMetrics)
      val outputSortable = maybeOutput.map(_.bytesWritten.toString).getOrElse("")
      val outputReadable = maybeOutput
        .map(m => s"${Utils.bytesToString(m.bytesWritten)}")
        .getOrElse("")
      val outputRecords = maybeOutput.map(_.recordsWritten.toString).getOrElse("")

      val maybeShuffleRead = metrics.flatMap(_.shuffleReadMetrics)
      val shuffleReadBlockedTimeSortable = maybeShuffleRead
        .map(_.fetchWaitTime.toString).getOrElse("")
      val shuffleReadBlockedTimeReadable =
        maybeShuffleRead.map(ms => UIUtils.formatDuration(ms.fetchWaitTime)).getOrElse("")

      val totalShuffleBytes = maybeShuffleRead.map(_.totalBytesRead)
      val shuffleReadSortable = totalShuffleBytes.map(_.toString).getOrElse("")
      val shuffleReadReadable = totalShuffleBytes.map(Utils.bytesToString).getOrElse("")
      val shuffleReadRecords = maybeShuffleRead.map(_.recordsRead.toString).getOrElse("")

      val remoteShuffleBytes = maybeShuffleRead.map(_.remoteBytesRead)
      val shuffleReadRemoteSortable = remoteShuffleBytes.map(_.toString).getOrElse("")
      val shuffleReadRemoteReadable = remoteShuffleBytes.map(Utils.bytesToString).getOrElse("")

      val maybeShuffleWrite = metrics.flatMap(_.shuffleWriteMetrics)
      val shuffleWriteSortable = maybeShuffleWrite.map(_.shuffleBytesWritten.toString).getOrElse("")
      val shuffleWriteReadable = maybeShuffleWrite
        .map(m => s"${Utils.bytesToString(m.shuffleBytesWritten)}").getOrElse("")
      val shuffleWriteRecords = maybeShuffleWrite
        .map(_.shuffleRecordsWritten.toString).getOrElse("")

      val maybeWriteTime = metrics.flatMap(_.shuffleWriteMetrics).map(_.shuffleWriteTime)
      val writeTimeSortable = maybeWriteTime.map(_.toString).getOrElse("")
      val writeTimeReadable = maybeWriteTime.map(t => t / (1000 * 1000)).map { ms =>
        if (ms == 0) "" else UIUtils.formatDuration(ms)
      }.getOrElse("")

      val maybeMemoryBytesSpilled = metrics.map(_.memoryBytesSpilled)
      val memoryBytesSpilledSortable = maybeMemoryBytesSpilled.map(_.toString).getOrElse("")
      val memoryBytesSpilledReadable =
        maybeMemoryBytesSpilled.map(Utils.bytesToString).getOrElse("")

      val maybeDiskBytesSpilled = metrics.map(_.diskBytesSpilled)
      val diskBytesSpilledSortable = maybeDiskBytesSpilled.map(_.toString).getOrElse("")
      val diskBytesSpilledReadable = maybeDiskBytesSpilled.map(Utils.bytesToString).getOrElse("")

      <tr>
        <td>{info.index}</td>
        <td>{info.taskId}</td>
        <td sorttable_customkey={info.attempt.toString}>{
          if (info.speculative) s"${info.attempt} (speculative)" else info.attempt.toString
        }</td>
        <td>{info.status}</td>
        <td>{info.taskLocality}</td>
        <td>{info.executorId} / {info.host}</td>
        <td>{UIUtils.formatDate(new Date(info.launchTime))}</td>
        <td sorttable_customkey={duration.toString}>
          {formatDuration}
        </td>
        <td sorttable_customkey={schedulerDelay.toString}
            class={TaskDetailsClassNames.SCHEDULER_DELAY}>
          {UIUtils.formatDuration(schedulerDelay.toLong)}
        </td>
        <td sorttable_customkey={taskDeserializationTime.toString}
            class={TaskDetailsClassNames.TASK_DESERIALIZATION_TIME}>
          {UIUtils.formatDuration(taskDeserializationTime.toLong)}
        </td>
        <td sorttable_customkey={gcTime.toString}>
          {if (gcTime > 0) UIUtils.formatDuration(gcTime) else ""}
        </td>
        <td sorttable_customkey={serializationTime.toString}
            class={TaskDetailsClassNames.RESULT_SERIALIZATION_TIME}>
          {UIUtils.formatDuration(serializationTime)}
        </td>
        <td sorttable_customkey={gettingResultTime.toString}
            class={TaskDetailsClassNames.GETTING_RESULT_TIME}>
          {UIUtils.formatDuration(gettingResultTime)}
        </td>
        {if (hasAccumulators) {
          <td>
            {Unparsed(accumulatorsReadable.mkString("<br/>"))}
          </td>
        }}
        {if (hasInput) {
          <td sorttable_customkey={inputSortable}>
            {s"$inputReadable / $inputRecords"}
          </td>
        }}
        {if (hasOutput) {
          <td sorttable_customkey={outputSortable}>
            {s"$outputReadable / $outputRecords"}
          </td>
        }}
        {if (hasShuffleRead) {
           <td sorttable_customkey={shuffleReadBlockedTimeSortable}
             class={TaskDetailsClassNames.SHUFFLE_READ_BLOCKED_TIME}>
             {shuffleReadBlockedTimeReadable}
           </td>
           <td sorttable_customkey={shuffleReadSortable}>
             {s"$shuffleReadReadable / $shuffleReadRecords"}
           </td>
           <td sorttable_customkey={shuffleReadRemoteSortable}
               class={TaskDetailsClassNames.SHUFFLE_READ_REMOTE_SIZE}>
             {shuffleReadRemoteReadable}
           </td>
        }}
        {if (hasShuffleWrite) {
           <td sorttable_customkey={writeTimeSortable}>
             {writeTimeReadable}
           </td>
           <td sorttable_customkey={shuffleWriteSortable}>
             {s"$shuffleWriteReadable / $shuffleWriteRecords"}
           </td>
        }}
        {if (hasBytesSpilled) {
          <td sorttable_customkey={memoryBytesSpilledSortable}>
            {memoryBytesSpilledReadable}
          </td>
          <td sorttable_customkey={diskBytesSpilledSortable}>
            {diskBytesSpilledReadable}
          </td>
        }}
        {errorMessageCell(errorMessage)}
      </tr>
    }
  }

  private def errorMessageCell(errorMessage: Option[String]): Seq[Node] = {
    val error = errorMessage.getOrElse("")
    val isMultiline = error.indexOf('\n') >= 0
    // Display the first line by default
    val errorSummary = StringEscapeUtils.escapeHtml4(
      if (isMultiline) {
        error.substring(0, error.indexOf('\n'))
      } else {
        error
      })
    val details = if (isMultiline) {
      // scalastyle:off
      <span onclick="this.parentNode.querySelector('.stacktrace-details').classList.toggle('collapsed')"
            class="expand-details">
        +details
      </span> ++
        <div class="stacktrace-details collapsed">
          <pre>{error}</pre>
        </div>
      // scalastyle:on
    } else {
      ""
    }
    <td>{errorSummary}{details}</td>
  }

  private def getGettingResultTime(info: TaskInfo): Long = {
    if (info.gettingResultTime > 0) {
      if (info.finishTime > 0) {
        info.finishTime - info.gettingResultTime
      } else {
        // The task is still fetching the result.
        System.currentTimeMillis - info.gettingResultTime
      }
    } else {
      0L
    }
  }

  private def getSchedulerDelay(info: TaskInfo, metrics: TaskMetrics): Long = {
    val totalExecutionTime =
      if (info.gettingResult) {
        info.gettingResultTime - info.launchTime
      } else if (info.finished) {
        info.finishTime - info.launchTime
      } else {
        0
      }
    val executorOverhead = (metrics.executorDeserializeTime +
      metrics.resultSerializationTime)
    math.max(
      0,
      totalExecutionTime - metrics.executorRunTime - executorOverhead - getGettingResultTime(info))
  }
}<|MERGE_RESOLUTION|>--- conflicted
+++ resolved
@@ -180,11 +180,7 @@
         </div>
 
       val dagViz = UIUtils.showDagVizForStage(
-<<<<<<< HEAD
         operationGraphListener.getOperationGraphForStage(stageId))
-=======
-        stageId, operationGraphListener.getOperationGraphForStage(stageId))
->>>>>>> 9f1f9b10
 
       val accumulableHeaders: Seq[String] = Seq("Accumulable", "Value")
       def accumulableRow(acc: AccumulableInfo): Elem =
@@ -458,12 +454,7 @@
         maybeAccumulableTable ++
         <h4>Tasks</h4> ++ taskTable
 
-<<<<<<< HEAD
-      UIUtils.headerSparkPage(
-        "Details for Stage %d".format(stageId), content, parent, showVisualization = true)
-=======
       UIUtils.headerSparkPage(stageHeader, content, parent, showVisualization = true)
->>>>>>> 9f1f9b10
     }
   }
 
