/*
 * Licensed to the Apache Software Foundation (ASF) under one or more
 * contributor license agreements.  See the NOTICE file distributed with
 * this work for additional information regarding copyright ownership.
 * The ASF licenses this file to You under the Apache License, Version 2.0
 * (the "License"); you may not use this file except in compliance with
 * the License.  You may obtain a copy of the License at
 *
 *    http://www.apache.org/licenses/LICENSE-2.0
 *
 * Unless required by applicable law or agreed to in writing, software
 * distributed under the License is distributed on an "AS IS" BASIS,
 * WITHOUT WARRANTIES OR CONDITIONS OF ANY KIND, either express or implied.
 * See the License for the specific language governing permissions and
 * limitations under the License.
 */

package org.apache.spark.ui

import java.util.Date

import org.apache.spark.status.api.v1.{ApplicationInfo, JsonRootResource}
import org.apache.spark.status.api.v1.UIRoot
import org.apache.spark.{Logging, SecurityManager, SparkConf, SparkContext}
import org.apache.spark.scheduler._
import org.apache.spark.storage.StorageStatusListener
import org.apache.spark.ui.JettyUtils._
import org.apache.spark.ui.env.{EnvironmentListener, EnvironmentTab}
import org.apache.spark.ui.exec.{ExecutorsListener, ExecutorsTab}
import org.apache.spark.ui.jobs.{JobsTab, JobProgressListener, StagesTab}
import org.apache.spark.ui.storage.{StorageListener, StorageTab}

/**
 * Top level user interface for a Spark application.
 */
private[spark] class SparkUI private (
    val sc: Option[SparkContext],
    val conf: SparkConf,
    securityManager: SecurityManager,
    val environmentListener: EnvironmentListener,
    val storageStatusListener: StorageStatusListener,
    val executorsListener: ExecutorsListener,
    val jobProgressListener: JobProgressListener,
    val storageListener: StorageListener,
    var appName: String,
    val basePath: String,
    val startTime: Long)
  extends WebUI(securityManager, SparkUI.getUIPort(conf), conf, basePath, "SparkUI")
  with Logging
  with UIRoot {

  val killEnabled = sc.map(_.conf.getBoolean("spark.ui.killEnabled", true)).getOrElse(false)


  val stagesTab = new StagesTab(this)

  /** Initialize all components of the server. */
  def initialize() {
    attachTab(new JobsTab(this))
    attachTab(stagesTab)
    attachTab(new StorageTab(this))
    attachTab(new EnvironmentTab(this))
    attachTab(new ExecutorsTab(this))
    attachHandler(createStaticHandler(SparkUI.STATIC_RESOURCE_DIR, "/static"))
    attachHandler(createRedirectHandler("/", "/jobs", basePath = basePath))
<<<<<<< HEAD
    attachHandler(
      createRedirectHandler("/stages/stage/kill", "/stages", stagesTab.handleKillRequest))

    attachHandler(JsonRootResource.getJsonServlet(this))
=======
    attachHandler(createRedirectHandler(
      "/stages/stage/kill", "/stages", stagesTab.handleKillRequest, httpMethod = "POST"))
>>>>>>> 73db132b
  }
  initialize()

  def getAppName: String = appName

  /** Set the app name for this UI. */
  def setAppName(name: String) {
    appName = name
  }

  /** Stop the server behind this web interface. Only valid after bind(). */
  override def stop() {
    super.stop()
    logInfo("Stopped Spark web UI at %s".format(appUIAddress))
  }

  /**
   * Return the application UI host:port. This does not include the scheme (http://).
   */
  private[spark] def appUIHostPort = publicHostName + ":" + boundPort

  private[spark] def appUIAddress = s"http://$appUIHostPort"

  def getSparkUI(appId: String): Option[SparkUI] = {
    if (appId == appName) Some(this) else None
  }

  def getApplicationInfoList: Seq[ApplicationInfo] = {
    Seq(new ApplicationInfo(
      id = appName,
      name = appName,
      startTime = new Date(startTime),
      endTime = new Date(-1),
      sparkUser = "",
      completed = false
    ))
  }
}

private[spark] abstract class SparkUITab(parent: SparkUI, prefix: String)
  extends WebUITab(parent, prefix) {

  def appName: String = parent.getAppName

}

private[spark] object SparkUI {
  val DEFAULT_PORT = 4040
  val STATIC_RESOURCE_DIR = "org/apache/spark/ui/static"

  def getUIPort(conf: SparkConf): Int = {
    conf.getInt("spark.ui.port", SparkUI.DEFAULT_PORT)
  }

  def createLiveUI(
      sc: SparkContext,
      conf: SparkConf,
      listenerBus: SparkListenerBus,
      jobProgressListener: JobProgressListener,
      securityManager: SecurityManager,
      appName: String,
      startTime: Long): SparkUI =  {
    create(Some(sc), conf, listenerBus, securityManager, appName,
      jobProgressListener = Some(jobProgressListener), startTime = startTime)
  }

  def createHistoryUI(
      conf: SparkConf,
      listenerBus: SparkListenerBus,
      securityManager: SecurityManager,
      appName: String,
      basePath: String,
      startTime: Long): SparkUI = {
    create(None, conf, listenerBus, securityManager, appName, basePath, startTime = startTime)
  }

  /**
   * Create a new Spark UI.
   *
   * @param sc optional SparkContext; this can be None when reconstituting a UI from event logs.
   * @param jobProgressListener if supplied, this JobProgressListener will be used; otherwise, the
   *                            web UI will create and register its own JobProgressListener.
   */
  private def create(
      sc: Option[SparkContext],
      conf: SparkConf,
      listenerBus: SparkListenerBus,
      securityManager: SecurityManager,
      appName: String,
      basePath: String = "",
      jobProgressListener: Option[JobProgressListener] = None,
      startTime: Long): SparkUI = {

    val _jobProgressListener: JobProgressListener = jobProgressListener.getOrElse {
      val listener = new JobProgressListener(conf)
      listenerBus.addListener(listener)
      listener
    }

    val environmentListener = new EnvironmentListener
    val storageStatusListener = new StorageStatusListener
    val executorsListener = new ExecutorsListener(storageStatusListener)
    val storageListener = new StorageListener(storageStatusListener)

    listenerBus.addListener(environmentListener)
    listenerBus.addListener(storageStatusListener)
    listenerBus.addListener(executorsListener)
    listenerBus.addListener(storageListener)

    new SparkUI(sc, conf, securityManager, environmentListener, storageStatusListener,
      executorsListener, _jobProgressListener, storageListener, appName, basePath, startTime)
  }
}<|MERGE_RESOLUTION|>--- conflicted
+++ resolved
@@ -63,15 +63,9 @@
     attachTab(new ExecutorsTab(this))
     attachHandler(createStaticHandler(SparkUI.STATIC_RESOURCE_DIR, "/static"))
     attachHandler(createRedirectHandler("/", "/jobs", basePath = basePath))
-<<<<<<< HEAD
-    attachHandler(
-      createRedirectHandler("/stages/stage/kill", "/stages", stagesTab.handleKillRequest))
-
     attachHandler(JsonRootResource.getJsonServlet(this))
-=======
     attachHandler(createRedirectHandler(
       "/stages/stage/kill", "/stages", stagesTab.handleKillRequest, httpMethod = "POST"))
->>>>>>> 73db132b
   }
   initialize()
 
