--- conflicted
+++ resolved
@@ -37,38 +37,27 @@
     val listenerBus: SparkListenerBus,
     var appName: String,
     val basePath: String = "")
-<<<<<<< HEAD
   extends WebUI(securityManager, basePath) with Logging {
 
   def this(sc: SparkContext) = this(sc, sc.conf, sc.env.securityManager, sc.listenerBus, sc.appName)
   def this(conf: SparkConf, listenerBus: SparkListenerBus, appName: String, basePath: String) =
     this(null, conf, new SecurityManager(conf), listenerBus, appName, basePath)
-=======
-  extends WebUI("SparkUI") with Logging {
-
-  def this(sc: SparkContext) = this(sc, sc.conf, sc.listenerBus, sc.appName)
-  def this(listenerBus: SparkListenerBus, appName: String, basePath: String) =
-    this(null, new SparkConf, listenerBus, appName, basePath)
->>>>>>> 3bd31294
 
   // If SparkContext is not provided, assume the associated application is not live
   val live = sc != null
 
-<<<<<<< HEAD
   private val bindHost = Utils.localHostName()
   private val publicHost = Option(System.getenv("SPARK_PUBLIC_DNS")).getOrElse(bindHost)
-  private val port = conf.get("spark.ui.port", SparkUI.DEFAULT_PORT).toInt
-=======
-  val securityManager = if (live) sc.env.securityManager else new SecurityManager(conf)
-
-  private val localHost = Utils.localHostName()
-  private val publicHost = Option(System.getenv("SPARK_PUBLIC_DNS")).getOrElse(localHost)
   private val port = conf.getInt("spark.ui.port", SparkUI.DEFAULT_PORT)
->>>>>>> 3bd31294
 
   // Maintain executor storage status through Spark events
   val storageStatusListener = new StorageStatusListener
   listenerBus.addListener(storageStatusListener)
+
+  /** Set the app name for this UI. */
+  def setAppName(name: String) {
+    appName = name
+  }
 
   /** Initialize all components of the server. */
   def start() {
@@ -83,7 +72,6 @@
     }
   }
 
-<<<<<<< HEAD
   /** Bind to the HTTP server behind this web interface. */
   def bind() {
     try {
@@ -106,46 +94,6 @@
   override def stop() {
     super.stop()
     logInfo("Stopped Spark web UI at %s".format(appUIAddress))
-=======
-  // Maintain executor storage status through Spark events
-  val storageStatusListener = new StorageStatusListener
-
-  def setAppName(name: String) {
-    appName = name
-  }
-
-  /** Initialize all components of the server */
-  def start() {
-    storage.start()
-    jobs.start()
-    env.start()
-    exec.start()
-
-    // Storage status listener must receive events first, as other listeners depend on its state
-    listenerBus.addListener(storageStatusListener)
-    listenerBus.addListener(storage.listener)
-    listenerBus.addListener(jobs.listener)
-    listenerBus.addListener(env.listener)
-    listenerBus.addListener(exec.listener)
-  }
-
-  /** Bind to the HTTP server behind this web interface. */
-  override def bind() {
-    try {
-      serverInfo = Some(startJettyServer("0.0.0.0", port, handlers, sc.conf))
-      logInfo("Started Spark web UI at http://%s:%d".format(publicHost, boundPort))
-    } catch {
-      case e: Exception =>
-        logError("Failed to create Spark web UI", e)
-        System.exit(1)
-    }
-  }
-
-  /** Stop the server behind this web interface. Only valid after bind(). */
-  override def stop() {
-    super.stop()
-    logInfo("Stopped Spark Web UI at %s".format(appUIAddress))
->>>>>>> 3bd31294
   }
 
   private[spark] def appUIAddress = "http://" + publicHost + ":" + boundPort
