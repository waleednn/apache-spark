--- conflicted
+++ resolved
@@ -22,15 +22,10 @@
 
 import org.apache.hadoop.fs.Path
 
-<<<<<<< HEAD
 import org.apache.spark.{SparkException, TaskNotSerializableException}
 import org.apache.spark.scheduler.{BarrierJobRunWithDynamicAllocationException, BarrierJobSlotsNumberCheckFailed, BarrierJobUnsupportedRDDChainException}
-import org.apache.spark.storage.{BlockId, RDDBlockId}
-=======
-import org.apache.spark.SparkException
 import org.apache.spark.shuffle.{FetchFailedException, ShuffleManager}
 import org.apache.spark.storage.{BlockId, BlockManagerId, BlockNotFoundException, BlockSavedOnDecommissionedBlockManagerException, RDDBlockId, UnrecognizedBlockId}
->>>>>>> e17612d0
 
 /**
  * Object for grouping error messages from (most) exceptions thrown during query execution.
@@ -150,7 +145,6 @@
     new SparkException("Checkpoint dir must be specified.")
   }
 
-<<<<<<< HEAD
   def askStandaloneSchedulerToShutDownExecutorsError(e: Exception): Throwable = {
     new SparkException("Error asking standalone scheduler to shut down executors", e)
   }
@@ -218,7 +212,8 @@
 
   def failToSerializeTaskError(e: Throwable): Throwable = {
     new TaskNotSerializableException(e)
-=======
+  }
+
   def unrecognizedBlockIdError(name: String): Throwable = {
     new UnrecognizedBlockId(name)
   }
@@ -311,6 +306,5 @@
 
   def failToGetNonShuffleBlockError(blockId: BlockId, e: Throwable): Throwable = {
     new SparkException(s"Failed to get block $blockId, which is not a shuffle block", e)
->>>>>>> e17612d0
   }
 }