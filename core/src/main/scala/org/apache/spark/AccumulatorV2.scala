/*
 * Licensed to the Apache Software Foundation (ASF) under one or more
 * contributor license agreements.  See the NOTICE file distributed with
 * this work for additional information regarding copyright ownership.
 * The ASF licenses this file to You under the Apache License, Version 2.0
 * (the "License"); you may not use this file except in compliance with
 * the License.  You may obtain a copy of the License at
 *
 *    http://www.apache.org/licenses/LICENSE-2.0
 *
 * Unless required by applicable law or agreed to in writing, software
 * distributed under the License is distributed on an "AS IS" BASIS,
 * WITHOUT WARRANTIES OR CONDITIONS OF ANY KIND, either express or implied.
 * See the License for the specific language governing permissions and
 * limitations under the License.
 */

package org.apache.spark

import java.{lang => jl}
import java.io.ObjectInputStream
import java.util.concurrent.ConcurrentHashMap
import java.util.concurrent.atomic.AtomicLong
import javax.annotation.concurrent.GuardedBy

import scala.collection.mutable

import org.apache.spark.scheduler.AccumulableInfo
import org.apache.spark.util.Utils

/**
 * Metadata for the Accumulator
 *
 *
 * @param countFailedValues whether to accumulate values from failed tasks. This is set to true
 *                          for system and time metrics like serialization time or bytes spilled,
 *                          and false for things with absolute values like number of input rows.
 *                          This should be used for internal metrics only.

 * @param dataProperty Data property accumulators will only have values added once for each
 *                     RDD/Partition/Shuffle combination. This prevents double counting on
 *                     reevaluation. Partial evaluation of a partition will not increment a data
 *                     property accumulator. Data property accumulators are currently experimental
 *                     and the behaviour may change in future versions.
 *
 */
private[spark] case class AccumulatorMetadata(
    id: Long,
    name: Option[String],
    countFailedValues: Boolean,
    dataProperty: Boolean) extends Serializable


/**
 * The base class for accumulators, that can accumulate inputs of type `IN`, and produce output of
 * type `OUT`.
 */
abstract class AccumulatorV2[@specialized(Int, Long, Double) IN, OUT] extends Serializable {
  private[spark] var metadata: AccumulatorMetadata = _
  private[spark] var atDriverSide = true

  /**
   * The following values are used for data property [[AccumulatorV2]]s.
   * Data property [[AccumulatorV2]]s have only-once semantics. These semantics are implemented
   * by keeping track of which RDD id, shuffle id, and partition id the current function is
   * processing in. If a partition is fully processed the results for that partition/shuffle/rdd
   * combination are sent back to the driver. The driver keeps track of which rdd/shuffle/partitions
   * already have been applied, and only combines values into value_ if the rdd/shuffle/partition
   * has not already been aggregated on the driver program
   */
  // For data property accumulators pending and processed updates.
  // Pending and processed are keyed by (rdd id, shuffle id, partition id)
  private[spark] lazy val pending =
    new mutable.HashMap[(Int, Int, Int), AccumulatorV2[IN, OUT]]()
  // Completed contains the set of (rdd id, shuffle id, partition id) that have been
  // fully processed on the worker side. This is used to determine if the updates should
  // be sent back to the driver for a particular rdd/shuffle/partition combination.
  private[spark] lazy val completed = new mutable.HashSet[(Int, Int, Int)]()
  // Processed is keyed by (rdd id, shuffle id) and the value is a bitset containing all partitions
  // for the given key which have been merged into the value. This is used on the driver.
  @transient private[spark] lazy val processed = new mutable.HashMap[(Int, Int), mutable.BitSet]()

  private[spark] def dataProperty: Boolean = metadata.dataProperty

  private[spark] def register(
      sc: SparkContext,
      name: Option[String] = None,
      countFailedValues: Boolean = false,
      dataProperty: Boolean = false): Unit = {
    if (this.metadata != null) {
      throw new IllegalStateException("Cannot register an Accumulator twice.")
    }
    this.metadata = AccumulatorMetadata(AccumulatorContext.newId(), name, countFailedValues,
      dataProperty)
    AccumulatorContext.register(this)
    sc.cleaner.foreach(_.registerAccumulatorForCleanup(this))
  }

  /**
   * Returns true if this accumulator has been registered.  Note that all accumulators must be
   * registered before ues, or it will throw exception.
   */
  final def isRegistered: Boolean =
    metadata != null && AccumulatorContext.get(metadata.id).isDefined

  private def assertMetadataNotNull(): Unit = {
    if (metadata == null) {
      throw new IllegalAccessError("The metadata of this accumulator has not been assigned yet.")
    }
  }

  /**
   * Returns the id of this accumulator, can only be called after registration.
   */
  final def id: Long = {
    assertMetadataNotNull()
    metadata.id
  }

  /**
   * Returns the name of this accumulator, can only be called after registration.
   */
  final def name: Option[String] = {
    assertMetadataNotNull()
    metadata.name
  }

  /**
   * Whether to accumulate values from failed tasks. This is set to true for system and time
   * metrics like serialization time or bytes spilled, and false for things with absolute values
   * like number of input rows.  This should be used for internal metrics only.
   */
  private[spark] final def countFailedValues: Boolean = {
    assertMetadataNotNull()
    metadata.countFailedValues
  }

  /**
   * Creates an [[AccumulableInfo]] representation of this [[AccumulatorV2]] with the provided
   * values.
   */
  private[spark] def toInfo(update: Option[Any], value: Option[Any]): AccumulableInfo = {
    val isInternal = name.exists(_.startsWith(InternalAccumulator.METRICS_PREFIX))
    new AccumulableInfo(id, name, update, value, isInternal, countFailedValues)
  }

  final private[spark] def isAtDriverSide: Boolean = atDriverSide

  /**
   * Returns if this accumulator is zero value or not. e.g. for a counter accumulator, 0 is zero
   * value; for a list accumulator, Nil is zero value.
   */
  def isZero: Boolean

  /**
   * Creates a new copy of this accumulator, which is zero value. i.e. call `isZero` on the copy
   * must return true.
   */
  def copyAndReset(): AccumulatorV2[IN, OUT]

  /**
   * Takes the inputs and accumulates. e.g. it can be a simple `+=` for counter accumulator.
   * Developers should extend addImpl to customize the adding functionality.
   */
  final def add(v: IN): Unit = {
    if (metadata != null && metadata.dataProperty) {
      dataPropertyAdd(v)
    } else {
      addImpl(v)
    }
  }

  private def dataPropertyAdd(v: IN): Unit = {
    // Add first for localValue & AccumulatorInfo
    addImpl(v)
    if (metadata != null && metadata.dataProperty) {
      val updateInfo = TaskContext.get().getRDDPartitionInfo()
      val base = pending.getOrElse(updateInfo, copyAndReset())
      base.atDriverSide = false
      base.addImpl(v)
      pending(updateInfo) = base
    }
  }

  /**
   * Mark a specific rdd/shuffle/partition as completely processed. This is a noop for
   * non-data property accumuables.
   */
  private[spark] def markFullyProcessed(rddId: Int, shuffleWriteId: Int, partitionId: Int): Unit = {
    if (metadata.dataProperty) {
      completed += ((rddId, shuffleWriteId, partitionId))
    }
  }

  /**
   * Takes the inputs and accumulates. e.g. it can be a simple `+=` for counter accumulator.
   * Developers should extend addImpl to customize the adding functionality.
   */
  protected[spark] def addImpl(v: IN)

  /**
   * Merges another same-type accumulator into this one and update its state, i.e. this should be
   * merge-in-place. Developers should extend mergeImpl to customize the merge functionality.
   */
  final private[spark] lazy val merge: (AccumulatorV2[IN, OUT] => Unit) = {
    assertMetadataNotNull()
    // Handle data property accumulators
    if (metadata.dataProperty) {
      dataPropertyMerge _
    } else {
      mergeImpl _
    }
  }

  final private[spark] def dataPropertyMerge(other: AccumulatorV2[IN, OUT]) = {
        val term = other.pending.filter{case (k, v) => other.completed.contains(k)}
      term.foreach { case ((rddId, shuffleWriteId, splitId), v) =>
        val splits = processed.getOrElseUpdate((rddId, shuffleWriteId), new mutable.BitSet())
        if (!splits.contains(splitId)) {
          splits += splitId
          mergeImpl(v)
        }
      }
  }


  /**
   * Merges another same-type accumulator into this one and update its state, i.e. this should be
   * merge-in-place. Developers should extend mergeImpl to customize the merge functionality.
   */
  protected def mergeImpl(other: AccumulatorV2[IN, OUT]): Unit

  /**
   * Access this accumulator's current value; only allowed on driver.
   */
  final def value: OUT = {
    if (atDriverSide) {
      localValue
    } else {
      throw new UnsupportedOperationException("Can't read accumulator value in task")
    }
  }

  /**
   * Defines the current value of this accumulator.
   *
   * This is NOT the global value of the accumulator.  To get the global value after a
   * completed operation on the dataset, call `value`.
   */
  def localValue: OUT

  // Called by Java when serializing an object
  final protected def writeReplace(): Any = {
    if (atDriverSide) {
      if (!isRegistered) {
        throw new UnsupportedOperationException(
          "Accumulator must be registered before send to executor")
      }
      val copy = copyAndReset()
      assert(copy.isZero, "copyAndReset must return a zero value copy")
      copy.metadata = metadata
      copy
    } else {
      this
    }
  }

  // Called by Java when deserializing an object
  private def readObject(in: ObjectInputStream): Unit = Utils.tryOrIOException {
    in.defaultReadObject()
    if (atDriverSide) {
      atDriverSide = false

      // Automatically register the accumulator when it is deserialized with the task closure.
      // This is for external accumulators and internal ones that do not represent task level
      // metrics, e.g. internal SQL metrics, which are per-operator.
      val taskContext = TaskContext.get()
      if (taskContext != null) {
        taskContext.registerAccumulator(this)
      }
    } else {
      atDriverSide = true
    }
  }

  override def toString: String = {
    if (metadata == null) {
      "Un-registered Accumulator: " + getClass.getSimpleName
    } else {
      getClass.getSimpleName + s"(id: $id, name: $name, value: $localValue)"
    }
  }
}


/**
 * An internal class used to track accumulators by Spark itself.
 */
private[spark] object AccumulatorContext {

  /**
   * This global map holds the original accumulator objects that are created on the driver.
   * It keeps weak references to these objects so that accumulators can be garbage-collected
   * once the RDDs and user-code that reference them are cleaned up.
   * TODO: Don't use a global map; these should be tied to a SparkContext (SPARK-13051).
   */
  private val originals = new ConcurrentHashMap[Long, jl.ref.WeakReference[AccumulatorV2[_, _]]]

  private[this] val nextId = new AtomicLong(0L)

  /**
   * Returns a globally unique ID for a new [[Accumulator]].
   * Note: Once you copy the [[Accumulator]] the ID is no longer unique.
   */
  def newId(): Long = nextId.getAndIncrement

  /** Returns the number of accumulators registered. Used in testing. */
  def numAccums: Int = originals.size

  /**
   * Registers an [[Accumulator]] created on the driver such that it can be used on the executors.
   *
   * All accumulators registered here can later be used as a container for accumulating partial
   * values across multiple tasks. This is what [[org.apache.spark.scheduler.DAGScheduler]] does.
   * Note: if an accumulator is registered here, it should also be registered with the active
   * context cleaner for cleanup so as to avoid memory leaks.
   *
   * If an [[Accumulator]] with the same ID was already registered, this does nothing instead
   * of overwriting it. We will never register same accumulator twice, this is just a sanity check.
   */
  def register(a: AccumulatorV2[_, _]): Unit = {
    originals.putIfAbsent(a.id, new jl.ref.WeakReference[AccumulatorV2[_, _]](a))
  }

  /**
   * Unregisters the [[Accumulator]] with the given ID, if any.
   */
  def remove(id: Long): Unit = {
    originals.remove(id)
  }

  /**
   * Returns the [[Accumulator]] registered with the given ID, if any.
   */
  def get(id: Long): Option[AccumulatorV2[_, _]] = {
    Option(originals.get(id)).map { ref =>
      // Since we are storing weak references, we must check whether the underlying data is valid.
      val acc = ref.get
      if (acc eq null) {
        throw new IllegalAccessError(s"Attempted to access garbage collected accumulator $id")
      }
      acc
    }
  }

  /**
   * Clears all registered [[Accumulator]]s. For testing only.
   */
  def clear(): Unit = {
    originals.clear()
  }
}

<<<<<<< HEAD
=======

/**
 * An [[AccumulatorV2 accumulator]] for computing sum, count, and averages for 64-bit integers.
 *
 * @since 2.0.0
 */
>>>>>>> bb9ab56b
class LongAccumulator extends AccumulatorV2[jl.Long, jl.Long] {
  private[this] var _sum = 0L
  private[this] var _count = 0L

  /**
   * Adds v to the accumulator, i.e. increment sum by v and count by 1.
   * @since 2.0.0
   */
  override def isZero: Boolean = _count == 0L

  override def copyAndReset(): LongAccumulator = new LongAccumulator

<<<<<<< HEAD
  override def addImpl(v: jl.Long): Unit = _sum += v
=======
  /**
   * Adds v to the accumulator, i.e. increment sum by v and count by 1.
   * @since 2.0.0
   */
  override def add(v: jl.Long): Unit = {
    _sum += v
    _count += 1
  }

  /**
   * Adds v to the accumulator, i.e. increment sum by v and count by 1.
   * @since 2.0.0
   */
  def add(v: Long): Unit = {
    _sum += v
    _count += 1
  }

  /**
   * Returns the number of elements added to the accumulator.
   * @since 2.0.0
   */
  def count: Long = _count
>>>>>>> bb9ab56b

  /**
   * Returns the sum of elements added to the accumulator.
   * @since 2.0.0
   */
  def sum: Long = _sum

<<<<<<< HEAD
  override def mergeImpl(other: AccumulatorV2[jl.Long, jl.Long]): Unit = other match {
    case o: LongAccumulator => _sum += o.sum
    case _ => throw new UnsupportedOperationException(
      s"Cannot merge ${this.getClass.getName} with ${other.getClass.getName}")
=======
  /**
   * Returns the average of elements added to the accumulator.
   * @since 2.0.0
   */
  def avg: Double = _sum.toDouble / _count

  override def merge(other: AccumulatorV2[jl.Long, jl.Long]): Unit = other match {
    case o: LongAccumulator =>
      _sum += o.sum
      _count += o.count
    case _ =>
      throw new UnsupportedOperationException(
        s"Cannot merge ${this.getClass.getName} with ${other.getClass.getName}")
>>>>>>> bb9ab56b
  }

  private[spark] def setValue(newValue: Long): Unit = _sum = newValue

  override def localValue: jl.Long = _sum
}


/**
 * An [[AccumulatorV2 accumulator]] for computing sum, count, and averages for double precision
 * floating numbers.
 *
 * @since 2.0.0
 */
class DoubleAccumulator extends AccumulatorV2[jl.Double, jl.Double] {
  private[this] var _sum = 0.0
<<<<<<< HEAD

  override def isZero: Boolean = _sum == 0.0

  override def copyAndReset(): DoubleAccumulator = new DoubleAccumulator

  override def addImpl(v: jl.Double): Unit = _sum += v

  def sum: Double = _sum

  override def mergeImpl(other: AccumulatorV2[jl.Double, jl.Double]): Unit = other match {
    case o: DoubleAccumulator => _sum += o.sum
    case _ => throw new UnsupportedOperationException(
      s"Cannot merge ${this.getClass.getName} with ${other.getClass.getName}")
  }

  private[spark] def setValue(newValue: Double): Unit = _sum = newValue

  override def localValue: jl.Double = _sum
}


class AverageAccumulator extends AccumulatorV2[jl.Double, jl.Double] {
  private[this] var _sum = 0.0
=======
>>>>>>> bb9ab56b
  private[this] var _count = 0L

  override def isZero: Boolean = _count == 0L

  override def copyAndReset(): DoubleAccumulator = new DoubleAccumulator

<<<<<<< HEAD
  override def addImpl(d: jl.Double): Unit = {
    _sum += d
    _count += 1
  }

  override def mergeImpl(other: AccumulatorV2[jl.Double, jl.Double]): Unit = other match {
    case o: AverageAccumulator =>
=======
  /**
   * Adds v to the accumulator, i.e. increment sum by v and count by 1.
   * @since 2.0.0
   */
  override def add(v: jl.Double): Unit = {
    _sum += v
    _count += 1
  }

  /**
   * Adds v to the accumulator, i.e. increment sum by v and count by 1.
   * @since 2.0.0
   */
  def add(v: Double): Unit = {
    _sum += v
    _count += 1
  }

  /**
   * Returns the number of elements added to the accumulator.
   * @since 2.0.0
   */
  def count: Long = _count

  /**
   * Returns the sum of elements added to the accumulator.
   * @since 2.0.0
   */
  def sum: Double = _sum

  /**
   * Returns the average of elements added to the accumulator.
   * @since 2.0.0
   */
  def avg: Double = _sum / _count

  override def merge(other: AccumulatorV2[jl.Double, jl.Double]): Unit = other match {
    case o: DoubleAccumulator =>
>>>>>>> bb9ab56b
      _sum += o.sum
      _count += o.count
    case _ =>
      throw new UnsupportedOperationException(
        s"Cannot merge ${this.getClass.getName} with ${other.getClass.getName}")
  }

  private[spark] def setValue(newValue: Double): Unit = _sum = newValue

  override def localValue: jl.Double = _sum
}


class ListAccumulator[T] extends AccumulatorV2[T, java.util.List[T]] {
  private[this] val _list: java.util.List[T] = new java.util.ArrayList[T]

  override def isZero: Boolean = _list.isEmpty

  override def copyAndReset(): ListAccumulator[T] = new ListAccumulator

  override def addImpl(v: T): Unit = _list.add(v)

  override def mergeImpl(other: AccumulatorV2[T, java.util.List[T]]): Unit = other match {
    case o: ListAccumulator[T] => _list.addAll(o.localValue)
    case _ => throw new UnsupportedOperationException(
      s"Cannot merge ${this.getClass.getName} with ${other.getClass.getName}")
  }

  override def localValue: java.util.List[T] = java.util.Collections.unmodifiableList(_list)

  private[spark] def setValue(newValue: java.util.List[T]): Unit = {
    _list.clear()
    _list.addAll(newValue)
  }
}


class LegacyAccumulatorWrapper[R, T](
    initialValue: R,
    param: org.apache.spark.AccumulableParam[R, T]) extends AccumulatorV2[T, R] {
  private[spark] var _value = initialValue  // Current value on driver

  override def isZero: Boolean = _value == param.zero(initialValue)

  override def copyAndReset(): LegacyAccumulatorWrapper[R, T] = {
    val acc = new LegacyAccumulatorWrapper(initialValue, param)
    acc._value = param.zero(initialValue)
    acc
  }

  override def addImpl(v: T): Unit = _value = param.addAccumulator(_value, v)

  override def mergeImpl(other: AccumulatorV2[T, R]): Unit = other match {
    case o: LegacyAccumulatorWrapper[R, T] => _value = param.addInPlace(_value, o.localValue)
    case _ => throw new UnsupportedOperationException(
      s"Cannot merge ${this.getClass.getName} with ${other.getClass.getName}")
  }

  override def localValue: R = _value
}<|MERGE_RESOLUTION|>--- conflicted
+++ resolved
@@ -361,15 +361,11 @@
   }
 }
 
-<<<<<<< HEAD
-=======
-
 /**
  * An [[AccumulatorV2 accumulator]] for computing sum, count, and averages for 64-bit integers.
  *
  * @since 2.0.0
  */
->>>>>>> bb9ab56b
 class LongAccumulator extends AccumulatorV2[jl.Long, jl.Long] {
   private[this] var _sum = 0L
   private[this] var _count = 0L
@@ -382,33 +378,20 @@
 
   override def copyAndReset(): LongAccumulator = new LongAccumulator
 
-<<<<<<< HEAD
-  override def addImpl(v: jl.Long): Unit = _sum += v
-=======
   /**
    * Adds v to the accumulator, i.e. increment sum by v and count by 1.
    * @since 2.0.0
    */
-  override def add(v: jl.Long): Unit = {
+  override def addImpl(v: jl.Long): Unit = {
     _sum += v
     _count += 1
   }
 
   /**
-   * Adds v to the accumulator, i.e. increment sum by v and count by 1.
-   * @since 2.0.0
-   */
-  def add(v: Long): Unit = {
-    _sum += v
-    _count += 1
-  }
-
-  /**
    * Returns the number of elements added to the accumulator.
    * @since 2.0.0
    */
   def count: Long = _count
->>>>>>> bb9ab56b
 
   /**
    * Returns the sum of elements added to the accumulator.
@@ -416,26 +399,19 @@
    */
   def sum: Long = _sum
 
-<<<<<<< HEAD
+  /**
+   * Returns the average of elements added to the accumulator.
+   * @since 2.0.0
+   */
+  def avg: Double = _sum.toDouble / _count
+
   override def mergeImpl(other: AccumulatorV2[jl.Long, jl.Long]): Unit = other match {
-    case o: LongAccumulator => _sum += o.sum
-    case _ => throw new UnsupportedOperationException(
-      s"Cannot merge ${this.getClass.getName} with ${other.getClass.getName}")
-=======
-  /**
-   * Returns the average of elements added to the accumulator.
-   * @since 2.0.0
-   */
-  def avg: Double = _sum.toDouble / _count
-
-  override def merge(other: AccumulatorV2[jl.Long, jl.Long]): Unit = other match {
     case o: LongAccumulator =>
       _sum += o.sum
       _count += o.count
     case _ =>
       throw new UnsupportedOperationException(
         s"Cannot merge ${this.getClass.getName} with ${other.getClass.getName}")
->>>>>>> bb9ab56b
   }
 
   private[spark] def setValue(newValue: Long): Unit = _sum = newValue
@@ -452,66 +428,22 @@
  */
 class DoubleAccumulator extends AccumulatorV2[jl.Double, jl.Double] {
   private[this] var _sum = 0.0
-<<<<<<< HEAD
-
-  override def isZero: Boolean = _sum == 0.0
+  private[this] var _count = 0L
+
+  override def isZero: Boolean = _count == 0L
 
   override def copyAndReset(): DoubleAccumulator = new DoubleAccumulator
 
-  override def addImpl(v: jl.Double): Unit = _sum += v
-
-  def sum: Double = _sum
-
-  override def mergeImpl(other: AccumulatorV2[jl.Double, jl.Double]): Unit = other match {
-    case o: DoubleAccumulator => _sum += o.sum
-    case _ => throw new UnsupportedOperationException(
-      s"Cannot merge ${this.getClass.getName} with ${other.getClass.getName}")
-  }
-
-  private[spark] def setValue(newValue: Double): Unit = _sum = newValue
-
-  override def localValue: jl.Double = _sum
-}
-
-
-class AverageAccumulator extends AccumulatorV2[jl.Double, jl.Double] {
-  private[this] var _sum = 0.0
-=======
->>>>>>> bb9ab56b
-  private[this] var _count = 0L
-
-  override def isZero: Boolean = _count == 0L
-
-  override def copyAndReset(): DoubleAccumulator = new DoubleAccumulator
-
-<<<<<<< HEAD
-  override def addImpl(d: jl.Double): Unit = {
-    _sum += d
-    _count += 1
-  }
-
-  override def mergeImpl(other: AccumulatorV2[jl.Double, jl.Double]): Unit = other match {
-    case o: AverageAccumulator =>
-=======
   /**
    * Adds v to the accumulator, i.e. increment sum by v and count by 1.
    * @since 2.0.0
    */
-  override def add(v: jl.Double): Unit = {
+  override def addImpl(v: jl.Double): Unit = {
     _sum += v
     _count += 1
   }
 
   /**
-   * Adds v to the accumulator, i.e. increment sum by v and count by 1.
-   * @since 2.0.0
-   */
-  def add(v: Double): Unit = {
-    _sum += v
-    _count += 1
-  }
-
-  /**
    * Returns the number of elements added to the accumulator.
    * @since 2.0.0
    */
@@ -529,9 +461,8 @@
    */
   def avg: Double = _sum / _count
 
-  override def merge(other: AccumulatorV2[jl.Double, jl.Double]): Unit = other match {
+  override def mergeImpl(other: AccumulatorV2[jl.Double, jl.Double]): Unit = other match {
     case o: DoubleAccumulator =>
->>>>>>> bb9ab56b
       _sum += o.sum
       _count += o.count
     case _ =>
