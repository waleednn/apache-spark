--- conflicted
+++ resolved
@@ -978,11 +978,7 @@
       conf: Configuration = hadoopConfiguration): RDD[(K, V)] = withScope {
     assertNotStopped()
     // A Hadoop configuration can be about 10 KB, which is pretty big, so broadcast it.
-<<<<<<< HEAD
-    val confBroadcast = broadcast(new SerializableWritable(conf))
-=======
-    val confBroadcast = broadcast(new SerializableConfiguration(hadoopConfiguration))
->>>>>>> 47af7c1e
+    val confBroadcast = broadcast(new SerializableConfiguration(conf))
     val setInputPathsFunc = (jobConf: JobConf) => FileInputFormat.setInputPaths(jobConf, path)
     new HadoopRDD(
       this,
