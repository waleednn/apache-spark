--- conflicted
+++ resolved
@@ -1219,8 +1219,7 @@
    * Create an [[org.apache.spark.Accumulator]] variable of a given type, which tasks can "add"
    * values to using the `+=` method. Only the driver can access the accumulator's `value`.
    */
-  def accumulator[T](initialValue: T)(implicit param: AccumulatorParam[T]): Accumulator[T] =
-  {
+  def accumulator[T](initialValue: T)(implicit param: AccumulatorParam[T]): Accumulator[T] = {
     accumulator(initialValue, dataProperty = false)
   }
 
@@ -1311,26 +1310,16 @@
    * Register the given accumulator. Note that accumulators must be registered before use, or it
    * will throw exception.
    */
-<<<<<<< HEAD
-  def register(acc: NewAccumulator[_, _], dataProperty: Boolean): Unit = {
+  def register(acc: AccumulatorV2[_, _], dataProperty: Boolean): Unit = {
     acc.register(this, dataProperty = dataProperty)
-=======
-  def register(acc: AccumulatorV2[_, _]): Unit = {
-    acc.register(this)
->>>>>>> 214d1be4
   }
 
   /**
    * Register the given accumulator with given name. Note that accumulators must be registered
    * before use, or it will throw exception.
    */
-<<<<<<< HEAD
-  def register(acc: NewAccumulator[_, _], dataProperty: Boolean, name: String): Unit = {
+  def register(acc: AccumulatorV2[_, _], dataProperty: Boolean, name: String): Unit = {
     acc.register(this, name = Some(name), dataProperty = dataProperty)
-=======
-  def register(acc: AccumulatorV2[_, _], name: String): Unit = {
-    acc.register(this, name = Some(name))
->>>>>>> 214d1be4
   }
 
   /**
