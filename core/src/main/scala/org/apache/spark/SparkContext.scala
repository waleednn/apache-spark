/*
 * Licensed to the Apache Software Foundation (ASF) under one or more
 * contributor license agreements.  See the NOTICE file distributed with
 * this work for additional information regarding copyright ownership.
 * The ASF licenses this file to You under the Apache License, Version 2.0
 * (the "License"); you may not use this file except in compliance with
 * the License.  You may obtain a copy of the License at
 *
 *    http://www.apache.org/licenses/LICENSE-2.0
 *
 * Unless required by applicable law or agreed to in writing, software
 * distributed under the License is distributed on an "AS IS" BASIS,
 * WITHOUT WARRANTIES OR CONDITIONS OF ANY KIND, either express or implied.
 * See the License for the specific language governing permissions and
 * limitations under the License.
 */

package org.apache.spark

import java.io._
<<<<<<< HEAD
import java.net.{URI, URL}
import java.util.{UUID, Properties}
=======
import java.net.URI
import java.util.{Properties, UUID}
>>>>>>> 2a2c9645
import java.util.concurrent.atomic.AtomicInteger

import scala.collection.{Map, Set}
import scala.collection.generic.Growable
import scala.collection.mutable.{ArrayBuffer, HashMap}
import scala.reflect.{ClassTag, classTag}

import org.apache.hadoop.conf.Configuration
import org.apache.hadoop.fs.Path
import org.apache.hadoop.io.{ArrayWritable, BooleanWritable, BytesWritable, DoubleWritable, FloatWritable, IntWritable, LongWritable, NullWritable, Text, Writable}
import org.apache.hadoop.mapred.{FileInputFormat, InputFormat, JobConf, SequenceFileInputFormat, TextInputFormat}
import org.apache.hadoop.mapreduce.{InputFormat => NewInputFormat, Job => NewHadoopJob}
import org.apache.hadoop.mapreduce.lib.input.{FileInputFormat => NewFileInputFormat}
import org.apache.mesos.MesosNativeLibrary

import org.apache.spark.deploy.{LocalSparkCluster, SparkHadoopUtil}
import org.apache.spark.partial.{ApproximateEvaluator, PartialResult}
import org.apache.spark.rdd._
import org.apache.spark.scheduler._
import org.apache.spark.scheduler.cluster.{CoarseGrainedSchedulerBackend, SparkDeploySchedulerBackend, SimrSchedulerBackend}
import org.apache.spark.scheduler.cluster.mesos.{CoarseMesosSchedulerBackend, MesosSchedulerBackend}
import org.apache.spark.scheduler.local.LocalBackend
import org.apache.spark.storage.{BlockManagerSource, RDDInfo, StorageStatus, StorageUtils}
import org.apache.spark.ui.SparkUI
<<<<<<< HEAD
import org.apache.spark.util.{Utils, TimeStampedHashMap, MetadataCleaner, MetadataCleanerType,
  ClosureCleaner, SparkURLClassLoader}
=======
import org.apache.spark.util.{ClosureCleaner, MetadataCleaner, MetadataCleanerType, TimeStampedHashMap, Utils}
>>>>>>> 2a2c9645

/**
 * Main entry point for Spark functionality. A SparkContext represents the connection to a Spark
 * cluster, and can be used to create RDDs, accumulators and broadcast variables on that cluster.
 *
 * @param config a Spark Config object describing the application configuration. Any settings in
 *   this config overrides the default configs as well as system properties.
 * @param preferredNodeLocationData used in YARN mode to select nodes to launch containers on. Can
 *   be generated using [[org.apache.spark.scheduler.InputFormatInfo.computePreferredLocations]]
 *   from a list of input files or InputFormats for the application.
 */
class SparkContext(
    config: SparkConf,
    // This is used only by YARN for now, but should be relevant to other cluster types (Mesos,
    // etc) too. This is typically generated from InputFormatInfo.computePreferredLocations. It
    // contains a map from hostname to a list of input format splits on the host.
    val preferredNodeLocationData: Map[String, Set[SplitInfo]] = Map())
  extends Logging {

  /**
   * Alternative constructor that allows setting common Spark properties directly
   *
   * @param master Cluster URL to connect to (e.g. mesos://host:port, spark://host:port, local[4]).
   * @param appName A name for your application, to display on the cluster web UI
   * @param conf a [[org.apache.spark.SparkConf]] object specifying other Spark parameters
   */
  def this(master: String, appName: String, conf: SparkConf) =
    this(SparkContext.updatedConf(conf, master, appName))

  /**
   * Alternative constructor that allows setting common Spark properties directly
   *
   * @param master Cluster URL to connect to (e.g. mesos://host:port, spark://host:port, local[4]).
   * @param appName A name for your application, to display on the cluster web UI.
   * @param sparkHome Location where Spark is installed on cluster nodes.
   * @param jars Collection of JARs to send to the cluster. These can be paths on the local file
   *             system or HDFS, HTTP, HTTPS, or FTP URLs.
   * @param environment Environment variables to set on worker nodes.
   */
  def this(
      master: String,
      appName: String,
      sparkHome: String = null,
      jars: Seq[String] = Nil,
      environment: Map[String, String] = Map(),
      preferredNodeLocationData: Map[String, Set[SplitInfo]] = Map()) =
  {
    this(SparkContext.updatedConf(new SparkConf(), master, appName, sparkHome, jars, environment),
      preferredNodeLocationData)
  }

  private[spark] val conf = config.clone()

  /**
   * Return a copy of this SparkContext's configuration. The configuration ''cannot'' be
   * changed at runtime.
   */
  def getConf: SparkConf = conf.clone()

  if (!conf.contains("spark.master")) {
    throw new SparkException("A master URL must be set in your configuration")
  }
  if (!conf.contains("spark.app.name")) {
    throw new SparkException("An application must be set in your configuration")
  }

  if (conf.getBoolean("spark.logConf", false)) {
    logInfo("Spark configuration:\n" + conf.toDebugString)
  }

  // Set Spark driver host and port system properties
  conf.setIfMissing("spark.driver.host", Utils.localHostName())
  conf.setIfMissing("spark.driver.port", "0")

  val jars: Seq[String] = if (conf.contains("spark.jars")) {
    conf.get("spark.jars").split(",").filter(_.size != 0)
  } else {
    null
  }

  val master = conf.get("spark.master")
  val appName = conf.get("spark.app.name")

  val isLocal = (master == "local" || master.startsWith("local["))

<<<<<<< HEAD
  // Create a classLoader for use by the driver so that jars added via addJar are available to the
  // driver.  Do this before all other initialization so that any thread pools created for this
  // SparkContext uses the class loader.
  // Note that this is config-enabled as classloaders can introduce subtle side effects
  private[spark] val classLoader = if (conf.getBoolean("spark.driver.add-dynamic-jars", false)) {
    val loader = new SparkURLClassLoader(Array.empty[URL], this.getClass.getClassLoader)
    Thread.currentThread.setContextClassLoader(loader)
    Some(loader)
  } else None
=======
  if (master == "yarn-client") System.setProperty("SPARK_YARN_MODE", "true")
>>>>>>> 2a2c9645

  // Create the Spark execution environment (cache, map output tracker, etc)
  private[spark] val env = SparkEnv.create(
    conf,
    "<driver>",
    conf.get("spark.driver.host"),
    conf.get("spark.driver.port").toInt,
    isDriver = true,
    isLocal = isLocal)
  SparkEnv.set(env)

  // Used to store a URL for each static file/jar together with the file's local timestamp
  private[spark] val addedFiles = HashMap[String, Long]()
  private[spark] val addedJars = HashMap[String, Long]()

  // Keeps track of all persisted RDDs
  private[spark] val persistentRdds = new TimeStampedHashMap[Int, RDD[_]]
  private[spark] val metadataCleaner =
    new MetadataCleaner(MetadataCleanerType.SPARK_CONTEXT, this.cleanup, conf)

  // Initialize the Spark UI
  private[spark] val ui = new SparkUI(this)
  ui.bind()

  val startTime = System.currentTimeMillis()

  // Add each JAR given through the constructor
  if (jars != null) {
    jars.foreach(addJar)
  }

  def warnSparkMem(value: String): String = {
    logWarning("Using SPARK_MEM to set amount of memory to use per executor process is " +
      "deprecated, please use spark.executor.memory instead.")
    value
  }

  private[spark] val executorMemory = conf.getOption("spark.executor.memory")
    .orElse(Option(System.getenv("SPARK_EXECUTOR_MEMORY")))
    .orElse(Option(System.getenv("SPARK_MEM")).map(warnSparkMem))
    .map(Utils.memoryStringToMb)
    .getOrElse(512)

  // Environment variables to pass to our executors
  private[spark] val executorEnvs = HashMap[String, String]()
  for (key <- Seq("SPARK_CLASSPATH", "SPARK_LIBRARY_PATH", "SPARK_JAVA_OPTS");
      value <- Option(System.getenv(key))) {
    executorEnvs(key) = value
  }
  // Convert java options to env vars as a work around
  // since we can't set env vars directly in sbt.
  for { (envKey, propKey) <- Seq(("SPARK_HOME", "spark.home"), ("SPARK_TESTING", "spark.testing"))
    value <- Option(System.getenv(envKey)).orElse(Option(System.getProperty(propKey)))} {
    executorEnvs(envKey) = value
  }
  // The Mesos scheduler backend relies on this environment variable to set executor memory.
  // TODO: Set this only in the Mesos scheduler.
  executorEnvs("SPARK_EXECUTOR_MEMORY") = executorMemory + "m"
  executorEnvs ++= conf.getExecutorEnv

  // Set SPARK_USER for user who is running SparkContext.
  val sparkUser = Option {
    Option(System.getProperty("user.name")).getOrElse(System.getenv("SPARK_USER"))
  }.getOrElse {
    SparkContext.SPARK_UNKNOWN_USER
  }
  executorEnvs("SPARK_USER") = sparkUser

  // Create and start the scheduler
  private[spark] var taskScheduler = SparkContext.createTaskScheduler(this, master, appName)
  taskScheduler.start()

  @volatile private[spark] var dagScheduler = new DAGScheduler(taskScheduler)
  dagScheduler.start()

  ui.start()

  /** A default Hadoop Configuration for the Hadoop code (e.g. file systems) that we reuse. */
  val hadoopConfiguration = {
    val env = SparkEnv.get
    val hadoopConf = SparkHadoopUtil.get.newConfiguration()
    // Explicitly check for S3 environment variables
    if (System.getenv("AWS_ACCESS_KEY_ID") != null &&
        System.getenv("AWS_SECRET_ACCESS_KEY") != null) {
      hadoopConf.set("fs.s3.awsAccessKeyId", System.getenv("AWS_ACCESS_KEY_ID"))
      hadoopConf.set("fs.s3n.awsAccessKeyId", System.getenv("AWS_ACCESS_KEY_ID"))
      hadoopConf.set("fs.s3.awsSecretAccessKey", System.getenv("AWS_SECRET_ACCESS_KEY"))
      hadoopConf.set("fs.s3n.awsSecretAccessKey", System.getenv("AWS_SECRET_ACCESS_KEY"))
    }
    // Copy any "spark.hadoop.foo=bar" system properties into conf as "foo=bar"
    conf.getAll.foreach { case (key, value) =>
      if (key.startsWith("spark.hadoop.")) {
        hadoopConf.set(key.substring("spark.hadoop.".length), value)
      }
    }
    val bufferSize = conf.get("spark.buffer.size", "65536")
    hadoopConf.set("io.file.buffer.size", bufferSize)
    hadoopConf
  }

  private[spark] var checkpointDir: Option[String] = None

  // Thread Local variable that can be used by users to pass information down the stack
  private val localProperties = new InheritableThreadLocal[Properties] {
    override protected def childValue(parent: Properties): Properties = new Properties(parent)
  }

  private[spark] def getLocalProperties: Properties = localProperties.get()

  private[spark] def setLocalProperties(props: Properties) {
    localProperties.set(props)
  }

  @deprecated("Properties no longer need to be explicitly initialized.", "1.0.0")
  def initLocalProperties() {
    localProperties.set(new Properties())
  }

  /**
   * Set a local property that affects jobs submitted from this thread, such as the
   * Spark fair scheduler pool.
   */
  def setLocalProperty(key: String, value: String) {
    if (localProperties.get() == null) {
      localProperties.set(new Properties())
    }
    if (value == null) {
      localProperties.get.remove(key)
    } else {
      localProperties.get.setProperty(key, value)
    }
  }

  /**
   * Get a local property set in this thread, or null if it is missing. See
   * [[org.apache.spark.SparkContext.setLocalProperty]].
   */
  def getLocalProperty(key: String): String =
    Option(localProperties.get).map(_.getProperty(key)).getOrElse(null)

  /** Set a human readable description of the current job. */
  @deprecated("use setJobGroup", "0.8.1")
  def setJobDescription(value: String) {
    setLocalProperty(SparkContext.SPARK_JOB_DESCRIPTION, value)
  }

  /**
   * Assigns a group ID to all the jobs started by this thread until the group ID is set to a
   * different value or cleared.
   *
   * Often, a unit of execution in an application consists of multiple Spark actions or jobs.
   * Application programmers can use this method to group all those jobs together and give a
   * group description. Once set, the Spark web UI will associate such jobs with this group.
   *
   * The application can also use [[org.apache.spark.SparkContext.cancelJobGroup]] to cancel all
   * running jobs in this group. For example,
   * {{{
   * // In the main thread:
   * sc.setJobGroup("some_job_to_cancel", "some job description")
   * sc.parallelize(1 to 10000, 2).map { i => Thread.sleep(10); i }.count()
   *
   * // In a separate thread:
   * sc.cancelJobGroup("some_job_to_cancel")
   * }}}
   */
  def setJobGroup(groupId: String, description: String) {
    setLocalProperty(SparkContext.SPARK_JOB_DESCRIPTION, description)
    setLocalProperty(SparkContext.SPARK_JOB_GROUP_ID, groupId)
  }

  /** Clear the current thread's job group ID and its description. */
  def clearJobGroup() {
    setLocalProperty(SparkContext.SPARK_JOB_DESCRIPTION, null)
    setLocalProperty(SparkContext.SPARK_JOB_GROUP_ID, null)
  }

  // Post init
  taskScheduler.postStartHook()

  private val dagSchedulerSource = new DAGSchedulerSource(this.dagScheduler, this)
  private val blockManagerSource = new BlockManagerSource(SparkEnv.get.blockManager, this)

  private def initDriverMetrics() {
    SparkEnv.get.metricsSystem.registerSource(dagSchedulerSource)
    SparkEnv.get.metricsSystem.registerSource(blockManagerSource)
  }

  initDriverMetrics()

  // Methods for creating RDDs

  /** Distribute a local Scala collection to form an RDD. */
  def parallelize[T: ClassTag](seq: Seq[T], numSlices: Int = defaultParallelism): RDD[T] = {
    new ParallelCollectionRDD[T](this, seq, numSlices, Map[Int, Seq[String]]())
  }

  /** Distribute a local Scala collection to form an RDD. */
  def makeRDD[T: ClassTag](seq: Seq[T], numSlices: Int = defaultParallelism): RDD[T] = {
    parallelize(seq, numSlices)
  }

  /** Distribute a local Scala collection to form an RDD, with one or more
    * location preferences (hostnames of Spark nodes) for each object.
    * Create a new partition for each collection item. */
   def makeRDD[T: ClassTag](seq: Seq[(T, Seq[String])]): RDD[T] = {
    val indexToPrefs = seq.zipWithIndex.map(t => (t._2, t._1._2)).toMap
    new ParallelCollectionRDD[T](this, seq.map(_._1), seq.size, indexToPrefs)
  }

  /**
   * Read a text file from HDFS, a local file system (available on all nodes), or any
   * Hadoop-supported file system URI, and return it as an RDD of Strings.
   */
  def textFile(path: String, minSplits: Int = defaultMinSplits): RDD[String] = {
    hadoopFile(path, classOf[TextInputFormat], classOf[LongWritable], classOf[Text],
      minSplits).map(pair => pair._2.toString)
  }

  /**
   * Get an RDD for a Hadoop-readable dataset from a Hadoop JobConf given its InputFormat and other
   * necessary info (e.g. file name for a filesystem-based dataset, table name for HyperTable),
   * using the older MapReduce API (`org.apache.hadoop.mapred`).
   *
   * @param conf JobConf for setting up the dataset
   * @param inputFormatClass Class of the InputFormat
   * @param keyClass Class of the keys
   * @param valueClass Class of the values
   * @param minSplits Minimum number of Hadoop Splits to generate.
   *
   * '''Note:''' Because Hadoop's RecordReader class re-uses the same Writable object for each
   * record, directly caching the returned RDD will create many references to the same object.
   * If you plan to directly cache Hadoop writable objects, you should first copy them using
   * a `map` function.
   */
  def hadoopRDD[K, V](
      conf: JobConf,
      inputFormatClass: Class[_ <: InputFormat[K, V]],
      keyClass: Class[K],
      valueClass: Class[V],
      minSplits: Int = defaultMinSplits
      ): RDD[(K, V)] = {
    // Add necessary security credentials to the JobConf before broadcasting it.
    SparkHadoopUtil.get.addCredentials(conf)
    new HadoopRDD(this, conf, inputFormatClass, keyClass, valueClass, minSplits)
  }

  /** Get an RDD for a Hadoop file with an arbitrary InputFormat
    *
    * '''Note:''' Because Hadoop's RecordReader class re-uses the same Writable object for each
    * record, directly caching the returned RDD will create many references to the same object.
    * If you plan to directly cache Hadoop writable objects, you should first copy them using
    * a `map` function.
    * */
  def hadoopFile[K, V](
      path: String,
      inputFormatClass: Class[_ <: InputFormat[K, V]],
      keyClass: Class[K],
      valueClass: Class[V],
      minSplits: Int = defaultMinSplits
      ): RDD[(K, V)] = {
    // A Hadoop configuration can be about 10 KB, which is pretty big, so broadcast it.
    val confBroadcast = broadcast(new SerializableWritable(hadoopConfiguration))
    val setInputPathsFunc = (jobConf: JobConf) => FileInputFormat.setInputPaths(jobConf, path)
    new HadoopRDD(
      this,
      confBroadcast,
      Some(setInputPathsFunc),
      inputFormatClass,
      keyClass,
      valueClass,
      minSplits)
  }

  /**
   * Smarter version of hadoopFile() that uses class tags to figure out the classes of keys,
   * values and the InputFormat so that users don't need to pass them directly. Instead, callers
   * can just write, for example,
   * {{{
   * val file = sparkContext.hadoopFile[LongWritable, Text, TextInputFormat](path, minSplits)
   * }}}
   *
   * '''Note:''' Because Hadoop's RecordReader class re-uses the same Writable object for each
   * record, directly caching the returned RDD will create many references to the same object.
   * If you plan to directly cache Hadoop writable objects, you should first copy them using
   * a `map` function.
   */
  def hadoopFile[K, V, F <: InputFormat[K, V]]
      (path: String, minSplits: Int)
      (implicit km: ClassTag[K], vm: ClassTag[V], fm: ClassTag[F]): RDD[(K, V)] = {
    hadoopFile(path,
      fm.runtimeClass.asInstanceOf[Class[F]],
      km.runtimeClass.asInstanceOf[Class[K]],
      vm.runtimeClass.asInstanceOf[Class[V]],
      minSplits)
  }

  /**
   * Smarter version of hadoopFile() that uses class tags to figure out the classes of keys,
   * values and the InputFormat so that users don't need to pass them directly. Instead, callers
   * can just write, for example,
   * {{{
   * val file = sparkContext.hadoopFile[LongWritable, Text, TextInputFormat](path)
   * }}}
   *
   * '''Note:''' Because Hadoop's RecordReader class re-uses the same Writable object for each
   * record, directly caching the returned RDD will create many references to the same object.
   * If you plan to directly cache Hadoop writable objects, you should first copy them using
   * a `map` function.
   */
  def hadoopFile[K, V, F <: InputFormat[K, V]](path: String)
      (implicit km: ClassTag[K], vm: ClassTag[V], fm: ClassTag[F]): RDD[(K, V)] =
    hadoopFile[K, V, F](path, defaultMinSplits)

  /** Get an RDD for a Hadoop file with an arbitrary new API InputFormat. */
  def newAPIHadoopFile[K, V, F <: NewInputFormat[K, V]]
      (path: String)
      (implicit km: ClassTag[K], vm: ClassTag[V], fm: ClassTag[F]): RDD[(K, V)] = {
    newAPIHadoopFile(
      path,
      fm.runtimeClass.asInstanceOf[Class[F]],
      km.runtimeClass.asInstanceOf[Class[K]],
      vm.runtimeClass.asInstanceOf[Class[V]])
  }

  /**
   * Get an RDD for a given Hadoop file with an arbitrary new API InputFormat
   * and extra configuration options to pass to the input format.
   *
   * '''Note:''' Because Hadoop's RecordReader class re-uses the same Writable object for each
   * record, directly caching the returned RDD will create many references to the same object.
   * If you plan to directly cache Hadoop writable objects, you should first copy them using
   * a `map` function.
   */
  def newAPIHadoopFile[K, V, F <: NewInputFormat[K, V]](
      path: String,
      fClass: Class[F],
      kClass: Class[K],
      vClass: Class[V],
      conf: Configuration = hadoopConfiguration): RDD[(K, V)] = {
    val job = new NewHadoopJob(conf)
    NewFileInputFormat.addInputPath(job, new Path(path))
    val updatedConf = job.getConfiguration
    new NewHadoopRDD(this, fClass, kClass, vClass, updatedConf)
  }

  /**
   * Get an RDD for a given Hadoop file with an arbitrary new API InputFormat
   * and extra configuration options to pass to the input format.
   *
   * '''Note:''' Because Hadoop's RecordReader class re-uses the same Writable object for each
   * record, directly caching the returned RDD will create many references to the same object.
   * If you plan to directly cache Hadoop writable objects, you should first copy them using
   * a `map` function.
   */
  def newAPIHadoopRDD[K, V, F <: NewInputFormat[K, V]](
      conf: Configuration = hadoopConfiguration,
      fClass: Class[F],
      kClass: Class[K],
      vClass: Class[V]): RDD[(K, V)] = {
    new NewHadoopRDD(this, fClass, kClass, vClass, conf)
  }

  /** Get an RDD for a Hadoop SequenceFile with given key and value types.
    *
    * '''Note:''' Because Hadoop's RecordReader class re-uses the same Writable object for each
    * record, directly caching the returned RDD will create many references to the same object.
    * If you plan to directly cache Hadoop writable objects, you should first copy them using
    * a `map` function.
    */
  def sequenceFile[K, V](path: String,
      keyClass: Class[K],
      valueClass: Class[V],
      minSplits: Int
      ): RDD[(K, V)] = {
    val inputFormatClass = classOf[SequenceFileInputFormat[K, V]]
    hadoopFile(path, inputFormatClass, keyClass, valueClass, minSplits)
  }

  /** Get an RDD for a Hadoop SequenceFile with given key and value types.
    *
    * '''Note:''' Because Hadoop's RecordReader class re-uses the same Writable object for each
    * record, directly caching the returned RDD will create many references to the same object.
    * If you plan to directly cache Hadoop writable objects, you should first copy them using
    * a `map` function.
    * */
  def sequenceFile[K, V](path: String, keyClass: Class[K], valueClass: Class[V]
      ): RDD[(K, V)] =
    sequenceFile(path, keyClass, valueClass, defaultMinSplits)

  /**
   * Version of sequenceFile() for types implicitly convertible to Writables through a
   * WritableConverter. For example, to access a SequenceFile where the keys are Text and the
   * values are IntWritable, you could simply write
   * {{{
   * sparkContext.sequenceFile[String, Int](path, ...)
   * }}}
   *
   * WritableConverters are provided in a somewhat strange way (by an implicit function) to support
   * both subclasses of Writable and types for which we define a converter (e.g. Int to
   * IntWritable). The most natural thing would've been to have implicit objects for the
   * converters, but then we couldn't have an object for every subclass of Writable (you can't
   * have a parameterized singleton object). We use functions instead to create a new converter
   * for the appropriate type. In addition, we pass the converter a ClassTag of its type to
   * allow it to figure out the Writable class to use in the subclass case.
   *
   * '''Note:''' Because Hadoop's RecordReader class re-uses the same Writable object for each
   * record, directly caching the returned RDD will create many references to the same object.
   * If you plan to directly cache Hadoop writable objects, you should first copy them using
   * a `map` function.
   */
   def sequenceFile[K, V]
       (path: String, minSplits: Int = defaultMinSplits)
       (implicit km: ClassTag[K], vm: ClassTag[V],
        kcf: () => WritableConverter[K], vcf: () => WritableConverter[V])
      : RDD[(K, V)] = {
    val kc = kcf()
    val vc = vcf()
    val format = classOf[SequenceFileInputFormat[Writable, Writable]]
    val writables = hadoopFile(path, format,
        kc.writableClass(km).asInstanceOf[Class[Writable]],
        vc.writableClass(vm).asInstanceOf[Class[Writable]], minSplits)
    writables.map { case (k, v) => (kc.convert(k), vc.convert(v)) }
  }

  /**
   * Load an RDD saved as a SequenceFile containing serialized objects, with NullWritable keys and
   * BytesWritable values that contain a serialized partition. This is still an experimental
   * storage format and may not be supported exactly as is in future Spark releases. It will also
   * be pretty slow if you use the default serializer (Java serialization),
   * though the nice thing about it is that there's very little effort required to save arbitrary
   * objects.
   */
  def objectFile[T: ClassTag](
      path: String,
      minSplits: Int = defaultMinSplits
      ): RDD[T] = {
    sequenceFile(path, classOf[NullWritable], classOf[BytesWritable], minSplits)
      .flatMap(x => Utils.deserialize[Array[T]](x._2.getBytes))
  }


  protected[spark] def checkpointFile[T: ClassTag](
      path: String
    ): RDD[T] = {
    new CheckpointRDD[T](this, path)
  }

  /** Build the union of a list of RDDs. */
  def union[T: ClassTag](rdds: Seq[RDD[T]]): RDD[T] = new UnionRDD(this, rdds)

  /** Build the union of a list of RDDs passed as variable-length arguments. */
  def union[T: ClassTag](first: RDD[T], rest: RDD[T]*): RDD[T] =
    new UnionRDD(this, Seq(first) ++ rest)

  // Methods for creating shared variables

  /**
   * Create an [[org.apache.spark.Accumulator]] variable of a given type, which tasks can "add"
   * values to using the `+=` method. Only the driver can access the accumulator's `value`.
   */
  def accumulator[T](initialValue: T)(implicit param: AccumulatorParam[T]) =
    new Accumulator(initialValue, param)

  /**
   * Create an [[org.apache.spark.Accumulable]] shared variable, to which tasks can add values
   * with `+=`. Only the driver can access the accumuable's `value`.
   * @tparam T accumulator type
   * @tparam R type that can be added to the accumulator
   */
  def accumulable[T, R](initialValue: T)(implicit param: AccumulableParam[T, R]) =
    new Accumulable(initialValue, param)

  /**
   * Create an accumulator from a "mutable collection" type.
   *
   * Growable and TraversableOnce are the standard APIs that guarantee += and ++=, implemented by
   * standard mutable collections. So you can use this with mutable Map, Set, etc.
   */
  def accumulableCollection[R <% Growable[T] with TraversableOnce[T] with Serializable, T]
      (initialValue: R) = {
    val param = new GrowableAccumulableParam[R,T]
    new Accumulable(initialValue, param)
  }

  /**
   * Broadcast a read-only variable to the cluster, returning a
   * [[org.apache.spark.broadcast.Broadcast]] object for reading it in distributed functions.
   * The variable will be sent to each cluster only once.
   */
  def broadcast[T](value: T) = env.broadcastManager.newBroadcast[T](value, isLocal)

  /**
   * Add a file to be downloaded with this Spark job on every node.
   * The `path` passed can be either a local file, a file in HDFS (or other Hadoop-supported
   * filesystems), or an HTTP, HTTPS or FTP URI.  To access the file in Spark jobs,
   * use `SparkFiles.get(path)` to find its download location.
   */
  def addFile(path: String) {
    val uri = new URI(path)
    val key = uri.getScheme match {
      case null | "file" => env.httpFileServer.addFile(new File(uri.getPath))
      case "local"       => "file:" + uri.getPath
      case _             => path
    }
    addedFiles(key) = System.currentTimeMillis

    // Fetch the file locally in case a job is executed using DAGScheduler.runLocally().
    Utils.fetchFile(path, new File(SparkFiles.getRootDirectory), conf, env.securityManager)

    logInfo("Added file " + path + " at " + key + " with timestamp " + addedFiles(key))
  }

  def addSparkListener(listener: SparkListener) {
    dagScheduler.addSparkListener(listener)
  }

  /**
   * Return a map from the slave to the max memory available for caching and the remaining
   * memory available for caching.
   */
  def getExecutorMemoryStatus: Map[String, (Long, Long)] = {
    env.blockManager.master.getMemoryStatus.map { case(blockManagerId, mem) =>
      (blockManagerId.host + ":" + blockManagerId.port, mem)
    }
  }

  /**
   * Return information about what RDDs are cached, if they are in mem or on disk, how much space
   * they take, etc.
   */
  def getRDDStorageInfo: Array[RDDInfo] = {
    StorageUtils.rddInfoFromStorageStatus(getExecutorStorageStatus, this)
  }

  /**
   * Returns an immutable map of RDDs that have marked themselves as persistent via cache() call.
   * Note that this does not necessarily mean the caching or computation was successful.
   */
  def getPersistentRDDs: Map[Int, RDD[_]] = persistentRdds.toMap

  def getStageInfo: Map[Stage,StageInfo] = {
    dagScheduler.stageToInfos
  }

  /**
   * Return information about blocks stored in all of the slaves
   */
  def getExecutorStorageStatus: Array[StorageStatus] = {
    env.blockManager.master.getStorageStatus
  }

  /**
   *  Return pools for fair scheduler
   *  TODO(xiajunluan): We should take nested pools into account
   */
  def getAllPools: ArrayBuffer[Schedulable] = {
    taskScheduler.rootPool.schedulableQueue
  }

  /**
   * Return the pool associated with the given name, if one exists
   */
  def getPoolForName(pool: String): Option[Schedulable] = {
    taskScheduler.rootPool.schedulableNameToSchedulable.get(pool)
  }

  /**
   *  Return current scheduling mode
   */
  def getSchedulingMode: SchedulingMode.SchedulingMode = {
    taskScheduler.schedulingMode
  }

  /**
   * Clear the job's list of files added by `addFile` so that they do not get downloaded to
   * any new nodes.
   */
  def clearFiles() {
    addedFiles.clear()
  }

  /**
   * Gets the locality information associated with the partition in a particular rdd
   * @param rdd of interest
   * @param partition to be looked up for locality
   * @return list of preferred locations for the partition
   */
  private [spark] def getPreferredLocs(rdd: RDD[_], partition: Int): Seq[TaskLocation] = {
    dagScheduler.getPreferredLocs(rdd, partition)
  }

  /**
   * Adds a JAR dependency for all tasks to be executed on this SparkContext in the future.
   * The `path` passed can be either a local file, a file in HDFS (or other Hadoop-supported
   * filesystems), an HTTP, HTTPS or FTP URI, or local:/path for a file on every worker node.
   * NOTE: If you enable spark.driver.add-dynamic-jars, then the JAR will also be made available
   * to this SparkContext.  local: JARs must be available on the driver node.
   */
  def addJar(path: String) {
    if (path == null) {
      logWarning("null specified as parameter to addJar")
    } else {
      var key = ""
      if (path.contains("\\")) {
        // For local paths with backslashes on Windows, URI throws an exception
        key = env.httpFileServer.addJar(new File(path))
      } else {
        val uri = new URI(path)
        key = uri.getScheme match {
          // A JAR file which exists only on the driver node
          case null | "file" =>
<<<<<<< HEAD
            if (SparkHadoopUtil.get.isYarnMode() && master == "yarn-standalone") {
              // In order for this to work in yarn standalone mode the user must specify the
              // --addjars option to the client to upload the file into the distributed cache
=======
            // yarn-standalone is deprecated, but still supported
            if (SparkHadoopUtil.get.isYarnMode() &&
                (master == "yarn-standalone" || master == "yarn-cluster")) {
              // In order for this to work in yarn-cluster mode the user must specify the
              // --addjars option to the client to upload the file into the distributed cache 
>>>>>>> 2a2c9645
              // of the AM to make it show up in the current working directory.
              val fileName = new Path(uri.getPath).getName()
              try {
                env.httpFileServer.addJar(new File(fileName))
              } catch {
                case e: Exception => {
                  // For now just log an error but allow to go through so spark examples work.
                  // The spark examples don't really need the jar distributed since its also 
                  // the app jar.
                  logError("Error adding jar (" + e + "), was the --addJars option used?")
                  null
                }
              }
            } else {
              env.httpFileServer.addJar(new File(uri.getPath))
            }
          // A JAR file which exists locally on every worker node
          case "local" =>
            "file:" + uri.getPath
          case _ =>
            path
        }

        // Add jar to driver class loader so it is available for driver, even if it is not on the classpath
        uri.getScheme match {
          case null | "file" | "local" =>
            // Assume file exists on current (driver) node as well.  Unlike executors, driver doesn't need to
            // download the jar since it's local.
            addUrlToDriverLoader(new URL("file:" + uri.getPath))
          case "http" | "https" | "ftp" =>
            // Should be handled by the URLClassLoader, pass along entire URL
            addUrlToDriverLoader(new URL(path))
          case other =>
            logWarning("This URI scheme for URI " + path + " is not supported by the driver class loader")
        }
      }
      if (key != null) {
        addedJars(key) = System.currentTimeMillis
        logInfo("Added JAR " + path + " at " + key + " with timestamp " + addedJars(key))
      }
    }
  }

  private def addUrlToDriverLoader(url: URL) {
    classLoader.foreach { loader =>
      if (!loader.getURLs.contains(url)) {
        logInfo("Adding JAR " + url + " to driver class loader")
        loader.addURL(url)
      }
    }
  }

  /**
   * Clear the job's list of JARs added by `addJar` so that they do not get downloaded to
   * any new nodes.
   */
  def clearJars() {
    addedJars.clear()
  }

  /** Shut down the SparkContext. */
  def stop() {
    ui.stop()
    // Do this only if not stopped already - best case effort.
    // prevent NPE if stopped more than once.
    val dagSchedulerCopy = dagScheduler
    dagScheduler = null
    if (dagSchedulerCopy != null) {
      metadataCleaner.cancel()
      dagSchedulerCopy.stop()
      taskScheduler = null
      // TODO: Cache.stop()?
      env.stop()
      // Clean up locally linked files
      clearFiles()
      clearJars()
      SparkEnv.set(null)
      ShuffleMapTask.clearCache()
      ResultTask.clearCache()
      logInfo("Successfully stopped SparkContext")
    } else {
      logInfo("SparkContext already stopped")
    }
  }


  /**
   * Get Spark's home location from either a value set through the constructor,
   * or the spark.home Java property, or the SPARK_HOME environment variable
   * (in that order of preference). If neither of these is set, return None.
   */
  private[spark] def getSparkHome(): Option[String] = {
    conf.getOption("spark.home").orElse(Option(System.getenv("SPARK_HOME")))
  }

  /**
   * Support function for API backtraces.
   */
  def setCallSite(site: String) {
    setLocalProperty("externalCallSite", site)
  }

  /**
   * Support function for API backtraces.
   */
  def clearCallSite() {
    setLocalProperty("externalCallSite", null)
  }

  /**
   * Capture the current user callsite and return a formatted version for printing. If the user
   * has overridden the call site, this will return the user's version.
   */
  private[spark] def getCallSite(): String = {
    Option(getLocalProperty("externalCallSite")).getOrElse(Utils.formatCallSiteInfo())
  }

  /**
   * Run a function on a given set of partitions in an RDD and pass the results to the given
   * handler function. This is the main entry point for all actions in Spark. The allowLocal
   * flag specifies whether the scheduler can run the computation on the driver rather than
   * shipping it out to the cluster, for short actions like first().
   */
  def runJob[T, U: ClassTag](
      rdd: RDD[T],
      func: (TaskContext, Iterator[T]) => U,
      partitions: Seq[Int],
      allowLocal: Boolean,
      resultHandler: (Int, U) => Unit) {
    val callSite = getCallSite
    val cleanedFunc = clean(func)
    logInfo("Starting job: " + callSite)
    val start = System.nanoTime
    dagScheduler.runJob(rdd, cleanedFunc, partitions, callSite, allowLocal,
      resultHandler, localProperties.get)
    logInfo("Job finished: " + callSite + ", took " + (System.nanoTime - start) / 1e9 + " s")
    rdd.doCheckpoint()
  }

  /**
   * Run a function on a given set of partitions in an RDD and return the results as an array. The
   * allowLocal flag specifies whether the scheduler can run the computation on the driver rather
   * than shipping it out to the cluster, for short actions like first().
   */
  def runJob[T, U: ClassTag](
      rdd: RDD[T],
      func: (TaskContext, Iterator[T]) => U,
      partitions: Seq[Int],
      allowLocal: Boolean
      ): Array[U] = {
    val results = new Array[U](partitions.size)
    runJob[T, U](rdd, func, partitions, allowLocal, (index, res) => results(index) = res)
    results
  }

  /**
   * Run a job on a given set of partitions of an RDD, but take a function of type
   * `Iterator[T] => U` instead of `(TaskContext, Iterator[T]) => U`.
   */
  def runJob[T, U: ClassTag](
      rdd: RDD[T],
      func: Iterator[T] => U,
      partitions: Seq[Int],
      allowLocal: Boolean
      ): Array[U] = {
    runJob(rdd, (context: TaskContext, iter: Iterator[T]) => func(iter), partitions, allowLocal)
  }

  /**
   * Run a job on all partitions in an RDD and return the results in an array.
   */
  def runJob[T, U: ClassTag](rdd: RDD[T], func: (TaskContext, Iterator[T]) => U): Array[U] = {
    runJob(rdd, func, 0 until rdd.partitions.size, false)
  }

  /**
   * Run a job on all partitions in an RDD and return the results in an array.
   */
  def runJob[T, U: ClassTag](rdd: RDD[T], func: Iterator[T] => U): Array[U] = {
    runJob(rdd, func, 0 until rdd.partitions.size, false)
  }

  /**
   * Run a job on all partitions in an RDD and pass the results to a handler function.
   */
  def runJob[T, U: ClassTag](
    rdd: RDD[T],
    processPartition: (TaskContext, Iterator[T]) => U,
    resultHandler: (Int, U) => Unit)
  {
    runJob[T, U](rdd, processPartition, 0 until rdd.partitions.size, false, resultHandler)
  }

  /**
   * Run a job on all partitions in an RDD and pass the results to a handler function.
   */
  def runJob[T, U: ClassTag](
      rdd: RDD[T],
      processPartition: Iterator[T] => U,
      resultHandler: (Int, U) => Unit)
  {
    val processFunc = (context: TaskContext, iter: Iterator[T]) => processPartition(iter)
    runJob[T, U](rdd, processFunc, 0 until rdd.partitions.size, false, resultHandler)
  }

  /**
   * Run a job that can return approximate results.
   */
  def runApproximateJob[T, U, R](
      rdd: RDD[T],
      func: (TaskContext, Iterator[T]) => U,
      evaluator: ApproximateEvaluator[U, R],
      timeout: Long): PartialResult[R] = {
    val callSite = getCallSite
    logInfo("Starting job: " + callSite)
    val start = System.nanoTime
    val result = dagScheduler.runApproximateJob(rdd, func, evaluator, callSite, timeout,
      localProperties.get)
    logInfo("Job finished: " + callSite + ", took " + (System.nanoTime - start) / 1e9 + " s")
    result
  }

  /**
   * Submit a job for execution and return a FutureJob holding the result.
   */
  def submitJob[T, U, R](
      rdd: RDD[T],
      processPartition: Iterator[T] => U,
      partitions: Seq[Int],
      resultHandler: (Int, U) => Unit,
      resultFunc: => R): SimpleFutureAction[R] =
  {
    val cleanF = clean(processPartition)
    val callSite = getCallSite
    val waiter = dagScheduler.submitJob(
      rdd,
      (context: TaskContext, iter: Iterator[T]) => cleanF(iter),
      partitions,
      callSite,
      allowLocal = false,
      resultHandler,
      localProperties.get)
    new SimpleFutureAction(waiter, resultFunc)
  }

  /**
   * Cancel active jobs for the specified group. See [[org.apache.spark.SparkContext.setJobGroup]]
   * for more information.
   */
  def cancelJobGroup(groupId: String) {
    dagScheduler.cancelJobGroup(groupId)
  }

  /** Cancel all jobs that have been scheduled or are running.  */
  def cancelAllJobs() {
    dagScheduler.cancelAllJobs()
  }

  /**
   * Clean a closure to make it ready to serialized and send to tasks
   * (removes unreferenced variables in $outer's, updates REPL variables)
   */
  private[spark] def clean[F <: AnyRef](f: F): F = {
    ClosureCleaner.clean(f)
    f
  }

  /**
   * Set the directory under which RDDs are going to be checkpointed. The directory must
   * be a HDFS path if running on a cluster.
   */
  def setCheckpointDir(directory: String) {
    checkpointDir = Option(directory).map { dir =>
      val path = new Path(dir, UUID.randomUUID().toString)
      val fs = path.getFileSystem(hadoopConfiguration)
      fs.mkdirs(path)
      fs.getFileStatus(path).getPath.toString
    }
  }

  def getCheckpointDir = checkpointDir

  /** Default level of parallelism to use when not given by user (e.g. parallelize and makeRDD). */
  def defaultParallelism: Int = taskScheduler.defaultParallelism

  /** Default min number of partitions for Hadoop RDDs when not given by user */
  def defaultMinSplits: Int = math.min(defaultParallelism, 2)

  private val nextShuffleId = new AtomicInteger(0)

  private[spark] def newShuffleId(): Int = nextShuffleId.getAndIncrement()

  private val nextRddId = new AtomicInteger(0)

  /** Register a new RDD, returning its RDD ID */
  private[spark] def newRddId(): Int = nextRddId.getAndIncrement()

  /** Called by MetadataCleaner to clean up the persistentRdds map periodically */
  private[spark] def cleanup(cleanupTime: Long) {
    persistentRdds.clearOldValues(cleanupTime)
  }
}

/**
 * The SparkContext object contains a number of implicit conversions and parameters for use with
 * various Spark features.
 */
object SparkContext extends Logging {

  private[spark] val SPARK_JOB_DESCRIPTION = "spark.job.description"

  private[spark] val SPARK_JOB_GROUP_ID = "spark.jobGroup.id"

  private[spark] val SPARK_UNKNOWN_USER = "<unknown>"

  implicit object DoubleAccumulatorParam extends AccumulatorParam[Double] {
    def addInPlace(t1: Double, t2: Double): Double = t1 + t2
    def zero(initialValue: Double) = 0.0
  }

  implicit object IntAccumulatorParam extends AccumulatorParam[Int] {
    def addInPlace(t1: Int, t2: Int): Int = t1 + t2
    def zero(initialValue: Int) = 0
  }

  implicit object LongAccumulatorParam extends AccumulatorParam[Long] {
    def addInPlace(t1: Long, t2: Long) = t1 + t2
    def zero(initialValue: Long) = 0L
  }

  implicit object FloatAccumulatorParam extends AccumulatorParam[Float] {
    def addInPlace(t1: Float, t2: Float) = t1 + t2
    def zero(initialValue: Float) = 0f
  }

  // TODO: Add AccumulatorParams for other types, e.g. lists and strings

  implicit def rddToPairRDDFunctions[K: ClassTag, V: ClassTag](rdd: RDD[(K, V)]) =
    new PairRDDFunctions(rdd)

  implicit def rddToAsyncRDDActions[T: ClassTag](rdd: RDD[T]) = new AsyncRDDActions(rdd)

  implicit def rddToSequenceFileRDDFunctions[K <% Writable: ClassTag, V <% Writable: ClassTag](
      rdd: RDD[(K, V)])   =
    new SequenceFileRDDFunctions(rdd)

  implicit def rddToOrderedRDDFunctions[K <% Ordered[K]: ClassTag, V: ClassTag](
      rdd: RDD[(K, V)]) =
    new OrderedRDDFunctions[K, V, (K, V)](rdd)

  implicit def doubleRDDToDoubleRDDFunctions(rdd: RDD[Double]) = new DoubleRDDFunctions(rdd)

  implicit def numericRDDToDoubleRDDFunctions[T](rdd: RDD[T])(implicit num: Numeric[T]) =
    new DoubleRDDFunctions(rdd.map(x => num.toDouble(x)))

  // Implicit conversions to common Writable types, for saveAsSequenceFile

  implicit def intToIntWritable(i: Int) = new IntWritable(i)

  implicit def longToLongWritable(l: Long) = new LongWritable(l)

  implicit def floatToFloatWritable(f: Float) = new FloatWritable(f)

  implicit def doubleToDoubleWritable(d: Double) = new DoubleWritable(d)

  implicit def boolToBoolWritable (b: Boolean) = new BooleanWritable(b)

  implicit def bytesToBytesWritable (aob: Array[Byte]) = new BytesWritable(aob)

  implicit def stringToText(s: String) = new Text(s)

  private implicit def arrayToArrayWritable[T <% Writable: ClassTag](arr: Traversable[T])
    : ArrayWritable = {
    def anyToWritable[U <% Writable](u: U): Writable = u

    new ArrayWritable(classTag[T].runtimeClass.asInstanceOf[Class[Writable]],
        arr.map(x => anyToWritable(x)).toArray)
  }

  // Helper objects for converting common types to Writable
  private def simpleWritableConverter[T, W <: Writable: ClassTag](convert: W => T) = {
    val wClass = classTag[W].runtimeClass.asInstanceOf[Class[W]]
    new WritableConverter[T](_ => wClass, x => convert(x.asInstanceOf[W]))
  }

  implicit def intWritableConverter() = simpleWritableConverter[Int, IntWritable](_.get)

  implicit def longWritableConverter() = simpleWritableConverter[Long, LongWritable](_.get)

  implicit def doubleWritableConverter() = simpleWritableConverter[Double, DoubleWritable](_.get)

  implicit def floatWritableConverter() = simpleWritableConverter[Float, FloatWritable](_.get)

  implicit def booleanWritableConverter() =
    simpleWritableConverter[Boolean, BooleanWritable](_.get)

  implicit def bytesWritableConverter() = {
    simpleWritableConverter[Array[Byte], BytesWritable](_.getBytes)
  }

  implicit def stringWritableConverter() = simpleWritableConverter[String, Text](_.toString)

  implicit def writableWritableConverter[T <: Writable]() =
    new WritableConverter[T](_.runtimeClass.asInstanceOf[Class[T]], _.asInstanceOf[T])

  /**
   * Find the JAR from which a given class was loaded, to make it easy for users to pass
   * their JARs to SparkContext.
   */
  def jarOfClass(cls: Class[_]): Seq[String] = {
    val uri = cls.getResource("/" + cls.getName.replace('.', '/') + ".class")
    if (uri != null) {
      val uriStr = uri.toString
      if (uriStr.startsWith("jar:file:")) {
        // URI will be of the form "jar:file:/path/foo.jar!/package/cls.class",
        // so pull out the /path/foo.jar
        List(uriStr.substring("jar:file:".length, uriStr.indexOf('!')))
      } else {
        Nil
      }
    } else {
      Nil
    }
  }

  /**
   * Find the JAR that contains the class of a particular object, to make it easy for users
   * to pass their JARs to SparkContext. In most cases you can call jarOfObject(this) in
   * your driver program.
   */
  def jarOfObject(obj: AnyRef): Seq[String] = jarOfClass(obj.getClass)

  /**
   * Creates a modified version of a SparkConf with the parameters that can be passed separately
   * to SparkContext, to make it easier to write SparkContext's constructors. This ignores
   * parameters that are passed as the default value of null, instead of throwing an exception
   * like SparkConf would.
   */
  private[spark] def updatedConf(
      conf: SparkConf,
      master: String,
      appName: String,
      sparkHome: String = null,
      jars: Seq[String] = Nil,
      environment: Map[String, String] = Map()): SparkConf =
  {
    val res = conf.clone()
    res.setMaster(master)
    res.setAppName(appName)
    if (sparkHome != null) {
      res.setSparkHome(sparkHome)
    }
    if (jars != null && !jars.isEmpty) {
      res.setJars(jars)
    }
    res.setExecutorEnv(environment.toSeq)
    res
  }

  /** Creates a task scheduler based on a given master URL. Extracted for testing. */
  private def createTaskScheduler(sc: SparkContext, master: String, appName: String)
      : TaskScheduler =
  {
    // Regular expression used for local[N] master format
    val LOCAL_N_REGEX = """local\[([0-9]+)\]""".r
    // Regular expression for local[N, maxRetries], used in tests with failing tasks
    val LOCAL_N_FAILURES_REGEX = """local\[([0-9]+)\s*,\s*([0-9]+)\]""".r
    // Regular expression for simulating a Spark cluster of [N, cores, memory] locally
    val LOCAL_CLUSTER_REGEX = """local-cluster\[\s*([0-9]+)\s*,\s*([0-9]+)\s*,\s*([0-9]+)\s*]""".r
    // Regular expression for connecting to Spark deploy clusters
    val SPARK_REGEX = """spark://(.*)""".r
    // Regular expression for connection to Mesos cluster by mesos:// or zk:// url
    val MESOS_REGEX = """(mesos|zk)://.*""".r
    // Regular expression for connection to Simr cluster
    val SIMR_REGEX = """simr://(.*)""".r

    // When running locally, don't try to re-execute tasks on failure.
    val MAX_LOCAL_TASK_FAILURES = 1

    master match {
      case "local" =>
        val scheduler = new TaskSchedulerImpl(sc, MAX_LOCAL_TASK_FAILURES, isLocal = true)
        val backend = new LocalBackend(scheduler, 1)
        scheduler.initialize(backend)
        scheduler

      case LOCAL_N_REGEX(threads) =>
        val scheduler = new TaskSchedulerImpl(sc, MAX_LOCAL_TASK_FAILURES, isLocal = true)
        val backend = new LocalBackend(scheduler, threads.toInt)
        scheduler.initialize(backend)
        scheduler

      case LOCAL_N_FAILURES_REGEX(threads, maxFailures) =>
        val scheduler = new TaskSchedulerImpl(sc, maxFailures.toInt, isLocal = true)
        val backend = new LocalBackend(scheduler, threads.toInt)
        scheduler.initialize(backend)
        scheduler

      case SPARK_REGEX(sparkUrl) =>
        val scheduler = new TaskSchedulerImpl(sc)
        val masterUrls = sparkUrl.split(",").map("spark://" + _)
        val backend = new SparkDeploySchedulerBackend(scheduler, sc, masterUrls, appName)
        scheduler.initialize(backend)
        scheduler

      case LOCAL_CLUSTER_REGEX(numSlaves, coresPerSlave, memoryPerSlave) =>
        // Check to make sure memory requested <= memoryPerSlave. Otherwise Spark will just hang.
        val memoryPerSlaveInt = memoryPerSlave.toInt
        if (sc.executorMemory > memoryPerSlaveInt) {
          throw new SparkException(
            "Asked to launch cluster with %d MB RAM / worker but requested %d MB/worker".format(
              memoryPerSlaveInt, sc.executorMemory))
        }

        val scheduler = new TaskSchedulerImpl(sc)
        val localCluster = new LocalSparkCluster(
          numSlaves.toInt, coresPerSlave.toInt, memoryPerSlaveInt)
        val masterUrls = localCluster.start()
        val backend = new SparkDeploySchedulerBackend(scheduler, sc, masterUrls, appName)
        scheduler.initialize(backend)
        backend.shutdownCallback = (backend: SparkDeploySchedulerBackend) => {
          localCluster.stop()
        }
        scheduler

      case "yarn-standalone" | "yarn-cluster" =>
        if (master == "yarn-standalone") {
          logWarning(
            "\"yarn-standalone\" is deprecated as of Spark 1.0. Use \"yarn-cluster\" instead.")
        }
        val scheduler = try {
          val clazz = Class.forName("org.apache.spark.scheduler.cluster.YarnClusterScheduler")
          val cons = clazz.getConstructor(classOf[SparkContext])
          cons.newInstance(sc).asInstanceOf[TaskSchedulerImpl]
        } catch {
          // TODO: Enumerate the exact reasons why it can fail
          // But irrespective of it, it means we cannot proceed !
          case th: Throwable => {
            throw new SparkException("YARN mode not available ?", th)
          }
        }
        val backend = new CoarseGrainedSchedulerBackend(scheduler, sc.env.actorSystem)
        scheduler.initialize(backend)
        scheduler

      case "yarn-client" =>
        val scheduler = try {
          val clazz =
            Class.forName("org.apache.spark.scheduler.cluster.YarnClientClusterScheduler")
          val cons = clazz.getConstructor(classOf[SparkContext])
          cons.newInstance(sc).asInstanceOf[TaskSchedulerImpl]

        } catch {
          case th: Throwable => {
            throw new SparkException("YARN mode not available ?", th)
          }
        }

        val backend = try {
          val clazz =
            Class.forName("org.apache.spark.scheduler.cluster.YarnClientSchedulerBackend")
          val cons = clazz.getConstructor(classOf[TaskSchedulerImpl], classOf[SparkContext])
          cons.newInstance(scheduler, sc).asInstanceOf[CoarseGrainedSchedulerBackend]
        } catch {
          case th: Throwable => {
            throw new SparkException("YARN mode not available ?", th)
          }
        }

        scheduler.initialize(backend)
        scheduler

      case mesosUrl @ MESOS_REGEX(_) =>
        MesosNativeLibrary.load()
        val scheduler = new TaskSchedulerImpl(sc)
        val coarseGrained = sc.conf.getBoolean("spark.mesos.coarse", false)
        val url = mesosUrl.stripPrefix("mesos://") // strip scheme from raw Mesos URLs
        val backend = if (coarseGrained) {
          new CoarseMesosSchedulerBackend(scheduler, sc, url, appName)
        } else {
          new MesosSchedulerBackend(scheduler, sc, url, appName)
        }
        scheduler.initialize(backend)
        scheduler

      case SIMR_REGEX(simrUrl) =>
        val scheduler = new TaskSchedulerImpl(sc)
        val backend = new SimrSchedulerBackend(scheduler, sc, simrUrl)
        scheduler.initialize(backend)
        scheduler

      case _ =>
        throw new SparkException("Could not parse Master URL: '" + master + "'")
    }
  }
}

/**
 * A class encapsulating how to convert some type T to Writable. It stores both the Writable class
 * corresponding to T (e.g. IntWritable for Int) and a function for doing the conversion.
 * The getter for the writable class takes a ClassTag[T] in case this is a generic object
 * that doesn't know the type of T when it is created. This sounds strange but is necessary to
 * support converting subclasses of Writable to themselves (writableWritableConverter).
 */
private[spark] class WritableConverter[T](
    val writableClass: ClassTag[T] => Class[_ <: Writable],
    val convert: Writable => T)
  extends Serializable
<|MERGE_RESOLUTION|>--- conflicted
+++ resolved
@@ -18,13 +18,8 @@
 package org.apache.spark
 
 import java.io._
-<<<<<<< HEAD
 import java.net.{URI, URL}
-import java.util.{UUID, Properties}
-=======
-import java.net.URI
 import java.util.{Properties, UUID}
->>>>>>> 2a2c9645
 import java.util.concurrent.atomic.AtomicInteger
 
 import scala.collection.{Map, Set}
@@ -49,12 +44,7 @@
 import org.apache.spark.scheduler.local.LocalBackend
 import org.apache.spark.storage.{BlockManagerSource, RDDInfo, StorageStatus, StorageUtils}
 import org.apache.spark.ui.SparkUI
-<<<<<<< HEAD
-import org.apache.spark.util.{Utils, TimeStampedHashMap, MetadataCleaner, MetadataCleanerType,
-  ClosureCleaner, SparkURLClassLoader}
-=======
-import org.apache.spark.util.{ClosureCleaner, MetadataCleaner, MetadataCleanerType, TimeStampedHashMap, Utils}
->>>>>>> 2a2c9645
+import org.apache.spark.util.{ClosureCleaner, MetadataCleaner, MetadataCleanerType, TimeStampedHashMap, SparkURLClassLoader, Utils}
 
 /**
  * Main entry point for Spark functionality. A SparkContext represents the connection to a Spark
@@ -140,7 +130,6 @@
 
   val isLocal = (master == "local" || master.startsWith("local["))
 
-<<<<<<< HEAD
   // Create a classLoader for use by the driver so that jars added via addJar are available to the
   // driver.  Do this before all other initialization so that any thread pools created for this
   // SparkContext uses the class loader.
@@ -150,9 +139,8 @@
     Thread.currentThread.setContextClassLoader(loader)
     Some(loader)
   } else None
-=======
+
   if (master == "yarn-client") System.setProperty("SPARK_YARN_MODE", "true")
->>>>>>> 2a2c9645
 
   // Create the Spark execution environment (cache, map output tracker, etc)
   private[spark] val env = SparkEnv.create(
@@ -764,17 +752,11 @@
         key = uri.getScheme match {
           // A JAR file which exists only on the driver node
           case null | "file" =>
-<<<<<<< HEAD
-            if (SparkHadoopUtil.get.isYarnMode() && master == "yarn-standalone") {
-              // In order for this to work in yarn standalone mode the user must specify the
-              // --addjars option to the client to upload the file into the distributed cache
-=======
             // yarn-standalone is deprecated, but still supported
             if (SparkHadoopUtil.get.isYarnMode() &&
                 (master == "yarn-standalone" || master == "yarn-cluster")) {
               // In order for this to work in yarn-cluster mode the user must specify the
               // --addjars option to the client to upload the file into the distributed cache 
->>>>>>> 2a2c9645
               // of the AM to make it show up in the current working directory.
               val fileName = new Path(uri.getPath).getName()
               try {
