--- conflicted
+++ resolved
@@ -356,10 +356,6 @@
     }
   }
 
-<<<<<<< HEAD
-  def stringifyPartialValue(partialValue: Any): String = "%s".format(partialValue)
-
-  def stringifyValue(value: Any): String = "%s".format(value)
 }
 
 private[spark] object InternalAccumulator {
@@ -394,6 +390,4 @@
         0L, AccumulatorParam.LongAccumulatorParam, Some(PEAK_EXECUTION_MEMORY), internal = true)
     ) ++ maybeTestAccumulator.toSeq
   }
-=======
->>>>>>> 0244170b
 }