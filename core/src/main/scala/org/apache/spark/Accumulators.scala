/*
 * Licensed to the Apache Software Foundation (ASF) under one or more
 * contributor license agreements.  See the NOTICE file distributed with
 * this work for additional information regarding copyright ownership.
 * The ASF licenses this file to You under the Apache License, Version 2.0
 * (the "License"); you may not use this file except in compliance with
 * the License.  You may obtain a copy of the License at
 *
 *    http://www.apache.org/licenses/LICENSE-2.0
 *
 * Unless required by applicable law or agreed to in writing, software
 * distributed under the License is distributed on an "AS IS" BASIS,
 * WITHOUT WARRANTIES OR CONDITIONS OF ANY KIND, either express or implied.
 * See the License for the specific language governing permissions and
 * limitations under the License.
 */

package org.apache.spark

import java.io.{ObjectInputStream, Serializable}

import scala.collection.generic.Growable
import scala.collection.Map
import scala.collection.mutable
import scala.ref.WeakReference
import scala.reflect.ClassTag

import org.apache.spark.serializer.JavaSerializer
import org.apache.spark.util.Utils

/**
 * A data type that can be accumulated, ie has an commutative and associative "add" operation,
 * but where the result type, `R`, may be different from the element type being added, `T`.
 *
 * You must define how to add data, and how to merge two of these together.  For some data types,
 * such as a counter, these might be the same operation. In that case, you can use the simpler
 * [[org.apache.spark.Accumulator]]. They won't always be the same, though -- e.g., imagine you are
 * accumulating a set. You will add items to the set, and you will union two sets together.
 *
 * @param initialValue initial value of accumulator
 * @param param helper object defining how to add elements of type `R` and `T`
 * @param name human-readable name for use in Spark's web UI
 * @param internal if this [[Accumulable]] is internal. Internal [[Accumulable]]s will be reported
 *                 to the driver via heartbeats. For internal [[Accumulable]]s, `R` must be
 *                 thread safe so that they can be reported correctly.
 * @tparam R the full accumulated data (result type)
 * @tparam T partial data that can be added in
 */
class Accumulable[R, T] private[spark] (
    @transient initialValue: R,
    param: AccumulableParam[R, T],
    val name: Option[String],
    internal: Boolean)
  extends Serializable {

  private[spark] def this(
      @transient initialValue: R, param: AccumulableParam[R, T], internal: Boolean) = {
    this(initialValue, param, None, internal)
  }

  def this(@transient initialValue: R, param: AccumulableParam[R, T], name: Option[String]) =
    this(initialValue, param, name, false)

  def this(@transient initialValue: R, param: AccumulableParam[R, T]) =
    this(initialValue, param, None)

  val id: Long = Accumulators.newId

  @volatile @transient private var value_ : R = initialValue // Current value on master
  val zero = param.zero(initialValue)  // Zero value to be passed to workers
  private var deserialized = false

  Accumulators.register(this)

  /**
   * If this [[Accumulable]] is internal. Internal [[Accumulable]]s will be reported to the driver
   * via heartbeats. For internal [[Accumulable]]s, `R` must be thread safe so that they can be
   * reported correctly.
   */
  private[spark] def isInternal: Boolean = internal

  /**
   * Add more data to this accumulator / accumulable
   * @param term the data to add
   */
  def += (term: T) { value_ = param.addAccumulator(value_, term) }

  /**
   * Add more data to this accumulator / accumulable
   * @param term the data to add
   */
  def add(term: T) { value_ = param.addAccumulator(value_, term) }

  /**
   * Merge two accumulable objects together
   *
   * Normally, a user will not want to use this version, but will instead call `+=`.
   * @param term the other `R` that will get merged with this
   */
  def ++= (term: R) { value_ = param.addInPlace(value_, term)}

  /**
   * Merge two accumulable objects together
   *
   * Normally, a user will not want to use this version, but will instead call `add`.
   * @param term the other `R` that will get merged with this
   */
  def merge(term: R) { value_ = param.addInPlace(value_, term)}

  /**
   * Access the accumulator's current value; only allowed on master.
   */
  def value: R = {
    if (!deserialized) {
      value_
    } else {
      throw new UnsupportedOperationException("Can't read accumulator value in task")
    }
  }

  /**
   * Get the current value of this accumulator from within a task.
   *
   * This is NOT the global value of the accumulator.  To get the global value after a
   * completed operation on the dataset, call `value`.
   *
   * The typical use of this method is to directly mutate the local value, eg., to add
   * an element to a Set.
   */
  def localValue: R = value_

  /**
   * Set the accumulator's value; only allowed on master.
   */
  def value_= (newValue: R) {
    if (!deserialized) {
      value_ = newValue
    } else {
      throw new UnsupportedOperationException("Can't assign accumulator value in task")
    }
  }

  /**
   * Set the accumulator's value; only allowed on master
   */
  def setValue(newValue: R) {
    this.value = newValue
  }

  // Called by Java when deserializing an object
  private def readObject(in: ObjectInputStream): Unit = Utils.tryOrIOException {
    in.defaultReadObject()
    value_ = zero
    deserialized = true
    // Automatically register the accumulator when it is deserialized with the task closure.
    // Note that internal accumulators are deserialized before the TaskContext is created and
    // are registered in the TaskContext constructor.
    if (!isInternal) {
      val taskContext = TaskContext.get()
      assume(taskContext != null, "Task context was null when deserializing user accumulators")
      taskContext.registerAccumulator(this)
    }
  }

  override def toString: String = if (value_ == null) "null" else value_.toString
}

/**
 * Helper object defining how to accumulate values of a particular type. An implicit
 * AccumulableParam needs to be available when you create [[Accumulable]]s of a specific type.
 *
 * @tparam R the full accumulated data (result type)
 * @tparam T partial data that can be added in
 */
trait AccumulableParam[R, T] extends Serializable {
  /**
   * Add additional data to the accumulator value. Is allowed to modify and return `r`
   * for efficiency (to avoid allocating objects).
   *
   * @param r the current value of the accumulator
   * @param t the data to be added to the accumulator
   * @return the new value of the accumulator
   */
  def addAccumulator(r: R, t: T): R

  /**
   * Merge two accumulated values together. Is allowed to modify and return the first value
   * for efficiency (to avoid allocating objects).
   *
   * @param r1 one set of accumulated data
   * @param r2 another set of accumulated data
   * @return both data sets merged together
   */
  def addInPlace(r1: R, r2: R): R

  /**
   * Return the "zero" (identity) value for an accumulator type, given its initial value. For
   * example, if R was a vector of N dimensions, this would return a vector of N zeroes.
   */
  def zero(initialValue: R): R
}

private[spark] class
GrowableAccumulableParam[R <% Growable[T] with TraversableOnce[T] with Serializable: ClassTag, T]
  extends AccumulableParam[R, T] {

  def addAccumulator(growable: R, elem: T): R = {
    growable += elem
    growable
  }

  def addInPlace(t1: R, t2: R): R = {
    t1 ++= t2
    t1
  }

  def zero(initialValue: R): R = {
    // We need to clone initialValue, but it's hard to specify that R should also be Cloneable.
    // Instead we'll serialize it to a buffer and load it back.
    val ser = new JavaSerializer(new SparkConf(false)).newInstance()
    val copy = ser.deserialize[R](ser.serialize(initialValue))
    copy.clear()   // In case it contained stuff
    copy
  }
}

/**
 * A simpler value of [[Accumulable]] where the result type being accumulated is the same
 * as the types of elements being merged, i.e. variables that are only "added" to through an
 * associative operation and can therefore be efficiently supported in parallel. They can be used
 * to implement counters (as in MapReduce) or sums. Spark natively supports accumulators of numeric
 * value types, and programmers can add support for new types.
 *
 * An accumulator is created from an initial value `v` by calling [[SparkContext#accumulator]].
 * Tasks running on the cluster can then add to it using the [[Accumulable#+=]] operator.
 * However, they cannot read its value. Only the driver program can read the accumulator's value,
 * using its value method.
 *
 * The interpreter session below shows an accumulator being used to add up the elements of an array:
 *
 * {{{
 * scala> val accum = sc.accumulator(0)
 * accum: spark.Accumulator[Int] = 0
 *
 * scala> sc.parallelize(Array(1, 2, 3, 4)).foreach(x => accum += x)
 * ...
 * 10/09/29 18:41:08 INFO SparkContext: Tasks finished in 0.317106 s
 *
 * scala> accum.value
 * res2: Int = 10
 * }}}
 *
 * @param initialValue initial value of accumulator
 * @param param helper object defining how to add elements of type `T`
 * @tparam T result type
 */
class Accumulator[T] private[spark] (
<<<<<<< HEAD
    @transient private[spark] val initialValue: T,
    private[spark] val param: AccumulatorParam[T],
=======
    @transient initialValue: T,
    param: AccumulatorParam[T],
>>>>>>> 1633d0a2
    name: Option[String],
    internal: Boolean)
  extends Accumulable[T, T](initialValue, param, name, internal) {

<<<<<<< HEAD
  def this(initialValue: T, param: AccumulatorParam[T], name: Option[String]) =
    this(initialValue, param, name, false)
=======
  def this(initialValue: T, param: AccumulatorParam[T], name: Option[String]) = {
    this(initialValue, param, name, false)
  }
>>>>>>> 1633d0a2

  def this(initialValue: T, param: AccumulatorParam[T]) = {
    this(initialValue, param, None, false)
  }
}

/**
 * A simpler version of [[org.apache.spark.AccumulableParam]] where the only data type you can add
 * in is the same type as the accumulated value. An implicit AccumulatorParam object needs to be
 * available when you create Accumulators of a specific type.
 *
 * @tparam T type of value to accumulate
 */
trait AccumulatorParam[T] extends AccumulableParam[T, T] {
  def addAccumulator(t1: T, t2: T): T = {
    addInPlace(t1, t2)
  }
}

object AccumulatorParam {

  // The following implicit objects were in SparkContext before 1.2 and users had to
  // `import SparkContext._` to enable them. Now we move them here to make the compiler find
  // them automatically. However, as there are duplicate codes in SparkContext for backward
  // compatibility, please update them accordingly if you modify the following implicit objects.

  implicit object DoubleAccumulatorParam extends AccumulatorParam[Double] {
    def addInPlace(t1: Double, t2: Double): Double = t1 + t2
    def zero(initialValue: Double): Double = 0.0
  }

  implicit object IntAccumulatorParam extends AccumulatorParam[Int] {
    def addInPlace(t1: Int, t2: Int): Int = t1 + t2
    def zero(initialValue: Int): Int = 0
  }

  implicit object LongAccumulatorParam extends AccumulatorParam[Long] {
    def addInPlace(t1: Long, t2: Long): Long = t1 + t2
    def zero(initialValue: Long): Long = 0L
  }

  implicit object FloatAccumulatorParam extends AccumulatorParam[Float] {
    def addInPlace(t1: Float, t2: Float): Float = t1 + t2
    def zero(initialValue: Float): Float = 0f
  }

  // TODO: Add AccumulatorParams for other types, e.g. lists and strings
}

// TODO: The multi-thread support in accumulators is kind of lame; check
// if there's a more intuitive way of doing it right
private[spark] object Accumulators extends Logging {
  /**
   * This global map holds the original accumulator objects that are created on the driver.
   * It keeps weak references to these objects so that accumulators can be garbage-collected
   * once the RDDs and user-code that reference them are cleaned up.
   */
  val originals = mutable.Map[Long, WeakReference[Accumulable[_, _]]]()

  private var lastId: Long = 0

  def newId(): Long = synchronized {
    lastId += 1
    lastId
  }

  def register(a: Accumulable[_, _]): Unit = synchronized {
    originals(a.id) = new WeakReference[Accumulable[_, _]](a)
  }

  def remove(accId: Long) {
    synchronized {
      originals.remove(accId)
    }
  }

  // Add values to the original accumulators with some given IDs
  def add(values: Map[Long, Any]): Unit = synchronized {
    for ((id, value) <- values) {
      if (originals.contains(id)) {
        // Since we are now storing weak references, we must check whether the underlying data
        // is valid.
        originals(id).get match {
          case Some(accum) => accum.asInstanceOf[Accumulable[Any, Any]] ++= value
          case None =>
            throw new IllegalAccessError("Attempted to access garbage collected Accumulator.")
        }
      } else {
        logWarning(s"Ignoring accumulator update for unknown accumulator id $id")
      }
    }
  }

}

private[spark] object InternalAccumulator {
  val PEAK_EXECUTION_MEMORY = "peakExecutionMemory"
  val TEST_ACCUMULATOR = "testAccumulator"

  // For testing only.
  // This needs to be a def since we don't want to reuse the same accumulator across stages.
  private def maybeTestAccumulator: Option[Accumulator[Long]] = {
    if (sys.props.contains("spark.testing")) {
      Some(new Accumulator(
        0L, AccumulatorParam.LongAccumulatorParam, Some(TEST_ACCUMULATOR), internal = true))
    } else {
      None
    }
  }

  /**
   * Accumulators for tracking internal metrics.
   *
   * These accumulators are created with the stage such that all tasks in the stage will
   * add to the same set of accumulators. We do this to report the distribution of accumulator
   * values across all tasks within each stage.
   */
  def create(): Seq[Accumulator[Long]] = {
    Seq(
      // Execution memory refers to the memory used by internal data structures created
      // during shuffles, aggregations and joins. The value of this accumulator should be
      // approximately the sum of the peak sizes across all such data structures created
      // in this task. For SQL jobs, this only tracks all unsafe operators and ExternalSort.
      new Accumulator(
        0L, AccumulatorParam.LongAccumulatorParam, Some(PEAK_EXECUTION_MEMORY), internal = true)
    ) ++ maybeTestAccumulator.toSeq
  }
}<|MERGE_RESOLUTION|>--- conflicted
+++ resolved
@@ -255,25 +255,15 @@
  * @tparam T result type
  */
 class Accumulator[T] private[spark] (
-<<<<<<< HEAD
     @transient private[spark] val initialValue: T,
     private[spark] val param: AccumulatorParam[T],
-=======
-    @transient initialValue: T,
-    param: AccumulatorParam[T],
->>>>>>> 1633d0a2
     name: Option[String],
     internal: Boolean)
   extends Accumulable[T, T](initialValue, param, name, internal) {
 
-<<<<<<< HEAD
-  def this(initialValue: T, param: AccumulatorParam[T], name: Option[String]) =
-    this(initialValue, param, name, false)
-=======
   def this(initialValue: T, param: AccumulatorParam[T], name: Option[String]) = {
     this(initialValue, param, name, false)
   }
->>>>>>> 1633d0a2
 
   def this(initialValue: T, param: AccumulatorParam[T]) = {
     this(initialValue, param, None, false)
