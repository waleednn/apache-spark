/*
 * Licensed to the Apache Software Foundation (ASF) under one or more
 * contributor license agreements.  See the NOTICE file distributed with
 * this work for additional information regarding copyright ownership.
 * The ASF licenses this file to You under the Apache License, Version 2.0
 * (the "License"); you may not use this file except in compliance with
 * the License.  You may obtain a copy of the License at
 *
 *    http://www.apache.org/licenses/LICENSE-2.0
 *
 * Unless required by applicable law or agreed to in writing, software
 * distributed under the License is distributed on an "AS IS" BASIS,
 * WITHOUT WARRANTIES OR CONDITIONS OF ANY KIND, either express or implied.
 * See the License for the specific language governing permissions and
 * limitations under the License.
 */

package org.apache.spark.network

import java.io._
import java.nio.ByteBuffer
import java.nio.channels.FileChannel
import java.nio.channels.FileChannel.MapMode

import scala.util.Try

import com.google.common.io.ByteStreams
import io.netty.buffer.{Unpooled, ByteBufInputStream, ByteBuf}
import io.netty.channel.DefaultFileRegion

import org.apache.spark.util.{ByteBufferInputStream, Utils}


/**
 * This interface provides an immutable view for data in the form of bytes. The implementation
 * should specify how the data is provided:
 *
 * - [[FileSegmentManagedBuffer]]: data backed by part of a file
 * - [[NioManagedBuffer]]: data backed by a NIO ByteBuffer
 * - [[NettyManagedBuffer]]: data backed by a Netty ByteBuf
 *
 * The concrete buffer implementation might be managed outside the JVM garbage collector.
 * For example, in the case of [[NettyManagedBuffer]], the buffers are reference counted.
 * In that case, if the buffer is going to be passed around to a different thread, retain/release
 * should be called.
 */
private[spark]
abstract class ManagedBuffer {
  // Note that all the methods are defined with parenthesis because their implementations can
  // have side effects (io operations).

  /** Number of bytes of the data. */
  def size: Long

  /**
   * Exposes this buffer's data as an NIO ByteBuffer. Changing the position and limit of the
   * returned ByteBuffer should not affect the content of this buffer.
   */
  def nioByteBuffer(): ByteBuffer

  /**
   * Exposes this buffer's data as an InputStream. The underlying implementation does not
   * necessarily check for the length of bytes read, so the caller is responsible for making sure
   * it does not go over the limit.
   */
  def inputStream(): InputStream

  /**
   * Increment the reference count by one if applicable.
   */
  def retain(): this.type

  /**
   * If applicable, decrement the reference count by one and deallocates the buffer if the
   * reference count reaches zero.
   */
  def release(): this.type

  /**
   * Convert the buffer into an Netty object, used to write the data out.
   */
  private[network] def convertToNetty(): AnyRef
}


/**
 * A [[ManagedBuffer]] backed by a segment in a file
 */
private[spark]
final class FileSegmentManagedBuffer(val file: File, val offset: Long, val length: Long)
  extends ManagedBuffer {

  override def size: Long = length

  override def nioByteBuffer(): ByteBuffer = {
    var channel: FileChannel = null
    try {
      channel = new RandomAccessFile(file, "r").getChannel
      channel.map(MapMode.READ_ONLY, offset, length)
    } catch {
      case e: IOException =>
        Try(channel.size).toOption match {
          case Some(fileLen) =>
            throw new IOException(s"Error in reading $this (actual file length $fileLen)", e)
          case None =>
            throw new IOException(s"Error in opening $this", e)
        }
    } finally {
      if (channel != null) {
        Utils.tryLog(channel.close())
      }
    }
  }

  override def inputStream(): InputStream = {
    var is: FileInputStream = null
    try {
      is = new FileInputStream(file)
      is.skip(offset)
      ByteStreams.limit(is, length)
    } catch {
      case e: IOException =>
        if (is != null) {
          Utils.tryLog(is.close())
        }
        Try(file.length).toOption match {
          case Some(fileLen) =>
            throw new IOException(s"Error in reading $this (actual file length $fileLen)", e)
          case None =>
            throw new IOException(s"Error in opening $this", e)
        }
      case e: Throwable =>
        if (is != null) {
          Utils.tryLog(is.close())
        }
        throw e
    }
<<<<<<< HEAD
  }

  private[network] override def convertToNetty(): AnyRef = {
    val fileChannel = new FileInputStream(file).getChannel
    new DefaultFileRegion(fileChannel, offset, length)
  }

  // Content of file segments are not in-memory, so no need to reference count.
  override def retain(): this.type = this
  override def release(): this.type = this

=======
  }

>>>>>>> e43c72fe
  override def toString: String = s"${getClass.getName}($file, $offset, $length)"
}


/**
 * A [[ManagedBuffer]] backed by [[java.nio.ByteBuffer]].
 */
private[spark]
final class NioManagedBuffer(buf: ByteBuffer) extends ManagedBuffer {

  override def size: Long = buf.remaining()

  override def nioByteBuffer() = buf.duplicate()

  override def inputStream() = new ByteBufferInputStream(buf)

  private[network] override def convertToNetty(): AnyRef = Unpooled.wrappedBuffer(buf)

  // [[ByteBuffer]] is managed by the JVM garbage collector itself.
  override def retain(): this.type = this
  override def release(): this.type = this
}


/**
 * A [[ManagedBuffer]] backed by a Netty [[ByteBuf]].
 */
private[spark]
final class NettyManagedBuffer(buf: ByteBuf) extends ManagedBuffer {

  override def size: Long = buf.readableBytes()

  override def nioByteBuffer() = buf.nioBuffer()

  override def inputStream() = new ByteBufInputStream(buf)

  private[network] override def convertToNetty(): AnyRef = buf

  override def retain(): this.type = {
    buf.retain()
    this
  }

  override def release(): this.type = {
    buf.release()
    this
  }
}<|MERGE_RESOLUTION|>--- conflicted
+++ resolved
@@ -135,7 +135,6 @@
         }
         throw e
     }
-<<<<<<< HEAD
   }
 
   private[network] override def convertToNetty(): AnyRef = {
@@ -147,10 +146,6 @@
   override def retain(): this.type = this
   override def release(): this.type = this
 
-=======
-  }
-
->>>>>>> e43c72fe
   override def toString: String = s"${getClass.getName}($file, $offset, $length)"
 }
 
@@ -172,6 +167,8 @@
   // [[ByteBuffer]] is managed by the JVM garbage collector itself.
   override def retain(): this.type = this
   override def release(): this.type = this
+
+  override def toString: String = s"${getClass.getName}($buf)"
 }
 
 
@@ -198,4 +195,6 @@
     buf.release()
     this
   }
+
+  override def toString: String = s"${getClass.getName}($buf)"
 }