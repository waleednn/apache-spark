--- conflicted
+++ resolved
@@ -79,14 +79,7 @@
 
   def attemptId: Int = nextAttemptId
 
-<<<<<<< HEAD
   override final def hashCode(): Int = id
-=======
-  override def toString: String = "Stage " + id
-
-  override def hashCode(): Int = id
->>>>>>> a1d1529d
-
   override final def equals(other: Any): Boolean = other match {
     case stage: Stage => stage != null && stage.id == id
     case _ => false
