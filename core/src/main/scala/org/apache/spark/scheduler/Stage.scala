--- conflicted
+++ resolved
@@ -17,12 +17,11 @@
 
 package org.apache.spark.scheduler
 
-import scala.collection.mutable
-import scala.collection.mutable.HashSet
-
 import org.apache.spark._
 import org.apache.spark.rdd.RDD
 import org.apache.spark.util.CallSite
+
+import scala.collection.mutable.HashSet
 
 /**
  * A stage is a set of independent tasks all computing the same function that need to run as part
@@ -77,19 +76,13 @@
    */
   private var _latestInfo: StageInfo = StageInfo.fromStage(this, nextAttemptId)
 
-<<<<<<< HEAD
   /**
    * Spark is resilient to executors dying by retrying stages on FetchFailures. Here, we keep track
-   * of the number of stage failures to prevent endless stage retries. However, because 
-   * FetchFailures may cause multiple tasks to retry a Stage in parallel, we cannot count stage 
-   * failures alone since the same stage may be attempted multiple times simultaneously. 
-   * We deal with this by tracking the number of failures per attemptId.
+   * of the number of stage failures to prevent endless stage retries.
    */
-  private val failedStageAttemptIds = new mutable.HashMap[Int, HashSet[Int]]
   private var failedStageCount = 0
   
-  private[scheduler] def clearFailures() : Unit = { 
-    failedStageAttemptIds.clear()
+  private[scheduler] def clearFailures() : Unit = {
     failedStageCount = 0
   }
 
@@ -100,30 +93,19 @@
    */
   private[scheduler] def failAndShouldAbort(): Boolean = {
     // We increment the failure count on the first attempt for a particular Stage
-    if (latestInfo.attemptId == 0)
+    if (_latestInfo.attemptId == 0)
     {
       failedStageCount += 1
     }
     
-    val concurrentFailures = failedStageAttemptIds
-      .getOrElseUpdate(failedStageCount, new HashSet[Int]())
-      
-    concurrentFailures.add(latestInfo.attemptId)
-    
     // Check for multiple FetchFailures in a Stage and for the stage failing repeatedly following
     // resubmissions.
-    failedStageCount >= Stage.MAX_STAGE_FAILURES || 
-      concurrentFailures.size >= Stage.MAX_STAGE_FAILURES
+    failedStageCount >= Stage.MAX_STAGE_FAILURES
   }
-  
-  /** Return a new attempt id, starting with 0. */
-  def newAttemptId(): Int = {
-    val id = nextAttemptId
-=======
+
   /** Creates a new attempt for this stage by creating a new StageInfo with a new attempt ID. */
   def makeNewStageAttempt(numPartitionsToCompute: Int): Unit = {
     _latestInfo = StageInfo.fromStage(this, nextAttemptId, Some(numPartitionsToCompute))
->>>>>>> 662d60db
     nextAttemptId += 1
   }
 
