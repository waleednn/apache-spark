/*
 * Licensed to the Apache Software Foundation (ASF) under one or more
 * contributor license agreements.  See the NOTICE file distributed with
 * this work for additional information regarding copyright ownership.
 * The ASF licenses this file to You under the Apache License, Version 2.0
 * (the "License"); you may not use this file except in compliance with
 * the License.  You may obtain a copy of the License at
 *
 *    http://www.apache.org/licenses/LICENSE-2.0
 *
 * Unless required by applicable law or agreed to in writing, software
 * distributed under the License is distributed on an "AS IS" BASIS,
 * WITHOUT WARRANTIES OR CONDITIONS OF ANY KIND, either express or implied.
 * See the License for the specific language governing permissions and
 * limitations under the License.
 */

package org.apache.spark.scheduler.cluster

import java.util.concurrent.TimeUnit
import java.util.concurrent.atomic.AtomicInteger
import javax.annotation.concurrent.GuardedBy

import scala.collection.mutable.{ArrayBuffer, HashMap, HashSet}
import scala.concurrent.Future

import org.apache.spark.{ExecutorAllocationClient, SparkEnv, SparkException, TaskState}
import org.apache.spark.internal.Logging
import org.apache.spark.rpc._
import org.apache.spark.scheduler._
import org.apache.spark.scheduler.cluster.CoarseGrainedClusterMessages._
import org.apache.spark.scheduler.cluster.CoarseGrainedSchedulerBackend.ENDPOINT_NAME
import org.apache.spark.util.{RpcUtils, SerializableBuffer, ThreadUtils, Utils}

/**
 * A scheduler backend that waits for coarse-grained executors to connect.
 * This backend holds onto each executor for the duration of the Spark job rather than relinquishing
 * executors whenever a task is done and asking the scheduler to launch a new executor for
 * each new task. Executors may be launched in a variety of ways, such as Mesos tasks for the
 * coarse-grained Mesos mode or standalone processes for Spark's standalone deploy mode
 * (spark.deploy.*).
 */
private[spark]
class CoarseGrainedSchedulerBackend(scheduler: TaskSchedulerImpl, val rpcEnv: RpcEnv)
  extends ExecutorAllocationClient with SchedulerBackend with Logging {

  // Use an atomic variable to track total number of cores in the cluster for simplicity and speed
  protected val totalCoreCount = new AtomicInteger(0)
  // Total number of executors that are currently registered
  protected val totalRegisteredExecutors = new AtomicInteger(0)
  protected val conf = scheduler.sc.conf
  private val maxRpcMessageSize = RpcUtils.maxMessageSizeBytes(conf)
  private val defaultAskTimeout = RpcUtils.askRpcTimeout(conf)
  // Submit tasks only after (registered resources / total expected resources)
  // is equal to at least this value, that is double between 0 and 1.
  private val _minRegisteredRatio =
    math.min(1, conf.getDouble("spark.scheduler.minRegisteredResourcesRatio", 0))
  // Submit tasks after maxRegisteredWaitingTime milliseconds
  // if minRegisteredRatio has not yet been reached
  private val maxRegisteredWaitingTimeMs =
    conf.getTimeAsMs("spark.scheduler.maxRegisteredResourcesWaitingTime", "30s")
  private val createTime = System.currentTimeMillis()

  // Accessing `executorDataMap` in `DriverEndpoint.receive/receiveAndReply` doesn't need any
  // protection. But accessing `executorDataMap` out of `DriverEndpoint.receive/receiveAndReply`
  // must be protected by `CoarseGrainedSchedulerBackend.this`. Besides, `executorDataMap` should
  // only be modified in `DriverEndpoint.receive/receiveAndReply` with protection by
  // `CoarseGrainedSchedulerBackend.this`.
  private val executorDataMap = new HashMap[String, ExecutorData]

  // Number of executors requested by the cluster manager, [[ExecutorAllocationManager]]
  @GuardedBy("CoarseGrainedSchedulerBackend.this")
  private var requestedTotalExecutors = 0

  // Number of executors requested from the cluster manager that have not registered yet
  @GuardedBy("CoarseGrainedSchedulerBackend.this")
  private var numPendingExecutors = 0

  private val listenerBus = scheduler.sc.listenerBus

  // Executors we have requested the cluster manager to kill that have not died yet; maps
  // the executor ID to whether it was explicitly killed by the driver (and thus shouldn't
  // be considered an app-related failure).
  @GuardedBy("CoarseGrainedSchedulerBackend.this")
  private val executorsPendingToRemove = new HashMap[String, Boolean]

  // A map to store hostname with its possible task number running on it
  @GuardedBy("CoarseGrainedSchedulerBackend.this")
  protected var hostToLocalTaskCount: Map[String, Int] = Map.empty

  // The number of pending tasks which is locality required
  @GuardedBy("CoarseGrainedSchedulerBackend.this")
  protected var localityAwareTasks = 0

  // The num of current max ExecutorId used to re-register appMaster
  @volatile protected var currentExecutorIdCounter = 0

<<<<<<< HEAD
  // hadoop token manager used by some sub-classes (e.g. Mesos)
  def hadoopDelegationTokenManager: Option[HadoopDelegationTokenManager] = None

  // Hadoop delegation tokens to be sent to the executors.
  val hadoopDelegationCreds: Option[Array[Byte]] = getHadoopDelegationCreds()

  private val reviveThread =
    ThreadUtils.newDaemonSingleThreadScheduledExecutor("driver-revive-thread")

=======
>>>>>>> 7f2e62ee
  class DriverEndpoint(override val rpcEnv: RpcEnv, sparkProperties: Seq[(String, String)])
    extends ThreadSafeRpcEndpoint with Logging {

    // Executors that have been lost, but for which we don't yet know the real exit reason.
    protected val executorsPendingLossReason = new HashSet[String]

    protected val addressToExecutorId = new HashMap[RpcAddress, String]

    override def onStart() {
      // Periodically revive offers to allow delay scheduling to work
      val reviveIntervalMs = conf.getTimeAsMs("spark.scheduler.revive.interval", "1s")

      reviveThread.scheduleAtFixedRate(new Runnable {
        override def run(): Unit = Utils.tryLogNonFatalError {
          Option(self).foreach(_.send(ReviveOffers))
        }
      }, 0, reviveIntervalMs, TimeUnit.MILLISECONDS)
    }

    override def receive: PartialFunction[Any, Unit] = {
      case StatusUpdate(executorId, taskId, state, data) =>
        scheduler.statusUpdate(taskId, state, data.value)
        if (TaskState.isFinished(state)) {
          executorDataMap.get(executorId) match {
            case Some(executorInfo) =>
              executorInfo.freeCores += scheduler.CPUS_PER_TASK
              makeOffers(executorId)
            case None =>
              // Ignoring the update since we don't know about the executor.
              logWarning(s"Ignored task status update ($taskId state $state) " +
                s"from unknown executor with ID $executorId")
          }
        }

      case ReviveOffers =>
        makeOffers()

      case KillTask(taskId, executorId, interruptThread, reason) =>
        executorDataMap.get(executorId) match {
          case Some(executorInfo) =>
            executorInfo.executorEndpoint.send(
              KillTask(taskId, executorId, interruptThread, reason))
          case None =>
            // Ignoring the task kill since the executor is not registered.
            logWarning(s"Attempted to kill task $taskId for unknown executor $executorId.")
        }

      case KillExecutorsOnHost(host) =>
        scheduler.getExecutorsAliveOnHost(host).foreach { exec =>
          killExecutors(exec.toSeq, replace = true, force = true)
        }

      case UpdateDelegationTokens(newDelegationTokens) =>
        executorDataMap.values.foreach { ed =>
          ed.executorEndpoint.send(UpdateDelegationTokens(newDelegationTokens))
        }
    }

    override def receiveAndReply(context: RpcCallContext): PartialFunction[Any, Unit] = {

      case RegisterExecutor(executorId, executorRef, hostname, cores, logUrls) =>
        if (executorDataMap.contains(executorId)) {
          executorRef.send(RegisterExecutorFailed("Duplicate executor ID: " + executorId))
          context.reply(true)
        } else if (scheduler.nodeBlacklist != null &&
          scheduler.nodeBlacklist.contains(hostname)) {
          // If the cluster manager gives us an executor on a blacklisted node (because it
          // already started allocating those resources before we informed it of our blacklist,
          // or if it ignored our blacklist), then we reject that executor immediately.
          logInfo(s"Rejecting $executorId as it has been blacklisted.")
          executorRef.send(RegisterExecutorFailed(s"Executor is blacklisted: $executorId"))
          context.reply(true)
        } else {
          // If the executor's rpc env is not listening for incoming connections, `hostPort`
          // will be null, and the client connection should be used to contact the executor.
          val executorAddress = if (executorRef.address != null) {
              executorRef.address
            } else {
              context.senderAddress
            }
          logInfo(s"Registered executor $executorRef ($executorAddress) with ID $executorId")
          addressToExecutorId(executorAddress) = executorId
          totalCoreCount.addAndGet(cores)
          totalRegisteredExecutors.addAndGet(1)
          val data = new ExecutorData(executorRef, executorRef.address, hostname,
            cores, cores, logUrls)
          // This must be synchronized because variables mutated
          // in this block are read when requesting executors
          CoarseGrainedSchedulerBackend.this.synchronized {
            executorDataMap.put(executorId, data)
            if (currentExecutorIdCounter < executorId.toInt) {
              currentExecutorIdCounter = executorId.toInt
            }
            if (numPendingExecutors > 0) {
              numPendingExecutors -= 1
              logDebug(s"Decremented number of pending executors ($numPendingExecutors left)")
            }
          }
          executorRef.send(RegisteredExecutor)
          // Note: some tests expect the reply to come after we put the executor in the map
          context.reply(true)
          listenerBus.post(
            SparkListenerExecutorAdded(System.currentTimeMillis(), executorId, data))
          makeOffers()
        }

      case StopDriver =>
        context.reply(true)
        stop()

      case StopExecutors =>
        logInfo("Asking each executor to shut down")
        for ((_, executorData) <- executorDataMap) {
          executorData.executorEndpoint.send(StopExecutor)
        }
        context.reply(true)

      case RemoveExecutor(executorId, reason) =>
        // We will remove the executor's state and cannot restore it. However, the connection
        // between the driver and the executor may be still alive so that the executor won't exit
        // automatically, so try to tell the executor to stop itself. See SPARK-13519.
        executorDataMap.get(executorId).foreach(_.executorEndpoint.send(StopExecutor))
        removeExecutor(executorId, reason)
        context.reply(true)

      case RemoveWorker(workerId, host, message) =>
        removeWorker(workerId, host, message)
        context.reply(true)

      case RetrieveSparkAppConfig =>
        val reply = SparkAppConfig(
          sparkProperties,
          SparkEnv.get.securityManager.getIOEncryptionKey(),
          fetchHadoopDelegationTokens())
        context.reply(reply)
    }

    // Make fake resource offers on all executors
    private def makeOffers() {
      // Make sure no executor is killed while some task is launching on it
      val taskDescs = CoarseGrainedSchedulerBackend.this.synchronized {
        // Filter out executors under killing
        val activeExecutors = executorDataMap.filterKeys(executorIsAlive)
        val workOffers = activeExecutors.map {
          case (id, executorData) =>
            new WorkerOffer(id, executorData.executorHost, executorData.freeCores)
        }.toIndexedSeq
        scheduler.resourceOffers(workOffers)
      }
      if (!taskDescs.isEmpty) {
        launchTasks(taskDescs)
      }
    }

    override def onDisconnected(remoteAddress: RpcAddress): Unit = {
      addressToExecutorId
        .get(remoteAddress)
        .foreach(removeExecutor(_, SlaveLost("Remote RPC client disassociated. Likely due to " +
          "containers exceeding thresholds, or network issues. Check driver logs for WARN " +
          "messages.")))
    }

    // Make fake resource offers on just one executor
    private def makeOffers(executorId: String) {
      // Make sure no executor is killed while some task is launching on it
      val taskDescs = CoarseGrainedSchedulerBackend.this.synchronized {
        // Filter out executors under killing
        if (executorIsAlive(executorId)) {
          val executorData = executorDataMap(executorId)
          val workOffers = IndexedSeq(
            new WorkerOffer(executorId, executorData.executorHost, executorData.freeCores))
          scheduler.resourceOffers(workOffers)
        } else {
          Seq.empty
        }
      }
      if (!taskDescs.isEmpty) {
        launchTasks(taskDescs)
      }
    }

    private def executorIsAlive(executorId: String): Boolean = synchronized {
      !executorsPendingToRemove.contains(executorId) &&
        !executorsPendingLossReason.contains(executorId)
    }

    // Launch tasks returned by a set of resource offers
    private def launchTasks(tasks: Seq[Seq[TaskDescription]]) {
      for (task <- tasks.flatten) {
        val serializedTask = TaskDescription.encode(task)
        if (serializedTask.limit >= maxRpcMessageSize) {
          scheduler.taskIdToTaskSetManager.get(task.taskId).foreach { taskSetMgr =>
            try {
              var msg = "Serialized task %s:%d was %d bytes, which exceeds max allowed: " +
                "spark.rpc.message.maxSize (%d bytes). Consider increasing " +
                "spark.rpc.message.maxSize or using broadcast variables for large values."
              msg = msg.format(task.taskId, task.index, serializedTask.limit, maxRpcMessageSize)
              taskSetMgr.abort(msg)
            } catch {
              case e: Exception => logError("Exception in error callback", e)
            }
          }
        }
        else {
          val executorData = executorDataMap(task.executorId)
          executorData.freeCores -= scheduler.CPUS_PER_TASK

          logDebug(s"Launching task ${task.taskId} on executor id: ${task.executorId} hostname: " +
            s"${executorData.executorHost}.")

          executorData.executorEndpoint.send(LaunchTask(new SerializableBuffer(serializedTask)))
        }
      }
    }

    // Remove a disconnected slave from the cluster
    private def removeExecutor(executorId: String, reason: ExecutorLossReason): Unit = {
      logDebug(s"Asked to remove executor $executorId with reason $reason")
      executorDataMap.get(executorId) match {
        case Some(executorInfo) =>
          // This must be synchronized because variables mutated
          // in this block are read when requesting executors
          val killed = CoarseGrainedSchedulerBackend.this.synchronized {
            addressToExecutorId -= executorInfo.executorAddress
            executorDataMap -= executorId
            executorsPendingLossReason -= executorId
            executorsPendingToRemove.remove(executorId).getOrElse(false)
          }
          totalCoreCount.addAndGet(-executorInfo.totalCores)
          totalRegisteredExecutors.addAndGet(-1)
          scheduler.executorLost(executorId, if (killed) ExecutorKilled else reason)
          listenerBus.post(
            SparkListenerExecutorRemoved(System.currentTimeMillis(), executorId, reason.toString))
        case None =>
          // SPARK-15262: If an executor is still alive even after the scheduler has removed
          // its metadata, we may receive a heartbeat from that executor and tell its block
          // manager to reregister itself. If that happens, the block manager master will know
          // about the executor, but the scheduler will not. Therefore, we should remove the
          // executor from the block manager when we hit this case.
          scheduler.sc.env.blockManager.master.removeExecutorAsync(executorId)
          logInfo(s"Asked to remove non-existent executor $executorId")
      }
    }

    // Remove a lost worker from the cluster
    private def removeWorker(workerId: String, host: String, message: String): Unit = {
      logDebug(s"Asked to remove worker $workerId with reason $message")
      scheduler.workerRemoved(workerId, host, message)
    }

    /**
     * Stop making resource offers for the given executor. The executor is marked as lost with
     * the loss reason still pending.
     *
     * @return Whether executor should be disabled
     */
    protected def disableExecutor(executorId: String): Boolean = {
      val shouldDisable = CoarseGrainedSchedulerBackend.this.synchronized {
        if (executorIsAlive(executorId)) {
          executorsPendingLossReason += executorId
          true
        } else {
          // Returns true for explicitly killed executors, we also need to get pending loss reasons;
          // For others return false.
          executorsPendingToRemove.contains(executorId)
        }
      }

      if (shouldDisable) {
        logInfo(s"Disabling executor $executorId.")
        scheduler.executorLost(executorId, LossReasonPending)
      }

      shouldDisable
    }
  }

  var driverEndpoint: RpcEndpointRef = null

  protected def minRegisteredRatio: Double = _minRegisteredRatio

  override def start() {
    val properties = new ArrayBuffer[(String, String)]
    for ((key, value) <- scheduler.sc.conf.getAll) {
      if (key.startsWith("spark.")) {
        properties += ((key, value))
      }
    }

    // TODO (prashant) send conf instead of properties
    driverEndpoint = createDriverEndpointRef(properties)
  }

  protected def createDriverEndpointRef(
      properties: ArrayBuffer[(String, String)]): RpcEndpointRef = {
    rpcEnv.setupEndpoint(ENDPOINT_NAME, createDriverEndpoint(properties))
  }

  protected def createDriverEndpoint(properties: Seq[(String, String)]): DriverEndpoint = {
    new DriverEndpoint(rpcEnv, properties)
  }

  def stopExecutors() {
    try {
      if (driverEndpoint != null) {
        logInfo("Shutting down all executors")
        driverEndpoint.askSync[Boolean](StopExecutors)
      }
    } catch {
      case e: Exception =>
        throw new SparkException("Error asking standalone scheduler to shut down executors", e)
    }
  }

  override def stop() {
    reviveThread.shutdownNow()
    stopExecutors()
    try {
      if (driverEndpoint != null) {
        driverEndpoint.askSync[Boolean](StopDriver)
      }
    } catch {
      case e: Exception =>
        throw new SparkException("Error stopping standalone scheduler's driver endpoint", e)
    }
  }

  /**
   * Reset the state of CoarseGrainedSchedulerBackend to the initial state. Currently it will only
   * be called in the yarn-client mode when AM re-registers after a failure.
   * */
  protected def reset(): Unit = {
    val executors: Set[String] = synchronized {
      requestedTotalExecutors = 0
      numPendingExecutors = 0
      executorsPendingToRemove.clear()
      executorDataMap.keys.toSet
    }

    // Remove all the lingering executors that should be removed but not yet. The reason might be
    // because (1) disconnected event is not yet received; (2) executors die silently.
    executors.foreach { eid =>
      removeExecutor(eid, SlaveLost("Stale executor after cluster manager re-registered."))
    }
  }

  override def reviveOffers() {
    driverEndpoint.send(ReviveOffers)
  }

  override def killTask(
      taskId: Long, executorId: String, interruptThread: Boolean, reason: String) {
    driverEndpoint.send(KillTask(taskId, executorId, interruptThread, reason))
  }

  override def defaultParallelism(): Int = {
    conf.getInt("spark.default.parallelism", math.max(totalCoreCount.get(), 2))
  }

  /**
   * Called by subclasses when notified of a lost worker. It just fires the message and returns
   * at once.
   */
  protected def removeExecutor(executorId: String, reason: ExecutorLossReason): Unit = {
    // Only log the failure since we don't care about the result.
    driverEndpoint.ask[Boolean](RemoveExecutor(executorId, reason)).failed.foreach(t =>
      logError(t.getMessage, t))(ThreadUtils.sameThread)
  }

  protected def removeWorker(workerId: String, host: String, message: String): Unit = {
    driverEndpoint.ask[Boolean](RemoveWorker(workerId, host, message)).failed.foreach(t =>
      logError(t.getMessage, t))(ThreadUtils.sameThread)
  }

  def sufficientResourcesRegistered(): Boolean = true

  override def isReady(): Boolean = {
    if (sufficientResourcesRegistered) {
      logInfo("SchedulerBackend is ready for scheduling beginning after " +
        s"reached minRegisteredResourcesRatio: $minRegisteredRatio")
      return true
    }
    if ((System.currentTimeMillis() - createTime) >= maxRegisteredWaitingTimeMs) {
      logInfo("SchedulerBackend is ready for scheduling beginning after waiting " +
        s"maxRegisteredResourcesWaitingTime: $maxRegisteredWaitingTimeMs(ms)")
      return true
    }
    false
  }

  /**
   * Return the number of executors currently registered with this backend.
   */
  private def numExistingExecutors: Int = executorDataMap.size

  override def getExecutorIds(): Seq[String] = {
    executorDataMap.keySet.toSeq
  }

  /**
   * Request an additional number of executors from the cluster manager.
   * @return whether the request is acknowledged.
   */
  final override def requestExecutors(numAdditionalExecutors: Int): Boolean = {
    if (numAdditionalExecutors < 0) {
      throw new IllegalArgumentException(
        "Attempted to request a negative number of additional executor(s) " +
        s"$numAdditionalExecutors from the cluster manager. Please specify a positive number!")
    }
    logInfo(s"Requesting $numAdditionalExecutors additional executor(s) from the cluster manager")

    val response = synchronized {
      requestedTotalExecutors += numAdditionalExecutors
      numPendingExecutors += numAdditionalExecutors
      logDebug(s"Number of pending executors is now $numPendingExecutors")
      if (requestedTotalExecutors !=
          (numExistingExecutors + numPendingExecutors - executorsPendingToRemove.size)) {
        logDebug(
          s"""requestExecutors($numAdditionalExecutors): Executor request doesn't match:
             |requestedTotalExecutors  = $requestedTotalExecutors
             |numExistingExecutors     = $numExistingExecutors
             |numPendingExecutors      = $numPendingExecutors
             |executorsPendingToRemove = ${executorsPendingToRemove.size}""".stripMargin)
      }

      // Account for executors pending to be added or removed
      doRequestTotalExecutors(requestedTotalExecutors)
    }

    defaultAskTimeout.awaitResult(response)
  }

  /**
   * Update the cluster manager on our scheduling needs. Three bits of information are included
   * to help it make decisions.
   * @param numExecutors The total number of executors we'd like to have. The cluster manager
   *                     shouldn't kill any running executor to reach this number, but,
   *                     if all existing executors were to die, this is the number of executors
   *                     we'd want to be allocated.
   * @param localityAwareTasks The number of tasks in all active stages that have a locality
   *                           preferences. This includes running, pending, and completed tasks.
   * @param hostToLocalTaskCount A map of hosts to the number of tasks from all active stages
   *                             that would like to like to run on that host.
   *                             This includes running, pending, and completed tasks.
   * @return whether the request is acknowledged by the cluster manager.
   */
  final override def requestTotalExecutors(
      numExecutors: Int,
      localityAwareTasks: Int,
      hostToLocalTaskCount: Map[String, Int]
    ): Boolean = {
    if (numExecutors < 0) {
      throw new IllegalArgumentException(
        "Attempted to request a negative number of executor(s) " +
          s"$numExecutors from the cluster manager. Please specify a positive number!")
    }

    val response = synchronized {
      this.requestedTotalExecutors = numExecutors
      this.localityAwareTasks = localityAwareTasks
      this.hostToLocalTaskCount = hostToLocalTaskCount

      numPendingExecutors =
        math.max(numExecutors - numExistingExecutors + executorsPendingToRemove.size, 0)

      doRequestTotalExecutors(numExecutors)
    }

    defaultAskTimeout.awaitResult(response)
  }

  /**
   * Request executors from the cluster manager by specifying the total number desired,
   * including existing pending and running executors.
   *
   * The semantics here guarantee that we do not over-allocate executors for this application,
   * since a later request overrides the value of any prior request. The alternative interface
   * of requesting a delta of executors risks double counting new executors when there are
   * insufficient resources to satisfy the first request. We make the assumption here that the
   * cluster manager will eventually fulfill all requests when resources free up.
   *
   * @return a future whose evaluation indicates whether the request is acknowledged.
   */
  protected def doRequestTotalExecutors(requestedTotal: Int): Future[Boolean] =
    Future.successful(false)

  /**
   * Request that the cluster manager kill the specified executors.
   *
   * When asking the executor to be replaced, the executor loss is considered a failure, and
   * killed tasks that are running on the executor will count towards the failure limits. If no
   * replacement is being requested, then the tasks will not count towards the limit.
   *
   * @param executorIds identifiers of executors to kill
   * @param replace whether to replace the killed executors with new ones, default false
   * @param force whether to force kill busy executors, default false
   * @return the ids of the executors acknowledged by the cluster manager to be removed.
   */
  final override def killExecutors(
      executorIds: Seq[String],
      replace: Boolean,
      force: Boolean): Seq[String] = {
    logInfo(s"Requesting to kill executor(s) ${executorIds.mkString(", ")}")

    val response = synchronized {
      val (knownExecutors, unknownExecutors) = executorIds.partition(executorDataMap.contains)
      unknownExecutors.foreach { id =>
        logWarning(s"Executor to kill $id does not exist!")
      }

      // If an executor is already pending to be removed, do not kill it again (SPARK-9795)
      // If this executor is busy, do not kill it unless we are told to force kill it (SPARK-9552)
      val executorsToKill = knownExecutors
        .filter { id => !executorsPendingToRemove.contains(id) }
        .filter { id => force || !scheduler.isExecutorBusy(id) }
      executorsToKill.foreach { id => executorsPendingToRemove(id) = !replace }

      logInfo(s"Actual list of executor(s) to be killed is ${executorsToKill.mkString(", ")}")

      // If we do not wish to replace the executors we kill, sync the target number of executors
      // with the cluster manager to avoid allocating new ones. When computing the new target,
      // take into account executors that are pending to be added or removed.
      val adjustTotalExecutors =
        if (!replace) {
          requestedTotalExecutors = math.max(requestedTotalExecutors - executorsToKill.size, 0)
          if (requestedTotalExecutors !=
              (numExistingExecutors + numPendingExecutors - executorsPendingToRemove.size)) {
            logDebug(
              s"""killExecutors($executorIds, $replace, $force): Executor counts do not match:
                 |requestedTotalExecutors  = $requestedTotalExecutors
                 |numExistingExecutors     = $numExistingExecutors
                 |numPendingExecutors      = $numPendingExecutors
                 |executorsPendingToRemove = ${executorsPendingToRemove.size}""".stripMargin)
          }
          doRequestTotalExecutors(requestedTotalExecutors)
        } else {
          numPendingExecutors += knownExecutors.size
          Future.successful(true)
        }

      val killExecutors: Boolean => Future[Boolean] =
        if (!executorsToKill.isEmpty) {
          _ => doKillExecutors(executorsToKill)
        } else {
          _ => Future.successful(false)
        }

      val killResponse = adjustTotalExecutors.flatMap(killExecutors)(ThreadUtils.sameThread)

      killResponse.flatMap(killSuccessful =>
        Future.successful (if (killSuccessful) executorsToKill else Seq.empty[String])
      )(ThreadUtils.sameThread)
    }

    defaultAskTimeout.awaitResult(response)
  }

  /**
   * Kill the given list of executors through the cluster manager.
   * @return whether the kill request is acknowledged.
   */
  protected def doKillExecutors(executorIds: Seq[String]): Future[Boolean] =
    Future.successful(false)

  /**
   * Request that the cluster manager kill all executors on a given host.
   * @return whether the kill request is acknowledged.
   */
  final override def killExecutorsOnHost(host: String): Boolean = {
    logInfo(s"Requesting to kill any and all executors on host ${host}")
    // A potential race exists if a new executor attempts to register on a host
    // that is on the blacklist and is no no longer valid. To avoid this race,
    // all executor registration and killing happens in the event loop. This way, either
    // an executor will fail to register, or will be killed when all executors on a host
    // are killed.
    // Kill all the executors on this host in an event loop to ensure serialization.
    driverEndpoint.send(KillExecutorsOnHost(host))
    true
  }

  protected def fetchHadoopDelegationTokens(): Option[Array[Byte]] = { None }
}

private[spark] object CoarseGrainedSchedulerBackend {
  val ENDPOINT_NAME = "CoarseGrainedScheduler"
}<|MERGE_RESOLUTION|>--- conflicted
+++ resolved
@@ -95,18 +95,9 @@
   // The num of current max ExecutorId used to re-register appMaster
   @volatile protected var currentExecutorIdCounter = 0
 
-<<<<<<< HEAD
-  // hadoop token manager used by some sub-classes (e.g. Mesos)
-  def hadoopDelegationTokenManager: Option[HadoopDelegationTokenManager] = None
-
-  // Hadoop delegation tokens to be sent to the executors.
-  val hadoopDelegationCreds: Option[Array[Byte]] = getHadoopDelegationCreds()
-
   private val reviveThread =
     ThreadUtils.newDaemonSingleThreadScheduledExecutor("driver-revive-thread")
 
-=======
->>>>>>> 7f2e62ee
   class DriverEndpoint(override val rpcEnv: RpcEnv, sparkProperties: Seq[(String, String)])
     extends ThreadSafeRpcEndpoint with Logging {
 
