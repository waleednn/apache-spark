--- conflicted
+++ resolved
@@ -83,12 +83,11 @@
   val minFinishedForSpeculation = math.max((speculationQuantile * numTasks).floor.toInt, 1)
   // User provided threshold for speculation regardless of whether the quantile has been reached
   val speculationTaskDurationThresOpt = conf.get(SPECULATION_TASK_DURATION_THRESHOLD)
-  // SPARK-29976: Only when the total number of tasks in the stage is less than or equal to the
-  // number of slots on a single executor, would the task manager speculative run the tasks if
-  // their duration is longer than the given threshold. In this way, we wouldn't speculate too
-<<<<<<< HEAD
-  // aggressively but still handle basic cases. Note that in standalone and mesos coarse grained
-  // mode executor cores is not set properly by default so we make sure it works for 1 task.
+  // aggressively but still handle basic cases.
+  // SPARK-30417: #cores per executor might not be set in spark conf for standalone mode, then
+  // the value of the conf would 1 by default. However, the executor would use all the cores on
+  // the worker. Therefore, CPUS_PER_TASK is okay to be greater than 1 without setting #cores.
+  // TODO: use the actual number of slots for standalone mode.
   val speculationTasksLessEqToSlots = {
     val rpId = taskSet.resourceProfileId
     val resourceProfile = sched.sc.resourceProfileManager.resourceProfileFromId(rpId)
@@ -99,16 +98,6 @@
     }
     numTasks <= slots
   }
-=======
-  // aggressively but still handle basic cases.
-  // SPARK-30417: #cores per executor might not be set in spark conf for standalone mode, then
-  // the value of the conf would 1 by default. However, the executor would use all the cores on
-  // the worker. Therefore, CPUS_PER_TASK is okay to be greater than 1 without setting #cores.
-  // To handle this case, we assume the minimum number of slots is 1.
-  // TODO: use the actual number of slots for standalone mode.
-  val speculationTasksLessEqToSlots =
-    numTasks <= Math.max(conf.get(EXECUTOR_CORES) / sched.CPUS_PER_TASK, 1)
->>>>>>> b942832b
 
   // For each task, tracks whether a copy of the task has succeeded. A task will also be
   // marked as "succeeded" if it failed with a fetch failure, in which case it should not
