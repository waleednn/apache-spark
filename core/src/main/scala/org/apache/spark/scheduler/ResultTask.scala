/*
 * Licensed to the Apache Software Foundation (ASF) under one or more
 * contributor license agreements.  See the NOTICE file distributed with
 * this work for additional information regarding copyright ownership.
 * The ASF licenses this file to You under the Apache License, Version 2.0
 * (the "License"); you may not use this file except in compliance with
 * the License.  You may obtain a copy of the License at
 *
 *    http://www.apache.org/licenses/LICENSE-2.0
 *
 * Unless required by applicable law or agreed to in writing, software
 * distributed under the License is distributed on an "AS IS" BASIS,
 * WITHOUT WARRANTIES OR CONDITIONS OF ANY KIND, either express or implied.
 * See the License for the specific language governing permissions and
 * limitations under the License.
 */

package org.apache.spark.scheduler

<<<<<<< HEAD
import java.lang.management.ManagementFactory
import java.nio.ByteBuffer

=======
>>>>>>> 91f2735a
import java.io._
import java.nio.ByteBuffer
import java.util.Properties

import org.apache.spark._
import org.apache.spark.broadcast.Broadcast
import org.apache.spark.executor.TaskMetrics
import org.apache.spark.rdd.RDD

/**
 * A task that sends back the output to the driver application.
 *
 * See [[Task]] for more information.
 *
 * @param stageId id of the stage this task belongs to
 * @param stageAttemptId attempt id of the stage this task belongs to
 * @param taskBinary broadcasted version of the serialized RDD and the function to apply on each
 *                   partition of the given RDD. Once deserialized, the type should be
 *                   (RDD[T], (TaskContext, Iterator[T]) => U).
 * @param partition partition of the RDD this task is associated with
 * @param locs preferred task execution locations for locality scheduling
 * @param outputId index of the task in this job (a job can launch tasks on only a subset of the
 *                 input RDD's partitions).
 * @param localProperties copy of thread-local properties set by the user on the driver side.
 * @param metrics a [[TaskMetrics]] that is created at driver side and sent to executor side.
 */
private[spark] class ResultTask[T, U](
    stageId: Int,
    stageAttemptId: Int,
    taskBinary: Broadcast[Array[Byte]],
    partition: Partition,
    locs: Seq[TaskLocation],
    val outputId: Int,
    localProperties: Properties,
    metrics: TaskMetrics)
  extends Task[U](stageId, stageAttemptId, partition.index, metrics, localProperties)
  with Serializable {

  @transient private[this] val preferredLocs: Seq[TaskLocation] = {
    if (locs == null) Nil else locs.toSet.toSeq
  }

  override def runTask(context: TaskContext): U = {
    // Deserialize the RDD and the func using the broadcast variables.
    val threadMXBean = ManagementFactory.getThreadMXBean
    val deserializeStartTime = System.currentTimeMillis()
    val deserializeStartCpuTime = if (threadMXBean.isCurrentThreadCpuTimeSupported) threadMXBean.getCurrentThreadCpuTime else 0L
    val ser = SparkEnv.get.closureSerializer.newInstance()
    val (rdd, func) = ser.deserialize[(RDD[T], (TaskContext, Iterator[T]) => U)](
      ByteBuffer.wrap(taskBinary.value), Thread.currentThread.getContextClassLoader)
    _executorDeserializeTime = System.currentTimeMillis() - deserializeStartTime
    _executorDeserializeCpuTime = if (threadMXBean.isCurrentThreadCpuTimeSupported) threadMXBean.getCurrentThreadCpuTime - deserializeStartCpuTime else 0L

    func(context, rdd.iterator(partition, context))
  }

  // This is only callable on the driver side.
  override def preferredLocations: Seq[TaskLocation] = preferredLocs

  override def toString: String = "ResultTask(" + stageId + ", " + partitionId + ")"
}<|MERGE_RESOLUTION|>--- conflicted
+++ resolved
@@ -17,12 +17,9 @@
 
 package org.apache.spark.scheduler
 
-<<<<<<< HEAD
 import java.lang.management.ManagementFactory
 import java.nio.ByteBuffer
 
-=======
->>>>>>> 91f2735a
 import java.io._
 import java.nio.ByteBuffer
 import java.util.Properties
@@ -69,12 +66,16 @@
     // Deserialize the RDD and the func using the broadcast variables.
     val threadMXBean = ManagementFactory.getThreadMXBean
     val deserializeStartTime = System.currentTimeMillis()
-    val deserializeStartCpuTime = if (threadMXBean.isCurrentThreadCpuTimeSupported) threadMXBean.getCurrentThreadCpuTime else 0L
+    val deserializeStartCpuTime = if (threadMXBean.isCurrentThreadCpuTimeSupported) {
+      threadMXBean.getCurrentThreadCpuTime
+    } else 0L
     val ser = SparkEnv.get.closureSerializer.newInstance()
     val (rdd, func) = ser.deserialize[(RDD[T], (TaskContext, Iterator[T]) => U)](
       ByteBuffer.wrap(taskBinary.value), Thread.currentThread.getContextClassLoader)
     _executorDeserializeTime = System.currentTimeMillis() - deserializeStartTime
-    _executorDeserializeCpuTime = if (threadMXBean.isCurrentThreadCpuTimeSupported) threadMXBean.getCurrentThreadCpuTime - deserializeStartCpuTime else 0L
+    _executorDeserializeCpuTime = if (threadMXBean.isCurrentThreadCpuTimeSupported) {
+      threadMXBean.getCurrentThreadCpuTime - deserializeStartCpuTime
+    } else 0L
 
     func(context, rdd.iterator(partition, context))
   }
