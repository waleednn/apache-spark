/*
 * Licensed to the Apache Software Foundation (ASF) under one or more
 * contributor license agreements.  See the NOTICE file distributed with
 * this work for additional information regarding copyright ownership.
 * The ASF licenses this file to You under the Apache License, Version 2.0
 * (the "License"); you may not use this file except in compliance with
 * the License.  You may obtain a copy of the License at
 *
 *    http://www.apache.org/licenses/LICENSE-2.0
 *
 * Unless required by applicable law or agreed to in writing, software
 * distributed under the License is distributed on an "AS IS" BASIS,
 * WITHOUT WARRANTIES OR CONDITIONS OF ANY KIND, either express or implied.
 * See the License for the specific language governing permissions and
 * limitations under the License.
 */

package org.apache.spark.scheduler

import java.io.NotSerializableException
import java.util.Properties
import java.util.concurrent.atomic.AtomicInteger

import scala.collection.mutable.{ArrayBuffer, HashMap, HashSet, Map}
import scala.concurrent.duration._
import scala.reflect.ClassTag

import akka.actor._

import org.apache.spark._
import org.apache.spark.executor.TaskMetrics
import org.apache.spark.partial.{ApproximateActionListener, ApproximateEvaluator, PartialResult}
import org.apache.spark.rdd.RDD
import org.apache.spark.storage.{BlockId, BlockManager, BlockManagerMaster, RDDBlockId}
import org.apache.spark.util.Utils

/**
 * The high-level scheduling layer that implements stage-oriented scheduling. It computes a DAG of
 * stages for each job, keeps track of which RDDs and stage outputs are materialized, and finds a
 * minimal schedule to run the job. It then submits stages as TaskSets to an underlying
 * TaskScheduler implementation that runs them on the cluster.
 *
 * In addition to coming up with a DAG of stages, this class also determines the preferred
 * locations to run each task on, based on the current cache status, and passes these to the
 * low-level TaskScheduler. Furthermore, it handles failures due to shuffle output files being
 * lost, in which case old stages may need to be resubmitted. Failures *within* a stage that are
 * not caused by shuffle file loss are handled by the TaskScheduler, which will retry each task
 * a small number of times before cancelling the whole stage.
 *
 * THREADING: This class runs all its logic in a single thread executing the run() method, to which
 * events are submitted using a synchronized queue (eventQueue). The public API methods, such as
 * runJob, taskEnded and executorLost, post events asynchronously to this queue. All other methods
 * should be private.
 */
private[spark]
class DAGScheduler(
    taskScheduler: TaskScheduler,
    listenerBus: LiveListenerBus,
    mapOutputTracker: MapOutputTrackerMaster,
    blockManagerMaster: BlockManagerMaster,
    env: SparkEnv)
  extends Logging {

  import DAGScheduler._

  def this(sc: SparkContext, taskScheduler: TaskScheduler) = {
    this(
      taskScheduler,
      sc.listenerBus,
      sc.env.mapOutputTracker.asInstanceOf[MapOutputTrackerMaster],
      sc.env.blockManager.master,
      sc.env)
  }

  def this(sc: SparkContext) = this(sc, sc.taskScheduler)

  private var eventProcessActor: ActorRef = _

  private[scheduler] val nextJobId = new AtomicInteger(0)
  private[scheduler] def numTotalJobs: Int = nextJobId.get()
  private val nextStageId = new AtomicInteger(0)

<<<<<<< HEAD
  private[scheduler] val jobIdToStageIds = new HashMap[Int, HashSet[Int]]
  private[scheduler] val stageIdToJobIds = new HashMap[Int, HashSet[Int]]
  private[scheduler] val stageIdToStage = new HashMap[Int, Stage]
  private[scheduler] val shuffleToMapStage = new HashMap[Int, Stage]
  private[scheduler] val stageIdToActiveJob = new HashMap[Int, ActiveJob]
=======
  private[scheduler] val jobIdToStageIds = new TimeStampedHashMap[Int, HashSet[Int]]
  private[scheduler] val stageIdToJobIds = new TimeStampedHashMap[Int, HashSet[Int]]
  private[scheduler] val stageIdToStage = new TimeStampedHashMap[Int, Stage]
  private[scheduler] val shuffleToMapStage = new TimeStampedHashMap[Int, Stage]
  private[scheduler] val jobIdToActiveJob = new HashMap[Int, ActiveJob]
>>>>>>> 33e63618
  private[scheduler] val resultStageToJob = new HashMap[Stage, ActiveJob]
  private[spark] val stageToInfos = new HashMap[Stage, StageInfo]

  // Stages we need to run whose parents aren't done
  private[scheduler] val waitingStages = new HashSet[Stage]

  // Stages we are running right now
  private[scheduler] val runningStages = new HashSet[Stage]

  // Stages that must be resubmitted due to fetch failures
  private[scheduler] val failedStages = new HashSet[Stage]

  // Missing tasks from each stage
  private[scheduler] val pendingTasks = new HashMap[Stage, HashSet[Task[_]]]

  private[scheduler] val activeJobs = new HashSet[ActiveJob]

  // Contains the locations that each RDD's partitions are cached on
  private val cacheLocs = new HashMap[Int, Array[Seq[TaskLocation]]]

  // For tracking failed nodes, we use the MapOutputTracker's epoch number, which is sent with
  // every task. When we detect a node failing, we note the current epoch number and failed
  // executor, increment it for new tasks, and use this to ignore stray ShuffleMapTask results.
  //
  // TODO: Garbage collect information about failure epochs when we know there are no more
  //       stray messages to detect.
  private val failedEpoch = new HashMap[String, Long]

  taskScheduler.setDAGScheduler(this)

  /**
   * Starts the event processing actor.  The actor has two responsibilities:
   *
   * 1. Waits for events like job submission, task finished, task failure etc., and calls
   *    [[org.apache.spark.scheduler.DAGScheduler.processEvent()]] to process them.
   * 2. Schedules a periodical task to resubmit failed stages.
   *
   * NOTE: the actor cannot be started in the constructor, because the periodical task references
   * some internal states of the enclosing [[org.apache.spark.scheduler.DAGScheduler]] object, thus
   * cannot be scheduled until the [[org.apache.spark.scheduler.DAGScheduler]] is fully constructed.
   */
  def start() {
    eventProcessActor = env.actorSystem.actorOf(Props(new Actor {
      /**
       * The main event loop of the DAG scheduler.
       */
      def receive = {
        case event: DAGSchedulerEvent =>
          logTrace("Got event of type " + event.getClass.getName)

          /**
           * All events are forwarded to `processEvent()`, so that the event processing logic can
           * easily tested without starting a dedicated actor.  Please refer to `DAGSchedulerSuite`
           * for details.
           */
          if (!processEvent(event)) {
            submitWaitingStages()
          } else {
            context.stop(self)
          }
      }
    }))
  }

  // Called by TaskScheduler to report task's starting.
  def taskStarted(task: Task[_], taskInfo: TaskInfo) {
    eventProcessActor ! BeginEvent(task, taskInfo)
  }

  // Called to report that a task has completed and results are being fetched remotely.
  def taskGettingResult(task: Task[_], taskInfo: TaskInfo) {
    eventProcessActor ! GettingResultEvent(task, taskInfo)
  }

  // Called by TaskScheduler to report task completions or failures.
  def taskEnded(
      task: Task[_],
      reason: TaskEndReason,
      result: Any,
      accumUpdates: Map[Long, Any],
      taskInfo: TaskInfo,
      taskMetrics: TaskMetrics) {
    eventProcessActor ! CompletionEvent(task, reason, result, accumUpdates, taskInfo, taskMetrics)
  }

  // Called by TaskScheduler when an executor fails.
  def executorLost(execId: String) {
    eventProcessActor ! ExecutorLost(execId)
  }

  // Called by TaskScheduler when a host is added
  def executorAdded(execId: String, host: String) {
    eventProcessActor ! ExecutorAdded(execId, host)
  }

  // Called by TaskScheduler to cancel an entire TaskSet due to either repeated failures or
  // cancellation of the job itself.
  def taskSetFailed(taskSet: TaskSet, reason: String) {
    eventProcessActor ! TaskSetFailed(taskSet, reason)
  }

  private def getCacheLocs(rdd: RDD[_]): Array[Seq[TaskLocation]] = {
    if (!cacheLocs.contains(rdd.id)) {
      val blockIds = rdd.partitions.indices.map(index => RDDBlockId(rdd.id, index)).toArray[BlockId]
      val locs = BlockManager.blockIdsToBlockManagers(blockIds, env, blockManagerMaster)
      cacheLocs(rdd.id) = blockIds.map { id =>
        locs.getOrElse(id, Nil).map(bm => TaskLocation(bm.host, bm.executorId))
      }
    }
    cacheLocs(rdd.id)
  }

  private def clearCacheLocs() {
    cacheLocs.clear()
  }

  /**
   * Get or create a shuffle map stage for the given shuffle dependency's map side.
   * The jobId value passed in will be used if the stage doesn't already exist with
   * a lower jobId (jobId always increases across jobs.)
   */
  private def getShuffleMapStage(shuffleDep: ShuffleDependency[_,_], jobId: Int): Stage = {
    shuffleToMapStage.get(shuffleDep.shuffleId) match {
      case Some(stage) => stage
      case None =>
        val stage =
          newOrUsedStage(shuffleDep.rdd, shuffleDep.rdd.partitions.size, shuffleDep, jobId)
        shuffleToMapStage(shuffleDep.shuffleId) = stage
        stage
    }
  }

  /**
   * Create a Stage -- either directly for use as a result stage, or as part of the (re)-creation
   * of a shuffle map stage in newOrUsedStage.  The stage will be associated with the provided
   * jobId. Production of shuffle map stages should always use newOrUsedStage, not newStage
   * directly.
   */
  private def newStage(
      rdd: RDD[_],
      numTasks: Int,
      shuffleDep: Option[ShuffleDependency[_,_]],
      jobId: Int,
      callSite: Option[String] = None)
    : Stage =
  {
    val id = nextStageId.getAndIncrement()
    val stage =
      new Stage(id, rdd, numTasks, shuffleDep, getParentStages(rdd, jobId), jobId, callSite)
    stageIdToStage(id) = stage
    updateJobIdStageIdMaps(jobId, stage)
    stageToInfos(stage) = StageInfo.fromStage(stage)
    stage
  }

  /**
   * Create a shuffle map Stage for the given RDD.  The stage will also be associated with the
   * provided jobId.  If a stage for the shuffleId existed previously so that the shuffleId is
   * present in the MapOutputTracker, then the number and location of available outputs are
   * recovered from the MapOutputTracker
   */
  private def newOrUsedStage(
      rdd: RDD[_],
      numTasks: Int,
      shuffleDep: ShuffleDependency[_,_],
      jobId: Int,
      callSite: Option[String] = None)
    : Stage =
  {
    val stage = newStage(rdd, numTasks, Some(shuffleDep), jobId, callSite)
    if (mapOutputTracker.containsShuffle(shuffleDep.shuffleId)) {
      val serLocs = mapOutputTracker.getSerializedMapOutputStatuses(shuffleDep.shuffleId)
      val locs = MapOutputTracker.deserializeMapStatuses(serLocs)
      for (i <- 0 until locs.size) {
        stage.outputLocs(i) = Option(locs(i)).toList   // locs(i) will be null if missing
      }
      stage.numAvailableOutputs = locs.count(_ != null)
    } else {
      // Kind of ugly: need to register RDDs with the cache and map output tracker here
      // since we can't do it in the RDD constructor because # of partitions is unknown
      logInfo("Registering RDD " + rdd.id + " (" + rdd.getCreationSite + ")")
      mapOutputTracker.registerShuffle(shuffleDep.shuffleId, rdd.partitions.size)
    }
    stage
  }

  /**
   * Get or create the list of parent stages for a given RDD. The stages will be assigned the
   * provided jobId if they haven't already been created with a lower jobId.
   */
  private def getParentStages(rdd: RDD[_], jobId: Int): List[Stage] = {
    val parents = new HashSet[Stage]
    val visited = new HashSet[RDD[_]]
    def visit(r: RDD[_]) {
      if (!visited(r)) {
        visited += r
        // Kind of ugly: need to register RDDs with the cache here since
        // we can't do it in its constructor because # of partitions is unknown
        for (dep <- r.dependencies) {
          dep match {
            case shufDep: ShuffleDependency[_,_] =>
              parents += getShuffleMapStage(shufDep, jobId)
            case _ =>
              visit(dep.rdd)
          }
        }
      }
    }
    visit(rdd)
    parents.toList
  }

  private def getMissingParentStages(stage: Stage): List[Stage] = {
    val missing = new HashSet[Stage]
    val visited = new HashSet[RDD[_]]
    def visit(rdd: RDD[_]) {
      if (!visited(rdd)) {
        visited += rdd
        if (getCacheLocs(rdd).contains(Nil)) {
          for (dep <- rdd.dependencies) {
            dep match {
              case shufDep: ShuffleDependency[_,_] =>
                val mapStage = getShuffleMapStage(shufDep, stage.jobId)
                if (!mapStage.isAvailable) {
                  missing += mapStage
                }
              case narrowDep: NarrowDependency[_] =>
                visit(narrowDep.rdd)
            }
          }
        }
      }
    }
    visit(stage.rdd)
    missing.toList
  }

  /**
   * Registers the given jobId among the jobs that need the given stage and
   * all of that stage's ancestors.
   */
  private def updateJobIdStageIdMaps(jobId: Int, stage: Stage) {
    def updateJobIdStageIdMapsList(stages: List[Stage]) {
      if (!stages.isEmpty) {
        val s = stages.head
        stageIdToJobIds.getOrElseUpdate(s.id, new HashSet[Int]()) += jobId
        jobIdToStageIds.getOrElseUpdate(jobId, new HashSet[Int]()) += s.id
        val parents = getParentStages(s.rdd, jobId)
        val parentsWithoutThisJobId = parents.filter(p =>
          !stageIdToJobIds.get(p.id).exists(_.contains(jobId)))
        updateJobIdStageIdMapsList(parentsWithoutThisJobId ++ stages.tail)
      }
    }
    updateJobIdStageIdMapsList(List(stage))
  }

  /**
   * Removes job and any stages that are not needed by any other job.  Returns the set of ids for
   * stages that were removed.  The associated tasks for those stages need to be cancelled if we
   * got here via job cancellation.
   */
  private def removeJobAndIndependentStages(jobId: Int): Set[Int] = {
    val registeredStages = jobIdToStageIds(jobId)
    val independentStages = new HashSet[Int]()
    if (registeredStages.isEmpty) {
      logError("No stages registered for job " + jobId)
    } else {
      stageIdToJobIds.filterKeys(stageId => registeredStages.contains(stageId)).foreach {
        case (stageId, jobSet) =>
          if (!jobSet.contains(jobId)) {
            logError(
              "Job %d not registered for stage %d even though that stage was registered for the job"
              .format(jobId, stageId))
          } else {
            def removeStage(stageId: Int) {
              // data structures based on Stage
              for (stage <- stageIdToStage.get(stageId)) {
                if (runningStages.contains(stage)) {
                  logDebug("Removing running stage %d".format(stageId))
                  runningStages -= stage
                }
                stageToInfos -= stage
                for ((k, v) <- shuffleToMapStage.find(_._2 == stage)) {
                  shuffleToMapStage.remove(k)
                }
                if (pendingTasks.contains(stage) && !pendingTasks(stage).isEmpty) {
                  logDebug("Removing pending status for stage %d".format(stageId))
                }
                pendingTasks -= stage
                if (waitingStages.contains(stage)) {
                  logDebug("Removing stage %d from waiting set.".format(stageId))
                  waitingStages -= stage
                }
                if (failedStages.contains(stage)) {
                  logDebug("Removing stage %d from failed set.".format(stageId))
                  failedStages -= stage
                }
              }
              // data structures based on StageId
              stageIdToStage -= stageId
              stageIdToJobIds -= stageId

              ShuffleMapTask.removeStage(stageId)
              ResultTask.removeStage(stageId)

              logDebug("After removal of stage %d, remaining stages = %d"
                .format(stageId, stageIdToStage.size))
            }

            jobSet -= jobId
            if (jobSet.isEmpty) { // no other job needs this stage
              independentStages += stageId
              removeStage(stageId)
            }
          }
      }
    }
    independentStages.toSet
  }

  private def jobIdToStageIdsRemove(jobId: Int) {
    if (!jobIdToStageIds.contains(jobId)) {
      logDebug("Trying to remove unregistered job " + jobId)
    } else {
      removeJobAndIndependentStages(jobId)
      jobIdToStageIds -= jobId
    }
  }

  /**
   * Submit a job to the job scheduler and get a JobWaiter object back. The JobWaiter object
   * can be used to block until the the job finishes executing or can be used to cancel the job.
   */
  def submitJob[T, U](
      rdd: RDD[T],
      func: (TaskContext, Iterator[T]) => U,
      partitions: Seq[Int],
      callSite: String,
      allowLocal: Boolean,
      resultHandler: (Int, U) => Unit,
      properties: Properties = null): JobWaiter[U] =
  {
    // Check to make sure we are not launching a task on a partition that does not exist.
    val maxPartitions = rdd.partitions.length
    partitions.find(p => p >= maxPartitions).foreach { p =>
      throw new IllegalArgumentException(
        "Attempting to access a non-existent partition: " + p + ". " +
          "Total number of partitions: " + maxPartitions)
    }

    val jobId = nextJobId.getAndIncrement()
    if (partitions.size == 0) {
      return new JobWaiter[U](this, jobId, 0, resultHandler)
    }

    assert(partitions.size > 0)
    val func2 = func.asInstanceOf[(TaskContext, Iterator[_]) => _]
    val waiter = new JobWaiter(this, jobId, partitions.size, resultHandler)
    eventProcessActor ! JobSubmitted(
      jobId, rdd, func2, partitions.toArray, allowLocal, callSite, waiter, properties)
    waiter
  }

  def runJob[T, U: ClassTag](
      rdd: RDD[T],
      func: (TaskContext, Iterator[T]) => U,
      partitions: Seq[Int],
      callSite: String,
      allowLocal: Boolean,
      resultHandler: (Int, U) => Unit,
      properties: Properties = null)
  {
    val waiter = submitJob(rdd, func, partitions, callSite, allowLocal, resultHandler, properties)
    waiter.awaitResult() match {
      case JobSucceeded => {}
      case JobFailed(exception: Exception, _) =>
        logInfo("Failed to run " + callSite)
        throw exception
    }
  }

  def runApproximateJob[T, U, R](
      rdd: RDD[T],
      func: (TaskContext, Iterator[T]) => U,
      evaluator: ApproximateEvaluator[U, R],
      callSite: String,
      timeout: Long,
      properties: Properties = null)
    : PartialResult[R] =
  {
    val listener = new ApproximateActionListener(rdd, func, evaluator, timeout)
    val func2 = func.asInstanceOf[(TaskContext, Iterator[_]) => _]
    val partitions = (0 until rdd.partitions.size).toArray
    val jobId = nextJobId.getAndIncrement()
    eventProcessActor ! JobSubmitted(
      jobId, rdd, func2, partitions, allowLocal = false, callSite, listener, properties)
    listener.awaitResult()    // Will throw an exception if the job fails
  }

  /**
   * Cancel a job that is running or waiting in the queue.
   */
  def cancelJob(jobId: Int) {
    logInfo("Asked to cancel job " + jobId)
    eventProcessActor ! JobCancelled(jobId)
  }

  def cancelJobGroup(groupId: String) {
    logInfo("Asked to cancel job group " + groupId)
    eventProcessActor ! JobGroupCancelled(groupId)
  }

  /**
   * Cancel all jobs that are running or waiting in the queue.
   */
  def cancelAllJobs() {
    eventProcessActor ! AllJobsCancelled
  }

  /**
   * Process one event retrieved from the event processing actor.
   *
   * @param event The event to be processed.
   * @return `true` if we should stop the event loop.
   */
  private[scheduler] def processEvent(event: DAGSchedulerEvent): Boolean = {
    event match {
      case JobSubmitted(jobId, rdd, func, partitions, allowLocal, callSite, listener, properties) =>
        var finalStage: Stage = null
        try {
          // New stage creation may throw an exception if, for example, jobs are run on a HadoopRDD
          // whose underlying HDFS files have been deleted.
          finalStage = newStage(rdd, partitions.size, None, jobId, Some(callSite))
        } catch {
          case e: Exception =>
            logWarning("Creating new stage failed due to exception - job: " + jobId, e)
            listener.jobFailed(e)
            return false
        }
        val job = new ActiveJob(jobId, finalStage, func, partitions, callSite, listener, properties)
        clearCacheLocs()
        logInfo("Got job " + job.jobId + " (" + callSite + ") with " + partitions.length +
                " output partitions (allowLocal=" + allowLocal + ")")
        logInfo("Final stage: " + finalStage + " (" + finalStage.name + ")")
        logInfo("Parents of final stage: " + finalStage.parents)
        logInfo("Missing parents: " + getMissingParentStages(finalStage))
        if (allowLocal && finalStage.parents.size == 0 && partitions.length == 1) {
          // Compute very short actions like first() or take() with no parent stages locally.
          listenerBus.post(SparkListenerJobStart(job.jobId, Array[Int](), properties))
          runLocally(job)
        } else {
          jobIdToActiveJob(jobId) = job
          activeJobs += job
          resultStageToJob(finalStage) = job
          listenerBus.post(
            SparkListenerJobStart(job.jobId, jobIdToStageIds(jobId).toArray, properties))
          submitStage(finalStage)
        }

      case JobCancelled(jobId) =>
        handleJobCancellation(jobId)

      case JobGroupCancelled(groupId) =>
        // Cancel all jobs belonging to this job group.
        // First finds all active jobs with this group id, and then kill stages for them.
        val activeInGroup = activeJobs.filter(activeJob =>
          groupId == activeJob.properties.get(SparkContext.SPARK_JOB_GROUP_ID))
        val jobIds = activeInGroup.map(_.jobId)
        jobIds.foreach(handleJobCancellation)

      case AllJobsCancelled =>
        // Cancel all running jobs.
        runningStages.map(_.jobId).foreach(handleJobCancellation)
        activeJobs.clear()      // These should already be empty by this point,
        jobIdToActiveJob.clear()   // but just in case we lost track of some jobs...

      case ExecutorAdded(execId, host) =>
        handleExecutorAdded(execId, host)

      case ExecutorLost(execId) =>
        handleExecutorLost(execId)

      case BeginEvent(task, taskInfo) =>
        for (
          stage <- stageIdToStage.get(task.stageId);
          stageInfo <- stageToInfos.get(stage)
        ) {
          if (taskInfo.serializedSize > TASK_SIZE_TO_WARN * 1024 &&
              !stageInfo.emittedTaskSizeWarning) {
            stageInfo.emittedTaskSizeWarning = true
            logWarning(("Stage %d (%s) contains a task of very large " +
              "size (%d KB). The maximum recommended task size is %d KB.").format(
              task.stageId, stageInfo.name, taskInfo.serializedSize / 1024, TASK_SIZE_TO_WARN))
          }
        }
        listenerBus.post(SparkListenerTaskStart(task.stageId, taskInfo))

      case GettingResultEvent(task, taskInfo) =>
        listenerBus.post(SparkListenerTaskGettingResult(taskInfo))

      case completion @ CompletionEvent(task, reason, _, _, taskInfo, taskMetrics) =>
        val stageId = task.stageId
        val taskType = Utils.getFormattedClassName(task)
        listenerBus.post(SparkListenerTaskEnd(stageId, taskType, reason, taskInfo, taskMetrics))
        handleTaskCompletion(completion)

      case TaskSetFailed(taskSet, reason) =>
        stageIdToStage.get(taskSet.stageId).foreach { abortStage(_, reason) }

      case ResubmitFailedStages =>
        if (failedStages.size > 0) {
          // Failed stages may be removed by job cancellation, so failed might be empty even if
          // the ResubmitFailedStages event has been scheduled.
          resubmitFailedStages()
        }

      case StopDAGScheduler =>
        // Cancel any active jobs
        for (job <- activeJobs) {
          val error = new SparkException("Job cancelled because SparkContext was shut down")
          job.listener.jobFailed(error)
          listenerBus.post(SparkListenerJobEnd(job.jobId, JobFailed(error, -1)))
        }
        return true
    }
    false
  }

  /**
   * Resubmit any failed stages. Ordinarily called after a small amount of time has passed since
   * the last fetch failure.
   */
  private[scheduler] def resubmitFailedStages() {
    logInfo("Resubmitting failed stages")
    clearCacheLocs()
    val failedStagesCopy = failedStages.toArray
    failedStages.clear()
    for (stage <- failedStagesCopy.sortBy(_.jobId)) {
      submitStage(stage)
    }
  }

  /**
   * Check for waiting or failed stages which are now eligible for resubmission.
   * Ordinarily run on every iteration of the event loop.
   */
  private[scheduler] def submitWaitingStages() {
    // TODO: We might want to run this less often, when we are sure that something has become
    // runnable that wasn't before.
    logTrace("Checking for newly runnable parent stages")
    logTrace("running: " + runningStages)
    logTrace("waiting: " + waitingStages)
    logTrace("failed: " + failedStages)
    val waitingStagesCopy = waitingStages.toArray
    waitingStages.clear()
    for (stage <- waitingStagesCopy.sortBy(_.jobId)) {
      submitStage(stage)
    }
  }

  /**
   * Run a job on an RDD locally, assuming it has only a single partition and no dependencies.
   * We run the operation in a separate thread just in case it takes a bunch of time, so that we
   * don't block the DAGScheduler event loop or other concurrent jobs.
   */
  protected def runLocally(job: ActiveJob) {
    logInfo("Computing the requested partition locally")
    new Thread("Local computation of job " + job.jobId) {
      override def run() {
        runLocallyWithinThread(job)
      }
    }.start()
  }

  // Broken out for easier testing in DAGSchedulerSuite.
  protected def runLocallyWithinThread(job: ActiveJob) {
    var jobResult: JobResult = JobSucceeded
    try {
      SparkEnv.set(env)
      val rdd = job.finalStage.rdd
      val split = rdd.partitions(job.partitions(0))
      val taskContext =
        new TaskContext(job.finalStage.id, job.partitions(0), 0, runningLocally = true)
      try {
        val result = job.func(taskContext, rdd.iterator(split, taskContext))
        job.listener.taskSucceeded(0, result)
      } finally {
        taskContext.executeOnCompleteCallbacks()
      }
    } catch {
      case e: Exception =>
        jobResult = JobFailed(e, job.finalStage.id)
        job.listener.jobFailed(e)
    } finally {
      val s = job.finalStage
      stageIdToJobIds -= s.id    // clean up data structures that were populated for a local job,
      stageIdToStage -= s.id     // but that won't get cleaned up via the normal paths through
      stageToInfos -= s          // completion events or stage abort
      jobIdToStageIds -= job.jobId
      listenerBus.post(SparkListenerJobEnd(job.jobId, jobResult))
    }
  }

  /** Finds the earliest-created active job that needs the stage */
  // TODO: Probably should actually find among the active jobs that need this
  // stage the one with the highest priority (highest-priority pool, earliest created).
  // That should take care of at least part of the priority inversion problem with
  // cross-job dependencies.
  private def activeJobForStage(stage: Stage): Option[Int] = {
    if (stageIdToJobIds.contains(stage.id)) {
      val jobsThatUseStage: Array[Int] = stageIdToJobIds(stage.id).toArray.sorted
      jobsThatUseStage.find(jobIdToActiveJob.contains)
    } else {
      None
    }
  }

  /** Submits stage, but first recursively submits any missing parents. */
  private def submitStage(stage: Stage) {
    val jobId = activeJobForStage(stage)
    if (jobId.isDefined) {
      logDebug("submitStage(" + stage + ")")
      if (!waitingStages(stage) && !runningStages(stage) && !failedStages(stage)) {
        val missing = getMissingParentStages(stage).sortBy(_.id)
        logDebug("missing: " + missing)
        if (missing == Nil) {
          logInfo("Submitting " + stage + " (" + stage.rdd + "), which has no missing parents")
          submitMissingTasks(stage, jobId.get)
          runningStages += stage
        } else {
          for (parent <- missing) {
            submitStage(parent)
          }
          waitingStages += stage
        }
      }
    } else {
      abortStage(stage, "No active job for stage " + stage.id)
    }
  }


  /** Called when stage's parents are available and we can now do its task. */
  private def submitMissingTasks(stage: Stage, jobId: Int) {
    logDebug("submitMissingTasks(" + stage + ")")
    // Get our pending tasks and remember them in our pendingTasks entry
    val myPending = pendingTasks.getOrElseUpdate(stage, new HashSet)
    myPending.clear()
    var tasks = ArrayBuffer[Task[_]]()
    if (stage.isShuffleMap) {
      for (p <- 0 until stage.numPartitions if stage.outputLocs(p) == Nil) {
        val locs = getPreferredLocs(stage.rdd, p)
        tasks += new ShuffleMapTask(stage.id, stage.rdd, stage.shuffleDep.get, p, locs)
      }
    } else {
      // This is a final stage; figure out its job's missing partitions
      val job = resultStageToJob(stage)
      for (id <- 0 until job.numPartitions if !job.finished(id)) {
        val partition = job.partitions(id)
        val locs = getPreferredLocs(stage.rdd, partition)
        tasks += new ResultTask(stage.id, stage.rdd, job.func, partition, locs, id)
      }
    }

    val properties = if (jobIdToActiveJob.contains(jobId)) {
      jobIdToActiveJob(stage.jobId).properties
    } else {
      // this stage will be assigned to "default" pool
      null
    }

    // must be run listener before possible NotSerializableException
    // should be "StageSubmitted" first and then "JobEnded"
    listenerBus.post(SparkListenerStageSubmitted(stageToInfos(stage), properties))

    if (tasks.size > 0) {
      // Preemptively serialize a task to make sure it can be serialized. We are catching this
      // exception here because it would be fairly hard to catch the non-serializable exception
      // down the road, where we have several different implementations for local scheduler and
      // cluster schedulers.
      try {
        SparkEnv.get.closureSerializer.newInstance().serialize(tasks.head)
      } catch {
        case e: NotSerializableException =>
          abortStage(stage, "Task not serializable: " + e.toString)
          runningStages -= stage
          return
      }

      logInfo("Submitting " + tasks.size + " missing tasks from " + stage + " (" + stage.rdd + ")")
      myPending ++= tasks
      logDebug("New pending tasks: " + myPending)
      taskScheduler.submitTasks(
        new TaskSet(tasks.toArray, stage.id, stage.newAttemptId(), stage.jobId, properties))
      stageToInfos(stage).submissionTime = Some(System.currentTimeMillis())
    } else {
      logDebug("Stage " + stage + " is actually done; %b %d %d".format(
        stage.isAvailable, stage.numAvailableOutputs, stage.numPartitions))
      runningStages -= stage
    }
  }

  /**
   * Responds to a task finishing. This is called inside the event loop so it assumes that it can
   * modify the scheduler's internal state. Use taskEnded() to post a task end event from outside.
   */
  private def handleTaskCompletion(event: CompletionEvent) {
    val task = event.task

    if (!stageIdToStage.contains(task.stageId)) {
      // Skip all the actions if the stage has been cancelled.
      return
    }
    val stage = stageIdToStage(task.stageId)

    def markStageAsFinished(stage: Stage) = {
      val serviceTime = stageToInfos(stage).submissionTime match {
        case Some(t) => "%.03f".format((System.currentTimeMillis() - t) / 1000.0)
        case _ => "Unknown"
      }
      logInfo("%s (%s) finished in %s s".format(stage, stage.name, serviceTime))
      stageToInfos(stage).completionTime = Some(System.currentTimeMillis())
      listenerBus.post(SparkListenerStageCompleted(stageToInfos(stage)))
      runningStages -= stage
    }
    event.reason match {
      case Success =>
        logInfo("Completed " + task)
        if (event.accumUpdates != null) {
          Accumulators.add(event.accumUpdates) // TODO: do this only if task wasn't resubmitted
        }
        pendingTasks(stage) -= task
        task match {
          case rt: ResultTask[_, _] =>
            resultStageToJob.get(stage) match {
              case Some(job) =>
                if (!job.finished(rt.outputId)) {
                  job.finished(rt.outputId) = true
                  job.numFinished += 1
                  // If the whole job has finished, remove it
                  if (job.numFinished == job.numPartitions) {
                    jobIdToActiveJob -= stage.jobId
                    activeJobs -= job
                    resultStageToJob -= stage
                    markStageAsFinished(stage)
                    jobIdToStageIdsRemove(job.jobId)
                    listenerBus.post(SparkListenerJobEnd(job.jobId, JobSucceeded))
                  }
                  job.listener.taskSucceeded(rt.outputId, event.result)
                }
              case None =>
                logInfo("Ignoring result from " + rt + " because its job has finished")
            }

          case smt: ShuffleMapTask =>
            val status = event.result.asInstanceOf[MapStatus]
            val execId = status.location.executorId
            logDebug("ShuffleMapTask finished on " + execId)
            if (failedEpoch.contains(execId) && smt.epoch <= failedEpoch(execId)) {
              logInfo("Ignoring possibly bogus ShuffleMapTask completion from " + execId)
            } else {
              stage.addOutputLoc(smt.partitionId, status)
            }
            if (runningStages.contains(stage) && pendingTasks(stage).isEmpty) {
              markStageAsFinished(stage)
              logInfo("looking for newly runnable stages")
              logInfo("running: " + runningStages)
              logInfo("waiting: " + waitingStages)
              logInfo("failed: " + failedStages)
              if (stage.shuffleDep.isDefined) {
                // We supply true to increment the epoch number here in case this is a
                // recomputation of the map outputs. In that case, some nodes may have cached
                // locations with holes (from when we detected the error) and will need the
                // epoch incremented to refetch them.
                // TODO: Only increment the epoch number if this is not the first time
                //       we registered these map outputs.
                mapOutputTracker.registerMapOutputs(
                  stage.shuffleDep.get.shuffleId,
                  stage.outputLocs.map(list => if (list.isEmpty) null else list.head).toArray,
                  changeEpoch = true)
              }
              clearCacheLocs()
              if (stage.outputLocs.exists(_ == Nil)) {
                // Some tasks had failed; let's resubmit this stage
                // TODO: Lower-level scheduler should also deal with this
                logInfo("Resubmitting " + stage + " (" + stage.name +
                  ") because some of its tasks had failed: " +
                  stage.outputLocs.zipWithIndex.filter(_._1 == Nil).map(_._2).mkString(", "))
                submitStage(stage)
              } else {
                val newlyRunnable = new ArrayBuffer[Stage]
                for (stage <- waitingStages) {
                  logInfo("Missing parents for " + stage + ": " + getMissingParentStages(stage))
                }
                for (stage <- waitingStages if getMissingParentStages(stage) == Nil) {
                  newlyRunnable += stage
                }
                waitingStages --= newlyRunnable
                runningStages ++= newlyRunnable
                for {
                  stage <- newlyRunnable.sortBy(_.id)
                  jobId <- activeJobForStage(stage)
                } {
                  logInfo("Submitting " + stage + " (" + stage.rdd + "), which is now runnable")
                  submitMissingTasks(stage, jobId)
                }
              }
            }
          }

      case Resubmitted =>
        logInfo("Resubmitted " + task + ", so marking it as still running")
        pendingTasks(stage) += task

      case FetchFailed(bmAddress, shuffleId, mapId, reduceId) =>
        // Mark the stage that the reducer was in as unrunnable
        val failedStage = stageIdToStage(task.stageId)
        runningStages -= failedStage
        // TODO: Cancel running tasks in the stage
        logInfo("Marking " + failedStage + " (" + failedStage.name +
          ") for resubmision due to a fetch failure")
        // Mark the map whose fetch failed as broken in the map stage
        val mapStage = shuffleToMapStage(shuffleId)
        if (mapId != -1) {
          mapStage.removeOutputLoc(mapId, bmAddress)
          mapOutputTracker.unregisterMapOutput(shuffleId, mapId, bmAddress)
        }
        logInfo("The failed fetch was from " + mapStage + " (" + mapStage.name +
          "); marking it for resubmission")
        if (failedStages.isEmpty && eventProcessActor != null) {
          // Don't schedule an event to resubmit failed stages if failed isn't empty, because
          // in that case the event will already have been scheduled. eventProcessActor may be
          // null during unit tests.
          import env.actorSystem.dispatcher
          env.actorSystem.scheduler.scheduleOnce(
            RESUBMIT_TIMEOUT, eventProcessActor, ResubmitFailedStages)
        }
        failedStages += failedStage
        failedStages += mapStage
        // TODO: mark the executor as failed only if there were lots of fetch failures on it
        if (bmAddress != null) {
          handleExecutorLost(bmAddress.executorId, Some(task.epoch))
        }

      case ExceptionFailure(className, description, stackTrace, metrics) =>
        // Do nothing here, left up to the TaskScheduler to decide how to handle user failures

      case TaskResultLost =>
        // Do nothing here; the TaskScheduler handles these failures and resubmits the task.

      case other =>
        // Unrecognized failure - also do nothing. If the task fails repeatedly, the TaskScheduler
        // will abort the job.
    }
  }

  /**
   * Responds to an executor being lost. This is called inside the event loop, so it assumes it can
   * modify the scheduler's internal state. Use executorLost() to post a loss event from outside.
   *
   * Optionally the epoch during which the failure was caught can be passed to avoid allowing
   * stray fetch failures from possibly retriggering the detection of a node as lost.
   */
  private def handleExecutorLost(execId: String, maybeEpoch: Option[Long] = None) {
    val currentEpoch = maybeEpoch.getOrElse(mapOutputTracker.getEpoch)
    if (!failedEpoch.contains(execId) || failedEpoch(execId) < currentEpoch) {
      failedEpoch(execId) = currentEpoch
      logInfo("Executor lost: %s (epoch %d)".format(execId, currentEpoch))
      blockManagerMaster.removeExecutor(execId)
      // TODO: This will be really slow if we keep accumulating shuffle map stages
      for ((shuffleId, stage) <- shuffleToMapStage) {
        stage.removeOutputsOnExecutor(execId)
        val locs = stage.outputLocs.map(list => if (list.isEmpty) null else list.head).toArray
        mapOutputTracker.registerMapOutputs(shuffleId, locs, changeEpoch = true)
      }
      if (shuffleToMapStage.isEmpty) {
        mapOutputTracker.incrementEpoch()
      }
      clearCacheLocs()
    } else {
      logDebug("Additional executor lost message for " + execId +
               "(epoch " + currentEpoch + ")")
    }
  }

  private def handleExecutorAdded(execId: String, host: String) {
    // remove from failedEpoch(execId) ?
    if (failedEpoch.contains(execId)) {
      logInfo("Host added was in lost list earlier: " + host)
      failedEpoch -= execId
    }
  }

  private def handleJobCancellation(jobId: Int) {
    if (!jobIdToStageIds.contains(jobId)) {
      logDebug("Trying to cancel unregistered job " + jobId)
    } else {
      val independentStages = removeJobAndIndependentStages(jobId)
      independentStages.foreach(taskScheduler.cancelTasks)
      val error = new SparkException("Job %d cancelled".format(jobId))
      val job = jobIdToActiveJob(jobId)
      job.listener.jobFailed(error)
      jobIdToStageIds -= jobId
      activeJobs -= job
      jobIdToActiveJob -= jobId
      listenerBus.post(SparkListenerJobEnd(job.jobId, JobFailed(error, job.finalStage.id)))
    }
  }

  /**
   * Aborts all jobs depending on a particular Stage. This is called in response to a task set
   * being canceled by the TaskScheduler. Use taskSetFailed() to inject this event from outside.
   */
  private def abortStage(failedStage: Stage, reason: String) {
    if (!stageIdToStage.contains(failedStage.id)) {
      // Skip all the actions if the stage has been removed.
      return
    }
    val dependentStages = resultStageToJob.keys.filter(x => stageDependsOn(x, failedStage)).toSeq
    stageToInfos(failedStage).completionTime = Some(System.currentTimeMillis())
    for (resultStage <- dependentStages) {
      val job = resultStageToJob(resultStage)
      val error = new SparkException("Job aborted: " + reason)
      job.listener.jobFailed(error)
      jobIdToStageIdsRemove(job.jobId)
      jobIdToActiveJob -= resultStage.jobId
      activeJobs -= job
      resultStageToJob -= resultStage
      listenerBus.post(SparkListenerJobEnd(job.jobId, JobFailed(error, failedStage.id)))
    }
    if (dependentStages.isEmpty) {
      logInfo("Ignoring failure of " + failedStage + " because all jobs depending on it are done")
    }
  }

  /**
   * Return true if one of stage's ancestors is target.
   */
  private def stageDependsOn(stage: Stage, target: Stage): Boolean = {
    if (stage == target) {
      return true
    }
    val visitedRdds = new HashSet[RDD[_]]
    val visitedStages = new HashSet[Stage]
    def visit(rdd: RDD[_]) {
      if (!visitedRdds(rdd)) {
        visitedRdds += rdd
        for (dep <- rdd.dependencies) {
          dep match {
            case shufDep: ShuffleDependency[_,_] =>
              val mapStage = getShuffleMapStage(shufDep, stage.jobId)
              if (!mapStage.isAvailable) {
                visitedStages += mapStage
                visit(mapStage.rdd)
              }  // Otherwise there's no need to follow the dependency back
            case narrowDep: NarrowDependency[_] =>
              visit(narrowDep.rdd)
          }
        }
      }
    }
    visit(stage.rdd)
    visitedRdds.contains(target.rdd)
  }

  /**
   * Synchronized method that might be called from other threads.
   * @param rdd whose partitions are to be looked at
   * @param partition to lookup locality information for
   * @return list of machines that are preferred by the partition
   */
  private[spark]
  def getPreferredLocs(rdd: RDD[_], partition: Int): Seq[TaskLocation] = synchronized {
    // If the partition is cached, return the cache locations
    val cached = getCacheLocs(rdd)(partition)
    if (!cached.isEmpty) {
      return cached
    }
    // If the RDD has some placement preferences (as is the case for input RDDs), get those
    val rddPrefs = rdd.preferredLocations(rdd.partitions(partition)).toList
    if (!rddPrefs.isEmpty) {
      return rddPrefs.map(host => TaskLocation(host))
    }
    // If the RDD has narrow dependencies, pick the first partition of the first narrow dep
    // that has any placement preferences. Ideally we would choose based on transfer sizes,
    // but this will do for now.
    rdd.dependencies.foreach {
      case n: NarrowDependency[_] =>
        for (inPart <- n.getParents(partition)) {
          val locs = getPreferredLocs(n.rdd, inPart)
          if (locs != Nil) {
            return locs
          }
        }
      case _ =>
    }
    Nil
  }

  def stop() {
    if (eventProcessActor != null) {
      eventProcessActor ! StopDAGScheduler
    }
    taskScheduler.stop()
  }
}

private[spark] object DAGScheduler {
  // The time, in millis, to wait for fetch failure events to stop coming in after one is detected;
  // this is a simplistic way to avoid resubmitting tasks in the non-fetchable map stage one by one
  // as more failure events come in
  val RESUBMIT_TIMEOUT = 200.milliseconds

  // The time, in millis, to wake up between polls of the completion queue in order to potentially
  // resubmit failed stages
  val POLL_TIMEOUT = 10L

  // Warns the user if a stage contains a task with size greater than this value (in KB)
  val TASK_SIZE_TO_WARN = 100
}<|MERGE_RESOLUTION|>--- conflicted
+++ resolved
@@ -80,19 +80,11 @@
   private[scheduler] def numTotalJobs: Int = nextJobId.get()
   private val nextStageId = new AtomicInteger(0)
 
-<<<<<<< HEAD
   private[scheduler] val jobIdToStageIds = new HashMap[Int, HashSet[Int]]
   private[scheduler] val stageIdToJobIds = new HashMap[Int, HashSet[Int]]
   private[scheduler] val stageIdToStage = new HashMap[Int, Stage]
   private[scheduler] val shuffleToMapStage = new HashMap[Int, Stage]
-  private[scheduler] val stageIdToActiveJob = new HashMap[Int, ActiveJob]
-=======
-  private[scheduler] val jobIdToStageIds = new TimeStampedHashMap[Int, HashSet[Int]]
-  private[scheduler] val stageIdToJobIds = new TimeStampedHashMap[Int, HashSet[Int]]
-  private[scheduler] val stageIdToStage = new TimeStampedHashMap[Int, Stage]
-  private[scheduler] val shuffleToMapStage = new TimeStampedHashMap[Int, Stage]
   private[scheduler] val jobIdToActiveJob = new HashMap[Int, ActiveJob]
->>>>>>> 33e63618
   private[scheduler] val resultStageToJob = new HashMap[Stage, ActiveJob]
   private[spark] val stageToInfos = new HashMap[Stage, StageInfo]
 
