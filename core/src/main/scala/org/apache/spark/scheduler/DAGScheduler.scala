--- conflicted
+++ resolved
@@ -543,15 +543,9 @@
       resultHandler: (Int, U) => Unit,
       properties: Properties): Unit = {
     val start = System.nanoTime
-<<<<<<< HEAD
-    val waiter = submitJob(rdd, func, partitions, callSite, allowLocal, resultHandler, properties)
+    val waiter = submitJob(rdd, func, partitions, callSite, resultHandler, properties)
     Await.ready(waiter, Duration.Inf).value.get match {
       case scala.util.Success(_) =>
-=======
-    val waiter = submitJob(rdd, func, partitions, callSite, resultHandler, properties)
-    waiter.awaitResult() match {
-      case JobSucceeded =>
->>>>>>> 662d60db
         logInfo("Job %d finished: %s, took %f s".format
           (waiter.jobId, callSite.shortForm, (System.nanoTime - start) / 1e9))
       case scala.util.Failure(exception: Exception) =>
