/*
 * Licensed to the Apache Software Foundation (ASF) under one or more
 * contributor license agreements.  See the NOTICE file distributed with
 * this work for additional information regarding copyright ownership.
 * The ASF licenses this file to You under the Apache License, Version 2.0
 * (the "License"); you may not use this file except in compliance with
 * the License.  You may obtain a copy of the License at
 *
 *    http://www.apache.org/licenses/LICENSE-2.0
 *
 * Unless required by applicable law or agreed to in writing, software
 * distributed under the License is distributed on an "AS IS" BASIS,
 * WITHOUT WARRANTIES OR CONDITIONS OF ANY KIND, either express or implied.
 * See the License for the specific language governing permissions and
 * limitations under the License.
 */

package org.apache.spark.scheduler

import java.io.NotSerializableException
import java.util.Properties
import java.util.concurrent.{TimeUnit, Executors}
import java.util.concurrent.atomic.AtomicInteger

import scala.collection.mutable.{ArrayBuffer, HashMap, HashSet, Map, Stack}
import scala.concurrent.Await
import scala.concurrent.duration._
import scala.language.postfixOps
import scala.reflect.ClassTag
import scala.util.control.NonFatal

import akka.pattern.ask
import akka.util.Timeout

import org.apache.spark._
import org.apache.spark.broadcast.Broadcast
import org.apache.spark.executor.TaskMetrics
import org.apache.spark.partial.{ApproximateActionListener, ApproximateEvaluator, PartialResult}
import org.apache.spark.rdd.RDD
import org.apache.spark.storage._
import org.apache.spark.util._
import org.apache.spark.storage.BlockManagerMessages.BlockManagerHeartbeat

/**
 * The high-level scheduling layer that implements stage-oriented scheduling. It computes a DAG of
 * stages for each job, keeps track of which RDDs and stage outputs are materialized, and finds a
 * minimal schedule to run the job. It then submits stages as TaskSets to an underlying
 * TaskScheduler implementation that runs them on the cluster.
 *
 * In addition to coming up with a DAG of stages, this class also determines the preferred
 * locations to run each task on, based on the current cache status, and passes these to the
 * low-level TaskScheduler. Furthermore, it handles failures due to shuffle output files being
 * lost, in which case old stages may need to be resubmitted. Failures *within* a stage that are
 * not caused by shuffle file loss are handled by the TaskScheduler, which will retry each task
 * a small number of times before cancelling the whole stage.
 *
 */
private[spark]
class DAGScheduler(
    private[scheduler] val sc: SparkContext,
    private[scheduler] val taskScheduler: TaskScheduler,
    listenerBus: LiveListenerBus,
    mapOutputTracker: MapOutputTrackerMaster,
    blockManagerMaster: BlockManagerMaster,
    env: SparkEnv,
    clock: Clock = new SystemClock())
  extends Logging {

  def this(sc: SparkContext, taskScheduler: TaskScheduler) = {
    this(
      sc,
      taskScheduler,
      sc.listenerBus,
      sc.env.mapOutputTracker.asInstanceOf[MapOutputTrackerMaster],
      sc.env.blockManager.master,
      sc.env)
  }

  def this(sc: SparkContext) = this(sc, sc.taskScheduler)

  private[scheduler] val nextJobId = new AtomicInteger(0)
  private[scheduler] def numTotalJobs: Int = nextJobId.get()
  private val nextStageId = new AtomicInteger(0)

  private[scheduler] val jobIdToStageIds = new HashMap[Int, HashSet[Int]]
  private[scheduler] val stageIdToStage = new HashMap[Int, Stage]
  private[scheduler] val shuffleToMapStage = new HashMap[Int, ShuffleMapStage]
  private[scheduler] val jobIdToActiveJob = new HashMap[Int, ActiveJob]

  // Stages we need to run whose parents aren't done
  private[scheduler] val waitingStages = new HashSet[Stage]

  // Stages we are running right now
  private[scheduler] val runningStages = new HashSet[Stage]

  // Stages that must be resubmitted due to fetch failures
  private[scheduler] val failedStages = new HashSet[Stage]

  private[scheduler] val activeJobs = new HashSet[ActiveJob]

  /**
   * Contains the locations that each RDD's partitions are cached on.  This map's keys are RDD ids
   * and its values are arrays indexed by partition numbers. Each array value is the set of
   * locations where that RDD partition is cached.
   *
   * All accesses to this map should be guarded by synchronizing on it (see SPARK-4454).
   */
  private val cacheLocs = new HashMap[Int, Array[Seq[TaskLocation]]]

  // For tracking failed nodes, we use the MapOutputTracker's epoch number, which is sent with
  // every task. When we detect a node failing, we note the current epoch number and failed
  // executor, increment it for new tasks, and use this to ignore stray ShuffleMapTask results.
  //
  // TODO: Garbage collect information about failure epochs when we know there are no more
  //       stray messages to detect.
  private val failedEpoch = new HashMap[String, Long]

  // A closure serializer that we reuse.
  // This is only safe because DAGScheduler runs in a single thread.
  private val closureSerializer = SparkEnv.get.closureSerializer.newInstance()


  /** If enabled, we may run certain actions like take() and first() locally. */
  private val localExecutionEnabled = sc.getConf.getBoolean("spark.localExecution.enabled", false)

  /** If enabled, FetchFailed will not cause stage retry, in order to surface the problem. */
  private val disallowStageRetryForTest = sc.getConf.getBoolean("spark.test.noStageRetry", false)

  private val messageScheduler =
    Executors.newScheduledThreadPool(1, Utils.namedThreadFactory("dag-scheduler-message"))

  private[scheduler] val eventProcessLoop = new DAGSchedulerEventProcessLoop(this)
  taskScheduler.setDAGScheduler(this)

  private val outputCommitCoordinator = env.outputCommitCoordinator

  // Called by TaskScheduler to report task's starting.
  def taskStarted(task: Task[_], taskInfo: TaskInfo) {
    eventProcessLoop.post(BeginEvent(task, taskInfo))
  }

  // Called to report that a task has completed and results are being fetched remotely.
  def taskGettingResult(taskInfo: TaskInfo) {
    eventProcessLoop.post(GettingResultEvent(taskInfo))
  }

  // Called by TaskScheduler to report task completions or failures.
  def taskEnded(
      task: Task[_],
      reason: TaskEndReason,
      result: Any,
      accumUpdates: Map[Long, Any],
      taskInfo: TaskInfo,
      taskMetrics: TaskMetrics) {
    eventProcessLoop.post(
      CompletionEvent(task, reason, result, accumUpdates, taskInfo, taskMetrics))
  }

  /**
   * Update metrics for in-progress tasks and let the master know that the BlockManager is still
   * alive. Return true if the driver knows about the given block manager. Otherwise, return false,
   * indicating that the block manager should re-register.
   */
  def executorHeartbeatReceived(
      execId: String,
      taskMetrics: Array[(Long, Int, Int, TaskMetrics)], // (taskId, stageId, stateAttempt, metrics)
      blockManagerId: BlockManagerId): Boolean = {
    listenerBus.post(SparkListenerExecutorMetricsUpdate(execId, taskMetrics))
    implicit val timeout = Timeout(600 seconds)

    Await.result(
      blockManagerMaster.driverActor ? BlockManagerHeartbeat(blockManagerId),
      timeout.duration).asInstanceOf[Boolean]
  }

  // Called by TaskScheduler when an executor fails.
  def executorLost(execId: String) {
    eventProcessLoop.post(ExecutorLost(execId))
  }

  // Called by TaskScheduler when a host is added
  def executorAdded(execId: String, host: String) {
    eventProcessLoop.post(ExecutorAdded(execId, host))
  }

  // Called by TaskScheduler to cancel an entire TaskSet due to either repeated failures or
  // cancellation of the job itself.
  def taskSetFailed(taskSet: TaskSet, reason: String) {
    eventProcessLoop.post(TaskSetFailed(taskSet, reason))
  }

  private def getCacheLocs(rdd: RDD[_]): Array[Seq[TaskLocation]] = cacheLocs.synchronized {
    // Note: this doesn't use `getOrElse()` because this method is called O(num tasks) times
    if (!cacheLocs.contains(rdd.id)) {
      val blockIds = rdd.partitions.indices.map(index => RDDBlockId(rdd.id, index)).toArray[BlockId]
      val locs = BlockManager.blockIdsToBlockManagers(blockIds, env, blockManagerMaster)
      cacheLocs(rdd.id) = blockIds.map { id =>
        locs.getOrElse(id, Nil).map(bm => TaskLocation(bm.host, bm.executorId))
      }
    }
    cacheLocs(rdd.id)
  }

  private def clearCacheLocs(): Unit = cacheLocs.synchronized {
    cacheLocs.clear()
  }

  /**
   * Get or create a shuffle map stage for the given shuffle dependency's map side.
   * The jobId value passed in will be used if the stage doesn't already exist with
   * a lower jobId (jobId always increases across jobs.)
   */
  private def getShuffleMapStage(
      shuffleDep: ShuffleDependency[_, _, _],
      jobId: Int): ShuffleMapStage = {
    shuffleToMapStage.get(shuffleDep.shuffleId) match {
      case Some(stage) => stage
      case None =>
        // We are going to register ancestor shuffle dependencies
        registerShuffleDependencies(shuffleDep, jobId)
        // Then register current shuffleDep
        val stage = newOrUsedShuffleStage(shuffleDep, jobId)
        shuffleToMapStage(shuffleDep.shuffleId) = stage

        stage
    }
  }

  /**
   * Create a ShuffleMapStage as part of the (re)-creation of a shuffle map stage in 
   * newOrUsedShuffleStage.  The stage will be associated with the provided
   * jobId. Production of shuffle map stages should always use newOrUsedShuffleStage, 
   * not newShuffleMapStage directly.
   */
  private def newShuffleMapStage(
      rdd: RDD[_],
      numTasks: Int,
      shuffleDep: ShuffleDependency[_, _, _],
      jobId: Int,
      callSite: CallSite): ShuffleMapStage = {
    val parentStages = getParentStages(rdd, jobId)
    val id = nextStageId.getAndIncrement()
    val stage: ShuffleMapStage = new ShuffleMapStage(id, rdd, numTasks, parentStages,
      jobId, callSite, shuffleDep)

    stageIdToStage(id) = stage
    updateJobIdStageIdMaps(jobId, stage)
    stage
  }

  /**
   * Create a ResultStage -- either directly for use as a result stage, or as part of the 
   * (re)-creation of a shuffle map stage in newOrUsedShuffleStage.  The stage will be associated 
   * with the provided jobId.
   */
  private def newResultStage(
      rdd: RDD[_],
      numTasks: Int,
      jobId: Int,
      callSite: CallSite): ResultStage = {
    val parentStages = getParentStages(rdd, jobId)
    val id = nextStageId.getAndIncrement()
    val stage: ResultStage = new ResultStage(id, rdd, numTasks, parentStages, jobId, callSite)

    stageIdToStage(id) = stage
    updateJobIdStageIdMaps(jobId, stage)
    stage
  }

  /**
   * Create a shuffle map Stage for the given RDD.  The stage will also be associated with the
   * provided jobId.  If a stage for the shuffleId existed previously so that the shuffleId is
   * present in the MapOutputTracker, then the number and location of available outputs are
   * recovered from the MapOutputTracker
   */
  private def newOrUsedShuffleStage(
      shuffleDep: ShuffleDependency[_, _, _],
      jobId: Int): ShuffleMapStage = {
    val rdd = shuffleDep.rdd
    val numTasks = rdd.partitions.size
    val stage = newShuffleMapStage(rdd, numTasks, shuffleDep, jobId, rdd.creationSite)
    if (mapOutputTracker.containsShuffle(shuffleDep.shuffleId)) {
      val serLocs = mapOutputTracker.getSerializedMapOutputStatuses(shuffleDep.shuffleId)
      val locs = MapOutputTracker.deserializeMapStatuses(serLocs)
      for (i <- 0 until locs.size) {
        stage.outputLocs(i) = Option(locs(i)).toList // locs(i) will be null if missing
      }
      stage.numAvailableOutputs = locs.count(_ != null)
    } else {
      // Kind of ugly: need to register RDDs with the cache and map output tracker here
      // since we can't do it in the RDD constructor because # of partitions is unknown
      logInfo("Registering RDD " + rdd.id + " (" + rdd.getCreationSite + ")")
      mapOutputTracker.registerShuffle(shuffleDep.shuffleId, rdd.partitions.size)
    }
    stage
  }

  /**
   * Get or create the list of parent stages for a given RDD. The stages will be assigned the
   * provided jobId if they haven't already been created with a lower jobId.
   */
  private def getParentStages(rdd: RDD[_], jobId: Int): List[Stage] = {
    val parents = new HashSet[Stage]
    val visited = new HashSet[RDD[_]]
    // We are manually maintaining a stack here to prevent StackOverflowError
    // caused by recursively visiting
    val waitingForVisit = new Stack[RDD[_]]
    def visit(r: RDD[_]) {
      if (!visited(r)) {
        visited += r
        // Kind of ugly: need to register RDDs with the cache here since
        // we can't do it in its constructor because # of partitions is unknown
        for (dep <- r.dependencies) {
          dep match {
            case shufDep: ShuffleDependency[_, _, _] =>
              parents += getShuffleMapStage(shufDep, jobId)
            case _ =>
              waitingForVisit.push(dep.rdd)
          }
        }
      }
    }
    waitingForVisit.push(rdd)
    while (waitingForVisit.nonEmpty) {
      visit(waitingForVisit.pop())
    }
    parents.toList
  }

  /** Find ancestor missing shuffle dependencies and register into shuffleToMapStage */
  private def registerShuffleDependencies(shuffleDep: ShuffleDependency[_, _, _], jobId: Int) = {
    val parentsWithNoMapStage = getAncestorShuffleDependencies(shuffleDep.rdd)
    while (parentsWithNoMapStage.nonEmpty) {
      val currentShufDep = parentsWithNoMapStage.pop()
      val stage = newOrUsedShuffleStage(currentShufDep, jobId)
      shuffleToMapStage(currentShufDep.shuffleId) = stage
    }
  }

  /** Find ancestor shuffle dependencies that are not registered in shuffleToMapStage yet */
  private def getAncestorShuffleDependencies(rdd: RDD[_]): Stack[ShuffleDependency[_, _, _]] = {
    val parents = new Stack[ShuffleDependency[_, _, _]]
    val visited = new HashSet[RDD[_]]
    // We are manually maintaining a stack here to prevent StackOverflowError
    // caused by recursively visiting
    val waitingForVisit = new Stack[RDD[_]]
    def visit(r: RDD[_]) {
      if (!visited(r)) {
        visited += r
        for (dep <- r.dependencies) {
          dep match {
            case shufDep: ShuffleDependency[_, _, _] =>
              if (!shuffleToMapStage.contains(shufDep.shuffleId)) {
                parents.push(shufDep)
              }

              waitingForVisit.push(shufDep.rdd)
            case _ =>
              waitingForVisit.push(dep.rdd)
          }
        }
      }
    }

    waitingForVisit.push(rdd)
    while (waitingForVisit.nonEmpty) {
      visit(waitingForVisit.pop())
    }
    parents
  }

  private def getMissingParentStages(stage: Stage): List[Stage] = {
    val missing = new HashSet[Stage]
    val visited = new HashSet[RDD[_]]
    // We are manually maintaining a stack here to prevent StackOverflowError
    // caused by recursively visiting
    val waitingForVisit = new Stack[RDD[_]]
    def visit(rdd: RDD[_]) {
      if (!visited(rdd)) {
        visited += rdd
        if (getCacheLocs(rdd).contains(Nil)) {
          for (dep <- rdd.dependencies) {
            dep match {
              case shufDep: ShuffleDependency[_, _, _] =>
                val mapStage = getShuffleMapStage(shufDep, stage.jobId)
                if (!mapStage.isAvailable) {
                  missing += mapStage
                }
              case narrowDep: NarrowDependency[_] =>
                waitingForVisit.push(narrowDep.rdd)
            }
          }
        }
      }
    }
    waitingForVisit.push(stage.rdd)
    while (waitingForVisit.nonEmpty) {
      visit(waitingForVisit.pop())
    }
    missing.toList
  }

  /**
   * Registers the given jobId among the jobs that need the given stage and
   * all of that stage's ancestors.
   */
  private def updateJobIdStageIdMaps(jobId: Int, stage: Stage) {
    def updateJobIdStageIdMapsList(stages: List[Stage]) {
      if (stages.nonEmpty) {
        val s = stages.head
        s.jobIds += jobId
        jobIdToStageIds.getOrElseUpdate(jobId, new HashSet[Int]()) += s.id
        val parents: List[Stage] = getParentStages(s.rdd, jobId)
        val parentsWithoutThisJobId = parents.filter {
          !_.jobIds.contains(jobId)
        }
        updateJobIdStageIdMapsList(parentsWithoutThisJobId ++ stages.tail)
      }
    }
    updateJobIdStageIdMapsList(List(stage))
  }

  /**
   * Removes state for job and any stages that are not needed by any other job.  Does not
   * handle cancelling tasks or notifying the SparkListener about finished jobs/stages/tasks.
   *
   * @param job The job whose state to cleanup.
   */
  private def cleanupStateForJobAndIndependentStages(job: ActiveJob) {
    val registeredStages = jobIdToStageIds.get(job.jobId)

    // Clean data structures based on stage
    def removeStage(stageId: Int) {
      for (stage <- stageIdToStage.get(stageId)) {
        if (runningStages.contains(stage)) {
          logDebug("Removing running stage %d".format(stageId))
          runningStages -= stage
        }
        for ((k, v) <- shuffleToMapStage.find(_._2 == stage)) {
          shuffleToMapStage.remove(k)
        }
        if (waitingStages.contains(stage)) {
          logDebug("Removing stage %d from waiting set.".format(stageId))
          waitingStages -= stage
        }
        if (failedStages.contains(stage)) {
          logDebug("Removing stage %d from failed set.".format(stageId))
          failedStages -= stage
        }
      }

      // data structures based on StageId
      stageIdToStage -= stageId
      logDebug("After removal of stage %d, remaining stages = %d"
        .format(stageId, stageIdToStage.size))
    }

    if (registeredStages.isEmpty || registeredStages.get.isEmpty) {
      logError("No stages registered for job " + job.jobId)
    } else {
      stageIdToStage.filterKeys(stageId => registeredStages.get.contains(stageId)).foreach {
        case (stageId, stage) =>
          val jobSet = stage.jobIds
          if (!jobSet.contains(job.jobId)) {
            logError(
              "Job %d not registered for stage %d even though that stage was registered for the job"
                  .format(job.jobId, stageId))
          } else {
            jobSet -= job.jobId
            if (jobSet.isEmpty) {
              // no other job needs this stage
              removeStage(stageId)
            }
          }
      }
    }

    jobIdToStageIds -= job.jobId
    jobIdToActiveJob -= job.jobId
    activeJobs -= job
    job.finalStage.resultOfJob = None
  }

  /**
   * Submit a job to the job scheduler and get a JobWaiter object back. The JobWaiter object
   * can be used to block until the the job finishes executing or can be used to cancel the job.
   */
  def submitJob[T, U](
      rdd: RDD[T],
      func: (TaskContext, Iterator[T]) => U,
      partitions: Seq[Int],
      callSite: CallSite,
      allowLocal: Boolean,
      resultHandler: (Int, U) => Unit,
      properties: Properties = null): JobWaiter[U] = {
    // Check to make sure we are not launching a task on a partition that does not exist.
    val maxPartitions = rdd.partitions.length
    partitions.find(p => p >= maxPartitions || p < 0).foreach { p =>
      throw new IllegalArgumentException(
        "Attempting to access a non-existent partition: " + p + ". " +
          "Total number of partitions: " + maxPartitions)
    }

    val jobId = nextJobId.getAndIncrement()
    if (partitions.size == 0) {
      return new JobWaiter[U](this, jobId, 0, resultHandler)
    }

    assert(partitions.size > 0)
    val func2 = func.asInstanceOf[(TaskContext, Iterator[_]) => _]
    val waiter = new JobWaiter(this, jobId, partitions.size, resultHandler)
    eventProcessLoop.post(JobSubmitted(
      jobId, rdd, func2, partitions.toArray, allowLocal, callSite, waiter, properties))
    waiter
  }

  def runJob[T, U: ClassTag](
      rdd: RDD[T],
      func: (TaskContext, Iterator[T]) => U,
      partitions: Seq[Int],
      callSite: CallSite,
      allowLocal: Boolean,
      resultHandler: (Int, U) => Unit,
      properties: Properties = null) {
    val start = System.nanoTime
    val waiter = submitJob(rdd, func, partitions, callSite, allowLocal, resultHandler, properties)
    waiter.awaitResult() match {
      case JobSucceeded =>
        logInfo("Job %d finished: %s, took %f s".format
          (waiter.jobId, callSite.shortForm, (System.nanoTime - start) / 1e9))
      case JobFailed(exception: Exception) =>
        logInfo("Job %d failed: %s, took %f s".format
          (waiter.jobId, callSite.shortForm, (System.nanoTime - start) / 1e9))
        throw exception
    }
  }

  def runApproximateJob[T, U, R](
      rdd: RDD[T],
      func: (TaskContext, Iterator[T]) => U,
      evaluator: ApproximateEvaluator[U, R],
      callSite: CallSite,
      timeout: Long,
      properties: Properties = null): PartialResult[R] = {
    val listener = new ApproximateActionListener(rdd, func, evaluator, timeout)
    val func2 = func.asInstanceOf[(TaskContext, Iterator[_]) => _]
    val partitions = (0 until rdd.partitions.size).toArray
    val jobId = nextJobId.getAndIncrement()
    eventProcessLoop.post(JobSubmitted(
      jobId, rdd, func2, partitions, allowLocal = false, callSite, listener, properties))
    listener.awaitResult() // Will throw an exception if the job fails
  }

  /**
   * Cancel a job that is running or waiting in the queue.
   */
  def cancelJob(jobId: Int) {
    logInfo("Asked to cancel job " + jobId)
    eventProcessLoop.post(JobCancelled(jobId))
  }

  def cancelJobGroup(groupId: String) {
    logInfo("Asked to cancel job group " + groupId)
    eventProcessLoop.post(JobGroupCancelled(groupId))
  }

  /**
   * Cancel all jobs that are running or waiting in the queue.
   */
  def cancelAllJobs() {
    eventProcessLoop.post(AllJobsCancelled)
  }

  private[scheduler] def doCancelAllJobs() {
    // Cancel all running jobs.
    runningStages.map(_.jobId).foreach(handleJobCancellation(_,
      reason = "as part of cancellation of all jobs"))
    activeJobs.clear() // These should already be empty by this point,
    jobIdToActiveJob.clear() // but just in case we lost track of some jobs...
    submitWaitingStages()
  }

  /**
   * Cancel all jobs associated with a running or scheduled stage.
   */
  def cancelStage(stageId: Int) {
    eventProcessLoop.post(StageCancelled(stageId))
  }

  /**
   * Resubmit any failed stages. Ordinarily called after a small amount of time has passed since
   * the last fetch failure.
   */
  private[scheduler] def resubmitFailedStages() {
    if (failedStages.size > 0) {
      // Failed stages may be removed by job cancellation, so failed might be empty even if
      // the ResubmitFailedStages event has been scheduled.
      logInfo("Resubmitting failed stages")
      clearCacheLocs()
      val failedStagesCopy = failedStages.toArray
      failedStages.clear()
      for (stage <- failedStagesCopy.sortBy(_.jobId)) {
        submitStage(stage)
      }
    }
    submitWaitingStages()
  }

  /**
   * Check for waiting or failed stages which are now eligible for resubmission.
   * Ordinarily run on every iteration of the event loop.
   */
  private def submitWaitingStages() {
    // TODO: We might want to run this less often, when we are sure that something has become
    // runnable that wasn't before.
    logTrace("Checking for newly runnable parent stages")
    logTrace("running: " + runningStages)
    logTrace("waiting: " + waitingStages)
    logTrace("failed: " + failedStages)
    val waitingStagesCopy = waitingStages.toArray
    waitingStages.clear()
    for (stage <- waitingStagesCopy.sortBy(_.jobId)) {
      submitStage(stage)
    }
  }

  /**
   * Run a job on an RDD locally, assuming it has only a single partition and no dependencies.
   * We run the operation in a separate thread just in case it takes a bunch of time, so that we
   * don't block the DAGScheduler event loop or other concurrent jobs.
   */
  protected def runLocally(job: ActiveJob) {
    logInfo("Computing the requested partition locally")
    new Thread("Local computation of job " + job.jobId) {
      override def run() {
        runLocallyWithinThread(job)
      }
    }.start()
  }

  // Broken out for easier testing in DAGSchedulerSuite.
  protected def runLocallyWithinThread(job: ActiveJob) {
    var jobResult: JobResult = JobSucceeded
    try {
      val rdd = job.finalStage.rdd
      val split = rdd.partitions(job.partitions(0))
      val taskContext = new TaskContextImpl(job.finalStage.id, job.partitions(0), taskAttemptId = 0,
        attemptNumber = 0, runningLocally = true)
      TaskContextHelper.setTaskContext(taskContext)
      try {
        val result = job.func(taskContext, rdd.iterator(split, taskContext))
        job.listener.taskSucceeded(0, result)
      } finally {
        taskContext.markTaskCompleted()
        TaskContextHelper.unset()
      }
    } catch {
      case e: Exception =>
        val exception = new SparkDriverExecutionException(e)
        jobResult = JobFailed(exception)
        job.listener.jobFailed(exception)
      case oom: OutOfMemoryError =>
        val exception = new SparkException("Local job aborted due to out of memory error", oom)
        jobResult = JobFailed(exception)
        job.listener.jobFailed(exception)
    } finally {
      val s = job.finalStage
      // clean up data structures that were populated for a local job,
      // but that won't get cleaned up via the normal paths through
      // completion events or stage abort
      stageIdToStage -= s.id
      jobIdToStageIds -= job.jobId
      listenerBus.post(SparkListenerJobEnd(job.jobId, clock.getTimeMillis(), jobResult))
    }
  }

  /** Finds the earliest-created active job that needs the stage */
  // TODO: Probably should actually find among the active jobs that need this
  // stage the one with the highest priority (highest-priority pool, earliest created).
  // That should take care of at least part of the priority inversion problem with
  // cross-job dependencies.
  private def activeJobForStage(stage: Stage): Option[Int] = {
    val jobsThatUseStage: Array[Int] = stage.jobIds.toArray.sorted
    jobsThatUseStage.find(jobIdToActiveJob.contains)
  }

  private[scheduler] def handleJobGroupCancelled(groupId: String) {
    // Cancel all jobs belonging to this job group.
    // First finds all active jobs with this group id, and then kill stages for them.
    val activeInGroup = activeJobs.filter(activeJob =>
      groupId == activeJob.properties.get(SparkContext.SPARK_JOB_GROUP_ID))
    val jobIds = activeInGroup.map(_.jobId)
    jobIds.foreach(handleJobCancellation(_, "part of cancelled job group %s".format(groupId)))
    submitWaitingStages()
  }

  private[scheduler] def handleBeginEvent(task: Task[_], taskInfo: TaskInfo) {
    // Note that there is a chance that this task is launched after the stage is cancelled.
    // In that case, we wouldn't have the stage anymore in stageIdToStage.
    val stageAttemptId = stageIdToStage.get(task.stageId).map(_.latestInfo.attemptId).getOrElse(-1)
    listenerBus.post(SparkListenerTaskStart(task.stageId, stageAttemptId, taskInfo))
    submitWaitingStages()
  }

  private[scheduler] def handleTaskSetFailed(taskSet: TaskSet, reason: String) {
    stageIdToStage.get(taskSet.stageId).foreach {
      abortStage(_, reason)
    }
    submitWaitingStages()
  }

  private[scheduler] def cleanUpAfterSchedulerStop() {
    for (job <- activeJobs) {
      val error = new SparkException("Job cancelled because SparkContext was shut down")
      job.listener.jobFailed(error)
      // Tell the listeners that all of the running stages have ended.  Don't bother
      // cancelling the stages because if the DAG scheduler is stopped, the entire application
      // is in the process of getting stopped.
      val stageFailedMessage = "Stage cancelled because SparkContext was shut down"
      runningStages.foreach { stage =>
        stage.latestInfo.stageFailed(stageFailedMessage)
        listenerBus.post(SparkListenerStageCompleted(stage.latestInfo))
      }
      listenerBus.post(SparkListenerJobEnd(job.jobId, clock.getTimeMillis(), JobFailed(error)))
    }
  }

  private[scheduler] def handleGetTaskResult(taskInfo: TaskInfo) {
    listenerBus.post(SparkListenerTaskGettingResult(taskInfo))
    submitWaitingStages()
  }

  private[scheduler] def handleJobSubmitted(
      jobId: Int,
      finalRDD: RDD[_],
      func: (TaskContext, Iterator[_]) => _,
      partitions: Array[Int],
      allowLocal: Boolean,
      callSite: CallSite,
      listener: JobListener,
      properties: Properties = null) {
    var finalStage: ResultStage = null
    try {
      // New stage creation may throw an exception if, for example, jobs are run on a
      // HadoopRDD whose underlying HDFS files have been deleted.
      finalStage = newResultStage(finalRDD, partitions.size, jobId, callSite)
    } catch {
      case e: Exception =>
        logWarning("Creating new stage failed due to exception - job: " + jobId, e)
        listener.jobFailed(e)
        return
    }
    if (finalStage != null) {
      val job = new ActiveJob(jobId, finalStage, func, partitions, callSite, listener, properties)
      clearCacheLocs()

      logInfo("Got job %s (%s) with %d output partitions (allowLocal=%s)".format(
        job.jobId, callSite.shortForm, partitions.length, allowLocal))
      logInfo("Final stage: " + finalStage + "(" + finalStage.name + ")")
      logInfo("Parents of final stage: " + finalStage.parents)
      logInfo("Missing parents: " + getMissingParentStages(finalStage))

      val shouldRunLocally =
        localExecutionEnabled && allowLocal && finalStage.parents.isEmpty && partitions.length == 1
      val jobSubmissionTime = clock.getTimeMillis()
      if (shouldRunLocally) {
        // Compute very short actions like first() or take() with no parent stages locally.
        listenerBus.post(
          SparkListenerJobStart(job.jobId, jobSubmissionTime, Seq.empty, properties))
        runLocally(job)
      } else {
        jobIdToActiveJob(jobId) = job
        activeJobs += job
        finalStage.resultOfJob = Some(job)
        val stageIds = jobIdToStageIds(jobId).toArray
        val stageInfos = stageIds.flatMap(id => stageIdToStage.get(id).map(_.latestInfo))
        listenerBus.post(
          SparkListenerJobStart(job.jobId, jobSubmissionTime, stageInfos, properties))
        submitStage(finalStage)
      }
    }
    submitWaitingStages()
  }

  /** Submits stage, but first recursively submits any missing parents. */
  private def submitStage(stage: Stage) {
    val jobId = activeJobForStage(stage)
    if (jobId.isDefined) {
      logDebug("submitStage(" + stage + ")")
      if (!waitingStages(stage) && !runningStages(stage) && !failedStages(stage)) {
        val missing = getMissingParentStages(stage).sortBy(_.id)
        logDebug("missing: " + missing)
        if (missing == Nil) {
          logInfo("Submitting " + stage + " (" + stage.rdd + "), which has no missing parents")
          submitMissingTasks(stage, jobId.get)
        } else {
          for (parent <- missing) {
            submitStage(parent)
          }
          waitingStages += stage
        }
      }
    } else {
      abortStage(stage, "No active job for stage " + stage.id)
    }
  }

  /**
   * Handle serialization of a single stage for a task
   * @return The serialized bytes
   */
  private def serializeStage(stage: Stage): Broadcast[Array[Byte]] = {
    // TODO: Maybe we can keep the taskBinary in Stage to avoid serializing it multiple times.
    // Broadcasted binary for the task, used to dispatch tasks to executors. Note that we broadcast
    // the serialized copy of the RDD and for each task we will deserialize it, which means each
    // task gets a different copy of the RDD. This provides stronger isolation between tasks that
    // might modify state of objects referenced in their closures. This is necessary in Hadoop
    // where the JobConf/Configuration object is not thread-safe.
    var taskBinary: Broadcast[Array[Byte]] = null

    try {
      // For ShuffleMapTask, serialize and broadcast (rdd, shuffleDep).
      // For ResultTask, serialize and broadcast (rdd, func).
      val taskBinaryBytes: Array[Byte] = stage match {
        case a: ShuffleMapStage =>
          closureSerializer.serialize((a.rdd, a.shuffleDep): AnyRef).array()
        case b: ResultStage =>
          closureSerializer.serialize((b.rdd, b.resultOfJob.get.func): AnyRef).array()
      }

      taskBinary = sc.broadcast(taskBinaryBytes)
    } catch {
      // In the case of a failure during serialization, abort the stage.
      case e: NotSerializableException =>
        abortStage(stage, "Task not serializable: " + e.toString)
        runningStages -= stage
      case NonFatal(e) =>
        abortStage(stage, s"Task serialization failed: $e\n${e.getStackTraceString}")
        runningStages -= stage
    }

    taskBinary
  }

  /** Helper function to kick off next tasks or to finalize execution if there are no more tasks. */
  private def executeNextTasks(
      stage: Stage,
      partitionsToCompute: Seq[Int],
      properties: Properties) = {
    val taskBinary = serializeStage(stage)

    val tasks: Seq[Task[_]] = stage match {
      case a: ShuffleMapStage =>
        partitionsToCompute.map { id =>
          val locs = getPreferredLocs(a.rdd, id)
          val part = a.rdd.partitions(id)
          new ShuffleMapTask(a.id, taskBinary, part, locs)
        }
      case b: ResultStage =>
        val job = b.resultOfJob.get
        partitionsToCompute.map { id =>
          val p: Int = job.partitions(id)
          val part = b.rdd.partitions(p)
          val locs = getPreferredLocs(b.rdd, p)
          new ResultTask(b.id, taskBinary, part, locs, id)
        }
    }

    if (tasks.size > 0) {
      logInfo("Submitting " + tasks.size + " missing tasks from " + stage + " (" + stage.rdd + ")")
      stage.pendingTasks ++= tasks
      logDebug("New pending tasks: " + stage.pendingTasks)
      taskScheduler.submitTasks(
        new TaskSet(tasks.toArray, stage.id, stage.newAttemptId(), stage.jobId, properties))
      stage.latestInfo.submissionTime = Some(clock.getTimeMillis())
    } else {
      // Because we posted SparkListenerStageSubmitted earlier, we should post
      // SparkListenerStageCompleted here in case there are no tasks to run.
      outputCommitCoordinator.stageEnd(stage.id)
      listenerBus.post(SparkListenerStageCompleted(stage.latestInfo))
      logDebug("Stage " + stage + " is actually done; %b %d %d".format(
        stage.isAvailable, stage.numAvailableOutputs, stage.numPartitions))
      runningStages -= stage
    }
  }

  /** Called when stage's parents are available and we can now do its task. */
  private def submitMissingTasks(stage: Stage, jobId: Int) {
    logDebug("submitMissingTasks(" + stage + ")")

    // Get our pending tasks and remember them in our pendingTasks entry
    stage.pendingTasks.clear()

    // First figure out the indexes of partition ids to compute.
    val partitionsToCompute: Seq[Int] = {
      stage match {
        case a: ShuffleMapStage => (0 until a.numPartitions).filter(id => a.outputLocs(id) == Nil)
        case b: ResultStage =>
          val job = b.resultOfJob.get
          (0 until job.numPartitions).filter(id => !job.finished(id))
      }
    }

    val properties = if (jobIdToActiveJob.contains(jobId)) {
      jobIdToActiveJob(stage.jobId).properties
    } else {
      // this stage will be assigned to "default" pool
      null
    }

    runningStages += stage

    // SparkListenerStageSubmitted should be posted before testing whether tasks are
    // serializable. If tasks are not serializable, a SparkListenerStageCompleted event
    // will be posted, which should always come after a corresponding SparkListenerStageSubmitted
    // event.
    stage.latestInfo = StageInfo.fromStage(stage, Some(partitionsToCompute.size))
    outputCommitCoordinator.stageStart(stage.id)
    listenerBus.post(SparkListenerStageSubmitted(stage.latestInfo, properties))

    executeNextTasks(stage, partitionsToCompute, properties)
  }

  /** Merge updates from a task to our local accumulator values */
  private def updateAccumulators(event: CompletionEvent): Unit = {
    val task = event.task
    val stage = stageIdToStage(task.stageId)
    if (event.accumUpdates != null) {
      try {
        Accumulators.add(event.accumUpdates)
        event.accumUpdates.foreach { case (id, partialValue) =>
          val acc = Accumulators.originals(id).asInstanceOf[Accumulable[Any, Any]]
          // To avoid UI cruft, ignore cases where value wasn't updated
          if (acc.name.isDefined && partialValue != acc.zero) {
            val name = acc.name.get
            val stringPartialValue = Accumulators.stringifyPartialValue(partialValue)
            val stringValue = Accumulators.stringifyValue(acc.value)
            stage.latestInfo.accumulables(id) = AccumulableInfo(id, name, stringValue)
            event.taskInfo.accumulables +=
              AccumulableInfo(id, name, Some(stringPartialValue), stringValue)
          }
        }
      } catch {
        // If we see an exception during accumulator update, just log the
        // error and move on.
        case e: Exception =>
          logError(s"Failed to update accumulators for $task", e)
      }
    }
  }

  /** Helper function to handle stage completion */
  private def markStageAsFinished(stage: Stage, errorMessage: Option[String] = None) = {
    val serviceTime = stage.latestInfo.submissionTime match {
      case Some(t) => "%.03f".format((clock.getTime() - t) / 1000.0)
      case _ => "Unknown"
    }
    if (errorMessage.isEmpty) {
      logInfo("%s (%s) finished in %s s".format(stage, stage.name, serviceTime))
      stage.latestInfo.completionTime = Some(clock.getTime())
    } else {
      stage.latestInfo.stageFailed(errorMessage.get)
      logInfo("%s (%s) failed in %s s".format(stage, stage.name, serviceTime))
    }
    listenerBus.post(SparkListenerStageCompleted(stage.latestInfo))
    runningStages -= stage
  }

  /** Helper function to process a ResultTask completion */
  private def handleResultTask(
      stage: ResultStage,
      event: CompletionEvent,
      rt: ResultTask[_, _]) = {
    stage.resultOfJob match {
      case Some(job) =>
        if (!job.finished(rt.outputId)) {
          updateAccumulators(event)
          job.finished(rt.outputId) = true
          job.numFinished += 1
          // If the whole job has finished, remove it
          if (job.numFinished == job.numPartitions) {
            markStageAsFinished(stage)
            cleanupStateForJobAndIndependentStages(job)
            listenerBus.post(
              SparkListenerJobEnd(job.jobId, clock.getTime(), JobSucceeded))
          }

          // taskSucceeded runs some user code that might throw an exception. Make sure
          // we are resilient against that.
          try {
            job.listener.taskSucceeded(rt.outputId, event.result)
          } catch {
            case e: Exception =>
              // TODO: Perhaps we want to mark the stage as failed?
              job.listener.jobFailed(new SparkDriverExecutionException(e))
          }
        }
      case None =>
        logInfo("Ignoring result from " + rt + " because its job has finished")
    }
  }

  /** Helper function to mark a stage as completed */
  private def completeStage(stage: ShuffleMapStage) = {
    markStageAsFinished(stage)
    logInfo("looking for newly runnable stages")
    logInfo("running: " + runningStages)
    logInfo("waiting: " + waitingStages)
    logInfo("failed: " + failedStages)

    // We supply true to increment the epoch number here in case this is a
    // recomputation of the map outputs. In that case, some nodes may have cached
    // locations with holes (from when we detected the error) and will need the
    // epoch incremented to refetch them.
    // TODO: Only increment the epoch number if this is not the first time
    //       we registered these map outputs.
    mapOutputTracker.registerMapOutputs(
      stage.shuffleDep.shuffleId,
      stage.outputLocs.map(list => if (list.isEmpty) null else list.head).toArray,
      changeEpoch = true)
  }

  /** Helper function to handle task failures within the stage for a ShuffleMapStage */
  private def handleFailedTasks(stage: ShuffleMapStage) = {
    if (stage.outputLocs.contains(Nil)) {
      // Some tasks had failed; let's resubmit this stage
      // TODO: Lower-level scheduler should also deal with this
      logInfo("Resubmitting " + stage + " (" + stage.name +
        ") because some of its tasks had failed: " +
        stage.outputLocs.zipWithIndex.filter(_._1 == Nil).map(_._2).mkString(", "))
      submitStage(stage)
    } else {
      val newlyRunnable = new ArrayBuffer[Stage]
      for (stage <- waitingStages) {
        logInfo("Missing parents for " + stage + ": " + getMissingParentStages(stage))
      }
      for (stage <- waitingStages if getMissingParentStages(stage) == Nil) {
        newlyRunnable += stage
      }
      waitingStages --= newlyRunnable
      runningStages ++= newlyRunnable
      for {
        stage <- newlyRunnable.sortBy(_.id)
        jobId <- activeJobForStage(stage)
      } {
        logInfo("Submitting " + stage + " (" + stage.rdd + "), which is now runnable")
        submitMissingTasks(stage, jobId)
      }
    }
  }

  /** Helper function to process a ShuffleMapTask completion */
  private def handleShuffleMapTask(
      stage: ShuffleMapStage,
      event: CompletionEvent,
      smt: ShuffleMapTask) = {
    updateAccumulators(event)
    val status = event.result.asInstanceOf[MapStatus]
    val execId = status.location.executorId
    logDebug("ShuffleMapTask finished on " + execId)

    if (failedEpoch.contains(execId) && smt.epoch <= failedEpoch(execId)) {
      logInfo("Ignoring possibly bogus ShuffleMapTask completion from " + execId)
    } else {
      stage.addOutputLoc(smt.partitionId, status)
    }

    if (runningStages.contains(stage) && stage.pendingTasks.isEmpty) {
      completeStage(stage)
      clearCacheLocs()
      handleFailedTasks(stage)
    }
  }

  /** Helper function to handle a FetchFailed event */
  private def handleFetchFailure(
      task: Task[_],
      bmAddress: BlockManagerId,
      shuffleId: Int,
      mapId: Int,
      failureMessage: String) = {
    val failedStage = stageIdToStage(task.stageId)
    val mapStage = shuffleToMapStage(shuffleId)

    // It is likely that we receive multiple FetchFailed for a single stage (because we have
    // multiple tasks running concurrently on different executors). In that case, it is possible
    // the fetch failure has already been handled by the scheduler.
    if (runningStages.contains(failedStage)) {
      logInfo(s"Marking $failedStage (${failedStage.name}) as failed " +
        s"due to a fetch failure from $mapStage (${mapStage.name})")
      markStageAsFinished(failedStage, Some(failureMessage))
      runningStages -= failedStage
    }

    if (disallowStageRetryForTest) {
      abortStage(failedStage, "Fetch failure will not retry stage due to testing config")
    } else if (failedStages.isEmpty) {
      // Don't schedule an event to resubmit failed stages if failed isn't empty, because
      // in that case the event will already have been scheduled.
      // TODO: Cancel running tasks in the stage
      logInfo(s"Resubmitting $mapStage (${mapStage.name}) and " +
        s"$failedStage (${failedStage.name}) due to fetch failure")
      messageScheduler.schedule(new Runnable {
        override def run(): Unit = eventProcessLoop.post(ResubmitFailedStages)
      }, DAGScheduler.RESUBMIT_TIMEOUT, TimeUnit.MILLISECONDS)
    }
    failedStages += failedStage
    failedStages += mapStage
    // Mark the map whose fetch failed as broken in the map stage
    if (mapId != -1) {
      mapStage.removeOutputLoc(mapId, bmAddress)
      mapOutputTracker.unregisterMapOutput(shuffleId, mapId, bmAddress)
    }

    // TODO: mark the executor as failed only if there were lots of fetch failures on it
    if (bmAddress != null) {
      handleExecutorLost(bmAddress.executorId, fetchFailed = true, Some(task.epoch))
    }
  }

  /**
   * Responds to a task finishing. This is called inside the event loop so it assumes that it can
   * modify the scheduler's internal state. Use taskEnded() to post a task end event from outside.
   */
  private[scheduler] def handleTaskCompletion(event: CompletionEvent) {
    val task = event.task
    val stageId = task.stageId
    val taskType = Utils.getFormattedClassName(task)

    outputCommitCoordinator.taskCompleted(stageId, task.partitionId,
      event.taskInfo.attempt, event.reason)

    // The success case is dealt with separately below, since we need to compute accumulator
    // updates before posting.
    if (event.reason != Success) {
      val attemptId = stageIdToStage.get(task.stageId).map(_.latestInfo.attemptId).getOrElse(-1)
      listenerBus.post(SparkListenerTaskEnd(stageId, attemptId, taskType, event.reason,
        event.taskInfo, event.taskMetrics))
    }

    if (!stageIdToStage.contains(task.stageId)) {
      // Skip all the actions if the stage has been cancelled.
      return
    }

    val stage = stageIdToStage(task.stageId)

<<<<<<< HEAD
    // Process the completion event and update data stores appropriately
=======
    def markStageAsFinished(stage: Stage, errorMessage: Option[String] = None) = {
      val serviceTime = stage.latestInfo.submissionTime match {
        case Some(t) => "%.03f".format((clock.getTimeMillis() - t) / 1000.0)
        case _ => "Unknown"
      }
      if (errorMessage.isEmpty) {
        logInfo("%s (%s) finished in %s s".format(stage, stage.name, serviceTime))
        stage.latestInfo.completionTime = Some(clock.getTimeMillis())
      } else {
        stage.latestInfo.stageFailed(errorMessage.get)
        logInfo("%s (%s) failed in %s s".format(stage, stage.name, serviceTime))
      }
      listenerBus.post(SparkListenerStageCompleted(stage.latestInfo))
      runningStages -= stage
    }
>>>>>>> 4a17eedb
    event.reason match {
      case Success =>
        listenerBus.post(SparkListenerTaskEnd(stageId, stage.latestInfo.attemptId, taskType,
          event.reason, event.taskInfo, event.taskMetrics))
        stage.pendingTasks -= task

        task match {
          case rt: ResultTask[_, _] =>
<<<<<<< HEAD
            handleResultTask(stage.asInstanceOf[ResultStage], event, rt)
=======
            stage.resultOfJob match {
              case Some(job) =>
                if (!job.finished(rt.outputId)) {
                  updateAccumulators(event)
                  job.finished(rt.outputId) = true
                  job.numFinished += 1
                  // If the whole job has finished, remove it
                  if (job.numFinished == job.numPartitions) {
                    markStageAsFinished(stage)
                    cleanupStateForJobAndIndependentStages(job)
                    listenerBus.post(
                      SparkListenerJobEnd(job.jobId, clock.getTimeMillis(), JobSucceeded))
                  }

                  // taskSucceeded runs some user code that might throw an exception. Make sure
                  // we are resilient against that.
                  try {
                    job.listener.taskSucceeded(rt.outputId, event.result)
                  } catch {
                    case e: Exception =>
                      // TODO: Perhaps we want to mark the stage as failed?
                      job.listener.jobFailed(new SparkDriverExecutionException(e))
                  }
                }
              case None =>
                logInfo("Ignoring result from " + rt + " because its job has finished")
            }
>>>>>>> 4a17eedb

          case smt: ShuffleMapTask =>
            handleShuffleMapTask(stage.asInstanceOf[ShuffleMapStage], event, smt)
        }

      case Resubmitted =>
        logInfo("Resubmitted " + task + ", so marking it as still running")
        stage.pendingTasks += task

      case FetchFailed(bmAddress, shuffleId, mapId, reduceId, failureMessage) =>
        handleFetchFailure(task, bmAddress, shuffleId, mapId, failureMessage)

      case commitDenied: TaskCommitDenied =>
      // Do nothing here, left up to the TaskScheduler to decide how to handle denied commits

      case ExceptionFailure(className, description, stackTrace, fullStackTrace, metrics) =>
      // Do nothing here, left up to the TaskScheduler to decide how to handle user failures

      case TaskResultLost =>
      // Do nothing here; the TaskScheduler handles these failures and resubmits the task.

      case other =>
      // Unrecognized failure - also do nothing. If the task fails repeatedly, the TaskScheduler
      // will abort the job.
    }

    submitWaitingStages()
  }

  /**
   * Responds to an executor being lost. This is called inside the event loop, so it assumes it can
   * modify the scheduler's internal state. Use executorLost() to post a loss event from outside.
   *
   * We will also assume that we've lost all shuffle blocks associated with the executor if the
   * executor serves its own blocks (i.e., we're not using external shuffle) OR a FetchFailed
   * occurred, in which case we presume all shuffle data related to this executor to be lost.
   *
   * Optionally the epoch during which the failure was caught can be passed to avoid allowing
   * stray fetch failures from possibly retriggering the detection of a node as lost.
   */
  private[scheduler] def handleExecutorLost(
      execId: String,
      fetchFailed: Boolean,
      maybeEpoch: Option[Long] = None) {
    val currentEpoch = maybeEpoch.getOrElse(mapOutputTracker.getEpoch)
    if (!failedEpoch.contains(execId) || failedEpoch(execId) < currentEpoch) {
      failedEpoch(execId) = currentEpoch
      logInfo("Executor lost: %s (epoch %d)".format(execId, currentEpoch))
      blockManagerMaster.removeExecutor(execId)

      if (!env.blockManager.externalShuffleServiceEnabled || fetchFailed) {
        // TODO: This will be really slow if we keep accumulating shuffle map stages
        for ((shuffleId, stage) <- shuffleToMapStage) {
          stage.removeOutputsOnExecutor(execId)
          val locs = stage.outputLocs.map(list => if (list.isEmpty) null else list.head).toArray
          mapOutputTracker.registerMapOutputs(shuffleId, locs, changeEpoch = true)
        }
        if (shuffleToMapStage.isEmpty) {
          mapOutputTracker.incrementEpoch()
        }
        clearCacheLocs()
      }
    } else {
      logDebug("Additional executor lost message for " + execId +
        "(epoch " + currentEpoch + ")")
    }
    submitWaitingStages()
  }

  private[scheduler] def handleExecutorAdded(execId: String, host: String) {
    // remove from failedEpoch(execId) ?
    if (failedEpoch.contains(execId)) {
      logInfo("Host added was in lost list earlier: " + host)
      failedEpoch -= execId
    }
    submitWaitingStages()
  }

  private[scheduler] def handleStageCancellation(stageId: Int) {
    stageIdToStage.get(stageId) match {
      case Some(stage) =>
        val jobsThatUseStage: Array[Int] = stage.jobIds.toArray
        jobsThatUseStage.foreach { jobId =>
          handleJobCancellation(jobId, s"because Stage $stageId was cancelled")
        }
      case None =>
        logInfo("No active jobs to kill for Stage " + stageId)
    }
    submitWaitingStages()
  }

  private[scheduler] def handleJobCancellation(jobId: Int, reason: String = "") {
    if (!jobIdToStageIds.contains(jobId)) {
      logDebug("Trying to cancel unregistered job " + jobId)
    } else {
      failJobAndIndependentStages(
        jobIdToActiveJob(jobId), "Job %d cancelled %s".format(jobId, reason))
    }
    submitWaitingStages()
  }

  /**
   * Aborts all jobs depending on a particular Stage. This is called in response to a task set
   * being canceled by the TaskScheduler. Use taskSetFailed() to inject this event from outside.
   */
  private[scheduler] def abortStage(failedStage: Stage, reason: String) {
    if (!stageIdToStage.contains(failedStage.id)) {
      // Skip all the actions if the stage has been removed.
      return
    }
    val dependentJobs: Seq[ActiveJob] =
      activeJobs.filter(job => stageDependsOn(job.finalStage, failedStage)).toSeq
    failedStage.latestInfo.completionTime = Some(clock.getTimeMillis())
    for (job <- dependentJobs) {
      failJobAndIndependentStages(job, s"Job aborted due to stage failure: $reason")
    }
    if (dependentJobs.isEmpty) {
      logInfo("Ignoring failure of " + failedStage + " because all jobs depending on it are done")
    }
  }

  /**
   * Fails a job and all stages that are only used by that job, and cleans up relevant state.
   */
  private def failJobAndIndependentStages(job: ActiveJob, failureReason: String) {
    val error = new SparkException(failureReason)
    var ableToCancelStages = true

    val shouldInterruptThread =
      if (job.properties == null) false
      else job.properties.getProperty(SparkContext.SPARK_JOB_INTERRUPT_ON_CANCEL, "false").toBoolean

    // Cancel all independent, running stages.
    val stages = jobIdToStageIds(job.jobId)
    if (stages.isEmpty) {
      logError("No stages registered for job " + job.jobId)
    }
    stages.foreach { stageId =>
      val jobsForStage: Option[HashSet[Int]] = stageIdToStage.get(stageId).map(_.jobIds)
      if (jobsForStage.isEmpty || !jobsForStage.get.contains(job.jobId)) {
        logError(
          "Job %d not registered for stage %d even though that stage was registered for the job"
            .format(job.jobId, stageId))
      } else if (jobsForStage.get.size == 1) {
        if (!stageIdToStage.contains(stageId)) {
          logError(s"Missing Stage for stage with id $stageId")
        } else {
          // This is the only job that uses this stage, so fail the stage if it is running.
          val stage = stageIdToStage(stageId)
          if (runningStages.contains(stage)) {
            try {
              // cancelTasks will fail if a SchedulerBackend does not implement killTask
              taskScheduler.cancelTasks(stageId, shouldInterruptThread)
              stage.latestInfo.stageFailed(failureReason)
              listenerBus.post(SparkListenerStageCompleted(stage.latestInfo))
            } catch {
              case e: UnsupportedOperationException =>
                logInfo(s"Could not cancel tasks for stage $stageId", e)
                ableToCancelStages = false
            }
          }
        }
      }
    }

    if (ableToCancelStages) {
      job.listener.jobFailed(error)
      cleanupStateForJobAndIndependentStages(job)
      listenerBus.post(SparkListenerJobEnd(job.jobId, clock.getTimeMillis(), JobFailed(error)))
    }
  }

  /**
   * Return true if one of stage's ancestors is target.
   */
  private def stageDependsOn(stage: Stage, target: Stage): Boolean = {
    if (stage == target) {
      return true
    }
    val visitedRdds = new HashSet[RDD[_]]
    val visitedStages = new HashSet[Stage]
    // We are manually maintaining a stack here to prevent StackOverflowError
    // caused by recursively visiting
    val waitingForVisit = new Stack[RDD[_]]
    def visit(rdd: RDD[_]) {
      if (!visitedRdds(rdd)) {
        visitedRdds += rdd
        for (dep <- rdd.dependencies) {
          dep match {
            case shufDep: ShuffleDependency[_, _, _] =>
              val mapStage = getShuffleMapStage(shufDep, stage.jobId)
              if (!mapStage.isAvailable) {
                visitedStages += mapStage
                waitingForVisit.push(mapStage.rdd)
              } // Otherwise there's no need to follow the dependency back
            case narrowDep: NarrowDependency[_] =>
              waitingForVisit.push(narrowDep.rdd)
          }
        }
      }
    }
    waitingForVisit.push(stage.rdd)
    while (waitingForVisit.nonEmpty) {
      visit(waitingForVisit.pop())
    }
    visitedRdds.contains(target.rdd)
  }

  /**
   * Gets the locality information associated with a partition of a particular RDD.
   *
   * This method is thread-safe and is called from both DAGScheduler and SparkContext.
   *
   * @param rdd whose partitions are to be looked at
   * @param partition to lookup locality information for
   * @return list of machines that are preferred by the partition
   */
  private[spark] def getPreferredLocs(rdd: RDD[_], partition: Int): Seq[TaskLocation] = {
    getPreferredLocsInternal(rdd, partition, new HashSet)
  }

  /**
   * Recursive implementation for getPreferredLocs.
   *
   * This method is thread-safe because it only accesses DAGScheduler state through thread-safe
   * methods (getCacheLocs()); please be careful when modifying this method, because any new
   * DAGScheduler state accessed by it may require additional synchronization.
   */
  private def getPreferredLocsInternal(
      rdd: RDD[_],
      partition: Int,
      visited: HashSet[(RDD[_], Int)]): Seq[TaskLocation] = {
    // If the partition has already been visited, no need to re-visit.
    // This avoids exponential path exploration.  SPARK-695
    if (!visited.add((rdd, partition))) {
      // Nil has already been returned for previously visited partitions.
      return Nil
    }
    // If the partition is cached, return the cache locations
    val cached = getCacheLocs(rdd)(partition)
    if (cached.nonEmpty) {
      return cached
    }
    // If the RDD has some placement preferences (as is the case for input RDDs), get those
    val rddPrefs = rdd.preferredLocations(rdd.partitions(partition)).toList
    if (rddPrefs.nonEmpty) {
      return rddPrefs.map(TaskLocation(_))
    }
    // If the RDD has narrow dependencies, pick the first partition of the first narrow dep
    // that has any placement preferences. Ideally we would choose based on transfer sizes,
    // but this will do for now.
    rdd.dependencies.foreach {
      case n: NarrowDependency[_] =>
        for (inPart <- n.getParents(partition)) {
          val locs = getPreferredLocsInternal(n.rdd, inPart, visited)
          if (locs != Nil) {
            return locs
          }
        }
      case _ =>
    }
    Nil
  }

  def stop() {
    logInfo("Stopping DAGScheduler")
    eventProcessLoop.stop()
    taskScheduler.stop()
  }

  // Start the event thread at the end of the constructor
  eventProcessLoop.start()
}

private[scheduler] class DAGSchedulerEventProcessLoop(dagScheduler: DAGScheduler)
  extends EventLoop[DAGSchedulerEvent]("dag-scheduler-event-loop") with Logging {

  /**
   * The main event loop of the DAG scheduler.
   */
  override def onReceive(event: DAGSchedulerEvent): Unit = event match {
    case JobSubmitted(jobId, rdd, func, partitions, allowLocal, callSite, listener, properties) =>
      dagScheduler.handleJobSubmitted(jobId, rdd, func, partitions, allowLocal, callSite,
        listener, properties)

    case StageCancelled(stageId) =>
      dagScheduler.handleStageCancellation(stageId)

    case JobCancelled(jobId) =>
      dagScheduler.handleJobCancellation(jobId)

    case JobGroupCancelled(groupId) =>
      dagScheduler.handleJobGroupCancelled(groupId)

    case AllJobsCancelled =>
      dagScheduler.doCancelAllJobs()

    case ExecutorAdded(execId, host) =>
      dagScheduler.handleExecutorAdded(execId, host)

    case ExecutorLost(execId) =>
      dagScheduler.handleExecutorLost(execId, fetchFailed = false)

    case BeginEvent(task, taskInfo) =>
      dagScheduler.handleBeginEvent(task, taskInfo)

    case GettingResultEvent(taskInfo) =>
      dagScheduler.handleGetTaskResult(taskInfo)

    case completion@CompletionEvent(task, reason, _, _, taskInfo, taskMetrics) =>
      dagScheduler.handleTaskCompletion(completion)

    case TaskSetFailed(taskSet, reason) =>
      dagScheduler.handleTaskSetFailed(taskSet, reason)

    case ResubmitFailedStages =>
      dagScheduler.resubmitFailedStages()
  }

  override def onError(e: Throwable): Unit = {
    logError("DAGSchedulerEventProcessLoop failed; shutting down SparkContext", e)
    try {
      dagScheduler.doCancelAllJobs()
    } catch {
      case t: Throwable => logError("DAGScheduler failed to cancel all jobs.", t)
    }
    dagScheduler.sc.stop()
  }

  override def onStop() {
    // Cancel any active jobs in postStop hook
    dagScheduler.cleanUpAfterSchedulerStop()
  }
}

private[spark] object DAGScheduler {
  // The time, in millis, to wait for fetch failure events to stop coming in after one is detected;
  // this is a simplistic way to avoid resubmitting tasks in the non-fetchable map stage one by one
  // as more failure events come in
  val RESUBMIT_TIMEOUT = 200
}<|MERGE_RESOLUTION|>--- conflicted
+++ resolved
@@ -952,12 +952,12 @@
   /** Helper function to handle stage completion */
   private def markStageAsFinished(stage: Stage, errorMessage: Option[String] = None) = {
     val serviceTime = stage.latestInfo.submissionTime match {
-      case Some(t) => "%.03f".format((clock.getTime() - t) / 1000.0)
+      case Some(t) => "%.03f".format((clock.getTimeMillis() - t) / 1000.0)
       case _ => "Unknown"
     }
     if (errorMessage.isEmpty) {
       logInfo("%s (%s) finished in %s s".format(stage, stage.name, serviceTime))
-      stage.latestInfo.completionTime = Some(clock.getTime())
+      stage.latestInfo.completionTime = Some(clock.getTimeMillis())
     } else {
       stage.latestInfo.stageFailed(errorMessage.get)
       logInfo("%s (%s) failed in %s s".format(stage, stage.name, serviceTime))
@@ -982,7 +982,7 @@
             markStageAsFinished(stage)
             cleanupStateForJobAndIndependentStages(job)
             listenerBus.post(
-              SparkListenerJobEnd(job.jobId, clock.getTime(), JobSucceeded))
+              SparkListenerJobEnd(job.jobId, clock.getTimeMillis(), JobSucceeded))
           }
 
           // taskSucceeded runs some user code that might throw an exception. Make sure
@@ -1144,26 +1144,8 @@
     }
 
     val stage = stageIdToStage(task.stageId)
-
-<<<<<<< HEAD
+    
     // Process the completion event and update data stores appropriately
-=======
-    def markStageAsFinished(stage: Stage, errorMessage: Option[String] = None) = {
-      val serviceTime = stage.latestInfo.submissionTime match {
-        case Some(t) => "%.03f".format((clock.getTimeMillis() - t) / 1000.0)
-        case _ => "Unknown"
-      }
-      if (errorMessage.isEmpty) {
-        logInfo("%s (%s) finished in %s s".format(stage, stage.name, serviceTime))
-        stage.latestInfo.completionTime = Some(clock.getTimeMillis())
-      } else {
-        stage.latestInfo.stageFailed(errorMessage.get)
-        logInfo("%s (%s) failed in %s s".format(stage, stage.name, serviceTime))
-      }
-      listenerBus.post(SparkListenerStageCompleted(stage.latestInfo))
-      runningStages -= stage
-    }
->>>>>>> 4a17eedb
     event.reason match {
       case Success =>
         listenerBus.post(SparkListenerTaskEnd(stageId, stage.latestInfo.attemptId, taskType,
@@ -1172,38 +1154,7 @@
 
         task match {
           case rt: ResultTask[_, _] =>
-<<<<<<< HEAD
             handleResultTask(stage.asInstanceOf[ResultStage], event, rt)
-=======
-            stage.resultOfJob match {
-              case Some(job) =>
-                if (!job.finished(rt.outputId)) {
-                  updateAccumulators(event)
-                  job.finished(rt.outputId) = true
-                  job.numFinished += 1
-                  // If the whole job has finished, remove it
-                  if (job.numFinished == job.numPartitions) {
-                    markStageAsFinished(stage)
-                    cleanupStateForJobAndIndependentStages(job)
-                    listenerBus.post(
-                      SparkListenerJobEnd(job.jobId, clock.getTimeMillis(), JobSucceeded))
-                  }
-
-                  // taskSucceeded runs some user code that might throw an exception. Make sure
-                  // we are resilient against that.
-                  try {
-                    job.listener.taskSucceeded(rt.outputId, event.result)
-                  } catch {
-                    case e: Exception =>
-                      // TODO: Perhaps we want to mark the stage as failed?
-                      job.listener.jobFailed(new SparkDriverExecutionException(e))
-                  }
-                }
-              case None =>
-                logInfo("Ignoring result from " + rt + " because its job has finished")
-            }
->>>>>>> 4a17eedb
-
           case smt: ShuffleMapTask =>
             handleShuffleMapTask(stage.asInstanceOf[ShuffleMapStage], event, smt)
         }
