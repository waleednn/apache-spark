/*
 * Licensed to the Apache Software Foundation (ASF) under one or more
 * contributor license agreements.  See the NOTICE file distributed with
 * this work for additional information regarding copyright ownership.
 * The ASF licenses this file to You under the Apache License, Version 2.0
 * (the "License"); you may not use this file except in compliance with
 * the License.  You may obtain a copy of the License at
 *
 *    http://www.apache.org/licenses/LICENSE-2.0
 *
 * Unless required by applicable law or agreed to in writing, software
 * distributed under the License is distributed on an "AS IS" BASIS,
 * WITHOUT WARRANTIES OR CONDITIONS OF ANY KIND, either express or implied.
 * See the License for the specific language governing permissions and
 * limitations under the License.
 */

package org.apache.spark.scheduler

import java.lang.management.ManagementFactory
import java.nio.ByteBuffer
import java.util.Properties

import org.apache.spark._
import org.apache.spark.broadcast.Broadcast
import org.apache.spark.internal.{config, Logging}
import org.apache.spark.rdd.RDD

/**
 * A ShuffleMapTask divides the elements of an RDD into multiple buckets (based on a partitioner
 * specified in the ShuffleDependency).
 *
 * See [[org.apache.spark.scheduler.Task]] for more information.
 *
 * @param stageId id of the stage this task belongs to
 * @param stageAttemptId attempt id of the stage this task belongs to
 * @param taskBinary broadcast version of the RDD and the ShuffleDependency. Once deserialized,
 *                   the type should be (RDD[_], ShuffleDependency[_, _, _]).
 * @param partition partition of the RDD this task is associated with
 * @param numPartitions Total number of partitions in the stage that this task belongs to.
 * @param locs preferred task execution locations for locality scheduling
 * @param localProperties copy of thread-local properties set by the user on the driver side.
 * @param serializedTaskMetrics a `TaskMetrics` that is created and serialized on the driver side
 *                              and sent to executor side.
 *
 * The parameters below are optional:
 * @param jobId id of the job this task belongs to
 * @param appId id of the app this task belongs to
 * @param appAttemptId attempt id of the app this task belongs to
 * @param isBarrier whether this task belongs to a barrier stage. Spark must launch all the tasks
 *                  at the same time for a barrier stage.
 */
private[spark] class ShuffleMapTask(
    stageId: Int,
    stageAttemptId: Int,
    taskBinary: Broadcast[Array[Byte]],
    partition: Partition,
    numPartitions: Int,
    @transient private var locs: Seq[TaskLocation],
    localProperties: Properties,
    serializedTaskMetrics: Array[Byte],
    jobId: Option[Int] = None,
    appId: Option[String] = None,
    appAttemptId: Option[String] = None,
    isBarrier: Boolean = false)
<<<<<<< HEAD
  extends Task[MapStatus](stageId, stageAttemptId, partition.index, localProperties,
    serializedTaskMetrics, jobId, appId, appAttemptId, isBarrier, partition)
=======
  extends Task[MapStatus](stageId, stageAttemptId, partition.index, numPartitions, localProperties,
    serializedTaskMetrics, jobId, appId, appAttemptId, isBarrier)
>>>>>>> f0fc991f
  with Logging {

  /** A constructor used only in test suites. This does not require passing in an RDD. */
  def this(partitionId: Int) = {
    this(0, 0, null, new Partition { override def index: Int = 0 }, 1, null, new Properties, null)
  }

  @transient private val preferredLocs: Seq[TaskLocation] = {
    if (locs == null) Nil else locs.distinct
  }

  override def runTask(context: TaskContext): MapStatus = {
    // Deserialize the RDD using the broadcast variable.
    val threadMXBean = ManagementFactory.getThreadMXBean
    val deserializeStartTimeNs = System.nanoTime()
    val deserializeStartCpuTime = if (threadMXBean.isCurrentThreadCpuTimeSupported) {
      threadMXBean.getCurrentThreadCpuTime
    } else 0L
    val ser = SparkEnv.get.closureSerializer.newInstance()
    val rddAndDep = ser.deserialize[(RDD[_], ShuffleDependency[_, _, _])](
      ByteBuffer.wrap(taskBinary.value), Thread.currentThread.getContextClassLoader)
    _executorDeserializeTimeNs = System.nanoTime() - deserializeStartTimeNs
    _executorDeserializeCpuTime = if (threadMXBean.isCurrentThreadCpuTimeSupported) {
      threadMXBean.getCurrentThreadCpuTime - deserializeStartCpuTime
    } else 0L

    val rdd = rddAndDep._1
    val dep = rddAndDep._2
    // While we use the old shuffle fetch protocol, we use partitionId as mapId in the
    // ShuffleBlockId construction.
    val mapId = if (SparkEnv.get.conf.get(config.SHUFFLE_USE_OLD_FETCH_PROTOCOL)) {
      partitionId
    } else context.taskAttemptId()
    dep.shuffleWriterProcessor.write(rdd, dep, mapId, context, partition)
  }

  override def preferredLocations: Seq[TaskLocation] = preferredLocs

  override def toString: String = "ShuffleMapTask(%d, %d)".format(stageId, partitionId)
}<|MERGE_RESOLUTION|>--- conflicted
+++ resolved
@@ -63,13 +63,8 @@
     appId: Option[String] = None,
     appAttemptId: Option[String] = None,
     isBarrier: Boolean = false)
-<<<<<<< HEAD
-  extends Task[MapStatus](stageId, stageAttemptId, partition.index, localProperties,
+  extends Task[MapStatus](stageId, stageAttemptId, partition.index, numPartitions, localProperties,
     serializedTaskMetrics, jobId, appId, appAttemptId, isBarrier, partition)
-=======
-  extends Task[MapStatus](stageId, stageAttemptId, partition.index, numPartitions, localProperties,
-    serializedTaskMetrics, jobId, appId, appAttemptId, isBarrier)
->>>>>>> f0fc991f
   with Logging {
 
   /** A constructor used only in test suites. This does not require passing in an RDD. */
