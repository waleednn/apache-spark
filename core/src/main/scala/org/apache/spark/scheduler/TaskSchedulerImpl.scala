/*
 * Licensed to the Apache Software Foundation (ASF) under one or more
 * contributor license agreements.  See the NOTICE file distributed with
 * this work for additional information regarding copyright ownership.
 * The ASF licenses this file to You under the Apache License, Version 2.0
 * (the "License"); you may not use this file except in compliance with
 * the License.  You may obtain a copy of the License at
 *
 *    http://www.apache.org/licenses/LICENSE-2.0
 *
 * Unless required by applicable law or agreed to in writing, software
 * distributed under the License is distributed on an "AS IS" BASIS,
 * WITHOUT WARRANTIES OR CONDITIONS OF ANY KIND, either express or implied.
 * See the License for the specific language governing permissions and
 * limitations under the License.
 */

package org.apache.spark.scheduler

import java.nio.ByteBuffer
import java.util.{Timer, TimerTask}
import java.util.concurrent.TimeUnit
import java.util.concurrent.atomic.AtomicLong

<<<<<<< HEAD
import scala.collection.Set
import scala.collection.mutable.{ArrayBuffer, HashMap, HashSet}
import scala.language.postfixOps
=======
import scala.collection.mutable.ArrayBuffer
import scala.collection.mutable.HashMap
import scala.collection.mutable.HashSet
>>>>>>> b72bb62d
import scala.util.Random

import org.apache.spark._
import org.apache.spark.TaskState.TaskState
import org.apache.spark.internal.Logging
import org.apache.spark.scheduler.SchedulingMode.SchedulingMode
import org.apache.spark.scheduler.TaskLocality.TaskLocality
import org.apache.spark.scheduler.local.LocalSchedulerBackend
import org.apache.spark.storage.BlockManagerId
import org.apache.spark.util.{AccumulatorV2, Clock, SystemClock, ThreadUtils, Utils}

/**
 * Schedules tasks for multiple types of clusters by acting through a SchedulerBackend.
 * It can also work with a local setup by using a [[LocalSchedulerBackend]] and setting
 * isLocal to true. It handles common logic, like determining a scheduling order across jobs, waking
 * up to launch speculative tasks, etc.
 *
 * Clients should first call initialize() and start(), then submit task sets through the
 * runTasks method.
 *
 * THREADING: [[SchedulerBackend]]s and task-submitting clients can call this class from multiple
 * threads, so it needs locks in public API methods to maintain its state. In addition, some
 * [[SchedulerBackend]]s synchronize on themselves when they want to send events here, and then
 * acquire a lock on us, so we need to make sure that we don't try to lock the backend while
 * we are holding a lock on ourselves.
 */
private[spark] class TaskSchedulerImpl private[scheduler](
    val sc: SparkContext,
    val maxTaskFailures: Int,
    private val blacklistTracker: Option[BlacklistTracker],
    isLocal: Boolean = false)
  extends TaskScheduler with Logging
{
  def this(sc: SparkContext) = {
    this(sc, sc.conf.getInt("spark.task.maxFailures", 4),
      TaskSchedulerImpl.createBlacklistTracker(sc.conf))
  }

  def this(sc: SparkContext, maxTaskFailures: Int, isLocal: Boolean) = {
    this(sc, maxTaskFailures, TaskSchedulerImpl.createBlacklistTracker(sc.conf),
      isLocal = isLocal)
  }

  val conf = sc.conf

  // How often to check for speculative tasks
  val SPECULATION_INTERVAL_MS = conf.getTimeAsMs("spark.speculation.interval", "100ms")

  // Duplicate copies of a task will only be launched if the original copy has been running for
  // at least this amount of time. This is to avoid the overhead of launching speculative copies
  // of tasks that are very short.
  val MIN_TIME_TO_SPECULATION = 100

  private val speculationScheduler =
    ThreadUtils.newDaemonSingleThreadScheduledExecutor("task-scheduler-speculation")

  // Threshold above which we warn user initial TaskSet may be starved
  val STARVATION_TIMEOUT_MS = conf.getTimeAsMs("spark.starvation.timeout", "15s")

  // CPUs to request per task
  val CPUS_PER_TASK = conf.getInt("spark.task.cpus", 1)

  // TaskSetManagers are not thread safe, so any access to one should be synchronized
  // on this class.
  private val taskSetsByStageIdAndAttempt = new HashMap[Int, HashMap[Int, TaskSetManager]]

  // Protected by `this`
  private[scheduler] val taskIdToTaskSetManager = new HashMap[Long, TaskSetManager]
  val taskIdToExecutorId = new HashMap[Long, String]

  @volatile private var hasReceivedTask = false
  @volatile private var hasLaunchedTask = false
  private val starvationTimer = new Timer(true)

  // Incrementing task IDs
  val nextTaskId = new AtomicLong(0)

  // Number of tasks running on each executor
  private val executorIdToTaskCount = new HashMap[String, Int]

  def runningTasksByExecutors(): Map[String, Int] = executorIdToTaskCount.toMap

  // The set of executors we have on each host; this is used to compute hostsAlive, which
  // in turn is used to decide when we can attain data locality on a given host
  protected val hostToExecutors = new HashMap[String, HashSet[String]]

  protected val hostsByRack = new HashMap[String, HashSet[String]]

  protected val executorIdToHost = new HashMap[String, String]

  // Listener object to pass upcalls into
  var dagScheduler: DAGScheduler = null

  var backend: SchedulerBackend = null

  val mapOutputTracker = SparkEnv.get.mapOutputTracker

  var schedulableBuilder: SchedulableBuilder = null
  var rootPool: Pool = null
  // default scheduler is FIFO
  private val schedulingModeConf = conf.get("spark.scheduler.mode", "FIFO")
  val schedulingMode: SchedulingMode = try {
    SchedulingMode.withName(schedulingModeConf.toUpperCase)
  } catch {
    case e: java.util.NoSuchElementException =>
      throw new SparkException(s"Unrecognized spark.scheduler.mode: $schedulingModeConf")
  }

  // This is a var so that we can reset it for testing purposes.
  private[spark] var taskResultGetter = new TaskResultGetter(sc.env, this)

  override def setDAGScheduler(dagScheduler: DAGScheduler) {
    this.dagScheduler = dagScheduler
  }

  def initialize(backend: SchedulerBackend) {
    this.backend = backend
    // temporarily set rootPool name to empty
    rootPool = new Pool("", schedulingMode, 0, 0)
    schedulableBuilder = {
      schedulingMode match {
        case SchedulingMode.FIFO =>
          new FIFOSchedulableBuilder(rootPool)
        case SchedulingMode.FAIR =>
          new FairSchedulableBuilder(rootPool, conf)
        case _ =>
          throw new IllegalArgumentException(s"Unsupported spark.scheduler.mode: $schedulingMode")
      }
    }
    schedulableBuilder.buildPools()
  }

  def newTaskId(): Long = nextTaskId.getAndIncrement()

  override def start() {
    backend.start()

    if (!isLocal && conf.getBoolean("spark.speculation", false)) {
      logInfo("Starting speculative execution thread")
      speculationScheduler.scheduleAtFixedRate(new Runnable {
        override def run(): Unit = Utils.tryOrStopSparkContext(sc) {
          checkSpeculatableTasks()
        }
      }, SPECULATION_INTERVAL_MS, SPECULATION_INTERVAL_MS, TimeUnit.MILLISECONDS)
    }
  }

  override def postStartHook() {
    waitBackendReady()
  }

  override def submitTasks(taskSet: TaskSet) {
    val tasks = taskSet.tasks
    logInfo("Adding task set " + taskSet.id + " with " + tasks.length + " tasks")
    this.synchronized {
      val manager = createTaskSetManager(taskSet, maxTaskFailures)
      val stage = taskSet.stageId
      val stageTaskSets =
        taskSetsByStageIdAndAttempt.getOrElseUpdate(stage, new HashMap[Int, TaskSetManager])
      stageTaskSets(taskSet.stageAttemptId) = manager
      val conflictingTaskSet = stageTaskSets.exists { case (_, ts) =>
        ts.taskSet != taskSet && !ts.isZombie
      }
      if (conflictingTaskSet) {
        throw new IllegalStateException(s"more than one active taskSet for stage $stage:" +
          s" ${stageTaskSets.toSeq.map{_._2.taskSet.id}.mkString(",")}")
      }
      schedulableBuilder.addTaskSetManager(manager, manager.taskSet.properties)

      if (!isLocal && !hasReceivedTask) {
        starvationTimer.scheduleAtFixedRate(new TimerTask() {
          override def run() {
            if (!hasLaunchedTask) {
              logWarning("Initial job has not accepted any resources; " +
                "check your cluster UI to ensure that workers are registered " +
                "and have sufficient resources")
            } else {
              this.cancel()
            }
          }
        }, STARVATION_TIMEOUT_MS, STARVATION_TIMEOUT_MS)
      }
      hasReceivedTask = true
    }
    backend.reviveOffers()
  }

  // Label as private[scheduler] to allow tests to swap in different task set managers if necessary
  private[scheduler] def createTaskSetManager(
      taskSet: TaskSet,
      maxTaskFailures: Int): TaskSetManager = {
    new TaskSetManager(this, blacklistTracker, taskSet, maxTaskFailures, new SystemClock)
  }

  override def cancelTasks(stageId: Int, interruptThread: Boolean): Unit = synchronized {
    logInfo("Cancelling stage " + stageId)
    taskSetsByStageIdAndAttempt.get(stageId).foreach { attempts =>
      attempts.foreach { case (_, tsm) =>
        // There are two possible cases here:
        // 1. The task set manager has been created and some tasks have been scheduled.
        //    In this case, send a kill signal to the executors to kill the task and then abort
        //    the stage.
        // 2. The task set manager has been created but no tasks has been scheduled. In this case,
        //    simply abort the stage.
        tsm.runningTasksSet.foreach { tid =>
          val execId = taskIdToExecutorId(tid)
          backend.killTask(tid, execId, interruptThread)
        }
        tsm.abort("Stage %s cancelled".format(stageId))
        logInfo("Stage %d was cancelled".format(stageId))
      }
    }
  }

  /**
   * Called to indicate that all task attempts (including speculated tasks) associated with the
   * given TaskSetManager have completed, so state associated with the TaskSetManager should be
   * cleaned up.
   */
  def taskSetFinished(manager: TaskSetManager): Unit = synchronized {
    taskSetsByStageIdAndAttempt.get(manager.taskSet.stageId).foreach { taskSetsForStage =>
      taskSetsForStage -= manager.taskSet.stageAttemptId
      if (taskSetsForStage.isEmpty) {
        taskSetsByStageIdAndAttempt -= manager.taskSet.stageId
      }
    }
    manager.parent.removeSchedulable(manager)
    logInfo(s"Removed TaskSet ${manager.taskSet.id}, whose tasks have all completed, from pool" +
      s" ${manager.parent.name}")
  }

  private def resourceOfferSingleTaskSet(
      taskSet: TaskSetManager,
      maxLocality: TaskLocality,
      shuffledOffers: Seq[WorkerOffer],
      availableCpus: Array[Int],
      tasks: Seq[ArrayBuffer[TaskDescription]]) : Boolean = {
    var launchedTask = false
    // nodes and executors that are blacklisted for the entire application have already been
    // filtered out by this point
    for (i <- 0 until shuffledOffers.size) {
      val offer = shuffledOffers(i)
      val host = offer.host
      val execId = offer.executorId
      if (availableCpus(i) >= CPUS_PER_TASK) {
        try {
          for (task <- taskSet.resourceOffer(execId, host, maxLocality)) {
            tasks(i) += task
            val tid = task.taskId
            taskIdToTaskSetManager(tid) = taskSet
            taskIdToExecutorId(tid) = execId
            executorIdToTaskCount(execId) += 1
            availableCpus(i) -= CPUS_PER_TASK
            assert(availableCpus(i) >= 0)
            launchedTask = true
          }
        } catch {
          case e: TaskNotSerializableException =>
            logError(s"Resource offer failed, task set ${taskSet.name} was not serializable")
            // Do not offer resources for this task, but don't throw an error to allow other
            // task sets to be submitted.
            return launchedTask
        }
      }
    }
    if (!launchedTask && blacklistTracker.isDefined) {
      taskSet.abortIfCompletelyBlacklisted(hostToExecutors)
    }
    return launchedTask
  }

  /**
   * Called by cluster manager to offer resources on slaves. We respond by asking our active task
   * sets for tasks in order of priority. We fill each node with tasks in a round-robin manner so
   * that tasks are balanced across the cluster.
   */
  def resourceOffers(offers: Seq[WorkerOffer]): Seq[Seq[TaskDescription]] = synchronized {
    // Mark each slave as alive and remember its hostname
    // Also track if new executor is added
    var newExecAvail = false
    for (o <- offers) {
      if (!hostToExecutors.contains(o.host)) {
        hostToExecutors(o.host) = new HashSet[String]()
      }
      if (!executorIdToTaskCount.contains(o.executorId)) {
        hostToExecutors(o.host) += o.executorId
        executorAdded(o.executorId, o.host)
        executorIdToHost(o.executorId) = o.host
        executorIdToTaskCount(o.executorId) = 0
        newExecAvail = true
      }
      for (rack <- getRackForHost(o.host)) {
        hostsByRack.getOrElseUpdate(rack, new HashSet[String]()) += o.host
      }
    }

    // Before making any offers, remove any nodes from the blacklist whose blacklist has expired. Do
    // this here to avoid a separate thread and added synchronization overhead, and also because
    // updating the blacklist is only relevant when task offers are being made.
    blacklistTracker.foreach(_.applyBlacklistTimeout())

    val sortedTaskSets = rootPool.getSortedTaskSetQueue
    val filteredOffers = blacklistTracker.map { bl =>
      offers.filter { offer =>
        !bl.isNodeBlacklisted(offer.host) &&
          !bl.isExecutorBlacklisted(offer.executorId)
      }
    }.getOrElse(offers)

    // Randomly shuffle offers to avoid always placing tasks on the same set of workers.
    val shuffledOffers = Random.shuffle(filteredOffers)
    // Build a list of tasks to assign to each worker.
    val tasks = shuffledOffers.map(o => new ArrayBuffer[TaskDescription](o.cores))
    val availableCpus = shuffledOffers.map(o => o.cores).toArray
    for (taskSet <- sortedTaskSets) {
      logDebug("parentName: %s, name: %s, runningTasks: %s".format(
        taskSet.parent.name, taskSet.name, taskSet.runningTasks))
      if (newExecAvail) {
        taskSet.executorAdded()
      }
    }

    // Take each TaskSet in our scheduling order, and then offer it each node in increasing order
    // of locality levels so that it gets a chance to launch local tasks on all of them.
    // NOTE: the preferredLocality order: PROCESS_LOCAL, NODE_LOCAL, NO_PREF, RACK_LOCAL, ANY
    var launchedTask = false
    for (taskSet <- sortedTaskSets; maxLocality <- taskSet.myLocalityLevels) {
      do {
        launchedTask = resourceOfferSingleTaskSet(
          taskSet, maxLocality, shuffledOffers, availableCpus, tasks)
      } while (launchedTask)
    }

    if (tasks.size > 0) {
      hasLaunchedTask = true
    }
    return tasks
  }

  def statusUpdate(tid: Long, state: TaskState, serializedData: ByteBuffer) {
    var failedExecutor: Option[String] = None
    synchronized {
      try {
        if (state == TaskState.LOST && taskIdToExecutorId.contains(tid)) {
          // We lost this entire executor, so remember that it's gone
          val execId = taskIdToExecutorId(tid)

          if (executorIdToTaskCount.contains(execId)) {
            removeExecutor(execId,
              SlaveLost(s"Task $tid was lost, so marking the executor as lost as well."))
            failedExecutor = Some(execId)
          }
        }
        taskIdToTaskSetManager.get(tid) match {
          case Some(taskSet) =>
            if (TaskState.isFinished(state)) {
              taskIdToTaskSetManager.remove(tid)
              taskIdToExecutorId.remove(tid).foreach { execId =>
                if (executorIdToTaskCount.contains(execId)) {
                  executorIdToTaskCount(execId) -= 1
                }
              }
            }
            if (state == TaskState.FINISHED) {
              taskSet.removeRunningTask(tid)
              taskResultGetter.enqueueSuccessfulTask(taskSet, tid, serializedData)
            } else if (Set(TaskState.FAILED, TaskState.KILLED, TaskState.LOST).contains(state)) {
              taskSet.removeRunningTask(tid)
              taskResultGetter.enqueueFailedTask(taskSet, tid, state, serializedData)
            }
          case None =>
            logError(
              ("Ignoring update with state %s for TID %s because its task set is gone (this is " +
                "likely the result of receiving duplicate task finished status updates)")
                .format(state, tid))
        }
      } catch {
        case e: Exception => logError("Exception in statusUpdate", e)
      }
    }
    // Update the DAGScheduler without holding a lock on this, since that can deadlock
    if (failedExecutor.isDefined) {
      dagScheduler.executorLost(failedExecutor.get)
      backend.reviveOffers()
    }
  }

  /**
   * Update metrics for in-progress tasks and let the master know that the BlockManager is still
   * alive. Return true if the driver knows about the given block manager. Otherwise, return false,
   * indicating that the block manager should re-register.
   */
  override def executorHeartbeatReceived(
      execId: String,
      accumUpdates: Array[(Long, Seq[AccumulatorV2[_, _]])],
      blockManagerId: BlockManagerId): Boolean = {
    // (taskId, stageId, stageAttemptId, accumUpdates)
    val accumUpdatesWithTaskIds: Array[(Long, Int, Int, Seq[AccumulableInfo])] = synchronized {
      accumUpdates.flatMap { case (id, updates) =>
        val accInfos = updates.map(acc => acc.toInfo(Some(acc.value), None))
        taskIdToTaskSetManager.get(id).map { taskSetMgr =>
          (id, taskSetMgr.stageId, taskSetMgr.taskSet.stageAttemptId, accInfos)
        }
      }
    }
    dagScheduler.executorHeartbeatReceived(execId, accumUpdatesWithTaskIds, blockManagerId)
  }

  def handleTaskGettingResult(taskSetManager: TaskSetManager, tid: Long): Unit = synchronized {
    taskSetManager.handleTaskGettingResult(tid)
  }

  def handleSuccessfulTask(
      taskSetManager: TaskSetManager,
      tid: Long,
      taskResult: DirectTaskResult[_]): Unit = synchronized {
    taskSetManager.handleSuccessfulTask(tid, taskResult)
  }

  def handleFailedTask(
      taskSetManager: TaskSetManager,
      tid: Long,
      taskState: TaskState,
      reason: TaskFailedReason): Unit = synchronized {
    taskSetManager.handleFailedTask(tid, taskState, reason)
    if (!taskSetManager.isZombie && taskState != TaskState.KILLED) {
      // Need to revive offers again now that the task set manager state has been updated to
      // reflect failed tasks that need to be re-run.
      backend.reviveOffers()
    }
  }

  def error(message: String) {
    synchronized {
      if (taskSetsByStageIdAndAttempt.nonEmpty) {
        // Have each task set throw a SparkException with the error
        for {
          attempts <- taskSetsByStageIdAndAttempt.values
          manager <- attempts.values
        } {
          try {
            manager.abort(message)
          } catch {
            case e: Exception => logError("Exception in error callback", e)
          }
        }
      } else {
        // No task sets are active but we still got an error. Just exit since this
        // must mean the error is during registration.
        // It might be good to do something smarter here in the future.
        throw new SparkException(s"Exiting due to error from cluster scheduler: $message")
      }
    }
  }

  override def stop() {
    speculationScheduler.shutdown()
    if (backend != null) {
      backend.stop()
    }
    if (taskResultGetter != null) {
      taskResultGetter.stop()
    }
    starvationTimer.cancel()
  }

  override def defaultParallelism(): Int = backend.defaultParallelism()

  // Check for speculatable tasks in all our active jobs.
  def checkSpeculatableTasks() {
    var shouldRevive = false
    synchronized {
      shouldRevive = rootPool.checkSpeculatableTasks(MIN_TIME_TO_SPECULATION)
    }
    if (shouldRevive) {
      backend.reviveOffers()
    }
  }

  override def executorLost(executorId: String, reason: ExecutorLossReason): Unit = {
    var failedExecutor: Option[String] = None

    synchronized {
      if (executorIdToTaskCount.contains(executorId)) {
        val hostPort = executorIdToHost(executorId)
        logExecutorLoss(executorId, hostPort, reason)
        removeExecutor(executorId, reason)
        failedExecutor = Some(executorId)
      } else {
        executorIdToHost.get(executorId) match {
          case Some(hostPort) =>
            // If the host mapping still exists, it means we don't know the loss reason for the
            // executor. So call removeExecutor() to update tasks running on that executor when
            // the real loss reason is finally known.
            logExecutorLoss(executorId, hostPort, reason)
            removeExecutor(executorId, reason)

          case None =>
            // We may get multiple executorLost() calls with different loss reasons. For example,
            // one may be triggered by a dropped connection from the slave while another may be a
            // report of executor termination from Mesos. We produce log messages for both so we
            // eventually report the termination reason.
            logError(s"Lost an executor $executorId (already removed): $reason")
        }
      }
    }
    // Call dagScheduler.executorLost without holding the lock on this to prevent deadlock
    if (failedExecutor.isDefined) {
      dagScheduler.executorLost(failedExecutor.get)
      backend.reviveOffers()
    }
  }

  private def logExecutorLoss(
      executorId: String,
      hostPort: String,
      reason: ExecutorLossReason): Unit = reason match {
    case LossReasonPending =>
      logDebug(s"Executor $executorId on $hostPort lost, but reason not yet known.")
    case ExecutorKilled =>
      logInfo(s"Executor $executorId on $hostPort killed by driver.")
    case _ =>
      logError(s"Lost executor $executorId on $hostPort: $reason")
  }

  /**
   * Remove an executor from all our data structures and mark it as lost. If the executor's loss
   * reason is not yet known, do not yet remove its association with its host nor update the status
   * of any running tasks, since the loss reason defines whether we'll fail those tasks.
   */
  private def removeExecutor(executorId: String, reason: ExecutorLossReason) {
    executorIdToTaskCount -= executorId

    val host = executorIdToHost(executorId)
    val execs = hostToExecutors.getOrElse(host, new HashSet)
    execs -= executorId
    if (execs.isEmpty) {
      hostToExecutors -= host
      for (rack <- getRackForHost(host); hosts <- hostsByRack.get(rack)) {
        hosts -= host
        if (hosts.isEmpty) {
          hostsByRack -= rack
        }
      }
    }

    if (reason != LossReasonPending) {
      executorIdToHost -= executorId
      rootPool.executorLost(executorId, host, reason)
    }
    blacklistTracker.foreach(_.handleRemovedExecutor(executorId))
  }

  def executorAdded(execId: String, host: String) {
    dagScheduler.executorAdded(execId, host)
  }

  def getExecutorsAliveOnHost(host: String): Option[Set[String]] = synchronized {
    hostToExecutors.get(host).map(_.toSet)
  }

  def hasExecutorsAliveOnHost(host: String): Boolean = synchronized {
    hostToExecutors.contains(host)
  }

  def hasHostAliveOnRack(rack: String): Boolean = synchronized {
    hostsByRack.contains(rack)
  }

  def isExecutorAlive(execId: String): Boolean = synchronized {
    executorIdToTaskCount.contains(execId)
  }

  def isExecutorBusy(execId: String): Boolean = synchronized {
    executorIdToTaskCount.getOrElse(execId, -1) > 0
  }

  // By default, rack is unknown
  def getRackForHost(value: String): Option[String] = None

  private def waitBackendReady(): Unit = {
    if (backend.isReady) {
      return
    }
    while (!backend.isReady) {
      // Might take a while for backend to be ready if it is waiting on resources.
      if (sc.stopped.get) {
        // For example: the master removes the application for some reason
        throw new IllegalStateException("Spark context stopped while waiting for backend")
      }
      synchronized {
        this.wait(100)
      }
    }
  }

  override def applicationId(): String = backend.applicationId()

  override def applicationAttemptId(): Option[String] = backend.applicationAttemptId()

  private[scheduler] def taskSetManagerForAttempt(
      stageId: Int,
      stageAttemptId: Int): Option[TaskSetManager] = {
    for {
      attempts <- taskSetsByStageIdAndAttempt.get(stageId)
      manager <- attempts.get(stageAttemptId)
    } yield {
      manager
    }
  }

}


private[spark] object TaskSchedulerImpl {
  /**
   * Used to balance containers across hosts.
   *
   * Accepts a map of hosts to resource offers for that host, and returns a prioritized list of
   * resource offers representing the order in which the offers should be used.  The resource
   * offers are ordered such that we'll allocate one container on each host before allocating a
   * second container on any host, and so on, in order to reduce the damage if a host fails.
   *
   * For example, given <h1, [o1, o2, o3]>, <h2, [o4]>, <h1, [o5, o6]>, returns
   * [o1, o5, o4, 02, o6, o3]
   */
  def prioritizeContainers[K, T] (map: HashMap[K, ArrayBuffer[T]]): List[T] = {
    val _keyList = new ArrayBuffer[K](map.size)
    _keyList ++= map.keys

    // order keyList based on population of value in map
    val keyList = _keyList.sortWith(
      (left, right) => map(left).size > map(right).size
    )

    val retval = new ArrayBuffer[T](keyList.size * 2)
    var index = 0
    var found = true

    while (found) {
      found = false
      for (key <- keyList) {
        val containerList: ArrayBuffer[T] = map.getOrElse(key, null)
        assert(containerList != null)
        // Get the index'th entry for this host - if present
        if (index < containerList.size) {
          retval += containerList.apply(index)
          found = true
        }
      }
      index += 1
    }

    retval.toList
  }

  private def createBlacklistTracker(conf: SparkConf): Option[BlacklistTracker] = {
    if (BlacklistTracker.isBlacklistEnabled(conf)) {
      Some(new BlacklistTracker(conf))
    } else {
      None
    }
  }

}<|MERGE_RESOLUTION|>--- conflicted
+++ resolved
@@ -22,15 +22,8 @@
 import java.util.concurrent.TimeUnit
 import java.util.concurrent.atomic.AtomicLong
 
-<<<<<<< HEAD
 import scala.collection.Set
 import scala.collection.mutable.{ArrayBuffer, HashMap, HashSet}
-import scala.language.postfixOps
-=======
-import scala.collection.mutable.ArrayBuffer
-import scala.collection.mutable.HashMap
-import scala.collection.mutable.HashSet
->>>>>>> b72bb62d
 import scala.util.Random
 
 import org.apache.spark._
@@ -608,6 +601,14 @@
     executorIdToTaskCount.getOrElse(execId, -1) > 0
   }
 
+  /**
+   * Get a snapshot of the currently blacklisted nodes for the entire application.  This is
+   * thread-safe -- it can be called without a lock on the TaskScheduler.
+   */
+  def nodeBlacklist(): scala.collection.immutable.Set[String] = {
+    blacklistTracker.map(_.nodeBlacklist()).getOrElse(scala.collection.immutable.Set())
+  }
+
   // By default, rack is unknown
   def getRackForHost(value: String): Option[String] = None
 
