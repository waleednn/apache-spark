/*
 * Licensed to the Apache Software Foundation (ASF) under one or more
 * contributor license agreements.  See the NOTICE file distributed with
 * this work for additional information regarding copyright ownership.
 * The ASF licenses this file to You under the Apache License, Version 2.0
 * (the "License"); you may not use this file except in compliance with
 * the License.  You may obtain a copy of the License at
 *
 *    http://www.apache.org/licenses/LICENSE-2.0
 *
 * Unless required by applicable law or agreed to in writing, software
 * distributed under the License is distributed on an "AS IS" BASIS,
 * WITHOUT WARRANTIES OR CONDITIONS OF ANY KIND, either express or implied.
 * See the License for the specific language governing permissions and
 * limitations under the License.
 */

package org.apache.spark.scheduler

import java.io.{Externalizable, ObjectInput, ObjectOutput}

import scala.collection.mutable
import scala.collection.mutable.ArrayBuffer

import org.roaringbitmap.RoaringBitmap

import org.apache.spark.SparkEnv
import org.apache.spark.internal.config
import org.apache.spark.storage.BlockManagerId
import org.apache.spark.util.Utils

/**
 * Result returned by a ShuffleMapTask to a scheduler. Includes the block manager address that the
 * task ran on, the sizes of outputs for each reducer, and the number of outputs of the map task,
 * for passing on to the reduce tasks.
 */
private[spark] sealed trait MapStatus {
  /** Location where this task was run. */
  def location: BlockManagerId

  /**
   * Estimated size for the reduce block, in bytes.
   *
   * If a block is non-empty, then this method MUST return a non-zero size.  This invariant is
   * necessary for correctness, since block fetchers are allowed to skip zero-size blocks.
   */
  def getSizeForBlock(reduceId: Int): Long

  /**
   * The number of outputs for the map task.
   */
  def numberOfOutput: Long
}


private[spark] object MapStatus {

<<<<<<< HEAD
  def apply(loc: BlockManagerId, uncompressedSizes: Array[Long], numOutput: Long): MapStatus = {
    if (uncompressedSizes.length > 2000) {
      HighlyCompressedMapStatus(loc, uncompressedSizes, numOutput)
=======
  def apply(loc: BlockManagerId, uncompressedSizes: Array[Long]): MapStatus = {
    if (uncompressedSizes.length >  Option(SparkEnv.get)
      .map(_.conf.get(config.SHUFFLE_MIN_NUM_PARTS_TO_HIGHLY_COMPRESS))
      .getOrElse(config.SHUFFLE_MIN_NUM_PARTS_TO_HIGHLY_COMPRESS.defaultValue.get)) {
      HighlyCompressedMapStatus(loc, uncompressedSizes)
>>>>>>> 39dfaf2f
    } else {
      new CompressedMapStatus(loc, uncompressedSizes, numOutput)
    }
  }

  private[this] val LOG_BASE = 1.1

  /**
   * Compress a size in bytes to 8 bits for efficient reporting of map output sizes.
   * We do this by encoding the log base 1.1 of the size as an integer, which can support
   * sizes up to 35 GB with at most 10% error.
   */
  def compressSize(size: Long): Byte = {
    if (size == 0) {
      0
    } else if (size <= 1L) {
      1
    } else {
      math.min(255, math.ceil(math.log(size) / math.log(LOG_BASE)).toInt).toByte
    }
  }

  /**
   * Decompress an 8-bit encoded block size, using the reverse operation of compressSize.
   */
  def decompressSize(compressedSize: Byte): Long = {
    if (compressedSize == 0) {
      0
    } else {
      math.pow(LOG_BASE, compressedSize & 0xFF).toLong
    }
  }
}


/**
 * A [[MapStatus]] implementation that tracks the size of each block. Size for each block is
 * represented using a single byte.
 *
 * @param loc location where the task is being executed.
 * @param compressedSizes size of the blocks, indexed by reduce partition id.
 */
private[spark] class CompressedMapStatus(
    private[this] var loc: BlockManagerId,
    private[this] var compressedSizes: Array[Byte],
    private[this] var numOutput: Long)
  extends MapStatus with Externalizable {

  protected def this() = this(null, null.asInstanceOf[Array[Byte]], -1)  // For deserialization only

  def this(loc: BlockManagerId, uncompressedSizes: Array[Long], numOutput: Long) {
    this(loc, uncompressedSizes.map(MapStatus.compressSize), numOutput)
  }

  override def location: BlockManagerId = loc

  override def numberOfOutput: Long = numOutput

  override def getSizeForBlock(reduceId: Int): Long = {
    MapStatus.decompressSize(compressedSizes(reduceId))
  }

  override def writeExternal(out: ObjectOutput): Unit = Utils.tryOrIOException {
    loc.writeExternal(out)
    out.writeLong(numOutput)
    out.writeInt(compressedSizes.length)
    out.write(compressedSizes)
  }

  override def readExternal(in: ObjectInput): Unit = Utils.tryOrIOException {
    loc = BlockManagerId(in)
    numOutput = in.readLong()
    val len = in.readInt()
    compressedSizes = new Array[Byte](len)
    in.readFully(compressedSizes)
  }
}

/**
 * A [[MapStatus]] implementation that stores the accurate size of huge blocks, which are larger
 * than spark.shuffle.accurateBlockThreshold. It stores the average size of other non-empty blocks,
 * plus a bitmap for tracking which blocks are empty.
 *
 * @param loc location where the task is being executed
 * @param numNonEmptyBlocks the number of non-empty blocks
 * @param emptyBlocks a bitmap tracking which blocks are empty
 * @param avgSize average size of the non-empty and non-huge blocks
 * @param hugeBlockSizes sizes of huge blocks by their reduceId.
 */
private[spark] class HighlyCompressedMapStatus private (
    private[this] var loc: BlockManagerId,
    private[this] var numNonEmptyBlocks: Int,
    private[this] var emptyBlocks: RoaringBitmap,
    private[this] var avgSize: Long,
    private var hugeBlockSizes: Map[Int, Byte],
    private[this] var numOutput: Long)
  extends MapStatus with Externalizable {

  // loc could be null when the default constructor is called during deserialization
  require(loc == null || avgSize > 0 || hugeBlockSizes.size > 0 || numNonEmptyBlocks == 0,
    "Average size can only be zero for map stages that produced no output")

  protected def this() = this(null, -1, null, -1, null, -1)  // For deserialization only

  override def location: BlockManagerId = loc

  override def numberOfOutput: Long = numOutput

  override def getSizeForBlock(reduceId: Int): Long = {
    assert(hugeBlockSizes != null)
    if (emptyBlocks.contains(reduceId)) {
      0
    } else {
      hugeBlockSizes.get(reduceId) match {
        case Some(size) => MapStatus.decompressSize(size)
        case None => avgSize
      }
    }
  }

  override def writeExternal(out: ObjectOutput): Unit = Utils.tryOrIOException {
    loc.writeExternal(out)
    out.writeLong(numOutput)
    emptyBlocks.writeExternal(out)
    out.writeLong(avgSize)
    out.writeInt(hugeBlockSizes.size)
    hugeBlockSizes.foreach { kv =>
      out.writeInt(kv._1)
      out.writeByte(kv._2)
    }
  }

  override def readExternal(in: ObjectInput): Unit = Utils.tryOrIOException {
    loc = BlockManagerId(in)
    numOutput = in.readLong()
    emptyBlocks = new RoaringBitmap()
    emptyBlocks.readExternal(in)
    avgSize = in.readLong()
    val count = in.readInt()
    val hugeBlockSizesArray = mutable.ArrayBuffer[Tuple2[Int, Byte]]()
    (0 until count).foreach { _ =>
      val block = in.readInt()
      val size = in.readByte()
      hugeBlockSizesArray += Tuple2(block, size)
    }
    hugeBlockSizes = hugeBlockSizesArray.toMap
  }
}

private[spark] object HighlyCompressedMapStatus {
  def apply(
      loc: BlockManagerId,
      uncompressedSizes: Array[Long],
      numOutput: Long): HighlyCompressedMapStatus = {
    // We must keep track of which blocks are empty so that we don't report a zero-sized
    // block as being non-empty (or vice-versa) when using the average block size.
    var i = 0
    var numNonEmptyBlocks: Int = 0
    var numSmallBlocks: Int = 0
    var totalSmallBlockSize: Long = 0
    // From a compression standpoint, it shouldn't matter whether we track empty or non-empty
    // blocks. From a performance standpoint, we benefit from tracking empty blocks because
    // we expect that there will be far fewer of them, so we will perform fewer bitmap insertions.
    val emptyBlocks = new RoaringBitmap()
    val totalNumBlocks = uncompressedSizes.length
    val threshold = Option(SparkEnv.get)
      .map(_.conf.get(config.SHUFFLE_ACCURATE_BLOCK_THRESHOLD))
      .getOrElse(config.SHUFFLE_ACCURATE_BLOCK_THRESHOLD.defaultValue.get)
    val hugeBlockSizesArray = ArrayBuffer[Tuple2[Int, Byte]]()
    while (i < totalNumBlocks) {
      val size = uncompressedSizes(i)
      if (size > 0) {
        numNonEmptyBlocks += 1
        // Huge blocks are not included in the calculation for average size, thus size for smaller
        // blocks is more accurate.
        if (size < threshold) {
          totalSmallBlockSize += size
          numSmallBlocks += 1
        } else {
          hugeBlockSizesArray += Tuple2(i, MapStatus.compressSize(uncompressedSizes(i)))
        }
      } else {
        emptyBlocks.add(i)
      }
      i += 1
    }
    val avgSize = if (numSmallBlocks > 0) {
      totalSmallBlockSize / numSmallBlocks
    } else {
      0
    }
    emptyBlocks.trim()
    emptyBlocks.runOptimize()
    new HighlyCompressedMapStatus(loc, numNonEmptyBlocks, emptyBlocks, avgSize,
      hugeBlockSizesArray.toMap, numOutput)
  }
}<|MERGE_RESOLUTION|>--- conflicted
+++ resolved
@@ -55,17 +55,11 @@
 
 private[spark] object MapStatus {
 
-<<<<<<< HEAD
   def apply(loc: BlockManagerId, uncompressedSizes: Array[Long], numOutput: Long): MapStatus = {
-    if (uncompressedSizes.length > 2000) {
-      HighlyCompressedMapStatus(loc, uncompressedSizes, numOutput)
-=======
-  def apply(loc: BlockManagerId, uncompressedSizes: Array[Long]): MapStatus = {
     if (uncompressedSizes.length >  Option(SparkEnv.get)
       .map(_.conf.get(config.SHUFFLE_MIN_NUM_PARTS_TO_HIGHLY_COMPRESS))
       .getOrElse(config.SHUFFLE_MIN_NUM_PARTS_TO_HIGHLY_COMPRESS.defaultValue.get)) {
-      HighlyCompressedMapStatus(loc, uncompressedSizes)
->>>>>>> 39dfaf2f
+      HighlyCompressedMapStatus(loc, uncompressedSizes, numOutput)
     } else {
       new CompressedMapStatus(loc, uncompressedSizes, numOutput)
     }
