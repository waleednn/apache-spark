--- conflicted
+++ resolved
@@ -17,22 +17,15 @@
 
 package org.apache.spark.scheduler.cluster
 
-<<<<<<< HEAD
-=======
 import scala.concurrent.{Future, ExecutionContext}
+import scala.util.control.NonFatal
 
-import akka.actor.{Actor, ActorRef, Props}
-import akka.remote.{DisassociatedEvent, RemotingLifecycleEvent}
-
->>>>>>> a79a9f92
 import org.apache.spark.SparkContext
 import org.apache.spark.rpc.{RpcAddress, RpcEndpointRef, RpcEnv, NetworkRpcEndpoint}
 import org.apache.spark.scheduler.cluster.CoarseGrainedClusterMessages._
 import org.apache.spark.scheduler.TaskSchedulerImpl
 import org.apache.spark.ui.JettyUtils
 import org.apache.spark.util.{AkkaUtils, Utils}
-
-import scala.util.control.NonFatal
 
 /**
  * Abstract Yarn scheduler backend that contains common logic
@@ -98,21 +91,11 @@
   /**
    * An actor that communicates with the ApplicationMaster.
    */
-<<<<<<< HEAD
   private class YarnSchedulerActor(override val rpcEnv: RpcEnv) extends NetworkRpcEndpoint {
     private var amActor: Option[RpcEndpointRef] = None
-=======
-  private class YarnSchedulerActor extends Actor {
-    private var amActor: Option[ActorRef] = None
 
     implicit val askAmActorExecutor = ExecutionContext.fromExecutor(
       Utils.newDaemonCachedThreadPool("yarn-scheduler-ask-am-executor"))
-
-    override def preStart(): Unit = {
-      // Listen for disassociation events
-      context.system.eventStream.subscribe(self, classOf[RemotingLifecycleEvent])
-    }
->>>>>>> a79a9f92
 
     override def receive(sender: RpcEndpointRef) = {
       case RegisterClusterManager =>
@@ -122,17 +105,11 @@
       case r: RequestExecutors =>
         amActor match {
           case Some(actor) =>
-<<<<<<< HEAD
-            actor.askWithReply(r)
-            sender.send(actor.askWithReply[Boolean](r))
-=======
-            val driverActor = sender
             Future {
-              driverActor ! AkkaUtils.askWithReply[Boolean](r, actor, askTimeout)
+              sender.send(actor.askWithReply[Boolean](r))
             } onFailure {
               case NonFatal(e) => logError(s"Sending $r to AM was unsuccessful", e)
             }
->>>>>>> a79a9f92
           case None =>
             logWarning("Attempted to request executors before the AM has registered!")
             sender.send(false)
@@ -141,16 +118,11 @@
       case k: KillExecutors =>
         amActor match {
           case Some(actor) =>
-<<<<<<< HEAD
-            sender.send(actor.askWithReply[Boolean](k))
-=======
-            val driverActor = sender
             Future {
-              driverActor ! AkkaUtils.askWithReply[Boolean](k, actor, askTimeout)
+              sender.send(actor.askWithReply[Boolean](k))
             } onFailure {
               case NonFatal(e) => logError(s"Sending $k to AM was unsuccessful", e)
             }
->>>>>>> a79a9f92
           case None =>
             logWarning("Attempted to kill executors before the AM has registered!")
             sender.send(false)
