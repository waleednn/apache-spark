/*
 * Licensed to the Apache Software Foundation (ASF) under one or more
 * contributor license agreements.  See the NOTICE file distributed with
 * this work for additional information regarding copyright ownership.
 * The ASF licenses this file to You under the Apache License, Version 2.0
 * (the "License"); you may not use this file except in compliance with
 * the License.  You may obtain a copy of the License at
 *
 *    http://www.apache.org/licenses/LICENSE-2.0
 *
 * Unless required by applicable law or agreed to in writing, software
 * distributed under the License is distributed on an "AS IS" BASIS,
 * WITHOUT WARRANTIES OR CONDITIONS OF ANY KIND, either express or implied.
 * See the License for the specific language governing permissions and
 * limitations under the License.
 */

package org.apache.spark.scheduler.cluster.mesos

import java.io.File
import java.util.{Collections, List => JList}
import java.util.concurrent.locks.ReentrantLock

import scala.collection.JavaConverters._
import scala.collection.mutable

import org.apache.mesos.Protos.{TaskInfo => MesosTaskInfo, _}

import org.apache.spark.{SecurityManager, SparkContext, SparkException, TaskState}
import org.apache.spark.network.netty.SparkTransportConf
import org.apache.spark.network.shuffle.mesos.MesosExternalShuffleClient
import org.apache.spark.rpc.RpcEndpointAddress
import org.apache.spark.scheduler.{SlaveLost, TaskSchedulerImpl}
import org.apache.spark.scheduler.cluster.CoarseGrainedSchedulerBackend
import org.apache.spark.util.Utils

/**
 * A SchedulerBackend that runs tasks on Mesos, but uses "coarse-grained" tasks, where it holds
 * onto each Mesos node for the duration of the Spark job instead of relinquishing cores whenever
 * a task is done. It launches Spark tasks within the coarse-grained Mesos tasks using the
 * CoarseGrainedSchedulerBackend mechanism. This class is useful for lower and more predictable
 * latency.
 *
 * Unfortunately this has a bit of duplication from [[MesosFineGrainedSchedulerBackend]],
 * but it seems hard to remove this.
 */
private[spark] class MesosCoarseGrainedSchedulerBackend(
    scheduler: TaskSchedulerImpl,
    sc: SparkContext,
    master: String,
    securityManager: SecurityManager)
  extends CoarseGrainedSchedulerBackend(scheduler, sc.env.rpcEnv)
  with org.apache.mesos.Scheduler
  with MesosSchedulerUtils {

  val MAX_SLAVE_FAILURES = 2     // Blacklist a slave after this many failures

  // Maximum number of cores to acquire (TODO: we'll need more flexible controls here)
  val maxCores = conf.get("spark.cores.max", Int.MaxValue.toString).toInt

  private[this] val shutdownTimeoutMS =
    conf.getTimeAsMs("spark.mesos.coarse.shutdownTimeout", "10s")
      .ensuring(_ >= 0, "spark.mesos.coarse.shutdownTimeout must be >= 0")

  // Synchronization protected by stateLock
  private[this] var stopCalled: Boolean = false

  // If shuffle service is enabled, the Spark driver will register with the shuffle service.
  // This is for cleaning up shuffle files reliably.
  private val shuffleServiceEnabled = conf.getBoolean("spark.shuffle.service.enabled", false)

  // Cores we have acquired with each Mesos task ID
  val coresByTaskId = new mutable.HashMap[String, Int]
  var totalCoresAcquired = 0

  // SlaveID -> Slave
  // This map accumulates entries for the duration of the job.  Slaves are never deleted, because
  // we need to maintain e.g. failure state and connection state.
  private val slaves = new mutable.HashMap[String, Slave]

  /**
   * The total number of executors we aim to have. Undefined when not using dynamic allocation.
   * Initially set to 0 when using dynamic allocation, the executor allocation manager will send
   * the real initial limit later.
   */
  private var executorLimitOption: Option[Int] = {
    if (Utils.isDynamicAllocationEnabled(conf)) {
      Some(0)
    } else {
      None
    }
  }

  /**
   *  Return the current executor limit, which may be [[Int.MaxValue]]
   *  before properly initialized.
   */
  private[mesos] def executorLimit: Int = executorLimitOption.getOrElse(Int.MaxValue)

  // private lock object protecting mutable state above. Using the intrinsic lock
  // may lead to deadlocks since the superclass might also try to lock
  private val stateLock = new ReentrantLock

  val extraCoresPerExecutor = conf.getInt("spark.mesos.extra.cores", 0)

  // Offer constraints
  private val slaveOfferConstraints =
    parseConstraintString(sc.conf.get("spark.mesos.constraints", ""))

  // Reject offers with mismatched constraints in seconds
  private val rejectOfferDurationForUnmetConstraints =
    getRejectOfferDurationForUnmetConstraints(sc)

  // Reject offers when we reached the maximum number of cores for this framework
  private val rejectOfferDurationForReachedMaxCores =
    getRejectOfferDurationForReachedMaxCores(sc)

  // A client for talking to the external shuffle service
  private val mesosExternalShuffleClient: Option[MesosExternalShuffleClient] = {
    if (shuffleServiceEnabled) {
      Some(getShuffleClient())
    } else {
      None
    }
  }

  // This method is factored out for testability
  protected def getShuffleClient(): MesosExternalShuffleClient = {
    new MesosExternalShuffleClient(
      SparkTransportConf.fromSparkConf(conf, "shuffle"),
      securityManager,
      securityManager.isAuthenticationEnabled(),
      securityManager.isSaslEncryptionEnabled())
  }

  var nextMesosTaskId = 0

  @volatile var appId: String = _

  def newMesosTaskId(): String = {
    val id = nextMesosTaskId
    nextMesosTaskId += 1
    id.toString
  }

  override def start() {
    super.start()
    val driver = createSchedulerDriver(
      master,
      MesosCoarseGrainedSchedulerBackend.this,
      sc.sparkUser,
      sc.appName,
      sc.conf,
      sc.conf.getOption("spark.mesos.driver.webui.url").orElse(sc.ui.map(_.appUIAddress))
    )
    startScheduler(driver)
  }

  def createCommand(
      offer: Offer,
      numCores: Int,
      taskId: String,
      ports: List[Long] = List())
    : CommandInfo = {
    val executorSparkHome = conf.getOption("spark.mesos.executor.home")
      .orElse(sc.getSparkHome())
      .getOrElse {
        throw new SparkException("Executor Spark home `spark.mesos.executor.home` is not set!")
      }
    val environment = Environment.newBuilder()
    val extraClassPath = conf.getOption("spark.executor.extraClassPath")
    extraClassPath.foreach { cp =>
      environment.addVariables(
        Environment.Variable.newBuilder().setName("SPARK_CLASSPATH").setValue(cp).build())
    }
    // Set the ports to be pickedup by the executor
    val extraJavaOpts = {conf.get("spark.executor.extraJavaOptions", "") +
      s" -Dspark.mesos.executor.preassigned.ports=${getAssignedPortString(conf, ports)}"}.trim()

    // Set the environment variable through a command prefix
    // to append to the existing value of the variable
    val prefixEnv = conf.getOption("spark.executor.extraLibraryPath").map { p =>
      Utils.libraryPathEnvPrefix(Seq(p))
    }.getOrElse("")

    environment.addVariables(
      Environment.Variable.newBuilder()
        .setName("SPARK_EXECUTOR_OPTS")
        .setValue(extraJavaOpts)
        .build())

    sc.executorEnvs.foreach { case (key, value) =>
      environment.addVariables(Environment.Variable.newBuilder()
        .setName(key)
        .setValue(value)
        .build())
    }
    val command = CommandInfo.newBuilder()
      .setEnvironment(environment)

    val uri = conf.getOption("spark.executor.uri")
      .orElse(Option(System.getenv("SPARK_EXECUTOR_URI")))

    if (uri.isEmpty) {
      val runScript = new File(executorSparkHome, "./bin/spark-class").getPath
      command.setValue(
        "%s \"%s\" org.apache.spark.executor.CoarseGrainedExecutorBackend"
          .format(prefixEnv, runScript) +
        s" --driver-url $driverURL" +
        s" --executor-id $taskId" +
        s" --hostname ${offer.getHostname}" +
        s" --cores $numCores" +
        s" --app-id $appId")
    } else {
      // Grab everything to the first '.'. We'll use that and '*' to
      // glob the directory "correctly".
      val basename = uri.get.split('/').last.split('.').head
      command.setValue(
        s"cd $basename*; $prefixEnv " +
        "./bin/spark-class org.apache.spark.executor.CoarseGrainedExecutorBackend" +
        s" --driver-url $driverURL" +
        s" --executor-id $taskId" +
        s" --hostname ${offer.getHostname}" +
        s" --cores $numCores" +
        s" --app-id $appId")
      command.addUris(CommandInfo.URI.newBuilder().setValue(uri.get))
    }

<<<<<<< HEAD
    conf.getOption("spark.mesos.uris").foreach { uris =>
      setupUris(uris, command)
    }
=======
    conf.getOption("spark.mesos.uris").foreach(setupUris(_, command))
>>>>>>> a6290e51

    command.build()
  }

  protected def driverURL: String = {
    if (conf.contains("spark.testing")) {
      "driverURL"
    } else {
      RpcEndpointAddress(
        conf.get("spark.driver.host"),
        conf.get("spark.driver.port").toInt,
        CoarseGrainedSchedulerBackend.ENDPOINT_NAME).toString
    }
  }

  override def offerRescinded(d: org.apache.mesos.SchedulerDriver, o: OfferID) {}

  override def registered(
      d: org.apache.mesos.SchedulerDriver, frameworkId: FrameworkID, masterInfo: MasterInfo) {
    appId = frameworkId.getValue
    mesosExternalShuffleClient.foreach(_.init(appId))
    markRegistered()
  }

  override def sufficientResourcesRegistered(): Boolean = {
    totalCoresAcquired >= maxCores * minRegisteredRatio
  }

  override def disconnected(d: org.apache.mesos.SchedulerDriver) {}

  override def reregistered(d: org.apache.mesos.SchedulerDriver, masterInfo: MasterInfo) {}

  /**
   * Method called by Mesos to offer resources on slaves. We respond by launching an executor,
   * unless we've already launched more than we wanted to.
   */
  override def resourceOffers(d: org.apache.mesos.SchedulerDriver, offers: JList[Offer]) {
    stateLock.synchronized {
      if (stopCalled) {
        logDebug("Ignoring offers during shutdown")
        // Driver should simply return a stopped status on race
        // condition between this.stop() and completing here
        offers.asScala.map(_.getId).foreach(d.declineOffer)
        return
      }

      logDebug(s"Received ${offers.size} resource offers.")

      val (matchedOffers, unmatchedOffers) = offers.asScala.partition { offer =>
        val offerAttributes = toAttributeMap(offer.getAttributesList)
        matchesAttributeRequirements(slaveOfferConstraints, offerAttributes)
      }

      declineUnmatchedOffers(d, unmatchedOffers)
      handleMatchedOffers(d, matchedOffers)
    }
  }

  private def declineUnmatchedOffers(
      d: org.apache.mesos.SchedulerDriver, offers: mutable.Buffer[Offer]): Unit = {
    offers.foreach { offer =>
      declineOffer(d, offer, Some("unmet constraints"),
        Some(rejectOfferDurationForUnmetConstraints))
    }
  }

  private def declineOffer(
      d: org.apache.mesos.SchedulerDriver,
      offer: Offer,
      reason: Option[String] = None,
      refuseSeconds: Option[Long] = None): Unit = {

    val id = offer.getId.getValue
    val offerAttributes = toAttributeMap(offer.getAttributesList)
    val mem = getResource(offer.getResourcesList, "mem")
    val cpus = getResource(offer.getResourcesList, "cpus")

    logDebug(s"Declining offer: $id with attributes: $offerAttributes mem: $mem" +
      s" cpu: $cpus for $refuseSeconds seconds" +
      reason.map(r => s" (reason: $r)").getOrElse(""))

    refuseSeconds match {
      case Some(seconds) =>
        val filters = Filters.newBuilder().setRefuseSeconds(seconds).build()
        d.declineOffer(offer.getId, filters)
      case _ => d.declineOffer(offer.getId)
    }
  }

  /**
   * Launches executors on accepted offers, and declines unused offers. Executors are launched
   * round-robin on offers.
   *
   * @param d SchedulerDriver
   * @param offers Mesos offers that match attribute constraints
   */
  private def handleMatchedOffers(
      d: org.apache.mesos.SchedulerDriver, offers: mutable.Buffer[Offer]): Unit = {
    val tasks = buildMesosTasks(offers)
    for (offer <- offers) {
      val offerAttributes = toAttributeMap(offer.getAttributesList)
      val offerMem = getResource(offer.getResourcesList, "mem")
      val offerCpus = getResource(offer.getResourcesList, "cpus")
      val offerPorts = getRangeResource(offer.getResourcesList, "ports")
      val id = offer.getId.getValue.mkString(",")

      if (tasks.contains(offer.getId)) { // accept
        val offerTasks = tasks(offer.getId)

        logDebug(s"Accepting offer: $id with attributes: $offerAttributes " +
          s"mem: $offerMem cpu: $offerCpus ports: $offerPorts." +
          s"  Launching ${offerTasks.size} Mesos tasks.")

        for (task <- offerTasks) {
          val taskId = task.getTaskId
          val mem = getResource(task.getResourcesList, "mem")
          val cpus = getResource(task.getResourcesList, "cpus")
          val ports = getRangeResource(task.getResourcesList, "ports").mkString(",")

          logDebug(s"Launching Mesos task: ${taskId.getValue} with mem: $mem cpu: $cpus" +
            s" ports: $ports")
        }

        d.launchTasks(
          Collections.singleton(offer.getId),
          offerTasks.asJava)
      } else if (totalCoresAcquired >= maxCores) {
        // Reject an offer for a configurable amount of time to avoid starving other frameworks
        declineOffer(d, offer, Some("reached spark.cores.max"),
          Some(rejectOfferDurationForReachedMaxCores))
      } else {
        declineOffer(d, offer)
      }
    }
  }

  /**
   * Returns a map from OfferIDs to the tasks to launch on those offers.  In order to maximize
   * per-task memory and IO, tasks are round-robin assigned to offers.
   *
   * @param offers Mesos offers that match attribute constraints
   * @return A map from OfferID to a list of Mesos tasks to launch on that offer
   */
  private def buildMesosTasks(offers: mutable.Buffer[Offer]): Map[OfferID, List[MesosTaskInfo]] = {
    // offerID -> tasks
    val tasks = new mutable.HashMap[OfferID, List[MesosTaskInfo]].withDefaultValue(Nil)

    // offerID -> resources
    val remainingResources = mutable.Map(offers.map(offer =>
      (offer.getId.getValue, offer.getResourcesList)): _*)

    var launchTasks = true

    // TODO(mgummelt): combine offers for a single slave
    //
    // round-robin create executors on the available offers
    while (launchTasks) {
      launchTasks = false

      for (offer <- offers) {
        val slaveId = offer.getSlaveId.getValue
        val offerId = offer.getId.getValue
        val resources = remainingResources(offerId)

        if (canLaunchTask(slaveId, resources)) {
          // Create a task
          launchTasks = true
          val taskId = newMesosTaskId()
          val offerCPUs = getResource(resources, "cpus").toInt

          val taskCPUs = executorCores(offerCPUs)
          val taskMemory = executorMemory(sc)

          slaves.getOrElseUpdate(slaveId, new Slave(offer.getHostname)).taskIDs.add(taskId)

          val (resourcesLeft, resourcesToUse, portsToUse) =
            getResources(resources, taskCPUs, taskMemory)

          val taskBuilder = MesosTaskInfo.newBuilder()
            .setTaskId(TaskID.newBuilder().setValue(taskId.toString).build())
            .setSlaveId(offer.getSlaveId)
            .setCommand(createCommand(offer, taskCPUs + extraCoresPerExecutor, taskId, portsToUse))
            .setName("Task " + taskId)

          resourcesToUse.foreach(resourceList =>
            taskBuilder.addAllResources(resourceList.asJava))

          sc.conf.getOption("spark.mesos.executor.docker.image").foreach { image =>
            MesosSchedulerBackendUtil.setupContainerBuilderDockerInfo(
              image,
              sc.conf,
              taskBuilder.getContainerBuilder
            )
          }

          tasks(offer.getId) ::= taskBuilder.build()
          remainingResources(offerId) = resourcesLeft.asJava
          totalCoresAcquired += taskCPUs
          coresByTaskId(taskId) = taskCPUs
        }
      }
    }
    tasks.toMap
  }

  private def getResources(resources: JList[Resource], taskCPUs: Int, taskMemory: Int)
    : (List[Resource], List[List[Resource]], List[Long]) = {
    val (afterCPUResources, cpuResourcesToUse) =
      partitionResources(resources, "cpus", taskCPUs)
    val (afterMemResources, memResourcesToUse) =
      partitionResources(afterCPUResources.asJava, "mem", taskMemory)
    // process port offers
    val (resourcesWithoutPorts, portResources) = filterPortResources(afterMemResources)
    val (afterPortResources, portResourcesToUse, portsToUse) =
      partitionPorts(conf, portResources)
    (resourcesWithoutPorts ++ afterPortResources,
      List(cpuResourcesToUse, memResourcesToUse, portResourcesToUse), portsToUse)
  }

  private def canLaunchTask(slaveId: String, resources: JList[Resource]): Boolean = {
    val offerMem = getResource(resources, "mem")
    val offerCPUs = getResource(resources, "cpus").toInt
    val cpus = executorCores(offerCPUs)
    val mem = executorMemory(sc)
    val ports = getRangeResource(resources, "ports")
    val meetsPortRequirements = checkPorts(sc, ports)

    cpus > 0 &&
      cpus <= offerCPUs &&
      cpus + totalCoresAcquired <= maxCores &&
      mem <= offerMem &&
      numExecutors() < executorLimit &&
      slaves.get(slaveId).map(_.taskFailures).getOrElse(0) < MAX_SLAVE_FAILURES &&
      meetsPortRequirements
  }

  private def executorCores(offerCPUs: Int): Int = {
    sc.conf.getInt("spark.executor.cores",
      math.min(offerCPUs, maxCores - totalCoresAcquired))
  }

  override def statusUpdate(d: org.apache.mesos.SchedulerDriver, status: TaskStatus) {
    val taskId = status.getTaskId.getValue
    val slaveId = status.getSlaveId.getValue
    val state = TaskState.fromMesos(status.getState)

    logInfo(s"Mesos task $taskId is now ${status.getState}")

    stateLock.synchronized {
      val slave = slaves(slaveId)

      // If the shuffle service is enabled, have the driver register with each one of the
      // shuffle services. This allows the shuffle services to clean up state associated with
      // this application when the driver exits. There is currently not a great way to detect
      // this through Mesos, since the shuffle services are set up independently.
      if (state.equals(TaskState.RUNNING) &&
          shuffleServiceEnabled &&
          !slave.shuffleRegistered) {
        assume(mesosExternalShuffleClient.isDefined,
          "External shuffle client was not instantiated even though shuffle service is enabled.")
        // TODO: Remove this and allow the MesosExternalShuffleService to detect
        // framework termination when new Mesos Framework HTTP API is available.
        val externalShufflePort = conf.getInt("spark.shuffle.service.port", 7337)

        logDebug(s"Connecting to shuffle service on slave $slaveId, " +
            s"host ${slave.hostname}, port $externalShufflePort for app ${conf.getAppId}")

        mesosExternalShuffleClient.get
          .registerDriverWithShuffleService(
            slave.hostname,
            externalShufflePort,
            sc.conf.getTimeAsMs("spark.storage.blockManagerSlaveTimeoutMs",
              s"${sc.conf.getTimeAsMs("spark.network.timeout", "120s")}ms"),
            sc.conf.getTimeAsMs("spark.executor.heartbeatInterval", "10s"))
        slave.shuffleRegistered = true
      }

      if (TaskState.isFinished(state)) {
        // Remove the cores we have remembered for this task, if it's in the hashmap
        for (cores <- coresByTaskId.get(taskId)) {
          totalCoresAcquired -= cores
          coresByTaskId -= taskId
        }
        // If it was a failure, mark the slave as failed for blacklisting purposes
        if (TaskState.isFailed(state)) {
          slave.taskFailures += 1

          if (slave.taskFailures >= MAX_SLAVE_FAILURES) {
            logInfo(s"Blacklisting Mesos slave $slaveId due to too many failures; " +
                "is Spark installed on it?")
          }
        }
        executorTerminated(d, slaveId, taskId, s"Executor finished with state $state")
        // In case we'd rejected everything before but have now lost a node
        d.reviveOffers()
      }
    }
  }

  override def error(d: org.apache.mesos.SchedulerDriver, message: String) {
    logError(s"Mesos error: $message")
    scheduler.error(message)
  }

  override def stop() {
    // Make sure we're not launching tasks during shutdown
    stateLock.synchronized {
      if (stopCalled) {
        logWarning("Stop called multiple times, ignoring")
        return
      }
      stopCalled = true
      super.stop()
    }

    // Wait for executors to report done, or else mesosDriver.stop() will forcefully kill them.
    // See SPARK-12330
    val startTime = System.nanoTime()

    // slaveIdsWithExecutors has no memory barrier, so this is eventually consistent
    while (numExecutors() > 0 &&
      System.nanoTime() - startTime < shutdownTimeoutMS * 1000L * 1000L) {
      Thread.sleep(100)
    }

    if (numExecutors() > 0) {
      logWarning(s"Timed out waiting for ${numExecutors()} remaining executors "
        + s"to terminate within $shutdownTimeoutMS ms. This may leave temporary files "
        + "on the mesos nodes.")
    }

    // Close the mesos external shuffle client if used
    mesosExternalShuffleClient.foreach(_.close())

    if (mesosDriver != null) {
      mesosDriver.stop()
    }
  }

  override def frameworkMessage(
      d: org.apache.mesos.SchedulerDriver, e: ExecutorID, s: SlaveID, b: Array[Byte]) {}

  /**
   * Called when a slave is lost or a Mesos task finished. Updates local view on
   * what tasks are running. It also notifies the driver that an executor was removed.
   */
  private def executorTerminated(
      d: org.apache.mesos.SchedulerDriver,
      slaveId: String,
      taskId: String,
      reason: String): Unit = {
    stateLock.synchronized {
      removeExecutor(taskId, SlaveLost(reason))
      slaves(slaveId).taskIDs.remove(taskId)
    }
  }

  override def slaveLost(d: org.apache.mesos.SchedulerDriver, slaveId: SlaveID): Unit = {
    logInfo(s"Mesos slave lost: ${slaveId.getValue}")
  }

  override def executorLost(
      d: org.apache.mesos.SchedulerDriver, e: ExecutorID, s: SlaveID, status: Int): Unit = {
    logInfo("Mesos executor lost: %s".format(e.getValue))
  }

  override def applicationId(): String =
    Option(appId).getOrElse {
      logWarning("Application ID is not initialized yet.")
      super.applicationId
    }

  override def doRequestTotalExecutors(requestedTotal: Int): Boolean = {
    // We don't truly know if we can fulfill the full amount of executors
    // since at coarse grain it depends on the amount of slaves available.
    logInfo("Capping the total amount of executors to " + requestedTotal)
    executorLimitOption = Some(requestedTotal)
    true
  }

  override def doKillExecutors(executorIds: Seq[String]): Boolean = {
    if (mesosDriver == null) {
      logWarning("Asked to kill executors before the Mesos driver was started.")
      false
    } else {
      for (executorId <- executorIds) {
        val taskId = TaskID.newBuilder().setValue(executorId).build()
        mesosDriver.killTask(taskId)
      }
      // no need to adjust `executorLimitOption` since the AllocationManager already communicated
      // the desired limit through a call to `doRequestTotalExecutors`.
      // See [[o.a.s.scheduler.cluster.CoarseGrainedSchedulerBackend.killExecutors]]
      true
    }
  }

  private def numExecutors(): Int = {
    slaves.values.map(_.taskIDs.size).sum
  }
}

private class Slave(val hostname: String) {
  val taskIDs = new mutable.HashSet[String]()
  var taskFailures = 0
  var shuffleRegistered = false
}<|MERGE_RESOLUTION|>--- conflicted
+++ resolved
@@ -226,13 +226,7 @@
       command.addUris(CommandInfo.URI.newBuilder().setValue(uri.get))
     }
 
-<<<<<<< HEAD
-    conf.getOption("spark.mesos.uris").foreach { uris =>
-      setupUris(uris, command)
-    }
-=======
     conf.getOption("spark.mesos.uris").foreach(setupUris(_, command))
->>>>>>> a6290e51
 
     command.build()
   }
