/*
 * Licensed to the Apache Software Foundation (ASF) under one or more
 * contributor license agreements.  See the NOTICE file distributed with
 * this work for additional information regarding copyright ownership.
 * The ASF licenses this file to You under the Apache License, Version 2.0
 * (the "License"); you may not use this file except in compliance with
 * the License.  You may obtain a copy of the License at
 *
 *    http://www.apache.org/licenses/LICENSE-2.0
 *
 * Unless required by applicable law or agreed to in writing, software
 * distributed under the License is distributed on an "AS IS" BASIS,
 * WITHOUT WARRANTIES OR CONDITIONS OF ANY KIND, either express or implied.
 * See the License for the specific language governing permissions and
 * limitations under the License.
 */

package org.apache.spark.scheduler.cluster.mesos

import java.io.File
import java.util.{ArrayList => JArrayList, List => JList}
import java.util.Collections

import scala.collection.JavaConversions._
import scala.collection.mutable.{ArrayBuffer, HashMap, HashSet}

import org.apache.mesos.protobuf.ByteString
import org.apache.mesos.{Scheduler => MScheduler}
import org.apache.mesos._
import org.apache.mesos.Protos.{TaskInfo => MesosTaskInfo, TaskState => MesosTaskState, _}

import org.apache.spark.{Logging, SparkContext, SparkException, TaskState}
import org.apache.spark.scheduler._
import org.apache.spark.util.Utils

/**
 * A SchedulerBackend for running fine-grained tasks on Mesos. Each Spark task is mapped to a
 * separate Mesos task, allowing multiple applications to share cluster nodes both in space (tasks
 * from multiple apps can run on different cores) and in time (a core can switch ownership).
 */
private[spark] class MesosSchedulerBackend(
    scheduler: TaskSchedulerImpl,
    sc: SparkContext,
    master: String)
  extends SchedulerBackend
  with MScheduler
  with Logging {

  // Lock used to wait for scheduler to be registered
  var isRegistered = false
  val registeredLock = new Object()

  // Driver for talking to Mesos
  var driver: SchedulerDriver = null

  // Which slave IDs we have executors on
  val slaveIdsWithExecutors = new HashSet[String]
  val taskIdToSlaveId = new HashMap[Long, String]

  // An ExecutorInfo for our tasks
  var execArgs: Array[Byte] = null

  var classLoader: ClassLoader = null

  @volatile var appId: String = _

  override def start() {
    synchronized {
      classLoader = Thread.currentThread.getContextClassLoader

      new Thread("MesosSchedulerBackend driver") {
        setDaemon(true)
        override def run() {
          val scheduler = MesosSchedulerBackend.this
          val fwInfo = FrameworkInfo.newBuilder().setUser("").setName(sc.appName).build()
          driver = new MesosSchedulerDriver(scheduler, fwInfo, master)
          try {
            val ret = driver.run()
            logInfo("driver.run() returned with code " + ret)
          } catch {
            case e: Exception => logError("driver.run() failed", e)
          }
        }
      }.start()

      waitForRegister()
    }
  }

  def createExecutorInfo(execId: String): ExecutorInfo = {
    val executorSparkHome = sc.conf.getOption("spark.mesos.executor.home")
      .orElse(sc.getSparkHome()) // Fall back to driver Spark home for backward compatibility
      .getOrElse {
        throw new SparkException("Executor Spark home `spark.mesos.executor.home` is not set!")
      }
    val environment = Environment.newBuilder()
    sc.conf.getOption("spark.executor.extraClassPath").foreach { cp =>
      environment.addVariables(
        Environment.Variable.newBuilder().setName("SPARK_CLASSPATH").setValue(cp).build())
    }
    val extraJavaOpts = sc.conf.getOption("spark.executor.extraJavaOptions")
    val extraLibraryPath = sc.conf.getOption("spark.executor.extraLibraryPath").map { lp =>
      s"-Djava.library.path=$lp"
    }
    val extraOpts = Seq(extraJavaOpts, extraLibraryPath).flatten.mkString(" ")
    environment.addVariables(
      Environment.Variable.newBuilder()
        .setName("SPARK_EXECUTOR_OPTS")
        .setValue(extraOpts)
        .build())
    sc.executorEnvs.foreach { case (key, value) =>
      environment.addVariables(Environment.Variable.newBuilder()
        .setName(key)
        .setValue(value)
        .build())
    }
    val command = CommandInfo.newBuilder()
      .setEnvironment(environment)
    val uri = sc.conf.get("spark.executor.uri", null)
    if (uri == null) {
      command.setValue(new File(executorSparkHome, "/sbin/spark-executor").getCanonicalPath)
    } else {
      // Grab everything to the first '.'. We'll use that and '*' to
      // glob the directory "correctly".
      val basename = uri.split('/').last.split('.').head
      command.setValue("cd %s*; ./sbin/spark-executor".format(basename))
      command.addUris(CommandInfo.URI.newBuilder().setValue(uri))
    }
    val cpus = Resource.newBuilder()
      .setName("cpus")
      .setType(Value.Type.SCALAR)
      .setScalar(Value.Scalar.newBuilder()
        .setValue(scheduler.CPUS_PER_TASK).build())
      .build()
    val memory = Resource.newBuilder()
      .setName("mem")
      .setType(Value.Type.SCALAR)
      .setScalar(
        Value.Scalar.newBuilder()
          .setValue(MemoryUtils.calculateTotalMemory(sc)).build())
      .build()
    ExecutorInfo.newBuilder()
      .setExecutorId(ExecutorID.newBuilder().setValue(execId).build())
      .setCommand(command)
      .setData(ByteString.copyFrom(createExecArg()))
      .addResources(cpus)
      .addResources(memory)
      .build()
  }

  /**
   * Create and serialize the executor argument to pass to Mesos. Our executor arg is an array
   * containing all the spark.* system properties in the form of (String, String) pairs.
   */
  private def createExecArg(): Array[Byte] = {
    if (execArgs == null) {
      val props = new HashMap[String, String]
      for ((key,value) <- sc.conf.getAll) {
        props(key) = value
      }
      // Serialize the map as an array of (String, String) pairs
      execArgs = Utils.serialize(props.toArray)
    }
    execArgs
  }

  private def setClassLoader(): ClassLoader = {
    val oldClassLoader = Thread.currentThread.getContextClassLoader
    Thread.currentThread.setContextClassLoader(classLoader)
    oldClassLoader
  }

  private def restoreClassLoader(oldClassLoader: ClassLoader) {
    Thread.currentThread.setContextClassLoader(oldClassLoader)
  }

  override def offerRescinded(d: SchedulerDriver, o: OfferID) {}

  override def registered(d: SchedulerDriver, frameworkId: FrameworkID, masterInfo: MasterInfo) {
    val oldClassLoader = setClassLoader()
    try {
      appId = frameworkId.getValue
      logInfo("Registered as framework ID " + appId)
      registeredLock.synchronized {
        isRegistered = true
        registeredLock.notifyAll()
      }
    } finally {
      restoreClassLoader(oldClassLoader)
    }
  }

  def waitForRegister() {
    registeredLock.synchronized {
      while (!isRegistered) {
        registeredLock.wait()
      }
    }
  }

  override def disconnected(d: SchedulerDriver) {}

  override def reregistered(d: SchedulerDriver, masterInfo: MasterInfo) {}

  /**
   * Method called by Mesos to offer resources on slaves. We respond by asking our active task sets
   * for tasks in order of priority. We fill each node with tasks in a round-robin manner so that
   * tasks are balanced across the cluster.
   */
  override def resourceOffers(d: SchedulerDriver, offers: JList[Offer]) {
    val oldClassLoader = setClassLoader()
    try {
      synchronized {
        // Build a big list of the offerable workers, and remember their indices so that we can
        // figure out which Offer to reply to for each worker
        val offerableWorkers = new ArrayBuffer[WorkerOffer]
        val offerableIndices = new HashMap[String, Int]

        def sufficientOffer(o: Offer) = {
          val mem = getResource(o.getResourcesList, "mem")
          val cpus = getResource(o.getResourcesList, "cpus")
          val slaveId = o.getSlaveId.getValue
          (mem >= MemoryUtils.calculateTotalMemory(sc) &&
            // need at least 1 for executor, 1 for task
            cpus >= 2 * scheduler.CPUS_PER_TASK) ||
            (slaveIdsWithExecutors.contains(slaveId) &&
              cpus >= scheduler.CPUS_PER_TASK)
        }

<<<<<<< HEAD
        for ((offer, index) <- offers.zipWithIndex if enoughMemory(offer)) {
          offerableIndices += index
=======
        for ((offer, index) <- offers.zipWithIndex if sufficientOffer(offer)) {
          val slaveId = offer.getSlaveId.getValue
          offerableIndices.put(slaveId, index)
          val cpus = if (slaveIdsWithExecutors.contains(slaveId)) {
            getResource(offer.getResourcesList, "cpus").toInt
          } else {
            // If the executor doesn't exist yet, subtract CPU for executor
            getResource(offer.getResourcesList, "cpus").toInt -
              scheduler.CPUS_PER_TASK
          }
>>>>>>> 69c3f441
          offerableWorkers += new WorkerOffer(
            offer.getSlaveId.getValue,
            offer.getHostname,
            cpus)
        }

        // Call into the TaskSchedulerImpl
        val taskLists = scheduler.resourceOffers(offerableWorkers)

        // Build a list of Mesos tasks for each slave
        val mesosTasks = offers.map(o => new JArrayList[MesosTaskInfo]())
        for ((taskList, index) <- taskLists.zipWithIndex) {
          if (!taskList.isEmpty) {
            for (taskDesc <- taskList) {
              val slaveId = taskDesc.executorId
              val offerNum = offerableIndices(slaveId)
              slaveIdsWithExecutors += slaveId
              taskIdToSlaveId(taskDesc.taskId) = slaveId
              mesosTasks(offerNum).add(createMesosTask(taskDesc, slaveId))
            }
          }
        }

        // Reply to the offers
        val filters = Filters.newBuilder().setRefuseSeconds(1).build() // TODO: lower timeout?
        for (i <- 0 until offers.size) {
          d.launchTasks(Collections.singleton(offers(i).getId), mesosTasks(i), filters)
        }
      }
    } finally {
      restoreClassLoader(oldClassLoader)
    }
  }

  /** Helper function to pull out a resource from a Mesos Resources protobuf */
  def getResource(res: JList[Resource], name: String): Double = {
    for (r <- res if r.getName == name) {
      return r.getScalar.getValue
    }
    // If we reached here, no resource with the required name was present
    throw new IllegalArgumentException("No resource called " + name + " in " + res)
  }

  /** Turn a Spark TaskDescription into a Mesos task */
  def createMesosTask(task: TaskDescription, slaveId: String): MesosTaskInfo = {
    val taskId = TaskID.newBuilder().setValue(task.taskId.toString).build()
    val cpuResource = Resource.newBuilder()
      .setName("cpus")
      .setType(Value.Type.SCALAR)
      .setScalar(Value.Scalar.newBuilder().setValue(scheduler.CPUS_PER_TASK).build())
      .build()
    MesosTaskInfo.newBuilder()
      .setTaskId(taskId)
      .setSlaveId(SlaveID.newBuilder().setValue(slaveId).build())
      .setExecutor(createExecutorInfo(slaveId))
      .setName(task.name)
      .addResources(cpuResource)
      .setData(ByteString.copyFrom(task.serializedTask))
      .build()
  }

  /** Check whether a Mesos task state represents a finished task */
  def isFinished(state: MesosTaskState) = {
    state == MesosTaskState.TASK_FINISHED ||
      state == MesosTaskState.TASK_FAILED ||
      state == MesosTaskState.TASK_KILLED ||
      state == MesosTaskState.TASK_LOST
  }

  override def statusUpdate(d: SchedulerDriver, status: TaskStatus) {
    val oldClassLoader = setClassLoader()
    try {
      val tid = status.getTaskId.getValue.toLong
      val state = TaskState.fromMesos(status.getState)
      synchronized {
        if (status.getState == MesosTaskState.TASK_LOST && taskIdToSlaveId.contains(tid)) {
          // We lost the executor on this slave, so remember that it's gone
          slaveIdsWithExecutors -= taskIdToSlaveId(tid)
        }
        if (isFinished(status.getState)) {
          taskIdToSlaveId.remove(tid)
        }
      }
      scheduler.statusUpdate(tid, state, status.getData.asReadOnlyByteBuffer)
    } finally {
      restoreClassLoader(oldClassLoader)
    }
  }

  override def error(d: SchedulerDriver, message: String) {
    val oldClassLoader = setClassLoader()
    try {
      logError("Mesos error: " + message)
      scheduler.error(message)
    } finally {
      restoreClassLoader(oldClassLoader)
    }
  }

  override def stop() {
    if (driver != null) {
      driver.stop()
    }
  }

  override def reviveOffers() {
    driver.reviveOffers()
  }

  override def frameworkMessage(d: SchedulerDriver, e: ExecutorID, s: SlaveID, b: Array[Byte]) {}

  private def recordSlaveLost(d: SchedulerDriver, slaveId: SlaveID, reason: ExecutorLossReason) {
    val oldClassLoader = setClassLoader()
    try {
      logInfo("Mesos slave lost: " + slaveId.getValue)
      synchronized {
        slaveIdsWithExecutors -= slaveId.getValue
      }
      scheduler.executorLost(slaveId.getValue, reason)
    } finally {
      restoreClassLoader(oldClassLoader)
    }
  }

  override def slaveLost(d: SchedulerDriver, slaveId: SlaveID) {
    recordSlaveLost(d, slaveId, SlaveLost())
  }

  override def executorLost(d: SchedulerDriver, executorId: ExecutorID,
                            slaveId: SlaveID, status: Int) {
    logInfo("Executor lost: %s, marking slave %s as lost".format(executorId.getValue,
                                                                 slaveId.getValue))
    recordSlaveLost(d, slaveId, ExecutorExited(status))
  }

  override def killTask(taskId: Long, executorId: String, interruptThread: Boolean): Unit = {
    driver.killTask(
      TaskID.newBuilder()
        .setValue(taskId.toString).build()
    )
  }

  // TODO: query Mesos for number of cores
  override def defaultParallelism() = sc.conf.getInt("spark.default.parallelism", 8)

<<<<<<< HEAD
  override def killTask(taskId: Long, executorId: String, interruptThread: Boolean) {
  }
=======
  override def applicationId(): String =
    Option(appId).getOrElse {
      logWarning("Application ID is not initialized yet.")
      super.applicationId
    }

>>>>>>> 69c3f441
}<|MERGE_RESOLUTION|>--- conflicted
+++ resolved
@@ -227,10 +227,6 @@
               cpus >= scheduler.CPUS_PER_TASK)
         }
 
-<<<<<<< HEAD
-        for ((offer, index) <- offers.zipWithIndex if enoughMemory(offer)) {
-          offerableIndices += index
-=======
         for ((offer, index) <- offers.zipWithIndex if sufficientOffer(offer)) {
           val slaveId = offer.getSlaveId.getValue
           offerableIndices.put(slaveId, index)
@@ -241,7 +237,6 @@
             getResource(offer.getResourcesList, "cpus").toInt -
               scheduler.CPUS_PER_TASK
           }
->>>>>>> 69c3f441
           offerableWorkers += new WorkerOffer(
             offer.getSlaveId.getValue,
             offer.getHostname,
@@ -387,15 +382,9 @@
   // TODO: query Mesos for number of cores
   override def defaultParallelism() = sc.conf.getInt("spark.default.parallelism", 8)
 
-<<<<<<< HEAD
-  override def killTask(taskId: Long, executorId: String, interruptThread: Boolean) {
-  }
-=======
   override def applicationId(): String =
     Option(appId).getOrElse {
       logWarning("Application ID is not initialized yet.")
       super.applicationId
     }
-
->>>>>>> 69c3f441
 }