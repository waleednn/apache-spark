--- conflicted
+++ resolved
@@ -117,14 +117,10 @@
 
   override def start() {
     localEndpoint = SparkEnv.get.rpcEnv.setupEndpoint(
-<<<<<<< HEAD
-      "LocalBackendEndpoint", new LocalEndpoint(SparkEnv.get.rpcEnv, scheduler, this, totalCores))
+      "LocalBackendEndpoint",
+      new LocalEndpoint(SparkEnv.get.rpcEnv, userClassPath, scheduler, this, totalCores))
     updateLauncherAppId(appId)
     updateLauncherState(SparkAppHandle.State.RUNNING)
-=======
-      "LocalBackendEndpoint",
-      new LocalEndpoint(SparkEnv.get.rpcEnv, userClassPath, scheduler, this, totalCores))
->>>>>>> 714fc55f
   }
 
   override def stop() {
