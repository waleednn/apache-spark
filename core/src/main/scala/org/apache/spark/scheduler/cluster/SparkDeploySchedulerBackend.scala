/*
 * Licensed to the Apache Software Foundation (ASF) under one or more
 * contributor license agreements.  See the NOTICE file distributed with
 * this work for additional information regarding copyright ownership.
 * The ASF licenses this file to You under the Apache License, Version 2.0
 * (the "License"); you may not use this file except in compliance with
 * the License.  You may obtain a copy of the License at
 *
 *    http://www.apache.org/licenses/LICENSE-2.0
 *
 * Unless required by applicable law or agreed to in writing, software
 * distributed under the License is distributed on an "AS IS" BASIS,
 * WITHOUT WARRANTIES OR CONDITIONS OF ANY KIND, either express or implied.
 * See the License for the specific language governing permissions and
 * limitations under the License.
 */

package org.apache.spark.scheduler.cluster

import java.util.concurrent.Semaphore

import org.apache.spark.rpc.RpcAddress
import org.apache.spark.{Logging, SparkConf, SparkContext, SparkEnv}
import org.apache.spark.deploy.{ApplicationDescription, Command}
import org.apache.spark.deploy.client.{AppClient, AppClientListener}
import org.apache.spark.launcher.{LauncherBackend, SparkAppHandle}
import org.apache.spark.scheduler._
import org.apache.spark.util.Utils

private[spark] class SparkDeploySchedulerBackend(
    scheduler: TaskSchedulerImpl,
    sc: SparkContext,
    masters: Array[String])
  extends CoarseGrainedSchedulerBackend(scheduler, sc.env.rpcEnv)
  with AppClientListener
  with Logging {

  private var client: AppClient = null
  private var stopping = false
  private val launcherBackend = new LauncherBackend() {
    override protected def onStopRequest(): Unit = stop(SparkAppHandle.State.KILLED)
  }

  @volatile var shutdownCallback: SparkDeploySchedulerBackend => Unit = _
  @volatile private var appId: String = _

  private val registrationBarrier = new Semaphore(0)

  private val maxCores = conf.getOption("spark.cores.max").map(_.toInt)
  private val totalExpectedCores = maxCores.getOrElse(0)

  override def start() {
    super.start()
    launcherBackend.connect()

    // The endpoint for executors to talk to us
    val driverUrl = rpcEnv.uriOf(SparkEnv.driverActorSystemName,
      RpcAddress(sc.conf.get("spark.driver.host"), sc.conf.get("spark.driver.port").toInt),
      CoarseGrainedSchedulerBackend.ENDPOINT_NAME)
    val args = Seq(
      "--driver-url", driverUrl,
      "--executor-id", "{{EXECUTOR_ID}}",
      "--hostname", "{{HOSTNAME}}",
      "--cores", "{{CORES}}",
      "--app-id", "{{APP_ID}}",
      "--worker-url", "{{WORKER_URL}}")
    val extraJavaOpts = sc.conf.getOption("spark.executor.extraJavaOptions")
      .map(Utils.splitCommandString).getOrElse(Seq.empty)
    val classPathEntries = sc.conf.getOption("spark.executor.extraClassPath")
      .map(_.split(java.io.File.pathSeparator).toSeq).getOrElse(Nil)
    val libraryPathEntries = sc.conf.getOption("spark.executor.extraLibraryPath")
      .map(_.split(java.io.File.pathSeparator).toSeq).getOrElse(Nil)

    // When testing, expose the parent class path to the child. This is processed by
    // compute-classpath.{cmd,sh} and makes all needed jars available to child processes
    // when the assembly is built with the "*-provided" profiles enabled.
    val testingClassPath =
      if (sys.props.contains("spark.testing")) {
        sys.props("java.class.path").split(java.io.File.pathSeparator).toSeq
      } else {
        Nil
      }

    // Start executors with a few necessary configs for registering with the scheduler
    val sparkJavaOpts = Utils.sparkJavaOpts(conf, SparkConf.isExecutorStartupConf)
    val javaOpts = sparkJavaOpts ++ extraJavaOpts
    val command = Command("org.apache.spark.executor.CoarseGrainedExecutorBackend",
      args, sc.executorEnvs, classPathEntries ++ testingClassPath, libraryPathEntries, javaOpts)
    val appUIAddress = sc.ui.map(_.appUIAddress).getOrElse("")
    val coresPerExecutor = conf.getOption("spark.executor.cores").map(_.toInt)
    val appDesc = new ApplicationDescription(sc.appName, maxCores, sc.executorMemory,
      command, appUIAddress, sc.eventLogDir, sc.eventLogCodec, coresPerExecutor)
    client = new AppClient(sc.env.rpcEnv, masters, appDesc, this, conf)
    client.start()
    launcherBackend.setState(SparkAppHandle.State.SUBMITTED)
    waitForRegistration()
    launcherBackend.setState(SparkAppHandle.State.RUNNING)
  }

  override def stop(): Unit = synchronized {
    stop(SparkAppHandle.State.FINISHED)
  }

  override def connected(appId: String) {
    logInfo("Connected to Spark cluster with app ID " + appId)
    this.appId = appId
    notifyContext()
    launcherBackend.setAppId(appId)
  }

  override def disconnected() {
    notifyContext()
    if (!stopping) {
      logWarning("Disconnected from Spark cluster! Waiting for reconnection...")
    }
  }

  override def dead(reason: String) {
    notifyContext()
    if (!stopping) {
      launcherBackend.setState(SparkAppHandle.State.KILLED)
      logError("Application has been killed. Reason: " + reason)
      try {
        scheduler.error(reason)
      } finally {
        // Ensure the application terminates, as we can no longer run jobs.
        sc.stop()
      }
    }
  }

  override def executorAdded(fullId: String, workerId: String, hostPort: String, cores: Int,
    memory: Int) {
    logInfo("Granted executor ID %s on hostPort %s with %d cores, %s RAM".format(
      fullId, hostPort, cores, Utils.megabytesToString(memory)))
  }

  override def executorRemoved(fullId: String, message: String, exitStatus: Option[Int]) {
    val reason: ExecutorLossReason = exitStatus match {
<<<<<<< HEAD
      case Some(code) => ExecutorExited(code, exitCausedByApp = false, message)
=======
      case Some(code) => ExecutorExited(code, isNormalExit = false, message)
>>>>>>> 9fc16a82
      case None => SlaveLost(message)
    }
    logInfo("Executor %s removed: %s".format(fullId, message))
    removeExecutor(fullId.split("/")(1), reason)
  }

  override def sufficientResourcesRegistered(): Boolean = {
    totalCoreCount.get() >= totalExpectedCores * minRegisteredRatio
  }

  override def applicationId(): String =
    Option(appId).getOrElse {
      logWarning("Application ID is not initialized yet.")
      super.applicationId
    }

  /**
   * Request executors from the Master by specifying the total number desired,
   * including existing pending and running executors.
   *
   * @return whether the request is acknowledged.
   */
  protected override def doRequestTotalExecutors(requestedTotal: Int): Boolean = {
    Option(client) match {
      case Some(c) => c.requestTotalExecutors(requestedTotal)
      case None =>
        logWarning("Attempted to request executors before driver fully initialized.")
        false
    }
  }

  /**
   * Kill the given list of executors through the Master.
   * @return whether the kill request is acknowledged.
   */
  protected override def doKillExecutors(executorIds: Seq[String]): Boolean = {
    Option(client) match {
      case Some(c) => c.killExecutors(executorIds)
      case None =>
        logWarning("Attempted to kill executors before driver fully initialized.")
        false
    }
  }

  private def waitForRegistration() = {
    registrationBarrier.acquire()
  }

  private def notifyContext() = {
    registrationBarrier.release()
  }

  private def stop(finalState: SparkAppHandle.State): Unit = synchronized {
    stopping = true

    launcherBackend.setState(finalState)
    launcherBackend.close()

    super.stop()
    client.stop()

    val callback = shutdownCallback
    if (callback != null) {
      callback(this)
    }
  }

}<|MERGE_RESOLUTION|>--- conflicted
+++ resolved
@@ -137,11 +137,7 @@
 
   override def executorRemoved(fullId: String, message: String, exitStatus: Option[Int]) {
     val reason: ExecutorLossReason = exitStatus match {
-<<<<<<< HEAD
-      case Some(code) => ExecutorExited(code, exitCausedByApp = false, message)
-=======
-      case Some(code) => ExecutorExited(code, isNormalExit = false, message)
->>>>>>> 9fc16a82
+      case Some(code) => ExecutorExited(code, exitCausedByApp = true, message)
       case None => SlaveLost(message)
     }
     logInfo("Executor %s removed: %s".format(fullId, message))
