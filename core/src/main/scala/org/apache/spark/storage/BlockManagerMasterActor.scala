/*
 * Licensed to the Apache Software Foundation (ASF) under one or more
 * contributor license agreements.  See the NOTICE file distributed with
 * this work for additional information regarding copyright ownership.
 * The ASF licenses this file to You under the Apache License, Version 2.0
 * (the "License"); you may not use this file except in compliance with
 * the License.  You may obtain a copy of the License at
 *
 *    http://www.apache.org/licenses/LICENSE-2.0
 *
 * Unless required by applicable law or agreed to in writing, software
 * distributed under the License is distributed on an "AS IS" BASIS,
 * WITHOUT WARRANTIES OR CONDITIONS OF ANY KIND, either express or implied.
 * See the License for the specific language governing permissions and
 * limitations under the License.
 */

package org.apache.spark.storage

import java.util.{HashMap => JHashMap}

import scala.collection.mutable
import scala.collection.JavaConversions._
import scala.concurrent.Future
import scala.concurrent.duration._

import akka.actor.{Actor, ActorRef, Cancellable}
import akka.pattern.ask

import org.apache.spark.{Logging, SparkConf, SparkException}
import org.apache.spark.scheduler._
import org.apache.spark.storage.BlockManagerMessages._
import org.apache.spark.util.{AkkaUtils, Utils}

/**
 * BlockManagerMasterActor is an actor on the master node to track statuses of
 * all slaves' block managers.
 */
private[spark]
class BlockManagerMasterActor(val isLocal: Boolean, conf: SparkConf, listenerBus: LiveListenerBus)
  extends Actor with Logging {

  // Mapping from block manager id to the block manager's information.
  private val blockManagerInfo = new mutable.HashMap[BlockManagerId, BlockManagerInfo]

  // Mapping from executor ID to block manager ID.
  private val blockManagerIdByExecutor = new mutable.HashMap[String, BlockManagerId]

  // Mapping from block id to the set of block managers that have the block.
  private val blockLocations = new JHashMap[BlockId, mutable.HashSet[BlockManagerId]]

  private val akkaTimeout = AkkaUtils.askTimeout(conf)

  val slaveTimeout = conf.get("spark.storage.blockManagerSlaveTimeoutMs",
    "" + (BlockManager.getHeartBeatFrequency(conf) * 3)).toLong

  val checkTimeoutInterval = conf.get("spark.storage.blockManagerTimeoutIntervalMs",
    "60000").toLong

  var timeoutCheckingTask: Cancellable = null

  override def preStart() {
    if (!BlockManager.getDisableHeartBeatsForTesting(conf)) {
      import context.dispatcher
      timeoutCheckingTask = context.system.scheduler.schedule(0.seconds,
        checkTimeoutInterval.milliseconds, self, ExpireDeadHosts)
    }
    super.preStart()
  }

  def receive = {
    case RegisterBlockManager(blockManagerId, maxMemSize, slaveActor) =>
      register(blockManagerId, maxMemSize, slaveActor)
      sender ! true

    case UpdateBlockInfo(
      blockManagerId, blockId, storageLevel, deserializedSize, size, tachyonSize) =>
      // TODO: Ideally we want to handle all the message replies in receive instead of in the
      // individual private methods.
      updateBlockInfo(blockManagerId, blockId, storageLevel, deserializedSize, size, tachyonSize)

    case GetLocations(blockId) =>
      sender ! getLocations(blockId)

    case GetLocationsMultipleBlockIds(blockIds) =>
      sender ! getLocationsMultipleBlockIds(blockIds)

    case GetPeers(blockManagerId, size) =>
      sender ! getPeers(blockManagerId, size)

    case GetMemoryStatus =>
      sender ! memoryStatus

    case GetStorageStatus =>
      sender ! storageStatus

    case RemoveRdd(rddId) =>
      sender ! removeRdd(rddId)

    case RemoveBlock(blockId) =>
      removeBlockFromWorkers(blockId)
      sender ! true

    case RemoveExecutor(execId) =>
      removeExecutor(execId)
      sender ! true

    case StopBlockManagerMaster =>
      logInfo("Stopping BlockManagerMaster")
      sender ! true
      if (timeoutCheckingTask != null) {
        timeoutCheckingTask.cancel()
      }
      context.stop(self)

    case ExpireDeadHosts =>
      expireDeadHosts()

    case HeartBeat(blockManagerId) =>
      sender ! heartBeat(blockManagerId)

    case other =>
      logWarning("Got unknown message: " + other)
  }

  private def removeRdd(rddId: Int): Future[Seq[Int]] = {
    // First remove the metadata for the given RDD, and then asynchronously remove the blocks
    // from the slaves.

    // Find all blocks for the given RDD, remove the block from both blockLocations and
    // the blockManagerInfo that is tracking the blocks.
    val blocks = blockLocations.keys.flatMap(_.asRDDId).filter(_.rddId == rddId)
    blocks.foreach { blockId =>
      val bms: mutable.HashSet[BlockManagerId] = blockLocations.get(blockId)
      bms.foreach(bm => blockManagerInfo.get(bm).foreach(_.removeBlock(blockId)))
      blockLocations.remove(blockId)
    }

    // Ask the slaves to remove the RDD, and put the result in a sequence of Futures.
    // The dispatcher is used as an implicit argument into the Future sequence construction.
    import context.dispatcher
    val removeMsg = RemoveRdd(rddId)
    Future.sequence(blockManagerInfo.values.map { bm =>
      bm.slaveActor.ask(removeMsg)(akkaTimeout).mapTo[Int]
    }.toSeq)
  }

  private def removeBlockManager(blockManagerId: BlockManagerId) {
    val info = blockManagerInfo(blockManagerId)

    // Remove the block manager from blockManagerIdByExecutor.
    blockManagerIdByExecutor -= blockManagerId.executorId

    // Remove it from blockManagerInfo and remove all the blocks.
    blockManagerInfo.remove(blockManagerId)
    val iterator = info.blocks.keySet.iterator
    while (iterator.hasNext) {
      val blockId = iterator.next
      val locations = blockLocations.get(blockId)
      locations -= blockManagerId
      if (locations.size == 0) {
        blockLocations.remove(locations)
      }
    }
    listenerBus.post(SparkListenerBlockManagerRemoved(blockManagerId))
  }

  private def expireDeadHosts() {
    logTrace("Checking for hosts with no recent heart beats in BlockManagerMaster.")
    val now = System.currentTimeMillis()
    val minSeenTime = now - slaveTimeout
    val toRemove = new mutable.HashSet[BlockManagerId]
    for (info <- blockManagerInfo.values) {
      if (info.lastSeenMs < minSeenTime) {
        logWarning("Removing BlockManager " + info.blockManagerId + " with no recent heart beats: "
          + (now - info.lastSeenMs) + "ms exceeds " + slaveTimeout + "ms")
        toRemove += info.blockManagerId
      }
    }
    toRemove.foreach(removeBlockManager)
  }

  private def removeExecutor(execId: String) {
    logInfo("Trying to remove executor " + execId + " from BlockManagerMaster.")
    blockManagerIdByExecutor.get(execId).foreach(removeBlockManager)
  }

  private def heartBeat(blockManagerId: BlockManagerId): Boolean = {
    if (!blockManagerInfo.contains(blockManagerId)) {
      blockManagerId.executorId == "<driver>" && !isLocal
    } else {
      blockManagerInfo(blockManagerId).updateLastSeenMs()
      true
    }
  }

  // Remove a block from the slaves that have it. This can only be used to remove
  // blocks that the master knows about.
  private def removeBlockFromWorkers(blockId: BlockId) {
    val locations = blockLocations.get(blockId)
    if (locations != null) {
      locations.foreach { blockManagerId: BlockManagerId =>
        val blockManager = blockManagerInfo.get(blockManagerId)
        if (blockManager.isDefined) {
          // Remove the block from the slave's BlockManager.
          // Doesn't actually wait for a confirmation and the message might get lost.
          // If message loss becomes frequent, we should add retry logic here.
          blockManager.get.slaveActor ! RemoveBlock(blockId)
        }
      }
    }
  }

  // Return a map from the block manager id to max memory and remaining memory.
  private def memoryStatus: Map[BlockManagerId, (Long, Long)] = {
    blockManagerInfo.map { case(blockManagerId, info) =>
      (blockManagerId, (info.maxMem, info.remainingMem))
    }.toMap
  }

  private def storageStatus: Array[StorageStatus] = {
    blockManagerInfo.map { case(blockManagerId, info) =>
      val blockMap = mutable.Map[BlockId, BlockStatus](info.blocks.toSeq: _*)
      new StorageStatus(blockManagerId, info.maxMem, blockMap)
    }.toArray
  }

  private def register(id: BlockManagerId, maxMemSize: Long, slaveActor: ActorRef) {
    if (!blockManagerInfo.contains(id)) {
      blockManagerIdByExecutor.get(id.executorId) match {
        case Some(manager) =>
          // A block manager of the same executor already exists.
          // This should never happen. Let's just quit.
          logError("Got two different block manager registrations on " + id.executorId)
          System.exit(1)
        case None =>
          blockManagerIdByExecutor(id.executorId) = id
      }
      blockManagerInfo(id) =
        new BlockManagerInfo(id, System.currentTimeMillis(), maxMemSize, slaveActor)
    }
    listenerBus.post(SparkListenerBlockManagerAdded(id, maxMemSize))
  }

  private def updateBlockInfo(
      blockManagerId: BlockManagerId,
      blockId: BlockId,
      storageLevel: StorageLevel,
      memSize: Long,
      diskSize: Long,
      tachyonSize: Long) {

    if (!blockManagerInfo.contains(blockManagerId)) {
      if (blockManagerId.executorId == "<driver>" && !isLocal) {
        // We intentionally do not register the master (except in local mode),
        // so we should not indicate failure.
        sender ! true
      } else {
        sender ! false
      }
      return
    }

    if (blockId == null) {
      blockManagerInfo(blockManagerId).updateLastSeenMs()
      sender ! true
      return
    }

    blockManagerInfo(blockManagerId).updateBlockInfo(
      blockId, storageLevel, memSize, diskSize, tachyonSize)

    var locations: mutable.HashSet[BlockManagerId] = null
    if (blockLocations.containsKey(blockId)) {
      locations = blockLocations.get(blockId)
    } else {
      locations = new mutable.HashSet[BlockManagerId]
      blockLocations.put(blockId, locations)
    }

    if (storageLevel.isValid) {
      locations.add(blockManagerId)
    } else {
      locations.remove(blockManagerId)
    }

    // Remove the block from master tracking if it has been removed on all slaves.
    if (locations.size == 0) {
      blockLocations.remove(blockId)
    }
    sender ! true
  }

  private def getLocations(blockId: BlockId): Seq[BlockManagerId] = {
    if (blockLocations.containsKey(blockId)) blockLocations.get(blockId).toSeq else Seq.empty
  }

  private def getLocationsMultipleBlockIds(blockIds: Array[BlockId]): Seq[Seq[BlockManagerId]] = {
    blockIds.map(blockId => getLocations(blockId))
  }

  private def getPeers(blockManagerId: BlockManagerId, size: Int): Seq[BlockManagerId] = {
    val peers: Array[BlockManagerId] = blockManagerInfo.keySet.toArray

    val selfIndex = peers.indexOf(blockManagerId)
    if (selfIndex == -1) {
      throw new SparkException("Self index for " + blockManagerId + " not found")
    }

    // Note that this logic will select the same node multiple times if there aren't enough peers
    Array.tabulate[BlockManagerId](size) { i => peers((selfIndex + i + 1) % peers.length) }.toSeq
  }
}


<<<<<<< HEAD
private[spark]
object BlockManagerMasterActor {
  case class BlockStatus(
    storageLevel: StorageLevel, memSize: Long, diskSize: Long, tachyonSize: Long)
=======
private[spark] case class BlockStatus(storageLevel: StorageLevel, memSize: Long, diskSize: Long)
>>>>>>> 646e5540

private[spark] class BlockManagerInfo(
    val blockManagerId: BlockManagerId,
    timeMs: Long,
    val maxMem: Long,
    val slaveActor: ActorRef)
  extends Logging {

  private var _lastSeenMs: Long = timeMs
  private var _remainingMem: Long = maxMem

  // Mapping from block id to its status.
  private val _blocks = new JHashMap[BlockId, BlockStatus]

  logInfo("Registering block manager %s with %s RAM".format(
    blockManagerId.hostPort, Utils.bytesToString(maxMem)))

  def updateLastSeenMs() {
    _lastSeenMs = System.currentTimeMillis()
  }

<<<<<<< HEAD
    def updateBlockInfo(blockId: BlockId, storageLevel: StorageLevel, memSize: Long,
                        diskSize: Long, tachyonSize: Long) {
=======
  def updateBlockInfo(
      blockId: BlockId,
      storageLevel: StorageLevel,
      memSize: Long,
      diskSize: Long) {
>>>>>>> 646e5540

    updateLastSeenMs()

    if (_blocks.containsKey(blockId)) {
      // The block exists on the slave already.
      val originalLevel: StorageLevel = _blocks.get(blockId).storageLevel

      if (originalLevel.useMemory) {
        _remainingMem += memSize
      }
    }

<<<<<<< HEAD
      if (storageLevel.isValid) {
        // isValid means it is either stored in-memory or on-disk.
        // But the memSize here indicates the data size in or dropped from memory,
        // and the diskSize here indicates the data size in or dropped to disk.
        // They can be both larger than 0, when a block is dropped from memory to disk.
        // Therefore, a safe way to set BlockStatus is to set its info in accurate modes.
        if (storageLevel.useMemory) {
          _blocks.put(blockId, BlockStatus(storageLevel, memSize, 0, 0))
          _remainingMem -= memSize
          logInfo("Added %s in memory on %s (size: %s, free: %s)".format(
            blockId, blockManagerId.hostPort, Utils.bytesToString(memSize),
            Utils.bytesToString(_remainingMem)))
        }
        if (storageLevel.useDisk) {
          _blocks.put(blockId, BlockStatus(storageLevel, 0, diskSize, 0))
          logInfo("Added %s on disk on %s (size: %s)".format(
            blockId, blockManagerId.hostPort, Utils.bytesToString(diskSize)))
        }
        if (storageLevel.useTachyon) {
          _blocks.put(blockId, BlockStatus(storageLevel, 0, 0, tachyonSize))
          logInfo("Added %s on tachyon on %s (size: %s)".format(
            blockId, blockManagerId.hostPort, Utils.bytesToString(tachyonSize)))
        }
      } else if (_blocks.containsKey(blockId)) {
        // If isValid is not true, drop the block.
        val blockStatus: BlockStatus = _blocks.get(blockId)
        _blocks.remove(blockId)
        if (blockStatus.storageLevel.useMemory) {
          _remainingMem += blockStatus.memSize
          logInfo("Removed %s on %s in memory (size: %s, free: %s)".format(
            blockId, blockManagerId.hostPort, Utils.bytesToString(blockStatus.memSize),
            Utils.bytesToString(_remainingMem)))
        }
        if (blockStatus.storageLevel.useDisk) {
          logInfo("Removed %s on %s on disk (size: %s)".format(
            blockId, blockManagerId.hostPort, Utils.bytesToString(blockStatus.diskSize)))
        }
        if (blockStatus.storageLevel.useTachyon) {
          logInfo("Removed %s on %s on tachyon (size: %s)".format(
            blockId, blockManagerId.hostPort, Utils.bytesToString(blockStatus.tachyonSize)))
        }
=======
    if (storageLevel.isValid) {
      /* isValid means it is either stored in-memory or on-disk.
       * But the memSize here indicates the data size in or dropped from memory,
       * and the diskSize here indicates the data size in or dropped to disk.
       * They can be both larger than 0, when a block is dropped from memory to disk.
       * Therefore, a safe way to set BlockStatus is to set its info in accurate modes. */
      if (storageLevel.useMemory) {
        _blocks.put(blockId, BlockStatus(storageLevel, memSize, 0))
        _remainingMem -= memSize
        logInfo("Added %s in memory on %s (size: %s, free: %s)".format(
          blockId, blockManagerId.hostPort, Utils.bytesToString(memSize),
          Utils.bytesToString(_remainingMem)))
      }
      if (storageLevel.useDisk) {
        _blocks.put(blockId, BlockStatus(storageLevel, 0, diskSize))
        logInfo("Added %s on disk on %s (size: %s)".format(
          blockId, blockManagerId.hostPort, Utils.bytesToString(diskSize)))
      }
    } else if (_blocks.containsKey(blockId)) {
      // If isValid is not true, drop the block.
      val blockStatus: BlockStatus = _blocks.get(blockId)
      _blocks.remove(blockId)
      if (blockStatus.storageLevel.useMemory) {
        _remainingMem += blockStatus.memSize
        logInfo("Removed %s on %s in memory (size: %s, free: %s)".format(
          blockId, blockManagerId.hostPort, Utils.bytesToString(blockStatus.memSize),
          Utils.bytesToString(_remainingMem)))
      }
      if (blockStatus.storageLevel.useDisk) {
        logInfo("Removed %s on %s on disk (size: %s)".format(
          blockId, blockManagerId.hostPort, Utils.bytesToString(blockStatus.diskSize)))
>>>>>>> 646e5540
      }
    }
  }

  def removeBlock(blockId: BlockId) {
    if (_blocks.containsKey(blockId)) {
      _remainingMem += _blocks.get(blockId).memSize
      _blocks.remove(blockId)
    }
  }

  def remainingMem: Long = _remainingMem

  def lastSeenMs: Long = _lastSeenMs

  def blocks: JHashMap[BlockId, BlockStatus] = _blocks

  override def toString: String = "BlockManagerInfo " + timeMs + " " + _remainingMem

  def clear() {
    _blocks.clear()
  }
}<|MERGE_RESOLUTION|>--- conflicted
+++ resolved
@@ -312,15 +312,11 @@
   }
 }
 
-
-<<<<<<< HEAD
-private[spark]
-object BlockManagerMasterActor {
-  case class BlockStatus(
-    storageLevel: StorageLevel, memSize: Long, diskSize: Long, tachyonSize: Long)
-=======
-private[spark] case class BlockStatus(storageLevel: StorageLevel, memSize: Long, diskSize: Long)
->>>>>>> 646e5540
+private[spark] case class BlockStatus(
+    storageLevel: StorageLevel, 
+    memSize: Long, 
+    diskSize: Long,
+    tachyonSize: Long)
 
 private[spark] class BlockManagerInfo(
     val blockManagerId: BlockManagerId,
@@ -342,19 +338,15 @@
     _lastSeenMs = System.currentTimeMillis()
   }
 
-<<<<<<< HEAD
-    def updateBlockInfo(blockId: BlockId, storageLevel: StorageLevel, memSize: Long,
-                        diskSize: Long, tachyonSize: Long) {
-=======
   def updateBlockInfo(
-      blockId: BlockId,
-      storageLevel: StorageLevel,
+      blockId: BlockId, 
+      storageLevel: StorageLevel, 
       memSize: Long,
-      diskSize: Long) {
->>>>>>> 646e5540
-
+      diskSize: Long, 
+      tachyonSize: Long) {
+    
     updateLastSeenMs()
-
+    
     if (_blocks.containsKey(blockId)) {
       // The block exists on the slave already.
       val originalLevel: StorageLevel = _blocks.get(blockId).storageLevel
@@ -363,67 +355,30 @@
         _remainingMem += memSize
       }
     }
-
-<<<<<<< HEAD
-      if (storageLevel.isValid) {
-        // isValid means it is either stored in-memory or on-disk.
-        // But the memSize here indicates the data size in or dropped from memory,
-        // and the diskSize here indicates the data size in or dropped to disk.
-        // They can be both larger than 0, when a block is dropped from memory to disk.
-        // Therefore, a safe way to set BlockStatus is to set its info in accurate modes.
-        if (storageLevel.useMemory) {
-          _blocks.put(blockId, BlockStatus(storageLevel, memSize, 0, 0))
-          _remainingMem -= memSize
-          logInfo("Added %s in memory on %s (size: %s, free: %s)".format(
-            blockId, blockManagerId.hostPort, Utils.bytesToString(memSize),
-            Utils.bytesToString(_remainingMem)))
-        }
-        if (storageLevel.useDisk) {
-          _blocks.put(blockId, BlockStatus(storageLevel, 0, diskSize, 0))
-          logInfo("Added %s on disk on %s (size: %s)".format(
-            blockId, blockManagerId.hostPort, Utils.bytesToString(diskSize)))
-        }
-        if (storageLevel.useTachyon) {
-          _blocks.put(blockId, BlockStatus(storageLevel, 0, 0, tachyonSize))
-          logInfo("Added %s on tachyon on %s (size: %s)".format(
-            blockId, blockManagerId.hostPort, Utils.bytesToString(tachyonSize)))
-        }
-      } else if (_blocks.containsKey(blockId)) {
-        // If isValid is not true, drop the block.
-        val blockStatus: BlockStatus = _blocks.get(blockId)
-        _blocks.remove(blockId)
-        if (blockStatus.storageLevel.useMemory) {
-          _remainingMem += blockStatus.memSize
-          logInfo("Removed %s on %s in memory (size: %s, free: %s)".format(
-            blockId, blockManagerId.hostPort, Utils.bytesToString(blockStatus.memSize),
-            Utils.bytesToString(_remainingMem)))
-        }
-        if (blockStatus.storageLevel.useDisk) {
-          logInfo("Removed %s on %s on disk (size: %s)".format(
-            blockId, blockManagerId.hostPort, Utils.bytesToString(blockStatus.diskSize)))
-        }
-        if (blockStatus.storageLevel.useTachyon) {
-          logInfo("Removed %s on %s on tachyon (size: %s)".format(
-            blockId, blockManagerId.hostPort, Utils.bytesToString(blockStatus.tachyonSize)))
-        }
-=======
+    
     if (storageLevel.isValid) {
       /* isValid means it is either stored in-memory or on-disk.
        * But the memSize here indicates the data size in or dropped from memory,
+       * tachyonSize here indicates the data size in or dropped from Tachyon,
        * and the diskSize here indicates the data size in or dropped to disk.
        * They can be both larger than 0, when a block is dropped from memory to disk.
        * Therefore, a safe way to set BlockStatus is to set its info in accurate modes. */
       if (storageLevel.useMemory) {
-        _blocks.put(blockId, BlockStatus(storageLevel, memSize, 0))
+        _blocks.put(blockId, BlockStatus(storageLevel, memSize, 0, 0))
         _remainingMem -= memSize
         logInfo("Added %s in memory on %s (size: %s, free: %s)".format(
           blockId, blockManagerId.hostPort, Utils.bytesToString(memSize),
           Utils.bytesToString(_remainingMem)))
       }
       if (storageLevel.useDisk) {
-        _blocks.put(blockId, BlockStatus(storageLevel, 0, diskSize))
+        _blocks.put(blockId, BlockStatus(storageLevel, 0, diskSize, 0))
         logInfo("Added %s on disk on %s (size: %s)".format(
           blockId, blockManagerId.hostPort, Utils.bytesToString(diskSize)))
+      }
+      if (storageLevel.useTachyon) {
+        _blocks.put(blockId, BlockStatus(storageLevel, 0, 0, tachyonSize))
+        logInfo("Added %s on tachyon on %s (size: %s)".format(
+          blockId, blockManagerId.hostPort, Utils.bytesToString(tachyonSize)))
       }
     } else if (_blocks.containsKey(blockId)) {
       // If isValid is not true, drop the block.
@@ -436,9 +391,12 @@
           Utils.bytesToString(_remainingMem)))
       }
       if (blockStatus.storageLevel.useDisk) {
-        logInfo("Removed %s on %s on disk (size: %s)".format(
-          blockId, blockManagerId.hostPort, Utils.bytesToString(blockStatus.diskSize)))
->>>>>>> 646e5540
+		logInfo("Removed %s on %s on disk (size: %s)".format(
+		  blockId, blockManagerId.hostPort, Utils.bytesToString(blockStatus.diskSize)))
+      }
+      if (blockStatus.storageLevel.useTachyon) {
+        logInfo("Removed %s on %s on tachyon (size: %s)".format(
+          blockId, blockManagerId.hostPort, Utils.bytesToString(blockStatus.tachyonSize)))
       }
     }
   }
