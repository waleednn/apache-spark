--- conflicted
+++ resolved
@@ -536,22 +536,15 @@
               /* We'll store the bytes in memory if the block's storage level includes
                * "memory serialized", or if it should be cached as objects in memory
                * but we only requested its serialized bytes. */
-<<<<<<< HEAD
-              val copyForMemory = LargeByteBufferHelper.allocate(bytes.size)
-              copyForMemory.put(bytes)
-              memoryStore.putBytes(blockId, copyForMemory, level)
-              bytes.position(0L)
-=======
-              memoryStore.putBytes(blockId, bytes.limit, () => {
+              memoryStore.putBytes(blockId, bytes.size(), () => {
                 // https://issues.apache.org/jira/browse/SPARK-6076
                 // If the file size is bigger than the free memory, OOM will happen. So if we cannot
                 // put it into MemoryStore, copyForMemory should not be created. That's why this
                 // action is put into a `() => ByteBuffer` and created lazily.
-                val copyForMemory = ByteBuffer.allocate(bytes.limit)
+                val copyForMemory = LargeByteBufferHelper.allocate(bytes.size)
                 copyForMemory.put(bytes)
               })
-              bytes.rewind()
->>>>>>> fe15ea97
+              bytes.position(0L)
             }
             if (!asBlockResult) {
               return Some(bytes)
@@ -1017,7 +1010,7 @@
 
   def dropFromMemory(
       blockId: BlockId,
-      data: Either[Array[Any], ByteBuffer]): Option[BlockStatus] = {
+      data: Either[Array[Any], LargeByteBuffer]): Option[BlockStatus] = {
     dropFromMemory(blockId, () => data)
   }
 
@@ -1031,11 +1024,7 @@
    */
   def dropFromMemory(
       blockId: BlockId,
-<<<<<<< HEAD
-      data: Either[Array[Any], LargeByteBuffer]): Option[BlockStatus] = {
-=======
-      data: () => Either[Array[Any], ByteBuffer]): Option[BlockStatus] = {
->>>>>>> fe15ea97
+      data: () => Either[Array[Any], LargeByteBuffer]): Option[BlockStatus] = {
 
     logInfo(s"Dropping block $blockId from memory")
     val info = blockInfo.get(blockId).orNull
