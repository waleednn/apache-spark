--- conflicted
+++ resolved
@@ -711,12 +711,6 @@
   override def next(): T = {
     if (unrolled == null) {
       rest.next()
-<<<<<<< HEAD
-    } else if (!unrolled.hasNext) {
-      releaseUnrollMemory()
-      rest.next
-=======
->>>>>>> 584354ea
     } else {
       unrolled.next()
     }
