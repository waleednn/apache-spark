--- conflicted
+++ resolved
@@ -369,15 +369,15 @@
         case SerializedMemoryEntry(buffer, _, _) => Right(buffer)
       }
       val newEffectiveStorageLevel =
-        blockManager.dropFromMemory(blockId, () => data)(entry.classTag)
+        blockEvictionHandler.dropFromMemory(blockId, () => data)(entry.classTag)
       if (newEffectiveStorageLevel.isValid) {
         // The block is still present in at least one store, so release the lock
         // but don't delete the block info
-        blockManager.releaseLock(blockId)
+        blockInfoManager.unlock(blockId)
       } else {
         // The block isn't present in any store, so delete the block info so that the
         // block can be stored again
-        blockManager.blockInfoManager.removeBlock(blockId)
+        blockInfoManager.removeBlock(blockId)
       }
     }
 
@@ -404,44 +404,9 @@
         }
       }
 
-<<<<<<< HEAD
       if (freedMemory >= requestedSpace) {
-        logInfo(s"${selectedBlocks.size} blocks selected for dropping")
-=======
-      def dropBlock[T](blockId: BlockId, entry: MemoryEntry[T]): Unit = {
-        val data = entry match {
-          case DeserializedMemoryEntry(values, _, _) => Left(values)
-          case SerializedMemoryEntry(buffer, _, _) => Right(buffer)
-        }
-        val newEffectiveStorageLevel =
-          blockEvictionHandler.dropFromMemory(blockId, () => data)(entry.classTag)
-        if (newEffectiveStorageLevel.isValid) {
-          // The block is still present in at least one store, so release the lock
-          // but don't delete the block info
-          blockInfoManager.unlock(blockId)
-        } else {
-          // The block isn't present in any store, so delete the block info so that the
-          // block can be stored again
-          blockInfoManager.removeBlock(blockId)
-        }
-      }
-
-      if (freedMemory >= space) {
         logInfo(s"${selectedBlocks.size} blocks selected for dropping " +
           s"(${Utils.bytesToString(freedMemory)} bytes)")
-        for (blockId <- selectedBlocks) {
-          val entry = entries.synchronized { entries.get(blockId) }
-          // This should never be null as only one task should be dropping
-          // blocks and removing entries. However the check is still here for
-          // future safety.
-          if (entry != null) {
-            dropBlock(blockId, entry)
-          }
-        }
-        logInfo(s"After dropping ${selectedBlocks.size} blocks, " +
-          s"free memory is ${Utils.bytesToString(maxMemory - blocksMemoryUsed)}")
-        freedMemory
->>>>>>> 48ee16d8
       } else {
         blockId.foreach { id =>
           logInfo(s"Will not store $id")
