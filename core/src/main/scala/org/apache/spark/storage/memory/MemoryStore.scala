--- conflicted
+++ resolved
@@ -333,6 +333,24 @@
 
     def blockIsEvictable(blockId: BlockId): Boolean = {
       rddToAdd.isEmpty || rddToAdd != getRddId(blockId)
+    }
+
+    def dropBlock[T](blockId: BlockId, entry: MemoryEntry[T]): Unit = {
+      val data = entry match {
+        case DeserializedMemoryEntry(values, _, _) => Left(values)
+        case SerializedMemoryEntry(buffer, _, _) => Right(buffer)
+      }
+      val newEffectiveStorageLevel =
+        blockManager.dropFromMemory(blockId, () => data)(entry.classTag)
+      if (newEffectiveStorageLevel.isValid) {
+        // The block is still present in at least one store, so release the lock
+        // but don't delete the block info
+        blockManager.releaseLock(blockId)
+      } else {
+        // The block isn't present in any store, so delete the block info so that the
+        // block can be stored again
+        blockManager.blockInfoManager.removeBlock(blockId)
+      }
     }
 
     // First, determine the set of blocks to evict. This requires synchronization so that different
@@ -358,39 +376,8 @@
         }
       }
 
-      def dropBlock[T](blockId: BlockId, entry: MemoryEntry[T]): Unit = {
-        val data = entry match {
-          case DeserializedMemoryEntry(values, _, _) => Left(values)
-          case SerializedMemoryEntry(buffer, _, _) => Right(buffer)
-        }
-        val newEffectiveStorageLevel =
-          blockManager.dropFromMemory(blockId, () => data)(entry.classTag)
-        if (newEffectiveStorageLevel.isValid) {
-          // The block is still present in at least one store, so release the lock
-          // but don't delete the block info
-          blockManager.releaseLock(blockId)
-        } else {
-          // The block isn't present in any store, so delete the block info so that the
-          // block can be stored again
-          blockManager.blockInfoManager.removeBlock(blockId)
-        }
-      }
-
       if (freedMemory >= space) {
         logInfo(s"${selectedBlocks.size} blocks selected for dropping")
-<<<<<<< HEAD
-=======
-        for (blockId <- selectedBlocks) {
-          val entry = entries.synchronized { entries.get(blockId) }
-          // This should never be null as only one task should be dropping
-          // blocks and removing entries. However the check is still here for
-          // future safety.
-          if (entry != null) {
-            dropBlock(blockId, entry)
-          }
-        }
-        freedMemory
->>>>>>> 3f49e076
       } else {
         blockId.foreach { id =>
           logInfo(s"Will not store $id as it would require dropping another block " +
@@ -410,20 +397,7 @@
     // threads won't compete to drop the same block.
     for (blockId <- selectedBlocks) {
       val entry = entries.synchronized { entries.get(blockId) }
-      val data = entry match {
-        case DeserializedMemoryEntry(values, _) => Left(values)
-        case SerializedMemoryEntry(buffer, _) => Right(buffer)
-      }
-      val newEffectiveStorageLevel = blockManager.dropFromMemory(blockId, () => data)
-      if (newEffectiveStorageLevel.isValid) {
-        // The block is still present in at least one store, so release the lock
-        // but don't delete the block info
-        blockManager.releaseLock(blockId)
-      } else {
-        // The block isn't present in any store, so delete the block info so that the
-        // block can be stored again
-        blockManager.blockInfoManager.removeBlock(blockId)
-      }
+      dropBlock(blockId, entry)
     }
 
     freedMemory
