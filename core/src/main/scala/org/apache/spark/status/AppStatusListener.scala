/*
 * Licensed to the Apache Software Foundation (ASF) under one or more
 * contributor license agreements.  See the NOTICE file distributed with
 * this work for additional information regarding copyright ownership.
 * The ASF licenses this file to You under the Apache License, Version 2.0
 * (the "License"); you may not use this file except in compliance with
 * the License.  You may obtain a copy of the License at
 *
 *    http://www.apache.org/licenses/LICENSE-2.0
 *
 * Unless required by applicable law or agreed to in writing, software
 * distributed under the License is distributed on an "AS IS" BASIS,
 * WITHOUT WARRANTIES OR CONDITIONS OF ANY KIND, either express or implied.
 * See the License for the specific language governing permissions and
 * limitations under the License.
 */

package org.apache.spark.status

import java.util.Date
import java.util.concurrent.ConcurrentHashMap
import java.util.function.Function

import scala.collection.JavaConverters._
import scala.collection.mutable.HashMap

import org.apache.spark._
import org.apache.spark.executor.{ExecutorMetrics, TaskMetrics}
import org.apache.spark.internal.Logging
import org.apache.spark.scheduler._
import org.apache.spark.status.api.v1
import org.apache.spark.storage._
import org.apache.spark.ui.SparkUI
import org.apache.spark.ui.scope._

/**
 * A Spark listener that writes application information to a data store. The types written to the
 * store are defined in the `storeTypes.scala` file and are based on the public REST API.
 *
 * @param lastUpdateTime When replaying logs, the log's last update time, so that the duration of
 *                       unfinished tasks can be more accurately calculated (see SPARK-21922).
 */
private[spark] class AppStatusListener(
    kvstore: ElementTrackingStore,
    conf: SparkConf,
    live: Boolean,
    lastUpdateTime: Option[Long] = None) extends SparkListener with Logging {

  import config._

  private var sparkVersion = SPARK_VERSION
  private var appInfo: v1.ApplicationInfo = null
  private var appSummary = new AppSummary(0, 0)
  private var coresPerTask: Int = 1

  // How often to update live entities. -1 means "never update" when replaying applications,
  // meaning only the last write will happen. For live applications, this avoids a few
  // operations that we can live without when rapidly processing incoming task events.
  private val liveUpdatePeriodNs = if (live) conf.get(LIVE_ENTITY_UPDATE_PERIOD) else -1L

  private val maxTasksPerStage = conf.get(MAX_RETAINED_TASKS_PER_STAGE)
  private val maxGraphRootNodes = conf.get(MAX_RETAINED_ROOT_NODES)

  // Keep track of live entities, so that task metrics can be efficiently updated (without
  // causing too many writes to the underlying store, and other expensive operations).
  private val liveStages = new ConcurrentHashMap[(Int, Int), LiveStage]()
  private val liveJobs = new HashMap[Int, LiveJob]()
  private val liveExecutors = new HashMap[String, LiveExecutor]()
  private val deadExecutors = new HashMap[String, LiveExecutor]()
  private val liveTasks = new HashMap[Long, LiveTask]()
  private val liveRDDs = new HashMap[Int, LiveRDD]()
  private val pools = new HashMap[String, SchedulerPool]()
  // Keep the active executor count as a separate variable to avoid having to do synchronization
  // around liveExecutors.
  @volatile private var activeExecutorCount = 0

  kvstore.addTrigger(classOf[ExecutorSummaryWrapper], conf.get(MAX_RETAINED_DEAD_EXECUTORS))
    { count => cleanupExecutors(count) }

  kvstore.addTrigger(classOf[JobDataWrapper], conf.get(MAX_RETAINED_JOBS)) { count =>
    cleanupJobs(count)
  }

  kvstore.addTrigger(classOf[StageDataWrapper], conf.get(MAX_RETAINED_STAGES)) { count =>
    cleanupStages(count)
  }

  kvstore.onFlush {
    if (!live) {
      flush()
    }
  }

  override def onOtherEvent(event: SparkListenerEvent): Unit = event match {
    case SparkListenerLogStart(version) => sparkVersion = version
    case _ =>
  }

  override def onApplicationStart(event: SparkListenerApplicationStart): Unit = {
    assert(event.appId.isDefined, "Application without IDs are not supported.")

    val attempt = v1.ApplicationAttemptInfo(
      event.appAttemptId,
      new Date(event.time),
      new Date(-1),
      new Date(event.time),
      -1L,
      event.sparkUser,
      false,
      sparkVersion)

    appInfo = v1.ApplicationInfo(
      event.appId.get,
      event.appName,
      None,
      None,
      None,
      None,
      Seq(attempt))

    kvstore.write(new ApplicationInfoWrapper(appInfo))
    kvstore.write(appSummary)

    // Update the driver block manager with logs from this event. The SparkContext initialization
    // code registers the driver before this event is sent.
    event.driverLogs.foreach { logs =>
      val driver = liveExecutors.get(SparkContext.DRIVER_IDENTIFIER)
        .orElse(liveExecutors.get(SparkContext.LEGACY_DRIVER_IDENTIFIER))
      driver.foreach { d =>
        d.executorLogs = logs.toMap
        update(d, System.nanoTime())
      }
    }
  }

  override def onEnvironmentUpdate(event: SparkListenerEnvironmentUpdate): Unit = {
    val details = event.environmentDetails

    val jvmInfo = Map(details("JVM Information"): _*)
    val runtime = new v1.RuntimeInfo(
      jvmInfo.get("Java Version").orNull,
      jvmInfo.get("Java Home").orNull,
      jvmInfo.get("Scala Version").orNull)

    val envInfo = new v1.ApplicationEnvironmentInfo(
      runtime,
      details.getOrElse("Spark Properties", Nil),
      details.getOrElse("System Properties", Nil),
      details.getOrElse("Classpath Entries", Nil))

    coresPerTask = envInfo.sparkProperties.toMap.get("spark.task.cpus").map(_.toInt)
      .getOrElse(coresPerTask)

    kvstore.write(new ApplicationEnvironmentInfoWrapper(envInfo))
  }

  override def onApplicationEnd(event: SparkListenerApplicationEnd): Unit = {
    val old = appInfo.attempts.head
    val attempt = v1.ApplicationAttemptInfo(
      old.attemptId,
      old.startTime,
      new Date(event.time),
      new Date(event.time),
      event.time - old.startTime.getTime(),
      old.sparkUser,
      true,
      old.appSparkVersion)

    appInfo = v1.ApplicationInfo(
      appInfo.id,
      appInfo.name,
      None,
      None,
      None,
      None,
      Seq(attempt))
    kvstore.write(new ApplicationInfoWrapper(appInfo))
  }

  override def onExecutorAdded(event: SparkListenerExecutorAdded): Unit = {
    // This needs to be an update in case an executor re-registers after the driver has
    // marked it as "dead".
    val exec = getOrCreateExecutor(event.executorId, event.time)
    exec.host = event.executorInfo.executorHost
    exec.isActive = true
    exec.totalCores = event.executorInfo.totalCores
    exec.maxTasks = event.executorInfo.totalCores / coresPerTask
    exec.executorLogs = event.executorInfo.logUrlMap
    liveUpdate(exec, System.nanoTime())
  }

  override def onExecutorRemoved(event: SparkListenerExecutorRemoved): Unit = {
    liveExecutors.remove(event.executorId).foreach { exec =>
      val now = System.nanoTime()
      activeExecutorCount = math.max(0, activeExecutorCount - 1)
      exec.isActive = false
      exec.removeTime = new Date(event.time)
      exec.removeReason = event.reason
      update(exec, now, last = true)

      // Remove all RDD distributions that reference the removed executor, in case there wasn't
      // a corresponding event.
      liveRDDs.values.foreach { rdd =>
        if (rdd.removeDistribution(exec)) {
          update(rdd, now)
        }
      }
      if (isExecutorActiveForLiveStages(exec)) {
        // the executor was running for a currently active stage, so save it for now in
        // deadExecutors, and remove when there are no active stages overlapping with the
        // executor.
        deadExecutors.put(event.executorId, exec)
      }
    }
  }

  /** Was the specified executor active for any currently live stages? */
  private def isExecutorActiveForLiveStages(exec: LiveExecutor): Boolean = {
    liveStages.values.asScala.exists { stage =>
      stage.info.submissionTime.getOrElse(0L) < exec.removeTime.getTime
    }
  }

  override def onExecutorBlacklisted(event: SparkListenerExecutorBlacklisted): Unit = {
    updateBlackListStatus(event.executorId, true)
  }

  override def onExecutorBlacklistedForStage(
      event: SparkListenerExecutorBlacklistedForStage): Unit = {
    val now = System.nanoTime()

    Option(liveStages.get((event.stageId, event.stageAttemptId))).foreach { stage =>
      setStageBlackListStatus(stage, now, event.executorId)
    }
    liveExecutors.get(event.executorId).foreach { exec =>
      addBlackListedStageTo(exec, event.stageId, now)
    }
  }

  override def onNodeBlacklistedForStage(event: SparkListenerNodeBlacklistedForStage): Unit = {
    val now = System.nanoTime()

    // Implicitly blacklist every available executor for the stage associated with this node
    Option(liveStages.get((event.stageId, event.stageAttemptId))).foreach { stage =>
      val executorIds = liveExecutors.values.filter(_.host == event.hostId).map(_.executorId).toSeq
      setStageBlackListStatus(stage, now, executorIds: _*)
    }
    liveExecutors.values.filter(_.hostname == event.hostId).foreach { exec =>
      addBlackListedStageTo(exec, event.stageId, now)
    }
  }

  private def addBlackListedStageTo(exec: LiveExecutor, stageId: Int, now: Long): Unit = {
    exec.blacklistedInStages += stageId
    liveUpdate(exec, now)
  }

  private def setStageBlackListStatus(stage: LiveStage, now: Long, executorIds: String*): Unit = {
    executorIds.foreach { executorId =>
      val executorStageSummary = stage.executorSummary(executorId)
      executorStageSummary.isBlacklisted = true
      maybeUpdate(executorStageSummary, now)
    }
    stage.blackListedExecutors ++= executorIds
    maybeUpdate(stage, now)
  }

  override def onExecutorUnblacklisted(event: SparkListenerExecutorUnblacklisted): Unit = {
    updateBlackListStatus(event.executorId, false)
  }

  override def onNodeBlacklisted(event: SparkListenerNodeBlacklisted): Unit = {
    updateNodeBlackList(event.hostId, true)
  }

  override def onNodeUnblacklisted(event: SparkListenerNodeUnblacklisted): Unit = {
    updateNodeBlackList(event.hostId, false)
  }

  private def updateBlackListStatus(execId: String, blacklisted: Boolean): Unit = {
    liveExecutors.get(execId).foreach { exec =>
      exec.isBlacklisted = blacklisted
      liveUpdate(exec, System.nanoTime())
    }
  }

  private def updateNodeBlackList(host: String, blacklisted: Boolean): Unit = {
    val now = System.nanoTime()

    // Implicitly (un)blacklist every executor associated with the node.
    liveExecutors.values.foreach { exec =>
      if (exec.hostname == host) {
        exec.isBlacklisted = blacklisted
        liveUpdate(exec, now)
      }
    }
  }

  override def onJobStart(event: SparkListenerJobStart): Unit = {
    val now = System.nanoTime()

    // Compute (a potential over-estimate of) the number of tasks that will be run by this job.
    // This may be an over-estimate because the job start event references all of the result
    // stages' transitive stage dependencies, but some of these stages might be skipped if their
    // output is available from earlier runs.
    // See https://github.com/apache/spark/pull/3009 for a more extensive discussion.
    val numTasks = {
      val missingStages = event.stageInfos.filter(_.completionTime.isEmpty)
      missingStages.map(_.numTasks).sum
    }

    val lastStageInfo = event.stageInfos.sortBy(_.stageId).lastOption
    val lastStageName = lastStageInfo.map(_.name).getOrElse("(Unknown Stage Name)")
    val jobGroup = Option(event.properties)
      .flatMap { p => Option(p.getProperty(SparkContext.SPARK_JOB_GROUP_ID)) }

    val job = new LiveJob(
      event.jobId,
      lastStageName,
      if (event.time > 0) Some(new Date(event.time)) else None,
      event.stageIds,
      jobGroup,
      numTasks)
    liveJobs.put(event.jobId, job)
    liveUpdate(job, now)

    event.stageInfos.foreach { stageInfo =>
      // A new job submission may re-use an existing stage, so this code needs to do an update
      // instead of just a write.
      val stage = getOrCreateStage(stageInfo)
      stage.jobs :+= job
      stage.jobIds += event.jobId
      liveUpdate(stage, now)
    }

    // Create the graph data for all the job's stages.
    event.stageInfos.foreach { stage =>
      val graph = RDDOperationGraph.makeOperationGraph(stage, maxGraphRootNodes)
      val uigraph = new RDDOperationGraphWrapper(
        stage.stageId,
        graph.edges,
        graph.outgoingEdges,
        graph.incomingEdges,
        newRDDOperationCluster(graph.rootCluster))
      kvstore.write(uigraph)
    }
  }

  private def newRDDOperationCluster(cluster: RDDOperationCluster): RDDOperationClusterWrapper = {
    new RDDOperationClusterWrapper(
      cluster.id,
      cluster.name,
      cluster.childNodes,
      cluster.childClusters.map(newRDDOperationCluster))
  }

  override def onJobEnd(event: SparkListenerJobEnd): Unit = {
    liveJobs.remove(event.jobId).foreach { job =>
      val now = System.nanoTime()

      // Check if there are any pending stages that match this job; mark those as skipped.
      val it = liveStages.entrySet.iterator()
      while (it.hasNext()) {
        val e = it.next()
        if (job.stageIds.contains(e.getKey()._1)) {
          val stage = e.getValue()
          if (v1.StageStatus.PENDING.equals(stage.status)) {
            stage.status = v1.StageStatus.SKIPPED
            job.skippedStages += stage.info.stageId
            job.skippedTasks += stage.info.numTasks
            job.activeStages -= 1

            pools.get(stage.schedulingPool).foreach { pool =>
              pool.stageIds = pool.stageIds - stage.info.stageId
              update(pool, now)
            }

            it.remove()
            update(stage, now, last = true)
          }
        }
      }

      job.status = event.jobResult match {
        case JobSucceeded => JobExecutionStatus.SUCCEEDED
        case JobFailed(_) => JobExecutionStatus.FAILED
      }

      job.completionTime = if (event.time > 0) Some(new Date(event.time)) else None
      update(job, now, last = true)
      if(job.status.equals(JobExecutionStatus.SUCCEEDED)) {
        appSummary = new AppSummary(appSummary.numCompletedJobs + 1, appSummary.numCompletedStages)
        kvstore.write(appSummary)
      }
    }
  }

  override def onStageSubmitted(event: SparkListenerStageSubmitted): Unit = {
    val now = System.nanoTime()
    val stage = getOrCreateStage(event.stageInfo)
    stage.status = v1.StageStatus.ACTIVE
    stage.schedulingPool = Option(event.properties).flatMap { p =>
      Option(p.getProperty("spark.scheduler.pool"))
    }.getOrElse(SparkUI.DEFAULT_POOL_NAME)

    // Look at all active jobs to find the ones that mention this stage.
    stage.jobs = liveJobs.values
      .filter(_.stageIds.contains(event.stageInfo.stageId))
      .toSeq
    stage.jobIds = stage.jobs.map(_.jobId).toSet

    stage.description = Option(event.properties).flatMap { p =>
      Option(p.getProperty(SparkContext.SPARK_JOB_DESCRIPTION))
    }

    stage.jobs.foreach { job =>
      job.completedStages = job.completedStages - event.stageInfo.stageId
      job.activeStages += 1
      liveUpdate(job, now)
    }

    val pool = pools.getOrElseUpdate(stage.schedulingPool, new SchedulerPool(stage.schedulingPool))
    pool.stageIds = pool.stageIds + event.stageInfo.stageId
    update(pool, now)

    event.stageInfo.rddInfos.foreach { info =>
      if (info.storageLevel.isValid) {
        liveUpdate(liveRDDs.getOrElseUpdate(info.id, new LiveRDD(info)), now)
      }
    }

    liveUpdate(stage, now)
  }

  override def onTaskStart(event: SparkListenerTaskStart): Unit = {
    val now = System.nanoTime()
    val task = new LiveTask(event.taskInfo, event.stageId, event.stageAttemptId, lastUpdateTime)
    liveTasks.put(event.taskInfo.taskId, task)
    liveUpdate(task, now)

    Option(liveStages.get((event.stageId, event.stageAttemptId))).foreach { stage =>
      stage.activeTasks += 1
      stage.firstLaunchTime = math.min(stage.firstLaunchTime, event.taskInfo.launchTime)

      val locality = event.taskInfo.taskLocality.toString()
      val count = stage.localitySummary.getOrElse(locality, 0L) + 1L
      stage.localitySummary = stage.localitySummary ++ Map(locality -> count)
      maybeUpdate(stage, now)

      stage.jobs.foreach { job =>
        job.activeTasks += 1
        maybeUpdate(job, now)
      }

      if (stage.savedTasks.incrementAndGet() > maxTasksPerStage && !stage.cleaning) {
        stage.cleaning = true
        kvstore.doAsync {
          cleanupTasks(stage)
        }
      }
    }

    liveExecutors.get(event.taskInfo.executorId).foreach { exec =>
      exec.activeTasks += 1
      exec.totalTasks += 1
      maybeUpdate(exec, now)
    }
  }

  override def onTaskGettingResult(event: SparkListenerTaskGettingResult): Unit = {
    // Call update on the task so that the "getting result" time is written to the store; the
    // value is part of the mutable TaskInfo state that the live entity already references.
    liveTasks.get(event.taskInfo.taskId).foreach { task =>
      maybeUpdate(task, System.nanoTime())
    }
  }

  override def onTaskEnd(event: SparkListenerTaskEnd): Unit = {
    // TODO: can this really happen?
    if (event.taskInfo == null) {
      return
    }

    val now = System.nanoTime()

    val metricsDelta = liveTasks.remove(event.taskInfo.taskId).map { task =>
      task.info = event.taskInfo

      val errorMessage = event.reason match {
        case Success =>
          None
        case k: TaskKilled =>
          Some(k.reason)
        case e: ExceptionFailure => // Handle ExceptionFailure because we might have accumUpdates
          Some(e.toErrorString)
        case e: TaskFailedReason => // All other failure cases
          Some(e.toErrorString)
        case other =>
          logInfo(s"Unhandled task end reason: $other")
          None
      }
      task.errorMessage = errorMessage
      val delta = task.updateMetrics(event.taskMetrics)
      update(task, now, last = true)
      delta
    }.orNull

    val (completedDelta, failedDelta, killedDelta) = event.reason match {
      case Success =>
        (1, 0, 0)
      case _: TaskKilled =>
        (0, 0, 1)
      case _: TaskCommitDenied =>
        (0, 0, 1)
      case _ =>
        (0, 1, 0)
    }

    Option(liveStages.get((event.stageId, event.stageAttemptId))).foreach { stage =>
      if (metricsDelta != null) {
        stage.metrics = LiveEntityHelpers.addMetrics(stage.metrics, metricsDelta)
      }
      stage.activeTasks -= 1
      stage.completedTasks += completedDelta
      if (completedDelta > 0) {
        stage.completedIndices.add(event.taskInfo.index)
      }
      stage.failedTasks += failedDelta
      stage.killedTasks += killedDelta
      if (killedDelta > 0) {
        stage.killedSummary = killedTasksSummary(event.reason, stage.killedSummary)
      }
      // [SPARK-24415] Wait for all tasks to finish before removing stage from live list
      val removeStage =
        stage.activeTasks == 0 &&
          (v1.StageStatus.COMPLETE.equals(stage.status) ||
            v1.StageStatus.FAILED.equals(stage.status))
      if (removeStage) {
        update(stage, now, last = true)
      } else {
        maybeUpdate(stage, now)
      }

      // Store both stage ID and task index in a single long variable for tracking at job level.
      val taskIndex = (event.stageId.toLong << Integer.SIZE) | event.taskInfo.index
      stage.jobs.foreach { job =>
        job.activeTasks -= 1
        job.completedTasks += completedDelta
        if (completedDelta > 0) {
          job.completedIndices.add(taskIndex)
        }
        job.failedTasks += failedDelta
        job.killedTasks += killedDelta
        if (killedDelta > 0) {
          job.killedSummary = killedTasksSummary(event.reason, job.killedSummary)
        }
        conditionalLiveUpdate(job, now, removeStage)
      }

      val esummary = stage.executorSummary(event.taskInfo.executorId)
      esummary.taskTime += event.taskInfo.duration
      esummary.succeededTasks += completedDelta
      esummary.failedTasks += failedDelta
      esummary.killedTasks += killedDelta
      if (metricsDelta != null) {
        esummary.metrics = LiveEntityHelpers.addMetrics(esummary.metrics, metricsDelta)
      }
      conditionalLiveUpdate(esummary, now, removeStage)

      if (!stage.cleaning && stage.savedTasks.get() > maxTasksPerStage) {
        stage.cleaning = true
        kvstore.doAsync {
          cleanupTasks(stage)
        }
      }
      if (removeStage) {
        liveStages.remove((event.stageId, event.stageAttemptId))
      }
    }

    liveExecutors.get(event.taskInfo.executorId).foreach { exec =>
      exec.activeTasks -= 1
      exec.completedTasks += completedDelta
      exec.failedTasks += failedDelta
      exec.totalDuration += event.taskInfo.duration

      // Note: For resubmitted tasks, we continue to use the metrics that belong to the
      // first attempt of this task. This may not be 100% accurate because the first attempt
      // could have failed half-way through. The correct fix would be to keep track of the
      // metrics added by each attempt, but this is much more complicated.
      if (event.reason != Resubmitted) {
        if (event.taskMetrics != null) {
          val readMetrics = event.taskMetrics.shuffleReadMetrics
          exec.totalGcTime += event.taskMetrics.jvmGCTime
          exec.totalInputBytes += event.taskMetrics.inputMetrics.bytesRead
          exec.totalShuffleRead += readMetrics.localBytesRead + readMetrics.remoteBytesRead
          exec.totalShuffleWrite += event.taskMetrics.shuffleWriteMetrics.bytesWritten
        }
      }

      // Force an update on live applications when the number of active tasks reaches 0. This is
      // checked in some tests (e.g. SQLTestUtilsBase) so it needs to be reliably up to date.
      conditionalLiveUpdate(exec, now, exec.activeTasks == 0)
    }
  }

  override def onStageCompleted(event: SparkListenerStageCompleted): Unit = {
    val maybeStage =
      Option(liveStages.get((event.stageInfo.stageId, event.stageInfo.attemptNumber)))
    maybeStage.foreach { stage =>
      val now = System.nanoTime()
      stage.info = event.stageInfo

      // Because of SPARK-20205, old event logs may contain valid stages without a submission time
      // in their start event. In those cases, we can only detect whether a stage was skipped by
      // waiting until the completion event, at which point the field would have been set.
      stage.status = event.stageInfo.failureReason match {
        case Some(_) => v1.StageStatus.FAILED
        case _ if event.stageInfo.submissionTime.isDefined => v1.StageStatus.COMPLETE
        case _ => v1.StageStatus.SKIPPED
      }

      stage.jobs.foreach { job =>
        stage.status match {
          case v1.StageStatus.COMPLETE =>
            job.completedStages += event.stageInfo.stageId
          case v1.StageStatus.SKIPPED =>
            job.skippedStages += event.stageInfo.stageId
            job.skippedTasks += event.stageInfo.numTasks
          case _ =>
            job.failedStages += 1
        }
        job.activeStages -= 1
        liveUpdate(job, now)
      }

      pools.get(stage.schedulingPool).foreach { pool =>
        pool.stageIds = pool.stageIds - event.stageInfo.stageId
        update(pool, now)
      }

      stage.executorSummaries.values.foreach(update(_, now))

      val executorIdsForStage = stage.blackListedExecutors
      executorIdsForStage.foreach { executorId =>
        liveExecutors.get(executorId).foreach { exec =>
          removeBlackListedStageFrom(exec, event.stageInfo.stageId, now)
        }
      }
<<<<<<< HEAD
      if(stage.status.equals(v1.StageStatus.COMPLETE)) {
        appSummary = new AppSummary(appSummary.numCompletedJobs, appSummary.numCompletedStages + 1)
        kvstore.write(appSummary)
      }
    }
=======

      // Remove stage only if there are no active tasks remaining
      val removeStage = stage.activeTasks == 0
      update(stage, now, last = removeStage)
      if (removeStage) {
        liveStages.remove((event.stageInfo.stageId, event.stageInfo.attemptNumber))
      }
    }

    // remove any dead executors that were not running for any currently active stages
    deadExecutors.retain((execId, exec) => isExecutorActiveForLiveStages(exec))

    appSummary = new AppSummary(appSummary.numCompletedJobs, appSummary.numCompletedStages + 1)
    kvstore.write(appSummary)
>>>>>>> 66d29870
  }

  private def removeBlackListedStageFrom(exec: LiveExecutor, stageId: Int, now: Long) = {
    exec.blacklistedInStages -= stageId
    liveUpdate(exec, now)
  }

  override def onBlockManagerAdded(event: SparkListenerBlockManagerAdded): Unit = {
    // This needs to set fields that are already set by onExecutorAdded because the driver is
    // considered an "executor" in the UI, but does not have a SparkListenerExecutorAdded event.
    val exec = getOrCreateExecutor(event.blockManagerId.executorId, event.time)
    exec.hostPort = event.blockManagerId.hostPort
    event.maxOnHeapMem.foreach { _ =>
      exec.totalOnHeap = event.maxOnHeapMem.get
      exec.totalOffHeap = event.maxOffHeapMem.get
    }
    exec.isActive = true
    exec.maxMemory = event.maxMem
    liveUpdate(exec, System.nanoTime())
  }

  override def onBlockManagerRemoved(event: SparkListenerBlockManagerRemoved): Unit = {
    // Nothing to do here. Covered by onExecutorRemoved.
  }

  override def onUnpersistRDD(event: SparkListenerUnpersistRDD): Unit = {
    liveRDDs.remove(event.rddId).foreach { liveRDD =>
      val storageLevel = liveRDD.info.storageLevel

      // Use RDD partition info to update executor block info.
      liveRDD.getPartitions().foreach { case (_, part) =>
        part.executors.foreach { executorId =>
          liveExecutors.get(executorId).foreach { exec =>
            exec.rddBlocks = exec.rddBlocks - 1
          }
        }
      }

      val now = System.nanoTime()

      // Use RDD distribution to update executor memory and disk usage info.
      liveRDD.getDistributions().foreach { case (executorId, rddDist) =>
        liveExecutors.get(executorId).foreach { exec =>
          if (exec.hasMemoryInfo) {
            if (storageLevel.useOffHeap) {
              exec.usedOffHeap = addDeltaToValue(exec.usedOffHeap, -rddDist.offHeapUsed)
            } else {
              exec.usedOnHeap = addDeltaToValue(exec.usedOnHeap, -rddDist.onHeapUsed)
            }
          }
          exec.memoryUsed = addDeltaToValue(exec.memoryUsed, -rddDist.memoryUsed)
          exec.diskUsed = addDeltaToValue(exec.diskUsed, -rddDist.diskUsed)
          maybeUpdate(exec, now)
        }
      }
    }

    kvstore.delete(classOf[RDDStorageInfoWrapper], event.rddId)
  }

  override def onExecutorMetricsUpdate(event: SparkListenerExecutorMetricsUpdate): Unit = {
    val now = System.nanoTime()

    event.accumUpdates.foreach { case (taskId, sid, sAttempt, accumUpdates) =>
      liveTasks.get(taskId).foreach { task =>
        val metrics = TaskMetrics.fromAccumulatorInfos(accumUpdates)
        val delta = task.updateMetrics(metrics)
        maybeUpdate(task, now)

        Option(liveStages.get((sid, sAttempt))).foreach { stage =>
          stage.metrics = LiveEntityHelpers.addMetrics(stage.metrics, delta)
          maybeUpdate(stage, now)

          val esummary = stage.executorSummary(event.execId)
          esummary.metrics = LiveEntityHelpers.addMetrics(esummary.metrics, delta)
          maybeUpdate(esummary, now)
        }
      }
    }

    // check if there is a new peak value for any of the executor level memory metrics
    // for the live UI. SparkListenerExecutorMetricsUpdate events are only processed
    // for the live UI.
    event.executorUpdates.foreach { updates =>
      liveExecutors.get(event.execId).foreach { exec =>
        if (exec.peakExecutorMetrics.compareAndUpdatePeakValues(updates)) {
          maybeUpdate(exec, now)
        }
      }
    }
  }

  override def onStageExecutorMetrics(executorMetrics: SparkListenerStageExecutorMetrics): Unit = {
    val now = System.nanoTime()

    // check if there is a new peak value for any of the executor level memory metrics,
    // while reading from the log. SparkListenerStageExecutorMetrics are only processed
    // when reading logs.
    liveExecutors.get(executorMetrics.execId)
      .orElse(deadExecutors.get(executorMetrics.execId)).map { exec =>
      if (exec.peakExecutorMetrics.compareAndUpdatePeakValues(executorMetrics.executorMetrics)) {
        update(exec, now)
      }
    }
  }

  override def onBlockUpdated(event: SparkListenerBlockUpdated): Unit = {
    event.blockUpdatedInfo.blockId match {
      case block: RDDBlockId => updateRDDBlock(event, block)
      case stream: StreamBlockId => updateStreamBlock(event, stream)
      case _ =>
    }
  }

  /** Flush all live entities' data to the underlying store. */
  private def flush(): Unit = {
    val now = System.nanoTime()
    liveStages.values.asScala.foreach { stage =>
      update(stage, now)
      stage.executorSummaries.values.foreach(update(_, now))
    }
    liveJobs.values.foreach(update(_, now))
    liveExecutors.values.foreach(update(_, now))
    liveTasks.values.foreach(update(_, now))
    liveRDDs.values.foreach(update(_, now))
    pools.values.foreach(update(_, now))
  }

  /**
   * Shortcut to get active stages quickly in a live application, for use by the console
   * progress bar.
   */
  def activeStages(): Seq[v1.StageData] = {
    liveStages.values.asScala
      .filter(_.info.submissionTime.isDefined)
      .map(_.toApi())
      .toList
      .sortBy(_.stageId)
  }

  /**
   * Apply a delta to a value, but ensure that it doesn't go negative.
   */
  private def addDeltaToValue(old: Long, delta: Long): Long = math.max(0, old + delta)

  private def updateRDDBlock(event: SparkListenerBlockUpdated, block: RDDBlockId): Unit = {
    val now = System.nanoTime()
    val executorId = event.blockUpdatedInfo.blockManagerId.executorId

    // Whether values are being added to or removed from the existing accounting.
    val storageLevel = event.blockUpdatedInfo.storageLevel
    val diskDelta = event.blockUpdatedInfo.diskSize * (if (storageLevel.useDisk) 1 else -1)
    val memoryDelta = event.blockUpdatedInfo.memSize * (if (storageLevel.useMemory) 1 else -1)

    val updatedStorageLevel = if (storageLevel.isValid) {
      Some(storageLevel.description)
    } else {
      None
    }

    // We need information about the executor to update some memory accounting values in the
    // RDD info, so read that beforehand.
    val maybeExec = liveExecutors.get(executorId)
    var rddBlocksDelta = 0

    // Update the executor stats first, since they are used to calculate the free memory
    // on tracked RDD distributions.
    maybeExec.foreach { exec =>
      if (exec.hasMemoryInfo) {
        if (storageLevel.useOffHeap) {
          exec.usedOffHeap = addDeltaToValue(exec.usedOffHeap, memoryDelta)
        } else {
          exec.usedOnHeap = addDeltaToValue(exec.usedOnHeap, memoryDelta)
        }
      }
      exec.memoryUsed = addDeltaToValue(exec.memoryUsed, memoryDelta)
      exec.diskUsed = addDeltaToValue(exec.diskUsed, diskDelta)
    }

    // Update the block entry in the RDD info, keeping track of the deltas above so that we
    // can update the executor information too.
    liveRDDs.get(block.rddId).foreach { rdd =>
      if (updatedStorageLevel.isDefined) {
        rdd.setStorageLevel(updatedStorageLevel.get)
      }

      val partition = rdd.partition(block.name)

      val executors = if (updatedStorageLevel.isDefined) {
        val current = partition.executors
        if (current.contains(executorId)) {
          current
        } else {
          rddBlocksDelta = 1
          current :+ executorId
        }
      } else {
        rddBlocksDelta = -1
        partition.executors.filter(_ != executorId)
      }

      // Only update the partition if it's still stored in some executor, otherwise get rid of it.
      if (executors.nonEmpty) {
        partition.update(executors, rdd.storageLevel,
          addDeltaToValue(partition.memoryUsed, memoryDelta),
          addDeltaToValue(partition.diskUsed, diskDelta))
      } else {
        rdd.removePartition(block.name)
      }

      maybeExec.foreach { exec =>
        if (exec.rddBlocks + rddBlocksDelta > 0) {
          val dist = rdd.distribution(exec)
          dist.memoryUsed = addDeltaToValue(dist.memoryUsed, memoryDelta)
          dist.diskUsed = addDeltaToValue(dist.diskUsed, diskDelta)

          if (exec.hasMemoryInfo) {
            if (storageLevel.useOffHeap) {
              dist.offHeapUsed = addDeltaToValue(dist.offHeapUsed, memoryDelta)
            } else {
              dist.onHeapUsed = addDeltaToValue(dist.onHeapUsed, memoryDelta)
            }
          }
          dist.lastUpdate = null
        } else {
          rdd.removeDistribution(exec)
        }

        // Trigger an update on other RDDs so that the free memory information is updated.
        liveRDDs.values.foreach { otherRdd =>
          if (otherRdd.info.id != block.rddId) {
            otherRdd.distributionOpt(exec).foreach { dist =>
              dist.lastUpdate = null
              update(otherRdd, now)
            }
          }
        }
      }

      rdd.memoryUsed = addDeltaToValue(rdd.memoryUsed, memoryDelta)
      rdd.diskUsed = addDeltaToValue(rdd.diskUsed, diskDelta)
      update(rdd, now)
    }

    // Finish updating the executor now that we know the delta in the number of blocks.
    maybeExec.foreach { exec =>
      exec.rddBlocks += rddBlocksDelta
      maybeUpdate(exec, now)
    }
  }

  private def getOrCreateExecutor(executorId: String, addTime: Long): LiveExecutor = {
    liveExecutors.getOrElseUpdate(executorId, {
      activeExecutorCount += 1
      new LiveExecutor(executorId, addTime)
    })
  }

  private def updateStreamBlock(event: SparkListenerBlockUpdated, stream: StreamBlockId): Unit = {
    val storageLevel = event.blockUpdatedInfo.storageLevel
    if (storageLevel.isValid) {
      val data = new StreamBlockData(
        stream.name,
        event.blockUpdatedInfo.blockManagerId.executorId,
        event.blockUpdatedInfo.blockManagerId.hostPort,
        storageLevel.description,
        storageLevel.useMemory,
        storageLevel.useDisk,
        storageLevel.deserialized,
        event.blockUpdatedInfo.memSize,
        event.blockUpdatedInfo.diskSize)
      kvstore.write(data)
    } else {
      kvstore.delete(classOf[StreamBlockData],
        Array(stream.name, event.blockUpdatedInfo.blockManagerId.executorId))
    }
  }

  private def getOrCreateStage(info: StageInfo): LiveStage = {
    val stage = liveStages.computeIfAbsent((info.stageId, info.attemptNumber),
      new Function[(Int, Int), LiveStage]() {
        override def apply(key: (Int, Int)): LiveStage = new LiveStage()
      })
    stage.info = info
    stage
  }

  private def killedTasksSummary(
      reason: TaskEndReason,
      oldSummary: Map[String, Int]): Map[String, Int] = {
    reason match {
      case k: TaskKilled =>
        oldSummary.updated(k.reason, oldSummary.getOrElse(k.reason, 0) + 1)
      case denied: TaskCommitDenied =>
        val reason = denied.toErrorString
        oldSummary.updated(reason, oldSummary.getOrElse(reason, 0) + 1)
      case _ =>
        oldSummary
    }
  }

  private def update(entity: LiveEntity, now: Long, last: Boolean = false): Unit = {
    entity.write(kvstore, now, checkTriggers = last)
  }

  /** Update a live entity only if it hasn't been updated in the last configured period. */
  private def maybeUpdate(entity: LiveEntity, now: Long): Unit = {
    if (live && liveUpdatePeriodNs >= 0 && now - entity.lastWriteTime > liveUpdatePeriodNs) {
      update(entity, now)
    }
  }

  /** Update an entity only if in a live app; avoids redundant writes when replaying logs. */
  private def liveUpdate(entity: LiveEntity, now: Long): Unit = {
    if (live) {
      update(entity, now)
    }
  }

  private def conditionalLiveUpdate(entity: LiveEntity, now: Long, condition: Boolean): Unit = {
    if (condition) {
      liveUpdate(entity, now)
    } else {
      maybeUpdate(entity, now)
    }
  }

  private def cleanupExecutors(count: Long): Unit = {
    // Because the limit is on the number of *dead* executors, we need to calculate whether
    // there are actually enough dead executors to be deleted.
    val threshold = conf.get(MAX_RETAINED_DEAD_EXECUTORS)
    val dead = count - activeExecutorCount

    if (dead > threshold) {
      val countToDelete = calculateNumberToRemove(dead, threshold)
      val toDelete = kvstore.view(classOf[ExecutorSummaryWrapper]).index("active")
        .max(countToDelete).first(false).last(false).asScala.toSeq
      toDelete.foreach { e => kvstore.delete(e.getClass(), e.info.id) }
    }
  }

  private def cleanupJobs(count: Long): Unit = {
    val countToDelete = calculateNumberToRemove(count, conf.get(MAX_RETAINED_JOBS))
    if (countToDelete <= 0L) {
      return
    }

    val view = kvstore.view(classOf[JobDataWrapper]).index("completionTime").first(0L)
    val toDelete = KVUtils.viewToSeq(view, countToDelete.toInt) { j =>
      j.info.status != JobExecutionStatus.RUNNING && j.info.status != JobExecutionStatus.UNKNOWN
    }
    toDelete.foreach { j => kvstore.delete(j.getClass(), j.info.jobId) }
  }

  private def cleanupStages(count: Long): Unit = {
    val countToDelete = calculateNumberToRemove(count, conf.get(MAX_RETAINED_STAGES))
    if (countToDelete <= 0L) {
      return
    }

    // As the completion time of a skipped stage is always -1, we will remove skipped stages first.
    // This is safe since the job itself contains enough information to render skipped stages in the
    // UI.
    val view = kvstore.view(classOf[StageDataWrapper]).index("completionTime")
    val stages = KVUtils.viewToSeq(view, countToDelete.toInt) { s =>
      s.info.status != v1.StageStatus.ACTIVE && s.info.status != v1.StageStatus.PENDING
    }

    stages.foreach { s =>
      val key = Array(s.info.stageId, s.info.attemptId)
      kvstore.delete(s.getClass(), key)

      val execSummaries = kvstore.view(classOf[ExecutorStageSummaryWrapper])
        .index("stage")
        .first(key)
        .last(key)
        .asScala
        .toSeq
      execSummaries.foreach { e =>
        kvstore.delete(e.getClass(), e.id)
      }

      val tasks = kvstore.view(classOf[TaskDataWrapper])
        .index("stage")
        .first(key)
        .last(key)
        .asScala

      tasks.foreach { t =>
        kvstore.delete(t.getClass(), t.taskId)
      }

      // Check whether there are remaining attempts for the same stage. If there aren't, then
      // also delete the RDD graph data.
      val remainingAttempts = kvstore.view(classOf[StageDataWrapper])
        .index("stageId")
        .first(s.info.stageId)
        .last(s.info.stageId)
        .closeableIterator()

      val hasMoreAttempts = try {
        remainingAttempts.asScala.exists { other =>
          other.info.attemptId != s.info.attemptId
        }
      } finally {
        remainingAttempts.close()
      }

      if (!hasMoreAttempts) {
        kvstore.delete(classOf[RDDOperationGraphWrapper], s.info.stageId)
      }

      cleanupCachedQuantiles(key)
    }
  }

  private def cleanupTasks(stage: LiveStage): Unit = {
    val countToDelete = calculateNumberToRemove(stage.savedTasks.get(), maxTasksPerStage).toInt
    if (countToDelete > 0) {
      val stageKey = Array(stage.info.stageId, stage.info.attemptNumber)
      val view = kvstore.view(classOf[TaskDataWrapper])
        .index(TaskIndexNames.COMPLETION_TIME)
        .parent(stageKey)

      // Try to delete finished tasks only.
      val toDelete = KVUtils.viewToSeq(view, countToDelete) { t =>
        !live || t.status != TaskState.RUNNING.toString()
      }
      toDelete.foreach { t => kvstore.delete(t.getClass(), t.taskId) }
      stage.savedTasks.addAndGet(-toDelete.size)

      // If there are more running tasks than the configured limit, delete running tasks. This
      // should be extremely rare since the limit should generally far exceed the number of tasks
      // that can run in parallel.
      val remaining = countToDelete - toDelete.size
      if (remaining > 0) {
        val runningTasksToDelete = view.max(remaining).iterator().asScala.toList
        runningTasksToDelete.foreach { t => kvstore.delete(t.getClass(), t.taskId) }
        stage.savedTasks.addAndGet(-remaining)
      }

      // On live applications, cleanup any cached quantiles for the stage. This makes sure that
      // quantiles will be recalculated after tasks are replaced with newer ones.
      //
      // This is not needed in the SHS since caching only happens after the event logs are
      // completely processed.
      if (live) {
        cleanupCachedQuantiles(stageKey)
      }
    }
    stage.cleaning = false
  }

  private def cleanupCachedQuantiles(stageKey: Array[Int]): Unit = {
    val cachedQuantiles = kvstore.view(classOf[CachedQuantile])
      .index("stage")
      .first(stageKey)
      .last(stageKey)
      .asScala
      .toList
    cachedQuantiles.foreach { q =>
      kvstore.delete(q.getClass(), q.id)
    }
  }

  /**
   * Remove at least (retainedSize / 10) items to reduce friction. Because tracking may be done
   * asynchronously, this method may return 0 in case enough items have been deleted already.
   */
  private def calculateNumberToRemove(dataSize: Long, retainedSize: Long): Long = {
    if (dataSize > retainedSize) {
      math.max(retainedSize / 10L, dataSize - retainedSize)
    } else {
      0L
    }
  }

}<|MERGE_RESOLUTION|>--- conflicted
+++ resolved
@@ -388,7 +388,7 @@
 
       job.completionTime = if (event.time > 0) Some(new Date(event.time)) else None
       update(job, now, last = true)
-      if(job.status.equals(JobExecutionStatus.SUCCEEDED)) {
+      if (job.status == JobExecutionStatus.SUCCEEDED) {
         appSummary = new AppSummary(appSummary.numCompletedJobs + 1, appSummary.numCompletedStages)
         kvstore.write(appSummary)
       }
@@ -647,13 +647,6 @@
           removeBlackListedStageFrom(exec, event.stageInfo.stageId, now)
         }
       }
-<<<<<<< HEAD
-      if(stage.status.equals(v1.StageStatus.COMPLETE)) {
-        appSummary = new AppSummary(appSummary.numCompletedJobs, appSummary.numCompletedStages + 1)
-        kvstore.write(appSummary)
-      }
-    }
-=======
 
       // Remove stage only if there are no active tasks remaining
       val removeStage = stage.activeTasks == 0
@@ -661,14 +654,14 @@
       if (removeStage) {
         liveStages.remove((event.stageInfo.stageId, event.stageInfo.attemptNumber))
       }
+      if (stage.status == v1.StageStatus.COMPLETE) {
+        appSummary = new AppSummary(appSummary.numCompletedJobs, appSummary.numCompletedStages + 1)
+        kvstore.write(appSummary)
+      }
     }
 
     // remove any dead executors that were not running for any currently active stages
     deadExecutors.retain((execId, exec) => isExecutorActiveForLiveStages(exec))
-
-    appSummary = new AppSummary(appSummary.numCompletedJobs, appSummary.numCompletedStages + 1)
-    kvstore.write(appSummary)
->>>>>>> 66d29870
   }
 
   private def removeBlackListedStageFrom(exec: LiveExecutor, stageId: Int, now: Long) = {
