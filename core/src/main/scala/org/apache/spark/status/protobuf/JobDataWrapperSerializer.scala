--- conflicted
+++ resolved
@@ -21,10 +21,6 @@
 
 import collection.JavaConverters._
 
-<<<<<<< HEAD
-import org.apache.spark.JobExecutionStatus
-=======
->>>>>>> 0f1aceda
 import org.apache.spark.status.JobDataWrapper
 import org.apache.spark.status.api.v1.JobData
 import org.apache.spark.status.protobuf.Utils.getOptional
@@ -88,13 +84,8 @@
     val submissionTime =
       getOptional(info.hasSubmissionTime, () => new Date(info.getSubmissionTime))
     val completionTime = getOptional(info.hasCompletionTime, () => new Date(info.getCompletionTime))
-<<<<<<< HEAD
     val jobGroup = getOptional(info.hasJobGroup, () => weakIntern(info.getJobGroup))
-    val status = JobExecutionStatus.valueOf(info.getStatus.toString)
-=======
-    val jobGroup = getOptional(info.hasJobGroup, info.getJobGroup)
     val status = JobExecutionStatusSerializer.deserialize(info.getStatus)
->>>>>>> 0f1aceda
 
     new JobData(
       jobId = info.getJobId.toInt,
