--- conflicted
+++ resolved
@@ -22,7 +22,6 @@
 import scala.collection.JavaConverters._
 
 import org.apache.spark.{JobExecutionStatus, SparkConf}
-import org.apache.spark.scheduler.SparkListener
 import org.apache.spark.status.api.v1
 import org.apache.spark.ui.scope._
 import org.apache.spark.util.Distribution
@@ -33,7 +32,7 @@
  */
 private[spark] class AppStatusStore(
     val store: KVStore,
-    listener: Option[AppStatusListener] = None) {
+    val listener: Option[AppStatusListener] = None) {
 
   def applicationInfo(): v1.ApplicationInfo = {
     store.view(classOf[ApplicationInfoWrapper]).max(1).iterator().next().info
@@ -340,27 +339,18 @@
 }
 
 private[spark] object AppStatusStore {
+
   val CURRENT_VERSION = 1L
-<<<<<<< HEAD
-=======
 
   /**
    * Create an in-memory store for a live application.
-   *
-   * @param conf Configuration.
-   * @param addListenerFn Function to register a listener with a bus.
    */
-  def createLiveStore(conf: SparkConf, addListenerFn: SparkListener => Unit): AppStatusStore = {
+  def createLiveStore(conf: SparkConf): AppStatusStore = {
     val store = new ElementTrackingStore(new InMemoryStore(), conf)
     val listener = new AppStatusListener(store, conf, true)
-    addListenerFn(listener)
-    AppStatusPlugin.loadPlugins().foreach { p =>
-      p.setupListeners(conf, store, addListenerFn, true)
-    }
     new AppStatusStore(store, listener = Some(listener))
   }
 
->>>>>>> d4e69595
 }
 
 /**
