/*
 * Licensed to the Apache Software Foundation (ASF) under one or more
 * contributor license agreements.  See the NOTICE file distributed with
 * this work for additional information regarding copyright ownership.
 * The ASF licenses this file to You under the Apache License, Version 2.0
 * (the "License"); you may not use this file except in compliance with
 * the License.  You may obtain a copy of the License at
 *
 *    http://www.apache.org/licenses/LICENSE-2.0
 *
 * Unless required by applicable law or agreed to in writing, software
 * distributed under the License is distributed on an "AS IS" BASIS,
 * WITHOUT WARRANTIES OR CONDITIONS OF ANY KIND, either express or implied.
 * See the License for the specific language governing permissions and
 * limitations under the License.
 */

package org.apache.spark.status

import java.util.{List => JList}

import scala.collection.JavaConverters._
import scala.collection.mutable.HashMap

import org.apache.spark.{JobExecutionStatus, SparkConf}
import org.apache.spark.status.api.v1
import org.apache.spark.storage.FallbackStorage.FALLBACK_BLOCK_MANAGER_ID
import org.apache.spark.ui.scope._
import org.apache.spark.util.Utils
import org.apache.spark.util.kvstore.{InMemoryStore, KVStore}

/**
 * A wrapper around a KVStore that provides methods for accessing the API data stored within.
 */
private[spark] class AppStatusStore(
    val store: KVStore,
    val listener: Option[AppStatusListener] = None) {

  def applicationInfo(): v1.ApplicationInfo = {
    try {
      // The ApplicationInfo may not be available when Spark is starting up.
      Utils.tryWithResource(
        store.view(classOf[ApplicationInfoWrapper])
          .max(1)
          .closeableIterator()
      ) { it =>
        it.next().info
      }
    } catch {
      case _: NoSuchElementException =>
        throw new NoSuchElementException("Failed to get the application information. " +
          "If you are starting up Spark, please wait a while until it's ready.")
    }
  }

  def environmentInfo(): v1.ApplicationEnvironmentInfo = {
    val klass = classOf[ApplicationEnvironmentInfoWrapper]
    store.read(klass, klass.getName()).info
  }

  def resourceProfileInfo(): Seq[v1.ResourceProfileInfo] = {
    store.view(classOf[ResourceProfileWrapper]).asScala.map(_.rpInfo).toSeq
  }

  def jobsList(statuses: JList[JobExecutionStatus]): Seq[v1.JobData] = {
    val it = store.view(classOf[JobDataWrapper]).reverse().asScala.map(_.info)
    if (statuses != null && !statuses.isEmpty()) {
      it.filter { job => statuses.contains(job.status) }.toSeq
    } else {
      it.toSeq
    }
  }

  def job(jobId: Int): v1.JobData = {
    store.read(classOf[JobDataWrapper], jobId).info
  }

  // Returns job data and associated SQL execution ID of certain Job ID.
  // If there is no related SQL execution, the SQL execution ID part will be None.
  def jobWithAssociatedSql(jobId: Int): (v1.JobData, Option[Long]) = {
    val data = store.read(classOf[JobDataWrapper], jobId)
    (data.info, data.sqlExecutionId)
  }

  def executorList(activeOnly: Boolean): Seq[v1.ExecutorSummary] = {
    val base = store.view(classOf[ExecutorSummaryWrapper])
    val filtered = if (activeOnly) {
      base.index("active").reverse().first(true).last(true)
    } else {
      base
    }
    filtered.asScala.map(_.info).filter(_.id != FALLBACK_BLOCK_MANAGER_ID.executorId).toSeq
  }

  def executorSummary(executorId: String): v1.ExecutorSummary = {
    store.read(classOf[ExecutorSummaryWrapper], executorId).info
  }

  /**
   * This is used by ConsoleProgressBar to quickly fetch active stages for drawing the progress
   * bar. It will only return anything useful when called from a live application.
   */
  def activeStages(): Seq[v1.StageData] = {
    listener.map(_.activeStages()).getOrElse(Nil)
  }

  def stageList(statuses: JList[v1.StageStatus]): Seq[v1.StageData] = {
    val it = store.view(classOf[StageDataWrapper]).reverse().asScala.map(_.info)
    if (statuses != null && !statuses.isEmpty()) {
      it.filter { s => statuses.contains(s.status) }.toSeq
    } else {
      it.toSeq
    }
  }

  def stageData(
<<<<<<< HEAD
      stageId: Int,
      details: Boolean = false,
      taskStatus: JList[v1.TaskStatus] = List().asJava): Seq[v1.StageData] = {
    store.view(classOf[StageDataWrapper]).index("stageId").first(stageId).last(stageId)
      .asScala.map { s =>
        if (details) stageWithDetails(s.info, taskStatus) else s.info
=======
    stageId: Int,
    details: Boolean = false,
    withSummaries: Boolean = false,
    unsortedQuantiles: Array[Double] = Array.empty[Double]): Seq[v1.StageData] = {
    store.view(classOf[StageDataWrapper]).index("stageId").first(stageId).last(stageId)
      .asScala.map { s =>
        newStageData(s.info, withDetail = details, withSummaries = withSummaries,
          unsortedQuantiles = unsortedQuantiles)
>>>>>>> 150769bc
      }.toSeq
  }

  def lastStageAttempt(stageId: Int): v1.StageData = {
    val it = store.view(classOf[StageDataWrapper])
      .index("stageId")
      .reverse()
      .first(stageId)
      .last(stageId)
      .closeableIterator()
    try {
      if (it.hasNext()) {
        it.next().info
      } else {
        throw new NoSuchElementException(s"No stage with id $stageId")
      }
    } finally {
      it.close()
    }
  }

  def stageAttempt(
<<<<<<< HEAD
      stageId: Int,
      stageAttemptId: Int,
      details: Boolean = false,
      taskStatus: JList[v1.TaskStatus] = List().asJava): (v1.StageData, Seq[Int]) = {
    val stageKey = Array(stageId, stageAttemptId)
    val stageDataWrapper = store.read(classOf[StageDataWrapper], stageKey)
    val stage = if (details) {
      stageWithDetails(stageDataWrapper.info, taskStatus)
    } else {
      stageDataWrapper.info
    }
=======
      stageId: Int, stageAttemptId: Int,
      details: Boolean = false,
      withSummaries: Boolean = false,
      unsortedQuantiles: Array[Double] = Array.empty[Double]): (v1.StageData, Seq[Int]) = {
    val stageKey = Array(stageId, stageAttemptId)
    val stageDataWrapper = store.read(classOf[StageDataWrapper], stageKey)
    val stage = newStageData(stageDataWrapper.info, withDetail = details,
      withSummaries = withSummaries, unsortedQuantiles = unsortedQuantiles)
>>>>>>> 150769bc
    (stage, stageDataWrapper.jobIds.toSeq)
  }

  def taskCount(stageId: Int, stageAttemptId: Int): Long = {
    store.count(classOf[TaskDataWrapper], "stage", Array(stageId, stageAttemptId))
  }

  def localitySummary(stageId: Int, stageAttemptId: Int): Map[String, Long] = {
    store.read(classOf[StageDataWrapper], Array(stageId, stageAttemptId)).locality
  }

  /**
   * Calculates a summary of the task metrics for the given stage attempt, returning the
   * requested quantiles for the recorded metrics.
   *
   * This method can be expensive if the requested quantiles are not cached; the method
   * will only cache certain quantiles (every 0.05 step), so it's recommended to stick to
   * those to avoid expensive scans of all task data.
   */
  def taskSummary(
      stageId: Int,
      stageAttemptId: Int,
      unsortedQuantiles: Array[Double]): Option[v1.TaskMetricDistributions] = {
    val stageKey = Array(stageId, stageAttemptId)
    val quantiles = unsortedQuantiles.sorted

    // We don't know how many tasks remain in the store that actually have metrics. So scan one
    // metric and count how many valid tasks there are. Use skip() instead of next() since it's
    // cheaper for disk stores (avoids deserialization).
    val count = {
      Utils.tryWithResource(
        store.view(classOf[TaskDataWrapper])
          .parent(stageKey)
          .index(TaskIndexNames.EXEC_RUN_TIME)
          .first(0L)
          .closeableIterator()
      ) { it =>
        var _count = 0L
        while (it.hasNext()) {
          _count += 1
          it.skip(1)
        }
        _count
      }
    }

    if (count <= 0) {
      return None
    }

    // Find out which quantiles are already cached. The data in the store must match the expected
    // task count to be considered, otherwise it will be re-scanned and overwritten.
    val cachedQuantiles = quantiles.filter(shouldCacheQuantile).flatMap { q =>
      val qkey = Array(stageId, stageAttemptId, quantileToString(q))
      asOption(store.read(classOf[CachedQuantile], qkey)).filter(_.taskCount == count)
    }

    // If there are no missing quantiles, return the data. Otherwise, just compute everything
    // to make the code simpler.
    if (cachedQuantiles.size == quantiles.size) {
      def toValues(fn: CachedQuantile => Double): IndexedSeq[Double] = cachedQuantiles.map(fn)

      val distributions = new v1.TaskMetricDistributions(
        quantiles = quantiles,
        executorDeserializeTime = toValues(_.executorDeserializeTime),
        executorDeserializeCpuTime = toValues(_.executorDeserializeCpuTime),
        executorRunTime = toValues(_.executorRunTime),
        executorCpuTime = toValues(_.executorCpuTime),
        resultSize = toValues(_.resultSize),
        jvmGcTime = toValues(_.jvmGcTime),
        resultSerializationTime = toValues(_.resultSerializationTime),
        gettingResultTime = toValues(_.gettingResultTime),
        schedulerDelay = toValues(_.schedulerDelay),
        peakExecutionMemory = toValues(_.peakExecutionMemory),
        memoryBytesSpilled = toValues(_.memoryBytesSpilled),
        diskBytesSpilled = toValues(_.diskBytesSpilled),
        inputMetrics = new v1.InputMetricDistributions(
          toValues(_.bytesRead),
          toValues(_.recordsRead)),
        outputMetrics = new v1.OutputMetricDistributions(
          toValues(_.bytesWritten),
          toValues(_.recordsWritten)),
        shuffleReadMetrics = new v1.ShuffleReadMetricDistributions(
          toValues(_.shuffleReadBytes),
          toValues(_.shuffleRecordsRead),
          toValues(_.shuffleRemoteBlocksFetched),
          toValues(_.shuffleLocalBlocksFetched),
          toValues(_.shuffleFetchWaitTime),
          toValues(_.shuffleRemoteBytesRead),
          toValues(_.shuffleRemoteBytesReadToDisk),
          toValues(_.shuffleTotalBlocksFetched)),
        shuffleWriteMetrics = new v1.ShuffleWriteMetricDistributions(
          toValues(_.shuffleWriteBytes),
          toValues(_.shuffleWriteRecords),
          toValues(_.shuffleWriteTime)))

      return Some(distributions)
    }

    // Compute quantiles by scanning the tasks in the store. This is not really stable for live
    // stages (e.g. the number of recorded tasks may change while this code is running), but should
    // stabilize once the stage finishes. It's also slow, especially with disk stores.
    val indices = quantiles.map { q => math.min((q * count).toLong, count - 1) }

    def scanTasks(index: String)(fn: TaskDataWrapper => Long): IndexedSeq[Double] = {
      Utils.tryWithResource(
        store.view(classOf[TaskDataWrapper])
          .parent(stageKey)
          .index(index)
          .first(0L)
          .closeableIterator()
      ) { it =>
        var last = Double.NaN
        var currentIdx = -1L
        indices.map { idx =>
          if (idx == currentIdx) {
            last
          } else {
            val diff = idx - currentIdx
            currentIdx = idx
            if (it.skip(diff - 1)) {
              last = fn(it.next()).toDouble
              last
            } else {
              Double.NaN
            }
          }
        }.toIndexedSeq
      }
    }

    val computedQuantiles = new v1.TaskMetricDistributions(
      quantiles = quantiles,
      executorDeserializeTime = scanTasks(TaskIndexNames.DESER_TIME) { t =>
        t.executorDeserializeTime
      },
      executorDeserializeCpuTime = scanTasks(TaskIndexNames.DESER_CPU_TIME) { t =>
        t.executorDeserializeCpuTime
      },
      executorRunTime = scanTasks(TaskIndexNames.EXEC_RUN_TIME) { t => t.executorRunTime },
      executorCpuTime = scanTasks(TaskIndexNames.EXEC_CPU_TIME) { t => t.executorCpuTime },
      resultSize = scanTasks(TaskIndexNames.RESULT_SIZE) { t => t.resultSize },
      jvmGcTime = scanTasks(TaskIndexNames.GC_TIME) { t => t.jvmGcTime },
      resultSerializationTime = scanTasks(TaskIndexNames.SER_TIME) { t =>
        t.resultSerializationTime
      },
      gettingResultTime = scanTasks(TaskIndexNames.GETTING_RESULT_TIME) { t =>
        t.gettingResultTime
      },
      schedulerDelay = scanTasks(TaskIndexNames.SCHEDULER_DELAY) { t => t.schedulerDelay },
      peakExecutionMemory = scanTasks(TaskIndexNames.PEAK_MEM) { t => t.peakExecutionMemory },
      memoryBytesSpilled = scanTasks(TaskIndexNames.MEM_SPILL) { t => t.memoryBytesSpilled },
      diskBytesSpilled = scanTasks(TaskIndexNames.DISK_SPILL) { t => t.diskBytesSpilled },
      inputMetrics = new v1.InputMetricDistributions(
        scanTasks(TaskIndexNames.INPUT_SIZE) { t => t.inputBytesRead },
        scanTasks(TaskIndexNames.INPUT_RECORDS) { t => t.inputRecordsRead }),
      outputMetrics = new v1.OutputMetricDistributions(
        scanTasks(TaskIndexNames.OUTPUT_SIZE) { t => t.outputBytesWritten },
        scanTasks(TaskIndexNames.OUTPUT_RECORDS) { t => t.outputRecordsWritten }),
      shuffleReadMetrics = new v1.ShuffleReadMetricDistributions(
        scanTasks(TaskIndexNames.SHUFFLE_TOTAL_READS) { m =>
          m.shuffleLocalBytesRead + m.shuffleRemoteBytesRead
        },
        scanTasks(TaskIndexNames.SHUFFLE_READ_RECORDS) { t => t.shuffleRecordsRead },
        scanTasks(TaskIndexNames.SHUFFLE_REMOTE_BLOCKS) { t => t.shuffleRemoteBlocksFetched },
        scanTasks(TaskIndexNames.SHUFFLE_LOCAL_BLOCKS) { t => t.shuffleLocalBlocksFetched },
        scanTasks(TaskIndexNames.SHUFFLE_READ_TIME) { t => t.shuffleFetchWaitTime },
        scanTasks(TaskIndexNames.SHUFFLE_REMOTE_READS) { t => t.shuffleRemoteBytesRead },
        scanTasks(TaskIndexNames.SHUFFLE_REMOTE_READS_TO_DISK) { t =>
          t.shuffleRemoteBytesReadToDisk
        },
        scanTasks(TaskIndexNames.SHUFFLE_TOTAL_BLOCKS) { m =>
          m.shuffleLocalBlocksFetched + m.shuffleRemoteBlocksFetched
        }),
      shuffleWriteMetrics = new v1.ShuffleWriteMetricDistributions(
        scanTasks(TaskIndexNames.SHUFFLE_WRITE_SIZE) { t => t.shuffleBytesWritten },
        scanTasks(TaskIndexNames.SHUFFLE_WRITE_RECORDS) { t => t.shuffleRecordsWritten },
        scanTasks(TaskIndexNames.SHUFFLE_WRITE_TIME) { t => t.shuffleWriteTime }))

    // Go through the computed quantiles and cache the values that match the caching criteria.
    computedQuantiles.quantiles.zipWithIndex
      .filter { case (q, _) => quantiles.contains(q) && shouldCacheQuantile(q) }
      .foreach { case (q, idx) =>
        val cached = new CachedQuantile(stageId, stageAttemptId, quantileToString(q), count,
          executorDeserializeTime = computedQuantiles.executorDeserializeTime(idx),
          executorDeserializeCpuTime = computedQuantiles.executorDeserializeCpuTime(idx),
          executorRunTime = computedQuantiles.executorRunTime(idx),
          executorCpuTime = computedQuantiles.executorCpuTime(idx),
          resultSize = computedQuantiles.resultSize(idx),
          jvmGcTime = computedQuantiles.jvmGcTime(idx),
          resultSerializationTime = computedQuantiles.resultSerializationTime(idx),
          gettingResultTime = computedQuantiles.gettingResultTime(idx),
          schedulerDelay = computedQuantiles.schedulerDelay(idx),
          peakExecutionMemory = computedQuantiles.peakExecutionMemory(idx),
          memoryBytesSpilled = computedQuantiles.memoryBytesSpilled(idx),
          diskBytesSpilled = computedQuantiles.diskBytesSpilled(idx),

          bytesRead = computedQuantiles.inputMetrics.bytesRead(idx),
          recordsRead = computedQuantiles.inputMetrics.recordsRead(idx),

          bytesWritten = computedQuantiles.outputMetrics.bytesWritten(idx),
          recordsWritten = computedQuantiles.outputMetrics.recordsWritten(idx),

          shuffleReadBytes = computedQuantiles.shuffleReadMetrics.readBytes(idx),
          shuffleRecordsRead = computedQuantiles.shuffleReadMetrics.readRecords(idx),
          shuffleRemoteBlocksFetched =
            computedQuantiles.shuffleReadMetrics.remoteBlocksFetched(idx),
          shuffleLocalBlocksFetched = computedQuantiles.shuffleReadMetrics.localBlocksFetched(idx),
          shuffleFetchWaitTime = computedQuantiles.shuffleReadMetrics.fetchWaitTime(idx),
          shuffleRemoteBytesRead = computedQuantiles.shuffleReadMetrics.remoteBytesRead(idx),
          shuffleRemoteBytesReadToDisk =
            computedQuantiles.shuffleReadMetrics.remoteBytesReadToDisk(idx),
          shuffleTotalBlocksFetched = computedQuantiles.shuffleReadMetrics.totalBlocksFetched(idx),

          shuffleWriteBytes = computedQuantiles.shuffleWriteMetrics.writeBytes(idx),
          shuffleWriteRecords = computedQuantiles.shuffleWriteMetrics.writeRecords(idx),
          shuffleWriteTime = computedQuantiles.shuffleWriteMetrics.writeTime(idx))
        store.write(cached)
      }

    Some(computedQuantiles)
  }

  /**
   * Whether to cache information about a specific metric quantile. We cache quantiles at every 0.05
   * step, which covers the default values used both in the API and in the stages page.
   */
  private def shouldCacheQuantile(q: Double): Boolean = (math.round(q * 100) % 5) == 0

  private def quantileToString(q: Double): String = math.round(q * 100).toString

  def taskList(stageId: Int, stageAttemptId: Int, maxTasks: Int): Seq[v1.TaskData] = {
    val stageKey = Array(stageId, stageAttemptId)
    val taskDataWrapperIter = store.view(classOf[TaskDataWrapper]).index("stage")
      .first(stageKey).last(stageKey).reverse().max(maxTasks).asScala
    constructTaskDataList(taskDataWrapperIter).reverse
  }

  def taskList(
      stageId: Int,
      stageAttemptId: Int,
      offset: Int,
      length: Int,
      sortBy: v1.TaskSorting,
      statuses: JList[v1.TaskStatus]): Seq[v1.TaskData] = {
    val (indexName, ascending) = sortBy match {
      case v1.TaskSorting.ID =>
        (None, true)
      case v1.TaskSorting.INCREASING_RUNTIME =>
        (Some(TaskIndexNames.EXEC_RUN_TIME), true)
      case v1.TaskSorting.DECREASING_RUNTIME =>
        (Some(TaskIndexNames.EXEC_RUN_TIME), false)
    }
    taskList(stageId, stageAttemptId, offset, length, indexName, ascending, statuses)
  }

  def taskList(
      stageId: Int,
      stageAttemptId: Int,
      offset: Int,
      length: Int,
      sortBy: Option[String],
      ascending: Boolean,
      statuses: JList[v1.TaskStatus] = List().asJava): Seq[v1.TaskData] = {
    val stageKey = Array(stageId, stageAttemptId)
    val base = store.view(classOf[TaskDataWrapper])
    val indexed = sortBy match {
      case Some(index) =>
        base.index(index).parent(stageKey)

      case _ =>
        // Sort by ID, which is the "stage" index.
        base.index("stage").first(stageKey).last(stageKey)
    }

    val ordered = if (ascending) indexed else indexed.reverse()
    val taskDataWrapperIter = if (statuses != null && !statuses.isEmpty) {
      val statusesStr = statuses.asScala.map(_.toString).toSet
      ordered.asScala.filter(s => statusesStr.contains(s.status)).slice(offset, offset + length)
    } else {
      ordered.skip(offset).max(length).asScala
    }

    constructTaskDataList(taskDataWrapperIter)
  }

  def executorSummary(stageId: Int, attemptId: Int): Map[String, v1.ExecutorStageSummary] = {
    val stageKey = Array(stageId, attemptId)
    store.view(classOf[ExecutorStageSummaryWrapper]).index("stage").first(stageKey).last(stageKey)
      .asScala.map { exec => (exec.executorId -> exec.info) }.toMap
  }

  def rddList(cachedOnly: Boolean = true): Seq[v1.RDDStorageInfo] = {
    store.view(classOf[RDDStorageInfoWrapper]).asScala.map(_.info).filter { rdd =>
      !cachedOnly || rdd.numCachedPartitions > 0
    }.toSeq
  }

  /**
   * Calls a closure that may throw a NoSuchElementException and returns `None` when the exception
   * is thrown.
   */
  def asOption[T](fn: => T): Option[T] = {
    try {
      Some(fn)
    } catch {
      case _: NoSuchElementException => None
    }
  }

<<<<<<< HEAD
  private def stageWithDetails(
      stage: v1.StageData,
      taskStatus: JList[v1.TaskStatus]): v1.StageData = {
    val tasks = taskList(stage.stageId, stage.attemptId, 0, Int.MaxValue, None, false, taskStatus)
      .map { t => (t.taskId, t) }
      .toMap

    new v1.StageData(
      status = stage.status,
      stageId = stage.stageId,
      attemptId = stage.attemptId,
      numTasks = stage.numTasks,
      numActiveTasks = stage.numActiveTasks,
      numCompleteTasks = stage.numCompleteTasks,
      numFailedTasks = stage.numFailedTasks,
      numKilledTasks = stage.numKilledTasks,
      numCompletedIndices = stage.numCompletedIndices,
      submissionTime = stage.submissionTime,
      firstTaskLaunchedTime = stage.firstTaskLaunchedTime,
      completionTime = stage.completionTime,
      failureReason = stage.failureReason,
      executorDeserializeTime = stage.executorDeserializeTime,
      executorDeserializeCpuTime = stage.executorDeserializeCpuTime,
      executorRunTime = stage.executorRunTime,
      executorCpuTime = stage.executorCpuTime,
      resultSize = stage.resultSize,
      jvmGcTime = stage.jvmGcTime,
      resultSerializationTime = stage.resultSerializationTime,
      memoryBytesSpilled = stage.memoryBytesSpilled,
      diskBytesSpilled = stage.diskBytesSpilled,
      peakExecutionMemory = stage.peakExecutionMemory,
      inputBytes = stage.inputBytes,
      inputRecords = stage.inputRecords,
      outputBytes = stage.outputBytes,
      outputRecords = stage.outputRecords,
      shuffleRemoteBlocksFetched = stage.shuffleRemoteBlocksFetched,
      shuffleLocalBlocksFetched = stage.shuffleLocalBlocksFetched,
      shuffleFetchWaitTime = stage.shuffleFetchWaitTime,
      shuffleRemoteBytesRead = stage.shuffleRemoteBytesRead,
      shuffleRemoteBytesReadToDisk = stage.shuffleRemoteBytesReadToDisk,
      shuffleLocalBytesRead = stage.shuffleLocalBytesRead,
      shuffleReadBytes = stage.shuffleReadBytes,
      shuffleReadRecords = stage.shuffleReadRecords,
      shuffleWriteBytes = stage.shuffleWriteBytes,
      shuffleWriteTime = stage.shuffleWriteTime,
      shuffleWriteRecords = stage.shuffleWriteRecords,
      name = stage.name,
      description = stage.description,
      details = stage.details,
      schedulingPool = stage.schedulingPool,
      rddIds = stage.rddIds,
      accumulatorUpdates = stage.accumulatorUpdates,
      tasks = Some(tasks),
      executorSummary = Some(executorSummary(stage.stageId, stage.attemptId)),
      killedTasksSummary = stage.killedTasksSummary,
      resourceProfileId = stage.resourceProfileId,
      peakExecutorMetrics = stage.peakExecutorMetrics)
=======
  def newStageData(
    stage: v1.StageData,
    withDetail: Boolean = false,
    withSummaries: Boolean = false,
    unsortedQuantiles: Array[Double] = Array.empty[Double]): v1.StageData = {
    if (!withDetail && !withSummaries) {
      stage
    } else {
      val quantiles = unsortedQuantiles.sorted
      val tasks: Option[Map[Long, v1.TaskData]] = if (withDetail) {
        val tasks = taskList(stage.stageId, stage.attemptId, Int.MaxValue)
          .map { t => (t.taskId, t) }
          .toMap
        Some(tasks)
      } else {
        None
      }
      val executorSummaries: Option[Map[String, v1.ExecutorStageSummary]] = if (withDetail) {
        Some(executorSummary(stage.stageId, stage.attemptId))
      } else {
        None
      }
      val taskMetricsDistribution: Option[v1.TaskMetricDistributions] = if (withSummaries) {
        taskSummary(stage.stageId, stage.attemptId, quantiles)
      } else {
        None
      }
      val executorMetricsDistributions: Option[v1.ExecutorMetricsDistributions] =
        if (withSummaries) {
          stageExecutorSummary(stage.stageId, stage.attemptId, quantiles)
        } else {
          None
        }

      new v1.StageData(
        status = stage.status,
        stageId = stage.stageId,
        attemptId = stage.attemptId,
        numTasks = stage.numTasks,
        numActiveTasks = stage.numActiveTasks,
        numCompleteTasks = stage.numCompleteTasks,
        numFailedTasks = stage.numFailedTasks,
        numKilledTasks = stage.numKilledTasks,
        numCompletedIndices = stage.numCompletedIndices,
        submissionTime = stage.submissionTime,
        firstTaskLaunchedTime = stage.firstTaskLaunchedTime,
        completionTime = stage.completionTime,
        failureReason = stage.failureReason,
        executorDeserializeTime = stage.executorDeserializeTime,
        executorDeserializeCpuTime = stage.executorDeserializeCpuTime,
        executorRunTime = stage.executorRunTime,
        executorCpuTime = stage.executorCpuTime,
        resultSize = stage.resultSize,
        jvmGcTime = stage.jvmGcTime,
        resultSerializationTime = stage.resultSerializationTime,
        memoryBytesSpilled = stage.memoryBytesSpilled,
        diskBytesSpilled = stage.diskBytesSpilled,
        peakExecutionMemory = stage.peakExecutionMemory,
        inputBytes = stage.inputBytes,
        inputRecords = stage.inputRecords,
        outputBytes = stage.outputBytes,
        outputRecords = stage.outputRecords,
        shuffleRemoteBlocksFetched = stage.shuffleRemoteBlocksFetched,
        shuffleLocalBlocksFetched = stage.shuffleLocalBlocksFetched,
        shuffleFetchWaitTime = stage.shuffleFetchWaitTime,
        shuffleRemoteBytesRead = stage.shuffleRemoteBytesRead,
        shuffleRemoteBytesReadToDisk = stage.shuffleRemoteBytesReadToDisk,
        shuffleLocalBytesRead = stage.shuffleLocalBytesRead,
        shuffleReadBytes = stage.shuffleReadBytes,
        shuffleReadRecords = stage.shuffleReadRecords,
        shuffleWriteBytes = stage.shuffleWriteBytes,
        shuffleWriteTime = stage.shuffleWriteTime,
        shuffleWriteRecords = stage.shuffleWriteRecords,
        name = stage.name,
        description = stage.description,
        details = stage.details,
        schedulingPool = stage.schedulingPool,
        rddIds = stage.rddIds,
        accumulatorUpdates = stage.accumulatorUpdates,
        tasks = tasks,
        executorSummary = executorSummaries,
        killedTasksSummary = stage.killedTasksSummary,
        resourceProfileId = stage.resourceProfileId,
        peakExecutorMetrics = stage.peakExecutorMetrics,
        taskMetricsDistributions = taskMetricsDistribution,
        executorMetricsDistributions = executorMetricsDistributions)
    }
  }

  def stageExecutorSummary(
    stageId: Int,
    stageAttemptId: Int,
    unsortedQuantiles: Array[Double]): Option[v1.ExecutorMetricsDistributions] = {
    val quantiles = unsortedQuantiles.sorted
    val summary = executorSummary(stageId, stageAttemptId)
    if (summary.isEmpty) {
      None
    } else {
      val values = summary.values.toIndexedSeq
      Some(new v1.ExecutorMetricsDistributions(
        quantiles = quantiles,
        taskTime = getQuantilesValue(values.map(_.taskTime.toDouble).sorted, quantiles),
        failedTasks = getQuantilesValue(values.map(_.failedTasks.toDouble).sorted, quantiles),
        succeededTasks = getQuantilesValue(values.map(_.succeededTasks.toDouble).sorted, quantiles),
        killedTasks = getQuantilesValue(values.map(_.killedTasks.toDouble).sorted, quantiles),
        inputBytes = getQuantilesValue(values.map(_.inputBytes.toDouble).sorted, quantiles),
        inputRecords = getQuantilesValue(values.map(_.inputRecords.toDouble).sorted, quantiles),
        outputBytes = getQuantilesValue(values.map(_.outputBytes.toDouble).sorted, quantiles),
        outputRecords = getQuantilesValue(values.map(_.outputRecords.toDouble).sorted, quantiles),
        shuffleRead = getQuantilesValue(values.map(_.shuffleRead.toDouble).sorted, quantiles),
        shuffleReadRecords =
          getQuantilesValue(values.map(_.shuffleReadRecords.toDouble).sorted, quantiles),
        shuffleWrite = getQuantilesValue(values.map(_.shuffleWrite.toDouble).sorted, quantiles),
        shuffleWriteRecords =
          getQuantilesValue(values.map(_.shuffleWriteRecords.toDouble).sorted, quantiles),
        memoryBytesSpilled =
          getQuantilesValue(values.map(_.memoryBytesSpilled.toDouble).sorted, quantiles),
        diskBytesSpilled =
          getQuantilesValue(values.map(_.diskBytesSpilled.toDouble).sorted, quantiles),
        peakMemoryMetrics =
          new v1.ExecutorPeakMetricsDistributions(quantiles,
            values.flatMap(_.peakMemoryMetrics))
      ))
    }
  }

  def getQuantilesValue(
    values: IndexedSeq[Double],
    quantiles: Array[Double]): IndexedSeq[Double] = {
    val count = values.size
    val indices = quantiles.map { q => math.min((q * count).toLong, count - 1) }
    indices.map(i => values(i.toInt)).toIndexedSeq
>>>>>>> 150769bc
  }

  def rdd(rddId: Int): v1.RDDStorageInfo = {
    store.read(classOf[RDDStorageInfoWrapper], rddId).info
  }

  def streamBlocksList(): Seq[StreamBlockData] = {
    store.view(classOf[StreamBlockData]).asScala.toSeq
  }

  def operationGraphForStage(stageId: Int): RDDOperationGraph = {
    store.read(classOf[RDDOperationGraphWrapper], stageId).toRDDOperationGraph()
  }

  def operationGraphForJob(jobId: Int): Seq[RDDOperationGraph] = {
    val job = store.read(classOf[JobDataWrapper], jobId)
    val stages = job.info.stageIds.sorted

    stages.map { id =>
      val g = store.read(classOf[RDDOperationGraphWrapper], id).toRDDOperationGraph()
      if (job.skippedStages.contains(id) && !g.rootCluster.name.contains("skipped")) {
        g.rootCluster.setName(g.rootCluster.name + " (skipped)")
      }
      g
    }
  }

  def pool(name: String): PoolData = {
    store.read(classOf[PoolData], name)
  }

  def appSummary(): AppSummary = {
    try {
      store.read(classOf[AppSummary], classOf[AppSummary].getName())
    } catch {
      case _: NoSuchElementException =>
        throw new NoSuchElementException("Failed to get the application summary. " +
          "If you are starting up Spark, please wait a while until it's ready.")
    }
  }

  def close(): Unit = {
    store.close()
  }

  def constructTaskDataList(taskDataWrapperIter: Iterable[TaskDataWrapper]): Seq[v1.TaskData] = {
    val executorIdToLogs = new HashMap[String, Map[String, String]]()
    taskDataWrapperIter.map { taskDataWrapper =>
      val taskDataOld: v1.TaskData = taskDataWrapper.toApi
      val executorLogs = executorIdToLogs.getOrElseUpdate(taskDataOld.executorId, {
        try {
          executorSummary(taskDataOld.executorId).executorLogs
        } catch {
          case e: NoSuchElementException =>
            Map.empty
        }
      })

      new v1.TaskData(taskDataOld.taskId, taskDataOld.index,
        taskDataOld.attempt, taskDataOld.launchTime, taskDataOld.resultFetchStart,
        taskDataOld.duration, taskDataOld.executorId, taskDataOld.host, taskDataOld.status,
        taskDataOld.taskLocality, taskDataOld.speculative, taskDataOld.accumulatorUpdates,
        taskDataOld.errorMessage, taskDataOld.taskMetrics,
        executorLogs,
        AppStatusUtils.schedulerDelay(taskDataOld),
        AppStatusUtils.gettingResultTime(taskDataOld))
    }.toSeq
  }
}

private[spark] object AppStatusStore {

  val CURRENT_VERSION = 2L

  /**
   * Create an in-memory store for a live application.
   */
  def createLiveStore(
      conf: SparkConf,
      appStatusSource: Option[AppStatusSource] = None): AppStatusStore = {
    val store = new ElementTrackingStore(new InMemoryStore(), conf)
    val listener = new AppStatusListener(store, conf, true, appStatusSource)
    new AppStatusStore(store, listener = Some(listener))
  }
}<|MERGE_RESOLUTION|>--- conflicted
+++ resolved
@@ -114,23 +114,15 @@
   }
 
   def stageData(
-<<<<<<< HEAD
-      stageId: Int,
-      details: Boolean = false,
-      taskStatus: JList[v1.TaskStatus] = List().asJava): Seq[v1.StageData] = {
-    store.view(classOf[StageDataWrapper]).index("stageId").first(stageId).last(stageId)
-      .asScala.map { s =>
-        if (details) stageWithDetails(s.info, taskStatus) else s.info
-=======
     stageId: Int,
     details: Boolean = false,
+    taskStatus: JList[v1.TaskStatus] = List().asJava,
     withSummaries: Boolean = false,
     unsortedQuantiles: Array[Double] = Array.empty[Double]): Seq[v1.StageData] = {
     store.view(classOf[StageDataWrapper]).index("stageId").first(stageId).last(stageId)
       .asScala.map { s =>
         newStageData(s.info, withDetail = details, withSummaries = withSummaries,
           unsortedQuantiles = unsortedQuantiles)
->>>>>>> 150769bc
       }.toSeq
   }
 
@@ -153,28 +145,15 @@
   }
 
   def stageAttempt(
-<<<<<<< HEAD
-      stageId: Int,
-      stageAttemptId: Int,
-      details: Boolean = false,
-      taskStatus: JList[v1.TaskStatus] = List().asJava): (v1.StageData, Seq[Int]) = {
-    val stageKey = Array(stageId, stageAttemptId)
-    val stageDataWrapper = store.read(classOf[StageDataWrapper], stageKey)
-    val stage = if (details) {
-      stageWithDetails(stageDataWrapper.info, taskStatus)
-    } else {
-      stageDataWrapper.info
-    }
-=======
       stageId: Int, stageAttemptId: Int,
       details: Boolean = false,
+      taskStatus: JList[v1.TaskStatus] = List().asJava,
       withSummaries: Boolean = false,
       unsortedQuantiles: Array[Double] = Array.empty[Double]): (v1.StageData, Seq[Int]) = {
     val stageKey = Array(stageId, stageAttemptId)
     val stageDataWrapper = store.read(classOf[StageDataWrapper], stageKey)
     val stage = newStageData(stageDataWrapper.info, withDetail = details,
       withSummaries = withSummaries, unsortedQuantiles = unsortedQuantiles)
->>>>>>> 150769bc
     (stage, stageDataWrapper.jobIds.toSeq)
   }
 
@@ -485,65 +464,6 @@
     }
   }
 
-<<<<<<< HEAD
-  private def stageWithDetails(
-      stage: v1.StageData,
-      taskStatus: JList[v1.TaskStatus]): v1.StageData = {
-    val tasks = taskList(stage.stageId, stage.attemptId, 0, Int.MaxValue, None, false, taskStatus)
-      .map { t => (t.taskId, t) }
-      .toMap
-
-    new v1.StageData(
-      status = stage.status,
-      stageId = stage.stageId,
-      attemptId = stage.attemptId,
-      numTasks = stage.numTasks,
-      numActiveTasks = stage.numActiveTasks,
-      numCompleteTasks = stage.numCompleteTasks,
-      numFailedTasks = stage.numFailedTasks,
-      numKilledTasks = stage.numKilledTasks,
-      numCompletedIndices = stage.numCompletedIndices,
-      submissionTime = stage.submissionTime,
-      firstTaskLaunchedTime = stage.firstTaskLaunchedTime,
-      completionTime = stage.completionTime,
-      failureReason = stage.failureReason,
-      executorDeserializeTime = stage.executorDeserializeTime,
-      executorDeserializeCpuTime = stage.executorDeserializeCpuTime,
-      executorRunTime = stage.executorRunTime,
-      executorCpuTime = stage.executorCpuTime,
-      resultSize = stage.resultSize,
-      jvmGcTime = stage.jvmGcTime,
-      resultSerializationTime = stage.resultSerializationTime,
-      memoryBytesSpilled = stage.memoryBytesSpilled,
-      diskBytesSpilled = stage.diskBytesSpilled,
-      peakExecutionMemory = stage.peakExecutionMemory,
-      inputBytes = stage.inputBytes,
-      inputRecords = stage.inputRecords,
-      outputBytes = stage.outputBytes,
-      outputRecords = stage.outputRecords,
-      shuffleRemoteBlocksFetched = stage.shuffleRemoteBlocksFetched,
-      shuffleLocalBlocksFetched = stage.shuffleLocalBlocksFetched,
-      shuffleFetchWaitTime = stage.shuffleFetchWaitTime,
-      shuffleRemoteBytesRead = stage.shuffleRemoteBytesRead,
-      shuffleRemoteBytesReadToDisk = stage.shuffleRemoteBytesReadToDisk,
-      shuffleLocalBytesRead = stage.shuffleLocalBytesRead,
-      shuffleReadBytes = stage.shuffleReadBytes,
-      shuffleReadRecords = stage.shuffleReadRecords,
-      shuffleWriteBytes = stage.shuffleWriteBytes,
-      shuffleWriteTime = stage.shuffleWriteTime,
-      shuffleWriteRecords = stage.shuffleWriteRecords,
-      name = stage.name,
-      description = stage.description,
-      details = stage.details,
-      schedulingPool = stage.schedulingPool,
-      rddIds = stage.rddIds,
-      accumulatorUpdates = stage.accumulatorUpdates,
-      tasks = Some(tasks),
-      executorSummary = Some(executorSummary(stage.stageId, stage.attemptId)),
-      killedTasksSummary = stage.killedTasksSummary,
-      resourceProfileId = stage.resourceProfileId,
-      peakExecutorMetrics = stage.peakExecutorMetrics)
-=======
   def newStageData(
     stage: v1.StageData,
     withDetail: Boolean = false,
@@ -676,7 +596,6 @@
     val count = values.size
     val indices = quantiles.map { q => math.min((q * count).toLong, count - 1) }
     indices.map(i => values(i.toInt)).toIndexedSeq
->>>>>>> 150769bc
   }
 
   def rdd(rddId: Int): v1.RDDStorageInfo = {
