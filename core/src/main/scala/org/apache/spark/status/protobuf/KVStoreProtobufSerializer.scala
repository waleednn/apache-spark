/*
 * Licensed to the Apache Software Foundation (ASF) under one or more
 * contributor license agreements.  See the NOTICE file distributed with
 * this work for additional information regarding copyright ownership.
 * The ASF licenses this file to You under the Apache License, Version 2.0
 * (the "License"); you may not use this file except in compliance with
 * the License.  You may obtain a copy of the License at
 *
 *    http://www.apache.org/licenses/LICENSE-2.0
 *
 * Unless required by applicable law or agreed to in writing, software
 * distributed under the License is distributed on an "AS IS" BASIS,
 * WITHOUT WARRANTIES OR CONDITIONS OF ANY KIND, either express or implied.
 * See the License for the specific language governing permissions and
 * limitations under the License.
 */

package org.apache.spark.status.protobuf

import java.util.ServiceLoader

import collection.JavaConverters._

import org.apache.spark.status.KVUtils.KVStoreScalaSerializer

private[spark] class KVStoreProtobufSerializer extends KVStoreScalaSerializer {
<<<<<<< HEAD
  override def serialize(o: Object): Array[Byte] = o match {
    case j: JobDataWrapper => JobDataWrapperSerializer.
      serialize(j)
    case t: TaskDataWrapper => TaskDataWrapperSerializer.serialize(t)
    case e: ExecutorStageSummaryWrapper => ExecutorStageSummaryWrapperSerializer.serialize(e)
    case a: ApplicationEnvironmentInfoWrapper =>
      ApplicationEnvironmentInfoWrapperSerializer.serialize(a)
    case a: ApplicationInfoWrapper => ApplicationInfoWrapperSerializer.serialize(a)
    case r: RDDStorageInfoWrapper =>
      RDDStorageInfoWrapperSerializer.serialize(r)
    case r: ResourceProfileWrapper => ResourceProfileWrapperSerializer.serialize(r)
    case a: RDDOperationGraphWrapper =>
      RDDOperationGraphWrapperSerializer.serialize(a)
    case other => super.serialize(other)
  }

  override def deserialize[T](data: Array[Byte], klass: Class[T]): T = klass match {
    case _ if classOf[JobDataWrapper].isAssignableFrom(klass) =>
      JobDataWrapperSerializer.deserialize(data).asInstanceOf[T]
    case _ if classOf[TaskDataWrapper].isAssignableFrom(klass) =>
      TaskDataWrapperSerializer.deserialize(data).asInstanceOf[T]
    case _ if classOf[ExecutorStageSummaryWrapper].isAssignableFrom(klass) =>
      ExecutorStageSummaryWrapperSerializer.deserialize(data).asInstanceOf[T]
    case _ if classOf[ApplicationEnvironmentInfoWrapper].isAssignableFrom(klass) =>
      ApplicationEnvironmentInfoWrapperSerializer.deserialize(data).asInstanceOf[T]
    case _ if classOf[ApplicationInfoWrapper].isAssignableFrom(klass) =>
      ApplicationInfoWrapperSerializer.deserialize(data).asInstanceOf[T]
    case _ if classOf[RDDStorageInfoWrapper].isAssignableFrom(klass) =>
      RDDStorageInfoWrapperSerializer.deserialize(data).asInstanceOf[T]
    case _ if classOf[ResourceProfileWrapper].isAssignableFrom(klass) =>
      ResourceProfileWrapperSerializer.deserialize(data).asInstanceOf[T]
    case _ if classOf[RDDOperationGraphWrapper].isAssignableFrom(klass) =>
      RDDOperationGraphWrapperSerializer.deserialize(data).asInstanceOf[T]
    case other => super.deserialize(data, klass)
  }
=======
  override def serialize(o: Object): Array[Byte] =
    KVStoreProtobufSerializer.getSerializer(o.getClass) match {
      case Some(serializer) => serializer.serialize(o)
      case _ => super.serialize(o)
    }

  override def deserialize[T](data: Array[Byte], klass: Class[T]): T =
    KVStoreProtobufSerializer.getSerializer(klass) match {
      case Some(serializer) =>
        serializer.deserialize(data).asInstanceOf[T]
      case _ => super.deserialize(data, klass)
    }
}

private[spark] object KVStoreProtobufSerializer {

 private[this] lazy val serializerMap: Map[Class[_], ProtobufSerDe] =
   ServiceLoader.load(classOf[ProtobufSerDe])
     .asScala.map(serDe => serDe.supportClass -> serDe).toMap

  def getSerializer(klass: Class[_]): Option[ProtobufSerDe] =
    serializerMap.get(klass)
>>>>>>> 75ec91d1
}<|MERGE_RESOLUTION|>--- conflicted
+++ resolved
@@ -24,43 +24,6 @@
 import org.apache.spark.status.KVUtils.KVStoreScalaSerializer
 
 private[spark] class KVStoreProtobufSerializer extends KVStoreScalaSerializer {
-<<<<<<< HEAD
-  override def serialize(o: Object): Array[Byte] = o match {
-    case j: JobDataWrapper => JobDataWrapperSerializer.
-      serialize(j)
-    case t: TaskDataWrapper => TaskDataWrapperSerializer.serialize(t)
-    case e: ExecutorStageSummaryWrapper => ExecutorStageSummaryWrapperSerializer.serialize(e)
-    case a: ApplicationEnvironmentInfoWrapper =>
-      ApplicationEnvironmentInfoWrapperSerializer.serialize(a)
-    case a: ApplicationInfoWrapper => ApplicationInfoWrapperSerializer.serialize(a)
-    case r: RDDStorageInfoWrapper =>
-      RDDStorageInfoWrapperSerializer.serialize(r)
-    case r: ResourceProfileWrapper => ResourceProfileWrapperSerializer.serialize(r)
-    case a: RDDOperationGraphWrapper =>
-      RDDOperationGraphWrapperSerializer.serialize(a)
-    case other => super.serialize(other)
-  }
-
-  override def deserialize[T](data: Array[Byte], klass: Class[T]): T = klass match {
-    case _ if classOf[JobDataWrapper].isAssignableFrom(klass) =>
-      JobDataWrapperSerializer.deserialize(data).asInstanceOf[T]
-    case _ if classOf[TaskDataWrapper].isAssignableFrom(klass) =>
-      TaskDataWrapperSerializer.deserialize(data).asInstanceOf[T]
-    case _ if classOf[ExecutorStageSummaryWrapper].isAssignableFrom(klass) =>
-      ExecutorStageSummaryWrapperSerializer.deserialize(data).asInstanceOf[T]
-    case _ if classOf[ApplicationEnvironmentInfoWrapper].isAssignableFrom(klass) =>
-      ApplicationEnvironmentInfoWrapperSerializer.deserialize(data).asInstanceOf[T]
-    case _ if classOf[ApplicationInfoWrapper].isAssignableFrom(klass) =>
-      ApplicationInfoWrapperSerializer.deserialize(data).asInstanceOf[T]
-    case _ if classOf[RDDStorageInfoWrapper].isAssignableFrom(klass) =>
-      RDDStorageInfoWrapperSerializer.deserialize(data).asInstanceOf[T]
-    case _ if classOf[ResourceProfileWrapper].isAssignableFrom(klass) =>
-      ResourceProfileWrapperSerializer.deserialize(data).asInstanceOf[T]
-    case _ if classOf[RDDOperationGraphWrapper].isAssignableFrom(klass) =>
-      RDDOperationGraphWrapperSerializer.deserialize(data).asInstanceOf[T]
-    case other => super.deserialize(data, klass)
-  }
-=======
   override def serialize(o: Object): Array[Byte] =
     KVStoreProtobufSerializer.getSerializer(o.getClass) match {
       case Some(serializer) => serializer.serialize(o)
@@ -83,5 +46,4 @@
 
   def getSerializer(klass: Class[_]): Option[ProtobufSerDe] =
     serializerMap.get(klass)
->>>>>>> 75ec91d1
 }