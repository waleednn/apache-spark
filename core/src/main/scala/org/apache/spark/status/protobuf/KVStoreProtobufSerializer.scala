/*
 * Licensed to the Apache Software Foundation (ASF) under one or more
 * contributor license agreements.  See the NOTICE file distributed with
 * this work for additional information regarding copyright ownership.
 * The ASF licenses this file to You under the Apache License, Version 2.0
 * (the "License"); you may not use this file except in compliance with
 * the License.  You may obtain a copy of the License at
 *
 *    http://www.apache.org/licenses/LICENSE-2.0
 *
 * Unless required by applicable law or agreed to in writing, software
 * distributed under the License is distributed on an "AS IS" BASIS,
 * WITHOUT WARRANTIES OR CONDITIONS OF ANY KIND, either express or implied.
 * See the License for the specific language governing permissions and
 * limitations under the License.
 */

package org.apache.spark.status.protobuf

<<<<<<< HEAD
import org.apache.spark.status.{ExecutorStageSummaryWrapper, JobDataWrapper, TaskDataWrapper}
=======
import org.apache.spark.status.{ApplicationEnvironmentInfoWrapper, JobDataWrapper, TaskDataWrapper}
>>>>>>> 45d9daa2
import org.apache.spark.status.KVUtils.KVStoreScalaSerializer

private[spark] class KVStoreProtobufSerializer extends KVStoreScalaSerializer {
  override def serialize(o: Object): Array[Byte] = o match {
    case j: JobDataWrapper => JobDataWrapperSerializer.serialize(j)
    case t: TaskDataWrapper => TaskDataWrapperSerializer.serialize(t)
<<<<<<< HEAD
    case e: ExecutorStageSummaryWrapper => ExecutorStageSummaryWrapperSerializer.serialize(e)
=======
    case a: ApplicationEnvironmentInfoWrapper =>
      ApplicationEnvironmentInfoWrapperSerializer.serialize(a)
>>>>>>> 45d9daa2
    case other => super.serialize(other)
  }

  override def deserialize[T](data: Array[Byte], klass: Class[T]): T = klass match {
    case _ if classOf[JobDataWrapper].isAssignableFrom(klass) =>
      JobDataWrapperSerializer.deserialize(data).asInstanceOf[T]
    case _ if classOf[TaskDataWrapper].isAssignableFrom(klass) =>
      TaskDataWrapperSerializer.deserialize(data).asInstanceOf[T]
<<<<<<< HEAD
    case _ if classOf[ExecutorStageSummaryWrapper].isAssignableFrom(klass) =>
      ExecutorStageSummaryWrapperSerializer.deserialize(data).asInstanceOf[T]
=======
    case _ if classOf[ApplicationEnvironmentInfoWrapper].isAssignableFrom(klass) =>
      ApplicationEnvironmentInfoWrapperSerializer.deserialize(data).asInstanceOf[T]
>>>>>>> 45d9daa2
    case other => super.deserialize(data, klass)
  }
}<|MERGE_RESOLUTION|>--- conflicted
+++ resolved
@@ -17,23 +17,16 @@
 
 package org.apache.spark.status.protobuf
 
-<<<<<<< HEAD
-import org.apache.spark.status.{ExecutorStageSummaryWrapper, JobDataWrapper, TaskDataWrapper}
-=======
-import org.apache.spark.status.{ApplicationEnvironmentInfoWrapper, JobDataWrapper, TaskDataWrapper}
->>>>>>> 45d9daa2
+import org.apache.spark.status._
 import org.apache.spark.status.KVUtils.KVStoreScalaSerializer
 
 private[spark] class KVStoreProtobufSerializer extends KVStoreScalaSerializer {
   override def serialize(o: Object): Array[Byte] = o match {
     case j: JobDataWrapper => JobDataWrapperSerializer.serialize(j)
     case t: TaskDataWrapper => TaskDataWrapperSerializer.serialize(t)
-<<<<<<< HEAD
     case e: ExecutorStageSummaryWrapper => ExecutorStageSummaryWrapperSerializer.serialize(e)
-=======
     case a: ApplicationEnvironmentInfoWrapper =>
       ApplicationEnvironmentInfoWrapperSerializer.serialize(a)
->>>>>>> 45d9daa2
     case other => super.serialize(other)
   }
 
@@ -42,13 +35,10 @@
       JobDataWrapperSerializer.deserialize(data).asInstanceOf[T]
     case _ if classOf[TaskDataWrapper].isAssignableFrom(klass) =>
       TaskDataWrapperSerializer.deserialize(data).asInstanceOf[T]
-<<<<<<< HEAD
     case _ if classOf[ExecutorStageSummaryWrapper].isAssignableFrom(klass) =>
       ExecutorStageSummaryWrapperSerializer.deserialize(data).asInstanceOf[T]
-=======
     case _ if classOf[ApplicationEnvironmentInfoWrapper].isAssignableFrom(klass) =>
       ApplicationEnvironmentInfoWrapperSerializer.deserialize(data).asInstanceOf[T]
->>>>>>> 45d9daa2
     case other => super.deserialize(data, klass)
   }
 }