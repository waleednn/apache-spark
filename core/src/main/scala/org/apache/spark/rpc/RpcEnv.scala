/*
 * Licensed to the Apache Software Foundation (ASF) under one or more
 * contributor license agreements.  See the NOTICE file distributed with
 * this work for additional information regarding copyright ownership.
 * The ASF licenses this file to You under the Apache License, Version 2.0
 * (the "License"); you may not use this file except in compliance with
 * the License.  You may obtain a copy of the License at
 *
 *    http://www.apache.org/licenses/LICENSE-2.0
 *
 * Unless required by applicable law or agreed to in writing, software
 * distributed under the License is distributed on an "AS IS" BASIS,
 * WITHOUT WARRANTIES OR CONDITIONS OF ANY KIND, either express or implied.
 * See the License for the specific language governing permissions and
 * limitations under the License.
 */

package org.apache.spark.rpc

import java.io.File
import java.nio.channels.ReadableByteChannel

import scala.concurrent.Future

import org.apache.spark.{SecurityManager, SparkConf}
import org.apache.spark.rpc.netty.NettyRpcEnvFactory
import org.apache.spark.util.RpcUtils


/**
 * A RpcEnv implementation must have a [[RpcEnvFactory]] implementation with an empty constructor
 * so that it can be created via Reflection.
 */
private[spark] object RpcEnv {

  def create(
      name: String,
      host: String,
      port: Int,
      conf: SparkConf,
      securityManager: SecurityManager,
<<<<<<< HEAD
      clientMode: Boolean = false,
      advertisedHost: Option[String] = None,
      advertisedPort: Option[Int] = None): RpcEnv = {
    // Using Reflection to create the RpcEnv to avoid to depend on Akka directly
    val config = RpcEnvConfig(conf, name, host, port, securityManager, clientMode, advertisedHost,
                              advertisedPort)
    getRpcEnvFactory(conf).create(config)
=======
      clientMode: Boolean = false): RpcEnv = {
    val config = RpcEnvConfig(conf, name, host, port, securityManager, clientMode)
    new NettyRpcEnvFactory().create(config)
>>>>>>> 0da7bd50
  }
}


/**
 * An RPC environment. [[RpcEndpoint]]s need to register itself with a name to [[RpcEnv]] to
 * receives messages. Then [[RpcEnv]] will process messages sent from [[RpcEndpointRef]] or remote
 * nodes, and deliver them to corresponding [[RpcEndpoint]]s. For uncaught exceptions caught by
 * [[RpcEnv]], [[RpcEnv]] will use [[RpcCallContext.sendFailure]] to send exceptions back to the
 * sender, or logging them if no such sender or `NotSerializableException`.
 *
 * [[RpcEnv]] also provides some methods to retrieve [[RpcEndpointRef]]s given name or uri.
 */
private[spark] abstract class RpcEnv(conf: SparkConf) {

  private[spark] val defaultLookupTimeout = RpcUtils.lookupRpcTimeout(conf)

  /**
   * Return RpcEndpointRef of the registered [[RpcEndpoint]]. Will be used to implement
   * [[RpcEndpoint.self]]. Return `null` if the corresponding [[RpcEndpointRef]] does not exist.
   */
  private[rpc] def endpointRef(endpoint: RpcEndpoint): RpcEndpointRef

  /**
   * Return the address that [[RpcEnv]] is listening to.
   */
  def address: RpcAddress

  /**
   * Register a [[RpcEndpoint]] with a name and return its [[RpcEndpointRef]]. [[RpcEnv]] does not
   * guarantee thread-safety.
   */
  def setupEndpoint(name: String, endpoint: RpcEndpoint): RpcEndpointRef

  /**
   * Retrieve the [[RpcEndpointRef]] represented by `uri` asynchronously.
   */
  def asyncSetupEndpointRefByURI(uri: String): Future[RpcEndpointRef]

  /**
   * Retrieve the [[RpcEndpointRef]] represented by `uri`. This is a blocking action.
   */
  def setupEndpointRefByURI(uri: String): RpcEndpointRef = {
    defaultLookupTimeout.awaitResult(asyncSetupEndpointRefByURI(uri))
  }

  /**
   * Retrieve the [[RpcEndpointRef]] represented by `address` and `endpointName`.
   * This is a blocking action.
   */
  def setupEndpointRef(address: RpcAddress, endpointName: String): RpcEndpointRef = {
    setupEndpointRefByURI(RpcEndpointAddress(address, endpointName).toString)
  }

  /**
   * Stop [[RpcEndpoint]] specified by `endpoint`.
   */
  def stop(endpoint: RpcEndpointRef): Unit

  /**
   * Shutdown this [[RpcEnv]] asynchronously. If need to make sure [[RpcEnv]] exits successfully,
   * call [[awaitTermination()]] straight after [[shutdown()]].
   */
  def shutdown(): Unit

  /**
   * Wait until [[RpcEnv]] exits.
   *
   * TODO do we need a timeout parameter?
   */
  def awaitTermination(): Unit

  /**
   * [[RpcEndpointRef]] cannot be deserialized without [[RpcEnv]]. So when deserializing any object
   * that contains [[RpcEndpointRef]]s, the deserialization codes should be wrapped by this method.
   */
  def deserialize[T](deserializationAction: () => T): T

  /**
   * Return the instance of the file server used to serve files. This may be `null` if the
   * RpcEnv is not operating in server mode.
   */
  def fileServer: RpcEnvFileServer

  /**
   * Open a channel to download a file from the given URI. If the URIs returned by the
   * RpcEnvFileServer use the "spark" scheme, this method will be called by the Utils class to
   * retrieve the files.
   *
   * @param uri URI with location of the file.
   */
  def openChannel(uri: String): ReadableByteChannel

}

/**
 * A server used by the RpcEnv to server files to other processes owned by the application.
 *
 * The file server can return URIs handled by common libraries (such as "http" or "hdfs"), or
 * it can return "spark" URIs which will be handled by `RpcEnv#fetchFile`.
 */
private[spark] trait RpcEnvFileServer {

  /**
   * Adds a file to be served by this RpcEnv. This is used to serve files from the driver
   * to executors when they're stored on the driver's local file system.
   *
   * @param file Local file to serve.
   * @return A URI for the location of the file.
   */
  def addFile(file: File): String

  /**
   * Adds a jar to be served by this RpcEnv. Similar to `addFile` but for jars added using
   * `SparkContext.addJar`.
   *
   * @param file Local file to serve.
   * @return A URI for the location of the file.
   */
  def addJar(file: File): String

  /**
   * Adds a local directory to be served via this file server.
   *
   * @param baseUri Leading URI path (files can be retrieved by appending their relative
   *                path to this base URI). This cannot be "files" nor "jars".
   * @param path Path to the local directory.
   * @return URI for the root of the directory in the file server.
   */
  def addDirectory(baseUri: String, path: File): String

  /** Validates and normalizes the base URI for directories. */
  protected def validateDirectoryUri(baseUri: String): String = {
    val fixedBaseUri = "/" + baseUri.stripPrefix("/").stripSuffix("/")
    require(fixedBaseUri != "/files" && fixedBaseUri != "/jars",
      "Directory URI cannot be /files nor /jars.")
    fixedBaseUri
  }

}

private[spark] case class RpcEnvConfig(
    conf: SparkConf,
    name: String,
    host: String,
    port: Int,
    securityManager: SecurityManager,
    clientMode: Boolean,
    advertisedHost: Option[String] = None,
    advertisedPort: Option[Int] = None)<|MERGE_RESOLUTION|>--- conflicted
+++ resolved
@@ -39,19 +39,12 @@
       port: Int,
       conf: SparkConf,
       securityManager: SecurityManager,
-<<<<<<< HEAD
       clientMode: Boolean = false,
       advertisedHost: Option[String] = None,
       advertisedPort: Option[Int] = None): RpcEnv = {
-    // Using Reflection to create the RpcEnv to avoid to depend on Akka directly
     val config = RpcEnvConfig(conf, name, host, port, securityManager, clientMode, advertisedHost,
                               advertisedPort)
-    getRpcEnvFactory(conf).create(config)
-=======
-      clientMode: Boolean = false): RpcEnv = {
-    val config = RpcEnvConfig(conf, name, host, port, securityManager, clientMode)
     new NettyRpcEnvFactory().create(config)
->>>>>>> 0da7bd50
   }
 }
 
