--- conflicted
+++ resolved
@@ -22,16 +22,13 @@
 import java.nio.ByteBuffer
 import java.util.concurrent._
 import java.util.concurrent.atomic.AtomicBoolean
-import javax.annotation.Nullable;
-import javax.annotation.concurrent.GuardedBy
-
-import scala.collection.mutable
+import javax.annotation.Nullable
+
 import scala.concurrent.{Future, Promise}
 import scala.reflect.ClassTag
 import scala.util.{DynamicVariable, Failure, Success}
 import scala.util.control.NonFatal
 
-import com.google.common.base.Preconditions
 import org.apache.spark.{Logging, SecurityManager, SparkConf}
 import org.apache.spark.network.TransportContext
 import org.apache.spark.network.client._
@@ -336,31 +333,18 @@
       new JavaSerializer(sparkConf).newInstance().asInstanceOf[JavaSerializerInstance]
     val nettyEnv =
       new NettyRpcEnv(sparkConf, javaSerializerInstance, config.host, config.securityManager)
-<<<<<<< HEAD
-    val startNettyRpcEnv: Int => (NettyRpcEnv, Int) = { actualPort =>
-      nettyEnv.start(actualPort)
-      (nettyEnv, nettyEnv.address.port)
-    }
-    try {
-      Utils.startServiceOnPort(config.port, startNettyRpcEnv, sparkConf, config.name)._1
-    } catch {
-      case NonFatal(e) =>
-        nettyEnv.shutdown()
-        throw e
-=======
     if (!config.clientMode) {
       val startNettyRpcEnv: Int => (NettyRpcEnv, Int) = { actualPort =>
         nettyEnv.startServer(actualPort)
-        (nettyEnv, actualPort)
+        (nettyEnv, nettyEnv.address.port)
       }
       try {
-        Utils.startServiceOnPort(config.port, startNettyRpcEnv, sparkConf, "NettyRpcEnv")._1
+        Utils.startServiceOnPort(config.port, startNettyRpcEnv, sparkConf, config.name)._1
       } catch {
         case NonFatal(e) =>
           nettyEnv.shutdown()
           throw e
       }
->>>>>>> 1b6a5d4a
     }
     nettyEnv
   }
@@ -385,7 +369,6 @@
  * @param conf Spark configuration.
  * @param endpointAddress The address where the endpoint is listening.
  * @param nettyEnv The RpcEnv associated with this ref.
- * @param local Whether the referenced endpoint lives in the same process.
  */
 private[netty] class NettyRpcEndpointRef(
     @transient private val conf: SparkConf,
