/*
 * Licensed to the Apache Software Foundation (ASF) under one or more
 * contributor license agreements.  See the NOTICE file distributed with
 * this work for additional information regarding copyright ownership.
 * The ASF licenses this file to You under the Apache License, Version 2.0
 * (the "License"); you may not use this file except in compliance with
 * the License.  You may obtain a copy of the License at
 *
 *    http://www.apache.org/licenses/LICENSE-2.0
 *
 * Unless required by applicable law or agreed to in writing, software
 * distributed under the License is distributed on an "AS IS" BASIS,
 * WITHOUT WARRANTIES OR CONDITIONS OF ANY KIND, either express or implied.
 * See the License for the specific language governing permissions and
 * limitations under the License.
 */

package org.apache.spark.rpc

import org.apache.spark.SparkException

/**
 * A factory class to create the [[RpcEnv]]. It must have an empty constructor so that it can be
 * created using Reflection.
 */
private[spark] trait RpcEnvFactory {

  def create(config: RpcEnvConfig): RpcEnv
}

/**
 * A trait that requires RpcEnv thread-safely sending messages to it.
 *
 * Thread-safety means processing of one message happens before processing of the next message by
 * the same [[ThreadSafeRpcEndpoint]]. In the other words, changes to internal fields of a
 * [[ThreadSafeRpcEndpoint]] are visible when processing the next message, and fields in the
 * [[ThreadSafeRpcEndpoint]] need not be volatile or equivalent.
 *
 * However, there is no guarantee that the same thread will be executing the same
 * [[ThreadSafeRpcEndpoint]] for different messages.
 */
private[spark] trait ThreadSafeRpcEndpoint extends RpcEndpoint


/**
 * An end point for the RPC that defines what functions to trigger given a message.
 *
 * It is guaranteed that `onStart`, `receive` and `onStop` will be called in sequence.
 *
 * The life-cycle of an endpoint is:
 *
 * constructor -> onStart -> receive* -> onStop
 *
 * Note: `receive` can be called concurrently. If you want `receive` to be thread-safe, please use
 * [[ThreadSafeRpcEndpoint]]
 *
 * If any error is thrown from one of [[RpcEndpoint]] methods except `onError`, `onError` will be
 * invoked with the cause. If `onError` throws an error, [[RpcEnv]] will ignore it.
 */
private[spark] trait RpcEndpoint {

  /**
   * The [[RpcEnv]] that this [[RpcEndpoint]] is registered to.
   */
  val rpcEnv: RpcEnv

  /**
   * The [[RpcEndpointRef]] of this [[RpcEndpoint]]. `self` will become valid when `onStart` is
   * called. And `self` will become `null` when `onStop` is called.
   *
   * Note: Because before `onStart`, [[RpcEndpoint]] has not yet been registered and there is not
   * valid [[RpcEndpointRef]] for it. So don't call `self` before `onStart` is called.
   */
  final def self: RpcEndpointRef = {
    require(rpcEnv != null, "rpcEnv has not been initialized")
    rpcEnv.endpointRef(this)
  }

  /**
   * Process messages from [[RpcEndpointRef.send]] or [[RpcCallContext.reply)]]. If receiving a
   * unmatched message, [[SparkException]] will be thrown and sent to `onError`.
   */
  def receive: PartialFunction[Any, Unit] = {
    case _ => throw new SparkException(self + " does not implement 'receive'")
  }

  /**
   * Process messages from [[RpcEndpointRef.ask]]. If receiving a unmatched message,
   * [[SparkException]] will be thrown and sent to `onError`.
   */
  def receiveAndReply(context: RpcCallContext): PartialFunction[Any, Unit] = {
    case _ => context.sendFailure(new SparkException(self + " won't reply anything"))
  }

  /**
   * Invoked when any exception is thrown during handling messages.
   */
  def onError(cause: Throwable): Unit = {
    // By default, throw e and let RpcEnv handle it
    throw cause
  }

  /**
   * Invoked before [[RpcEndpoint]] starts to handle any message.
   */
  def onStart(): Unit = {
    // By default, do nothing.
  }

  /**
   * Invoked when [[RpcEndpoint]] is stopping.
   */
  def onStop(): Unit = {
    // By default, do nothing.
  }

  /**
   * Invoked when `remoteAddress` is connected to the current node.
   */
  def onConnected(remoteAddress: RpcAddress): Unit = {
    // By default, do nothing.
  }

  /**
   * Invoked when `remoteAddress` is lost.
   */
  def onDisconnected(remoteAddress: RpcAddress): Unit = {
    // By default, do nothing.
  }

  /**
   * Invoked when some network error happens in the connection between the current node and
   * `remoteAddress`.
   */
  def onNetworkError(cause: Throwable, remoteAddress: RpcAddress): Unit = {
    // By default, do nothing.
  }

  /**
   * A convenient method to stop [[RpcEndpoint]].
   */
  final def stop(): Unit = {
    val _self = self
    if (_self != null) {
      rpcEnv.stop(_self)
    }
  }
<<<<<<< HEAD
}
=======
}

/**
 * A trait that requires RpcEnv thread-safely sending messages to it.
 *
 * Thread-safety means processing of one message happens before processing of the next message by
 * the same [[ThreadSafeRpcEndpoint]]. In the other words, changes to internal fields of a
 * [[ThreadSafeRpcEndpoint]] are visible when processing the next message, and fields in the
 * [[ThreadSafeRpcEndpoint]] need not be volatile or equivalent.
 *
 * However, there is no guarantee that the same thread will be executing the same
 * [[ThreadSafeRpcEndpoint]] for different messages.
 */
private[spark] trait ThreadSafeRpcEndpoint extends RpcEndpoint
>>>>>>> f328feda
<|MERGE_RESOLUTION|>--- conflicted
+++ resolved
@@ -145,9 +145,6 @@
       rpcEnv.stop(_self)
     }
   }
-<<<<<<< HEAD
-}
-=======
 }
 
 /**
@@ -161,5 +158,4 @@
  * However, there is no guarantee that the same thread will be executing the same
  * [[ThreadSafeRpcEndpoint]] for different messages.
  */
-private[spark] trait ThreadSafeRpcEndpoint extends RpcEndpoint
->>>>>>> f328feda
+private[spark] trait ThreadSafeRpcEndpoint extends RpcEndpoint