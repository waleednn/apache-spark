--- conflicted
+++ resolved
@@ -67,27 +67,6 @@
 
               <h4>
                 Showing {actualFirst + 1}-{last + 1} of {allApps.size}
-<<<<<<< HEAD
-                  <span style="float: right">
-                    {
-                      if (actualPage > 1) {
-                        <a href={"/?page=" + (actualPage - 1)}>&lt; </a>
-                        <a href={"/?page=1"}>1</a>
-                      }
-                    }
-                    {if (actualPage - plusOrMinus > secondPageFromLeft) " ... "}
-                    {leftSideIndices}
-                    {actualPage}
-                    {rightSideIndices}
-                    {if (actualPage + plusOrMinus < secondPageFromRight) " ... "}
-                    {
-                      if (actualPage < pageCount) {
-                        <a href={"/?page=" + pageCount}>{pageCount}</a>
-                        <a href={"/?page=" + (actualPage + 1)}> &gt;</a>
-                      }
-                    }
-                  </span>
-=======
                 {if (requestedIncomplete) "(Incomplete applications)"}
                 <span style="float: right">
                   {
@@ -108,7 +87,6 @@
                     }
                   }
                 </span>
->>>>>>> ae7c1396
               </h4> ++
               appTable
             } else {
