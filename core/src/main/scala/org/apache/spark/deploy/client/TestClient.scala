/*
 * Licensed to the Apache Software Foundation (ASF) under one or more
 * contributor license agreements.  See the NOTICE file distributed with
 * this work for additional information regarding copyright ownership.
 * The ASF licenses this file to You under the Apache License, Version 2.0
 * (the "License"); you may not use this file except in compliance with
 * the License.  You may obtain a copy of the License at
 *
 *    http://www.apache.org/licenses/LICENSE-2.0
 *
 * Unless required by applicable law or agreed to in writing, software
 * distributed under the License is distributed on an "AS IS" BASIS,
 * WITHOUT WARRANTIES OR CONDITIONS OF ANY KIND, either express or implied.
 * See the License for the specific language governing permissions and
 * limitations under the License.
 */

package org.apache.spark.deploy.client

import org.apache.spark.rpc.RpcEnv
import org.apache.spark.{SecurityManager, SparkConf, Logging}
import org.apache.spark.deploy.{ApplicationDescription, Command}
import org.apache.spark.util.Utils

private[spark] object TestClient {

  private class TestListener extends AppClientListener with Logging {
    def connected(id: String) {
      logInfo("Connected to master, got app ID " + id)
    }

    def disconnected() {
      logInfo("Disconnected from master")
      System.exit(0)
    }

    def dead(reason: String) {
      logInfo("Application died with error: " + reason)
      System.exit(0)
    }

    def executorAdded(id: String, workerId: String, hostPort: String, cores: Int, memory: Int) {}

    def executorRemoved(id: String, message: String, exitStatus: Option[Int]) {}
  }

  def main(args: Array[String]) {
    val url = args(0)
    val conf = new SparkConf
<<<<<<< HEAD
    val rpcEnv = RpcEnv.create("spark", Utils.localIpAddress, 0, conf, new SecurityManager(conf))
=======
    val (actorSystem, _) = AkkaUtils.createActorSystem("spark", Utils.localHostName(), 0,
      conf = conf, securityManager = new SecurityManager(conf))
>>>>>>> 77eeb10f
    val desc = new ApplicationDescription("TestClient", Some(1), 512,
      Command("spark.deploy.client.TestExecutor", Seq(), Map(), Seq(), Seq(), Seq()), "ignored")
    val listener = new TestListener
    val client = new AppClient(rpcEnv, Array(url), desc, listener, new SparkConf)
    client.start()
    rpcEnv.awaitTermination()
  }
}<|MERGE_RESOLUTION|>--- conflicted
+++ resolved
@@ -47,12 +47,7 @@
   def main(args: Array[String]) {
     val url = args(0)
     val conf = new SparkConf
-<<<<<<< HEAD
-    val rpcEnv = RpcEnv.create("spark", Utils.localIpAddress, 0, conf, new SecurityManager(conf))
-=======
-    val (actorSystem, _) = AkkaUtils.createActorSystem("spark", Utils.localHostName(), 0,
-      conf = conf, securityManager = new SecurityManager(conf))
->>>>>>> 77eeb10f
+    val rpcEnv = RpcEnv.create("spark", Utils.localHostName(), 0, conf, new SecurityManager(conf))
     val desc = new ApplicationDescription("TestClient", Some(1), 512,
       Command("spark.deploy.client.TestExecutor", Seq(), Map(), Seq(), Seq(), Seq()), "ignored")
     val listener = new TestListener
