--- conflicted
+++ resolved
@@ -94,16 +94,13 @@
    */
   private def doStart(startPort: Int): (Server, Int) = {
     val threadPool = new QueuedThreadPool(masterConf.get(MASTER_REST_SERVER_MAX_THREADS))
-<<<<<<< HEAD
     threadPool.setName(getClass().getSimpleName())
-=======
     if (Utils.isJavaVersionAtLeast21 && masterConf.get(MASTER_REST_SERVER_VIRTUAL_THREADS)) {
       val newVirtualThreadPerTaskExecutor =
         classOf[Executors].getMethod("newVirtualThreadPerTaskExecutor")
       val service = newVirtualThreadPerTaskExecutor.invoke(null).asInstanceOf[ExecutorService]
       threadPool.setVirtualThreadsExecutor(service)
     }
->>>>>>> 5d1f585e
     threadPool.setDaemon(true)
     val server = new Server(threadPool)
 
