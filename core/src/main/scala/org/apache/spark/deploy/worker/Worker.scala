--- conflicted
+++ resolved
@@ -30,7 +30,7 @@
 import scala.language.postfixOps
 import scala.util.Random
 
-import org.apache.spark.{Logging, SecurityManager, SparkConf, SparkException}
+import org.apache.spark.{Logging, SecurityManager, SparkConf}
 import org.apache.spark.deploy.{ExecutorDescription, ExecutorState}
 import org.apache.spark.deploy.DeployMessages._
 import org.apache.spark.deploy.master.{DriverState, Master}
@@ -39,9 +39,6 @@
 import org.apache.spark.rpc.{RpcAddress, RpcEnv, RpcEndpointRef, NetworkRpcEndpoint}
 import org.apache.spark.util.{SignalLogger, Utils}
 
-/**
-  * @param masterAkkaUrls Each url should be a valid akka url.
-  */
 private[spark] class Worker(
     override val rpcEnv: RpcEnv,
     host: String,
@@ -49,7 +46,7 @@
     webUiPort: Int,
     cores: Int,
     memory: Int,
-    masterAkkaUrls: Array[String],
+    masterAddresses: Set[RpcAddress],
     actorSystemName: String,
     actorName: String,
     workDirPath: String = null,
@@ -179,18 +176,8 @@
     // activeMasterUrl it's a valid Spark url since we receive it from master.
     activeMasterUrl = url
     activeMasterWebUiUrl = uiUrl
-<<<<<<< HEAD
-    master = rpcEnv.setupEndpointRefByUrl(Master.toAkkaUrl(activeMasterUrl))
-    masterAddress = activeMasterUrl match {
-      case Master.sparkUrlRegex(_host, _port) =>
-       RpcAddress(_host, _port.toInt)
-      case x =>
-        throw new SparkException("Invalid spark URL: " + x)
-    }
-=======
-    master = context.actorSelection(Master.toAkkaUrl(activeMasterUrl))
-    masterAddress = Master.toAkkaAddress(activeMasterUrl)
->>>>>>> c0823857
+    master = Master.toEndpointRef(rpcEnv, activeMasterUrl)
+    masterAddress = master.address
     connected = true
     // Cancel any outstanding re-registration attempts because we found a new master
     registrationRetryTimer.foreach(_.cancel(true))
@@ -198,18 +185,11 @@
   }
 
   private def tryRegisterAllMasters() {
-<<<<<<< HEAD
-    for (masterUrl <- masterUrls) {
-      logInfo("Connecting to master " + masterUrl + "...")
-      val actor = rpcEnv.setupEndpointRefByUrl(Master.toAkkaUrl(masterUrl))
+    for (masterAddress <- masterAddresses) {
+      logInfo("Connecting to master " + masterAddress + "...")
+      val actor = Master.toEndpointRef(rpcEnv, masterAddress)
       actor.send(
         RegisterWorker(workerId, host, port, cores, memory, webUi.boundPort, publicAddress))
-=======
-    for (masterAkkaUrl <- masterAkkaUrls) {
-      logInfo("Connecting to master " + masterAkkaUrl + "...")
-      val actor = context.actorSelection(masterAkkaUrl)
-      actor ! RegisterWorker(workerId, host, port, cores, memory, webUi.boundPort, publicAddress)
->>>>>>> c0823857
     }
   }
 
@@ -554,19 +534,12 @@
     val systemName = "sparkWorker" + workerNumber.map(_.toString).getOrElse("")
     val actorName = "Worker"
     val securityMgr = new SecurityManager(conf)
-<<<<<<< HEAD
+
+    val masterAddresses = masterUrls.map(RpcAddress.fromSparkURL).toSet
     val rpcEnv = RpcEnv.create(systemName, host, port, conf = conf, securityManager = securityMgr)
     rpcEnv.setupEndpoint(actorName, new Worker(rpcEnv, host, rpcEnv.boundPort, webUiPort, cores,
-      memory, masterUrls, systemName, actorName,  workDir, conf, securityMgr))
+      memory, masterAddresses, systemName, actorName,  workDir, conf, securityMgr))
     rpcEnv
-=======
-    val (actorSystem, boundPort) = AkkaUtils.createActorSystem(systemName, host, port,
-      conf = conf, securityManager = securityMgr)
-    val masterAkkaUrls = masterUrls.map(Master.toAkkaUrl)
-    actorSystem.actorOf(Props(classOf[Worker], host, boundPort, webUiPort, cores, memory,
-      masterAkkaUrls, systemName, actorName,  workDir, conf, securityMgr), name = actorName)
-    (actorSystem, boundPort)
->>>>>>> c0823857
   }
 
 }