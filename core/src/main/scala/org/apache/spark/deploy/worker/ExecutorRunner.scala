--- conflicted
+++ resolved
@@ -30,11 +30,7 @@
 
 /**
  * Manages the execution of one executor process.
-<<<<<<< HEAD
- * This is currently used only by the standalone Worker.
-=======
  * This is currently only used in standalone mode.
->>>>>>> 0da07da5
  */
 private[spark] class ExecutorRunner(
     val appId: String,
