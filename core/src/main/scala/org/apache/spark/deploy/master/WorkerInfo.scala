--- conflicted
+++ resolved
@@ -99,15 +99,7 @@
     coresUsed -= driver.desc.cores
   }
 
-<<<<<<< HEAD
-  def setState(state: WorkerState.Value) = {
-=======
-  def webUiAddress : String = {
-    "http://" + this.publicAddress + ":" + this.webUiPort
-  }
-
   def setState(state: WorkerState.Value): Unit = {
->>>>>>> a7d65d38
     this.state = state
   }
 }