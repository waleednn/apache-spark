--- conflicted
+++ resolved
@@ -427,41 +427,11 @@
         SparkSubmit.printErrorAndExit(s"Unrecognized option '$value'.")
 
       case value :: tail =>
-<<<<<<< HEAD
-        if (inSparkOpts) {
-          value match {
-            // convert --foo=bar to --foo bar
-            case v if v.startsWith("--") && v.contains("=") && v.split("=").size == 2 =>
-              val parts = v.split("=")
-              parse(Seq(parts(0), parts(1)) ++ tail)
-            case v if v.startsWith("-") =>
-              val errMessage = s"Unrecognized option '$value'."
-              SparkSubmit.printErrorAndExit(errMessage)
-            case v =>
-              primaryResource =
-                if (!SparkSubmit.isShell(v)) {
-                  Utils.resolveURI(v).toString
-                } else {
-                  v
-                }
-              inSparkOpts = false
-              isPython = SparkSubmit.isPython(v)
-              parse(tail)
-          }
-        } else {
-	  if (!value.isEmpty && value.equals("--arg")) {
-	    val errMessage = "User application arguments are inferred directly, --arg not supported"
-	    SparkSubmit.printErrorAndExit(errMessage) 
-	  }
-          if (!value.isEmpty) {
-            childArgs += value
-=======
         primaryResource =
           if (!SparkSubmit.isShell(value) && !SparkSubmit.isInternal(value)) {
             Utils.resolveURI(value).toString
           } else {
             value
->>>>>>> dd077abf
           }
         isPython = SparkSubmit.isPython(value)
         childArgs ++= tail
