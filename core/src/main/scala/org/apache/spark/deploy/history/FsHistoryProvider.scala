/*
 * Licensed to the Apache Software Foundation (ASF) under one or more
 * contributor license agreements.  See the NOTICE file distributed with
 * this work for additional information regarding copyright ownership.
 * The ASF licenses this file to You under the Apache License, Version 2.0
 * (the "License"); you may not use this file except in compliance with
 * the License.  You may obtain a copy of the License at
 *
 *    http://www.apache.org/licenses/LICENSE-2.0
 *
 * Unless required by applicable law or agreed to in writing, software
 * distributed under the License is distributed on an "AS IS" BASIS,
 * WITHOUT WARRANTIES OR CONDITIONS OF ANY KIND, either express or implied.
 * See the License for the specific language governing permissions and
 * limitations under the License.
 */

package org.apache.spark.deploy.history

import java.io.{File, FileNotFoundException, IOException}
import java.util.{Date, ServiceLoader, UUID}
import java.util.concurrent.{Executors, ExecutorService, Future, TimeUnit}
import java.util.zip.{ZipEntry, ZipOutputStream}

import scala.collection.JavaConverters._
import scala.collection.mutable
import scala.xml.Node

import com.fasterxml.jackson.annotation.JsonIgnore
import com.google.common.io.ByteStreams
import com.google.common.util.concurrent.{MoreExecutors, ThreadFactoryBuilder}
import org.apache.hadoop.fs.{FileStatus, Path}
import org.apache.hadoop.fs.permission.FsAction
import org.apache.hadoop.hdfs.DistributedFileSystem
import org.apache.hadoop.hdfs.protocol.HdfsConstants
import org.apache.hadoop.security.AccessControlException
import org.fusesource.leveldbjni.internal.NativeDB

import org.apache.spark.{SecurityManager, SparkConf, SparkException}
import org.apache.spark.deploy.SparkHadoopUtil
import org.apache.spark.internal.Logging
import org.apache.spark.scheduler._
import org.apache.spark.scheduler.ReplayListenerBus._
import org.apache.spark.status._
import org.apache.spark.status.KVUtils._
import org.apache.spark.status.api.v1
import org.apache.spark.status.config._
import org.apache.spark.ui.SparkUI
import org.apache.spark.util.{Clock, SystemClock, ThreadUtils, Utils}
import org.apache.spark.util.kvstore._

/**
 * A class that provides application history from event logs stored in the file system.
 * This provider checks for new finished applications in the background periodically and
 * renders the history application UI by parsing the associated event logs.
 *
 * == How new and updated attempts are detected ==
 *
 * - New attempts are detected in [[checkForLogs]]: the log dir is scanned, and any
 * entries in the log dir whose modification time is greater than the last scan time
 * are considered new or updated. These are replayed to create a new attempt info entry
 * and update or create a matching application info element in the list of applications.
 * - Updated attempts are also found in [[checkForLogs]] -- if the attempt's log file has grown, the
 * attempt is replaced by another one with a larger log size.
 *
 * The use of log size, rather than simply relying on modification times, is needed to
 * address the following issues
 * - some filesystems do not appear to update the `modtime` value whenever data is flushed to
 * an open file output stream. Changes to the history may not be picked up.
 * - the granularity of the `modtime` field may be 2+ seconds. Rapid changes to the FS can be
 * missed.
 *
 * Tracking filesize works given the following invariant: the logs get bigger
 * as new events are added. If a format was used in which this did not hold, the mechanism would
 * break. Simple streaming of JSON-formatted events, as is implemented today, implicitly
 * maintains this invariant.
 */
private[history] class FsHistoryProvider(conf: SparkConf, clock: Clock)
  extends ApplicationHistoryProvider with Logging {

  def this(conf: SparkConf) = {
    this(conf, new SystemClock())
  }

  import config._
  import FsHistoryProvider._

  // Interval between safemode checks.
  private val SAFEMODE_CHECK_INTERVAL_S = conf.getTimeAsSeconds(
    "spark.history.fs.safemodeCheck.interval", "5s")

  // Interval between each check for event log updates
  private val UPDATE_INTERVAL_S = conf.getTimeAsSeconds("spark.history.fs.update.interval", "10s")

  // Interval between each cleaner checks for event logs to delete
  private val CLEAN_INTERVAL_S = conf.getTimeAsSeconds("spark.history.fs.cleaner.interval", "1d")

  // Number of threads used to replay event logs.
  private val NUM_PROCESSING_THREADS = conf.getInt(SPARK_HISTORY_FS_NUM_REPLAY_THREADS,
    Math.ceil(Runtime.getRuntime.availableProcessors() / 4f).toInt)

  private val logDir = conf.get(EVENT_LOG_DIR)

  private val HISTORY_UI_ACLS_ENABLE = conf.getBoolean("spark.history.ui.acls.enable", false)
  private val HISTORY_UI_ADMIN_ACLS = conf.get("spark.history.ui.admin.acls", "")
  private val HISTORY_UI_ADMIN_ACLS_GROUPS = conf.get("spark.history.ui.admin.acls.groups", "")
  logInfo(s"History server ui acls " + (if (HISTORY_UI_ACLS_ENABLE) "enabled" else "disabled") +
    "; users with admin permissions: " + HISTORY_UI_ADMIN_ACLS.toString +
    "; groups with admin permissions" + HISTORY_UI_ADMIN_ACLS_GROUPS.toString)

  private val hadoopConf = SparkHadoopUtil.get.newConfiguration(conf)
  private val fs = new Path(logDir).getFileSystem(hadoopConf)

  // Used by check event thread and clean log thread.
  // Scheduled thread pool size must be one, otherwise it will have concurrent issues about fs
  // and applications between check task and clean task.
  private val pool = Executors.newScheduledThreadPool(1, new ThreadFactoryBuilder()
    .setNameFormat("spark-history-task-%d").setDaemon(true).build())

  // The modification time of the newest log detected during the last scan.   Currently only
  // used for logging msgs (logs are re-scanned based on file size, rather than modtime)
  private val lastScanTime = new java.util.concurrent.atomic.AtomicLong(-1)

  private val pendingReplayTasksCount = new java.util.concurrent.atomic.AtomicInteger(0)

  private val storePath = conf.get(LOCAL_STORE_DIR).map(new File(_))

  // Visible for testing.
  private[history] val listing: KVStore = storePath.map { path =>
    require(path.isDirectory(), s"Configured store directory ($path) does not exist.")
    val dbPath = new File(path, "listing.ldb")
    val metadata = new FsHistoryProviderMetadata(CURRENT_LISTING_VERSION,
      AppStatusStore.CURRENT_VERSION, logDir.toString())

    try {
      open(dbPath, metadata)
    } catch {
      // If there's an error, remove the listing database and any existing UI database
      // from the store directory, since it's extremely likely that they'll all contain
      // incompatible information.
      case _: UnsupportedStoreVersionException | _: MetadataMismatchException =>
        logInfo("Detected incompatible DB versions, deleting...")
        path.listFiles().foreach(Utils.deleteRecursively)
        open(dbPath, metadata)
      case dbExc: NativeDB.DBException =>
        // Get rid of the corrupted listing.ldb and re-create it.
        logWarning(s"Failed to load disk store $dbPath :", dbExc)
        Utils.deleteRecursively(dbPath)
        open(dbPath, metadata)
    }
  }.getOrElse(new InMemoryStore())

  private val activeUIs = new mutable.HashMap[(String, Option[String]), LoadedAppUI]()

  /**
   * Return a runnable that performs the given operation on the event logs.
   * This operation is expected to be executed periodically.
   */
  private def getRunner(operateFun: () => Unit): Runnable = {
    new Runnable() {
      override def run(): Unit = Utils.tryOrExit {
        operateFun()
      }
    }
  }

  /**
   * Fixed size thread pool to fetch and parse log files.
   */
  private val replayExecutor: ExecutorService = {
    if (!conf.contains("spark.testing")) {
      ThreadUtils.newDaemonFixedThreadPool(NUM_PROCESSING_THREADS, "log-replay-executor")
    } else {
      MoreExecutors.sameThreadExecutor()
    }
  }

  val initThread = initialize()

  private[history] def initialize(): Thread = {
    if (!isFsInSafeMode()) {
      startPolling()
      null
    } else {
      startSafeModeCheckThread(None)
    }
  }

  private[history] def startSafeModeCheckThread(
      errorHandler: Option[Thread.UncaughtExceptionHandler]): Thread = {
    // Cannot probe anything while the FS is in safe mode, so spawn a new thread that will wait
    // for the FS to leave safe mode before enabling polling. This allows the main history server
    // UI to be shown (so that the user can see the HDFS status).
    val initThread = new Thread(new Runnable() {
      override def run(): Unit = {
        try {
          while (isFsInSafeMode()) {
            logInfo("HDFS is still in safe mode. Waiting...")
            val deadline = clock.getTimeMillis() +
              TimeUnit.SECONDS.toMillis(SAFEMODE_CHECK_INTERVAL_S)
            clock.waitTillTime(deadline)
          }
          startPolling()
        } catch {
          case _: InterruptedException =>
        }
      }
    })
    initThread.setDaemon(true)
    initThread.setName(s"${getClass().getSimpleName()}-init")
    initThread.setUncaughtExceptionHandler(errorHandler.getOrElse(
      new Thread.UncaughtExceptionHandler() {
        override def uncaughtException(t: Thread, e: Throwable): Unit = {
          logError("Error initializing FsHistoryProvider.", e)
          System.exit(1)
        }
      }))
    initThread.start()
    initThread
  }

  private def startPolling(): Unit = {
    // Validate the log directory.
    val path = new Path(logDir)
    try {
      if (!fs.getFileStatus(path).isDirectory) {
        throw new IllegalArgumentException(
          "Logging directory specified is not a directory: %s".format(logDir))
      }
    } catch {
      case f: FileNotFoundException =>
        var msg = s"Log directory specified does not exist: $logDir"
        if (logDir == DEFAULT_LOG_DIR) {
          msg += " Did you configure the correct one through spark.history.fs.logDirectory?"
        }
        throw new FileNotFoundException(msg).initCause(f)
    }

    // Disable the background thread during tests.
    if (!conf.contains("spark.testing")) {
      // A task that periodically checks for event log updates on disk.
      logDebug(s"Scheduling update thread every $UPDATE_INTERVAL_S seconds")
      pool.scheduleWithFixedDelay(
        getRunner(() => checkForLogs()), 0, UPDATE_INTERVAL_S, TimeUnit.SECONDS)

      if (conf.getBoolean("spark.history.fs.cleaner.enabled", false)) {
        // A task that periodically cleans event logs on disk.
        pool.scheduleWithFixedDelay(
          getRunner(() => cleanLogs()), 0, CLEAN_INTERVAL_S, TimeUnit.SECONDS)
      }
    } else {
      logDebug("Background update thread disabled for testing")
    }
  }

  override def getListing(): Iterator[ApplicationHistoryInfo] = {
    // Return the listing in end time descending order.
    listing.view(classOf[ApplicationInfoWrapper])
      .index("endTime")
      .reverse()
      .iterator()
      .asScala
      .map(_.toAppHistoryInfo())
  }

  override def getApplicationInfo(appId: String): Option[ApplicationHistoryInfo] = {
    try {
      Some(load(appId).toAppHistoryInfo())
    } catch {
      case e: NoSuchElementException =>
        None
    }
  }

  override def getEventLogsUnderProcess(): Int = pendingReplayTasksCount.get()

  override def getLastUpdatedTime(): Long = lastScanTime.get()

  override def getAppUI(appId: String, attemptId: Option[String]): Option[LoadedAppUI] = {
    val app = try {
      load(appId)
     } catch {
      case _: NoSuchElementException =>
        return None
    }

    val attempt = app.attempts.find(_.info.attemptId == attemptId).orNull
    if (attempt == null) {
      return None
    }

    val conf = this.conf.clone()
    val secManager = new SecurityManager(conf)

    secManager.setAcls(HISTORY_UI_ACLS_ENABLE)
    // make sure to set admin acls before view acls so they are properly picked up
    secManager.setAdminAcls(HISTORY_UI_ADMIN_ACLS + "," + attempt.adminAcls.getOrElse(""))
    secManager.setViewAcls(attempt.info.sparkUser, attempt.viewAcls.getOrElse(""))
    secManager.setAdminAclsGroups(HISTORY_UI_ADMIN_ACLS_GROUPS + "," +
      attempt.adminAclsGroups.getOrElse(""))
    secManager.setViewAclsGroups(attempt.viewAclsGroups.getOrElse(""))

    val uiStorePath = storePath.map { path => getStorePath(path, appId, attemptId) }

    val (kvstore, needReplay) = uiStorePath match {
      case Some(path) =>
        try {
          val _replay = !path.isDirectory()
          (createDiskStore(path, conf), _replay)
        } catch {
          case e: Exception =>
            // Get rid of the old data and re-create it. The store is either old or corrupted.
            logWarning(s"Failed to load disk store $uiStorePath for $appId.", e)
            Utils.deleteRecursively(path)
            (createDiskStore(path, conf), true)
        }

      case _ =>
        (new InMemoryStore(), true)
    }

<<<<<<< HEAD
    val trackingStore = new ElementTrackingStore(kvstore, conf)
    val listener = if (needReplay) {
      val _listener = new AppStatusListener(trackingStore, conf, false,
=======
    if (needReplay) {
      val replayBus = new ReplayListenerBus()
      val listener = new AppStatusListener(kvstore, conf, false,
>>>>>>> 8ff474f6
        lastUpdateTime = Some(attempt.info.lastUpdated.getTime()))
      replayBus.addListener(listener)
      AppStatusPlugin.loadPlugins().foreach { plugin =>
        plugin.setupListeners(conf, trackingStore, l => replayBus.addListener(l), false)
      }
      try {
        val fileStatus = fs.getFileStatus(new Path(logDir, attempt.logPath))
        replay(fileStatus, isApplicationCompleted(fileStatus), replayBus)
        listener.flush()
      } catch {
        case e: Exception =>
          try {
            kvstore.close()
          } catch {
            case _e: Exception => logInfo("Error closing store.", _e)
          }
          uiStorePath.foreach(Utils.deleteRecursively)
          if (e.isInstanceOf[FileNotFoundException]) {
            return None
          } else {
            throw e
          }
      }
    }

    val ui = SparkUI.create(None, new AppStatusStore(kvstore), conf, secManager, app.info.name,
      HistoryServer.getAttemptURI(appId, attempt.info.attemptId),
      attempt.info.startTime.getTime(),
      attempt.info.appSparkVersion)
    AppStatusPlugin.loadPlugins().foreach { plugin =>
      plugin.setupUI(ui)
    }

<<<<<<< HEAD
    try {
      AppStatusPlugin.loadPlugins().foreach { plugin =>
        plugin.setupUI(loadedUI.ui)
      }

      val fileStatus = fs.getFileStatus(new Path(logDir, attempt.logPath))
      replay(fileStatus, isApplicationCompleted(fileStatus), replayBus)
      trackingStore.close(false)
    } catch {
      case e: Exception =>
        try {
          kvstore.close()
        } catch {
          case _e: Exception => logInfo("Error closing store.", _e)
        }
        uiStorePath.foreach(Utils.deleteRecursively)
        if (e.isInstanceOf[FileNotFoundException]) {
          return None
        } else {
          throw e
        }
    }
=======
    val loadedUI = LoadedAppUI(ui)
>>>>>>> 8ff474f6

    synchronized {
      activeUIs((appId, attemptId)) = loadedUI
    }

    Some(loadedUI)
  }

  override def getEmptyListingHtml(): Seq[Node] = {
    <p>
      Did you specify the correct logging directory? Please verify your setting of
      <span style="font-style:italic">spark.history.fs.logDirectory</span>
      listed above and whether you have the permissions to access it.
      <br/>
      It is also possible that your application did not run to
      completion or did not stop the SparkContext.
    </p>
  }

  override def getConfig(): Map[String, String] = {
    val safeMode = if (isFsInSafeMode()) {
      Map("HDFS State" -> "In safe mode, application logs not available.")
    } else {
      Map()
    }
    Map("Event log directory" -> logDir.toString) ++ safeMode
  }

  override def stop(): Unit = {
    try {
      if (initThread != null && initThread.isAlive()) {
        initThread.interrupt()
        initThread.join()
      }
      Seq(pool, replayExecutor).foreach { executor =>
        executor.shutdown()
        if (!executor.awaitTermination(5, TimeUnit.SECONDS)) {
          executor.shutdownNow()
        }
      }
    } finally {
      activeUIs.foreach { case (_, loadedUI) => loadedUI.ui.store.close() }
      activeUIs.clear()
      listing.close()
    }
  }

  override def onUIDetached(appId: String, attemptId: Option[String], ui: SparkUI): Unit = {
    val uiOption = synchronized {
      activeUIs.remove((appId, attemptId))
    }
    uiOption.foreach { loadedUI =>
      loadedUI.lock.writeLock().lock()
      try {
        loadedUI.ui.store.close()
      } finally {
        loadedUI.lock.writeLock().unlock()
      }

      // If the UI is not valid, delete its files from disk, if any. This relies on the fact that
      // ApplicationCache will never call this method concurrently with getAppUI() for the same
      // appId / attemptId.
      if (!loadedUI.valid && storePath.isDefined) {
        Utils.deleteRecursively(getStorePath(storePath.get, appId, attemptId))
      }
    }
  }

  /**
   * Builds the application list based on the current contents of the log directory.
   * Tries to reuse as much of the data already in memory as possible, by not reading
   * applications that haven't been updated since last time the logs were checked.
   */
  private[history] def checkForLogs(): Unit = {
    try {
      val newLastScanTime = getNewLastScanTime()
      logDebug(s"Scanning $logDir with lastScanTime==$lastScanTime")
      // scan for modified applications, replay and merge them
      val logInfos = Option(fs.listStatus(new Path(logDir))).map(_.toSeq).getOrElse(Nil)
        .filter { entry =>
          !entry.isDirectory() &&
            // FsHistoryProvider generates a hidden file which can't be read.  Accidentally
            // reading a garbage file is safe, but we would log an error which can be scary to
            // the end-user.
            !entry.getPath().getName().startsWith(".") &&
            SparkHadoopUtil.get.checkAccessPermission(entry, FsAction.READ) &&
            recordedFileSize(entry.getPath()) < entry.getLen()
        }
        .sortWith { case (entry1, entry2) =>
          entry1.getModificationTime() > entry2.getModificationTime()
        }

      if (logInfos.nonEmpty) {
        logDebug(s"New/updated attempts found: ${logInfos.size} ${logInfos.map(_.getPath)}")
      }

      var tasks = mutable.ListBuffer[Future[_]]()

      try {
        for (file <- logInfos) {
          tasks += replayExecutor.submit(new Runnable {
            override def run(): Unit = mergeApplicationListing(file)
          })
        }
      } catch {
        // let the iteration over logInfos break, since an exception on
        // replayExecutor.submit (..) indicates the ExecutorService is unable
        // to take any more submissions at this time

        case e: Exception =>
          logError(s"Exception while submitting event log for replay", e)
      }

      pendingReplayTasksCount.addAndGet(tasks.size)

      tasks.foreach { task =>
        try {
          // Wait for all tasks to finish. This makes sure that checkForLogs
          // is not scheduled again while some tasks are already running in
          // the replayExecutor.
          task.get()
        } catch {
          case e: InterruptedException =>
            throw e
          case e: Exception =>
            logError("Exception while merging application listings", e)
        } finally {
          pendingReplayTasksCount.decrementAndGet()
        }
      }

      lastScanTime.set(newLastScanTime)
    } catch {
      case e: Exception => logError("Exception in checking for event log updates", e)
    }
  }

  private def getNewLastScanTime(): Long = {
    val fileName = "." + UUID.randomUUID().toString
    val path = new Path(logDir, fileName)
    val fos = fs.create(path)

    try {
      fos.close()
      fs.getFileStatus(path).getModificationTime
    } catch {
      case e: Exception =>
        logError("Exception encountered when attempting to update last scan time", e)
        lastScanTime.get()
    } finally {
      if (!fs.delete(path, true)) {
        logWarning(s"Error deleting ${path}")
      }
    }
  }

  override def writeEventLogs(
      appId: String,
      attemptId: Option[String],
      zipStream: ZipOutputStream): Unit = {

    /**
     * This method compresses the files passed in, and writes the compressed data out into the
     * [[OutputStream]] passed in. Each file is written as a new [[ZipEntry]] with its name being
     * the name of the file being compressed.
     */
    def zipFileToStream(file: Path, entryName: String, outputStream: ZipOutputStream): Unit = {
      val fs = file.getFileSystem(hadoopConf)
      val inputStream = fs.open(file, 1 * 1024 * 1024) // 1MB Buffer
      try {
        outputStream.putNextEntry(new ZipEntry(entryName))
        ByteStreams.copy(inputStream, outputStream)
        outputStream.closeEntry()
      } finally {
        inputStream.close()
      }
    }

    val app = try {
      load(appId)
    } catch {
      case _: NoSuchElementException =>
        throw new SparkException(s"Logs for $appId not found.")
    }

    try {
      // If no attempt is specified, or there is no attemptId for attempts, return all attempts
      attemptId
        .map { id => app.attempts.filter(_.info.attemptId == Some(id)) }
        .getOrElse(app.attempts)
        .map(_.logPath)
        .foreach { log =>
          zipFileToStream(new Path(logDir, log), log, zipStream)
        }
    } finally {
      zipStream.close()
    }
  }

  /**
   * Replay the given log file, saving the application in the listing db.
   */
  protected def mergeApplicationListing(fileStatus: FileStatus): Unit = {
    val eventsFilter: ReplayEventsFilter = { eventString =>
      eventString.startsWith(APPL_START_EVENT_PREFIX) ||
        eventString.startsWith(APPL_END_EVENT_PREFIX) ||
        eventString.startsWith(LOG_START_EVENT_PREFIX) ||
        eventString.startsWith(ENV_UPDATE_EVENT_PREFIX)
    }

    val logPath = fileStatus.getPath()

    val bus = new ReplayListenerBus()
    val listener = new AppListingListener(fileStatus, clock)
    bus.addListener(listener)

    replay(fileStatus, isApplicationCompleted(fileStatus), bus, eventsFilter)
    listener.applicationInfo.foreach { app =>
      // Invalidate the existing UI for the reloaded app attempt, if any. See LoadedAppUI for a
      // discussion on the UI lifecycle.
      synchronized {
        activeUIs.get((app.info.id, app.attempts.head.info.attemptId)).foreach { ui =>
          ui.invalidate()
          ui.ui.store.close()
        }
      }

      addListing(app)
    }
    listing.write(new LogInfo(logPath.toString(), fileStatus.getLen()))
  }

  /**
   * Delete event logs from the log directory according to the clean policy defined by the user.
   */
  private[history] def cleanLogs(): Unit = {
    var iterator: Option[KVStoreIterator[ApplicationInfoWrapper]] = None
    try {
      val maxTime = clock.getTimeMillis() - conf.get(MAX_LOG_AGE_S) * 1000

      // Iterate descending over all applications whose oldest attempt happened before maxTime.
      iterator = Some(listing.view(classOf[ApplicationInfoWrapper])
        .index("oldestAttempt")
        .reverse()
        .first(maxTime)
        .closeableIterator())

      iterator.get.asScala.foreach { app =>
        // Applications may have multiple attempts, some of which may not need to be deleted yet.
        val (remaining, toDelete) = app.attempts.partition { attempt =>
          attempt.info.lastUpdated.getTime() >= maxTime
        }

        if (remaining.nonEmpty) {
          val newApp = new ApplicationInfoWrapper(app.info, remaining)
          listing.write(newApp)
        }

        toDelete.foreach { attempt =>
          val logPath = new Path(logDir, attempt.logPath)
          try {
            listing.delete(classOf[LogInfo], logPath.toString())
          } catch {
            case _: NoSuchElementException =>
              logDebug(s"Log info entry for $logPath not found.")
          }
          try {
            fs.delete(logPath, true)
          } catch {
            case e: AccessControlException =>
              logInfo(s"No permission to delete ${attempt.logPath}, ignoring.")
            case t: IOException =>
              logError(s"IOException in cleaning ${attempt.logPath}", t)
          }
        }

        if (remaining.isEmpty) {
          listing.delete(app.getClass(), app.id)
        }
      }
    } catch {
      case t: Exception => logError("Exception while cleaning logs", t)
    } finally {
      iterator.foreach(_.close())
    }
  }

  /**
   * Replays the events in the specified log file on the supplied `ReplayListenerBus`.
   * `ReplayEventsFilter` determines what events are replayed.
   */
  private def replay(
      eventLog: FileStatus,
      appCompleted: Boolean,
      bus: ReplayListenerBus,
      eventsFilter: ReplayEventsFilter = SELECT_ALL_FILTER): Unit = {
    val logPath = eventLog.getPath()
    logInfo(s"Replaying log path: $logPath")
    // Note that the eventLog may have *increased* in size since when we grabbed the filestatus,
    // and when we read the file here.  That is OK -- it may result in an unnecessary refresh
    // when there is no update, but will not result in missing an update.  We *must* prevent
    // an error the other way -- if we report a size bigger (ie later) than the file that is
    // actually read, we may never refresh the app.  FileStatus is guaranteed to be static
    // after it's created, so we get a file size that is no bigger than what is actually read.
    val logInput = EventLoggingListener.openEventLog(logPath, fs)
    try {
      bus.replay(logInput, logPath.toString, !appCompleted, eventsFilter)
      logInfo(s"Finished replaying $logPath")
    } finally {
      logInput.close()
    }
  }

  /**
   * Return true when the application has completed.
   */
  private def isApplicationCompleted(entry: FileStatus): Boolean = {
    !entry.getPath().getName().endsWith(EventLoggingListener.IN_PROGRESS)
  }

  /**
   * Checks whether HDFS is in safe mode.
   *
   * Note that DistributedFileSystem is a `@LimitedPrivate` class, which for all practical reasons
   * makes it more public than not.
   */
  private[history] def isFsInSafeMode(): Boolean = fs match {
    case dfs: DistributedFileSystem =>
      isFsInSafeMode(dfs)
    case _ =>
      false
  }

  private[history] def isFsInSafeMode(dfs: DistributedFileSystem): Boolean = {
    /* true to check only for Active NNs status */
    dfs.setSafeMode(HdfsConstants.SafeModeAction.SAFEMODE_GET, true)
  }

  /**
   * String description for diagnostics
   * @return a summary of the component state
   */
  override def toString: String = {
    val count = listing.count(classOf[ApplicationInfoWrapper])
    s"""|FsHistoryProvider{logdir=$logDir,
        |  storedir=$storePath,
        |  last scan time=$lastScanTime
        |  application count=$count}""".stripMargin
  }

  /**
   * Return the last known size of the given event log, recorded the last time the file
   * system scanner detected a change in the file.
   */
  private def recordedFileSize(log: Path): Long = {
    try {
      listing.read(classOf[LogInfo], log.toString()).fileSize
    } catch {
      case _: NoSuchElementException => 0L
    }
  }

  private def load(appId: String): ApplicationInfoWrapper = {
    listing.read(classOf[ApplicationInfoWrapper], appId)
  }

  /**
   * Write the app's information to the given store. Serialized to avoid the (notedly rare) case
   * where two threads are processing separate attempts of the same application.
   */
  private def addListing(app: ApplicationInfoWrapper): Unit = listing.synchronized {
    val attempt = app.attempts.head

    val oldApp = try {
      load(app.id)
    } catch {
      case _: NoSuchElementException =>
        app
    }

    def compareAttemptInfo(a1: AttemptInfoWrapper, a2: AttemptInfoWrapper): Boolean = {
      a1.info.startTime.getTime() > a2.info.startTime.getTime()
    }

    val attempts = oldApp.attempts.filter(_.info.attemptId != attempt.info.attemptId) ++
      List(attempt)

    val newAppInfo = new ApplicationInfoWrapper(
      app.info,
      attempts.sortWith(compareAttemptInfo))
    listing.write(newAppInfo)
  }

  private def createDiskStore(path: File, conf: SparkConf): KVStore = {
    val metadata = new AppStatusStoreMetadata(AppStatusStore.CURRENT_VERSION)
    KVUtils.open(path, metadata)
  }

  private def getStorePath(path: File, appId: String, attemptId: Option[String]): File = {
    val fileName = appId + attemptId.map("_" + _).getOrElse("") + ".ldb"
    new File(path, fileName)
  }

  /** For testing. Returns internal data about a single attempt. */
  private[history] def getAttempt(appId: String, attemptId: Option[String]): AttemptInfoWrapper = {
    load(appId).attempts.find(_.info.attemptId == attemptId).getOrElse(
      throw new NoSuchElementException(s"Cannot find attempt $attemptId of $appId."))
  }

}

private[history] object FsHistoryProvider {
  private val SPARK_HISTORY_FS_NUM_REPLAY_THREADS = "spark.history.fs.numReplayThreads"

  private val APPL_START_EVENT_PREFIX = "{\"Event\":\"SparkListenerApplicationStart\""

  private val APPL_END_EVENT_PREFIX = "{\"Event\":\"SparkListenerApplicationEnd\""

  private val LOG_START_EVENT_PREFIX = "{\"Event\":\"SparkListenerLogStart\""

  private val ENV_UPDATE_EVENT_PREFIX = "{\"Event\":\"SparkListenerEnvironmentUpdate\","

  /**
   * Current version of the data written to the listing database. When opening an existing
   * db, if the version does not match this value, the FsHistoryProvider will throw away
   * all data and re-generate the listing data from the event logs.
   */
  private[history] val CURRENT_LISTING_VERSION = 1L
}

private[history] case class FsHistoryProviderMetadata(
    version: Long,
    uiVersion: Long,
    logDir: String)

private[history] case class LogInfo(
    @KVIndexParam logPath: String,
    fileSize: Long)

private[history] class AttemptInfoWrapper(
    val info: v1.ApplicationAttemptInfo,
    val logPath: String,
    val fileSize: Long,
    val adminAcls: Option[String],
    val viewAcls: Option[String],
    val adminAclsGroups: Option[String],
    val viewAclsGroups: Option[String]) {

  def toAppAttemptInfo(): ApplicationAttemptInfo = {
    ApplicationAttemptInfo(info.attemptId, info.startTime.getTime(),
      info.endTime.getTime(), info.lastUpdated.getTime(), info.sparkUser,
      info.completed, info.appSparkVersion)
  }

}

private[history] class ApplicationInfoWrapper(
    val info: v1.ApplicationInfo,
    val attempts: List[AttemptInfoWrapper]) {

  @JsonIgnore @KVIndexParam
  def id: String = info.id

  @JsonIgnore @KVIndexParam("endTime")
  def endTime(): Long = attempts.head.info.endTime.getTime()

  @JsonIgnore @KVIndexParam("oldestAttempt")
  def oldestAttempt(): Long = attempts.map(_.info.lastUpdated.getTime()).min

  def toAppHistoryInfo(): ApplicationHistoryInfo = {
    ApplicationHistoryInfo(info.id, info.name, attempts.map(_.toAppAttemptInfo()))
  }

}

private[history] class AppListingListener(log: FileStatus, clock: Clock) extends SparkListener {

  private val app = new MutableApplicationInfo()
  private val attempt = new MutableAttemptInfo(log.getPath().getName(), log.getLen())

  override def onApplicationStart(event: SparkListenerApplicationStart): Unit = {
    app.id = event.appId.orNull
    app.name = event.appName

    attempt.attemptId = event.appAttemptId
    attempt.startTime = new Date(event.time)
    attempt.lastUpdated = new Date(clock.getTimeMillis())
    attempt.sparkUser = event.sparkUser
  }

  override def onApplicationEnd(event: SparkListenerApplicationEnd): Unit = {
    attempt.endTime = new Date(event.time)
    attempt.lastUpdated = new Date(log.getModificationTime())
    attempt.duration = event.time - attempt.startTime.getTime()
    attempt.completed = true
  }

  override def onEnvironmentUpdate(event: SparkListenerEnvironmentUpdate): Unit = {
    val allProperties = event.environmentDetails("Spark Properties").toMap
    attempt.viewAcls = allProperties.get("spark.ui.view.acls")
    attempt.adminAcls = allProperties.get("spark.admin.acls")
    attempt.viewAclsGroups = allProperties.get("spark.ui.view.acls.groups")
    attempt.adminAclsGroups = allProperties.get("spark.admin.acls.groups")
  }

  override def onOtherEvent(event: SparkListenerEvent): Unit = event match {
    case SparkListenerLogStart(sparkVersion) =>
      attempt.appSparkVersion = sparkVersion
    case _ =>
  }

  def applicationInfo: Option[ApplicationInfoWrapper] = {
    if (app.id != null) {
      Some(app.toView())
    } else {
      None
    }
  }

  private class MutableApplicationInfo {
    var id: String = null
    var name: String = null
    var coresGranted: Option[Int] = None
    var maxCores: Option[Int] = None
    var coresPerExecutor: Option[Int] = None
    var memoryPerExecutorMB: Option[Int] = None

    def toView(): ApplicationInfoWrapper = {
      val apiInfo = new v1.ApplicationInfo(id, name, coresGranted, maxCores, coresPerExecutor,
        memoryPerExecutorMB, Nil)
      new ApplicationInfoWrapper(apiInfo, List(attempt.toView()))
    }

  }

  private class MutableAttemptInfo(logPath: String, fileSize: Long) {
    var attemptId: Option[String] = None
    var startTime = new Date(-1)
    var endTime = new Date(-1)
    var lastUpdated = new Date(-1)
    var duration = 0L
    var sparkUser: String = null
    var completed = false
    var appSparkVersion = ""

    var adminAcls: Option[String] = None
    var viewAcls: Option[String] = None
    var adminAclsGroups: Option[String] = None
    var viewAclsGroups: Option[String] = None

    def toView(): AttemptInfoWrapper = {
      val apiInfo = new v1.ApplicationAttemptInfo(
        attemptId,
        startTime,
        endTime,
        lastUpdated,
        duration,
        sparkUser,
        completed,
        appSparkVersion)
      new AttemptInfoWrapper(
        apiInfo,
        logPath,
        fileSize,
        adminAcls,
        viewAcls,
        adminAclsGroups,
        viewAclsGroups)
    }

  }

}<|MERGE_RESOLUTION|>--- conflicted
+++ resolved
@@ -319,30 +319,23 @@
         (new InMemoryStore(), true)
     }
 
-<<<<<<< HEAD
     val trackingStore = new ElementTrackingStore(kvstore, conf)
     val listener = if (needReplay) {
+      val replayBus = new ReplayListenerBus()
       val _listener = new AppStatusListener(trackingStore, conf, false,
-=======
-    if (needReplay) {
-      val replayBus = new ReplayListenerBus()
-      val listener = new AppStatusListener(kvstore, conf, false,
->>>>>>> 8ff474f6
         lastUpdateTime = Some(attempt.info.lastUpdated.getTime()))
-      replayBus.addListener(listener)
+      replayBus.addListener(_listener)
       AppStatusPlugin.loadPlugins().foreach { plugin =>
         plugin.setupListeners(conf, trackingStore, l => replayBus.addListener(l), false)
       }
       try {
         val fileStatus = fs.getFileStatus(new Path(logDir, attempt.logPath))
         replay(fileStatus, isApplicationCompleted(fileStatus), replayBus)
-        listener.flush()
+        trackingStore.close(false)
       } catch {
         case e: Exception =>
-          try {
-            kvstore.close()
-          } catch {
-            case _e: Exception => logInfo("Error closing store.", _e)
+          Utils.tryLogNonFatalError {
+            trackingStore.close()
           }
           uiStorePath.foreach(Utils.deleteRecursively)
           if (e.isInstanceOf[FileNotFoundException]) {
@@ -361,32 +354,7 @@
       plugin.setupUI(ui)
     }
 
-<<<<<<< HEAD
-    try {
-      AppStatusPlugin.loadPlugins().foreach { plugin =>
-        plugin.setupUI(loadedUI.ui)
-      }
-
-      val fileStatus = fs.getFileStatus(new Path(logDir, attempt.logPath))
-      replay(fileStatus, isApplicationCompleted(fileStatus), replayBus)
-      trackingStore.close(false)
-    } catch {
-      case e: Exception =>
-        try {
-          kvstore.close()
-        } catch {
-          case _e: Exception => logInfo("Error closing store.", _e)
-        }
-        uiStorePath.foreach(Utils.deleteRecursively)
-        if (e.isInstanceOf[FileNotFoundException]) {
-          return None
-        } else {
-          throw e
-        }
-    }
-=======
     val loadedUI = LoadedAppUI(ui)
->>>>>>> 8ff474f6
 
     synchronized {
       activeUIs((appId, attemptId)) = loadedUI
