--- conflicted
+++ resolved
@@ -165,16 +165,12 @@
   private[history] def checkForLogs() = {
     lastLogCheckTimeMs = getMonotonicTimeMs()
     logDebug("Checking for logs. Time is now %d.".format(lastLogCheckTimeMs))
-<<<<<<< HEAD
-=======
-    try {
-      val logStatus = fs.listStatus(new Path(logDir))
-      val logDirs = if (logStatus != null) logStatus.filter(_.isDir).toSeq else Seq[FileStatus]()
->>>>>>> 61f1a702
 
     try {
       var newLastModifiedTime = lastModifiedTime
-      val logInfos = fs.listStatus(new Path(logDir))
+      val statusList = Option(fs.listStatus(new Path(logDir))).map(_.toSeq)
+        .getOrElse(Seq[FileStatus]())
+      val logInfos = statusList
         .filter { entry =>
           try {
             val isFinishedApplication =
