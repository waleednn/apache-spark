/*
 * Licensed to the Apache Software Foundation (ASF) under one or more
 * contributor license agreements.  See the NOTICE file distributed with
 * this work for additional information regarding copyright ownership.
 * The ASF licenses this file to You under the Apache License, Version 2.0
 * (the "License"); you may not use this file except in compliance with
 * the License.  You may obtain a copy of the License at
 *
 *    http://www.apache.org/licenses/LICENSE-2.0
 *
 * Unless required by applicable law or agreed to in writing, software
 * distributed under the License is distributed on an "AS IS" BASIS,
 * WITHOUT WARRANTIES OR CONDITIONS OF ANY KIND, either express or implied.
 * See the License for the specific language governing permissions and
 * limitations under the License.
 */

package org.apache.spark.deploy

import java.io._
import java.lang.reflect.{InvocationTargetException, Modifier, UndeclaredThrowableException}
import java.net.URL
import java.security.PrivilegedExceptionAction
import java.text.ParseException

import scala.annotation.tailrec
import scala.collection.mutable.{ArrayBuffer, HashMap, Map}
import scala.util.{Properties, Try}

import org.apache.commons.lang3.StringUtils
import org.apache.hadoop.conf.{Configuration => HadoopConfiguration}
import org.apache.hadoop.fs.{FileSystem, Path}
import org.apache.hadoop.security.UserGroupInformation
import org.apache.hadoop.yarn.conf.YarnConfiguration
import org.apache.ivy.Ivy
import org.apache.ivy.core.LogOptions
import org.apache.ivy.core.module.descriptor._
import org.apache.ivy.core.module.id.{ArtifactId, ModuleId, ModuleRevisionId}
import org.apache.ivy.core.report.ResolveReport
import org.apache.ivy.core.resolve.ResolveOptions
import org.apache.ivy.core.retrieve.RetrieveOptions
import org.apache.ivy.core.settings.IvySettings
import org.apache.ivy.plugins.matcher.GlobPatternMatcher
import org.apache.ivy.plugins.repository.file.FileRepository
import org.apache.ivy.plugins.resolver.{ChainResolver, FileSystemResolver, IBiblioResolver}

import org.apache.spark._
import org.apache.spark.api.r.RUtils
import org.apache.spark.deploy.rest._
import org.apache.spark.internal.Logging
import org.apache.spark.internal.config._
import org.apache.spark.launcher.SparkLauncher
import org.apache.spark.util._

/**
 * Whether to submit, kill, or request the status of an application.
 * The latter two operations are currently supported only for standalone and Mesos cluster modes.
 */
private[deploy] object SparkSubmitAction extends Enumeration {
  type SparkSubmitAction = Value
  val SUBMIT, KILL, REQUEST_STATUS = Value
}

/**
 * Main gateway of launching a Spark application.
 *
 * This program handles setting up the classpath with relevant Spark dependencies and provides
 * a layer over the different cluster managers and deploy modes that Spark supports.
 */
object SparkSubmit extends CommandLineUtils with Logging {

  import DependencyUtils._

  // Cluster managers
  private val YARN = 1
  private val STANDALONE = 2
  private val MESOS = 4
  private val LOCAL = 8
  private val ALL_CLUSTER_MGRS = YARN | STANDALONE | MESOS | LOCAL

  // Deploy modes
  private val CLIENT = 1
  private val CLUSTER = 2
  private val ALL_DEPLOY_MODES = CLIENT | CLUSTER

  // Special primary resource names that represent shells rather than application jars.
  private val SPARK_SHELL = "spark-shell"
  private val PYSPARK_SHELL = "pyspark-shell"
  private val SPARKR_SHELL = "sparkr-shell"
  private val SPARKR_PACKAGE_ARCHIVE = "sparkr.zip"
  private val R_PACKAGE_ARCHIVE = "rpkg.zip"

  private val CLASS_NOT_FOUND_EXIT_STATUS = 101

  // scalastyle:off println
  private[spark] def printVersionAndExit(): Unit = {
    printStream.println("""Welcome to
      ____              __
     / __/__  ___ _____/ /__
    _\ \/ _ \/ _ `/ __/  '_/
   /___/ .__/\_,_/_/ /_/\_\   version %s
      /_/
                        """.format(SPARK_VERSION))
    printStream.println("Using Scala %s, %s, %s".format(
      Properties.versionString, Properties.javaVmName, Properties.javaVersion))
    printStream.println("Branch %s".format(SPARK_BRANCH))
    printStream.println("Compiled by user %s on %s".format(SPARK_BUILD_USER, SPARK_BUILD_DATE))
    printStream.println("Revision %s".format(SPARK_REVISION))
    printStream.println("Url %s".format(SPARK_REPO_URL))
    printStream.println("Type --help for more information.")
    exitFn(0)
  }
  // scalastyle:on println

  override def main(args: Array[String]): Unit = {
    // Initialize logging if it hasn't been done yet. Keep track of whether logging needs to
    // be reset before the application starts.
    val uninitLog = initializeLogIfNecessary(true, silent = true)

    val appArgs = new SparkSubmitArguments(args)
    if (appArgs.verbose) {
      // scalastyle:off println
      printStream.println(appArgs)
      // scalastyle:on println
    }
    appArgs.action match {
      case SparkSubmitAction.SUBMIT => submit(appArgs, uninitLog)
      case SparkSubmitAction.KILL => kill(appArgs)
      case SparkSubmitAction.REQUEST_STATUS => requestStatus(appArgs)
    }
  }

  /**
   * Kill an existing submission using the REST protocol. Standalone and Mesos cluster mode only.
   */
  private def kill(args: SparkSubmitArguments): Unit = {
    new RestSubmissionClient(args.master)
      .killSubmission(args.submissionToKill)
  }

  /**
   * Request the status of an existing submission using the REST protocol.
   * Standalone and Mesos cluster mode only.
   */
  private def requestStatus(args: SparkSubmitArguments): Unit = {
    new RestSubmissionClient(args.master)
      .requestSubmissionStatus(args.submissionToRequestStatusFor)
  }

  /**
   * Submit the application using the provided parameters.
   *
   * This runs in two steps. First, we prepare the launch environment by setting up
   * the appropriate classpath, system properties, and application arguments for
   * running the child main class based on the cluster manager and the deploy mode.
   * Second, we use this launch environment to invoke the main method of the child
   * main class.
   */
  @tailrec
  private def submit(args: SparkSubmitArguments, uninitLog: Boolean): Unit = {
    val (childArgs, childClasspath, sparkConf, childMainClass) = prepareSubmitEnvironment(args)

    def doRunMain(): Unit = {
      if (args.proxyUser != null) {
        val proxyUser = UserGroupInformation.createProxyUser(args.proxyUser,
          UserGroupInformation.getCurrentUser())
        try {
          proxyUser.doAs(new PrivilegedExceptionAction[Unit]() {
            override def run(): Unit = {
              runMain(childArgs, childClasspath, sparkConf, childMainClass, args.verbose)
            }
          })
        } catch {
          case e: Exception =>
            // Hadoop's AuthorizationException suppresses the exception's stack trace, which
            // makes the message printed to the output by the JVM not very helpful. Instead,
            // detect exceptions with empty stack traces here, and treat them differently.
            if (e.getStackTrace().length == 0) {
              // scalastyle:off println
              printStream.println(s"ERROR: ${e.getClass().getName()}: ${e.getMessage()}")
              // scalastyle:on println
              exitFn(1)
            } else {
              throw e
            }
        }
      } else {
        runMain(childArgs, childClasspath, sparkConf, childMainClass, args.verbose)
      }
    }

    // Let the main class re-initialize the logging system once it starts.
    if (uninitLog) {
      Logging.uninitialize()
    }

    // In standalone cluster mode, there are two submission gateways:
    //   (1) The traditional RPC gateway using o.a.s.deploy.Client as a wrapper
    //   (2) The new REST-based gateway introduced in Spark 1.3
    // The latter is the default behavior as of Spark 1.3, but Spark submit will fail over
    // to use the legacy gateway if the master endpoint turns out to be not a REST server.
    if (args.isStandaloneCluster && args.useRest) {
      try {
        // scalastyle:off println
        printStream.println("Running Spark using the REST application submission protocol.")
        // scalastyle:on println
        doRunMain()
      } catch {
        // Fail over to use the legacy submission gateway
        case e: SubmitRestConnectionException =>
          printWarning(s"Master endpoint ${args.master} was not a REST server. " +
            "Falling back to legacy submission gateway instead.")
          args.useRest = false
          submit(args, false)
      }
    // In all other modes, just run the main class as prepared
    } else {
      doRunMain()
    }
  }

  /**
   * Prepare the environment for submitting an application.
   *
   * @param args the parsed SparkSubmitArguments used for environment preparation.
   * @param conf the Hadoop Configuration, this argument will only be set in unit test.
   * @return a 4-tuple:
   *        (1) the arguments for the child process,
   *        (2) a list of classpath entries for the child,
   *        (3) a map of system properties, and
   *        (4) the main class for the child
   *
   * Exposed for testing.
   */
  private[deploy] def prepareSubmitEnvironment(
      args: SparkSubmitArguments,
      conf: Option[HadoopConfiguration] = None)
      : (Seq[String], Seq[String], SparkConf, String) = {
    // Return values
    val childArgs = new ArrayBuffer[String]()
    val childClasspath = new ArrayBuffer[String]()
    val sparkConf = new SparkConf()
    var childMainClass = ""

    // Set the cluster manager
    val clusterManager: Int = args.master match {
      case "yarn" => YARN
      case "yarn-client" | "yarn-cluster" =>
        printWarning(s"Master ${args.master} is deprecated since 2.0." +
          " Please use master \"yarn\" with specified deploy mode instead.")
        YARN
      case m if m.startsWith("spark") => STANDALONE
      case m if m.startsWith("mesos") => MESOS
      case m if m.startsWith("local") => LOCAL
      case _ =>
        printErrorAndExit("Master must either be yarn or start with spark, mesos, local")
        -1
    }

    // Set the deploy mode; default is client mode
    var deployMode: Int = args.deployMode match {
      case "client" | null => CLIENT
      case "cluster" => CLUSTER
      case _ => printErrorAndExit("Deploy mode must be either client or cluster"); -1
    }

    // Because the deprecated way of specifying "yarn-cluster" and "yarn-client" encapsulate both
    // the master and deploy mode, we have some logic to infer the master and deploy mode
    // from each other if only one is specified, or exit early if they are at odds.
    if (clusterManager == YARN) {
      (args.master, args.deployMode) match {
        case ("yarn-cluster", null) =>
          deployMode = CLUSTER
          args.master = "yarn"
        case ("yarn-cluster", "client") =>
          printErrorAndExit("Client deploy mode is not compatible with master \"yarn-cluster\"")
        case ("yarn-client", "cluster") =>
          printErrorAndExit("Cluster deploy mode is not compatible with master \"yarn-client\"")
        case (_, mode) =>
          args.master = "yarn"
      }

      // Make sure YARN is included in our build if we're trying to use it
      if (!Utils.classIsLoadable("org.apache.spark.deploy.yarn.Client") && !Utils.isTesting) {
        printErrorAndExit(
          "Could not load YARN classes. " +
          "This copy of Spark may not have been compiled with YARN support.")
      }
    }

    // Fail fast, the following modes are not supported or applicable
    (clusterManager, deployMode) match {
      case (STANDALONE, CLUSTER) if args.isPython =>
        printErrorAndExit("Cluster deploy mode is currently not supported for python " +
          "applications on standalone clusters.")
      case (STANDALONE, CLUSTER) if args.isR =>
        printErrorAndExit("Cluster deploy mode is currently not supported for R " +
          "applications on standalone clusters.")
      case (LOCAL, CLUSTER) =>
        printErrorAndExit("Cluster deploy mode is not compatible with master \"local\"")
      case (_, CLUSTER) if isShell(args.primaryResource) =>
        printErrorAndExit("Cluster deploy mode is not applicable to Spark shells.")
      case (_, CLUSTER) if isSqlShell(args.mainClass) =>
        printErrorAndExit("Cluster deploy mode is not applicable to Spark SQL shell.")
      case (_, CLUSTER) if isThriftServer(args.mainClass) =>
        printErrorAndExit("Cluster deploy mode is not applicable to Spark Thrift server.")
      case _ =>
    }

    // Update args.deployMode if it is null. It will be passed down as a Spark property later.
    (args.deployMode, deployMode) match {
      case (null, CLIENT) => args.deployMode = "client"
      case (null, CLUSTER) => args.deployMode = "cluster"
      case _ =>
    }
    val isYarnCluster = clusterManager == YARN && deployMode == CLUSTER
    val isMesosCluster = clusterManager == MESOS && deployMode == CLUSTER
    val isStandAloneCluster = clusterManager == STANDALONE && deployMode == CLUSTER

    if (!isMesosCluster && !isStandAloneCluster) {
      // Resolve maven dependencies if there are any and add classpath to jars. Add them to py-files
      // too for packages that include Python code
      val resolvedMavenCoordinates = DependencyUtils.resolveMavenDependencies(
        args.packagesExclusions, args.packages, args.repositories, args.ivyRepoPath)

      if (!StringUtils.isBlank(resolvedMavenCoordinates)) {
        args.jars = mergeFileLists(args.jars, resolvedMavenCoordinates)
        if (args.isPython) {
          args.pyFiles = mergeFileLists(args.pyFiles, resolvedMavenCoordinates)
        }
      }

      // install any R packages that may have been passed through --jars or --packages.
      // Spark Packages may contain R source code inside the jar.
      if (args.isR && !StringUtils.isBlank(args.jars)) {
        RPackageUtils.checkAndBuildRPackage(args.jars, printStream, args.verbose)
      }
    }

    args.sparkProperties.foreach { case (k, v) => sparkConf.set(k, v) }
    val hadoopConf = conf.getOrElse(SparkHadoopUtil.newConfiguration(sparkConf))
    val targetDir = Utils.createTempDir()

    // assure a keytab is available from any place in a JVM
    if (clusterManager == YARN || clusterManager == LOCAL || clusterManager == MESOS) {
      if (args.principal != null) {
        if (args.keytab != null) {
          require(new File(args.keytab).exists(), s"Keytab file: ${args.keytab} does not exist")
          // Add keytab and principal configurations in sysProps to make them available
          // for later use; e.g. in spark sql, the isolated class loader used to talk
          // to HiveMetastore will use these settings. They will be set as Java system
          // properties and then loaded by SparkConf
          sysProps.put("spark.yarn.keytab", args.keytab)
          sysProps.put("spark.yarn.principal", args.principal)
          UserGroupInformation.loginUserFromKeytab(args.principal, args.keytab)
        }
      }
    }

    // Resolve glob path for different resources.
    args.jars = Option(args.jars).map(resolveGlobPaths(_, hadoopConf)).orNull
    args.files = Option(args.files).map(resolveGlobPaths(_, hadoopConf)).orNull
    args.pyFiles = Option(args.pyFiles).map(resolveGlobPaths(_, hadoopConf)).orNull
    args.archives = Option(args.archives).map(resolveGlobPaths(_, hadoopConf)).orNull

    // This security manager will not need an auth secret, but set a dummy value in case
    // spark.authenticate is enabled, otherwise an exception is thrown.
    lazy val downloadConf = sparkConf.clone().set(SecurityManager.SPARK_AUTH_SECRET_CONF, "unused")
    lazy val secMgr = new SecurityManager(downloadConf)

    // In client mode, download remote files.
    var localPrimaryResource: String = null
    var localJars: String = null
    var localPyFiles: String = null
    if (deployMode == CLIENT) {
      localPrimaryResource = Option(args.primaryResource).map {
        downloadFile(_, targetDir, downloadConf, hadoopConf, secMgr)
      }.orNull
      localJars = Option(args.jars).map {
        downloadFileList(_, targetDir, downloadConf, hadoopConf, secMgr)
      }.orNull
      localPyFiles = Option(args.pyFiles).map {
        downloadFileList(_, targetDir, downloadConf, hadoopConf, secMgr)
      }.orNull
    }

    // When running in YARN, for some remote resources with scheme:
    //   1. Hadoop FileSystem doesn't support them.
    //   2. We explicitly bypass Hadoop FileSystem with "spark.yarn.dist.forceDownloadSchemes".
    // We will download them to local disk prior to add to YARN's distributed cache.
    // For yarn client mode, since we already download them with above code, so we only need to
    // figure out the local path and replace the remote one.
    if (clusterManager == YARN) {
      sparkConf.setIfMissing(SecurityManager.SPARK_AUTH_SECRET_CONF, "unused")
      val secMgr = new SecurityManager(sparkConf)
      val forceDownloadSchemes = sparkConf.get(FORCE_DOWNLOAD_SCHEMES)

      def shouldDownload(scheme: String): Boolean = {
        forceDownloadSchemes.contains(scheme) ||
          Try { FileSystem.getFileSystemClass(scheme, hadoopConf) }.isFailure
      }

      def downloadResource(resource: String): String = {
        val uri = Utils.resolveURI(resource)
        uri.getScheme match {
          case "local" | "file" => resource
          case e if shouldDownload(e) =>
            val file = new File(targetDir, new Path(uri).getName)
            if (file.exists()) {
              file.toURI.toString
            } else {
              downloadFile(resource, targetDir, downloadConf, hadoopConf, secMgr)
            }
          case _ => uri.toString
        }
      }

      args.primaryResource = Option(args.primaryResource).map { downloadResource }.orNull
      args.files = Option(args.files).map { files =>
        Utils.stringToSeq(files).map(downloadResource).mkString(",")
      }.orNull
      args.pyFiles = Option(args.pyFiles).map { pyFiles =>
        Utils.stringToSeq(pyFiles).map(downloadResource).mkString(",")
      }.orNull
      args.jars = Option(args.jars).map { jars =>
        Utils.stringToSeq(jars).map(downloadResource).mkString(",")
      }.orNull
      args.archives = Option(args.archives).map { archives =>
        Utils.stringToSeq(archives).map(downloadResource).mkString(",")
      }.orNull
    }

    // If we're running a python app, set the main class to our specific python runner
    if (args.isPython && deployMode == CLIENT) {
      if (args.primaryResource == PYSPARK_SHELL) {
        args.mainClass = "org.apache.spark.api.python.PythonGatewayServer"
      } else {
        // If a python file is provided, add it to the child arguments and list of files to deploy.
        // Usage: PythonAppRunner <main python file> <extra python files> [app arguments]
        args.mainClass = "org.apache.spark.deploy.PythonRunner"
        args.childArgs = ArrayBuffer(localPrimaryResource, localPyFiles) ++ args.childArgs
        if (clusterManager != YARN) {
          // The YARN backend distributes the primary file differently, so don't merge it.
          args.files = mergeFileLists(args.files, args.primaryResource)
        }
      }
      if (clusterManager != YARN) {
        // The YARN backend handles python files differently, so don't merge the lists.
        args.files = mergeFileLists(args.files, args.pyFiles)
      }
      if (localPyFiles != null) {
        sparkConf.set("spark.submit.pyFiles", localPyFiles)
      }
    }

    // In YARN mode for an R app, add the SparkR package archive and the R package
    // archive containing all of the built R libraries to archives so that they can
    // be distributed with the job
    if (args.isR && clusterManager == YARN) {
      val sparkRPackagePath = RUtils.localSparkRPackagePath
      if (sparkRPackagePath.isEmpty) {
        printErrorAndExit("SPARK_HOME does not exist for R application in YARN mode.")
      }
      val sparkRPackageFile = new File(sparkRPackagePath.get, SPARKR_PACKAGE_ARCHIVE)
      if (!sparkRPackageFile.exists()) {
        printErrorAndExit(s"$SPARKR_PACKAGE_ARCHIVE does not exist for R application in YARN mode.")
      }
      val sparkRPackageURI = Utils.resolveURI(sparkRPackageFile.getAbsolutePath).toString

      // Distribute the SparkR package.
      // Assigns a symbol link name "sparkr" to the shipped package.
      args.archives = mergeFileLists(args.archives, sparkRPackageURI + "#sparkr")

      // Distribute the R package archive containing all the built R packages.
      if (!RUtils.rPackages.isEmpty) {
        val rPackageFile =
          RPackageUtils.zipRLibraries(new File(RUtils.rPackages.get), R_PACKAGE_ARCHIVE)
        if (!rPackageFile.exists()) {
          printErrorAndExit("Failed to zip all the built R packages.")
        }

        val rPackageURI = Utils.resolveURI(rPackageFile.getAbsolutePath).toString
        // Assigns a symbol link name "rpkg" to the shipped package.
        args.archives = mergeFileLists(args.archives, rPackageURI + "#rpkg")
      }
    }

    // TODO: Support distributing R packages with standalone cluster
    if (args.isR && clusterManager == STANDALONE && !RUtils.rPackages.isEmpty) {
      printErrorAndExit("Distributing R packages with standalone cluster is not supported.")
    }

    // TODO: Support distributing R packages with mesos cluster
    if (args.isR && clusterManager == MESOS && !RUtils.rPackages.isEmpty) {
      printErrorAndExit("Distributing R packages with mesos cluster is not supported.")
    }

    // If we're running an R app, set the main class to our specific R runner
    if (args.isR && deployMode == CLIENT) {
      if (args.primaryResource == SPARKR_SHELL) {
        args.mainClass = "org.apache.spark.api.r.RBackend"
      } else {
        // If an R file is provided, add it to the child arguments and list of files to deploy.
        // Usage: RRunner <main R file> [app arguments]
        args.mainClass = "org.apache.spark.deploy.RRunner"
        args.childArgs = ArrayBuffer(localPrimaryResource) ++ args.childArgs
        args.files = mergeFileLists(args.files, args.primaryResource)
      }
    }

    if (isYarnCluster && args.isR) {
      // In yarn-cluster mode for an R app, add primary resource to files
      // that can be distributed with the job
      args.files = mergeFileLists(args.files, args.primaryResource)
    }

    // Special flag to avoid deprecation warnings at the client
    sys.props("SPARK_SUBMIT") = "true"

    // A list of rules to map each argument to system properties or command-line options in
    // each deploy mode; we iterate through these below
    val options = List[OptionAssigner](

      // All cluster managers
      OptionAssigner(args.master, ALL_CLUSTER_MGRS, ALL_DEPLOY_MODES, confKey = "spark.master"),
      OptionAssigner(args.deployMode, ALL_CLUSTER_MGRS, ALL_DEPLOY_MODES,
        confKey = "spark.submit.deployMode"),
      OptionAssigner(args.name, ALL_CLUSTER_MGRS, ALL_DEPLOY_MODES, confKey = "spark.app.name"),
      OptionAssigner(args.ivyRepoPath, ALL_CLUSTER_MGRS, CLIENT, confKey = "spark.jars.ivy"),
      OptionAssigner(args.driverMemory, ALL_CLUSTER_MGRS, CLIENT,
        confKey = "spark.driver.memory"),
      OptionAssigner(args.driverExtraClassPath, ALL_CLUSTER_MGRS, ALL_DEPLOY_MODES,
        confKey = "spark.driver.extraClassPath"),
      OptionAssigner(args.driverExtraJavaOptions, ALL_CLUSTER_MGRS, ALL_DEPLOY_MODES,
        confKey = "spark.driver.extraJavaOptions"),
      OptionAssigner(args.driverExtraLibraryPath, ALL_CLUSTER_MGRS, ALL_DEPLOY_MODES,
        confKey = "spark.driver.extraLibraryPath"),

      // Propagate attributes for dependency resolution at the driver side
      OptionAssigner(args.packages, STANDALONE | MESOS, CLUSTER, confKey = "spark.jars.packages"),
      OptionAssigner(args.repositories, STANDALONE | MESOS, CLUSTER,
        confKey = "spark.jars.repositories"),
      OptionAssigner(args.ivyRepoPath, STANDALONE | MESOS, CLUSTER, confKey = "spark.jars.ivy"),
      OptionAssigner(args.packagesExclusions, STANDALONE | MESOS,
        CLUSTER, confKey = "spark.jars.excludes"),

      // Yarn only
      OptionAssigner(args.queue, YARN, ALL_DEPLOY_MODES, confKey = "spark.yarn.queue"),
      OptionAssigner(args.numExecutors, YARN, ALL_DEPLOY_MODES,
        confKey = "spark.executor.instances"),
      OptionAssigner(args.pyFiles, YARN, ALL_DEPLOY_MODES, confKey = "spark.yarn.dist.pyFiles"),
      OptionAssigner(args.jars, YARN, ALL_DEPLOY_MODES, confKey = "spark.yarn.dist.jars"),
      OptionAssigner(args.files, YARN, ALL_DEPLOY_MODES, confKey = "spark.yarn.dist.files"),
      OptionAssigner(args.archives, YARN, ALL_DEPLOY_MODES, confKey = "spark.yarn.dist.archives"),
      OptionAssigner(args.principal, YARN, ALL_DEPLOY_MODES, confKey = "spark.yarn.principal"),
      OptionAssigner(args.keytab, YARN, ALL_DEPLOY_MODES, confKey = "spark.yarn.keytab"),

      // Other options
      OptionAssigner(args.executorCores, STANDALONE | YARN, ALL_DEPLOY_MODES,
        confKey = "spark.executor.cores"),
      OptionAssigner(args.executorMemory, STANDALONE | MESOS | YARN, ALL_DEPLOY_MODES,
        confKey = "spark.executor.memory"),
      OptionAssigner(args.totalExecutorCores, STANDALONE | MESOS, ALL_DEPLOY_MODES,
        confKey = "spark.cores.max"),
      OptionAssigner(args.files, LOCAL | STANDALONE | MESOS, ALL_DEPLOY_MODES,
        confKey = "spark.files"),
      OptionAssigner(args.jars, LOCAL, CLIENT, confKey = "spark.jars"),
      OptionAssigner(args.jars, STANDALONE | MESOS, ALL_DEPLOY_MODES, confKey = "spark.jars"),
      OptionAssigner(args.driverMemory, STANDALONE | MESOS | YARN, CLUSTER,
        confKey = "spark.driver.memory"),
      OptionAssigner(args.driverCores, STANDALONE | MESOS | YARN, CLUSTER,
        confKey = "spark.driver.cores"),
      OptionAssigner(args.supervise.toString, STANDALONE | MESOS, CLUSTER,
        confKey = "spark.driver.supervise"),
      OptionAssigner(args.ivyRepoPath, STANDALONE, CLUSTER, confKey = "spark.jars.ivy"),

      // An internal option used only for spark-shell to add user jars to repl's classloader,
      // previously it uses "spark.jars" or "spark.yarn.dist.jars" which now may be pointed to
      // remote jars, so adding a new option to only specify local jars for spark-shell internally.
      OptionAssigner(localJars, ALL_CLUSTER_MGRS, CLIENT, confKey = "spark.repl.local.jars")
    )

    // In client mode, launch the application main class directly
    // In addition, add the main application jar and any added jars (if any) to the classpath
    if (deployMode == CLIENT) {
      childMainClass = args.mainClass
      if (localPrimaryResource != null && isUserJar(localPrimaryResource)) {
        childClasspath += localPrimaryResource
      }
      if (localJars != null) { childClasspath ++= localJars.split(",") }
    }
    // Add the main application jar and any added jars to classpath in case YARN client
    // requires these jars.
    // This assumes both primaryResource and user jars are local jars, otherwise it will not be
    // added to the classpath of YARN client.
    if (isYarnCluster) {
      if (isUserJar(args.primaryResource)) {
        childClasspath += args.primaryResource
      }
      if (args.jars != null) { childClasspath ++= args.jars.split(",") }
    }

    if (deployMode == CLIENT) {
      if (args.childArgs != null) { childArgs ++= args.childArgs }
    }

    // Map all arguments to command-line options or system properties for our chosen mode
    for (opt <- options) {
      if (opt.value != null &&
          (deployMode & opt.deployMode) != 0 &&
          (clusterManager & opt.clusterManager) != 0) {
        if (opt.clOption != null) { childArgs += (opt.clOption, opt.value) }
        if (opt.confKey != null) { sparkConf.set(opt.confKey, opt.value) }
      }
    }

    // In case of shells, spark.ui.showConsoleProgress can be true by default or by user.
    if (isShell(args.primaryResource) && !sparkConf.contains(UI_SHOW_CONSOLE_PROGRESS)) {
      sparkConf.set(UI_SHOW_CONSOLE_PROGRESS, true)
    }

    // Add the application jar automatically so the user doesn't have to call sc.addJar
    // For YARN cluster mode, the jar is already distributed on each node as "app.jar"
    // For python and R files, the primary resource is already distributed as a regular file
    if (!isYarnCluster && !args.isPython && !args.isR) {
      var jars = sparkConf.getOption("spark.jars").map(x => x.split(",").toSeq).getOrElse(Seq.empty)
      if (isUserJar(args.primaryResource)) {
        jars = jars ++ Seq(args.primaryResource)
      }
      sparkConf.set("spark.jars", jars.mkString(","))
    }

    // In standalone cluster mode, use the REST client to submit the application (Spark 1.3+).
    // All Spark parameters are expected to be passed to the client through system properties.
    if (args.isStandaloneCluster) {
      if (args.useRest) {
        childMainClass = "org.apache.spark.deploy.rest.RestSubmissionClient"
        childArgs += (args.primaryResource, args.mainClass)
      } else {
        // In legacy standalone cluster mode, use Client as a wrapper around the user class
        childMainClass = "org.apache.spark.deploy.Client"
        if (args.supervise) { childArgs += "--supervise" }
        Option(args.driverMemory).foreach { m => childArgs += ("--memory", m) }
        Option(args.driverCores).foreach { c => childArgs += ("--cores", c) }
        childArgs += "launch"
        childArgs += (args.master, args.primaryResource, args.mainClass)
      }
      if (args.childArgs != null) {
        childArgs ++= args.childArgs
      }
    }

    // Let YARN know it's a pyspark app, so it distributes needed libraries.
    if (clusterManager == YARN) {
      if (args.isPython) {
        sparkConf.set("spark.yarn.isPython", "true")
      }
    }

<<<<<<< HEAD
    // assure a keytab is available from any place in a JVM
    if (clusterManager == YARN || clusterManager == LOCAL || clusterManager == MESOS) {
      if (args.principal != null) {
        if (args.keytab != null) {
          require(new File(args.keytab).exists(), s"Keytab file: ${args.keytab} does not exist")
          // Add keytab and principal configurations in the configuration to make them available
          // for later use.
          sparkConf.set("spark.yarn.keytab", args.keytab)
          sparkConf.set("spark.yarn.principal", args.principal)
          UserGroupInformation.loginUserFromKeytab(args.principal, args.keytab)
        }
      }
    }

=======
>>>>>>> 5a5b6b78
    if (clusterManager == MESOS && UserGroupInformation.isSecurityEnabled) {
      setRMPrincipal(sparkConf)
    }

    // In yarn-cluster mode, use yarn.Client as a wrapper around the user class
    if (isYarnCluster) {
      childMainClass = "org.apache.spark.deploy.yarn.Client"
      if (args.isPython) {
        childArgs += ("--primary-py-file", args.primaryResource)
        childArgs += ("--class", "org.apache.spark.deploy.PythonRunner")
      } else if (args.isR) {
        val mainFile = new Path(args.primaryResource).getName
        childArgs += ("--primary-r-file", mainFile)
        childArgs += ("--class", "org.apache.spark.deploy.RRunner")
      } else {
        if (args.primaryResource != SparkLauncher.NO_RESOURCE) {
          childArgs += ("--jar", args.primaryResource)
        }
        childArgs += ("--class", args.mainClass)
      }
      if (args.childArgs != null) {
        args.childArgs.foreach { arg => childArgs += ("--arg", arg) }
      }
    }

    if (isMesosCluster) {
      assert(args.useRest, "Mesos cluster mode is only supported through the REST submission API")
      childMainClass = "org.apache.spark.deploy.rest.RestSubmissionClient"
      if (args.isPython) {
        // Second argument is main class
        childArgs += (args.primaryResource, "")
        if (args.pyFiles != null) {
          sparkConf.set("spark.submit.pyFiles", args.pyFiles)
        }
      } else if (args.isR) {
        // Second argument is main class
        childArgs += (args.primaryResource, "")
      } else {
        childArgs += (args.primaryResource, args.mainClass)
      }
      if (args.childArgs != null) {
        childArgs ++= args.childArgs
      }
    }

    // Load any properties specified through --conf and the default properties file
    for ((k, v) <- args.sparkProperties) {
      sparkConf.setIfMissing(k, v)
    }

    // Ignore invalid spark.driver.host in cluster modes.
    if (deployMode == CLUSTER) {
      sparkConf.remove("spark.driver.host")
    }

    // Resolve paths in certain spark properties
    val pathConfigs = Seq(
      "spark.jars",
      "spark.files",
      "spark.yarn.dist.files",
      "spark.yarn.dist.archives",
      "spark.yarn.dist.jars")
    pathConfigs.foreach { config =>
      // Replace old URIs with resolved URIs, if they exist
      sparkConf.getOption(config).foreach { oldValue =>
        sparkConf.set(config, Utils.resolveURIs(oldValue))
      }
    }

    // Resolve and format python file paths properly before adding them to the PYTHONPATH.
    // The resolving part is redundant in the case of --py-files, but necessary if the user
    // explicitly sets `spark.submit.pyFiles` in his/her default properties file.
    sparkConf.getOption("spark.submit.pyFiles").foreach { pyFiles =>
      val resolvedPyFiles = Utils.resolveURIs(pyFiles)
      val formattedPyFiles = if (!isYarnCluster && !isMesosCluster) {
        PythonRunner.formatPaths(resolvedPyFiles).mkString(",")
      } else {
        // Ignoring formatting python path in yarn and mesos cluster mode, these two modes
        // support dealing with remote python files, they could distribute and add python files
        // locally.
        resolvedPyFiles
      }
      sparkConf.set("spark.submit.pyFiles", formattedPyFiles)
    }

    (childArgs, childClasspath, sparkConf, childMainClass)
  }

  // [SPARK-20328]. HadoopRDD calls into a Hadoop library that fetches delegation tokens with
  // renewer set to the YARN ResourceManager.  Since YARN isn't configured in Mesos mode, we
  // must trick it into thinking we're YARN.
  private def setRMPrincipal(sparkConf: SparkConf): Unit = {
    val shortUserName = UserGroupInformation.getCurrentUser.getShortUserName
    val key = s"spark.hadoop.${YarnConfiguration.RM_PRINCIPAL}"
    // scalastyle:off println
    printStream.println(s"Setting ${key} to ${shortUserName}")
    // scalastyle:off println
    sparkConf.set(key, shortUserName)
  }

  /**
   * Run the main method of the child class using the provided launch environment.
   *
   * Note that this main class will not be the one provided by the user if we're
   * running cluster deploy mode or python applications.
   */
  private def runMain(
      childArgs: Seq[String],
      childClasspath: Seq[String],
      sparkConf: SparkConf,
      childMainClass: String,
      verbose: Boolean): Unit = {
    // scalastyle:off println
    if (verbose) {
      printStream.println(s"Main class:\n$childMainClass")
      printStream.println(s"Arguments:\n${childArgs.mkString("\n")}")
      // sysProps may contain sensitive information, so redact before printing
      printStream.println(s"Spark config:\n${Utils.redact(sparkConf.getAll.toMap).mkString("\n")}")
      printStream.println(s"Classpath elements:\n${childClasspath.mkString("\n")}")
      printStream.println("\n")
    }
    // scalastyle:on println

    val loader =
      if (sparkConf.get(DRIVER_USER_CLASS_PATH_FIRST)) {
        new ChildFirstURLClassLoader(new Array[URL](0),
          Thread.currentThread.getContextClassLoader)
      } else {
        new MutableURLClassLoader(new Array[URL](0),
          Thread.currentThread.getContextClassLoader)
      }
    Thread.currentThread.setContextClassLoader(loader)

    for (jar <- childClasspath) {
      addJarToClasspath(jar, loader)
    }

    var mainClass: Class[_] = null

    try {
      mainClass = Utils.classForName(childMainClass)
    } catch {
      case e: ClassNotFoundException =>
        e.printStackTrace(printStream)
        if (childMainClass.contains("thriftserver")) {
          // scalastyle:off println
          printStream.println(s"Failed to load main class $childMainClass.")
          printStream.println("You need to build Spark with -Phive and -Phive-thriftserver.")
          // scalastyle:on println
        }
        System.exit(CLASS_NOT_FOUND_EXIT_STATUS)
      case e: NoClassDefFoundError =>
        e.printStackTrace(printStream)
        if (e.getMessage.contains("org/apache/hadoop/hive")) {
          // scalastyle:off println
          printStream.println(s"Failed to load hive class.")
          printStream.println("You need to build Spark with -Phive and -Phive-thriftserver.")
          // scalastyle:on println
        }
        System.exit(CLASS_NOT_FOUND_EXIT_STATUS)
    }

    val app: SparkApplication = if (classOf[SparkApplication].isAssignableFrom(mainClass)) {
      mainClass.newInstance().asInstanceOf[SparkApplication]
    } else {
      // SPARK-4170
      if (classOf[scala.App].isAssignableFrom(mainClass)) {
        printWarning("Subclasses of scala.App may not work correctly. Use a main() method instead.")
      }
      new JavaMainApplication(mainClass)
    }

    @tailrec
    def findCause(t: Throwable): Throwable = t match {
      case e: UndeclaredThrowableException =>
        if (e.getCause() != null) findCause(e.getCause()) else e
      case e: InvocationTargetException =>
        if (e.getCause() != null) findCause(e.getCause()) else e
      case e: Throwable =>
        e
    }

    try {
      app.start(childArgs.toArray, sparkConf)
    } catch {
      case t: Throwable =>
        findCause(t) match {
          case SparkUserAppException(exitCode) =>
            System.exit(exitCode)

          case t: Throwable =>
            throw t
        }
    }
  }

  private[deploy] def addJarToClasspath(localJar: String, loader: MutableURLClassLoader) {
    val uri = Utils.resolveURI(localJar)
    uri.getScheme match {
      case "file" | "local" =>
        val file = new File(uri.getPath)
        if (file.exists()) {
          loader.addURL(file.toURI.toURL)
        } else {
          printWarning(s"Local jar $file does not exist, skipping.")
        }
      case _ =>
        printWarning(s"Skip remote jar $uri.")
    }
  }

  /**
   * Return whether the given primary resource represents a user jar.
   */
  private[deploy] def isUserJar(res: String): Boolean = {
    !isShell(res) && !isPython(res) && !isInternal(res) && !isR(res)
  }

  /**
   * Return whether the given primary resource represents a shell.
   */
  private[deploy] def isShell(res: String): Boolean = {
    (res == SPARK_SHELL || res == PYSPARK_SHELL || res == SPARKR_SHELL)
  }

  /**
   * Return whether the given main class represents a sql shell.
   */
  private[deploy] def isSqlShell(mainClass: String): Boolean = {
    mainClass == "org.apache.spark.sql.hive.thriftserver.SparkSQLCLIDriver"
  }

  /**
   * Return whether the given main class represents a thrift server.
   */
  private def isThriftServer(mainClass: String): Boolean = {
    mainClass == "org.apache.spark.sql.hive.thriftserver.HiveThriftServer2"
  }

  /**
   * Return whether the given primary resource requires running python.
   */
  private[deploy] def isPython(res: String): Boolean = {
    res != null && res.endsWith(".py") || res == PYSPARK_SHELL
  }

  /**
   * Return whether the given primary resource requires running R.
   */
  private[deploy] def isR(res: String): Boolean = {
    res != null && res.endsWith(".R") || res == SPARKR_SHELL
  }

  private[deploy] def isInternal(res: String): Boolean = {
    res == SparkLauncher.NO_RESOURCE
  }

  /**
   * Merge a sequence of comma-separated file lists, some of which may be null to indicate
   * no files, into a single comma-separated string.
   */
  private[deploy] def mergeFileLists(lists: String*): String = {
    val merged = lists.filterNot(StringUtils.isBlank)
                      .flatMap(_.split(","))
                      .mkString(",")
    if (merged == "") null else merged
  }

}

/** Provides utility functions to be used inside SparkSubmit. */
private[spark] object SparkSubmitUtils {

  // Exposed for testing
  var printStream = SparkSubmit.printStream

  // Exposed for testing.
  // These components are used to make the default exclusion rules for Spark dependencies.
  // We need to specify each component explicitly, otherwise we miss spark-streaming-kafka-0-8 and
  // other spark-streaming utility components. Underscore is there to differentiate between
  // spark-streaming_2.1x and spark-streaming-kafka-0-8-assembly_2.1x
  val IVY_DEFAULT_EXCLUDES = Seq("catalyst_", "core_", "graphx_", "kvstore_", "launcher_", "mllib_",
    "mllib-local_", "network-common_", "network-shuffle_", "repl_", "sketch_", "sql_", "streaming_",
    "tags_", "unsafe_")

  /**
   * Represents a Maven Coordinate
   * @param groupId the groupId of the coordinate
   * @param artifactId the artifactId of the coordinate
   * @param version the version of the coordinate
   */
  private[deploy] case class MavenCoordinate(groupId: String, artifactId: String, version: String) {
    override def toString: String = s"$groupId:$artifactId:$version"
  }

/**
 * Extracts maven coordinates from a comma-delimited string. Coordinates should be provided
 * in the format `groupId:artifactId:version` or `groupId/artifactId:version`.
 * @param coordinates Comma-delimited string of maven coordinates
 * @return Sequence of Maven coordinates
 */
  def extractMavenCoordinates(coordinates: String): Seq[MavenCoordinate] = {
    coordinates.split(",").map { p =>
      val splits = p.replace("/", ":").split(":")
      require(splits.length == 3, s"Provided Maven Coordinates must be in the form " +
        s"'groupId:artifactId:version'. The coordinate provided is: $p")
      require(splits(0) != null && splits(0).trim.nonEmpty, s"The groupId cannot be null or " +
        s"be whitespace. The groupId provided is: ${splits(0)}")
      require(splits(1) != null && splits(1).trim.nonEmpty, s"The artifactId cannot be null or " +
        s"be whitespace. The artifactId provided is: ${splits(1)}")
      require(splits(2) != null && splits(2).trim.nonEmpty, s"The version cannot be null or " +
        s"be whitespace. The version provided is: ${splits(2)}")
      new MavenCoordinate(splits(0), splits(1), splits(2))
    }
  }

  /** Path of the local Maven cache. */
  private[spark] def m2Path: File = {
    if (Utils.isTesting) {
      // test builds delete the maven cache, and this can cause flakiness
      new File("dummy", ".m2" + File.separator + "repository")
    } else {
      new File(System.getProperty("user.home"), ".m2" + File.separator + "repository")
    }
  }

  /**
   * Extracts maven coordinates from a comma-delimited string
   * @param defaultIvyUserDir The default user path for Ivy
   * @return A ChainResolver used by Ivy to search for and resolve dependencies.
   */
  def createRepoResolvers(defaultIvyUserDir: File): ChainResolver = {
    // We need a chain resolver if we want to check multiple repositories
    val cr = new ChainResolver
    cr.setName("spark-list")

    val localM2 = new IBiblioResolver
    localM2.setM2compatible(true)
    localM2.setRoot(m2Path.toURI.toString)
    localM2.setUsepoms(true)
    localM2.setName("local-m2-cache")
    cr.add(localM2)

    val localIvy = new FileSystemResolver
    val localIvyRoot = new File(defaultIvyUserDir, "local")
    localIvy.setLocal(true)
    localIvy.setRepository(new FileRepository(localIvyRoot))
    val ivyPattern = Seq(localIvyRoot.getAbsolutePath, "[organisation]", "[module]", "[revision]",
      "ivys", "ivy.xml").mkString(File.separator)
    localIvy.addIvyPattern(ivyPattern)
    val artifactPattern = Seq(localIvyRoot.getAbsolutePath, "[organisation]", "[module]",
      "[revision]", "[type]s", "[artifact](-[classifier]).[ext]").mkString(File.separator)
    localIvy.addArtifactPattern(artifactPattern)
    localIvy.setName("local-ivy-cache")
    cr.add(localIvy)

    // the biblio resolver resolves POM declared dependencies
    val br: IBiblioResolver = new IBiblioResolver
    br.setM2compatible(true)
    br.setUsepoms(true)
    br.setName("central")
    cr.add(br)

    val sp: IBiblioResolver = new IBiblioResolver
    sp.setM2compatible(true)
    sp.setUsepoms(true)
    sp.setRoot("http://dl.bintray.com/spark-packages/maven")
    sp.setName("spark-packages")
    cr.add(sp)
    cr
  }

  /**
   * Output a comma-delimited list of paths for the downloaded jars to be added to the classpath
   * (will append to jars in SparkSubmit).
   * @param artifacts Sequence of dependencies that were resolved and retrieved
   * @param cacheDirectory directory where jars are cached
   * @return a comma-delimited list of paths for the dependencies
   */
  def resolveDependencyPaths(
      artifacts: Array[AnyRef],
      cacheDirectory: File): String = {
    artifacts.map { artifactInfo =>
      val artifact = artifactInfo.asInstanceOf[Artifact].getModuleRevisionId
      cacheDirectory.getAbsolutePath + File.separator +
        s"${artifact.getOrganisation}_${artifact.getName}-${artifact.getRevision}.jar"
    }.mkString(",")
  }

  /** Adds the given maven coordinates to Ivy's module descriptor. */
  def addDependenciesToIvy(
      md: DefaultModuleDescriptor,
      artifacts: Seq[MavenCoordinate],
      ivyConfName: String): Unit = {
    artifacts.foreach { mvn =>
      val ri = ModuleRevisionId.newInstance(mvn.groupId, mvn.artifactId, mvn.version)
      val dd = new DefaultDependencyDescriptor(ri, false, false)
      dd.addDependencyConfiguration(ivyConfName, ivyConfName + "(runtime)")
      // scalastyle:off println
      printStream.println(s"${dd.getDependencyId} added as a dependency")
      // scalastyle:on println
      md.addDependency(dd)
    }
  }

  /** Add exclusion rules for dependencies already included in the spark-assembly */
  def addExclusionRules(
      ivySettings: IvySettings,
      ivyConfName: String,
      md: DefaultModuleDescriptor): Unit = {
    // Add scala exclusion rule
    md.addExcludeRule(createExclusion("*:scala-library:*", ivySettings, ivyConfName))

    IVY_DEFAULT_EXCLUDES.foreach { comp =>
      md.addExcludeRule(createExclusion(s"org.apache.spark:spark-$comp*:*", ivySettings,
        ivyConfName))
    }
  }

  /**
   * Build Ivy Settings using options with default resolvers
   * @param remoteRepos Comma-delimited string of remote repositories other than maven central
   * @param ivyPath The path to the local ivy repository
   * @return An IvySettings object
   */
  def buildIvySettings(remoteRepos: Option[String], ivyPath: Option[String]): IvySettings = {
    val ivySettings: IvySettings = new IvySettings
    processIvyPathArg(ivySettings, ivyPath)

    // create a pattern matcher
    ivySettings.addMatcher(new GlobPatternMatcher)
    // create the dependency resolvers
    val repoResolver = createRepoResolvers(ivySettings.getDefaultIvyUserDir)
    ivySettings.addResolver(repoResolver)
    ivySettings.setDefaultResolver(repoResolver.getName)
    processRemoteRepoArg(ivySettings, remoteRepos)
    ivySettings
  }

  /**
   * Load Ivy settings from a given filename, using supplied resolvers
   * @param settingsFile Path to Ivy settings file
   * @param remoteRepos Comma-delimited string of remote repositories other than maven central
   * @param ivyPath The path to the local ivy repository
   * @return An IvySettings object
   */
  def loadIvySettings(
      settingsFile: String,
      remoteRepos: Option[String],
      ivyPath: Option[String]): IvySettings = {
    val file = new File(settingsFile)
    require(file.exists(), s"Ivy settings file $file does not exist")
    require(file.isFile(), s"Ivy settings file $file is not a normal file")
    val ivySettings: IvySettings = new IvySettings
    try {
      ivySettings.load(file)
    } catch {
      case e @ (_: IOException | _: ParseException) =>
        throw new SparkException(s"Failed when loading Ivy settings from $settingsFile", e)
    }
    processIvyPathArg(ivySettings, ivyPath)
    processRemoteRepoArg(ivySettings, remoteRepos)
    ivySettings
  }

  /* Set ivy settings for location of cache, if option is supplied */
  private def processIvyPathArg(ivySettings: IvySettings, ivyPath: Option[String]): Unit = {
    ivyPath.filterNot(_.trim.isEmpty).foreach { alternateIvyDir =>
      ivySettings.setDefaultIvyUserDir(new File(alternateIvyDir))
      ivySettings.setDefaultCache(new File(alternateIvyDir, "cache"))
    }
  }

  /* Add any optional additional remote repositories */
  private def processRemoteRepoArg(ivySettings: IvySettings, remoteRepos: Option[String]): Unit = {
    remoteRepos.filterNot(_.trim.isEmpty).map(_.split(",")).foreach { repositoryList =>
      val cr = new ChainResolver
      cr.setName("user-list")

      // add current default resolver, if any
      Option(ivySettings.getDefaultResolver).foreach(cr.add)

      // add additional repositories, last resolution in chain takes precedence
      repositoryList.zipWithIndex.foreach { case (repo, i) =>
        val brr: IBiblioResolver = new IBiblioResolver
        brr.setM2compatible(true)
        brr.setUsepoms(true)
        brr.setRoot(repo)
        brr.setName(s"repo-${i + 1}")
        cr.add(brr)
        // scalastyle:off println
        printStream.println(s"$repo added as a remote repository with the name: ${brr.getName}")
        // scalastyle:on println
      }

      ivySettings.addResolver(cr)
      ivySettings.setDefaultResolver(cr.getName)
    }
  }

  /** A nice function to use in tests as well. Values are dummy strings. */
  def getModuleDescriptor: DefaultModuleDescriptor = DefaultModuleDescriptor.newDefaultInstance(
    ModuleRevisionId.newInstance("org.apache.spark", "spark-submit-parent", "1.0"))

  /**
   * Resolves any dependencies that were supplied through maven coordinates
   * @param coordinates Comma-delimited string of maven coordinates
   * @param ivySettings An IvySettings containing resolvers to use
   * @param exclusions Exclusions to apply when resolving transitive dependencies
   * @return The comma-delimited path to the jars of the given maven artifacts including their
   *         transitive dependencies
   */
  def resolveMavenCoordinates(
      coordinates: String,
      ivySettings: IvySettings,
      exclusions: Seq[String] = Nil,
      isTest: Boolean = false): String = {
    if (coordinates == null || coordinates.trim.isEmpty) {
      ""
    } else {
      val sysOut = System.out
      try {
        // To prevent ivy from logging to system out
        System.setOut(printStream)
        val artifacts = extractMavenCoordinates(coordinates)
        // Directories for caching downloads through ivy and storing the jars when maven coordinates
        // are supplied to spark-submit
        val packagesDirectory: File = new File(ivySettings.getDefaultIvyUserDir, "jars")
        // scalastyle:off println
        printStream.println(
          s"Ivy Default Cache set to: ${ivySettings.getDefaultCache.getAbsolutePath}")
        printStream.println(s"The jars for the packages stored in: $packagesDirectory")
        // scalastyle:on println

        val ivy = Ivy.newInstance(ivySettings)
        // Set resolve options to download transitive dependencies as well
        val resolveOptions = new ResolveOptions
        resolveOptions.setTransitive(true)
        val retrieveOptions = new RetrieveOptions
        // Turn downloading and logging off for testing
        if (isTest) {
          resolveOptions.setDownload(false)
          resolveOptions.setLog(LogOptions.LOG_QUIET)
          retrieveOptions.setLog(LogOptions.LOG_QUIET)
        } else {
          resolveOptions.setDownload(true)
        }

        // Default configuration name for ivy
        val ivyConfName = "default"

        // A Module descriptor must be specified. Entries are dummy strings
        val md = getModuleDescriptor
        // clear ivy resolution from previous launches. The resolution file is usually at
        // ~/.ivy2/org.apache.spark-spark-submit-parent-default.xml. In between runs, this file
        // leads to confusion with Ivy when the files can no longer be found at the repository
        // declared in that file/
        val mdId = md.getModuleRevisionId
        val previousResolution = new File(ivySettings.getDefaultCache,
          s"${mdId.getOrganisation}-${mdId.getName}-$ivyConfName.xml")
        if (previousResolution.exists) previousResolution.delete

        md.setDefaultConf(ivyConfName)

        // Add exclusion rules for Spark and Scala Library
        addExclusionRules(ivySettings, ivyConfName, md)
        // add all supplied maven artifacts as dependencies
        addDependenciesToIvy(md, artifacts, ivyConfName)
        exclusions.foreach { e =>
          md.addExcludeRule(createExclusion(e + ":*", ivySettings, ivyConfName))
        }
        // resolve dependencies
        val rr: ResolveReport = ivy.resolve(md, resolveOptions)
        if (rr.hasError) {
          throw new RuntimeException(rr.getAllProblemMessages.toString)
        }
        // retrieve all resolved dependencies
        ivy.retrieve(rr.getModuleDescriptor.getModuleRevisionId,
          packagesDirectory.getAbsolutePath + File.separator +
            "[organization]_[artifact]-[revision].[ext]",
          retrieveOptions.setConfs(Array(ivyConfName)))
        resolveDependencyPaths(rr.getArtifacts.toArray, packagesDirectory)
      } finally {
        System.setOut(sysOut)
      }
    }
  }

  private[deploy] def createExclusion(
      coords: String,
      ivySettings: IvySettings,
      ivyConfName: String): ExcludeRule = {
    val c = extractMavenCoordinates(coords)(0)
    val id = new ArtifactId(new ModuleId(c.groupId, c.artifactId), "*", "*", "*")
    val rule = new DefaultExcludeRule(id, ivySettings.getMatcher("glob"), null)
    rule.addConfiguration(ivyConfName)
    rule
  }

}

/**
 * Provides an indirection layer for passing arguments as system properties or flags to
 * the user's driver program or to downstream launcher tools.
 */
private case class OptionAssigner(
    value: String,
    clusterManager: Int,
    deployMode: Int,
    clOption: String = null,
    confKey: String = null)<|MERGE_RESOLUTION|>--- conflicted
+++ resolved
@@ -350,8 +350,8 @@
           // for later use; e.g. in spark sql, the isolated class loader used to talk
           // to HiveMetastore will use these settings. They will be set as Java system
           // properties and then loaded by SparkConf
-          sysProps.put("spark.yarn.keytab", args.keytab)
-          sysProps.put("spark.yarn.principal", args.principal)
+          sparkConf.set(KEYTAB, args.keytab)
+          sparkConf.set(PRINCIPAL, args.principal)
           UserGroupInformation.loginUserFromKeytab(args.principal, args.keytab)
         }
       }
@@ -657,23 +657,6 @@
       }
     }
 
-<<<<<<< HEAD
-    // assure a keytab is available from any place in a JVM
-    if (clusterManager == YARN || clusterManager == LOCAL || clusterManager == MESOS) {
-      if (args.principal != null) {
-        if (args.keytab != null) {
-          require(new File(args.keytab).exists(), s"Keytab file: ${args.keytab} does not exist")
-          // Add keytab and principal configurations in the configuration to make them available
-          // for later use.
-          sparkConf.set("spark.yarn.keytab", args.keytab)
-          sparkConf.set("spark.yarn.principal", args.principal)
-          UserGroupInformation.loginUserFromKeytab(args.principal, args.keytab)
-        }
-      }
-    }
-
-=======
->>>>>>> 5a5b6b78
     if (clusterManager == MESOS && UserGroupInformation.isSecurityEnabled) {
       setRMPrincipal(sparkConf)
     }
