--- conflicted
+++ resolved
@@ -28,6 +28,7 @@
 import scala.util.Properties
 
 import org.apache.commons.lang3.StringUtils
+import org.apache.hadoop.conf.{Configuration => HadoopConfiguration}
 import org.apache.hadoop.fs.Path
 import org.apache.hadoop.security.UserGroupInformation
 import org.apache.hadoop.yarn.conf.YarnConfiguration
@@ -335,15 +336,10 @@
       }
     }
 
-<<<<<<< HEAD
     val sparkConf = new SparkConf(false)
     args.sparkProperties.foreach { case (k, v) => sparkConf.set(k, v) }
-    val hadoopConf = SparkHadoopUtil.newConfiguration(sparkConf)
+    val hadoopConf = conf.getOrElse(SparkHadoopUtil.newConfiguration(sparkConf))
     val targetDir = Utils.createTempDir()
-=======
-    val hadoopConf = conf.getOrElse(new HadoopConfiguration())
-    val targetDir = DependencyUtils.createTempDir()
->>>>>>> 628bdeab
 
     // Resolve glob path for different resources.
     args.jars = Option(args.jars).map(resolveGlobPaths(_, hadoopConf)).orNull
@@ -356,27 +352,15 @@
     var localJars: String = null
     var localPyFiles: String = null
     if (deployMode == CLIENT) {
-<<<<<<< HEAD
       val secMgr = new SecurityManager(sparkConf)
-
-      args.primaryResource = Option(args.primaryResource).map {
+      localPrimaryResource = Option(args.primaryResource).map {
         downloadFile(_, targetDir, sparkConf, hadoopConf, secMgr)
       }.orNull
-      args.jars = Option(args.jars).map {
+      localJars = Option(args.jars).map {
         downloadFileList(_, targetDir, sparkConf, hadoopConf, secMgr)
       }.orNull
-      args.pyFiles = Option(args.pyFiles).map {
+      localPyFiles = Option(args.pyFiles).map {
         downloadFileList(_, targetDir, sparkConf, hadoopConf, secMgr)
-=======
-      localPrimaryResource = Option(args.primaryResource).map {
-        downloadFile(_, targetDir, args.sparkProperties, hadoopConf)
-      }.orNull
-      localJars = Option(args.jars).map {
-        downloadFileList(_, targetDir, args.sparkProperties, hadoopConf)
-      }.orNull
-      localPyFiles = Option(args.pyFiles).map {
-        downloadFileList(_, targetDir, args.sparkProperties, hadoopConf)
->>>>>>> 628bdeab
       }.orNull
     }
 
