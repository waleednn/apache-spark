--- conflicted
+++ resolved
@@ -23,10 +23,7 @@
 import org.apache.spark.deploy.master.{ApplicationInfo, DriverInfo, WorkerInfo}
 import org.apache.spark.deploy.worker.ExecutorRunner
 
-<<<<<<< HEAD
 private[spark] object JsonProtocol {
-=======
-private[deploy] object JsonProtocol {
  def writeWorkerInfo(obj: WorkerInfo) = {
    ("id" -> obj.id) ~
    ("host" -> obj.host) ~
@@ -53,7 +50,6 @@
     ("state" -> obj.state.toString) ~
     ("duration" -> obj.duration)
   }
->>>>>>> 4cca3917
 
   def writeApplicationDescription(obj: ApplicationDescription) = {
     ("name" -> obj.name) ~
