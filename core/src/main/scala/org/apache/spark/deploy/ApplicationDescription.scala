/*
 * Licensed to the Apache Software Foundation (ASF) under one or more
 * contributor license agreements.  See the NOTICE file distributed with
 * this work for additional information regarding copyright ownership.
 * The ASF licenses this file to You under the Apache License, Version 2.0
 * (the "License"); you may not use this file except in compliance with
 * the License.  You may obtain a copy of the License at
 *
 *    http://www.apache.org/licenses/LICENSE-2.0
 *
 * Unless required by applicable law or agreed to in writing, software
 * distributed under the License is distributed on an "AS IS" BASIS,
 * WITHOUT WARRANTIES OR CONDITIONS OF ANY KIND, either express or implied.
 * See the License for the specific language governing permissions and
 * limitations under the License.
 */

package org.apache.spark.deploy

import org.apache.spark.scheduler.EventLoggingInfo

private[spark] class ApplicationDescription(
    val name: String,
    val maxCores: Option[Int],
    val memoryPerSlave: Int,
    val command: Command,
<<<<<<< HEAD
    val appUiUrl: String)
=======
    val sparkHome: Option[String],
    var appUiUrl: String,
    val eventLogInfo: Option[EventLoggingInfo] = None)
>>>>>>> d679843a
  extends Serializable {

  val user = System.getProperty("user.name", "<unknown>")

  override def toString: String = "ApplicationDescription(" + name + ")"
}<|MERGE_RESOLUTION|>--- conflicted
+++ resolved
@@ -24,13 +24,8 @@
     val maxCores: Option[Int],
     val memoryPerSlave: Int,
     val command: Command,
-<<<<<<< HEAD
-    val appUiUrl: String)
-=======
-    val sparkHome: Option[String],
     var appUiUrl: String,
     val eventLogInfo: Option[EventLoggingInfo] = None)
->>>>>>> d679843a
   extends Serializable {
 
   val user = System.getProperty("user.name", "<unknown>")
