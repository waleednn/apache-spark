/*
 * Licensed to the Apache Software Foundation (ASF) under one or more
 * contributor license agreements.  See the NOTICE file distributed with
 * this work for additional information regarding copyright ownership.
 * The ASF licenses this file to You under the Apache License, Version 2.0
 * (the "License"); you may not use this file except in compliance with
 * the License.  You may obtain a copy of the License at
 *
 *    http://www.apache.org/licenses/LICENSE-2.0
 *
 * Unless required by applicable law or agreed to in writing, software
 * distributed under the License is distributed on an "AS IS" BASIS,
 * WITHOUT WARRANTIES OR CONDITIONS OF ANY KIND, either express or implied.
 * See the License for the specific language governing permissions and
 * limitations under the License.
 */

package org.apache.spark.deploy.master

import java.io.FileNotFoundException
import java.net.URLEncoder
import java.text.SimpleDateFormat
import java.util.Date

import scala.collection.mutable.{ArrayBuffer, HashMap, HashSet}
import scala.concurrent.Await
import scala.concurrent.duration._
import scala.language.postfixOps
import scala.util.Random

import akka.actor._
import akka.pattern.ask
import akka.remote.{DisassociatedEvent, RemotingLifecycleEvent}
import akka.serialization.Serialization
import akka.serialization.SerializationExtension
import org.apache.hadoop.fs.Path

import org.apache.spark.{Logging, SecurityManager, SparkConf, SparkException}
import org.apache.spark.deploy.{ApplicationDescription, DriverDescription,
  ExecutorState, SparkHadoopUtil}
import org.apache.spark.deploy.DeployMessages._
import org.apache.spark.deploy.history.HistoryServer
import org.apache.spark.deploy.master.DriverState.DriverState
import org.apache.spark.deploy.master.MasterMessages._
import org.apache.spark.deploy.master.ui.MasterWebUI
import org.apache.spark.deploy.rest.StandaloneRestServer
import org.apache.spark.metrics.MetricsSystem
import org.apache.spark.scheduler.{EventLoggingListener, ReplayListenerBus}
import org.apache.spark.ui.SparkUI
import org.apache.spark.util.{ActorLogReceive, AkkaUtils, SignalLogger, Utils}

private[master] class Master(
    host: String,
    port: Int,
    webUiPort: Int,
    val securityMgr: SecurityManager,
    val conf: SparkConf)
  extends Actor with ActorLogReceive with Logging with LeaderElectable {

  import context.dispatcher   // to use Akka's scheduler.schedule()

  private val hadoopConf = SparkHadoopUtil.get.newConfiguration(conf)

  private def createDateFormat = new SimpleDateFormat("yyyyMMddHHmmss")  // For application IDs
  
  private val WORKER_TIMEOUT = conf.getLong("spark.worker.timeout", 60) * 1000
  private val RETAINED_APPLICATIONS = conf.getInt("spark.deploy.retainedApplications", 200)
  private val RETAINED_DRIVERS = conf.getInt("spark.deploy.retainedDrivers", 200)
  private val REAPER_ITERATIONS = conf.getInt("spark.dead.worker.persistence", 15)
  private val RECOVERY_MODE = conf.get("spark.deploy.recoveryMode", "NONE")

  val workers = new HashSet[WorkerInfo]
  val idToApp = new HashMap[String, ApplicationInfo]
  val waitingApps = new ArrayBuffer[ApplicationInfo]
  val apps = new HashSet[ApplicationInfo]

  private val idToWorker = new HashMap[String, WorkerInfo]
  private val addressToWorker = new HashMap[Address, WorkerInfo]

  private val actorToApp = new HashMap[ActorRef, ApplicationInfo]
  private val addressToApp = new HashMap[Address, ApplicationInfo]
  private val completedApps = new ArrayBuffer[ApplicationInfo]
  private var nextAppNumber = 0
  private val appIdToUI = new HashMap[String, SparkUI]

  private val drivers = new HashSet[DriverInfo]
  private val completedDrivers = new ArrayBuffer[DriverInfo]
  // Drivers currently spooled for scheduling
  private val waitingDrivers = new ArrayBuffer[DriverInfo] 
  private var nextDriverNumber = 0

  Utils.checkHost(host, "Expected hostname")

  private val masterMetricsSystem = MetricsSystem.createMetricsSystem("master", conf, securityMgr)
  private val applicationMetricsSystem = MetricsSystem.createMetricsSystem("applications", conf,
    securityMgr)
  private val masterSource = new MasterSource(this)

  private val webUi = new MasterWebUI(this, webUiPort)

  private val masterPublicAddress = {
    val envVar = conf.getenv("SPARK_PUBLIC_DNS")
    if (envVar != null) envVar else host
  }

  private val masterUrl = "spark://" + host + ":" + port
  private var masterWebUiUrl: String = _

  private var state = RecoveryState.STANDBY

  private var persistenceEngine: PersistenceEngine = _

  private var leaderElectionAgent: LeaderElectionAgent = _

  private var recoveryCompletionTask: Cancellable = _

  // As a temporary workaround before better ways of configuring memory, we allow users to set
  // a flag that will perform round-robin scheduling across the nodes (spreading out each app
  // among all the nodes) instead of trying to consolidate each app onto a small # of nodes.
  private val spreadOutApps = conf.getBoolean("spark.deploy.spreadOut", true)

  // Default maxCores for applications that don't specify it (i.e. pass Int.MaxValue)
  private val defaultCores = conf.getInt("spark.deploy.defaultCores", Int.MaxValue)
  if (defaultCores < 1) {
    throw new SparkException("spark.deploy.defaultCores must be positive")
  }

  // Alternative application submission gateway that is stable across Spark versions
  private val restServerEnabled = conf.getBoolean("spark.master.rest.enabled", true)
  private val restServer =
    if (restServerEnabled) {
      val port = conf.getInt("spark.master.rest.port", 6066)
      Some(new StandaloneRestServer(host, port, self, masterUrl, conf))
    } else {
      None
    }
  private val restServerBoundPort = restServer.map(_.start())

  override def preStart() {
    logInfo("Starting Spark master at " + masterUrl)
    logInfo(s"Running Spark version ${org.apache.spark.SPARK_VERSION}")
    // Listen for remote client disconnection events, since they don't go through Akka's watch()
    context.system.eventStream.subscribe(self, classOf[RemotingLifecycleEvent])
    webUi.bind()
    masterWebUiUrl = "http://" + masterPublicAddress + ":" + webUi.boundPort
    context.system.scheduler.schedule(0 millis, WORKER_TIMEOUT millis, self, CheckForWorkerTimeOut)

    masterMetricsSystem.registerSource(masterSource)
    masterMetricsSystem.start()
    applicationMetricsSystem.start()
    // Attach the master and app metrics servlet handler to the web ui after the metrics systems are
    // started.
    masterMetricsSystem.getServletHandlers.foreach(webUi.attachHandler)
    applicationMetricsSystem.getServletHandlers.foreach(webUi.attachHandler)

    val (persistenceEngine_, leaderElectionAgent_) = RECOVERY_MODE match {
      case "ZOOKEEPER" =>
        logInfo("Persisting recovery state to ZooKeeper")
        val zkFactory =
          new ZooKeeperRecoveryModeFactory(conf, SerializationExtension(context.system))
        (zkFactory.createPersistenceEngine(), zkFactory.createLeaderElectionAgent(this))
      case "FILESYSTEM" =>
        val fsFactory =
          new FileSystemRecoveryModeFactory(conf, SerializationExtension(context.system))
        (fsFactory.createPersistenceEngine(), fsFactory.createLeaderElectionAgent(this))
      case "CUSTOM" =>
        val clazz = Class.forName(conf.get("spark.deploy.recoveryMode.factory"))
        val factory = clazz.getConstructor(conf.getClass, Serialization.getClass)
          .newInstance(conf, SerializationExtension(context.system))
          .asInstanceOf[StandaloneRecoveryModeFactory]
        (factory.createPersistenceEngine(), factory.createLeaderElectionAgent(this))
      case _ =>
        (new BlackHolePersistenceEngine(), new MonarchyLeaderAgent(this))
    }
    persistenceEngine = persistenceEngine_
    leaderElectionAgent = leaderElectionAgent_
  }

  override def preRestart(reason: Throwable, message: Option[Any]) {
    super.preRestart(reason, message) // calls postStop()!
    logError("Master actor restarted due to exception", reason)
  }

  override def postStop() {
    masterMetricsSystem.report()
    applicationMetricsSystem.report()
    // prevent the CompleteRecovery message sending to restarted master
    if (recoveryCompletionTask != null) {
      recoveryCompletionTask.cancel()
    }
    webUi.stop()
    restServer.foreach(_.stop())
    masterMetricsSystem.stop()
    applicationMetricsSystem.stop()
    persistenceEngine.close()
    leaderElectionAgent.stop()
  }

  override def electedLeader() {
    self ! ElectedLeader
  }

  override def revokedLeadership() {
    self ! RevokedLeadership
  }

  override def receiveWithLogging = {
    case ElectedLeader => {
      val (storedApps, storedDrivers, storedWorkers) = persistenceEngine.readPersistedData()
      state = if (storedApps.isEmpty && storedDrivers.isEmpty && storedWorkers.isEmpty) {
        RecoveryState.ALIVE
      } else {
        RecoveryState.RECOVERING
      }
      logInfo("I have been elected leader! New state: " + state)
      if (state == RecoveryState.RECOVERING) {
        beginRecovery(storedApps, storedDrivers, storedWorkers)
        recoveryCompletionTask = context.system.scheduler.scheduleOnce(WORKER_TIMEOUT millis, self,
          CompleteRecovery)
      }
    }

    case CompleteRecovery => completeRecovery()

    case RevokedLeadership => {
      logError("Leadership has been revoked -- master shutting down.")
      System.exit(0)
    }

    case RegisterWorker(id, workerHost, workerPort, cores, memory, workerUiPort, publicAddress) =>
    {
      logInfo("Registering worker %s:%d with %d cores, %s RAM".format(
        workerHost, workerPort, cores, Utils.megabytesToString(memory)))
      if (state == RecoveryState.STANDBY) {
        // ignore, don't send response
      } else if (idToWorker.contains(id)) {
        sender ! RegisterWorkerFailed("Duplicate worker ID")
      } else {
        val worker = new WorkerInfo(id, workerHost, workerPort, cores, memory,
          sender, workerUiPort, publicAddress)
        if (registerWorker(worker)) {
          persistenceEngine.addWorker(worker)
          sender ! RegisteredWorker(masterUrl, masterWebUiUrl)
          schedule()
        } else {
          val workerAddress = worker.actor.path.address
          logWarning("Worker registration failed. Attempted to re-register worker at same " +
            "address: " + workerAddress)
          sender ! RegisterWorkerFailed("Attempted to re-register worker at same address: "
            + workerAddress)
        }
      }
    }

    case RequestSubmitDriver(description) => {
      if (state != RecoveryState.ALIVE) {
        val msg = s"Can only accept driver submissions in ALIVE state. Current state: $state."
        sender ! SubmitDriverResponse(false, None, msg)
      } else {
        logInfo("Driver submitted " + description.command.mainClass)
        val driver = createDriver(description)
        persistenceEngine.addDriver(driver)
        waitingDrivers += driver
        drivers.add(driver)
        schedule()

        // TODO: It might be good to instead have the submission client poll the master to determine
        //       the current status of the driver. For now it's simply "fire and forget".

        sender ! SubmitDriverResponse(true, Some(driver.id),
          s"Driver successfully submitted as ${driver.id}")
      }
    }

    case RequestKillDriver(driverId) => {
      if (state != RecoveryState.ALIVE) {
        val msg = s"Can only kill drivers in ALIVE state. Current state: $state."
        sender ! KillDriverResponse(driverId, success = false, msg)
      } else {
        logInfo("Asked to kill driver " + driverId)
        val driver = drivers.find(_.id == driverId)
        driver match {
          case Some(d) =>
            if (waitingDrivers.contains(d)) {
              waitingDrivers -= d
              self ! DriverStateChanged(driverId, DriverState.KILLED, None)
            } else {
              // We just notify the worker to kill the driver here. The final bookkeeping occurs
              // on the return path when the worker submits a state change back to the master
              // to notify it that the driver was successfully killed.
              d.worker.foreach { w =>
                w.actor ! KillDriver(driverId)
              }
            }
            // TODO: It would be nice for this to be a synchronous response
            val msg = s"Kill request for $driverId submitted"
            logInfo(msg)
            sender ! KillDriverResponse(driverId, success = true, msg)
          case None =>
            val msg = s"Driver $driverId has already finished or does not exist"
            logWarning(msg)
            sender ! KillDriverResponse(driverId, success = false, msg)
        }
      }
    }

    case RequestDriverStatus(driverId) => {
      (drivers ++ completedDrivers).find(_.id == driverId) match {
        case Some(driver) =>
          sender ! DriverStatusResponse(found = true, Some(driver.state),
            driver.worker.map(_.id), driver.worker.map(_.hostPort), driver.exception)
        case None =>
          sender ! DriverStatusResponse(found = false, None, None, None, None)
      }
    }

    case RegisterApplication(description) => {
      if (state == RecoveryState.STANDBY) {
        // ignore, don't send response
      } else {
        logInfo("Registering app " + description.name)
        val app = createApplication(description, sender)
        registerApplication(app)
        logInfo("Registered app " + description.name + " with ID " + app.id)
        persistenceEngine.addApplication(app)
        sender ! RegisteredApplication(app.id, masterUrl)
        schedule()
      }
    }

    case ExecutorStateChanged(appId, execId, state, message, exitStatus) => {
      val execOption = idToApp.get(appId).flatMap(app => app.executors.get(execId))
      execOption match {
        case Some(exec) => {
          val appInfo = idToApp(appId)
          exec.state = state
          if (state == ExecutorState.RUNNING) { appInfo.resetRetryCount() }
          exec.application.driver ! ExecutorUpdated(execId, state, message, exitStatus)
          if (ExecutorState.isFinished(state)) {
            // Remove this executor from the worker and app
            logInfo(s"Removing executor ${exec.fullId} because it is $state")
            appInfo.removeExecutor(exec)
            exec.worker.removeExecutor(exec)

            val normalExit = exitStatus == Some(0)
            // Only retry certain number of times so we don't go into an infinite loop.
            if (!normalExit) {
              if (appInfo.incrementRetryCount() < ApplicationState.MAX_NUM_RETRY) {
                schedule()
              } else {
                val execs = appInfo.executors.values
                if (!execs.exists(_.state == ExecutorState.RUNNING)) {
                  logError(s"Application ${appInfo.desc.name} with ID ${appInfo.id} failed " +
                    s"${appInfo.retryCount} times; removing it")
                  removeApplication(appInfo, ApplicationState.FAILED)
                }
              }
            }
          }
        }
        case None =>
          logWarning(s"Got status update for unknown executor $appId/$execId")
      }
    }

    case DriverStateChanged(driverId, state, exception) => {
      state match {
        case DriverState.ERROR | DriverState.FINISHED | DriverState.KILLED | DriverState.FAILED =>
          removeDriver(driverId, state, exception)
        case _ =>
          throw new Exception(s"Received unexpected state update for driver $driverId: $state")
      }
    }

    case Heartbeat(workerId) => {
      idToWorker.get(workerId) match {
        case Some(workerInfo) =>
          workerInfo.lastHeartbeat = System.currentTimeMillis()
        case None =>
          if (workers.map(_.id).contains(workerId)) {
            logWarning(s"Got heartbeat from unregistered worker $workerId." +
              " Asking it to re-register.")
            sender ! ReconnectWorker(masterUrl)
          } else {
            logWarning(s"Got heartbeat from unregistered worker $workerId." +
              " This worker was never registered, so ignoring the heartbeat.")
          }
      }
    }

    case MasterChangeAcknowledged(appId) => {
      idToApp.get(appId) match {
        case Some(app) =>
          logInfo("Application has been re-registered: " + appId)
          app.state = ApplicationState.WAITING
        case None =>
          logWarning("Master change ack from unknown app: " + appId)
      }

      if (canCompleteRecovery) { completeRecovery() }
    }

    case WorkerSchedulerStateResponse(workerId, executors, driverIds) => {
      idToWorker.get(workerId) match {
        case Some(worker) =>
          logInfo("Worker has been re-registered: " + workerId)
          worker.state = WorkerState.ALIVE

          val validExecutors = executors.filter(exec => idToApp.get(exec.appId).isDefined)
          for (exec <- validExecutors) {
            val app = idToApp.get(exec.appId).get
            val execInfo = app.addExecutor(worker, exec.cores, Some(exec.execId))
            worker.addExecutor(execInfo)
            execInfo.copyState(exec)
          }

          for (driverId <- driverIds) {
            drivers.find(_.id == driverId).foreach { driver =>
              driver.worker = Some(worker)
              driver.state = DriverState.RUNNING
              worker.drivers(driverId) = driver
            }
          }
        case None =>
          logWarning("Scheduler state from unknown worker: " + workerId)
      }

      if (canCompleteRecovery) { completeRecovery() }
    }

    case DisassociatedEvent(_, address, _) => {
      // The disconnected client could've been either a worker or an app; remove whichever it was
      logInfo(s"$address got disassociated, removing it.")
      addressToWorker.get(address).foreach(removeWorker)
      addressToApp.get(address).foreach(finishApplication)
      if (state == RecoveryState.RECOVERING && canCompleteRecovery) { completeRecovery() }
    }

    case RequestMasterState => {
      sender ! MasterStateResponse(
        host, port, restServerBoundPort,
        workers.toArray, apps.toArray, completedApps.toArray,
        drivers.toArray, completedDrivers.toArray, state)
    }

    case CheckForWorkerTimeOut => {
      timeOutDeadWorkers()
    }

    case BoundPortsRequest => {
      sender ! BoundPortsResponse(port, webUi.boundPort, restServerBoundPort)
    }
  }

  private def canCompleteRecovery =
    workers.count(_.state == WorkerState.UNKNOWN) == 0 &&
      apps.count(_.state == ApplicationState.UNKNOWN) == 0

  private def beginRecovery(storedApps: Seq[ApplicationInfo], storedDrivers: Seq[DriverInfo],
      storedWorkers: Seq[WorkerInfo]) {
    for (app <- storedApps) {
      logInfo("Trying to recover app: " + app.id)
      try {
        registerApplication(app)
        app.state = ApplicationState.UNKNOWN
        app.driver ! MasterChanged(masterUrl, masterWebUiUrl)
      } catch {
        case e: Exception => logInfo("App " + app.id + " had exception on reconnect")
      }
    }

    for (driver <- storedDrivers) {
      // Here we just read in the list of drivers. Any drivers associated with now-lost workers
      // will be re-launched when we detect that the worker is missing.
      drivers += driver
    }

    for (worker <- storedWorkers) {
      logInfo("Trying to recover worker: " + worker.id)
      try {
        registerWorker(worker)
        worker.state = WorkerState.UNKNOWN
        worker.actor ! MasterChanged(masterUrl, masterWebUiUrl)
      } catch {
        case e: Exception => logInfo("Worker " + worker.id + " had exception on reconnect")
      }
    }
  }

  private def completeRecovery() {
    // Ensure "only-once" recovery semantics using a short synchronization period.
    synchronized {
      if (state != RecoveryState.RECOVERING) { return }
      state = RecoveryState.COMPLETING_RECOVERY
    }

    // Kill off any workers and apps that didn't respond to us.
    workers.filter(_.state == WorkerState.UNKNOWN).foreach(removeWorker)
    apps.filter(_.state == ApplicationState.UNKNOWN).foreach(finishApplication)

    // Reschedule drivers which were not claimed by any workers
    drivers.filter(_.worker.isEmpty).foreach { d =>
      logWarning(s"Driver ${d.id} was not found after master recovery")
      if (d.desc.supervise) {
        logWarning(s"Re-launching ${d.id}")
        relaunchDriver(d)
      } else {
        removeDriver(d.id, DriverState.ERROR, None)
        logWarning(s"Did not re-launch ${d.id} because it was not supervised")
      }
    }

    state = RecoveryState.ALIVE
    schedule()
    logInfo("Recovery complete - resuming operations!")
  }

  /**
   * Can an app use the given worker? True if the worker has enough memory and we haven't already
   * launched an executor for the app on it (right now the standalone backend doesn't like having
   * two executors on the same worker).
   */
  private def canUse(app: ApplicationInfo, worker: WorkerInfo): Boolean = {
    worker.memoryFree >= app.desc.memoryPerSlave && !worker.hasExecutor(app)
  }

  /**
   * Schedule the currently available resources among waiting apps. This method will be called
   * every time a new app joins or resource availability changes.
   */
  private def schedule() {
    if (state != RecoveryState.ALIVE) { return }

    // First schedule drivers, they take strict precedence over applications
    // Randomization helps balance drivers
    val shuffledAliveWorkers = Random.shuffle(workers.toSeq.filter(_.state == WorkerState.ALIVE))
    val numWorkersAlive = shuffledAliveWorkers.size
    var curPos = 0

    for (driver <- waitingDrivers.toList) { // iterate over a copy of waitingDrivers
      // We assign workers to each waiting driver in a round-robin fashion. For each driver, we
      // start from the last worker that was assigned a driver, and continue onwards until we have
      // explored all alive workers.
      var launched = false
      var numWorkersVisited = 0
      while (numWorkersVisited < numWorkersAlive && !launched) {
        val worker = shuffledAliveWorkers(curPos)
        numWorkersVisited += 1
        if (worker.memoryFree >= driver.desc.mem && worker.coresFree >= driver.desc.cores) {
          launchDriver(worker, driver)
          waitingDrivers -= driver
          launched = true
        }
        curPos = (curPos + 1) % numWorkersAlive
      }
    }

    // Right now this is a very simple FIFO scheduler. We keep trying to fit in the first app
    // in the queue, then the second app, etc.
    if (spreadOutApps) {
      // Try to spread out each app among all the nodes, until it has all its cores
      for (app <- waitingApps if app.coresLeft > 0) {
        val usableWorkers = workers.toArray.filter(_.state == WorkerState.ALIVE)
          .filter(canUse(app, _)).sortBy(_.coresFree).reverse
        val numUsable = usableWorkers.length
        val assigned = new Array[Int](numUsable) // Number of cores to give on each node
        var toAssign = math.min(app.coresLeft, usableWorkers.map(_.coresFree).sum)
        var pos = 0
        while (toAssign > 0) {
          if (usableWorkers(pos).coresFree - assigned(pos) > 0) {
            toAssign -= 1
            assigned(pos) += 1
          }
          pos = (pos + 1) % numUsable
        }
        // Now that we've decided how many cores to give on each node, let's actually give them
        for (pos <- 0 until numUsable) {
          if (assigned(pos) > 0) {
            val exec = app.addExecutor(usableWorkers(pos), assigned(pos))
            launchExecutor(usableWorkers(pos), exec)
            app.state = ApplicationState.RUNNING
          }
        }
      }
    } else {
      // Pack each app into as few nodes as possible until we've assigned all its cores
      for (worker <- workers if worker.coresFree > 0 && worker.state == WorkerState.ALIVE) {
        for (app <- waitingApps if app.coresLeft > 0) {
          if (canUse(app, worker)) {
            val coresToUse = math.min(worker.coresFree, app.coresLeft)
            if (coresToUse > 0) {
              val exec = app.addExecutor(worker, coresToUse)
              launchExecutor(worker, exec)
              app.state = ApplicationState.RUNNING
            }
          }
        }
      }
    }
  }

  private def launchExecutor(worker: WorkerInfo, exec: ExecutorDesc) {
    logInfo("Launching executor " + exec.fullId + " on worker " + worker.id)
    worker.addExecutor(exec)
    worker.actor ! LaunchExecutor(masterUrl,
      exec.application.id, exec.id, exec.application.desc, exec.cores, exec.memory)
    exec.application.driver ! ExecutorAdded(
      exec.id, worker.id, worker.hostPort, exec.cores, exec.memory)
  }

  private def registerWorker(worker: WorkerInfo): Boolean = {
    // There may be one or more refs to dead workers on this same node (w/ different ID's),
    // remove them.
    workers.filter { w =>
      (w.host == worker.host && w.port == worker.port) && (w.state == WorkerState.DEAD)
    }.foreach { w =>
      workers -= w
    }

    val workerAddress = worker.actor.path.address
    if (addressToWorker.contains(workerAddress)) {
      val oldWorker = addressToWorker(workerAddress)
      if (oldWorker.state == WorkerState.UNKNOWN) {
        // A worker registering from UNKNOWN implies that the worker was restarted during recovery.
        // The old worker must thus be dead, so we will remove it and accept the new worker.
        removeWorker(oldWorker)
      } else {
        logInfo("Attempted to re-register worker at same address: " + workerAddress)
        return false
      }
    }

    workers += worker
    idToWorker(worker.id) = worker
    addressToWorker(workerAddress) = worker
    true
  }

  private def removeWorker(worker: WorkerInfo) {
    logInfo("Removing worker " + worker.id + " on " + worker.host + ":" + worker.port)
    worker.setState(WorkerState.DEAD)
    idToWorker -= worker.id
    addressToWorker -= worker.actor.path.address
    for (exec <- worker.executors.values) {
      logInfo("Telling app of lost executor: " + exec.id)
      exec.application.driver ! ExecutorUpdated(
        exec.id, ExecutorState.LOST, Some("worker lost"), None)
      exec.application.removeExecutor(exec)
    }
    for (driver <- worker.drivers.values) {
      if (driver.desc.supervise) {
        logInfo(s"Re-launching ${driver.id}")
        relaunchDriver(driver)
      } else {
        logInfo(s"Not re-launching ${driver.id} because it was not supervised")
        removeDriver(driver.id, DriverState.ERROR, None)
      }
    }
    persistenceEngine.removeWorker(worker)
  }

  private def relaunchDriver(driver: DriverInfo) {
    driver.worker = None
    driver.state = DriverState.RELAUNCHING
    waitingDrivers += driver
    schedule()
  }

  private def createApplication(desc: ApplicationDescription, driver: ActorRef): ApplicationInfo = {
    val now = System.currentTimeMillis()
    val date = new Date(now)
    new ApplicationInfo(now, newApplicationId(date), desc, date, driver, defaultCores)
  }

  private def registerApplication(app: ApplicationInfo): Unit = {
    val appAddress = app.driver.path.address
    if (addressToApp.contains(appAddress)) {
      logInfo("Attempted to re-register application at same address: " + appAddress)
      return
    }

    applicationMetricsSystem.registerSource(app.appSource)
    apps += app
    idToApp(app.id) = app
    actorToApp(app.driver) = app
    addressToApp(appAddress) = app
    waitingApps += app
  }

  private def finishApplication(app: ApplicationInfo) {
    removeApplication(app, ApplicationState.FINISHED)
  }

  def removeApplication(app: ApplicationInfo, state: ApplicationState.Value) {
    if (apps.contains(app)) {
      logInfo("Removing app " + app.id)
      apps -= app
      idToApp -= app.id
      actorToApp -= app.driver
      addressToApp -= app.driver.path.address
      if (completedApps.size >= RETAINED_APPLICATIONS) {
        val toRemove = math.max(RETAINED_APPLICATIONS / 10, 1)
        completedApps.take(toRemove).foreach( a => {
          appIdToUI.remove(a.id).foreach { ui => webUi.detachSparkUI(ui) }
          applicationMetricsSystem.removeSource(a.appSource)
        })
        completedApps.trimStart(toRemove)
      }
      completedApps += app // Remember it in our history
      waitingApps -= app

      // If application events are logged, use them to rebuild the UI
      rebuildSparkUI(app)

      for (exec <- app.executors.values) {
        exec.worker.removeExecutor(exec)
        exec.worker.actor ! KillExecutor(masterUrl, exec.application.id, exec.id)
        exec.state = ExecutorState.KILLED
      }
      app.markFinished(state)
      if (state != ApplicationState.FINISHED) {
        app.driver ! ApplicationRemoved(state.toString)
      }
      persistenceEngine.removeApplication(app)
      schedule()

      // Tell all workers that the application has finished, so they can clean up any app state.
      workers.foreach { w =>
        w.actor ! ApplicationFinished(app.id)
      }
    }
  }

  /**
   * Rebuild a new SparkUI from the given application's event logs.
   * Return the UI if successful, else None
   */
<<<<<<< HEAD
  def rebuildSparkUI(app: ApplicationInfo): Option[SparkUI] = {
=======
  private def rebuildSparkUI(app: ApplicationInfo): Boolean = {
>>>>>>> 4cca3917
    val appName = app.desc.name
    val notFoundBasePath = HistoryServer.UI_PATH_PREFIX + "/not-found"
    try {
      val eventLogDir = app.desc.eventLogDir
        .getOrElse {
          // Event logging is not enabled for this application
          app.desc.appUiUrl = notFoundBasePath
          return None
        }
      
      val eventLogFilePrefix = EventLoggingListener.getLogPath(
          eventLogDir, app.id, app.desc.eventLogCodec)
      val fs = Utils.getHadoopFileSystem(eventLogDir, hadoopConf)
      val inProgressExists = fs.exists(new Path(eventLogFilePrefix + 
          EventLoggingListener.IN_PROGRESS))
      
      if (inProgressExists) {
        // Event logging is enabled for this application, but the application is still in progress
        logWarning(s"Application $appName is still in progress, it may be terminated abnormally.")
        return None
      }
      
      val (eventLogFile, status) = if (inProgressExists) {
        (eventLogFilePrefix + EventLoggingListener.IN_PROGRESS, " (in progress)")
      } else {
        (eventLogFilePrefix, " (completed)")
      }
      
      val logInput = EventLoggingListener.openEventLog(new Path(eventLogFile), fs)
      val replayBus = new ReplayListenerBus()
      val ui = SparkUI.createHistoryUI(new SparkConf, replayBus, new SecurityManager(conf),
        appName + status, HistoryServer.UI_PATH_PREFIX + s"/${app.id}")
      val maybeTruncated = eventLogFile.endsWith(EventLoggingListener.IN_PROGRESS)
      try {
        replayBus.replay(logInput, eventLogFile, maybeTruncated)
      } finally {
        logInput.close()
      }
      appIdToUI(app.id) = ui
      webUi.attachSparkUI(ui)
      // Application UI is successfully rebuilt, so link the Master UI to it
      app.desc.appUiUrl = ui.basePath
      Some(ui)
    } catch {
      case fnf: FileNotFoundException =>
        // Event logging is enabled for this application, but no event logs are found
        val title = s"Application history not found (${app.id})"
        var msg = s"No event logs found for application $appName in ${app.desc.eventLogDir.get}."
        logWarning(msg)
        msg += " Did you specify the correct logging directory?"
        msg = URLEncoder.encode(msg, "UTF-8")
        app.desc.appUiUrl = notFoundBasePath + s"?msg=$msg&title=$title"
        None
      case e: Exception =>
        // Relay exception message to application UI page
        val title = s"Application history load error (${app.id})"
        val exception = URLEncoder.encode(Utils.exceptionString(e), "UTF-8")
        var msg = s"Exception in replaying log for application $appName!"
        logError(msg, e)
        msg = URLEncoder.encode(msg, "UTF-8")
        app.desc.appUiUrl = notFoundBasePath + s"?msg=$msg&exception=$exception&title=$title"
        None
    }
  }

  /** Generate a new app ID given a app's submission date */
  private def newApplicationId(submitDate: Date): String = {
    val appId = "app-%s-%04d".format(createDateFormat.format(submitDate), nextAppNumber)
    nextAppNumber += 1
    appId
  }

  /** Check for, and remove, any timed-out workers */
  private def timeOutDeadWorkers() {
    // Copy the workers into an array so we don't modify the hashset while iterating through it
    val currentTime = System.currentTimeMillis()
    val toRemove = workers.filter(_.lastHeartbeat < currentTime - WORKER_TIMEOUT).toArray
    for (worker <- toRemove) {
      if (worker.state != WorkerState.DEAD) {
        logWarning("Removing %s because we got no heartbeat in %d seconds".format(
          worker.id, WORKER_TIMEOUT/1000))
        removeWorker(worker)
      } else {
        if (worker.lastHeartbeat < currentTime - ((REAPER_ITERATIONS + 1) * WORKER_TIMEOUT)) {
          workers -= worker // we've seen this DEAD worker in the UI, etc. for long enough; cull it
        }
      }
    }
  }

  private def newDriverId(submitDate: Date): String = {
    val appId = "driver-%s-%04d".format(createDateFormat.format(submitDate), nextDriverNumber)
    nextDriverNumber += 1
    appId
  }

  private def createDriver(desc: DriverDescription): DriverInfo = {
    val now = System.currentTimeMillis()
    val date = new Date(now)
    new DriverInfo(now, newDriverId(date), desc, date)
  }

  private def launchDriver(worker: WorkerInfo, driver: DriverInfo) {
    logInfo("Launching driver " + driver.id + " on worker " + worker.id)
    worker.addDriver(driver)
    driver.worker = Some(worker)
    worker.actor ! LaunchDriver(driver.id, driver.desc)
    driver.state = DriverState.RUNNING
  }

  private def removeDriver(
      driverId: String, 
      finalState: DriverState, 
      exception: Option[Exception]) {
    drivers.find(d => d.id == driverId) match {
      case Some(driver) =>
        logInfo(s"Removing driver: $driverId")
        drivers -= driver
        if (completedDrivers.size >= RETAINED_DRIVERS) {
          val toRemove = math.max(RETAINED_DRIVERS / 10, 1)
          completedDrivers.trimStart(toRemove)
        }
        completedDrivers += driver
        persistenceEngine.removeDriver(driver)
        driver.state = finalState
        driver.exception = exception
        driver.worker.foreach(w => w.removeDriver(driver))
        schedule()
      case None =>
        logWarning(s"Asked to remove unknown driver: $driverId")
    }
  }
}

private[deploy] object Master extends Logging {
  val systemName = "sparkMaster"
  private val actorName = "Master"

  def main(argStrings: Array[String]) {
    SignalLogger.register(log)
    val conf = new SparkConf
    val args = new MasterArguments(argStrings, conf)
    val (actorSystem, _, _, _) = startSystemAndActor(args.host, args.port, args.webUiPort, conf)
    actorSystem.awaitTermination()
  }

  /**
   * Returns an `akka.tcp://...` URL for the Master actor given a sparkUrl `spark://host:port`.
   *
   * @throws SparkException if the url is invalid
   */
  def toAkkaUrl(sparkUrl: String, protocol: String): String = {
    val (host, port) = Utils.extractHostPortFromSparkUrl(sparkUrl)
    AkkaUtils.address(protocol, systemName, host, port, actorName)
  }

  /**
   * Returns an akka `Address` for the Master actor given a sparkUrl `spark://host:port`.
   *
   * @throws SparkException if the url is invalid
   */
  def toAkkaAddress(sparkUrl: String, protocol: String): Address = {
    val (host, port) = Utils.extractHostPortFromSparkUrl(sparkUrl)
    Address(protocol, systemName, host, port)
  }

  /**
   * Start the Master and return a four tuple of:
   *   (1) The Master actor system
   *   (2) The bound port
   *   (3) The web UI bound port
   *   (4) The REST server bound port, if any
   */
  def startSystemAndActor(
      host: String,
      port: Int,
      webUiPort: Int,
      conf: SparkConf): (ActorSystem, Int, Int, Option[Int]) = {
    val securityMgr = new SecurityManager(conf)
    val (actorSystem, boundPort) = AkkaUtils.createActorSystem(systemName, host, port, conf = conf,
      securityManager = securityMgr)
    val actor = actorSystem.actorOf(
      Props(classOf[Master], host, boundPort, webUiPort, securityMgr, conf), actorName)
    val timeout = AkkaUtils.askTimeout(conf)
    val portsRequest = actor.ask(BoundPortsRequest)(timeout)
    val portsResponse = Await.result(portsRequest, timeout).asInstanceOf[BoundPortsResponse]
    (actorSystem, boundPort, portsResponse.webUIPort, portsResponse.restPort)
  }
}<|MERGE_RESOLUTION|>--- conflicted
+++ resolved
@@ -735,11 +735,7 @@
    * Rebuild a new SparkUI from the given application's event logs.
    * Return the UI if successful, else None
    */
-<<<<<<< HEAD
-  def rebuildSparkUI(app: ApplicationInfo): Option[SparkUI] = {
-=======
-  private def rebuildSparkUI(app: ApplicationInfo): Boolean = {
->>>>>>> 4cca3917
+  private def rebuildSparkUI(app: ApplicationInfo): Option[SparkUI] = {
     val appName = app.desc.name
     val notFoundBasePath = HistoryServer.UI_PATH_PREFIX + "/not-found"
     try {
