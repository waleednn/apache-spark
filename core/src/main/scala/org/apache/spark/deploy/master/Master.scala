--- conflicted
+++ resolved
@@ -705,23 +705,16 @@
     }
 
     try {
-<<<<<<< HEAD
       val fs = Utils.getHadoopFileSystem(eventLogFile, hadoopConf)
       val (logInput, sparkVersion) = EventLoggingListener.openEventLog(new Path(eventLogFile), fs)
       val replayBus = new ReplayListenerBus()
-      val ui = new SparkUI(new SparkConf, replayBus, appName + " (completed)", "/history/" + app.id)
+      val ui = SparkUI.createHistoryUI(new SparkConf, replayBus, new SecurityManager(conf),
+        appName + " (completed)", HistoryServer.UI_PATH_PREFIX + s"/${app.id}")
       try {
         replayBus.replay(logInput, sparkVersion)
       } finally {
         logInput.close()
       }
-
-=======
-      val replayBus = new ReplayListenerBus(eventLogPaths, fileSystem, compressionCodec)
-      val ui = SparkUI.createHistoryUI(new SparkConf, replayBus, new SecurityManager(conf),
-        appName + " (completed)", HistoryServer.UI_PATH_PREFIX + s"/${app.id}")
-      replayBus.replay()
->>>>>>> 28128150
       appIdToUI(app.id) = ui
       webUi.attachSparkUI(ui)
       // Application UI is successfully rebuilt, so link the Master UI to it
