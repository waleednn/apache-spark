/*
 * Licensed to the Apache Software Foundation (ASF) under one or more
 * contributor license agreements.  See the NOTICE file distributed with
 * this work for additional information regarding copyright ownership.
 * The ASF licenses this file to You under the Apache License, Version 2.0
 * (the "License"); you may not use this file except in compliance with
 * the License.  You may obtain a copy of the License at
 *
 *    http://www.apache.org/licenses/LICENSE-2.0
 *
 * Unless required by applicable law or agreed to in writing, software
 * distributed under the License is distributed on an "AS IS" BASIS,
 * WITHOUT WARRANTIES OR CONDITIONS OF ANY KIND, either express or implied.
 * See the License for the specific language governing permissions and
 * limitations under the License.
 */

package org.apache.spark.executor

import java.net.URL
import java.nio.ByteBuffer

import scala.collection.mutable
import scala.concurrent.Await

import akka.actor.{Actor, ActorSelection, ActorSystem, Props}
import akka.pattern.Patterns
import akka.remote.{RemotingLifecycleEvent, DisassociatedEvent}

import org.apache.spark.{Logging, SecurityManager, SparkConf, SparkEnv}
import org.apache.spark.TaskState.TaskState
import org.apache.spark.deploy.SparkHadoopUtil
import org.apache.spark.deploy.worker.WorkerWatcher
import org.apache.spark.scheduler.TaskDescription
import org.apache.spark.scheduler.cluster.CoarseGrainedClusterMessages._
import org.apache.spark.util.{ActorLogReceive, AkkaUtils, SignalLogger, Utils}

private[spark] class CoarseGrainedExecutorBackend(
    driverUrl: String,
    executorId: String,
    hostPort: String,
    cores: Int,
    sparkProperties: Seq[(String, String)],
    userClassPath: Seq[URL],
    actorSystem: ActorSystem)
  extends Actor with ActorLogReceive with ExecutorBackend with Logging {

  Utils.checkHostPort(hostPort, "Expected hostport")

  var executor: Executor = null
  var driver: ActorSelection = null

  override def preStart() {
    logInfo("Connecting to driver: " + driverUrl)
    driver = context.actorSelection(driverUrl)
    driver ! RegisterExecutor(executorId, hostPort, cores)
    context.system.eventStream.subscribe(self, classOf[RemotingLifecycleEvent])
  }

  override def receiveWithLogging = {
    case RegisteredExecutor =>
      logInfo("Successfully registered with driver")
      val (hostname, _) = Utils.parseHostPort(hostPort)
<<<<<<< HEAD
      executor = new Executor(executorId, hostname, sparkProperties, userClassPath,
        isLocal = false, actorSystem)
=======
      executor = new Executor(executorId, hostname, sparkProperties, cores, isLocal = false,
        actorSystem)
>>>>>>> 4b0c1edf

    case RegisterExecutorFailed(message) =>
      logError("Slave registration failed: " + message)
      System.exit(1)

    case LaunchTask(data) =>
      if (executor == null) {
        logError("Received LaunchTask command but executor was null")
        System.exit(1)
      } else {
        val ser = SparkEnv.get.closureSerializer.newInstance()
        val taskDesc = ser.deserialize[TaskDescription](data.value)
        logInfo("Got assigned task " + taskDesc.taskId)
        executor.launchTask(this, taskDesc.taskId, taskDesc.name, taskDesc.serializedTask)
      }

    case KillTask(taskId, _, interruptThread) =>
      if (executor == null) {
        logError("Received KillTask command but executor was null")
        System.exit(1)
      } else {
        executor.killTask(taskId, interruptThread)
      }

    case x: DisassociatedEvent =>
      logError(s"Driver $x disassociated! Shutting down.")
      System.exit(1)

    case StopExecutor =>
      logInfo("Driver commanded a shutdown")
      executor.stop()
      context.stop(self)
      context.system.shutdown()
  }

  override def statusUpdate(taskId: Long, state: TaskState, data: ByteBuffer) {
    driver ! StatusUpdate(executorId, taskId, state, data)
  }
}

private[spark] object CoarseGrainedExecutorBackend extends Logging {

  private def run(
      driverUrl: String,
      executorId: String,
      hostname: String,
      cores: Int,
      appId: String,
      workerUrl: Option[String],
      userClassPath: Seq[URL]) {

    SignalLogger.register(log)

    SparkHadoopUtil.get.runAsSparkUser { () =>
      // Debug code
      Utils.checkHost(hostname)

      // Bootstrap to fetch the driver's Spark properties.
      val executorConf = new SparkConf
      val port = executorConf.getInt("spark.executor.port", 0)
      val (fetcher, _) = AkkaUtils.createActorSystem(
        "driverPropsFetcher", hostname, port, executorConf, new SecurityManager(executorConf))
      val driver = fetcher.actorSelection(driverUrl)
      val timeout = AkkaUtils.askTimeout(executorConf)
      val fut = Patterns.ask(driver, RetrieveSparkProps, timeout)
      val props = Await.result(fut, timeout).asInstanceOf[Seq[(String, String)]] ++
        Seq[(String, String)](("spark.app.id", appId))
      fetcher.shutdown()

      // Create a new ActorSystem using driver's Spark properties to run the backend.
      val driverConf = new SparkConf().setAll(props)
      val (actorSystem, boundPort) = AkkaUtils.createActorSystem(
        SparkEnv.executorActorSystemName,
        hostname, port, driverConf, new SecurityManager(driverConf))
      // set it
      val sparkHostPort = hostname + ":" + boundPort
      actorSystem.actorOf(
        Props(classOf[CoarseGrainedExecutorBackend],
          driverUrl, executorId, sparkHostPort, cores, props, userClassPath, actorSystem),
        name = "Executor")
      workerUrl.foreach { url =>
        actorSystem.actorOf(Props(classOf[WorkerWatcher], url), name = "WorkerWatcher")
      }
      actorSystem.awaitTermination()
    }
  }

  def main(args: Array[String]) {
    var driverUrl: String = null
    var executorId: String = null
    var hostname: String = null
    var cores: Int = 0
    var appId: String = null
    var workerUrl: Option[String] = None
    val userClassPath = new mutable.ListBuffer[URL]()

    var argv = args.toList
    while (!argv.isEmpty) {
      argv match {
        case ("--driver-url") :: value :: tail =>
          driverUrl = value
          argv = tail
        case ("--executor-id") :: value :: tail =>
          executorId = value
          argv = tail
        case ("--hostname") :: value :: tail =>
          hostname = value
          argv = tail
        case ("--cores") :: value :: tail =>
          cores = value.toInt
          argv = tail
        case ("--app-id") :: value :: tail =>
          appId = value
          argv = tail
        case ("--worker-url") :: value :: tail =>
          // Worker url is used in spark standalone mode to enforce fate-sharing with worker
          workerUrl = Some(value)
          argv = tail
        case ("--user-class-path") :: value :: tail =>
          userClassPath += new URL(value)
          argv = tail
        case Nil =>
        case tail =>
          System.err.println(s"Unrecognized options: ${tail.mkString(" ")}")
          printUsageAndExit()
      }
    }

    if (driverUrl == null || executorId == null || hostname == null || cores <= 0 ||
      appId == null) {
      printUsageAndExit()
    }

    run(driverUrl, executorId, hostname, cores, appId, workerUrl, userClassPath)
  }

  private def printUsageAndExit() = {
    System.err.println(
      """
      |"Usage: CoarseGrainedExecutorBackend [options]
      |
      | Options are:
      |   --driver-url <driverUrl>
      |   --executor-id <executorId>
      |   --hostname <hostname>
      |   --cores <cores>
      |   --app-id <appid>
      |   [--worker-url <workerUrl>]
      |   [--user-class-path <url>]
      |""".stripMargin)
    System.exit(1)
  }

}<|MERGE_RESOLUTION|>--- conflicted
+++ resolved
@@ -61,13 +61,8 @@
     case RegisteredExecutor =>
       logInfo("Successfully registered with driver")
       val (hostname, _) = Utils.parseHostPort(hostPort)
-<<<<<<< HEAD
-      executor = new Executor(executorId, hostname, sparkProperties, userClassPath,
+      executor = new Executor(executorId, hostname, sparkProperties, cores, userClassPath,
         isLocal = false, actorSystem)
-=======
-      executor = new Executor(executorId, hostname, sparkProperties, cores, isLocal = false,
-        actorSystem)
->>>>>>> 4b0c1edf
 
     case RegisterExecutorFailed(message) =>
       logError("Slave registration failed: " + message)
