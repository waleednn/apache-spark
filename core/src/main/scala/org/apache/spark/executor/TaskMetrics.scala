--- conflicted
+++ resolved
@@ -44,44 +44,6 @@
 class TaskMetrics private[spark] () extends Serializable {
   import InternalAccumulator._
 
-<<<<<<< HEAD
-  // Needed for Java tests
-  def this() {
-    this(InternalAccumulator.createAll())
-  }
-
-  /**
-   * All accumulators registered with this task.
-   */
-  private val accums = new ArrayBuffer[Accumulable[_, _]]
-  accums ++= initialAccums
-
-  /**
-   * All data property accumulators registered with this task.
-   */
-  private val dataPropertyAccums = new ArrayBuffer[Accumulable[_, _]]
-
-  /**
-   * A map for quickly accessing the initial set of accumulators by name.
-   */
-  private val initialAccumsMap: Map[String, Accumulator[_]] = {
-    val map = new mutable.HashMap[String, Accumulator[_]]
-    initialAccums.foreach { a =>
-      val name = a.name.getOrElse {
-        throw new IllegalArgumentException(
-          "initial accumulators passed to TaskMetrics must be named")
-      }
-      require(a.isInternal,
-        s"initial accumulator '$name' passed to TaskMetrics must be marked as internal")
-      require(!map.contains(name),
-        s"detected duplicate accumulator name '$name' when constructing TaskMetrics")
-      map(name) = a
-    }
-    map.toMap
-  }
-
-=======
->>>>>>> e7791c4f
   // Each metric is internally represented as an accumulator
   private val _executorDeserializeTime = TaskMetrics.createLongAccum(EXECUTOR_DESERIALIZE_TIME)
   private val _executorRunTime = TaskMetrics.createLongAccum(EXECUTOR_RUN_TIME)
@@ -245,9 +207,14 @@
    */
   @transient private lazy val externalAccums = new ArrayBuffer[Accumulable[_, _]]
 
+  /**
+   * All data property accumulators registered with this task.
+   */
+  @transient private lazy val dataPropertyAccums = new ArrayBuffer[Accumulable[_, _]]
+
+
   private[spark] def registerAccumulator(a: Accumulable[_, _]): Unit = {
-<<<<<<< HEAD
-    accums += a
+    externalAccums += a
     if (a.dataProperty) {
       dataPropertyAccums += a
     }
@@ -262,9 +229,6 @@
    */
   private[spark] def markFullyProcessed(rddId: Int, shuffleWriteId: Int, partitionId: Int) = {
     dataPropertyAccums.map(_.markFullyProcessed(rddId, shuffleWriteId, partitionId))
-=======
-    externalAccums += a
->>>>>>> e7791c4f
   }
 
   /**
@@ -275,11 +239,7 @@
    * not the aggregated value across multiple tasks.
    */
   def accumulatorUpdates(): Seq[AccumulableInfo] = {
-<<<<<<< HEAD
-    accums.map { a => a.toInfo(Some(a.updateValue), None) }
-=======
-    (internalAccums ++ externalAccums).map { a => a.toInfo(Some(a.localValue), None) }
->>>>>>> e7791c4f
+    (internalAccums ++ externalAccums).map { a => a.toInfo(Some(a.updateValue), None) }
   }
 }
 
