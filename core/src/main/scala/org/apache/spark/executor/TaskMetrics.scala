/*
 * Licensed to the Apache Software Foundation (ASF) under one or more
 * contributor license agreements.  See the NOTICE file distributed with
 * this work for additional information regarding copyright ownership.
 * The ASF licenses this file to You under the Apache License, Version 2.0
 * (the "License"); you may not use this file except in compliance with
 * the License.  You may obtain a copy of the License at
 *
 *    http://www.apache.org/licenses/LICENSE-2.0
 *
 * Unless required by applicable law or agreed to in writing, software
 * distributed under the License is distributed on an "AS IS" BASIS,
 * WITHOUT WARRANTIES OR CONDITIONS OF ANY KIND, either express or implied.
 * See the License for the specific language governing permissions and
 * limitations under the License.
 */

package org.apache.spark.executor

import java.util.{ArrayList, Collections}

import scala.collection.JavaConverters._
import scala.collection.mutable.{ArrayBuffer, LinkedHashMap}

import org.apache.spark._
import org.apache.spark.annotation.DeveloperApi
import org.apache.spark.internal.Logging
import org.apache.spark.scheduler.AccumulableInfo
import org.apache.spark.storage.{BlockId, BlockStatus}
import org.apache.spark.util.{AccumulatorContext, AccumulatorMetadata, AccumulatorV2, LongAccumulator}


/**
 * :: DeveloperApi ::
 * Metrics tracked during the execution of a task.
 *
 * This class is wrapper around a collection of internal accumulators that represent metrics
 * associated with a task. The local values of these accumulators are sent from the executor
 * to the driver when the task completes. These values are then merged into the corresponding
 * accumulator previously registered on the driver.
 *
 * The accumulator updates are also sent to the driver periodically (on executor heartbeat)
 * and when the task failed with an exception. The [[TaskMetrics]] object itself should never
 * be sent to the driver.
 */
@DeveloperApi
class TaskMetrics private[spark] () extends Serializable {
  // Each metric is internally represented as an accumulator
  private val _executorDeserializeTime = new LongAccumulator
  private val _executorRunTime = new LongAccumulator
  private val _resultSize = new LongAccumulator
  private val _jvmGCTime = new LongAccumulator
  private val _resultSerializationTime = new LongAccumulator
  private val _memoryBytesSpilled = new LongAccumulator
  private val _diskBytesSpilled = new LongAccumulator
  private val _peakExecutionMemory = new LongAccumulator
  private val _updatedBlockStatuses = new BlockStatusesAccumulator

  /**
   * Time taken on the executor to deserialize this task.
   */
  def executorDeserializeTime: Long = _executorDeserializeTime.sum

  /**
   * Time the executor spends actually running the task (including fetching shuffle data).
   */
  def executorRunTime: Long = _executorRunTime.sum

  /**
   * The number of bytes this task transmitted back to the driver as the TaskResult.
   */
  def resultSize: Long = _resultSize.sum

  /**
   * Amount of time the JVM spent in garbage collection while executing this task.
   */
  def jvmGCTime: Long = _jvmGCTime.sum

  /**
   * Amount of time spent serializing the task result.
   */
  def resultSerializationTime: Long = _resultSerializationTime.sum

  /**
   * The number of in-memory bytes spilled by this task.
   */
  def memoryBytesSpilled: Long = _memoryBytesSpilled.sum

  /**
   * The number of on-disk bytes spilled by this task.
   */
  def diskBytesSpilled: Long = _diskBytesSpilled.sum

  /**
   * Peak memory used by internal data structures created during shuffles, aggregations and
   * joins. The value of this accumulator should be approximately the sum of the peak sizes
   * across all such data structures created in this task. For SQL jobs, this only tracks all
   * unsafe operators and ExternalSort.
   */
  def peakExecutionMemory: Long = _peakExecutionMemory.sum

  /**
   * Storage statuses of any blocks that have been updated as a result of this task.
   */
  def updatedBlockStatuses: Seq[(BlockId, BlockStatus)] = {
    // This is called on driver. All accumulator updates have a fixed value. So it's safe to use
    // `asScala` which accesses the internal values using `java.util.Iterator`.
    _updatedBlockStatuses.value.asScala
  }

  // Setters and increment-ers
  private[spark] def setExecutorDeserializeTime(v: Long): Unit =
    _executorDeserializeTime.setValue(v)
  private[spark] def setExecutorRunTime(v: Long): Unit = _executorRunTime.setValue(v)
  private[spark] def setResultSize(v: Long): Unit = _resultSize.setValue(v)
  private[spark] def setJvmGCTime(v: Long): Unit = _jvmGCTime.setValue(v)
  private[spark] def setResultSerializationTime(v: Long): Unit =
    _resultSerializationTime.setValue(v)
  private[spark] def incMemoryBytesSpilled(v: Long): Unit = _memoryBytesSpilled.add(v)
  private[spark] def incDiskBytesSpilled(v: Long): Unit = _diskBytesSpilled.add(v)
  private[spark] def incPeakExecutionMemory(v: Long): Unit = _peakExecutionMemory.add(v)
  private[spark] def incUpdatedBlockStatuses(v: (BlockId, BlockStatus)): Unit =
    _updatedBlockStatuses.add(v)
  private[spark] def setUpdatedBlockStatuses(v: java.util.List[(BlockId, BlockStatus)]): Unit =
    _updatedBlockStatuses.setValue(v)
  private[spark] def setUpdatedBlockStatuses(v: Seq[(BlockId, BlockStatus)]): Unit =
    _updatedBlockStatuses.setValue(v.asJava)

  /**
   * Metrics related to reading data from a [[org.apache.spark.rdd.HadoopRDD]] or from persisted
   * data, defined only in tasks with input.
   */
  val inputMetrics: InputMetrics = new InputMetrics()

  /**
   * Metrics related to writing data externally (e.g. to a distributed filesystem),
   * defined only in tasks with output.
   */
  val outputMetrics: OutputMetrics = new OutputMetrics()

  /**
   * Metrics related to shuffle read aggregated across all shuffle dependencies.
   * This is defined only if there are shuffle dependencies in this task.
   */
  val shuffleReadMetrics: ShuffleReadMetrics = new ShuffleReadMetrics()

  /**
   * Metrics related to shuffle write, defined only in shuffle map stages.
   */
  val shuffleWriteMetrics: ShuffleWriteMetrics = new ShuffleWriteMetrics()

  /**
   * A list of [[TempShuffleReadMetrics]], one per shuffle dependency.
   *
   * A task may have multiple shuffle readers for multiple dependencies. To avoid synchronization
   * issues from readers in different threads, in-progress tasks use a [[TempShuffleReadMetrics]]
   * for each dependency and merge these metrics before reporting them to the driver.
   */
  @transient private lazy val tempShuffleReadMetrics = new ArrayBuffer[TempShuffleReadMetrics]

  /**
   * Create a [[TempShuffleReadMetrics]] for a particular shuffle dependency.
   *
   * All usages are expected to be followed by a call to [[mergeShuffleReadMetrics]], which
   * merges the temporary values synchronously. Otherwise, all temporary data collected will
   * be lost.
   */
  private[spark] def createTempShuffleReadMetrics(): TempShuffleReadMetrics = synchronized {
    val readMetrics = new TempShuffleReadMetrics
    tempShuffleReadMetrics += readMetrics
    readMetrics
  }

  /**
   * Merge values across all temporary [[ShuffleReadMetrics]] into `_shuffleReadMetrics`.
   * This is expected to be called on executor heartbeat and at the end of a task.
   */
  private[spark] def mergeShuffleReadMetrics(): Unit = synchronized {
    if (tempShuffleReadMetrics.nonEmpty) {
      shuffleReadMetrics.setMergeValues(tempShuffleReadMetrics)
    }
  }

  // Only used for test
  private[spark] val testAccum = sys.props.get("spark.testing").map(_ => new LongAccumulator)


  import InternalAccumulator._
  @transient private[spark] lazy val nameToAccums = LinkedHashMap(
    EXECUTOR_DESERIALIZE_TIME -> _executorDeserializeTime,
    EXECUTOR_RUN_TIME -> _executorRunTime,
    RESULT_SIZE -> _resultSize,
    JVM_GC_TIME -> _jvmGCTime,
    RESULT_SERIALIZATION_TIME -> _resultSerializationTime,
    MEMORY_BYTES_SPILLED -> _memoryBytesSpilled,
    DISK_BYTES_SPILLED -> _diskBytesSpilled,
    PEAK_EXECUTION_MEMORY -> _peakExecutionMemory,
    UPDATED_BLOCK_STATUSES -> _updatedBlockStatuses,
    shuffleRead.REMOTE_BLOCKS_FETCHED -> shuffleReadMetrics._remoteBlocksFetched,
    shuffleRead.LOCAL_BLOCKS_FETCHED -> shuffleReadMetrics._localBlocksFetched,
    shuffleRead.REMOTE_BYTES_READ -> shuffleReadMetrics._remoteBytesRead,
    shuffleRead.LOCAL_BYTES_READ -> shuffleReadMetrics._localBytesRead,
    shuffleRead.FETCH_WAIT_TIME -> shuffleReadMetrics._fetchWaitTime,
    shuffleRead.RECORDS_READ -> shuffleReadMetrics._recordsRead,
    shuffleWrite.BYTES_WRITTEN -> shuffleWriteMetrics._bytesWritten,
    shuffleWrite.RECORDS_WRITTEN -> shuffleWriteMetrics._recordsWritten,
    shuffleWrite.WRITE_TIME -> shuffleWriteMetrics._writeTime,
    input.BYTES_READ -> inputMetrics._bytesRead,
    input.RECORDS_READ -> inputMetrics._recordsRead,
    output.BYTES_WRITTEN -> outputMetrics._bytesWritten,
    output.RECORDS_WRITTEN -> outputMetrics._recordsWritten
  ) ++ testAccum.map(TEST_ACCUM -> _)

  @transient private[spark] lazy val internalAccums: Seq[AccumulatorV2[_, _]] =
    nameToAccums.values.toIndexedSeq

  /* ========================== *
   |        OTHER THINGS        |
   * ========================== */

  private[spark] def register(sc: SparkContext): Unit = {
    nameToAccums.foreach {
      case (name, acc) => acc.register(sc, name = Some(name), countFailedValues = true)
    }
  }

  /**
   * External accumulators registered with this task.
   */
  @transient private[spark] lazy val externalAccums = new ArrayBuffer[AccumulatorV2[_, _]]

   /**
    * All data property accumulators registered with this task.
    */
   @transient private lazy val dataPropertyAccums = new ArrayBuffer[AccumulatorV2[_, _]]

  private[spark] def registerAccumulator(a: AccumulatorV2[_, _]): Unit = {
    externalAccums += a
    if (a.dataProperty) {
      dataPropertyAccums += a
    }
  }

  private[spark] def hasDataPropertyAccumulators(): Boolean = {
    dataPropertyAccums.nonEmpty
  }

  /**
   * Mark an rdd/shuffle/and partition as fully processed for all dataProperty accumulators.
   */
  private[spark] def markFullyProcessed(rddId: Int, shuffleWriteId: Int, partitionId: Int) = {
    dataPropertyAccums.foreach(_.markFullyProcessed(rddId, shuffleWriteId, partitionId))
  }

  private[spark] def accumulators(): Seq[AccumulatorV2[_, _]] = internalAccums ++ externalAccums

  /**
   * Looks for a registered accumulator by accumulator name.
   */
  private[spark] def lookForAccumulatorByName(name: String): Option[AccumulatorV2[_, _]] = {
    accumulators.find { acc =>
      acc.name.isDefined && acc.name.get == name
    }
  }
}


private[spark] object TaskMetrics extends Logging {
  import InternalAccumulator._

  /**
   * Create an empty task metrics that doesn't register its accumulators.
   */
  def empty: TaskMetrics = {
    val tm = new TaskMetrics
    tm.nameToAccums.foreach { case (name, acc) =>
      acc.metadata = AccumulatorMetadata(AccumulatorContext.newId(), Some(name),
        countFailedValues = true, dataProperty = false)
    }
    tm
  }

  def registered: TaskMetrics = {
    val tm = empty
    tm.internalAccums.foreach(AccumulatorContext.register)
    tm
  }

  /**
   * Construct a [[TaskMetrics]] object from a list of [[AccumulableInfo]], called on driver only.
   * The returned [[TaskMetrics]] is only used to get some internal metrics, we don't need to take
   * care of external accumulator info passed in.
   */
  def fromAccumulatorInfos(infos: Seq[AccumulableInfo]): TaskMetrics = {
    val tm = new TaskMetrics
    infos.filter(info => info.name.isDefined && info.update.isDefined).foreach { info =>
      val name = info.name.get
      val value = info.update.get
      if (name == UPDATED_BLOCK_STATUSES) {
        tm.setUpdatedBlockStatuses(value.asInstanceOf[java.util.List[(BlockId, BlockStatus)]])
      } else {
        tm.nameToAccums.get(name).foreach(
          _.asInstanceOf[LongAccumulator].setValue(value.asInstanceOf[Long])
        )
      }
    }
    tm
  }

  /**
   * Construct a [[TaskMetrics]] object from a list of accumulator updates, called on driver only.
   */
  def fromAccumulators(accums: Seq[AccumulatorV2[_, _]]): TaskMetrics = {
    val tm = new TaskMetrics
    val (internalAccums, externalAccums) =
      accums.partition(a => a.name.isDefined && tm.nameToAccums.contains(a.name.get))

    internalAccums.foreach { acc =>
      val tmAcc = tm.nameToAccums(acc.name.get).asInstanceOf[AccumulatorV2[Any, Any]]
      tmAcc.metadata = acc.metadata
      tmAcc.merge(acc.asInstanceOf[AccumulatorV2[Any, Any]])
    }

    tm.externalAccums ++= externalAccums
    tm
  }
}


private[spark] class BlockStatusesAccumulator
  extends AccumulatorV2[(BlockId, BlockStatus), java.util.List[(BlockId, BlockStatus)]] {
  private val _seq = Collections.synchronizedList(new ArrayList[(BlockId, BlockStatus)]())

  override def isZero(): Boolean = _seq.isEmpty

  override def copyAndReset(): BlockStatusesAccumulator = new BlockStatusesAccumulator

  override def copy(): BlockStatusesAccumulator = {
    val newAcc = new BlockStatusesAccumulator
    newAcc._seq.addAll(_seq)
    newAcc
  }

  override def reset(): Unit = _seq.clear()

<<<<<<< HEAD
  override def addImpl(v: (BlockId, BlockStatus)): Unit = _seq += v

  override def mergeImpl(other: AccumulatorV2[(BlockId, BlockStatus), Seq[(BlockId, BlockStatus)]])
  : Unit = other match {
    case o: BlockStatusesAccumulator => _seq ++= o.value
    case _ => throw new UnsupportedOperationException(
      s"Cannot merge ${this.getClass.getName} with ${other.getClass.getName}")
=======
  override def add(v: (BlockId, BlockStatus)): Unit = _seq.add(v)

  override def merge(
    other: AccumulatorV2[(BlockId, BlockStatus), java.util.List[(BlockId, BlockStatus)]]): Unit = {
    other match {
      case o: BlockStatusesAccumulator => _seq.addAll(o.value)
      case _ => throw new UnsupportedOperationException(
        s"Cannot merge ${this.getClass.getName} with ${other.getClass.getName}")
    }
>>>>>>> bb322943
  }

  override def value: java.util.List[(BlockId, BlockStatus)] = _seq

  def setValue(newValue: java.util.List[(BlockId, BlockStatus)]): Unit = {
    _seq.clear()
    _seq.addAll(newValue)
  }
}<|MERGE_RESOLUTION|>--- conflicted
+++ resolved
@@ -343,25 +343,15 @@
 
   override def reset(): Unit = _seq.clear()
 
-<<<<<<< HEAD
-  override def addImpl(v: (BlockId, BlockStatus)): Unit = _seq += v
-
-  override def mergeImpl(other: AccumulatorV2[(BlockId, BlockStatus), Seq[(BlockId, BlockStatus)]])
-  : Unit = other match {
-    case o: BlockStatusesAccumulator => _seq ++= o.value
-    case _ => throw new UnsupportedOperationException(
-      s"Cannot merge ${this.getClass.getName} with ${other.getClass.getName}")
-=======
-  override def add(v: (BlockId, BlockStatus)): Unit = _seq.add(v)
-
-  override def merge(
+  override def addImpl(v: (BlockId, BlockStatus)): Unit = _seq.add(v)
+
+  override def mergeImpl(
     other: AccumulatorV2[(BlockId, BlockStatus), java.util.List[(BlockId, BlockStatus)]]): Unit = {
     other match {
       case o: BlockStatusesAccumulator => _seq.addAll(o.value)
       case _ => throw new UnsupportedOperationException(
         s"Cannot merge ${this.getClass.getName} with ${other.getClass.getName}")
     }
->>>>>>> bb322943
   }
 
   override def value: java.util.List[(BlockId, BlockStatus)] = _seq
