/*
 * Licensed to the Apache Software Foundation (ASF) under one or more
 * contributor license agreements.  See the NOTICE file distributed with
 * this work for additional information regarding copyright ownership.
 * The ASF licenses this file to You under the Apache License, Version 2.0
 * (the "License"); you may not use this file except in compliance with
 * the License.  You may obtain a copy of the License at
 *
 *    http://www.apache.org/licenses/LICENSE-2.0
 *
 * Unless required by applicable law or agreed to in writing, software
 * distributed under the License is distributed on an "AS IS" BASIS,
 * WITHOUT WARRANTIES OR CONDITIONS OF ANY KIND, either express or implied.
 * See the License for the specific language governing permissions and
 * limitations under the License.
 */

package org.apache.spark.executor

import java.io.File
import java.lang.management.ManagementFactory
import java.net.URL
import java.nio.ByteBuffer
import java.util.concurrent._

import scala.collection.JavaConversions._
import scala.collection.mutable.{ArrayBuffer, HashMap}
import scala.util.control.NonFatal

import akka.actor.Props

import org.apache.spark._
import org.apache.spark.deploy.SparkHadoopUtil
import org.apache.spark.scheduler._
import org.apache.spark.shuffle.FetchFailedException
import org.apache.spark.storage.{StorageLevel, TaskResultBlockId}
import org.apache.spark.util.{SparkUncaughtExceptionHandler, AkkaUtils, Utils}

/**
 * Spark executor used with Mesos, YARN, and the standalone scheduler.
 * In coarse-grained mode, an existing actor system is provided.
 */
private[spark] class Executor(
    executorId: String,
    slaveHostname: String,
<<<<<<< HEAD
    properties: Seq[(String, String)],
    numCores: Int,
    userClassPath: Seq[URL] = Nil,
    isLocal: Boolean = false,
    actorSystem: ActorSystem = null)
=======
    env: SparkEnv,
    isLocal: Boolean = false)
>>>>>>> 29fabb1b
  extends Logging
{
  // Application dependencies (added through SparkContext) that we've fetched so far on this node.
  // Each map holds the master's timestamp for the version of that file or JAR we got.
  private val currentFiles: HashMap[String, Long] = new HashMap[String, Long]()
  private val currentJars: HashMap[String, Long] = new HashMap[String, Long]()

  private val EMPTY_BYTE_BUFFER = ByteBuffer.wrap(new Array[Byte](0))

  private val conf = env.conf

  @volatile private var isStopped = false

  // No ip or host:port - just hostname
  Utils.checkHost(slaveHostname, "Expected executed slave to be a hostname")
  // must not have port specified.
  assert (0 == Utils.parseHostPort(slaveHostname)._2)

  // Make sure the local hostname we report matches the cluster scheduler's name for this host
  Utils.setCustomHostname(slaveHostname)

  if (!isLocal) {
    // Setup an uncaught exception handler for non-local mode.
    // Make any thread terminations due to uncaught exceptions kill the entire
    // executor process to avoid surprising stalls.
    Thread.setDefaultUncaughtExceptionHandler(SparkUncaughtExceptionHandler)
  }

  val executorSource = new ExecutorSource(this, executorId)
  conf.set("spark.executor.id", executorId)

  if (!isLocal) {
    env.metricsSystem.registerSource(executorSource)
    env.blockManager.initialize(conf.getAppId)
  }

  // Create an actor for receiving RPCs from the driver
  private val executorActor = env.actorSystem.actorOf(
    Props(new ExecutorActor(executorId)), "ExecutorActor")

  // Create our ClassLoader
  // do this after SparkEnv creation so can access the SecurityManager
  private val urlClassLoader = createClassLoader()
  private val replClassLoader = addReplClassLoaderIfNeeded(urlClassLoader)

  // Set the classloader for serializer
  env.serializer.setDefaultClassLoader(urlClassLoader)

  // Akka's message frame size. If task result is bigger than this, we use the block manager
  // to send the result back.
  private val akkaFrameSize = AkkaUtils.maxFrameSizeBytes(conf)

  // Limit of bytes for total size of results (default is 1GB)
  private val maxResultSize = Utils.getMaxResultSize(conf)

  // Start worker thread pool
  val threadPool = Utils.newDaemonCachedThreadPool("Executor task launch worker")

  // Maintains the list of running tasks.
  private val runningTasks = new ConcurrentHashMap[Long, TaskRunner]

  startDriverHeartbeater()

  def launchTask(
      context: ExecutorBackend, taskId: Long, taskName: String, serializedTask: ByteBuffer) {
    val tr = new TaskRunner(context, taskId, taskName, serializedTask)
    runningTasks.put(taskId, tr)
    threadPool.execute(tr)
  }

  def killTask(taskId: Long, interruptThread: Boolean) {
    val tr = runningTasks.get(taskId)
    if (tr != null) {
      tr.kill(interruptThread)
    }
  }

  def stop() {
    env.metricsSystem.report()
    env.actorSystem.stop(executorActor)
    isStopped = true
    threadPool.shutdown()
    if (!isLocal) {
      env.stop()
    }
  }

  private def gcTime = ManagementFactory.getGarbageCollectorMXBeans.map(_.getCollectionTime).sum

  class TaskRunner(
      execBackend: ExecutorBackend, val taskId: Long, taskName: String, serializedTask: ByteBuffer)
    extends Runnable {

    @volatile private var killed = false
    @volatile var task: Task[Any] = _
    @volatile var attemptedTask: Option[Task[Any]] = None
    @volatile var startGCTime: Long = _

    def kill(interruptThread: Boolean) {
      logInfo(s"Executor is trying to kill $taskName (TID $taskId)")
      killed = true
      if (task != null) {
        task.kill(interruptThread)
      }
    }

    override def run() {
      val deserializeStartTime = System.currentTimeMillis()
      Thread.currentThread.setContextClassLoader(replClassLoader)
      val ser = env.closureSerializer.newInstance()
      logInfo(s"Running $taskName (TID $taskId)")
      execBackend.statusUpdate(taskId, TaskState.RUNNING, EMPTY_BYTE_BUFFER)
      var taskStart: Long = 0
      startGCTime = gcTime

      try {
        val (taskFiles, taskJars, taskBytes) = Task.deserializeWithDependencies(serializedTask)
        updateDependencies(taskFiles, taskJars)
        task = ser.deserialize[Task[Any]](taskBytes, Thread.currentThread.getContextClassLoader)

        // If this task has been killed before we deserialized it, let's quit now. Otherwise,
        // continue executing the task.
        if (killed) {
          // Throw an exception rather than returning, because returning within a try{} block
          // causes a NonLocalReturnControl exception to be thrown. The NonLocalReturnControl
          // exception will be caught by the catch block, leading to an incorrect ExceptionFailure
          // for the task.
          throw new TaskKilledException
        }

        attemptedTask = Some(task)
        logDebug("Task " + taskId + "'s epoch is " + task.epoch)
        env.mapOutputTracker.updateEpoch(task.epoch)

        // Run the actual task and measure its runtime.
        taskStart = System.currentTimeMillis()
        val value = task.run(taskId.toInt)
        val taskFinish = System.currentTimeMillis()

        // If the task has been killed, let's fail it.
        if (task.killed) {
          throw new TaskKilledException
        }

        val resultSer = env.serializer.newInstance()
        val beforeSerialization = System.currentTimeMillis()
        val valueBytes = resultSer.serialize(value)
        val afterSerialization = System.currentTimeMillis()

        for (m <- task.metrics) {
          m.executorDeserializeTime = taskStart - deserializeStartTime
          m.executorRunTime = taskFinish - taskStart
          m.jvmGCTime = gcTime - startGCTime
          m.resultSerializationTime = afterSerialization - beforeSerialization
        }

        val accumUpdates = Accumulators.values

        val directResult = new DirectTaskResult(valueBytes, accumUpdates, task.metrics.orNull)
        val serializedDirectResult = ser.serialize(directResult)
        val resultSize = serializedDirectResult.limit

        // directSend = sending directly back to the driver
        val serializedResult = {
          if (maxResultSize > 0 && resultSize > maxResultSize) {
            logWarning(s"Finished $taskName (TID $taskId). Result is larger than maxResultSize " +
              s"(${Utils.bytesToString(resultSize)} > ${Utils.bytesToString(maxResultSize)}), " +
              s"dropping it.")
            ser.serialize(new IndirectTaskResult[Any](TaskResultBlockId(taskId), resultSize))
          } else if (resultSize >= akkaFrameSize - AkkaUtils.reservedSizeBytes) {
            val blockId = TaskResultBlockId(taskId)
            env.blockManager.putBytes(
              blockId, serializedDirectResult, StorageLevel.MEMORY_AND_DISK_SER)
            logInfo(
              s"Finished $taskName (TID $taskId). $resultSize bytes result sent via BlockManager)")
            ser.serialize(new IndirectTaskResult[Any](blockId, resultSize))
          } else {
            logInfo(s"Finished $taskName (TID $taskId). $resultSize bytes result sent to driver")
            serializedDirectResult
          }
        }

        execBackend.statusUpdate(taskId, TaskState.FINISHED, serializedResult)

      } catch {
        case ffe: FetchFailedException => {
          val reason = ffe.toTaskEndReason
          execBackend.statusUpdate(taskId, TaskState.FAILED, ser.serialize(reason))
        }

        case _: TaskKilledException | _: InterruptedException if task.killed => {
          logInfo(s"Executor killed $taskName (TID $taskId)")
          execBackend.statusUpdate(taskId, TaskState.KILLED, ser.serialize(TaskKilled))
        }

        case t: Throwable => {
          // Attempt to exit cleanly by informing the driver of our failure.
          // If anything goes wrong (or this was a fatal exception), we will delegate to
          // the default uncaught exception handler, which will terminate the Executor.
          logError(s"Exception in $taskName (TID $taskId)", t)

          val serviceTime = System.currentTimeMillis() - taskStart
          val metrics = attemptedTask.flatMap(t => t.metrics)
          for (m <- metrics) {
            m.executorRunTime = serviceTime
            m.jvmGCTime = gcTime - startGCTime
          }
          val reason = new ExceptionFailure(t, metrics)
          execBackend.statusUpdate(taskId, TaskState.FAILED, ser.serialize(reason))

          // Don't forcibly exit unless the exception was inherently fatal, to avoid
          // stopping other tasks unnecessarily.
          if (Utils.isFatalError(t)) {
            SparkUncaughtExceptionHandler.uncaughtException(t)
          }
        }
      } finally {
        // Release memory used by this thread for shuffles
        env.shuffleMemoryManager.releaseMemoryForThisThread()
        // Release memory used by this thread for unrolling blocks
        env.blockManager.memoryStore.releaseUnrollMemoryForThisThread()
        // Release memory used by this thread for accumulators
        Accumulators.clear()
        runningTasks.remove(taskId)
      }
    }
  }

  /**
   * Create a ClassLoader for use in tasks, adding any JARs specified by the user or any classes
   * created by the interpreter to the search path
   */
  private def createClassLoader(): MutableURLClassLoader = {
    // Bootstrap the list of jars with the user class path.
    val now = System.currentTimeMillis()
    userClassPath.foreach { url =>
      currentJars(url.getPath().split("/").last) = now
    }

    val currentLoader = Utils.getContextOrSparkClassLoader

    // For each of the jars in the jarSet, add them to the class loader.
    // We assume each of the files has already been fetched.
    val urls = userClassPath ++ currentJars.keySet.map { uri =>
      new File(uri.split("/").last).toURI.toURL
    }
    val userClassPathFirst = conf.getBoolean("spark.executor.userClassPathFirst", false)
    userClassPathFirst match {
      case true => new ChildExecutorURLClassLoader(urls.toArray, currentLoader)
      case false => new ExecutorURLClassLoader(urls.toArray, currentLoader)
    }
  }

  /**
   * If the REPL is in use, add another ClassLoader that will read
   * new classes defined by the REPL as the user types code
   */
  private def addReplClassLoaderIfNeeded(parent: ClassLoader): ClassLoader = {
    val classUri = conf.get("spark.repl.class.uri", null)
    if (classUri != null) {
      logInfo("Using REPL class URI: " + classUri)
      val userClassPathFirst: java.lang.Boolean =
        conf.getBoolean("spark.executor.userClassPathFirst", false)
      try {
        val klass = Class.forName("org.apache.spark.repl.ExecutorClassLoader")
          .asInstanceOf[Class[_ <: ClassLoader]]
        val constructor = klass.getConstructor(classOf[SparkConf], classOf[String],
          classOf[ClassLoader], classOf[Boolean])
        constructor.newInstance(conf, classUri, parent, userClassPathFirst)
      } catch {
        case _: ClassNotFoundException =>
          logError("Could not find org.apache.spark.repl.ExecutorClassLoader on classpath!")
          System.exit(1)
          null
      }
    } else {
      parent
    }
  }

  /**
   * Download any missing dependencies if we receive a new set of files and JARs from the
   * SparkContext. Also adds any new JARs we fetched to the class loader.
   */
  private def updateDependencies(newFiles: HashMap[String, Long], newJars: HashMap[String, Long]) {
    lazy val hadoopConf = SparkHadoopUtil.get.newConfiguration(conf)
    synchronized {
      // Fetch missing dependencies
      for ((name, timestamp) <- newFiles if currentFiles.getOrElse(name, -1L) < timestamp) {
        logInfo("Fetching " + name + " with timestamp " + timestamp)
        // Fetch file with useCache mode, close cache for local mode.
        Utils.fetchFile(name, new File(SparkFiles.getRootDirectory), conf,
          env.securityManager, hadoopConf, timestamp, useCache = !isLocal)
        currentFiles(name) = timestamp
      }
      for ((name, timestamp) <- newJars) {
        val localName = name.split("/").last
        if (currentJars.get(name).orElse(currentJars.get(localName)).getOrElse(-1L) < timestamp) {
          logInfo("Fetching " + name + " with timestamp " + timestamp)
          // Fetch file with useCache mode, close cache for local mode.
          Utils.fetchFile(name, new File(SparkFiles.getRootDirectory), conf,
            env.securityManager, hadoopConf, timestamp, useCache = !isLocal)
          currentJars(name) = timestamp
          // Add it to our class loader
          val url = new File(SparkFiles.getRootDirectory, localName).toURI.toURL
          if (!urlClassLoader.getURLs.contains(url)) {
            logInfo("Adding " + url + " to class loader")
            urlClassLoader.addURL(url)
          }
        }
      }
    }
  }

  def startDriverHeartbeater() {
    val interval = conf.getInt("spark.executor.heartbeatInterval", 10000)
    val timeout = AkkaUtils.lookupTimeout(conf)
    val retryAttempts = AkkaUtils.numRetries(conf)
    val retryIntervalMs = AkkaUtils.retryWaitMs(conf)
    val heartbeatReceiverRef = AkkaUtils.makeDriverRef("HeartbeatReceiver", conf, env.actorSystem)

    val t = new Thread() {
      override def run() {
        // Sleep a random interval so the heartbeats don't end up in sync
        Thread.sleep(interval + (math.random * interval).asInstanceOf[Int])

        while (!isStopped) {
          val tasksMetrics = new ArrayBuffer[(Long, TaskMetrics)]()
          val curGCTime = gcTime

          for (taskRunner <- runningTasks.values()) {
            if (!taskRunner.attemptedTask.isEmpty) {
              Option(taskRunner.task).flatMap(_.metrics).foreach { metrics =>
                metrics.updateShuffleReadMetrics
                metrics.jvmGCTime = curGCTime - taskRunner.startGCTime
                if (isLocal) {
                  // JobProgressListener will hold an reference of it during
                  // onExecutorMetricsUpdate(), then JobProgressListener can not see
                  // the changes of metrics any more, so make a deep copy of it
                  val copiedMetrics = Utils.deserialize[TaskMetrics](Utils.serialize(metrics))
                  tasksMetrics += ((taskRunner.taskId, copiedMetrics))
                } else {
                  // It will be copied by serialization
                  tasksMetrics += ((taskRunner.taskId, metrics))
                }
              }
            }
          }

          val message = Heartbeat(executorId, tasksMetrics.toArray, env.blockManager.blockManagerId)
          try {
            val response = AkkaUtils.askWithReply[HeartbeatResponse](message, heartbeatReceiverRef,
              retryAttempts, retryIntervalMs, timeout)
            if (response.reregisterBlockManager) {
              logWarning("Told to re-register on heartbeat")
              env.blockManager.reregister()
            }
          } catch {
            case NonFatal(t) => logWarning("Issue communicating with driver in heartbeater", t)
          }

          Thread.sleep(interval)
        }
      }
    }
    t.setDaemon(true)
    t.setName("Driver Heartbeater")
    t.start()
  }
}<|MERGE_RESOLUTION|>--- conflicted
+++ resolved
@@ -43,16 +43,9 @@
 private[spark] class Executor(
     executorId: String,
     slaveHostname: String,
-<<<<<<< HEAD
-    properties: Seq[(String, String)],
-    numCores: Int,
+    env: SparkEnv,
     userClassPath: Seq[URL] = Nil,
-    isLocal: Boolean = false,
-    actorSystem: ActorSystem = null)
-=======
-    env: SparkEnv,
     isLocal: Boolean = false)
->>>>>>> 29fabb1b
   extends Logging
 {
   // Application dependencies (added through SparkContext) that we've fetched so far on this node.
