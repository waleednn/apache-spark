/*
 * Licensed to the Apache Software Foundation (ASF) under one or more
 * contributor license agreements.  See the NOTICE file distributed with
 * this work for additional information regarding copyright ownership.
 * The ASF licenses this file to You under the Apache License, Version 2.0
 * (the "License"); you may not use this file except in compliance with
 * the License.  You may obtain a copy of the License at
 *
 *    http://www.apache.org/licenses/LICENSE-2.0
 *
 * Unless required by applicable law or agreed to in writing, software
 * distributed under the License is distributed on an "AS IS" BASIS,
 * WITHOUT WARRANTIES OR CONDITIONS OF ANY KIND, either express or implied.
 * See the License for the specific language governing permissions and
 * limitations under the License.
 */

package org.apache.spark.executor

import java.io.File
import java.lang.management.ManagementFactory
import java.nio.ByteBuffer
import java.util.concurrent._

import scala.collection.JavaConversions._
import scala.collection.mutable.{ArrayBuffer, HashMap}
import scala.util.control.NonFatal

import akka.actor.Props

import org.apache.spark._
import org.apache.spark.deploy.SparkHadoopUtil
import org.apache.spark.scheduler._
import org.apache.spark.shuffle.FetchFailedException
import org.apache.spark.storage.{StorageLevel, TaskResultBlockId}
import org.apache.spark.util.{SparkUncaughtExceptionHandler, AkkaUtils, Utils}

/**
 * Spark executor used with Mesos, YARN, and the standalone scheduler.
 * In coarse-grained mode, an existing actor system is provided.
 */
private[spark] class Executor(
    executorId: String,
    executorHostname: String,
    env: SparkEnv,
    conf: SparkConf,
    isLocal: Boolean = false)
  extends Logging
{

<<<<<<< HEAD
  def this(executorId: String,
      slaveHostname: String,
      env: SparkEnv,
      isLocal: Boolean = false) = {
    this(executorId, slaveHostname, env, env.conf, isLocal)
  }
=======
  logInfo(s"Starting executor ID $executorId on host $executorHostname")
>>>>>>> 81251682

  // Application dependencies (added through SparkContext) that we've fetched so far on this node.
  // Each map holds the master's timestamp for the version of that file or JAR we got.
  private val currentFiles: HashMap[String, Long] = new HashMap[String, Long]()
  private val currentJars: HashMap[String, Long] = new HashMap[String, Long]()

  private val EMPTY_BYTE_BUFFER = ByteBuffer.wrap(new Array[Byte](0))

  @volatile private var isStopped = false

  // No ip or host:port - just hostname
  Utils.checkHost(executorHostname, "Expected executed slave to be a hostname")
  // must not have port specified.
  assert (0 == Utils.parseHostPort(executorHostname)._2)

  // Make sure the local hostname we report matches the cluster scheduler's name for this host
  Utils.setCustomHostname(executorHostname)

  if (!isLocal) {
    // Setup an uncaught exception handler for non-local mode.
    // Make any thread terminations due to uncaught exceptions kill the entire
    // executor process to avoid surprising stalls.
    Thread.setDefaultUncaughtExceptionHandler(SparkUncaughtExceptionHandler)
  }

  val executorSource = new ExecutorSource(this, executorId)
  conf.set("spark.executor.id", executorId)

  if (!isLocal) {
    env.metricsSystem.registerSource(executorSource)
    env.blockManager.initialize(conf.getAppId)
  }

  // Create an actor for receiving RPCs from the driver
  private val executorActor = env.actorSystem.actorOf(
    Props(new ExecutorActor(executorId)), "ExecutorActor")

  // Create our ClassLoader
  // do this after SparkEnv creation so can access the SecurityManager
  private val urlClassLoader = createClassLoader()
  private val replClassLoader = addReplClassLoaderIfNeeded(urlClassLoader)

  // Set the classloader for serializer
  env.serializer.setDefaultClassLoader(urlClassLoader)

  // Akka's message frame size. If task result is bigger than this, we use the block manager
  // to send the result back.
  private val akkaFrameSize = AkkaUtils.maxFrameSizeBytes(conf)

  // Limit of bytes for total size of results (default is 1GB)
  private val maxResultSize = Utils.getMaxResultSize(conf)

  // Start worker thread pool
  val threadPool = Utils.newDaemonCachedThreadPool("Executor task launch worker")

  // Maintains the list of running tasks.
  private val runningTasks = new ConcurrentHashMap[Long, TaskRunner]

  startDriverHeartbeater()

  def launchTask(
      context: ExecutorBackend,
      taskId: Long,
      attemptNumber: Int,
      taskName: String,
      serializedTask: ByteBuffer) {
    val tr = new TaskRunner(context, taskId = taskId, attemptNumber = attemptNumber, taskName,
      serializedTask)
    runningTasks.put(taskId, tr)
    threadPool.execute(tr)
  }

  def killTask(taskId: Long, interruptThread: Boolean) {
    val tr = runningTasks.get(taskId)
    if (tr != null) {
      tr.kill(interruptThread)
    }
  }

  def stop() {
    env.metricsSystem.report()
    env.actorSystem.stop(executorActor)
    isStopped = true
    threadPool.shutdown()
    if (!isLocal) {
      env.stop()
    }
  }

  private def gcTime = ManagementFactory.getGarbageCollectorMXBeans.map(_.getCollectionTime).sum

  class TaskRunner(
      execBackend: ExecutorBackend,
      val taskId: Long,
      val attemptNumber: Int,
      taskName: String,
      serializedTask: ByteBuffer)
    extends Runnable {

    @volatile private var killed = false
    @volatile var task: Task[Any] = _
    @volatile var attemptedTask: Option[Task[Any]] = None
    @volatile var startGCTime: Long = _

    def kill(interruptThread: Boolean) {
      logInfo(s"Executor is trying to kill $taskName (TID $taskId)")
      killed = true
      if (task != null) {
        task.kill(interruptThread)
      }
    }

    override def run() {
      val deserializeStartTime = System.currentTimeMillis()
      Thread.currentThread.setContextClassLoader(replClassLoader)
      val ser = env.closureSerializer.newInstance()
      logInfo(s"Running $taskName (TID $taskId)")
      execBackend.statusUpdate(taskId, TaskState.RUNNING, EMPTY_BYTE_BUFFER)
      var taskStart: Long = 0
      startGCTime = gcTime

      try {
        val (taskFiles, taskJars, taskBytes) = Task.deserializeWithDependencies(serializedTask)
        updateDependencies(taskFiles, taskJars)
        task = ser.deserialize[Task[Any]](taskBytes, Thread.currentThread.getContextClassLoader)

        // If this task has been killed before we deserialized it, let's quit now. Otherwise,
        // continue executing the task.
        if (killed) {
          // Throw an exception rather than returning, because returning within a try{} block
          // causes a NonLocalReturnControl exception to be thrown. The NonLocalReturnControl
          // exception will be caught by the catch block, leading to an incorrect ExceptionFailure
          // for the task.
          throw new TaskKilledException
        }

        attemptedTask = Some(task)
        logDebug("Task " + taskId + "'s epoch is " + task.epoch)
        env.mapOutputTracker.updateEpoch(task.epoch)

        // Run the actual task and measure its runtime.
        taskStart = System.currentTimeMillis()
        val value = task.run(taskAttemptId = taskId, attemptNumber = attemptNumber)
        val taskFinish = System.currentTimeMillis()

        // If the task has been killed, let's fail it.
        if (task.killed) {
          throw new TaskKilledException
        }

        val resultSer = env.serializer.newInstance()
        val beforeSerialization = System.currentTimeMillis()
        val valueBytes = resultSer.serialize(value)
        val afterSerialization = System.currentTimeMillis()

        for (m <- task.metrics) {
          m.setExecutorDeserializeTime(taskStart - deserializeStartTime)
          m.setExecutorRunTime(taskFinish - taskStart)
          m.setJvmGCTime(gcTime - startGCTime)
          m.setResultSerializationTime(afterSerialization - beforeSerialization)
        }

        val accumUpdates = Accumulators.values

        val directResult = new DirectTaskResult(valueBytes, accumUpdates, task.metrics.orNull)
        val serializedDirectResult = ser.serialize(directResult)
        val resultSize = serializedDirectResult.limit

        // directSend = sending directly back to the driver
        val serializedResult = {
          if (maxResultSize > 0 && resultSize > maxResultSize) {
            logWarning(s"Finished $taskName (TID $taskId). Result is larger than maxResultSize " +
              s"(${Utils.bytesToString(resultSize)} > ${Utils.bytesToString(maxResultSize)}), " +
              s"dropping it.")
            ser.serialize(new IndirectTaskResult[Any](TaskResultBlockId(taskId), resultSize))
          } else if (resultSize >= akkaFrameSize - AkkaUtils.reservedSizeBytes) {
            val blockId = TaskResultBlockId(taskId)
            env.blockManager.putBytes(
              blockId, serializedDirectResult, StorageLevel.MEMORY_AND_DISK_SER)
            logInfo(
              s"Finished $taskName (TID $taskId). $resultSize bytes result sent via BlockManager)")
            ser.serialize(new IndirectTaskResult[Any](blockId, resultSize))
          } else {
            logInfo(s"Finished $taskName (TID $taskId). $resultSize bytes result sent to driver")
            serializedDirectResult
          }
        }

        execBackend.statusUpdate(taskId, TaskState.FINISHED, serializedResult)

      } catch {
        case ffe: FetchFailedException => {
          val reason = ffe.toTaskEndReason
          execBackend.statusUpdate(taskId, TaskState.FAILED, ser.serialize(reason))
        }

        case _: TaskKilledException | _: InterruptedException if task.killed => {
          logInfo(s"Executor killed $taskName (TID $taskId)")
          execBackend.statusUpdate(taskId, TaskState.KILLED, ser.serialize(TaskKilled))
        }

        case t: Throwable => {
          // Attempt to exit cleanly by informing the driver of our failure.
          // If anything goes wrong (or this was a fatal exception), we will delegate to
          // the default uncaught exception handler, which will terminate the Executor.
          logError(s"Exception in $taskName (TID $taskId)", t)

          val serviceTime = System.currentTimeMillis() - taskStart
          val metrics = attemptedTask.flatMap(t => t.metrics)
          for (m <- metrics) {
            m.setExecutorRunTime(serviceTime)
            m.setJvmGCTime(gcTime - startGCTime)
          }
          val reason = new ExceptionFailure(t, metrics)
          execBackend.statusUpdate(taskId, TaskState.FAILED, ser.serialize(reason))

          // Don't forcibly exit unless the exception was inherently fatal, to avoid
          // stopping other tasks unnecessarily.
          if (Utils.isFatalError(t)) {
            SparkUncaughtExceptionHandler.uncaughtException(t)
          }
        }
      } finally {
        // Release memory used by this thread for shuffles
        env.shuffleMemoryManager.releaseMemoryForThisThread()
        // Release memory used by this thread for unrolling blocks
        env.blockManager.memoryStore.releaseUnrollMemoryForThisThread()
        // Release memory used by this thread for accumulators
        Accumulators.clear()
        runningTasks.remove(taskId)
      }
    }
  }

  /**
   * Create a ClassLoader for use in tasks, adding any JARs specified by the user or any classes
   * created by the interpreter to the search path
   */
  private def createClassLoader(): MutableURLClassLoader = {
    val currentLoader = Utils.getContextOrSparkClassLoader

    // For each of the jars in the jarSet, add them to the class loader.
    // We assume each of the files has already been fetched.
    val urls = currentJars.keySet.map { uri =>
      new File(uri.split("/").last).toURI.toURL
    }.toArray
    val userClassPathFirst = conf.getBoolean("spark.files.userClassPathFirst", false)
    userClassPathFirst match {
      case true => new ChildExecutorURLClassLoader(urls, currentLoader)
      case false => new ExecutorURLClassLoader(urls, currentLoader)
    }
  }

  /**
   * If the REPL is in use, add another ClassLoader that will read
   * new classes defined by the REPL as the user types code
   */
  private def addReplClassLoaderIfNeeded(parent: ClassLoader): ClassLoader = {
    val classUri = conf.get("spark.repl.class.uri", null)
    if (classUri != null) {
      logInfo("Using REPL class URI: " + classUri)
      val userClassPathFirst: java.lang.Boolean =
        conf.getBoolean("spark.files.userClassPathFirst", false)
      try {
        val klass = Class.forName("org.apache.spark.repl.ExecutorClassLoader")
          .asInstanceOf[Class[_ <: ClassLoader]]
        val constructor = klass.getConstructor(classOf[SparkConf], classOf[String],
          classOf[ClassLoader], classOf[Boolean])
        constructor.newInstance(conf, classUri, parent, userClassPathFirst)
      } catch {
        case _: ClassNotFoundException =>
          logError("Could not find org.apache.spark.repl.ExecutorClassLoader on classpath!")
          System.exit(1)
          null
      }
    } else {
      parent
    }
  }

  /**
   * Download any missing dependencies if we receive a new set of files and JARs from the
   * SparkContext. Also adds any new JARs we fetched to the class loader.
   */
  private def updateDependencies(newFiles: HashMap[String, Long], newJars: HashMap[String, Long]) {
    lazy val hadoopConf = SparkHadoopUtil.get.newConfiguration(conf)
    synchronized {
      // Fetch missing dependencies
      for ((name, timestamp) <- newFiles if currentFiles.getOrElse(name, -1L) < timestamp) {
        logInfo("Fetching " + name + " with timestamp " + timestamp)
        // Fetch file with useCache mode, close cache for local mode.
        Utils.fetchFile(name, new File(SparkFiles.getRootDirectory), conf,
          env.securityManager, hadoopConf, timestamp, useCache = !isLocal)
        currentFiles(name) = timestamp
      }
      for ((name, timestamp) <- newJars if currentJars.getOrElse(name, -1L) < timestamp) {
        logInfo("Fetching " + name + " with timestamp " + timestamp)
        // Fetch file with useCache mode, close cache for local mode.
        Utils.fetchFile(name, new File(SparkFiles.getRootDirectory), conf,
          env.securityManager, hadoopConf, timestamp, useCache = !isLocal)
        currentJars(name) = timestamp
        // Add it to our class loader
        val localName = name.split("/").last
        val url = new File(SparkFiles.getRootDirectory, localName).toURI.toURL
        if (!urlClassLoader.getURLs.contains(url)) {
          logInfo("Adding " + url + " to class loader")
          urlClassLoader.addURL(url)
        }
      }
    }
  }

  def startDriverHeartbeater() {
    val interval = conf.getInt("spark.executor.heartbeatInterval", 10000)
    val timeout = AkkaUtils.lookupTimeout(conf)
    val retryAttempts = AkkaUtils.numRetries(conf)
    val retryIntervalMs = AkkaUtils.retryWaitMs(conf)
    val heartbeatReceiverRef = AkkaUtils.makeDriverRef("HeartbeatReceiver", conf, env.actorSystem)

    val t = new Thread() {
      override def run() {
        // Sleep a random interval so the heartbeats don't end up in sync
        Thread.sleep(interval + (math.random * interval).asInstanceOf[Int])

        while (!isStopped) {
          val tasksMetrics = new ArrayBuffer[(Long, TaskMetrics)]()
          val curGCTime = gcTime

          for (taskRunner <- runningTasks.values()) {
            if (taskRunner.attemptedTask.nonEmpty) {
              Option(taskRunner.task).flatMap(_.metrics).foreach { metrics =>
                metrics.updateShuffleReadMetrics()
                metrics.updateInputMetrics()
                metrics.setJvmGCTime(curGCTime - taskRunner.startGCTime)

                if (isLocal) {
                  // JobProgressListener will hold an reference of it during
                  // onExecutorMetricsUpdate(), then JobProgressListener can not see
                  // the changes of metrics any more, so make a deep copy of it
                  val copiedMetrics = Utils.deserialize[TaskMetrics](Utils.serialize(metrics))
                  tasksMetrics += ((taskRunner.taskId, copiedMetrics))
                } else {
                  // It will be copied by serialization
                  tasksMetrics += ((taskRunner.taskId, metrics))
                }
              }
            }
          }

          val message = Heartbeat(executorId, tasksMetrics.toArray, env.blockManager.blockManagerId)
          try {
            val response = AkkaUtils.askWithReply[HeartbeatResponse](message, heartbeatReceiverRef,
              retryAttempts, retryIntervalMs, timeout)
            if (response.reregisterBlockManager) {
              logWarning("Told to re-register on heartbeat")
              env.blockManager.reregister()
            }
          } catch {
            case NonFatal(t) => logWarning("Issue communicating with driver in heartbeater", t)
          }

          Thread.sleep(interval)
        }
      }
    }
    t.setDaemon(true)
    t.setName("Driver Heartbeater")
    t.start()
  }
}<|MERGE_RESOLUTION|>--- conflicted
+++ resolved
@@ -48,16 +48,14 @@
   extends Logging
 {
 
-<<<<<<< HEAD
   def this(executorId: String,
       slaveHostname: String,
       env: SparkEnv,
       isLocal: Boolean = false) = {
     this(executorId, slaveHostname, env, env.conf, isLocal)
   }
-=======
+
   logInfo(s"Starting executor ID $executorId on host $executorHostname")
->>>>>>> 81251682
 
   // Application dependencies (added through SparkContext) that we've fetched so far on this node.
   // Each map holds the master's timestamp for the version of that file or JAR we got.
