/*
 * Licensed to the Apache Software Foundation (ASF) under one or more
 * contributor license agreements.  See the NOTICE file distributed with
 * this work for additional information regarding copyright ownership.
 * The ASF licenses this file to You under the Apache License, Version 2.0
 * (the "License"); you may not use this file except in compliance with
 * the License.  You may obtain a copy of the License at
 *
 *    http://www.apache.org/licenses/LICENSE-2.0
 *
 * Unless required by applicable law or agreed to in writing, software
 * distributed under the License is distributed on an "AS IS" BASIS,
 * WITHOUT WARRANTIES OR CONDITIONS OF ANY KIND, either express or implied.
 * See the License for the specific language governing permissions and
 * limitations under the License.
 */

package org.apache.spark.executor

import java.io.File
import java.lang.management.ManagementFactory
import java.nio.ByteBuffer
import java.util.concurrent._

import org.apache.spark.network.rpc.{SimpleRpcClient, SimpleRpcServer}

import scala.collection.JavaConversions._
import scala.collection.mutable.{ArrayBuffer, HashMap}
import scala.util.control.NonFatal

import akka.actor.Props

import org.apache.spark._
import org.apache.spark.deploy.SparkHadoopUtil
import org.apache.spark.scheduler._
import org.apache.spark.shuffle.FetchFailedException
import org.apache.spark.storage.{StorageLevel, TaskResultBlockId}
import org.apache.spark.util.{SparkUncaughtExceptionHandler, AkkaUtils, Utils}

/**
 * Spark executor used with Mesos, YARN, and the standalone scheduler.
 * In coarse-grained mode, an existing actor system is provided.
 */
private[spark] class Executor(
    executorId: String,
    slaveHostname: String,
    env: SparkEnv,
    isLocal: Boolean = false)
  extends Logging
{
  // Application dependencies (added through SparkContext) that we've fetched so far on this node.
  // Each map holds the master's timestamp for the version of that file or JAR we got.
  private val currentFiles: HashMap[String, Long] = new HashMap[String, Long]()
  private val currentJars: HashMap[String, Long] = new HashMap[String, Long]()

  private val EMPTY_BYTE_BUFFER = ByteBuffer.wrap(new Array[Byte](0))

  private val conf = env.conf

  @volatile private var isStopped = false

  // No ip or host:port - just hostname
  Utils.checkHost(slaveHostname, "Expected executed slave to be a hostname")
  // must not have port specified.
  assert (0 == Utils.parseHostPort(slaveHostname)._2)

  // Make sure the local hostname we report matches the cluster scheduler's name for this host
  Utils.setCustomHostname(slaveHostname)

  if (!isLocal) {
    // Setup an uncaught exception handler for non-local mode.
    // Make any thread terminations due to uncaught exceptions kill the entire
    // executor process to avoid surprising stalls.
    Thread.setDefaultUncaughtExceptionHandler(SparkUncaughtExceptionHandler)
  }

  val executorSource = new ExecutorSource(this, executorId)
  conf.set("spark.executor.id", executorId)

  if (!isLocal) {
    env.metricsSystem.registerSource(executorSource)
    env.blockManager.initialize(conf.getAppId)
  }

  // Create an actor for receiving RPCs from the driver
  private val executorActor =
    env.rpcEnv.setupEndPoint("ExecutorActor", new ExecutorActor(executorId))

  // Create our ClassLoader
  // do this after SparkEnv creation so can access the SecurityManager
  private val urlClassLoader = createClassLoader()
  private val replClassLoader = addReplClassLoaderIfNeeded(urlClassLoader)

  // Set the classloader for serializer
  env.serializer.setDefaultClassLoader(urlClassLoader)

  // Akka's message frame size. If task result is bigger than this, we use the block manager
  // to send the result back.
  private val akkaFrameSize = AkkaUtils.maxFrameSizeBytes(conf)

  // Limit of bytes for total size of results (default is 1GB)
  private val maxResultSize = Utils.getMaxResultSize(conf)

  // Start worker thread pool
  val threadPool = Utils.newDaemonCachedThreadPool("Executor task launch worker")

  // Maintains the list of running tasks.
  private val runningTasks = new ConcurrentHashMap[Long, TaskRunner]

  startDriverHeartbeater()

  def launchTask(
      context: ExecutorBackend, taskId: Long, taskName: String, serializedTask: ByteBuffer) {
    val tr = new TaskRunner(context, taskId, taskName, serializedTask)
    runningTasks.put(taskId, tr)
    threadPool.execute(tr)
  }

  def killTask(taskId: Long, interruptThread: Boolean) {
    val tr = runningTasks.get(taskId)
    if (tr != null) {
      tr.kill(interruptThread)
    }
  }

  def stop() {
    env.metricsSystem.report()
    env.rpcEnv.stop(executorActor)
    isStopped = true
    threadPool.shutdown()
    if (!isLocal) {
      env.stop()
    }
  }

  private def gcTime = ManagementFactory.getGarbageCollectorMXBeans.map(_.getCollectionTime).sum

  class TaskRunner(
      execBackend: ExecutorBackend, val taskId: Long, taskName: String, serializedTask: ByteBuffer)
    extends Runnable {

    @volatile private var killed = false
    @volatile var task: Task[Any] = _
    @volatile var attemptedTask: Option[Task[Any]] = None
    @volatile var startGCTime: Long = _

    def kill(interruptThread: Boolean) {
      logInfo(s"Executor is trying to kill $taskName (TID $taskId)")
      killed = true
      if (task != null) {
        task.kill(interruptThread)
      }
    }

    override def run() {
      val deserializeStartTime = System.currentTimeMillis()
      Thread.currentThread.setContextClassLoader(replClassLoader)
      val ser = env.closureSerializer.newInstance()
      logInfo(s"Running $taskName (TID $taskId)")
      execBackend.statusUpdate(taskId, TaskState.RUNNING, EMPTY_BYTE_BUFFER)
      var taskStart: Long = 0
      startGCTime = gcTime

      try {
        val (taskFiles, taskJars, taskBytes) = Task.deserializeWithDependencies(serializedTask)
        updateDependencies(taskFiles, taskJars)
        task = ser.deserialize[Task[Any]](taskBytes, Thread.currentThread.getContextClassLoader)

        // If this task has been killed before we deserialized it, let's quit now. Otherwise,
        // continue executing the task.
        if (killed) {
          // Throw an exception rather than returning, because returning within a try{} block
          // causes a NonLocalReturnControl exception to be thrown. The NonLocalReturnControl
          // exception will be caught by the catch block, leading to an incorrect ExceptionFailure
          // for the task.
          throw new TaskKilledException
        }

        attemptedTask = Some(task)
        logDebug("Task " + taskId + "'s epoch is " + task.epoch)
        env.mapOutputTracker.updateEpoch(task.epoch)

        // Run the actual task and measure its runtime.
        taskStart = System.currentTimeMillis()
        val value = task.run(taskId.toInt)
        val taskFinish = System.currentTimeMillis()

        // If the task has been killed, let's fail it.
        if (task.killed) {
          throw new TaskKilledException
        }

        val resultSer = env.serializer.newInstance()
        val beforeSerialization = System.currentTimeMillis()
        val valueBytes = resultSer.serialize(value)
        val afterSerialization = System.currentTimeMillis()

        for (m <- task.metrics) {
          m.executorDeserializeTime = taskStart - deserializeStartTime
          m.executorRunTime = taskFinish - taskStart
          m.jvmGCTime = gcTime - startGCTime
          m.resultSerializationTime = afterSerialization - beforeSerialization
        }

        val accumUpdates = Accumulators.values

        val directResult = new DirectTaskResult(valueBytes, accumUpdates, task.metrics.orNull)
        val serializedDirectResult = ser.serialize(directResult)
        val resultSize = serializedDirectResult.limit

        // directSend = sending directly back to the driver
        val serializedResult = {
          if (maxResultSize > 0 && resultSize > maxResultSize) {
            logWarning(s"Finished $taskName (TID $taskId). Result is larger than maxResultSize " +
              s"(${Utils.bytesToString(resultSize)} > ${Utils.bytesToString(maxResultSize)}), " +
              s"dropping it.")
            ser.serialize(new IndirectTaskResult[Any](TaskResultBlockId(taskId), resultSize))
          } else if (resultSize >= akkaFrameSize - AkkaUtils.reservedSizeBytes) {
            val blockId = TaskResultBlockId(taskId)
            env.blockManager.putBytes(
              blockId, serializedDirectResult, StorageLevel.MEMORY_AND_DISK_SER)
            logInfo(
              s"Finished $taskName (TID $taskId). $resultSize bytes result sent via BlockManager)")
            ser.serialize(new IndirectTaskResult[Any](blockId, resultSize))
          } else {
            logInfo(s"Finished $taskName (TID $taskId). $resultSize bytes result sent to driver")
            serializedDirectResult
          }
        }

        execBackend.statusUpdate(taskId, TaskState.FINISHED, serializedResult)

      } catch {
        case ffe: FetchFailedException => {
          val reason = ffe.toTaskEndReason
          execBackend.statusUpdate(taskId, TaskState.FAILED, ser.serialize(reason))
        }

        case _: TaskKilledException | _: InterruptedException if task.killed => {
          logInfo(s"Executor killed $taskName (TID $taskId)")
          execBackend.statusUpdate(taskId, TaskState.KILLED, ser.serialize(TaskKilled))
        }

        case t: Throwable => {
          // Attempt to exit cleanly by informing the driver of our failure.
          // If anything goes wrong (or this was a fatal exception), we will delegate to
          // the default uncaught exception handler, which will terminate the Executor.
          logError(s"Exception in $taskName (TID $taskId)", t)

          val serviceTime = System.currentTimeMillis() - taskStart
          val metrics = attemptedTask.flatMap(t => t.metrics)
          for (m <- metrics) {
            m.executorRunTime = serviceTime
            m.jvmGCTime = gcTime - startGCTime
          }
          val reason = new ExceptionFailure(t, metrics)
          execBackend.statusUpdate(taskId, TaskState.FAILED, ser.serialize(reason))

          // Don't forcibly exit unless the exception was inherently fatal, to avoid
          // stopping other tasks unnecessarily.
          if (Utils.isFatalError(t)) {
            SparkUncaughtExceptionHandler.uncaughtException(t)
          }
        }
      } finally {
        // Release memory used by this thread for shuffles
        env.shuffleMemoryManager.releaseMemoryForThisThread()
        // Release memory used by this thread for unrolling blocks
        env.blockManager.memoryStore.releaseUnrollMemoryForThisThread()
        // Release memory used by this thread for accumulators
        Accumulators.clear()
        runningTasks.remove(taskId)
      }
    }
  }

  /**
   * Create a ClassLoader for use in tasks, adding any JARs specified by the user or any classes
   * created by the interpreter to the search path
   */
  private def createClassLoader(): MutableURLClassLoader = {
    val currentLoader = Utils.getContextOrSparkClassLoader

    // For each of the jars in the jarSet, add them to the class loader.
    // We assume each of the files has already been fetched.
    val urls = currentJars.keySet.map { uri =>
      new File(uri.split("/").last).toURI.toURL
    }.toArray
    val userClassPathFirst = conf.getBoolean("spark.files.userClassPathFirst", false)
    userClassPathFirst match {
      case true => new ChildExecutorURLClassLoader(urls, currentLoader)
      case false => new ExecutorURLClassLoader(urls, currentLoader)
    }
  }

  /**
   * If the REPL is in use, add another ClassLoader that will read
   * new classes defined by the REPL as the user types code
   */
  private def addReplClassLoaderIfNeeded(parent: ClassLoader): ClassLoader = {
    val classUri = conf.get("spark.repl.class.uri", null)
    if (classUri != null) {
      logInfo("Using REPL class URI: " + classUri)
      val userClassPathFirst: java.lang.Boolean =
        conf.getBoolean("spark.files.userClassPathFirst", false)
      try {
        val klass = Class.forName("org.apache.spark.repl.ExecutorClassLoader")
          .asInstanceOf[Class[_ <: ClassLoader]]
        val constructor = klass.getConstructor(classOf[SparkConf], classOf[String],
          classOf[ClassLoader], classOf[Boolean])
        constructor.newInstance(conf, classUri, parent, userClassPathFirst)
      } catch {
        case _: ClassNotFoundException =>
          logError("Could not find org.apache.spark.repl.ExecutorClassLoader on classpath!")
          System.exit(1)
          null
      }
    } else {
      parent
    }
  }

  /**
   * Download any missing dependencies if we receive a new set of files and JARs from the
   * SparkContext. Also adds any new JARs we fetched to the class loader.
   */
  private def updateDependencies(newFiles: HashMap[String, Long], newJars: HashMap[String, Long]) {
    lazy val hadoopConf = SparkHadoopUtil.get.newConfiguration(conf)
    synchronized {
      // Fetch missing dependencies
      for ((name, timestamp) <- newFiles if currentFiles.getOrElse(name, -1L) < timestamp) {
        logInfo("Fetching " + name + " with timestamp " + timestamp)
        // Fetch file with useCache mode, close cache for local mode.
        Utils.fetchFile(name, new File(SparkFiles.getRootDirectory), conf,
          env.securityManager, hadoopConf, timestamp, useCache = !isLocal)
        currentFiles(name) = timestamp
      }
      for ((name, timestamp) <- newJars if currentJars.getOrElse(name, -1L) < timestamp) {
        logInfo("Fetching " + name + " with timestamp " + timestamp)
        // Fetch file with useCache mode, close cache for local mode.
        Utils.fetchFile(name, new File(SparkFiles.getRootDirectory), conf,
          env.securityManager, hadoopConf, timestamp, useCache = !isLocal)
        currentJars(name) = timestamp
        // Add it to our class loader
        val localName = name.split("/").last
        val url = new File(SparkFiles.getRootDirectory, localName).toURI.toURL
        if (!urlClassLoader.getURLs.contains(url)) {
          logInfo("Adding " + url + " to class loader")
          urlClassLoader.addURL(url)
        }
      }
    }
  }

  def startDriverHeartbeater() {
    val interval = conf.getInt("spark.executor.heartbeatInterval", 3000)
    val heartbeatReceiverRef = env.rpcEnv.setupDriverEndPointRef("HeartbeatReceiver")

    val t = new Thread() {
      override def run() {
        // Sleep a random interval so the heartbeats don't end up in sync
        Thread.sleep(interval + (math.random * interval).asInstanceOf[Int])

        while (!isStopped) {
          val tasksMetrics = new ArrayBuffer[(Long, TaskMetrics)]()
          val curGCTime = gcTime

          for (taskRunner <- runningTasks.values()) {
            if (!taskRunner.attemptedTask.isEmpty) {
              Option(taskRunner.task).flatMap(_.metrics).foreach { metrics =>
<<<<<<< HEAD
                metrics.updateShuffleReadMetrics()
=======
                metrics.updateShuffleReadMetrics
                metrics.jvmGCTime = curGCTime - taskRunner.startGCTime
>>>>>>> 336cd341
                if (isLocal) {
                  // JobProgressListener will hold an reference of it during
                  // onExecutorMetricsUpdate(), then JobProgressListener can not see
                  // the changes of metrics any more, so make a deep copy of it
                  val copiedMetrics = Utils.deserialize[TaskMetrics](Utils.serialize(metrics))
                  tasksMetrics += ((taskRunner.taskId, copiedMetrics))
                } else {
                  // It will be copied by serialization
                  tasksMetrics += ((taskRunner.taskId, metrics))
                }
              }
            }
          }

          val message = Heartbeat(executorId, tasksMetrics.toArray, env.blockManager.blockManagerId)
          try {
            val response = heartbeatReceiverRef.askWithReply[HeartbeatResponse](message)
            if (response.reregisterBlockManager) {
              logWarning("Told to re-register on heartbeat")
              env.blockManager.reregister()
            }
          } catch {
            case NonFatal(t) => logWarning("Issue communicating with driver in heartbeater", t)
          }

          Thread.sleep(interval)
        }
      }
    }
    t.setDaemon(true)
    t.setName("Driver Heartbeater")
    t.start()
  }
}<|MERGE_RESOLUTION|>--- conflicted
+++ resolved
@@ -368,12 +368,8 @@
           for (taskRunner <- runningTasks.values()) {
             if (!taskRunner.attemptedTask.isEmpty) {
               Option(taskRunner.task).flatMap(_.metrics).foreach { metrics =>
-<<<<<<< HEAD
                 metrics.updateShuffleReadMetrics()
-=======
-                metrics.updateShuffleReadMetrics
                 metrics.jvmGCTime = curGCTime - taskRunner.startGCTime
->>>>>>> 336cd341
                 if (isLocal) {
                   // JobProgressListener will hold an reference of it during
                   // onExecutorMetricsUpdate(), then JobProgressListener can not see
