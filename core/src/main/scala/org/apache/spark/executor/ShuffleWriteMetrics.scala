/*
 * Licensed to the Apache Software Foundation (ASF) under one or more
 * contributor license agreements.  See the NOTICE file distributed with
 * this work for additional information regarding copyright ownership.
 * The ASF licenses this file to You under the Apache License, Version 2.0
 * (the "License"); you may not use this file except in compliance with
 * the License.  You may obtain a copy of the License at
 *
 *    http://www.apache.org/licenses/LICENSE-2.0
 *
 * Unless required by applicable law or agreed to in writing, software
 * distributed under the License is distributed on an "AS IS" BASIS,
 * WITHOUT WARRANTIES OR CONDITIONS OF ANY KIND, either express or implied.
 * See the License for the specific language governing permissions and
 * limitations under the License.
 */

package org.apache.spark.executor

import org.apache.spark.{Accumulator, InternalAccumulator}
import org.apache.spark.annotation.DeveloperApi


/**
 * :: DeveloperApi ::
 * A collection of accumulators that represent metrics about writing shuffle data.
 */
@DeveloperApi
<<<<<<< HEAD
class ShuffleWriteMetrics private (
    _bytesWritten: Accumulator[Long],
    _recordsWritten: Accumulator[Long],
    _writeTime: Accumulator[Long])
  extends Serializable {

  private[executor] def this(accumMap: Map[String, Accumulator[_]]) {
    this(
      TaskMetrics.getAccum[Long](accumMap, InternalAccumulator.shuffleWrite.BYTES_WRITTEN),
      TaskMetrics.getAccum[Long](accumMap, InternalAccumulator.shuffleWrite.RECORDS_WRITTEN),
      TaskMetrics.getAccum[Long](accumMap, InternalAccumulator.shuffleWrite.WRITE_TIME))
  }
=======
class ShuffleWriteMetrics extends Serializable {
>>>>>>> b122c861

  /**
   * Create a new [[ShuffleWriteMetrics]] that is not associated with any particular task.
   *
   * This mainly exists for legacy reasons, because we use dummy [[ShuffleWriteMetrics]] in
   * many places only to merge their values together later. In the future, we should revisit
   * whether this is needed.
   *
   * A better alternative is [[TaskMetrics.registerShuffleWriteMetrics]].
   */
<<<<<<< HEAD
  private[spark] def this() {
    this(InternalAccumulator.createShuffleWriteAccums().map { a => (a.name.get, a) }.toMap)
  }
=======
  @volatile private var _bytesWritten: Long = _
  def bytesWritten: Long = _bytesWritten
  private[spark] def incBytesWritten(value: Long) = _bytesWritten += value
  private[spark] def decBytesWritten(value: Long) = _bytesWritten -= value
>>>>>>> b122c861

  /**
   * Number of bytes written for the shuffle by this task.
   */
<<<<<<< HEAD
  def shuffleBytesWritten: Long = _bytesWritten.localValue
=======
  @volatile private var _writeTime: Long = _
  def writeTime: Long = _writeTime
  private[spark] def incWriteTime(value: Long) = _writeTime += value
  private[spark] def decWriteTime(value: Long) = _writeTime -= value
>>>>>>> b122c861

  /**
   * Total number of records written to the shuffle by this task.
   */
<<<<<<< HEAD
  def shuffleRecordsWritten: Long = _recordsWritten.localValue

  /**
   * Time the task spent blocking on writes to disk or buffer cache, in nanoseconds.
   */
  def shuffleWriteTime: Long = _writeTime.localValue

  private[spark] def incShuffleBytesWritten(v: Long): Unit = _bytesWritten.add(v)
  private[spark] def incShuffleRecordsWritten(v: Long): Unit = _recordsWritten.add(v)
  private[spark] def incShuffleWriteTime(v: Long): Unit = _writeTime.add(v)
  private[spark] def decShuffleBytesWritten(v: Long): Unit = {
    _bytesWritten.setValue(shuffleBytesWritten - v)
  }
  private[spark] def decShuffleRecordsWritten(v: Long): Unit = {
    _recordsWritten.setValue(shuffleRecordsWritten - v)
  }
=======
  @volatile private var _recordsWritten: Long = _
  def recordsWritten: Long = _recordsWritten
  private[spark] def incRecordsWritten(value: Long) = _recordsWritten += value
  private[spark] def decRecordsWritten(value: Long) = _recordsWritten -= value
  private[spark] def setRecordsWritten(value: Long) = _recordsWritten = value

  // Legacy methods for backward compatibility.
  // TODO: remove these once we make this class private.
  @deprecated("use bytesWritten instead", "2.0.0")
  def shuffleBytesWritten: Long = bytesWritten
  @deprecated("use writeTime instead", "2.0.0")
  def shuffleWriteTime: Long = writeTime
  @deprecated("use recordsWritten instead", "2.0.0")
  def shuffleRecordsWritten: Long = recordsWritten
>>>>>>> b122c861

}<|MERGE_RESOLUTION|>--- conflicted
+++ resolved
@@ -26,7 +26,6 @@
  * A collection of accumulators that represent metrics about writing shuffle data.
  */
 @DeveloperApi
-<<<<<<< HEAD
 class ShuffleWriteMetrics private (
     _bytesWritten: Accumulator[Long],
     _recordsWritten: Accumulator[Long],
@@ -39,9 +38,6 @@
       TaskMetrics.getAccum[Long](accumMap, InternalAccumulator.shuffleWrite.RECORDS_WRITTEN),
       TaskMetrics.getAccum[Long](accumMap, InternalAccumulator.shuffleWrite.WRITE_TIME))
   }
-=======
-class ShuffleWriteMetrics extends Serializable {
->>>>>>> b122c861
 
   /**
    * Create a new [[ShuffleWriteMetrics]] that is not associated with any particular task.
@@ -52,55 +48,34 @@
    *
    * A better alternative is [[TaskMetrics.registerShuffleWriteMetrics]].
    */
-<<<<<<< HEAD
   private[spark] def this() {
     this(InternalAccumulator.createShuffleWriteAccums().map { a => (a.name.get, a) }.toMap)
   }
-=======
-  @volatile private var _bytesWritten: Long = _
-  def bytesWritten: Long = _bytesWritten
-  private[spark] def incBytesWritten(value: Long) = _bytesWritten += value
-  private[spark] def decBytesWritten(value: Long) = _bytesWritten -= value
->>>>>>> b122c861
 
   /**
    * Number of bytes written for the shuffle by this task.
    */
-<<<<<<< HEAD
-  def shuffleBytesWritten: Long = _bytesWritten.localValue
-=======
-  @volatile private var _writeTime: Long = _
-  def writeTime: Long = _writeTime
-  private[spark] def incWriteTime(value: Long) = _writeTime += value
-  private[spark] def decWriteTime(value: Long) = _writeTime -= value
->>>>>>> b122c861
+  def bytesWritten: Long = _bytesWritten.localValue
 
   /**
    * Total number of records written to the shuffle by this task.
    */
-<<<<<<< HEAD
-  def shuffleRecordsWritten: Long = _recordsWritten.localValue
+  def recordsWritten: Long = _recordsWritten.localValue
 
   /**
    * Time the task spent blocking on writes to disk or buffer cache, in nanoseconds.
    */
-  def shuffleWriteTime: Long = _writeTime.localValue
+  def writeTime: Long = _writeTime.localValue
 
-  private[spark] def incShuffleBytesWritten(v: Long): Unit = _bytesWritten.add(v)
-  private[spark] def incShuffleRecordsWritten(v: Long): Unit = _recordsWritten.add(v)
-  private[spark] def incShuffleWriteTime(v: Long): Unit = _writeTime.add(v)
-  private[spark] def decShuffleBytesWritten(v: Long): Unit = {
-    _bytesWritten.setValue(shuffleBytesWritten - v)
+  private[spark] def incBytesWritten(v: Long): Unit = _bytesWritten.add(v)
+  private[spark] def incRecordsWritten(v: Long): Unit = _recordsWritten.add(v)
+  private[spark] def incWriteTime(v: Long): Unit = _writeTime.add(v)
+  private[spark] def decBytesWritten(v: Long): Unit = {
+    _bytesWritten.setValue(bytesWritten - v)
   }
-  private[spark] def decShuffleRecordsWritten(v: Long): Unit = {
-    _recordsWritten.setValue(shuffleRecordsWritten - v)
+  private[spark] def decRecordsWritten(v: Long): Unit = {
+    _recordsWritten.setValue(recordsWritten - v)
   }
-=======
-  @volatile private var _recordsWritten: Long = _
-  def recordsWritten: Long = _recordsWritten
-  private[spark] def incRecordsWritten(value: Long) = _recordsWritten += value
-  private[spark] def decRecordsWritten(value: Long) = _recordsWritten -= value
-  private[spark] def setRecordsWritten(value: Long) = _recordsWritten = value
 
   // Legacy methods for backward compatibility.
   // TODO: remove these once we make this class private.
@@ -110,6 +85,5 @@
   def shuffleWriteTime: Long = writeTime
   @deprecated("use recordsWritten instead", "2.0.0")
   def shuffleRecordsWritten: Long = recordsWritten
->>>>>>> b122c861
 
 }