--- conflicted
+++ resolved
@@ -20,7 +20,7 @@
 import scala.collection.mutable.{ArrayBuffer, HashSet}
 
 import org.apache.spark.rdd.RDD
-import org.apache.spark.storage.{BlockManager, RDDBlockId, StorageLevel}
+import org.apache.spark.storage.{BlockId, BlockManager, BlockStatus, RDDBlockId, StorageLevel}
 
 /**
  * Spark class responsible for passing RDDs split contents to the BlockManager and making
@@ -50,11 +50,13 @@
               try {loading.wait()} catch {case _ : Throwable =>}
             }
             logInfo("Finished waiting for %s".format(key))
-            // See whether someone else has successfully loaded it. The main way this would fail
-            // is for the RDD-level cache eviction policy if someone else has loaded the same RDD
-            // partition but we didn't want to make space for it. However, that case is unlikely
-            // because it's unlikely that two threads would work on the same RDD partition. One
-            // downside of the current code is that threads wait serially if this does happen.
+            /**
+             * See whether someone else has successfully loaded it. The main way this would fail
+             * is for the RDD-level cache eviction policy if someone else has loaded the same RDD
+             * partition but we didn't want to make space for it. However, that case is unlikely
+             * because it's unlikely that two threads would work on the same RDD partition. One
+             * downside of the current code is that threads wait serially if this does happen.
+             */
             blockManager.get(key) match {
               case Some(values) =>
                 return new InterruptibleIterator(context, values.asInstanceOf[Iterator[T]])
@@ -73,10 +75,37 @@
 
           // Persist the result, so long as the task is not running locally
           if (context.runningLocally) { return computedValues }
-<<<<<<< HEAD
-          val elements = new ArrayBuffer[Any]
-          elements ++= computedValues
-          val updatedBlocks = blockManager.put(key, elements, storageLevel, tellMaster = true)
+
+          // Keep track of blocks with updated statuses
+          var updatedBlocks = Seq[(BlockId, BlockStatus)]()
+          val returnValue: Iterator[T] = {
+            if (storageLevel.useDisk && !storageLevel.useMemory) {
+              /**
+               * In the case that this RDD is to be persisted using DISK_ONLY
+               * the iterator will be passed directly to the blockManager (rather then
+               * caching it to an ArrayBuffer first), then the resulting block data iterator
+               * will be passed back to the user. If the iterator generates a lot of data,
+               * this means that it doesn't all have to be held in memory at one time.
+               * This could also apply to MEMORY_ONLY_SER storage, but we need to make sure
+               * blocks aren't dropped by the block store before enabling that.
+               */
+              updatedBlocks = blockManager.put(key, computedValues, storageLevel, tellMaster = true)
+              blockManager.get(key) match {
+                case Some(values) =>
+                  new InterruptibleIterator(context, values.asInstanceOf[Iterator[T]])
+                case None =>
+                  logInfo("Failure to store %s".format(key))
+                  throw new Exception("Block manager failed to return persisted valued")
+              }
+            } else {
+              // In this case the RDD is cached to an array buffer. This will save the results
+              // if we're dealing with a 'one-time' iterator
+              val elements = new ArrayBuffer[Any]
+              elements ++= computedValues
+              updatedBlocks = blockManager.put(key, elements, storageLevel, tellMaster = true)
+              elements.iterator.asInstanceOf[Iterator[T]]
+            }
+          }
 
           // Update task metrics to include any blocks whose storage status is updated
           val metrics = context.taskMetrics
@@ -84,33 +113,8 @@
             metrics.updatedBlocks = Some(updatedBlocks)
           }
 
-          elements.iterator.asInstanceOf[Iterator[T]]
-=======
-          if (storageLevel.useDisk && !storageLevel.useMemory) {
-            // In the case that this RDD is to be persisted using DISK_ONLY
-            // the iterator will be passed directly to the blockManager (rather then
-            // caching it to an ArrayBuffer first), then the resulting block data iterator
-            // will be passed back to the user. If the iterator generates a lot of data,
-            // this means that it doesn't all have to be held in memory at one time.
-            // This could also apply to MEMORY_ONLY_SER storage, but we need to make sure
-            // blocks aren't dropped by the block store before enabling that.
-            blockManager.put(key, computedValues, storageLevel, tellMaster = true)
-            return blockManager.get(key) match {
-              case Some(values) =>
-                return new InterruptibleIterator(context, values.asInstanceOf[Iterator[T]])
-              case None =>
-                logInfo("Failure to store %s".format(key))
-                throw new Exception("Block manager failed to return persisted valued")
-            }
-          } else {
-            // In this case the RDD is cached to an array buffer. This will save the results
-            // if we're dealing with a 'one-time' iterator
-            val elements = new ArrayBuffer[Any]
-            elements ++= computedValues
-            blockManager.put(key, elements, storageLevel, tellMaster = true)
-            return elements.iterator.asInstanceOf[Iterator[T]]
-          }
->>>>>>> 40566e10
+          returnValue
+
         } finally {
           loading.synchronized {
             loading.remove(key)
