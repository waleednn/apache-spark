--- conflicted
+++ resolved
@@ -187,16 +187,10 @@
           val messageParameters = e.getMessageParameters
           if (!messageParameters.isEmpty) {
             g.writeObjectFieldStart("messageParameters")
-<<<<<<< HEAD
-            (parameterNames zip e.getMessageParameters)
+            messageParameters.asScala
               .toMap // To remove duplicates
               .toSeq.sortBy(_._1)
               .foreach { case (name, value) => g.writeStringField(name, value) }
-=======
-            messageParameters.asScala.toSeq.sortBy(_._1).foreach { case (name, value) =>
-              g.writeStringField(name, value)
-            }
->>>>>>> 0ea17c4d
             g.writeEndObject()
           }
           val queryContext = e.getQueryContext
