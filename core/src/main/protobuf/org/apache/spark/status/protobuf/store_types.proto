/*
 * Licensed to the Apache Software Foundation (ASF) under one or more
 * contributor license agreements.  See the NOTICE file distributed with
 * this work for additional information regarding copyright ownership.
 * The ASF licenses this file to You under the Apache License, Version 2.0
 * (the "License"); you may not use this file except in compliance with
 * the License.  You may obtain a copy of the License at
 *
 *    http://www.apache.org/licenses/LICENSE-2.0
 *
 * Unless required by applicable law or agreed to in writing, software
 * distributed under the License is distributed on an "AS IS" BASIS,
 * WITHOUT WARRANTIES OR CONDITIONS OF ANY KIND, either express or implied.
 * See the License for the specific language governing permissions and
 * limitations under the License.
 */

syntax = "proto3";
package org.apache.spark.status.protobuf;

enum JobExecutionStatus {
  UNSPECIFIED = 0;
  RUNNING = 1;
  SUCCEEDED = 2;
  FAILED = 3;
  UNKNOWN = 4;
}

message JobData {
  // All IDs are int64 for extendability, even when they are currently int32 in Spark.
  int64 job_id = 1;
  string name = 2;
  optional string description = 3;
  optional int64 submission_time = 4;
  optional int64 completion_time = 5;
  repeated int64 stage_ids = 6;
  optional string job_group = 7;
  JobExecutionStatus status = 8;
  int32 num_tasks = 9;
  int32 num_active_tasks = 10;
  int32 num_completed_tasks = 11;
  int32 num_skipped_tasks = 12;
  int32 num_failed_tasks = 13;
  int32 num_killed_tasks = 14;
  int32 num_completed_indices = 15;
  int32 num_active_stages = 16;
  int32 num_completed_stages = 17;
  int32 num_skipped_stages = 18;
  int32 num_failed_stages = 19;
  map<string, int32> kill_tasks_summary = 20;
}

message JobDataWrapper {
  JobData info = 1;
  repeated int32 skipped_stages = 2;
  optional int64 sql_execution_id = 3;
}

message AccumulableInfo {
  int64 id = 1;
  string name = 2;
  optional string update = 3;
  string value = 4;
}

message TaskDataWrapper {
  int64 task_id = 1;
  int32 index = 2;
  int32 attempt = 3;
  int32 partition_id = 4;
  int64 launch_time = 5;
  int64 result_fetch_start = 6;
  int64 duration = 7;
  string executor_id = 8;
  string host = 9;
  string status = 10;
  string task_locality = 11;
  bool speculative = 12;
  repeated AccumulableInfo accumulator_updates = 13;
  optional string error_message = 14;
  bool has_metrics = 15;
  int64 executor_deserialize_time = 16;
  int64 executor_deserialize_cpu_time = 17;
  int64 executor_run_time = 18;
  int64 executor_cpu_time = 19;
  int64 result_size = 20;
  int64 jvm_gc_time = 21;
  int64 result_serialization_time = 22;
  int64 memory_bytes_spilled = 23;
  int64 disk_bytes_spilled = 24;
  int64 peak_execution_memory = 25;
  int64 input_bytes_read = 26;
  int64 input_records_read = 27;
  int64 output_bytes_written = 28;
  int64 output_records_written = 29;
  int64 shuffle_remote_blocks_fetched = 30;
  int64 shuffle_local_blocks_fetched = 31;
  int64 shuffle_fetch_wait_time = 32;
  int64 shuffle_remote_bytes_read = 33;
  int64 shuffle_remote_bytes_read_to_disk = 34;
  int64 shuffle_local_bytes_read = 35;
  int64 shuffle_records_read = 36;
  int64 shuffle_bytes_written = 37;
  int64 shuffle_write_time = 38;
  int64 shuffle_records_written = 39;
  int64 stage_id = 40;
  int32 stage_attempt_id = 41;
}

message ExecutorMetrics {
  map<string, int64> metrics = 1;
}

message ExecutorStageSummary {
  int64 task_time = 1;
  int32 failed_tasks = 2;
  int32 succeeded_tasks = 3;
  int32 killed_tasks = 4;
  int64 input_bytes = 5;
  int64 input_records = 6;
  int64 output_bytes = 7;
  int64 output_records = 8;
  int64 shuffle_read = 9;
  int64 shuffle_read_records = 10;
  int64 shuffle_write = 11;
  int64 shuffle_write_records = 12;
  int64 memory_bytes_spilled = 13;
  int64 disk_bytes_spilled = 14;
  bool is_blacklisted_for_stage = 15;
  optional ExecutorMetrics peak_memory_metrics = 16;
  bool is_excluded_for_stage = 17;
}

message ExecutorStageSummaryWrapper {
  int64 stage_id = 1;
  int32 stage_attempt_id = 2;
  string executor_id = 3;
  ExecutorStageSummary info = 4;
}

message ExecutorResourceRequest {
  string resource_name = 1;
  int64 amount = 2;
  string discoveryScript = 3;
  string vendor = 4;
}

message TaskResourceRequest {
  string resource_name = 1;
  double amount = 2;
}

message ResourceProfileInfo {
  int32 id = 1;
  map<string, ExecutorResourceRequest> executor_resources = 2;
  map<string, TaskResourceRequest> task_resources = 3;
}

message RuntimeInfo {
  string java_version = 1;
  string java_home = 2;
  string scala_version = 3;
}

message PairStrings {
  string value1 = 1;
  string value2 = 2;
}

message ApplicationEnvironmentInfo {
  RuntimeInfo runtime = 1;
  repeated PairStrings spark_properties = 2;
  repeated PairStrings hadoop_properties = 3;
  repeated PairStrings system_properties = 4;
  repeated PairStrings metrics_properties = 5;
  repeated PairStrings classpath_entries = 6;
  repeated ResourceProfileInfo resource_profiles = 7;
}

message ApplicationEnvironmentInfoWrapper {
  ApplicationEnvironmentInfo info = 1;
}

message ApplicationAttemptInfo {
  optional string attempt_id = 1;
  int64 start_time = 2;
  int64 end_time = 3;
  int64 last_updated = 4;
  int64 duration = 5;
  string spark_user = 6;
  bool completed = 7;
  string app_spark_version = 8;
}

message ApplicationInfo {
  string id = 1;
  string name = 2;
  optional int32 cores_granted = 3;
  optional int32 max_cores = 4;
  optional int32 cores_per_executor = 5;
  optional int32 memory_per_executor_mb = 6;
  repeated ApplicationAttemptInfo attempts = 7;
}

message ApplicationInfoWrapper {
  ApplicationInfo info = 1;
}

message StreamBlockData {
  string name = 1;
  string executor_id = 2;
  string host_port = 3;
  string storage_level = 4;
  bool use_memory = 5;
  bool use_disk = 6;
  bool deserialized = 7;
  int64 mem_size = 8;
  int64 disk_size = 9;
}

message RDDDataDistribution {
  string address = 1;
  int64 memory_used = 2;
  int64 memory_remaining = 3;
  int64 disk_used = 4;
  optional int64 on_heap_memory_used = 5;
  optional int64 off_heap_memory_used = 6;
  optional int64 on_heap_memory_remaining = 7;
  optional int64 off_heap_memory_remaining = 8;
}

message RDDPartitionInfo {
  string block_name = 1;
  string storage_level = 2;
  int64 memory_used = 3;
  int64 disk_used = 4;
  repeated string executors = 5;
}

message RDDStorageInfo {
  int32 id = 1;
  string name = 2;
  int32 num_partitions = 3;
  int32 num_cached_partitions = 4;
  string storage_level = 5;
  int64 memory_used = 6;
  int64 disk_used = 7;
  repeated RDDDataDistribution data_distribution = 8;
  repeated RDDPartitionInfo partitions = 9;
}

message RDDStorageInfoWrapper {
  RDDStorageInfo info = 1;
}

message ResourceProfileWrapper {
  ResourceProfileInfo rpInfo = 1;
}

message CachedQuantile {
  int64 stage_id = 1;
  int32 stage_attempt_id = 2;
  string quantile = 3;
  int64 task_count = 4;
  double duration = 5;
  double executor_deserialize_time = 6;
  double executor_deserialize_cpu_time = 7;
  double executor_run_time = 8;
  double executor_cpu_time = 9;
  double result_size = 10;
  double jvm_gc_time = 11;
  double result_serialization_time = 12;
  double getting_result_time = 13;
  double scheduler_delay = 14;
  double peak_execution_memory = 15;
  double memory_bytes_spilled = 16;
  double disk_bytes_spilled = 17;
  double bytes_read = 18;
  double records_read = 19;
  double bytes_written = 20;
  double records_written = 21;
  double shuffle_read_bytes = 22;
  double shuffle_records_read = 23;
  double shuffle_remote_blocks_fetched = 24;
  double shuffle_local_blocks_fetched = 25;
  double shuffle_fetch_wait_time = 26;
  double shuffle_remote_bytes_read = 27;
  double shuffle_remote_bytes_read_to_disk = 28;
  double shuffle_total_blocks_fetched = 29;
  double shuffle_write_bytes = 30;
  double shuffle_write_records = 31;
  double shuffle_write_time = 32;
}

message SpeculationStageSummary {
  int32 num_tasks = 1;
  int32 num_active_tasks = 2;
  int32 num_completed_tasks = 3;
  int32 num_failed_tasks = 4;
  int32 num_killed_tasks = 5;
}

message SpeculationStageSummaryWrapper {
  int64 stage_id = 1;
  int32 stage_attempt_id = 2;
  SpeculationStageSummary info = 3;
}

<<<<<<< HEAD
message SQLPlanMetric {
  string name = 1;
  int64 accumulator_id = 2;
  string metric_type = 3;
}

message SQLExecutionUIData {
  int64 execution_id = 1;
  string description = 2;
  string details = 3;
  string physical_plan_description = 4;
  map<string, string> modified_configs = 5;
  repeated SQLPlanMetric metrics = 6;
  int64 submission_time = 7;
  optional int64 completion_time = 8;
  optional string error_message = 9;
  map<int64, JobExecutionStatus> jobs = 10;
  repeated int64 stages = 11;
  map<int64, string> metric_values = 12;
=======
message MemoryMetrics {
  int64 used_on_heap_storage_memory = 1;
  int64 used_off_heap_storage_memory = 2;
  int64 total_on_heap_storage_memory = 3;
  int64 total_off_heap_storage_memory = 4;
}

message ResourceInformation {
  string name = 1;
  repeated string addresses = 2;
}

message ExecutorSummary {
  string id = 1;
  string host_port = 2;
  bool is_active = 3;
  int32 rdd_blocks = 4;
  int64 memory_used = 5;
  int64 disk_used = 6;
  int32 total_cores = 7;
  int32 max_tasks = 8;
  int32 active_tasks = 9;
  int32 failed_tasks = 10;
  int32 completed_tasks = 11;
  int32 total_tasks = 12;
  int64 total_duration = 13;
  int64 total_gc_time = 14;
  int64 total_input_bytes = 15;
  int64 total_shuffle_read = 16;
  int64 total_shuffle_write = 17;
  bool is_blacklisted = 18;
  int64 max_memory = 19;
  int64 add_time = 20;
  optional int64 remove_time = 21;
  optional string remove_reason = 22;
  map<string, string> executor_logs = 23;
  optional MemoryMetrics memory_metrics = 24;
  repeated int64 blacklisted_in_stages = 25;
  optional ExecutorMetrics peak_memory_metrics = 26;
  map<string, string> attributes = 27;
  map<string, ResourceInformation> resources = 28;
  int32 resource_profile_id = 29;
  bool is_excluded = 30;
  repeated int64 excluded_in_stages = 31;
}

message ExecutorSummaryWrapper {
  ExecutorSummary info = 1;
>>>>>>> d0ec53cf
}<|MERGE_RESOLUTION|>--- conflicted
+++ resolved
@@ -306,27 +306,6 @@
   SpeculationStageSummary info = 3;
 }
 
-<<<<<<< HEAD
-message SQLPlanMetric {
-  string name = 1;
-  int64 accumulator_id = 2;
-  string metric_type = 3;
-}
-
-message SQLExecutionUIData {
-  int64 execution_id = 1;
-  string description = 2;
-  string details = 3;
-  string physical_plan_description = 4;
-  map<string, string> modified_configs = 5;
-  repeated SQLPlanMetric metrics = 6;
-  int64 submission_time = 7;
-  optional int64 completion_time = 8;
-  optional string error_message = 9;
-  map<int64, JobExecutionStatus> jobs = 10;
-  repeated int64 stages = 11;
-  map<int64, string> metric_values = 12;
-=======
 message MemoryMetrics {
   int64 used_on_heap_storage_memory = 1;
   int64 used_off_heap_storage_memory = 2;
@@ -375,5 +354,25 @@
 
 message ExecutorSummaryWrapper {
   ExecutorSummary info = 1;
->>>>>>> d0ec53cf
+}
+
+message SQLPlanMetric {
+  string name = 1;
+  int64 accumulator_id = 2;
+  string metric_type = 3;
+}
+
+message SQLExecutionUIData {
+  int64 execution_id = 1;
+  string description = 2;
+  string details = 3;
+  string physical_plan_description = 4;
+  map<string, string> modified_configs = 5;
+  repeated SQLPlanMetric metrics = 6;
+  int64 submission_time = 7;
+  optional int64 completion_time = 8;
+  optional string error_message = 9;
+  map<int64, JobExecutionStatus> jobs = 10;
+  repeated int64 stages = 11;
+  map<int64, string> metric_values = 12;
 }