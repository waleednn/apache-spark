--- conflicted
+++ resolved
@@ -257,43 +257,6 @@
   ResourceProfileInfo rpInfo = 1;
 }
 
-<<<<<<< HEAD
-message RDDOperationEdge {
-  int32 from_id = 1;
-  int32 to_id = 2;
-}
-
-enum DeterministicLevel {
-  DETERMINATE = 0;
-  UNORDERED = 1;
-  INDETERMINATE = 2;
-}
-
-message RDDOperationNode {
-  int32 id = 1;
-  string name = 2;
-  bool cached = 3;
-  bool barrier = 4;
-  string callsite = 5;
-  DeterministicLevel output_deterministic_level = 6;
-}
-
-message RDDOperationClusterWrapper {
-  string id = 1;
-  string name = 2;
-  repeated RDDOperationNode child_nodes = 3;
-  repeated RDDOperationClusterWrapper child_clusters = 4;
-}
-
-message RDDOperationGraphWrapper {
-  int32 stage_id = 1;
-  repeated RDDOperationEdge edges = 2;
-  repeated RDDOperationEdge outgoing_edges = 3;
-  repeated RDDOperationEdge incoming_edges = 4;
-  RDDOperationClusterWrapper root_cluster = 5;
-}
-
-=======
 message CachedQuantile {
   int64 stage_id = 1;
   int32 stage_attempt_id = 2;
@@ -392,4 +355,38 @@
 message ExecutorSummaryWrapper {
   ExecutorSummary info = 1;
 }
->>>>>>> 82a22606
+
+message RDDOperationEdge {
+  int32 from_id = 1;
+  int32 to_id = 2;
+}
+
+enum DeterministicLevel {
+  DETERMINATE = 0;
+  UNORDERED = 1;
+  INDETERMINATE = 2;
+}
+
+message RDDOperationNode {
+  int32 id = 1;
+  string name = 2;
+  bool cached = 3;
+  bool barrier = 4;
+  string callsite = 5;
+  DeterministicLevel output_deterministic_level = 6;
+}
+
+message RDDOperationClusterWrapper {
+  string id = 1;
+  string name = 2;
+  repeated RDDOperationNode child_nodes = 3;
+  repeated RDDOperationClusterWrapper child_clusters = 4;
+}
+
+message RDDOperationGraphWrapper {
+  int32 stage_id = 1;
+  repeated RDDOperationEdge edges = 2;
+  repeated RDDOperationEdge outgoing_edges = 3;
+  repeated RDDOperationEdge incoming_edges = 4;
+  RDDOperationClusterWrapper root_cluster = 5;
+}