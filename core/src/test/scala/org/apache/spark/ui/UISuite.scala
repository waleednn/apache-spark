--- conflicted
+++ resolved
@@ -232,27 +232,6 @@
     assert(newHeader === null)
   }
 
-<<<<<<< HEAD
-  test("specify both http and https ports separately") {
-    var socket: ServerSocket = null
-    var serverInfo: ServerInfo = null
-    try {
-      socket = new ServerSocket(0)
-
-      // Make sure the SSL port lies way outside the "http + 400" range used as the default.
-      val baseSslPort = Utils.userPort(socket.getLocalPort(), 10000)
-      val (conf, sslOptions) = sslEnabledConf(sslPort = Some(baseSslPort))
-
-      serverInfo = JettyUtils.startJettyServer("0.0.0.0", socket.getLocalPort() + 1,
-        sslOptions, Seq[ServletContextHandler](), conf, "server1")
-
-      val notAllowed = Utils.userPort(serverInfo.boundPort, 400)
-      assert(serverInfo.securePort.isDefined)
-      assert(serverInfo.securePort.get != Utils.userPort(serverInfo.boundPort, 400))
-    } finally {
-      stopServer(serverInfo)
-      closeSocket(socket)
-=======
   test("http -> https redirect applies to all URIs") {
     var serverInfo: ServerInfo = null
     try {
@@ -297,7 +276,28 @@
       }
     } finally {
       stopServer(serverInfo)
->>>>>>> 9f523d31
+    }
+  }
+
+  test("specify both http and https ports separately") {
+    var socket: ServerSocket = null
+    var serverInfo: ServerInfo = null
+    try {
+      socket = new ServerSocket(0)
+
+      // Make sure the SSL port lies way outside the "http + 400" range used as the default.
+      val baseSslPort = Utils.userPort(socket.getLocalPort(), 10000)
+      val (conf, sslOptions) = sslEnabledConf(sslPort = Some(baseSslPort))
+
+      serverInfo = JettyUtils.startJettyServer("0.0.0.0", socket.getLocalPort() + 1,
+        sslOptions, Seq[ServletContextHandler](), conf, "server1")
+
+      val notAllowed = Utils.userPort(serverInfo.boundPort, 400)
+      assert(serverInfo.securePort.isDefined)
+      assert(serverInfo.securePort.get != Utils.userPort(serverInfo.boundPort, 400))
+    } finally {
+      stopServer(serverInfo)
+      closeSocket(socket)
     }
   }
 
