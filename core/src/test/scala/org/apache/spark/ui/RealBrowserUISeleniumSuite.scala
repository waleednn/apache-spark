/*
 * Licensed to the Apache Software Foundation (ASF) under one or more
 * contributor license agreements.  See the NOTICE file distributed with
 * this work for additional information regarding copyright ownership.
 * The ASF licenses this file to You under the Apache License, Version 2.0
 * (the "License"); you may not use this file except in compliance with
 * the License.  You may obtain a copy of the License at
 *
 *    http://www.apache.org/licenses/LICENSE-2.0
 *
 * Unless required by applicable law or agreed to in writing, software
 * distributed under the License is distributed on an "AS IS" BASIS,
 * WITHOUT WARRANTIES OR CONDITIONS OF ANY KIND, either express or implied.
 * See the License for the specific language governing permissions and
 * limitations under the License.
 */

package org.apache.spark.ui

import org.openqa.selenium.{By, WebDriver}
import org.scalatest._
import org.scalatest.concurrent.Eventually._
import org.scalatest.time.SpanSugar._
import org.scalatestplus.selenium.WebBrowser

import org.apache.spark._
import org.apache.spark.LocalSparkContext.withSpark
import org.apache.spark.internal.config.MEMORY_OFFHEAP_SIZE
import org.apache.spark.internal.config.UI.{UI_ENABLED, UI_KILL_ENABLED, UI_PORT}
import org.apache.spark.util.CallSite

/**
 * Selenium tests for the Spark Web UI with real web browsers.
 */
abstract class RealBrowserUISeleniumSuite(val driverProp: String)
  extends SparkFunSuite with WebBrowser with Matchers with BeforeAndAfterAll {

  implicit var webDriver: WebDriver
  private val driverPropPrefix = "spark.test."

  override def beforeAll(): Unit = {
    super.beforeAll()
    assume(
      sys.props(driverPropPrefix + driverProp) !== null,
      "System property " + driverPropPrefix + driverProp +
        " should be set to the corresponding driver path.")
    sys.props(driverProp) = sys.props(driverPropPrefix + driverProp)
  }

  override def afterAll(): Unit = {
    sys.props.remove(driverProp)
    super.afterAll()
  }

  test("SPARK-31534: text for tooltip should be escaped") {
    withSpark(newSparkContext()) { sc =>
      sc.setLocalProperty(CallSite.LONG_FORM, "collect at <console>:25")
      sc.setLocalProperty(CallSite.SHORT_FORM, "collect at <console>:25")
      sc.parallelize(1 to 10).collect

      eventually(timeout(10.seconds), interval(50.milliseconds)) {
        goToUi(sc, "/jobs")

        val jobDesc =
          webDriver.findElement(By.cssSelector("div[class='application-timeline-content']"))
        jobDesc.getAttribute("data-title") should include  ("collect at &lt;console&gt;:25")

        goToUi(sc, "/jobs/job/?id=0")
        webDriver.get(sc.ui.get.webUrl.stripSuffix("/") + "/jobs/job/?id=0")
        val stageDesc = webDriver.findElement(By.cssSelector("div[class='job-timeline-content']"))
        stageDesc.getAttribute("data-title") should include ("collect at &lt;console&gt;:25")

        // Open DAG Viz.
        webDriver.findElement(By.id("job-dag-viz")).click()
        val nodeDesc = webDriver.findElement(By.cssSelector("g[class='node_0 node']"))
        nodeDesc.getAttribute("name") should include ("collect at &lt;console&gt;:25")
      }
    }
  }

<<<<<<< HEAD
  test("SPARK-31886: Color barrier execution mode RDD correctly") {
    withSpark(newSparkContext()) { sc =>
      sc.parallelize(1 to 10).barrier.mapPartitions(identity).repartition(1).collect()

      eventually(timeout(10.seconds), interval(50.milliseconds)) {
        goToUi(sc, "/jobs/job/?id=0")
        webDriver.findElement(By.id("job-dag-viz")).click()

        val stage0 = webDriver.findElement(By.cssSelector("g[id='graph_0']"))
        val stage1 = webDriver.findElement(By.cssSelector("g[id='graph_1']"))
        val barrieredOps = webDriver.findElements(By.className("barrier-rdd")).iterator()

        while (barrieredOps.hasNext) {
          val barrieredOpId = barrieredOps.next().getAttribute("innerHTML")
          val foundInStage0 =
            stage0.findElements(
              By.cssSelector("g.barrier.cluster.cluster_" + barrieredOpId))
          assert(foundInStage0.size === 1)

          val foundInStage1 =
            stage1.findElements(
              By.cssSelector("g.barrier.cluster.cluster_" + barrieredOpId))
          assert(foundInStage1.size === 0)
        }
=======
  test("SPARK-31882: Link URL for Stage DAGs should not depend on paged table.") {
    withSpark(newSparkContext()) { sc =>
      sc.parallelize(1 to 100).map(v => (v, v)).repartition(10).reduceByKey(_ + _).collect

      eventually(timeout(10.seconds), interval(50.microseconds)) {
        val pathWithPagedTable =
          "/jobs/job/?id=0&completedStage.page=2&completedStage.sort=Stage+Id&" +
            "completedStage.desc=true&completedStage.pageSize=1#completed"
        goToUi(sc, pathWithPagedTable)

        // Open DAG Viz.
        webDriver.findElement(By.id("job-dag-viz")).click()
        val stages = webDriver.findElements(By.cssSelector("svg[class='job'] > a"))
        stages.size() should be (3)

        stages.get(0).getAttribute("href") should include ("/stages/stage/?id=0&attempt=0")
        stages.get(1).getAttribute("href") should include ("/stages/stage/?id=1&attempt=0")
        stages.get(2).getAttribute("href") should include ("/stages/stage/?id=2&attempt=0")
>>>>>>> 271eb26c
      }
    }
  }

  /**
   * Create a test SparkContext with the SparkUI enabled.
   * It is safe to `get` the SparkUI directly from the SparkContext returned here.
   */
  private def newSparkContext(
      killEnabled: Boolean = true,
      master: String = "local",
      additionalConfs: Map[String, String] = Map.empty): SparkContext = {
    val conf = new SparkConf()
      .setMaster(master)
      .setAppName("test")
      .set(UI_ENABLED, true)
      .set(UI_PORT, 0)
      .set(UI_KILL_ENABLED, killEnabled)
      .set(MEMORY_OFFHEAP_SIZE.key, "64m")
    additionalConfs.foreach { case (k, v) => conf.set(k, v) }
    val sc = new SparkContext(conf)
    assert(sc.ui.isDefined)
    sc
  }

  def goToUi(sc: SparkContext, path: String): Unit = {
    goToUi(sc.ui.get, path)
  }

  def goToUi(ui: SparkUI, path: String): Unit = {
    go to (ui.webUrl.stripSuffix("/") + path)
  }
}<|MERGE_RESOLUTION|>--- conflicted
+++ resolved
@@ -78,7 +78,28 @@
     }
   }
 
-<<<<<<< HEAD
+  test("SPARK-31882: Link URL for Stage DAGs should not depend on paged table.") {
+    withSpark(newSparkContext()) { sc =>
+      sc.parallelize(1 to 100).map(v => (v, v)).repartition(10).reduceByKey(_ + _).collect
+
+      eventually(timeout(10.seconds), interval(50.microseconds)) {
+        val pathWithPagedTable =
+          "/jobs/job/?id=0&completedStage.page=2&completedStage.sort=Stage+Id&" +
+            "completedStage.desc=true&completedStage.pageSize=1#completed"
+        goToUi(sc, pathWithPagedTable)
+
+        // Open DAG Viz.
+        webDriver.findElement(By.id("job-dag-viz")).click()
+        val stages = webDriver.findElements(By.cssSelector("svg[class='job'] > a"))
+        stages.size() should be (3)
+
+        stages.get(0).getAttribute("href") should include ("/stages/stage/?id=0&attempt=0")
+        stages.get(1).getAttribute("href") should include ("/stages/stage/?id=1&attempt=0")
+        stages.get(2).getAttribute("href") should include ("/stages/stage/?id=2&attempt=0")
+      }
+    }
+  }
+
   test("SPARK-31886: Color barrier execution mode RDD correctly") {
     withSpark(newSparkContext()) { sc =>
       sc.parallelize(1 to 10).barrier.mapPartitions(identity).repartition(1).collect()
@@ -103,26 +124,6 @@
               By.cssSelector("g.barrier.cluster.cluster_" + barrieredOpId))
           assert(foundInStage1.size === 0)
         }
-=======
-  test("SPARK-31882: Link URL for Stage DAGs should not depend on paged table.") {
-    withSpark(newSparkContext()) { sc =>
-      sc.parallelize(1 to 100).map(v => (v, v)).repartition(10).reduceByKey(_ + _).collect
-
-      eventually(timeout(10.seconds), interval(50.microseconds)) {
-        val pathWithPagedTable =
-          "/jobs/job/?id=0&completedStage.page=2&completedStage.sort=Stage+Id&" +
-            "completedStage.desc=true&completedStage.pageSize=1#completed"
-        goToUi(sc, pathWithPagedTable)
-
-        // Open DAG Viz.
-        webDriver.findElement(By.id("job-dag-viz")).click()
-        val stages = webDriver.findElements(By.cssSelector("svg[class='job'] > a"))
-        stages.size() should be (3)
-
-        stages.get(0).getAttribute("href") should include ("/stages/stage/?id=0&attempt=0")
-        stages.get(1).getAttribute("href") should include ("/stages/stage/?id=1&attempt=0")
-        stages.get(2).getAttribute("href") should include ("/stages/stage/?id=2&attempt=0")
->>>>>>> 271eb26c
       }
     }
   }
