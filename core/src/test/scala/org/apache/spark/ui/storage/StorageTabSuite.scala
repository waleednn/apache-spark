/*
 * Licensed to the Apache Software Foundation (ASF) under one or more
 * contributor license agreements.  See the NOTICE file distributed with
 * this work for additional information regarding copyright ownership.
 * The ASF licenses this file to You under the Apache License, Version 2.0
 * (the "License"); you may not use this file except in compliance with
 * the License.  You may obtain a copy of the License at
 *
 *    http://www.apache.org/licenses/LICENSE-2.0
 *
 * Unless required by applicable law or agreed to in writing, software
 * distributed under the License is distributed on an "AS IS" BASIS,
 * WITHOUT WARRANTIES OR CONDITIONS OF ANY KIND, either express or implied.
 * See the License for the specific language governing permissions and
 * limitations under the License.
 */

package org.apache.spark.ui.storage

import org.scalatest.{BeforeAndAfter, FunSuite}
import org.apache.spark.Success
import org.apache.spark.executor.TaskMetrics
import org.apache.spark.scheduler._
import org.apache.spark.storage._

/**
 * Test various functionality in the StorageListener that supports the StorageTab.
 */
class StorageTabSuite extends FunSuite with BeforeAndAfter {
  private var bus: LiveListenerBus = _
  private var storageStatusListener: StorageStatusListener = _
  private var storageListener: StorageListener = _
  private val memAndDisk = StorageLevel.MEMORY_AND_DISK
  private val memOnly = StorageLevel.MEMORY_ONLY
  private val none = StorageLevel.NONE
  private val taskInfo = new TaskInfo(0, 0, 0, 0, "big", "dog", TaskLocality.ANY, false)
  private def rddInfo0 = new RDDInfo(0, "freedom", 100, memOnly)
  private def rddInfo1 = new RDDInfo(1, "hostage", 200, memOnly)
  private def rddInfo2 = new RDDInfo(2, "sanity", 300, memAndDisk)
  private def rddInfo3 = new RDDInfo(3, "grace", 400, memAndDisk)
  private val bm1 = BlockManagerId("big", "dog", 1, 1)

  before {
    bus = new LiveListenerBus
    storageStatusListener = new StorageStatusListener
    storageListener = new StorageListener(storageStatusListener)
    bus.addListener(storageStatusListener)
    bus.addListener(storageListener)
  }

  test("stage submitted / completed") {
    assert(storageListener._rddInfoMap.isEmpty)
    assert(storageListener.rddInfoList.isEmpty)

    // 2 RDDs are known, but none are cached
    val stageInfo0 = new StageInfo(0, 0, "0", 100, Seq(rddInfo0, rddInfo1), "details")
    bus.postToAll(SparkListenerStageSubmitted(stageInfo0))
    assert(storageListener._rddInfoMap.size === 2)
    assert(storageListener.rddInfoList.isEmpty)

    // 4 RDDs are known, but only 2 are cached
    val rddInfo2Cached = rddInfo2
    val rddInfo3Cached = rddInfo3
    rddInfo2Cached.numCachedPartitions = 1
    rddInfo3Cached.numCachedPartitions = 1
    val stageInfo1 = new StageInfo(1, 0, "0", 100, Seq(rddInfo2Cached, rddInfo3Cached), "details")
    bus.postToAll(SparkListenerStageSubmitted(stageInfo1))
    assert(storageListener._rddInfoMap.size === 4)
    assert(storageListener.rddInfoList.size === 2)

    // Submitting RDDInfos with duplicate IDs does nothing
    val rddInfo0Cached = new RDDInfo(0, "freedom", 100, StorageLevel.MEMORY_ONLY)
    rddInfo0Cached.numCachedPartitions = 1
    val stageInfo0Cached = new StageInfo(0, 0, "0", 100, Seq(rddInfo0), "details")
    bus.postToAll(SparkListenerStageSubmitted(stageInfo0Cached))
    assert(storageListener._rddInfoMap.size === 4)
    assert(storageListener.rddInfoList.size === 2)

    // We only keep around the RDDs that are cached
    bus.postToAll(SparkListenerStageCompleted(stageInfo0))
    assert(storageListener._rddInfoMap.size === 2)
    assert(storageListener.rddInfoList.size === 2)
  }

  test("unpersist") {
    val rddInfo0Cached = rddInfo0
    val rddInfo1Cached = rddInfo1
    rddInfo0Cached.numCachedPartitions = 1
    rddInfo1Cached.numCachedPartitions = 1
    val stageInfo0 = new StageInfo(0, 0, "0", 100, Seq(rddInfo0Cached, rddInfo1Cached), "details")
    bus.postToAll(SparkListenerStageSubmitted(stageInfo0))
    assert(storageListener._rddInfoMap.size === 2)
    assert(storageListener.rddInfoList.size === 2)
    bus.postToAll(SparkListenerUnpersistRDD(0))
    assert(storageListener._rddInfoMap.size === 1)
    assert(storageListener.rddInfoList.size === 1)
    bus.postToAll(SparkListenerUnpersistRDD(4)) // doesn't exist
    assert(storageListener._rddInfoMap.size === 1)
    assert(storageListener.rddInfoList.size === 1)
    bus.postToAll(SparkListenerUnpersistRDD(1))
    assert(storageListener._rddInfoMap.size === 0)
    assert(storageListener.rddInfoList.size === 0)
  }

  test("task end") {
    val myRddInfo0 = rddInfo0
    val myRddInfo1 = rddInfo1
    val myRddInfo2 = rddInfo2
<<<<<<< HEAD
    val stageInfo0 = new StageInfo(0, "0", 100, Seq(myRddInfo0, myRddInfo1, myRddInfo2), "details")
    bus.postToAll(SparkListenerBlockManagerAdded(1L, bm1, 1000L))
=======
    val stageInfo0 = new StageInfo(0, 0, "0", 100, Seq(myRddInfo0, myRddInfo1, myRddInfo2), "details")
    bus.postToAll(SparkListenerBlockManagerAdded(bm1, 1000L))
>>>>>>> c9f74395
    bus.postToAll(SparkListenerStageSubmitted(stageInfo0))
    assert(storageListener._rddInfoMap.size === 3)
    assert(storageListener.rddInfoList.size === 0) // not cached
    assert(!storageListener._rddInfoMap(0).isCached)
    assert(!storageListener._rddInfoMap(1).isCached)
    assert(!storageListener._rddInfoMap(2).isCached)

    // Task end with no updated blocks. This should not change anything.
    bus.postToAll(SparkListenerTaskEnd(0, 0, "obliteration", Success, taskInfo, new TaskMetrics))
    assert(storageListener._rddInfoMap.size === 3)
    assert(storageListener.rddInfoList.size === 0)

    // Task end with a few new persisted blocks, some from the same RDD
    val metrics1 = new TaskMetrics
    metrics1.updatedBlocks = Some(Seq(
      (RDDBlockId(0, 100), BlockStatus(memAndDisk, 400L, 0L, 0L)),
      (RDDBlockId(0, 101), BlockStatus(memAndDisk, 0L, 400L, 0L)),
      (RDDBlockId(0, 102), BlockStatus(memAndDisk, 400L, 0L, 200L)),
      (RDDBlockId(1, 20), BlockStatus(memAndDisk, 0L, 240L, 0L))
    ))
    bus.postToAll(SparkListenerTaskEnd(1, 0, "obliteration", Success, taskInfo, metrics1))
    assert(storageListener._rddInfoMap(0).memSize === 800L)
    assert(storageListener._rddInfoMap(0).diskSize === 400L)
    assert(storageListener._rddInfoMap(0).tachyonSize === 200L)
    assert(storageListener._rddInfoMap(0).numCachedPartitions === 3)
    assert(storageListener._rddInfoMap(0).isCached)
    assert(storageListener._rddInfoMap(1).memSize === 0L)
    assert(storageListener._rddInfoMap(1).diskSize === 240L)
    assert(storageListener._rddInfoMap(1).tachyonSize === 0L)
    assert(storageListener._rddInfoMap(1).numCachedPartitions === 1)
    assert(storageListener._rddInfoMap(1).isCached)
    assert(!storageListener._rddInfoMap(2).isCached)
    assert(storageListener._rddInfoMap(2).numCachedPartitions === 0)

    // Task end with a few dropped blocks
    val metrics2 = new TaskMetrics
    metrics2.updatedBlocks = Some(Seq(
      (RDDBlockId(0, 100), BlockStatus(none, 0L, 0L, 0L)),
      (RDDBlockId(1, 20), BlockStatus(none, 0L, 0L, 0L)),
      (RDDBlockId(2, 40), BlockStatus(none, 0L, 0L, 0L)), // doesn't actually exist
      (RDDBlockId(4, 80), BlockStatus(none, 0L, 0L, 0L)) // doesn't actually exist
    ))
    bus.postToAll(SparkListenerTaskEnd(2, 0, "obliteration", Success, taskInfo, metrics2))
    assert(storageListener._rddInfoMap(0).memSize === 400L)
    assert(storageListener._rddInfoMap(0).diskSize === 400L)
    assert(storageListener._rddInfoMap(0).tachyonSize === 200L)
    assert(storageListener._rddInfoMap(0).numCachedPartitions === 2)
    assert(storageListener._rddInfoMap(0).isCached)
    assert(!storageListener._rddInfoMap(1).isCached)
    assert(storageListener._rddInfoMap(2).numCachedPartitions === 0)
    assert(!storageListener._rddInfoMap(2).isCached)
    assert(storageListener._rddInfoMap(2).numCachedPartitions === 0)
  }

}<|MERGE_RESOLUTION|>--- conflicted
+++ resolved
@@ -106,13 +106,8 @@
     val myRddInfo0 = rddInfo0
     val myRddInfo1 = rddInfo1
     val myRddInfo2 = rddInfo2
-<<<<<<< HEAD
-    val stageInfo0 = new StageInfo(0, "0", 100, Seq(myRddInfo0, myRddInfo1, myRddInfo2), "details")
+    val stageInfo0 = new StageInfo(0, 0, "0", 100, Seq(myRddInfo0, myRddInfo1, myRddInfo2), "details")
     bus.postToAll(SparkListenerBlockManagerAdded(1L, bm1, 1000L))
-=======
-    val stageInfo0 = new StageInfo(0, 0, "0", 100, Seq(myRddInfo0, myRddInfo1, myRddInfo2), "details")
-    bus.postToAll(SparkListenerBlockManagerAdded(bm1, 1000L))
->>>>>>> c9f74395
     bus.postToAll(SparkListenerStageSubmitted(stageInfo0))
     assert(storageListener._rddInfoMap.size === 3)
     assert(storageListener.rddInfoList.size === 0) // not cached
