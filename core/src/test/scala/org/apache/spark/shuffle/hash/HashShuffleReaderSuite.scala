--- conflicted
+++ resolved
@@ -115,23 +115,15 @@
     // Make a mocked MapOutputTracker for the shuffle reader to use to determine what
     // shuffle data to read.
     val mapOutputTracker = mock(classOf[MapOutputTracker])
-<<<<<<< HEAD
-    // Test a scenario where all data is local, just to avoid creating a bunch of additional mocks
-    // for the code to read data over the network.
-    val statuses: Array[ServerAttemptSize] =
-      Array.fill(numMaps)(ServerAttemptSize(localBlockManagerId, 0, byteOutputStream.size().toLong))
-    when(mapOutputTracker.getServerStatuses(shuffleId, reduceId)).thenReturn(statuses)
-=======
     when(mapOutputTracker.getMapSizesByExecutorId(shuffleId, reduceId)).thenReturn {
       // Test a scenario where all data is local, to avoid creating a bunch of additional mocks
       // for the code to read data over the network.
       val shuffleBlockIdsAndSizes = (0 until numMaps).map { mapId =>
-        val shuffleBlockId = ShuffleBlockId(shuffleId, mapId, reduceId)
+        val shuffleBlockId = ShuffleBlockId(shuffleId, mapId, reduceId, 0)
         (shuffleBlockId, byteOutputStream.size().toLong)
       }
       Seq((localBlockManagerId, shuffleBlockIdsAndSizes))
     }
->>>>>>> 1aca9c13
 
     // Create a mocked shuffle handle to pass into HashShuffleReader.
     val shuffleHandle = {
