--- conflicted
+++ resolved
@@ -174,10 +174,6 @@
   }
 
   def testSpillingInLocalCluster(conf: SparkConf) {
-<<<<<<< HEAD
-    conf.set("spark.shuffle.memoryFraction", "0.01")
-=======
->>>>>>> 390b22fa
     conf.set("spark.shuffle.manager", "org.apache.spark.shuffle.sort.SortShuffleManager")
     sc = new SparkContext("local-cluster[1,1,1024]", "test", conf)
 
@@ -255,10 +251,6 @@
   }
 
   def spillingInLocalClusterWithManyReduceTasks(conf: SparkConf) {
-<<<<<<< HEAD
-    conf.set("spark.shuffle.memoryFraction", "0.01")
-=======
->>>>>>> 390b22fa
     conf.set("spark.shuffle.manager", "org.apache.spark.shuffle.sort.SortShuffleManager")
     sc = new SparkContext("local-cluster[2,1,1024]", "test", conf)
 
