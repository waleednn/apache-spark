--- conflicted
+++ resolved
@@ -31,14 +31,10 @@
 import org.apache.spark.memory.MemoryTestingUtils
 import org.apache.spark.util.CompletionIterator
 
-<<<<<<< HEAD
 class ExternalAppendOnlyMapSuite extends SparkFunSuite
   with LocalSparkContext
   with Eventually
   with Matchers{
-=======
-class ExternalAppendOnlyMapSuite extends SparkFunSuite with LocalSparkContext {
->>>>>>> 621bd23d
   import TestUtils.{assertNotSpilled, assertSpilled}
 
   private val allCompressionCodecs = CompressionCodec.ALL_COMPRESSION_CODECS
@@ -438,19 +434,10 @@
     assert(map.numSpills == 0, "map was not supposed to spill")
 
     val it = map.iterator
-<<<<<<< HEAD
-    assert( it.isInstanceOf[CompletionIterator[_, _]])
-=======
     assert(it.isInstanceOf[CompletionIterator[_, _]])
-    val underlyingIt = map.readingIterator
     assert(underlyingIt != null)
-    val underlyingMapIterator = underlyingIt.upstream
-    assert(underlyingMapIterator != null)
-    val underlyingMapIteratorClass = underlyingMapIterator.getClass
     // org.apache.spark.util.collection.AppendOnlyMap.destructiveSortedIterator returns
     // an instance of an annonymous Iterator class.
-    assert(underlyingMapIteratorClass.getEnclosingClass == classOf[AppendOnlyMap[_, _]])
->>>>>>> 621bd23d
 
     val underlyingMapRef = WeakReference(map.currentMap)
 
@@ -472,7 +459,6 @@
     // it'd be nice to use something like
     // https://github.com/scala/scala/blob/2.13.x/test/junit/scala/tools/testing/AssertUtil.scala
     // (lines 69-89)
-<<<<<<< HEAD
     // assert(map.currentMap == null)
     eventually{
       System.gc()
@@ -481,14 +467,6 @@
       assert(tmpIsNull)
     }
 
-=======
-    assert(map.currentMap == null)
-    assert(underlyingIt.upstream ne underlyingMapIterator)
-    assert(underlyingIt.upstream.getClass != underlyingMapIteratorClass)
-    assert(underlyingIt.upstream.getClass eq
-      util.Utils.classForName(
-        "org.apache.spark.util.collection.ExternalAppendOnlyMap$DiskMapIterator"))
->>>>>>> 621bd23d
 
     val next50Keys = for ( _ <- 0 until 50) yield {
       val (k, vs) = it.next
@@ -519,19 +497,7 @@
     }
 
     val it = map.iterator
-<<<<<<< HEAD
     assert( it.isInstanceOf[CompletionIterator[_, _]])
-=======
-    assert(it.isInstanceOf[CompletionIterator[_, _]])
-    val underlyingIt = map.readingIterator
-    assert(underlyingIt != null)
-    val underlyingMapIterator = underlyingIt.upstream
-    assert(underlyingMapIterator != null)
-    val underlyingMapIteratorClass = underlyingMapIterator.getClass
-    // org.apache.spark.util.collection.AppendOnlyMap.destructiveSortedIterator returns
-    // an instance of an annonymous Iterator class.
-    assert(underlyingMapIteratorClass.getEnclosingClass == classOf[AppendOnlyMap[_, _]])
->>>>>>> 621bd23d
 
 
     val keys = it.map{
@@ -552,7 +518,6 @@
     // https://github.com/scala/scala/blob/2.13.x/test/junit/scala/tools/testing/AssertUtil.scala
     // (lines 69-89)
     assert(map.currentMap == null)
-<<<<<<< HEAD
 
     eventually{
       Thread.sleep(500)
@@ -563,11 +528,6 @@
     }
 
     assert(it.toList.isEmpty)
-=======
-    assert(underlyingIt.upstream ne underlyingMapIterator)
-    assert(underlyingIt.upstream.getClass != underlyingMapIteratorClass)
-    assert(underlyingIt.upstream eq Iterator.empty)
->>>>>>> 621bd23d
   }
 
   test("SPARK-22713 external aggregation updates peak execution memory") {
