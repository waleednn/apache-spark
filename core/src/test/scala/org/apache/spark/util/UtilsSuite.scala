--- conflicted
+++ resolved
@@ -1145,8 +1145,7 @@
       Utils.loadExtensions(classOf[Seq[_]], wrongType, conf)
     }
   }
-
-<<<<<<< HEAD
+  
   test("parseHostPort") {
     assert(Utils.parseHostPort("abc:123")          === (("abc", 123)))
     assert(Utils.parseHostPort("example.com")      === (("example.com", 0)))
@@ -1160,7 +1159,7 @@
     assert(Utils.parseHostPort("::1")              === (("::1", 0)))
     assert(Utils.parseHostPort("[::1]:123")        === (("[::1]", 123)))
     assert(Utils.parseHostPort("[2001:db8:42::1]:123")  === (("[2001:db8:42::1]", 123)))
-=======
+
   test("check Kubernetes master URL") {
     val k8sMasterURLHttps = Utils.checkAndGetK8sMasterUrl("k8s://https://host:port")
     assert(k8sMasterURLHttps === "k8s://https://host:port")
@@ -1181,7 +1180,6 @@
     intercept[IllegalArgumentException] {
       Utils.checkAndGetK8sMasterUrl("k8s://foo://host:port")
     }
->>>>>>> 59daf91b
   }
 }
 
