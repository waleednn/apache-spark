--- conflicted
+++ resolved
@@ -213,16 +213,12 @@
       case (e1: SparkListenerBlockManagerRemoved, e2: SparkListenerBlockManagerRemoved) =>
         assertEquals(e1.blockManagerId, e2.blockManagerId)
       case (e1: SparkListenerUnpersistRDD, e2: SparkListenerUnpersistRDD) =>
-<<<<<<< HEAD
         assert(e1.rddId == e2.rddId)
       case (e1: SparkListenerApplicationStart, e2: SparkListenerApplicationStart) =>
         assert(e1.appName == e2.appName)
         assert(e1.time == e2.time)
       case (e1: SparkListenerApplicationEnd, e2: SparkListenerApplicationEnd) =>
         assert(e1.time == e2.time)
-=======
-        assert(e1.rddId === e2.rddId)
->>>>>>> f1fa6170
       case (SparkListenerShutdown, SparkListenerShutdown) =>
       case _ => fail("Events don't match in types!")
     }
