/*
 * Licensed to the Apache Software Foundation (ASF) under one or more
 * contributor license agreements.  See the NOTICE file distributed with
 * this work for additional information regarding copyright ownership.
 * The ASF licenses this file to You under the Apache License, Version 2.0
 * (the "License"); you may not use this file except in compliance with
 * the License.  You may obtain a copy of the License at
 *
 *    http://www.apache.org/licenses/LICENSE-2.0
 *
 * Unless required by applicable law or agreed to in writing, software
 * distributed under the License is distributed on an "AS IS" BASIS,
 * WITHOUT WARRANTIES OR CONDITIONS OF ANY KIND, either express or implied.
 * See the License for the specific language governing permissions and
 * limitations under the License.
 */

package org.apache.spark.util

import java.util.Properties

import org.apache.spark.scheduler.cluster.ExecutorInfo
import org.apache.spark.shuffle.MetadataFetchFailedException

import scala.collection.Map

import org.json4s.jackson.JsonMethods._

import org.apache.spark._
import org.apache.spark.executor._
import org.apache.spark.rdd.RDDOperationScope
import org.apache.spark.scheduler._
import org.apache.spark.storage._

class JsonProtocolSuite extends SparkFunSuite {

  val jobSubmissionTime = 1421191042750L
  val jobCompletionTime = 1421191296660L

  val executorAddedTime = 1421458410000L
  val executorRemovedTime = 1421458922000L

  test("SparkListenerEvent") {
    val stageSubmitted =
      SparkListenerStageSubmitted(makeStageInfo(100, 200, 300, 400L, 500L), properties)
    val stageCompleted = SparkListenerStageCompleted(makeStageInfo(101, 201, 301, 401L, 501L))
    val taskStart = SparkListenerTaskStart(111, 0, makeTaskInfo(222L, 333, 1, 444L, false))
    val taskGettingResult =
      SparkListenerTaskGettingResult(makeTaskInfo(1000L, 2000, 5, 3000L, true))
    val taskEnd = SparkListenerTaskEnd(1, 0, "ShuffleMapTask", Success,
      makeTaskInfo(123L, 234, 67, 345L, false),
      makeTaskMetrics(300L, 400L, 500L, 600L, 700, 800, hasHadoopInput = false, hasOutput = false))
    val taskEndWithHadoopInput = SparkListenerTaskEnd(1, 0, "ShuffleMapTask", Success,
      makeTaskInfo(123L, 234, 67, 345L, false),
      makeTaskMetrics(300L, 400L, 500L, 600L, 700, 800, hasHadoopInput = true, hasOutput = false))
    val taskEndWithOutput = SparkListenerTaskEnd(1, 0, "ResultTask", Success,
      makeTaskInfo(123L, 234, 67, 345L, false),
      makeTaskMetrics(300L, 400L, 500L, 600L, 700, 800, hasHadoopInput = true, hasOutput = true))
    val jobStart = {
      val stageIds = Seq[Int](1, 2, 3, 4)
      val stageInfos = stageIds.map(x =>
        makeStageInfo(x, x * 200, x * 300, x * 400L, x * 500L))
      SparkListenerJobStart(10, jobSubmissionTime, stageInfos, properties)
    }
    val jobEnd = SparkListenerJobEnd(20, jobCompletionTime, JobSucceeded)
    val environmentUpdate = SparkListenerEnvironmentUpdate(Map[String, Seq[(String, String)]](
      "JVM Information" -> Seq(("GC speed", "9999 objects/s"), ("Java home", "Land of coffee")),
      "Spark Properties" -> Seq(("Job throughput", "80000 jobs/s, regardless of job type")),
      "System Properties" -> Seq(("Username", "guest"), ("Password", "guest")),
      "Classpath Entries" -> Seq(("Super library", "/tmp/super_library"))
    ))
    val blockManagerAdded = SparkListenerBlockManagerAdded(1L,
      BlockManagerId("Stars", "In your multitude...", 300), 500)
    val blockManagerRemoved = SparkListenerBlockManagerRemoved(2L,
      BlockManagerId("Scarce", "to be counted...", 100))
    val unpersistRdd = SparkListenerUnpersistRDD(12345)
    val logUrlMap = Map("stderr" -> "mystderr", "stdout" -> "mystdout").toMap
    val applicationStart = SparkListenerApplicationStart("The winner of all", Some("appId"),
      42L, "Garfield", Some("appAttempt"))
    val applicationStartWithLogs = SparkListenerApplicationStart("The winner of all", Some("appId"),
      42L, "Garfield", Some("appAttempt"), Some(logUrlMap))
    val applicationEnd = SparkListenerApplicationEnd(42L)
    val executorAdded = SparkListenerExecutorAdded(executorAddedTime, "exec1",
      new ExecutorInfo("Hostee.awesome.com", 11, logUrlMap))
    val executorRemoved = SparkListenerExecutorRemoved(executorRemovedTime, "exec2", "test reason")
    val executorMetricsUpdate = SparkListenerExecutorMetricsUpdate("exec3", Seq(
      (1L, 2, 3, makeTaskMetrics(300L, 400L, 500L, 600L, 700, 800,
        hasHadoopInput = true, hasOutput = true))))

    testEvent(stageSubmitted, stageSubmittedJsonString)
    testEvent(stageCompleted, stageCompletedJsonString)
    testEvent(taskStart, taskStartJsonString)
    testEvent(taskGettingResult, taskGettingResultJsonString)
    testEvent(taskEnd, taskEndJsonString)
    testEvent(taskEndWithHadoopInput, taskEndWithHadoopInputJsonString)
    testEvent(taskEndWithOutput, taskEndWithOutputJsonString)
    testEvent(jobStart, jobStartJsonString)
    testEvent(jobEnd, jobEndJsonString)
    testEvent(environmentUpdate, environmentUpdateJsonString)
    testEvent(blockManagerAdded, blockManagerAddedJsonString)
    testEvent(blockManagerRemoved, blockManagerRemovedJsonString)
    testEvent(unpersistRdd, unpersistRDDJsonString)
    testEvent(applicationStart, applicationStartJsonString)
    testEvent(applicationStartWithLogs, applicationStartJsonWithLogUrlsString)
    testEvent(applicationEnd, applicationEndJsonString)
    testEvent(executorAdded, executorAddedJsonString)
    testEvent(executorRemoved, executorRemovedJsonString)
    testEvent(executorMetricsUpdate, executorMetricsUpdateJsonString)
  }

  test("Dependent Classes") {
    val logUrlMap = Map("stderr" -> "mystderr", "stdout" -> "mystdout").toMap
    testRDDInfo(makeRddInfo(2, 3, 4, 5L, 6L))
    testStageInfo(makeStageInfo(10, 20, 30, 40L, 50L))
    testTaskInfo(makeTaskInfo(999L, 888, 55, 777L, false))
    testTaskMetrics(makeTaskMetrics(
      33333L, 44444L, 55555L, 66666L, 7, 8, hasHadoopInput = false, hasOutput = false))
    testBlockManagerId(BlockManagerId("Hong", "Kong", 500))
    testExecutorInfo(new ExecutorInfo("host", 43, logUrlMap))

    // StorageLevel
    testStorageLevel(StorageLevel.NONE)
    testStorageLevel(StorageLevel.DISK_ONLY)
    testStorageLevel(StorageLevel.DISK_ONLY_2)
    testStorageLevel(StorageLevel.MEMORY_ONLY)
    testStorageLevel(StorageLevel.MEMORY_ONLY_2)
    testStorageLevel(StorageLevel.MEMORY_ONLY_SER)
    testStorageLevel(StorageLevel.MEMORY_ONLY_SER_2)
    testStorageLevel(StorageLevel.MEMORY_AND_DISK)
    testStorageLevel(StorageLevel.MEMORY_AND_DISK_2)
    testStorageLevel(StorageLevel.MEMORY_AND_DISK_SER)
    testStorageLevel(StorageLevel.MEMORY_AND_DISK_SER_2)

    // JobResult
    val exception = new Exception("Out of Memory! Please restock film.")
    exception.setStackTrace(stackTrace)
    val jobFailed = JobFailed(exception)
    testJobResult(JobSucceeded)
    testJobResult(jobFailed)

    // TaskEndReason
    val fetchFailed = FetchFailed(BlockManagerId("With or", "without you", 15), 17, 18, 19,
      "Some exception")
    val fetchMetadataFailed = new MetadataFetchFailedException(17,
      19, "metadata Fetch failed exception").toTaskEndReason
    val exceptionFailure = new ExceptionFailure(exception, None)
    testTaskEndReason(Success)
    testTaskEndReason(Resubmitted)
    testTaskEndReason(fetchFailed)
    testTaskEndReason(fetchMetadataFailed)
    testTaskEndReason(exceptionFailure)
    testTaskEndReason(TaskResultLost)
    testTaskEndReason(TaskKilled)
    testTaskEndReason(TaskCommitDenied(2, 3, 4))
    testTaskEndReason(ExecutorLostFailure("100", true, Some("Induced failure")))
    testTaskEndReason(UnknownReason)

    // BlockId
    testBlockId(RDDBlockId(1, 2))
    testBlockId(ShuffleBlockId(1, 2, 3))
    testBlockId(BroadcastBlockId(1L, "insert_words_of_wisdom_here"))
    testBlockId(TaskResultBlockId(1L))
    testBlockId(StreamBlockId(1, 2L))
  }

  test("ExceptionFailure backward compatibility") {
    val exceptionFailure = ExceptionFailure("To be", "or not to be", stackTrace, null,
      None, None)
    val oldEvent = JsonProtocol.taskEndReasonToJson(exceptionFailure)
      .removeField({ _._1 == "Full Stack Trace" })
    assertEquals(exceptionFailure, JsonProtocol.taskEndReasonFromJson(oldEvent))
  }

  test("StageInfo backward compatibility (details, accumulables)") {
    val info = makeStageInfo(1, 2, 3, 4L, 5L)
    val newJson = JsonProtocol.stageInfoToJson(info)

    // Fields added after 1.0.0.
    assert(info.details.nonEmpty)
    assert(info.accumulables.nonEmpty)
    val oldJson = newJson
      .removeField { case (field, _) => field == "Details" }
      .removeField { case (field, _) => field == "Accumulables" }

    val newInfo = JsonProtocol.stageInfoFromJson(oldJson)

    assert(info.name === newInfo.name)
    assert("" === newInfo.details)
    assert(0 === newInfo.accumulables.size)
  }

  test("InputMetrics backward compatibility") {
    // InputMetrics were added after 1.0.1.
    val metrics = makeTaskMetrics(1L, 2L, 3L, 4L, 5, 6, hasHadoopInput = true, hasOutput = false)
    assert(metrics.inputMetrics.nonEmpty)
    val newJson = JsonProtocol.taskMetricsToJson(metrics)
    val oldJson = newJson.removeField { case (field, _) => field == "Input Metrics" }
    val newMetrics = JsonProtocol.taskMetricsFromJson(oldJson)
    assert(newMetrics.inputMetrics.isEmpty)
  }

  test("Input/Output records backwards compatibility") {
    // records read were added after 1.2
    val metrics = makeTaskMetrics(1L, 2L, 3L, 4L, 5, 6,
      hasHadoopInput = true, hasOutput = true, hasRecords = false)
    assert(metrics.inputMetrics.nonEmpty)
    assert(metrics.outputMetrics.nonEmpty)
    val newJson = JsonProtocol.taskMetricsToJson(metrics)
    val oldJson = newJson.removeField { case (field, _) => field == "Records Read" }
                         .removeField { case (field, _) => field == "Records Written" }
    val newMetrics = JsonProtocol.taskMetricsFromJson(oldJson)
    assert(newMetrics.inputMetrics.get.recordsRead == 0)
    assert(newMetrics.outputMetrics.get.recordsWritten == 0)
  }

  test("Shuffle Read/Write records backwards compatibility") {
    // records read were added after 1.2
    val metrics = makeTaskMetrics(1L, 2L, 3L, 4L, 5, 6,
      hasHadoopInput = false, hasOutput = false, hasRecords = false)
    assert(metrics.shuffleReadMetrics.nonEmpty)
    assert(metrics.shuffleWriteMetrics.nonEmpty)
    val newJson = JsonProtocol.taskMetricsToJson(metrics)
    val oldJson = newJson.removeField { case (field, _) => field == "Total Records Read" }
                         .removeField { case (field, _) => field == "Shuffle Records Written" }
    val newMetrics = JsonProtocol.taskMetricsFromJson(oldJson)
    assert(newMetrics.shuffleReadMetrics.get.recordsRead == 0)
    assert(newMetrics.shuffleWriteMetrics.get.shuffleRecordsWritten == 0)
  }

  test("OutputMetrics backward compatibility") {
    // OutputMetrics were added after 1.1
    val metrics = makeTaskMetrics(1L, 2L, 3L, 4L, 5, 6, hasHadoopInput = false, hasOutput = true)
    assert(metrics.outputMetrics.nonEmpty)
    val newJson = JsonProtocol.taskMetricsToJson(metrics)
    val oldJson = newJson.removeField { case (field, _) => field == "Output Metrics" }
    val newMetrics = JsonProtocol.taskMetricsFromJson(oldJson)
    assert(newMetrics.outputMetrics.isEmpty)
  }

  test("BlockManager events backward compatibility") {
    // SparkListenerBlockManagerAdded/Removed in Spark 1.0.0 do not have a "time" property.
    val blockManagerAdded = SparkListenerBlockManagerAdded(1L,
      BlockManagerId("Stars", "In your multitude...", 300), 500)
    val blockManagerRemoved = SparkListenerBlockManagerRemoved(2L,
      BlockManagerId("Scarce", "to be counted...", 100))

    val oldBmAdded = JsonProtocol.blockManagerAddedToJson(blockManagerAdded)
      .removeField({ _._1 == "Timestamp" })

    val deserializedBmAdded = JsonProtocol.blockManagerAddedFromJson(oldBmAdded)
    assert(SparkListenerBlockManagerAdded(-1L, blockManagerAdded.blockManagerId,
      blockManagerAdded.maxMem) === deserializedBmAdded)

    val oldBmRemoved = JsonProtocol.blockManagerRemovedToJson(blockManagerRemoved)
      .removeField({ _._1 == "Timestamp" })

    val deserializedBmRemoved = JsonProtocol.blockManagerRemovedFromJson(oldBmRemoved)
    assert(SparkListenerBlockManagerRemoved(-1L, blockManagerRemoved.blockManagerId) ===
      deserializedBmRemoved)
  }

  test("FetchFailed backwards compatibility") {
    // FetchFailed in Spark 1.1.0 does not have an "Message" property.
    val fetchFailed = FetchFailed(BlockManagerId("With or", "without you", 15), 17, 18, 19,
      "ignored")
    val oldEvent = JsonProtocol.taskEndReasonToJson(fetchFailed)
      .removeField({ _._1 == "Message" })
    val expectedFetchFailed = FetchFailed(BlockManagerId("With or", "without you", 15), 17, 18, 19,
      "Unknown reason")
    assert(expectedFetchFailed === JsonProtocol.taskEndReasonFromJson(oldEvent))
  }

  test("ShuffleReadMetrics: Local bytes read and time taken backwards compatibility") {
    // Metrics about local shuffle bytes read and local read time were added in 1.3.1.
    val metrics = makeTaskMetrics(1L, 2L, 3L, 4L, 5, 6,
      hasHadoopInput = false, hasOutput = false, hasRecords = false)
    assert(metrics.shuffleReadMetrics.nonEmpty)
    val newJson = JsonProtocol.taskMetricsToJson(metrics)
    val oldJson = newJson.removeField { case (field, _) => field == "Local Bytes Read" }
      .removeField { case (field, _) => field == "Local Read Time" }
    val newMetrics = JsonProtocol.taskMetricsFromJson(oldJson)
    assert(newMetrics.shuffleReadMetrics.get.localBytesRead == 0)
  }

  test("SparkListenerApplicationStart backwards compatibility") {
    // SparkListenerApplicationStart in Spark 1.0.0 do not have an "appId" property.
    // SparkListenerApplicationStart pre-Spark 1.4 does not have "appAttemptId".
    // SparkListenerApplicationStart pre-Spark 1.5 does not have "driverLogs
    val applicationStart = SparkListenerApplicationStart("test", None, 1L, "user", None, None)
    val oldEvent = JsonProtocol.applicationStartToJson(applicationStart)
      .removeField({ _._1 == "App ID" })
      .removeField({ _._1 == "App Attempt ID" })
      .removeField({ _._1 == "Driver Logs"})
    assert(applicationStart === JsonProtocol.applicationStartFromJson(oldEvent))
  }

  test("ExecutorLostFailure backward compatibility") {
    // ExecutorLostFailure in Spark 1.1.0 does not have an "Executor ID" property.
    val executorLostFailure = ExecutorLostFailure("100", true, Some("Induced failure"))
    val oldEvent = JsonProtocol.taskEndReasonToJson(executorLostFailure)
      .removeField({ _._1 == "Executor ID" })
    val expectedExecutorLostFailure = ExecutorLostFailure("Unknown", true, Some("Induced failure"))
    assert(expectedExecutorLostFailure === JsonProtocol.taskEndReasonFromJson(oldEvent))
  }

  test("SparkListenerJobStart backward compatibility") {
    // Prior to Spark 1.2.0, SparkListenerJobStart did not have a "Stage Infos" property.
    val stageIds = Seq[Int](1, 2, 3, 4)
    val stageInfos = stageIds.map(x => makeStageInfo(x, x * 200, x * 300, x * 400, x * 500))
    val dummyStageInfos =
      stageIds.map(id => new StageInfo(id, 0, "unknown", 0, Seq.empty, Seq.empty, "unknown"))
    val jobStart = SparkListenerJobStart(10, jobSubmissionTime, stageInfos, properties)
    val oldEvent = JsonProtocol.jobStartToJson(jobStart).removeField({_._1 == "Stage Infos"})
    val expectedJobStart =
      SparkListenerJobStart(10, jobSubmissionTime, dummyStageInfos, properties)
    assertEquals(expectedJobStart, JsonProtocol.jobStartFromJson(oldEvent))
  }

  test("SparkListenerJobStart and SparkListenerJobEnd backward compatibility") {
    // Prior to Spark 1.3.0, SparkListenerJobStart did not have a "Submission Time" property.
    // Also, SparkListenerJobEnd did not have a "Completion Time" property.
    val stageIds = Seq[Int](1, 2, 3, 4)
    val stageInfos = stageIds.map(x => makeStageInfo(x * 10, x * 20, x * 30, x * 40, x * 50))
    val jobStart = SparkListenerJobStart(11, jobSubmissionTime, stageInfos, properties)
    val oldStartEvent = JsonProtocol.jobStartToJson(jobStart)
      .removeField({ _._1 == "Submission Time"})
    val expectedJobStart = SparkListenerJobStart(11, -1, stageInfos, properties)
    assertEquals(expectedJobStart, JsonProtocol.jobStartFromJson(oldStartEvent))

    val jobEnd = SparkListenerJobEnd(11, jobCompletionTime, JobSucceeded)
    val oldEndEvent = JsonProtocol.jobEndToJson(jobEnd)
      .removeField({ _._1 == "Completion Time"})
    val expectedJobEnd = SparkListenerJobEnd(11, -1, JobSucceeded)
    assertEquals(expectedJobEnd, JsonProtocol.jobEndFromJson(oldEndEvent))
  }

  test("RDDInfo backward compatibility (scope, parent IDs)") {
    // Prior to Spark 1.4.0, RDDInfo did not have the "Scope" and "Parent IDs" properties
    val rddInfo = new RDDInfo(
      1, "one", 100, StorageLevel.NONE, Seq(1, 6, 8), Some(new RDDOperationScope("fable")))
    val oldRddInfoJson = JsonProtocol.rddInfoToJson(rddInfo)
      .removeField({ _._1 == "Parent IDs"})
      .removeField({ _._1 == "Scope"})
    val expectedRddInfo = new RDDInfo(1, "one", 100, StorageLevel.NONE, Seq.empty, scope = None)
    assertEquals(expectedRddInfo, JsonProtocol.rddInfoFromJson(oldRddInfoJson))
  }

  test("StageInfo backward compatibility (parent IDs)") {
    // Prior to Spark 1.4.0, StageInfo did not have the "Parent IDs" property
    val stageInfo = new StageInfo(1, 1, "me-stage", 1, Seq.empty, Seq(1, 2, 3), "details")
    val oldStageInfo = JsonProtocol.stageInfoToJson(stageInfo).removeField({ _._1 == "Parent IDs"})
    val expectedStageInfo = new StageInfo(1, 1, "me-stage", 1, Seq.empty, Seq.empty, "details")
    assertEquals(expectedStageInfo, JsonProtocol.stageInfoFromJson(oldStageInfo))
  }

  // `TaskCommitDenied` was added in 1.3.0 but JSON de/serialization logic was added in 1.5.1
  test("TaskCommitDenied backward compatibility") {
    val denied = TaskCommitDenied(1, 2, 3)
    val oldDenied = JsonProtocol.taskEndReasonToJson(denied)
      .removeField({ _._1 == "Job ID" })
      .removeField({ _._1 == "Partition ID" })
      .removeField({ _._1 == "Attempt Number" })
    val expectedDenied = TaskCommitDenied(-1, -1, -1)
    assertEquals(expectedDenied, JsonProtocol.taskEndReasonFromJson(oldDenied))
  }

  test("AccumulableInfo backward compatibility") {
    // "Internal" property of AccumulableInfo were added after 1.5.1.
    val accumulableInfo = makeAccumulableInfo(1)
    val oldJson = JsonProtocol.accumulableInfoToJson(accumulableInfo)
      .removeField({ _._1 == "Internal" })
    val oldInfo = JsonProtocol.accumulableInfoFromJson(oldJson)
    assert(false === oldInfo.internal)
  }

  /** -------------------------- *
   | Helper test running methods |
   * --------------------------- */

  private def testEvent(event: SparkListenerEvent, jsonString: String) {
    val actualJsonString = compact(render(JsonProtocol.sparkEventToJson(event)))
    val newEvent = JsonProtocol.sparkEventFromJson(parse(actualJsonString))
    assertJsonStringEquals(jsonString, actualJsonString)
    assertEquals(event, newEvent)
  }

  private def testRDDInfo(info: RDDInfo) {
    val newInfo = JsonProtocol.rddInfoFromJson(JsonProtocol.rddInfoToJson(info))
    assertEquals(info, newInfo)
  }

  private def testStageInfo(info: StageInfo) {
    val newInfo = JsonProtocol.stageInfoFromJson(JsonProtocol.stageInfoToJson(info))
    assertEquals(info, newInfo)
  }

  private def testStorageLevel(level: StorageLevel) {
    val newLevel = JsonProtocol.storageLevelFromJson(JsonProtocol.storageLevelToJson(level))
    assertEquals(level, newLevel)
  }

  private def testTaskMetrics(metrics: TaskMetrics) {
    val newMetrics = JsonProtocol.taskMetricsFromJson(JsonProtocol.taskMetricsToJson(metrics))
    assertEquals(metrics, newMetrics)
  }

  private def testBlockManagerId(id: BlockManagerId) {
    val newId = JsonProtocol.blockManagerIdFromJson(JsonProtocol.blockManagerIdToJson(id))
    assert(id === newId)
  }

  private def testTaskInfo(info: TaskInfo) {
    val newInfo = JsonProtocol.taskInfoFromJson(JsonProtocol.taskInfoToJson(info))
    assertEquals(info, newInfo)
  }

  private def testJobResult(result: JobResult) {
    val newResult = JsonProtocol.jobResultFromJson(JsonProtocol.jobResultToJson(result))
    assertEquals(result, newResult)
  }

  private def testTaskEndReason(reason: TaskEndReason) {
    val newReason = JsonProtocol.taskEndReasonFromJson(JsonProtocol.taskEndReasonToJson(reason))
    assertEquals(reason, newReason)
  }

  private def testBlockId(blockId: BlockId) {
    val newBlockId = BlockId(blockId.toString)
    assert(blockId === newBlockId)
  }

  private def testExecutorInfo(info: ExecutorInfo) {
    val newInfo = JsonProtocol.executorInfoFromJson(JsonProtocol.executorInfoToJson(info))
    assertEquals(info, newInfo)
  }

  /** -------------------------------- *
   | Util methods for comparing events |
   * --------------------------------- */

  private def assertEquals(event1: SparkListenerEvent, event2: SparkListenerEvent) {
    (event1, event2) match {
      case (e1: SparkListenerStageSubmitted, e2: SparkListenerStageSubmitted) =>
        assert(e1.properties === e2.properties)
        assertEquals(e1.stageInfo, e2.stageInfo)
      case (e1: SparkListenerStageCompleted, e2: SparkListenerStageCompleted) =>
        assertEquals(e1.stageInfo, e2.stageInfo)
      case (e1: SparkListenerTaskStart, e2: SparkListenerTaskStart) =>
        assert(e1.stageId === e2.stageId)
        assertEquals(e1.taskInfo, e2.taskInfo)
      case (e1: SparkListenerTaskGettingResult, e2: SparkListenerTaskGettingResult) =>
        assertEquals(e1.taskInfo, e2.taskInfo)
      case (e1: SparkListenerTaskEnd, e2: SparkListenerTaskEnd) =>
        assert(e1.stageId === e2.stageId)
        assert(e1.taskType === e2.taskType)
        assertEquals(e1.reason, e2.reason)
        assertEquals(e1.taskInfo, e2.taskInfo)
        assertEquals(e1.taskMetrics, e2.taskMetrics)
      case (e1: SparkListenerJobStart, e2: SparkListenerJobStart) =>
        assert(e1.jobId === e2.jobId)
        assert(e1.properties === e2.properties)
        assert(e1.stageIds === e2.stageIds)
      case (e1: SparkListenerJobEnd, e2: SparkListenerJobEnd) =>
        assert(e1.jobId === e2.jobId)
        assertEquals(e1.jobResult, e2.jobResult)
      case (e1: SparkListenerEnvironmentUpdate, e2: SparkListenerEnvironmentUpdate) =>
        assertEquals(e1.environmentDetails, e2.environmentDetails)
      case (e1: SparkListenerExecutorAdded, e2: SparkListenerExecutorAdded) =>
        assert(e1.executorId === e1.executorId)
        assertEquals(e1.executorInfo, e2.executorInfo)
      case (e1: SparkListenerExecutorRemoved, e2: SparkListenerExecutorRemoved) =>
        assert(e1.executorId === e1.executorId)
      case (e1: SparkListenerExecutorMetricsUpdate, e2: SparkListenerExecutorMetricsUpdate) =>
        assert(e1.execId === e2.execId)
        assertSeqEquals[(Long, Int, Int, TaskMetrics)](e1.taskMetrics, e2.taskMetrics, (a, b) => {
          val (taskId1, stageId1, stageAttemptId1, metrics1) = a
          val (taskId2, stageId2, stageAttemptId2, metrics2) = b
          assert(taskId1 === taskId2)
          assert(stageId1 === stageId2)
          assert(stageAttemptId1 === stageAttemptId2)
          assertEquals(metrics1, metrics2)
        })
      case (e1, e2) =>
        assert(e1 === e2)
      case _ => fail("Events don't match in types!")
    }
  }

  private def assertEquals(info1: StageInfo, info2: StageInfo) {
    assert(info1.stageId === info2.stageId)
    assert(info1.name === info2.name)
    assert(info1.numTasks === info2.numTasks)
    assert(info1.submissionTime === info2.submissionTime)
    assert(info1.completionTime === info2.completionTime)
    assert(info1.rddInfos.size === info2.rddInfos.size)
    (0 until info1.rddInfos.size).foreach { i =>
      assertEquals(info1.rddInfos(i), info2.rddInfos(i))
    }
    assert(info1.accumulables === info2.accumulables)
    assert(info1.details === info2.details)
  }

  private def assertEquals(info1: RDDInfo, info2: RDDInfo) {
    assert(info1.id === info2.id)
    assert(info1.name === info2.name)
    assert(info1.numPartitions === info2.numPartitions)
    assert(info1.numCachedPartitions === info2.numCachedPartitions)
    assert(info1.memSize === info2.memSize)
    assert(info1.diskSize === info2.diskSize)
    assertEquals(info1.storageLevel, info2.storageLevel)
  }

  private def assertEquals(level1: StorageLevel, level2: StorageLevel) {
    assert(level1.useDisk === level2.useDisk)
    assert(level1.useMemory === level2.useMemory)
    assert(level1.deserialized === level2.deserialized)
    assert(level1.replication === level2.replication)
  }

  private def assertEquals(info1: TaskInfo, info2: TaskInfo) {
    assert(info1.taskId === info2.taskId)
    assert(info1.index === info2.index)
    assert(info1.attemptNumber === info2.attemptNumber)
    assert(info1.launchTime === info2.launchTime)
    assert(info1.executorId === info2.executorId)
    assert(info1.host === info2.host)
    assert(info1.taskLocality === info2.taskLocality)
    assert(info1.speculative === info2.speculative)
    assert(info1.gettingResultTime === info2.gettingResultTime)
    assert(info1.finishTime === info2.finishTime)
    assert(info1.failed === info2.failed)
    assert(info1.accumulables === info2.accumulables)
  }

  private def assertEquals(info1: ExecutorInfo, info2: ExecutorInfo) {
    assert(info1.executorHost == info2.executorHost)
    assert(info1.totalCores == info2.totalCores)
  }

  private def assertEquals(metrics1: TaskMetrics, metrics2: TaskMetrics) {
    assert(metrics1.hostname === metrics2.hostname)
    assert(metrics1.executorDeserializeTime === metrics2.executorDeserializeTime)
    assert(metrics1.resultSize === metrics2.resultSize)
    assert(metrics1.jvmGCTime === metrics2.jvmGCTime)
    assert(metrics1.resultSerializationTime === metrics2.resultSerializationTime)
    assert(metrics1.memoryBytesSpilled === metrics2.memoryBytesSpilled)
    assert(metrics1.diskBytesSpilled === metrics2.diskBytesSpilled)
    assertOptionEquals(
      metrics1.shuffleReadMetrics, metrics2.shuffleReadMetrics, assertShuffleReadEquals)
    assertOptionEquals(
      metrics1.shuffleWriteMetrics, metrics2.shuffleWriteMetrics, assertShuffleWriteEquals)
    assertOptionEquals(
      metrics1.inputMetrics, metrics2.inputMetrics, assertInputMetricsEquals)
    assertOptionEquals(metrics1.updatedBlocks, metrics2.updatedBlocks, assertBlocksEquals)
  }

  private def assertEquals(metrics1: ShuffleReadMetrics, metrics2: ShuffleReadMetrics) {
    assert(metrics1.remoteBlocksFetched === metrics2.remoteBlocksFetched)
    assert(metrics1.localBlocksFetched === metrics2.localBlocksFetched)
    assert(metrics1.fetchWaitTime === metrics2.fetchWaitTime)
    assert(metrics1.remoteBytesRead === metrics2.remoteBytesRead)
  }

  private def assertEquals(metrics1: ShuffleWriteMetrics, metrics2: ShuffleWriteMetrics) {
    assert(metrics1.shuffleBytesWritten === metrics2.shuffleBytesWritten)
    assert(metrics1.shuffleWriteTime === metrics2.shuffleWriteTime)
  }

  private def assertEquals(metrics1: InputMetrics, metrics2: InputMetrics) {
    assert(metrics1.readMethod === metrics2.readMethod)
    assert(metrics1.bytesRead === metrics2.bytesRead)
  }

  private def assertEquals(result1: JobResult, result2: JobResult) {
    (result1, result2) match {
      case (JobSucceeded, JobSucceeded) =>
      case (r1: JobFailed, r2: JobFailed) =>
        assertEquals(r1.exception, r2.exception)
      case _ => fail("Job results don't match in types!")
    }
  }

  private def assertEquals(reason1: TaskEndReason, reason2: TaskEndReason) {
    (reason1, reason2) match {
      case (Success, Success) =>
      case (Resubmitted, Resubmitted) =>
      case (r1: FetchFailed, r2: FetchFailed) =>
        assert(r1.shuffleId === r2.shuffleId)
        assert(r1.mapId === r2.mapId)
        assert(r1.reduceId === r2.reduceId)
        assert(r1.bmAddress === r2.bmAddress)
        assert(r1.message === r2.message)
      case (r1: ExceptionFailure, r2: ExceptionFailure) =>
        assert(r1.className === r2.className)
        assert(r1.description === r2.description)
        assertSeqEquals(r1.stackTrace, r2.stackTrace, assertStackTraceElementEquals)
        assert(r1.fullStackTrace === r2.fullStackTrace)
        assertOptionEquals(r1.metrics, r2.metrics, assertTaskMetricsEquals)
      case (TaskResultLost, TaskResultLost) =>
      case (TaskKilled, TaskKilled) =>
      case (TaskCommitDenied(jobId1, partitionId1, attemptNumber1),
          TaskCommitDenied(jobId2, partitionId2, attemptNumber2)) =>
        assert(jobId1 === jobId2)
        assert(partitionId1 === partitionId2)
        assert(attemptNumber1 === attemptNumber2)
<<<<<<< HEAD
      case (ExecutorLostFailure(execId1, isNormalExit1, reason1),
          ExecutorLostFailure(execId2, isNormalExit2, reason2)) =>
        assert(execId1 === execId2)
        assert(isNormalExit1 === isNormalExit2)
        assert(reason1 === reason2)
=======
      case (ExecutorLostFailure(execId1, exit1CausedByApp),
          ExecutorLostFailure(execId2, exit2CausedByApp)) =>
        assert(execId1 === execId2)
        assert(exit1CausedByApp === exit2CausedByApp)
>>>>>>> 233e534a
      case (UnknownReason, UnknownReason) =>
      case _ => fail("Task end reasons don't match in types!")
    }
  }

  private def assertEquals(
      details1: Map[String, Seq[(String, String)]],
      details2: Map[String, Seq[(String, String)]]) {
    details1.zip(details2).foreach {
      case ((key1, values1: Seq[(String, String)]), (key2, values2: Seq[(String, String)])) =>
        assert(key1 === key2)
        values1.zip(values2).foreach { case (v1, v2) => assert(v1 === v2) }
    }
  }

  private def assertEquals(exception1: Exception, exception2: Exception) {
    assert(exception1.getMessage === exception2.getMessage)
    assertSeqEquals(
      exception1.getStackTrace,
      exception2.getStackTrace,
      assertStackTraceElementEquals)
  }

  private def assertJsonStringEquals(json1: String, json2: String) {
    val formatJsonString = (json: String) => json.replaceAll("[\\s|]", "")
    assert(formatJsonString(json1) === formatJsonString(json2),
      s"input ${formatJsonString(json1)} got ${formatJsonString(json2)}")
  }

  private def assertSeqEquals[T](seq1: Seq[T], seq2: Seq[T], assertEquals: (T, T) => Unit) {
    assert(seq1.length === seq2.length)
    seq1.zip(seq2).foreach { case (t1, t2) =>
      assertEquals(t1, t2)
    }
  }

  private def assertOptionEquals[T](
      opt1: Option[T],
      opt2: Option[T],
      assertEquals: (T, T) => Unit) {
    if (opt1.isDefined) {
      assert(opt2.isDefined)
      assertEquals(opt1.get, opt2.get)
    } else {
      assert(!opt2.isDefined)
    }
  }

  /**
   * Use different names for methods we pass in to assertSeqEquals or assertOptionEquals
   */

  private def assertShuffleReadEquals(r1: ShuffleReadMetrics, r2: ShuffleReadMetrics) {
    assertEquals(r1, r2)
  }

  private def assertShuffleWriteEquals(w1: ShuffleWriteMetrics, w2: ShuffleWriteMetrics) {
    assertEquals(w1, w2)
  }

  private def assertInputMetricsEquals(i1: InputMetrics, i2: InputMetrics) {
    assertEquals(i1, i2)
  }

  private def assertTaskMetricsEquals(t1: TaskMetrics, t2: TaskMetrics) {
    assertEquals(t1, t2)
  }

  private def assertBlocksEquals(
      blocks1: Seq[(BlockId, BlockStatus)],
      blocks2: Seq[(BlockId, BlockStatus)]) = {
    assertSeqEquals(blocks1, blocks2, assertBlockEquals)
  }

  private def assertBlockEquals(b1: (BlockId, BlockStatus), b2: (BlockId, BlockStatus)) {
    assert(b1 === b2)
  }

  private def assertStackTraceElementEquals(ste1: StackTraceElement, ste2: StackTraceElement) {
    assert(ste1 === ste2)
  }


  /** ----------------------------------- *
   | Util methods for constructing events |
   * ------------------------------------ */

  private val properties = {
    val p = new Properties
    p.setProperty("Ukraine", "Kiev")
    p.setProperty("Russia", "Moscow")
    p.setProperty("France", "Paris")
    p.setProperty("Germany", "Berlin")
    p
  }

  private val stackTrace = {
    Array[StackTraceElement](
      new StackTraceElement("Apollo", "Venus", "Mercury", 42),
      new StackTraceElement("Afollo", "Vemus", "Mercurry", 420),
      new StackTraceElement("Ayollo", "Vesus", "Blackberry", 4200)
    )
  }

  private def makeRddInfo(a: Int, b: Int, c: Int, d: Long, e: Long) = {
    val r = new RDDInfo(a, "mayor", b, StorageLevel.MEMORY_AND_DISK, Seq(1, 4, 7))
    r.numCachedPartitions = c
    r.memSize = d
    r.diskSize = e
    r
  }

  private def makeStageInfo(a: Int, b: Int, c: Int, d: Long, e: Long) = {
    val rddInfos = (0 until a % 5).map { i => makeRddInfo(a + i, b + i, c + i, d + i, e + i) }
    val stageInfo = new StageInfo(a, 0, "greetings", b, rddInfos, Seq(100, 200, 300), "details")
    val (acc1, acc2) = (makeAccumulableInfo(1), makeAccumulableInfo(2))
    stageInfo.accumulables(acc1.id) = acc1
    stageInfo.accumulables(acc2.id) = acc2
    stageInfo
  }

  private def makeTaskInfo(a: Long, b: Int, c: Int, d: Long, speculative: Boolean) = {
    val taskInfo = new TaskInfo(a, b, c, d, "executor", "your kind sir", TaskLocality.NODE_LOCAL,
      speculative)
    val (acc1, acc2, acc3) =
      (makeAccumulableInfo(1), makeAccumulableInfo(2), makeAccumulableInfo(3, internal = true))
    taskInfo.accumulables += acc1
    taskInfo.accumulables += acc2
    taskInfo.accumulables += acc3
    taskInfo
  }

  private def makeAccumulableInfo(id: Int, internal: Boolean = false): AccumulableInfo =
    AccumulableInfo(id, " Accumulable " + id, Some("delta" + id), "val" + id, internal)

  /**
   * Creates a TaskMetrics object describing a task that read data from Hadoop (if hasHadoopInput is
   * set to true) or read data from a shuffle otherwise.
   */
  private def makeTaskMetrics(
      a: Long,
      b: Long,
      c: Long,
      d: Long,
      e: Int,
      f: Int,
      hasHadoopInput: Boolean,
      hasOutput: Boolean,
      hasRecords: Boolean = true) = {
    val t = new TaskMetrics
    t.setHostname("localhost")
    t.setExecutorDeserializeTime(a)
    t.setExecutorRunTime(b)
    t.setResultSize(c)
    t.setJvmGCTime(d)
    t.setResultSerializationTime(a + b)
    t.incMemoryBytesSpilled(a + c)

    if (hasHadoopInput) {
      val inputMetrics = new InputMetrics(DataReadMethod.Hadoop)
      inputMetrics.incBytesRead(d + e + f)
      inputMetrics.incRecordsRead(if (hasRecords) (d + e + f) / 100 else -1)
      t.setInputMetrics(Some(inputMetrics))
    } else {
      val sr = new ShuffleReadMetrics
      sr.incRemoteBytesRead(b + d)
      sr.incLocalBlocksFetched(e)
      sr.incFetchWaitTime(a + d)
      sr.incRemoteBlocksFetched(f)
      sr.incRecordsRead(if (hasRecords) (b + d) / 100 else -1)
      sr.incLocalBytesRead(a + f)
      t.setShuffleReadMetrics(Some(sr))
    }
    if (hasOutput) {
      val outputMetrics = new OutputMetrics(DataWriteMethod.Hadoop)
      outputMetrics.setBytesWritten(a + b + c)
      outputMetrics.setRecordsWritten(if (hasRecords) (a + b + c)/100 else -1)
      t.outputMetrics = Some(outputMetrics)
    } else {
      val sw = new ShuffleWriteMetrics
      sw.incShuffleBytesWritten(a + b + c)
      sw.incShuffleWriteTime(b + c + d)
      sw.setShuffleRecordsWritten(if (hasRecords) (a + b + c) / 100 else -1)
      t.shuffleWriteMetrics = Some(sw)
    }
    // Make at most 6 blocks
    t.updatedBlocks = Some((1 to (e % 5 + 1)).map { i =>
      (RDDBlockId(e % i, f % i), BlockStatus(StorageLevel.MEMORY_AND_DISK_SER_2, a % i, b % i, c%i))
    }.toSeq)
    t
  }


  /** --------------------------------------- *
   | JSON string representation of each event |
   * ---------------------------------------- */

  private val stageSubmittedJsonString =
    """
      |{
      |  "Event": "SparkListenerStageSubmitted",
      |  "Stage Info": {
      |    "Stage ID": 100,
      |    "Stage Attempt ID": 0,
      |    "Stage Name": "greetings",
      |    "Number of Tasks": 200,
      |    "RDD Info": [],
      |    "ParentIDs" : [100, 200, 300],
      |    "Details": "details",
      |    "Accumulables": [
      |      {
      |        "ID": 2,
      |        "Name": "Accumulable2",
      |        "Update": "delta2",
      |        "Value": "val2",
      |        "Internal": false
      |      },
      |      {
      |        "ID": 1,
      |        "Name": "Accumulable1",
      |        "Update": "delta1",
      |        "Value": "val1",
      |        "Internal": false
      |      }
      |    ]
      |  },
      |  "Properties": {
      |    "France": "Paris",
      |    "Germany": "Berlin",
      |    "Russia": "Moscow",
      |    "Ukraine": "Kiev"
      |  }
      |}
    """

  private val stageCompletedJsonString =
    """
      |{
      |  "Event": "SparkListenerStageCompleted",
      |  "Stage Info": {
      |    "Stage ID": 101,
      |    "Stage Attempt ID": 0,
      |    "Stage Name": "greetings",
      |    "Number of Tasks": 201,
      |    "RDD Info": [
      |      {
      |        "RDD ID": 101,
      |        "Name": "mayor",
      |        "Parent IDs": [1, 4, 7],
      |        "Storage Level": {
      |          "Use Disk": true,
      |          "Use Memory": true,
      |          "Use ExternalBlockStore": false,
      |          "Deserialized": true,
      |          "Replication": 1
      |        },
      |        "Number of Partitions": 201,
      |        "Number of Cached Partitions": 301,
      |        "Memory Size": 401,
      |        "ExternalBlockStore Size": 0,
      |        "Disk Size": 501
      |      }
      |    ],
      |    "ParentIDs" : [100, 200, 300],
      |    "Details": "details",
      |    "Accumulables": [
      |      {
      |        "ID": 2,
      |        "Name": "Accumulable2",
      |        "Update": "delta2",
      |        "Value": "val2",
      |        "Internal": false
      |      },
      |      {
      |        "ID": 1,
      |        "Name": "Accumulable1",
      |        "Update": "delta1",
      |        "Value": "val1",
      |        "Internal": false
      |      }
      |    ]
      |  }
      |}
    """

  private val taskStartJsonString =
    """
      |{
      |  "Event": "SparkListenerTaskStart",
      |  "Stage ID": 111,
      |  "Stage Attempt ID": 0,
      |  "Task Info": {
      |    "Task ID": 222,
      |    "Index": 333,
      |    "Attempt": 1,
      |    "Launch Time": 444,
      |    "Executor ID": "executor",
      |    "Host": "your kind sir",
      |    "Locality": "NODE_LOCAL",
      |    "Speculative": false,
      |    "Getting Result Time": 0,
      |    "Finish Time": 0,
      |    "Failed": false,
      |    "Accumulables": [
      |      {
      |        "ID": 1,
      |        "Name": "Accumulable1",
      |        "Update": "delta1",
      |        "Value": "val1",
      |        "Internal": false
      |      },
      |      {
      |        "ID": 2,
      |        "Name": "Accumulable2",
      |        "Update": "delta2",
      |        "Value": "val2",
      |        "Internal": false
      |      },
      |      {
      |        "ID": 3,
      |        "Name": "Accumulable3",
      |        "Update": "delta3",
      |        "Value": "val3",
      |        "Internal": true
      |      }
      |    ]
      |  }
      |}
    """.stripMargin

  private val taskGettingResultJsonString =
    """
      |{
      |  "Event": "SparkListenerTaskGettingResult",
      |  "Task Info": {
      |    "Task ID": 1000,
      |    "Index": 2000,
      |    "Attempt": 5,
      |    "Launch Time": 3000,
      |    "Executor ID": "executor",
      |    "Host": "your kind sir",
      |    "Locality": "NODE_LOCAL",
      |    "Speculative": true,
      |    "Getting Result Time": 0,
      |    "Finish Time": 0,
      |    "Failed": false,
      |    "Accumulables": [
      |      {
      |        "ID": 1,
      |        "Name": "Accumulable1",
      |        "Update": "delta1",
      |        "Value": "val1",
      |        "Internal": false
      |      },
      |      {
      |        "ID": 2,
      |        "Name": "Accumulable2",
      |        "Update": "delta2",
      |        "Value": "val2",
      |        "Internal": false
      |      },
      |      {
      |        "ID": 3,
      |        "Name": "Accumulable3",
      |        "Update": "delta3",
      |        "Value": "val3",
      |        "Internal": true
      |      }
      |    ]
      |  }
      |}
    """.stripMargin

  private val taskEndJsonString =
    """
      |{
      |  "Event": "SparkListenerTaskEnd",
      |  "Stage ID": 1,
      |  "Stage Attempt ID": 0,
      |  "Task Type": "ShuffleMapTask",
      |  "Task End Reason": {
      |    "Reason": "Success"
      |  },
      |  "Task Info": {
      |    "Task ID": 123,
      |    "Index": 234,
      |    "Attempt": 67,
      |    "Launch Time": 345,
      |    "Executor ID": "executor",
      |    "Host": "your kind sir",
      |    "Locality": "NODE_LOCAL",
      |    "Speculative": false,
      |    "Getting Result Time": 0,
      |    "Finish Time": 0,
      |    "Failed": false,
      |    "Accumulables": [
      |      {
      |        "ID": 1,
      |        "Name": "Accumulable1",
      |        "Update": "delta1",
      |        "Value": "val1",
      |        "Internal": false
      |      },
      |      {
      |        "ID": 2,
      |        "Name": "Accumulable2",
      |        "Update": "delta2",
      |        "Value": "val2",
      |        "Internal": false
      |      },
      |      {
      |        "ID": 3,
      |        "Name": "Accumulable3",
      |        "Update": "delta3",
      |        "Value": "val3",
      |        "Internal": true
      |      }
      |    ]
      |  },
      |  "Task Metrics": {
      |    "Host Name": "localhost",
      |    "Executor Deserialize Time": 300,
      |    "Executor Run Time": 400,
      |    "Result Size": 500,
      |    "JVM GC Time": 600,
      |    "Result Serialization Time": 700,
      |    "Memory Bytes Spilled": 800,
      |    "Disk Bytes Spilled": 0,
      |    "Shuffle Read Metrics": {
      |      "Remote Blocks Fetched": 800,
      |      "Local Blocks Fetched": 700,
      |      "Fetch Wait Time": 900,
      |      "Remote Bytes Read": 1000,
      |      "Local Bytes Read": 1100,
      |      "Total Records Read" : 10
      |    },
      |    "Shuffle Write Metrics": {
      |      "Shuffle Bytes Written": 1200,
      |      "Shuffle Write Time": 1500,
      |      "Shuffle Records Written": 12
      |    },
      |    "Updated Blocks": [
      |      {
      |        "Block ID": "rdd_0_0",
      |        "Status": {
      |          "Storage Level": {
      |            "Use Disk": true,
      |            "Use Memory": true,
      |            "Use ExternalBlockStore": false,
      |            "Deserialized": false,
      |            "Replication": 2
      |          },
      |          "Memory Size": 0,
      |          "ExternalBlockStore Size": 0,
      |          "Disk Size": 0
      |        }
      |      }
      |    ]
      |  }
      |}
    """.stripMargin

  private val taskEndWithHadoopInputJsonString =
    """
      |{
      |  "Event": "SparkListenerTaskEnd",
      |  "Stage ID": 1,
      |  "Stage Attempt ID": 0,
      |  "Task Type": "ShuffleMapTask",
      |  "Task End Reason": {
      |    "Reason": "Success"
      |  },
      |  "Task Info": {
      |    "Task ID": 123,
      |    "Index": 234,
      |    "Attempt": 67,
      |    "Launch Time": 345,
      |    "Executor ID": "executor",
      |    "Host": "your kind sir",
      |    "Locality": "NODE_LOCAL",
      |    "Speculative": false,
      |    "Getting Result Time": 0,
      |    "Finish Time": 0,
      |    "Failed": false,
      |    "Accumulables": [
      |      {
      |        "ID": 1,
      |        "Name": "Accumulable1",
      |        "Update": "delta1",
      |        "Value": "val1",
      |        "Internal": false
      |      },
      |      {
      |        "ID": 2,
      |        "Name": "Accumulable2",
      |        "Update": "delta2",
      |        "Value": "val2",
      |        "Internal": false
      |      },
      |      {
      |        "ID": 3,
      |        "Name": "Accumulable3",
      |        "Update": "delta3",
      |        "Value": "val3",
      |        "Internal": true
      |      }
      |    ]
      |  },
      |  "Task Metrics": {
      |    "Host Name": "localhost",
      |    "Executor Deserialize Time": 300,
      |    "Executor Run Time": 400,
      |    "Result Size": 500,
      |    "JVM GC Time": 600,
      |    "Result Serialization Time": 700,
      |    "Memory Bytes Spilled": 800,
      |    "Disk Bytes Spilled": 0,
      |    "Shuffle Write Metrics": {
      |      "Shuffle Bytes Written": 1200,
      |      "Shuffle Write Time": 1500,
      |      "Shuffle Records Written": 12
      |    },
      |    "Input Metrics": {
      |      "Data Read Method": "Hadoop",
      |      "Bytes Read": 2100,
      |      "Records Read": 21
      |    },
      |    "Updated Blocks": [
      |      {
      |        "Block ID": "rdd_0_0",
      |        "Status": {
      |          "Storage Level": {
      |            "Use Disk": true,
      |            "Use Memory": true,
      |            "Use ExternalBlockStore": false,
      |            "Deserialized": false,
      |            "Replication": 2
      |          },
      |          "Memory Size": 0,
      |          "ExternalBlockStore Size": 0,
      |          "Disk Size": 0
      |        }
      |      }
      |    ]
      |  }
      |}
    """

  private val taskEndWithOutputJsonString =
    """
      |{
      |  "Event": "SparkListenerTaskEnd",
      |  "Stage ID": 1,
      |  "Stage Attempt ID": 0,
      |  "Task Type": "ResultTask",
      |  "Task End Reason": {
      |    "Reason": "Success"
      |  },
      |  "Task Info": {
      |    "Task ID": 123,
      |    "Index": 234,
      |    "Attempt": 67,
      |    "Launch Time": 345,
      |    "Executor ID": "executor",
      |    "Host": "your kind sir",
      |    "Locality": "NODE_LOCAL",
      |    "Speculative": false,
      |    "Getting Result Time": 0,
      |    "Finish Time": 0,
      |    "Failed": false,
      |    "Accumulables": [
      |      {
      |        "ID": 1,
      |        "Name": "Accumulable1",
      |        "Update": "delta1",
      |        "Value": "val1",
      |        "Internal": false
      |      },
      |      {
      |        "ID": 2,
      |        "Name": "Accumulable2",
      |        "Update": "delta2",
      |        "Value": "val2",
      |        "Internal": false
      |      },
      |      {
      |        "ID": 3,
      |        "Name": "Accumulable3",
      |        "Update": "delta3",
      |        "Value": "val3",
      |        "Internal": true
      |      }
      |    ]
      |  },
      |  "Task Metrics": {
      |    "Host Name": "localhost",
      |    "Executor Deserialize Time": 300,
      |    "Executor Run Time": 400,
      |    "Result Size": 500,
      |    "JVM GC Time": 600,
      |    "Result Serialization Time": 700,
      |    "Memory Bytes Spilled": 800,
      |    "Disk Bytes Spilled": 0,
      |    "Input Metrics": {
      |      "Data Read Method": "Hadoop",
      |      "Bytes Read": 2100,
      |      "Records Read": 21
      |    },
      |    "Output Metrics": {
      |      "Data Write Method": "Hadoop",
      |      "Bytes Written": 1200,
      |      "Records Written": 12
      |    },
      |    "Updated Blocks": [
      |      {
      |        "Block ID": "rdd_0_0",
      |        "Status": {
      |          "Storage Level": {
      |            "Use Disk": true,
      |            "Use Memory": true,
      |            "Use ExternalBlockStore": false,
      |            "Deserialized": false,
      |            "Replication": 2
      |          },
      |          "Memory Size": 0,
      |          "ExternalBlockStore Size": 0,
      |          "Disk Size": 0
      |        }
      |      }
      |    ]
      |  }
      |}
    """

  private val jobStartJsonString =
    """
      |{
      |  "Event": "SparkListenerJobStart",
      |  "Job ID": 10,
      |  "Submission Time": 1421191042750,
      |  "Stage Infos": [
      |    {
      |      "Stage ID": 1,
      |      "Stage Attempt ID": 0,
      |      "Stage Name": "greetings",
      |      "Number of Tasks": 200,
      |      "RDD Info": [
      |        {
      |          "RDD ID": 1,
      |          "Name": "mayor",
      |          "Parent IDs": [1, 4, 7],
      |          "Storage Level": {
      |            "Use Disk": true,
      |            "Use Memory": true,
      |            "Use ExternalBlockStore": false,
      |            "Deserialized": true,
      |            "Replication": 1
      |          },
      |          "Number of Partitions": 200,
      |          "Number of Cached Partitions": 300,
      |          "Memory Size": 400,
      |          "ExternalBlockStore Size": 0,
      |          "Disk Size": 500
      |        }
      |      ],
      |      "Parent IDs" : [100, 200, 300],
      |      "Details": "details",
      |      "Accumulables": [
      |        {
      |          "ID": 2,
      |          "Name": " Accumulable 2",
      |          "Update": "delta2",
      |          "Value": "val2",
      |          "Internal": false
      |        },
      |        {
      |          "ID": 1,
      |          "Name": " Accumulable 1",
      |          "Update": "delta1",
      |          "Value": "val1",
      |          "Internal": false
      |        }
      |      ]
      |    },
      |    {
      |      "Stage ID": 2,
      |      "Stage Attempt ID": 0,
      |      "Stage Name": "greetings",
      |      "Number of Tasks": 400,
      |      "RDD Info": [
      |        {
      |          "RDD ID": 2,
      |          "Name": "mayor",
      |          "Parent IDs": [1, 4, 7],
      |          "Storage Level": {
      |            "Use Disk": true,
      |            "Use Memory": true,
      |            "Use ExternalBlockStore": false,
      |            "Deserialized": true,
      |            "Replication": 1
      |          },
      |          "Number of Partitions": 400,
      |          "Number of Cached Partitions": 600,
      |          "Memory Size": 800,
      |          "ExternalBlockStore Size": 0,
      |          "Disk Size": 1000
      |        },
      |        {
      |          "RDD ID": 3,
      |          "Name": "mayor",
      |          "Parent IDs": [1, 4, 7],
      |          "Storage Level": {
      |            "Use Disk": true,
      |            "Use Memory": true,
      |            "Use ExternalBlockStore": false,
      |            "Deserialized": true,
      |            "Replication": 1
      |          },
      |          "Number of Partitions": 401,
      |          "Number of Cached Partitions": 601,
      |          "Memory Size": 801,
      |          "ExternalBlockStore Size": 0,
      |          "Disk Size": 1001
      |        }
      |      ],
      |      "ParentIDs" : [100, 200, 300],
      |      "Details": "details",
      |      "Accumulables": [
      |        {
      |          "ID": 2,
      |          "Name": " Accumulable 2",
      |          "Update": "delta2",
      |          "Value": "val2",
      |          "Internal": false
      |        },
      |        {
      |          "ID": 1,
      |          "Name": " Accumulable 1",
      |          "Update": "delta1",
      |          "Value": "val1",
      |          "Internal": false
      |        }
      |      ]
      |    },
      |    {
      |      "Stage ID": 3,
      |      "Stage Attempt ID": 0,
      |      "Stage Name": "greetings",
      |      "Number of Tasks": 600,
      |      "RDD Info": [
      |        {
      |          "RDD ID": 3,
      |          "Name": "mayor",
      |          "Parent IDs": [1, 4, 7],
      |          "Storage Level": {
      |            "Use Disk": true,
      |            "Use Memory": true,
      |            "Use ExternalBlockStore": false,
      |            "Deserialized": true,
      |            "Replication": 1
      |          },
      |          "Number of Partitions": 600,
      |          "Number of Cached Partitions": 900,
      |          "Memory Size": 1200,
      |          "ExternalBlockStore Size": 0,
      |          "Disk Size": 1500
      |        },
      |        {
      |          "RDD ID": 4,
      |          "Name": "mayor",
      |          "Parent IDs": [1, 4, 7],
      |          "Storage Level": {
      |            "Use Disk": true,
      |            "Use Memory": true,
      |            "Use ExternalBlockStore": false,
      |            "Deserialized": true,
      |            "Replication": 1
      |          },
      |          "Number of Partitions": 601,
      |          "Number of Cached Partitions": 901,
      |          "Memory Size": 1201,
      |          "ExternalBlockStore Size": 0,
      |          "Disk Size": 1501
      |        },
      |        {
      |          "RDD ID": 5,
      |          "Name": "mayor",
      |          "Parent IDs": [1, 4, 7],
      |          "Storage Level": {
      |            "Use Disk": true,
      |            "Use Memory": true,
      |            "Use ExternalBlockStore": false,
      |            "Deserialized": true,
      |            "Replication": 1
      |          },
      |          "Number of Partitions": 602,
      |          "Number of Cached Partitions": 902,
      |          "Memory Size": 1202,
      |          "ExternalBlockStore Size": 0,
      |          "Disk Size": 1502
      |        }
      |      ],
      |      "ParentIDs" : [100, 200, 300],
      |      "Details": "details",
      |      "Accumulables": [
      |        {
      |          "ID": 2,
      |          "Name": " Accumulable 2",
      |          "Update": "delta2",
      |          "Value": "val2",
      |          "Internal": false
      |        },
      |        {
      |          "ID": 1,
      |          "Name": " Accumulable 1",
      |          "Update": "delta1",
      |          "Value": "val1",
      |          "Internal": false
      |        }
      |      ]
      |    },
      |    {
      |      "Stage ID": 4,
      |      "Stage Attempt ID": 0,
      |      "Stage Name": "greetings",
      |      "Number of Tasks": 800,
      |      "RDD Info": [
      |        {
      |          "RDD ID": 4,
      |          "Name": "mayor",
      |          "Parent IDs": [1, 4, 7],
      |          "Storage Level": {
      |            "Use Disk": true,
      |            "Use Memory": true,
      |            "Use ExternalBlockStore": false,
      |            "Deserialized": true,
      |            "Replication": 1
      |          },
      |          "Number of Partitions": 800,
      |          "Number of Cached Partitions": 1200,
      |          "Memory Size": 1600,
      |          "ExternalBlockStore Size": 0,
      |          "Disk Size": 2000
      |        },
      |        {
      |          "RDD ID": 5,
      |          "Name": "mayor",
      |          "Parent IDs": [1, 4, 7],
      |          "Storage Level": {
      |            "Use Disk": true,
      |            "Use Memory": true,
      |            "Use ExternalBlockStore": false,
      |            "Deserialized": true,
      |            "Replication": 1
      |          },
      |          "Number of Partitions": 801,
      |          "Number of Cached Partitions": 1201,
      |          "Memory Size": 1601,
      |          "ExternalBlockStore Size": 0,
      |          "Disk Size": 2001
      |        },
      |        {
      |          "RDD ID": 6,
      |          "Name": "mayor",
      |          "Parent IDs": [1, 4, 7],
      |          "Storage Level": {
      |            "Use Disk": true,
      |            "Use Memory": true,
      |            "Use ExternalBlockStore": false,
      |            "Deserialized": true,
      |            "Replication": 1
      |          },
      |          "Number of Partitions": 802,
      |          "Number of Cached Partitions": 1202,
      |          "Memory Size": 1602,
      |          "ExternalBlockStore Size": 0,
      |          "Disk Size": 2002
      |        },
      |        {
      |          "RDD ID": 7,
      |          "Name": "mayor",
      |          "Parent IDs": [1, 4, 7],
      |          "Storage Level": {
      |            "Use Disk": true,
      |            "Use Memory": true,
      |            "Use ExternalBlockStore": false,
      |            "Deserialized": true,
      |            "Replication": 1
      |          },
      |          "Number of Partitions": 803,
      |          "Number of Cached Partitions": 1203,
      |          "Memory Size": 1603,
      |          "ExternalBlockStore Size": 0,
      |          "Disk Size": 2003
      |        }
      |      ],
      |      "ParentIDs" : [100, 200, 300],
      |      "Details": "details",
      |      "Accumulables": [
      |        {
      |          "ID": 2,
      |          "Name": " Accumulable 2",
      |          "Update": "delta2",
      |          "Value": "val2",
      |          "Internal": false
      |        },
      |        {
      |          "ID": 1,
      |          "Name": " Accumulable 1",
      |          "Update": "delta1",
      |          "Value": "val1",
      |          "Internal": false
      |        }
      |      ]
      |    }
      |  ],
      |  "Stage IDs": [
      |    1,
      |    2,
      |    3,
      |    4
      |  ],
      |  "Properties": {
      |    "France": "Paris",
      |    "Germany": "Berlin",
      |    "Russia": "Moscow",
      |    "Ukraine": "Kiev"
      |  }
      |}
    """

  private val jobEndJsonString =
    """
      |{
      |  "Event": "SparkListenerJobEnd",
      |  "Job ID": 20,
      |  "Completion Time": 1421191296660,
      |  "Job Result": {
      |    "Result": "JobSucceeded"
      |  }
      |}
    """

  private val environmentUpdateJsonString =
    """
      |{
      |  "Event": "SparkListenerEnvironmentUpdate",
      |  "JVM Information": {
      |    "GC speed": "9999 objects/s",
      |    "Java home": "Land of coffee"
      |  },
      |  "Spark Properties": {
      |    "Job throughput": "80000 jobs/s, regardless of job type"
      |  },
      |  "System Properties": {
      |    "Username": "guest",
      |    "Password": "guest"
      |  },
      |  "Classpath Entries": {
      |    "Super library": "/tmp/super_library"
      |  }
      |}
    """

  private val blockManagerAddedJsonString =
    """
      |{
      |  "Event": "SparkListenerBlockManagerAdded",
      |  "Block Manager ID": {
      |    "Executor ID": "Stars",
      |    "Host": "In your multitude...",
      |    "Port": 300
      |  },
      |  "Maximum Memory": 500,
      |  "Timestamp": 1
      |}
    """

  private val blockManagerRemovedJsonString =
    """
      |{
      |  "Event": "SparkListenerBlockManagerRemoved",
      |  "Block Manager ID": {
      |    "Executor ID": "Scarce",
      |    "Host": "to be counted...",
      |    "Port": 100
      |  },
      |  "Timestamp": 2
      |}
    """

  private val unpersistRDDJsonString =
    """
      |{
      |  "Event": "SparkListenerUnpersistRDD",
      |  "RDD ID": 12345
      |}
    """

  private val applicationStartJsonString =
    """
      |{
      |  "Event": "SparkListenerApplicationStart",
      |  "App Name": "The winner of all",
      |  "App ID": "appId",
      |  "Timestamp": 42,
      |  "User": "Garfield",
      |  "App Attempt ID": "appAttempt"
      |}
    """

  private val applicationStartJsonWithLogUrlsString =
    """
      |{
      |  "Event": "SparkListenerApplicationStart",
      |  "App Name": "The winner of all",
      |  "App ID": "appId",
      |  "Timestamp": 42,
      |  "User": "Garfield",
      |  "App Attempt ID": "appAttempt",
      |  "Driver Logs" : {
      |      "stderr" : "mystderr",
      |      "stdout" : "mystdout"
      |  }
      |}
    """

  private val applicationEndJsonString =
    """
      |{
      |  "Event": "SparkListenerApplicationEnd",
      |  "Timestamp": 42
      |}
    """

  private val executorAddedJsonString =
    s"""
      |{
      |  "Event": "SparkListenerExecutorAdded",
      |  "Timestamp": ${executorAddedTime},
      |  "Executor ID": "exec1",
      |  "Executor Info": {
      |    "Host": "Hostee.awesome.com",
      |    "Total Cores": 11,
      |    "Log Urls" : {
      |      "stderr" : "mystderr",
      |      "stdout" : "mystdout"
      |    }
      |  }
      |}
    """

  private val executorRemovedJsonString =
    s"""
      |{
      |  "Event": "SparkListenerExecutorRemoved",
      |  "Timestamp": ${executorRemovedTime},
      |  "Executor ID": "exec2",
      |  "Removed Reason": "test reason"
      |}
    """

  private val executorMetricsUpdateJsonString =
  s"""
     |{
     |  "Event": "SparkListenerExecutorMetricsUpdate",
     |  "Executor ID": "exec3",
     |  "Metrics Updated": [
     |  {
     |    "Task ID": 1,
     |    "Stage ID": 2,
     |    "Stage Attempt ID": 3,
     |    "Task Metrics": {
     |    "Host Name": "localhost",
     |    "Executor Deserialize Time": 300,
     |    "Executor Run Time": 400,
     |    "Result Size": 500,
     |    "JVM GC Time": 600,
     |    "Result Serialization Time": 700,
     |    "Memory Bytes Spilled": 800,
     |    "Disk Bytes Spilled": 0,
     |    "Input Metrics": {
     |      "Data Read Method": "Hadoop",
     |      "Bytes Read": 2100,
     |      "Records Read": 21
     |    },
     |    "Output Metrics": {
     |      "Data Write Method": "Hadoop",
     |      "Bytes Written": 1200,
     |      "Records Written": 12
     |    },
     |    "Updated Blocks": [
     |      {
     |        "Block ID": "rdd_0_0",
     |        "Status": {
     |          "Storage Level": {
     |            "Use Disk": true,
     |            "Use Memory": true,
     |            "Use ExternalBlockStore": false,
     |            "Deserialized": false,
     |            "Replication": 2
     |          },
     |          "Memory Size": 0,
     |          "ExternalBlockStore Size": 0,
     |          "Disk Size": 0
     |        }
     |      }
     |    ]
     |  }
     |  }]
     |}
   """.stripMargin
}<|MERGE_RESOLUTION|>--- conflicted
+++ resolved
@@ -603,18 +603,11 @@
         assert(jobId1 === jobId2)
         assert(partitionId1 === partitionId2)
         assert(attemptNumber1 === attemptNumber2)
-<<<<<<< HEAD
-      case (ExecutorLostFailure(execId1, isNormalExit1, reason1),
-          ExecutorLostFailure(execId2, isNormalExit2, reason2)) =>
-        assert(execId1 === execId2)
-        assert(isNormalExit1 === isNormalExit2)
-        assert(reason1 === reason2)
-=======
-      case (ExecutorLostFailure(execId1, exit1CausedByApp),
-          ExecutorLostFailure(execId2, exit2CausedByApp)) =>
+      case (ExecutorLostFailure(execId1, exit1CausedByApp, reason1),
+          ExecutorLostFailure(execId2, exit2CausedByApp, reason2)) =>
         assert(execId1 === execId2)
         assert(exit1CausedByApp === exit2CausedByApp)
->>>>>>> 233e534a
+        assert(reason1 === reason2)
       case (UnknownReason, UnknownReason) =>
       case _ => fail("Task end reasons don't match in types!")
     }
