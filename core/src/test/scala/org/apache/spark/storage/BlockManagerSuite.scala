--- conflicted
+++ resolved
@@ -71,14 +71,6 @@
     val (actorSystem, boundPort) = AkkaUtils.createActorSystem(
       "test", "localhost", 0, conf = conf, securityManager = securityMgr)
     this.actorSystem = actorSystem
-<<<<<<< HEAD
-    conf.set("spark.driver.port", boundPort.toString)
-
-    master = new StandaloneBlockManagerMaster(
-      actorSystem.actorOf(Props(new BlockManagerMasterActor(true, conf, new LiveListenerBus))),
-      conf)
-=======
->>>>>>> d7eac4c3
 
     // Set the arch to 64-bit and compressedOops to true to get a deterministic test-case
     oldArch = System.setProperty("os.arch", "amd64")
@@ -89,7 +81,7 @@
     conf.set("spark.storage.unrollFraction", "0.4")
     conf.set("spark.storage.unrollMemoryThreshold", "512")
 
-    master = new BlockManagerMaster(
+    master = new StandaloneBlockManagerMaster(
       actorSystem.actorOf(Props(new BlockManagerMasterActor(true, conf, new LiveListenerBus))),
       conf)
 
