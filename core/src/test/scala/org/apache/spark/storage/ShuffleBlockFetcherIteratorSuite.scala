/*
 * Licensed to the Apache Software Foundation (ASF) under one or more
 * contributor license agreements.  See the NOTICE file distributed with
 * this work for additional information regarding copyright ownership.
 * The ASF licenses this file to You under the Apache License, Version 2.0
 * (the "License"); you may not use this file except in compliance with
 * the License.  You may obtain a copy of the License at
 *
 *    http://www.apache.org/licenses/LICENSE-2.0
 *
 * Unless required by applicable law or agreed to in writing, software
 * distributed under the License is distributed on an "AS IS" BASIS,
 * WITHOUT WARRANTIES OR CONDITIONS OF ANY KIND, either express or implied.
 * See the License for the specific language governing permissions and
 * limitations under the License.
 */

package org.apache.spark.storage

import java.io.InputStream
import java.util.concurrent.Semaphore

import scala.concurrent.ExecutionContext.Implicits.global
import scala.concurrent.future

import org.mockito.Matchers.{any, eq => meq}
import org.mockito.Mockito._
import org.mockito.invocation.InvocationOnMock
import org.mockito.stubbing.Answer
import org.scalatest.PrivateMethodTester

import org.apache.spark.{SparkFunSuite, TaskContextImpl}
import org.apache.spark.network._
import org.apache.spark.network.buffer.ManagedBuffer
import org.apache.spark.network.shuffle.BlockFetchingListener


class ShuffleBlockFetcherIteratorSuite extends SparkFunSuite with PrivateMethodTester {
  // Some of the tests are quite tricky because we are testing the cleanup behavior
  // in the presence of faults.

  /** Creates a mock [[BlockTransferService]] that returns data from the given map. */
  private def createMockTransfer(data: Map[BlockId, ManagedBuffer]): BlockTransferService = {
    val transfer = mock(classOf[BlockTransferService])
    when(transfer.fetchBlocks(any(), any(), any(), any(), any())).thenAnswer(new Answer[Unit] {
      override def answer(invocation: InvocationOnMock): Unit = {
        val blocks = invocation.getArguments()(3).asInstanceOf[Array[String]]
        val listener = invocation.getArguments()(4).asInstanceOf[BlockFetchingListener]

        for (blockId <- blocks) {
          if (data.contains(BlockId(blockId))) {
            listener.onBlockFetchSuccess(blockId, data(BlockId(blockId)))
          } else {
            listener.onBlockFetchFailure(blockId, new BlockNotFoundException(blockId))
          }
        }
      }
    })
    transfer
  }

  // Create a mock managed buffer for testing
  def createMockManagedBuffer(): ManagedBuffer = {
    val mockManagedBuffer = mock(classOf[ManagedBuffer])
    when(mockManagedBuffer.createInputStream()).thenReturn(mock(classOf[InputStream]))
    mockManagedBuffer
  }

  test("successful 3 local reads + 2 remote reads") {
    val blockManager = mock(classOf[BlockManager])
    val localBmId = BlockManagerId("test-client", "test-client", 1)
    doReturn(localBmId).when(blockManager).blockManagerId

    // Make sure blockManager.getBlockData would return the blocks
    val localBlocks = Map[BlockId, ManagedBuffer](
<<<<<<< HEAD
      ShuffleBlockId(0, 0, 0, 0) -> mock(classOf[ManagedBuffer]),
      ShuffleBlockId(0, 1, 0, 0) -> mock(classOf[ManagedBuffer]),
      ShuffleBlockId(0, 2, 0, 0) -> mock(classOf[ManagedBuffer]))
=======
      ShuffleBlockId(0, 0, 0) -> createMockManagedBuffer(),
      ShuffleBlockId(0, 1, 0) -> createMockManagedBuffer(),
      ShuffleBlockId(0, 2, 0) -> createMockManagedBuffer())
>>>>>>> ea88b1a5
    localBlocks.foreach { case (blockId, buf) =>
      doReturn(buf).when(blockManager).getBlockData(meq(blockId))
    }

    // Make sure remote blocks would return
    val remoteBmId = BlockManagerId("test-client-1", "test-client-1", 2)
    val remoteBlocks = Map[BlockId, ManagedBuffer](
<<<<<<< HEAD
      ShuffleBlockId(0, 3, 0, 0) -> mock(classOf[ManagedBuffer]),
      ShuffleBlockId(0, 4, 0, 0) -> mock(classOf[ManagedBuffer])
    )
=======
      ShuffleBlockId(0, 3, 0) -> createMockManagedBuffer(),
      ShuffleBlockId(0, 4, 0) -> createMockManagedBuffer())
>>>>>>> ea88b1a5

    val transfer = createMockTransfer(remoteBlocks)

    val blocksByAddress = Seq[(BlockManagerId, Seq[(BlockId, Long)])](
      (localBmId, localBlocks.keys.map(blockId => (blockId, 1.asInstanceOf[Long])).toSeq),
      (remoteBmId, remoteBlocks.keys.map(blockId => (blockId, 1.asInstanceOf[Long])).toSeq)
    )

    val iterator = new ShuffleBlockFetcherIterator(
      new TaskContextImpl(0, 0, 0, 0, null),
      transfer,
      blockManager,
      blocksByAddress,
      48 * 1024 * 1024)

    // 3 local blocks fetched in initialization
    verify(blockManager, times(3)).getBlockData(any())

    for (i <- 0 until 5) {
      assert(iterator.hasNext, s"iterator should have 5 elements but actually has $i elements")
      val (blockId, inputStream) = iterator.next()
      assert(inputStream.isSuccess,
        s"iterator should have 5 elements defined but actually has $i elements")

      // Make sure we release buffers when a wrapped input stream is closed.
      val mockBuf = localBlocks.getOrElse(blockId, remoteBlocks(blockId))
      // Note: ShuffleBlockFetcherIterator wraps input streams in a BufferReleasingInputStream
      val wrappedInputStream = inputStream.get.asInstanceOf[BufferReleasingInputStream]
      verify(mockBuf, times(0)).release()
      val delegateAccess = PrivateMethod[InputStream]('delegate)

      verify(wrappedInputStream.invokePrivate(delegateAccess()), times(0)).close()
      wrappedInputStream.close()
      verify(mockBuf, times(1)).release()
      verify(wrappedInputStream.invokePrivate(delegateAccess()), times(1)).close()
      wrappedInputStream.close() // close should be idempotent
      verify(mockBuf, times(1)).release()
      verify(wrappedInputStream.invokePrivate(delegateAccess()), times(1)).close()
    }

    // 3 local blocks, and 2 remote blocks
    // (but from the same block manager so one call to fetchBlocks)
    verify(blockManager, times(3)).getBlockData(any())
    verify(transfer, times(1)).fetchBlocks(any(), any(), any(), any(), any())
  }

  test("release current unexhausted buffer in case the task completes early") {
    val blockManager = mock(classOf[BlockManager])
    val localBmId = BlockManagerId("test-client", "test-client", 1)
    doReturn(localBmId).when(blockManager).blockManagerId

    // Make sure remote blocks would return
    val remoteBmId = BlockManagerId("test-client-1", "test-client-1", 2)
    val blocks = Map[BlockId, ManagedBuffer](
<<<<<<< HEAD
      ShuffleBlockId(0, 0, 0, 0) -> mock(classOf[ManagedBuffer]),
      ShuffleBlockId(0, 1, 0, 0) -> mock(classOf[ManagedBuffer]),
      ShuffleBlockId(0, 2, 0, 0) -> mock(classOf[ManagedBuffer])
    )
=======
      ShuffleBlockId(0, 0, 0) -> createMockManagedBuffer(),
      ShuffleBlockId(0, 1, 0) -> createMockManagedBuffer(),
      ShuffleBlockId(0, 2, 0) -> createMockManagedBuffer())
>>>>>>> ea88b1a5

    // Semaphore to coordinate event sequence in two different threads.
    val sem = new Semaphore(0)

    val transfer = mock(classOf[BlockTransferService])
    when(transfer.fetchBlocks(any(), any(), any(), any(), any())).thenAnswer(new Answer[Unit] {
      override def answer(invocation: InvocationOnMock): Unit = {
        val listener = invocation.getArguments()(4).asInstanceOf[BlockFetchingListener]
        future {
          // Return the first two blocks, and wait till task completion before returning the 3rd one
          listener.onBlockFetchSuccess(
            ShuffleBlockId(0, 0, 0, 0).toString, blocks(ShuffleBlockId(0, 0, 0, 0)))
          listener.onBlockFetchSuccess(
            ShuffleBlockId(0, 1, 0, 0).toString, blocks(ShuffleBlockId(0, 1, 0, 0)))
          sem.acquire()
          listener.onBlockFetchSuccess(
            ShuffleBlockId(0, 2, 0, 0).toString, blocks(ShuffleBlockId(0, 2, 0, 0)))
        }
      }
    })

    val blocksByAddress = Seq[(BlockManagerId, Seq[(BlockId, Long)])](
      (remoteBmId, blocks.keys.map(blockId => (blockId, 1.asInstanceOf[Long])).toSeq))

    val taskContext = new TaskContextImpl(0, 0, 0, 0, null)
    val iterator = new ShuffleBlockFetcherIterator(
      taskContext,
      transfer,
      blockManager,
      blocksByAddress,
      48 * 1024 * 1024)

<<<<<<< HEAD
    // Exhaust the first block, and then it should be released.
    iterator.next()._2.get.foreach(_ => Unit)
    verify(blocks(ShuffleBlockId(0, 0, 0, 0)), times(1)).release()
=======
    verify(blocks(ShuffleBlockId(0, 0, 0)), times(0)).release()
    iterator.next()._2.get.close() // close() first block's input stream
    verify(blocks(ShuffleBlockId(0, 0, 0)), times(1)).release()
>>>>>>> ea88b1a5

    // Get the 2nd block but do not exhaust the iterator
    val subIter = iterator.next()._2.get

    // Complete the task; then the 2nd block buffer should be exhausted
    verify(blocks(ShuffleBlockId(0, 1, 0, 0)), times(0)).release()
    taskContext.markTaskCompleted()
    verify(blocks(ShuffleBlockId(0, 1, 0, 0)), times(1)).release()

    // The 3rd block should not be retained because the iterator is already in zombie state
    sem.release()
    verify(blocks(ShuffleBlockId(0, 2, 0, 0)), times(0)).retain()
    verify(blocks(ShuffleBlockId(0, 2, 0, 0)), times(0)).release()
  }

  test("fail all blocks if any of the remote request fails") {
    val blockManager = mock(classOf[BlockManager])
    val localBmId = BlockManagerId("test-client", "test-client", 1)
    doReturn(localBmId).when(blockManager).blockManagerId

    // Make sure remote blocks would return
    val remoteBmId = BlockManagerId("test-client-1", "test-client-1", 2)
    val blocks = Map[BlockId, ManagedBuffer](
      ShuffleBlockId(0, 0, 0, 0) -> mock(classOf[ManagedBuffer]),
      ShuffleBlockId(0, 1, 0, 0) -> mock(classOf[ManagedBuffer]),
      ShuffleBlockId(0, 2, 0, 0) -> mock(classOf[ManagedBuffer])
    )

    // Semaphore to coordinate event sequence in two different threads.
    val sem = new Semaphore(0)

    val transfer = mock(classOf[BlockTransferService])
    when(transfer.fetchBlocks(any(), any(), any(), any(), any())).thenAnswer(new Answer[Unit] {
      override def answer(invocation: InvocationOnMock): Unit = {
        val listener = invocation.getArguments()(4).asInstanceOf[BlockFetchingListener]
        future {
          // Return the first block, and then fail.
          listener.onBlockFetchSuccess(
            ShuffleBlockId(0, 0, 0, 0).toString, blocks(ShuffleBlockId(0, 0, 0, 0)))
          listener.onBlockFetchFailure(
            ShuffleBlockId(0, 1, 0, 0).toString, new BlockNotFoundException("blah"))
          listener.onBlockFetchFailure(
            ShuffleBlockId(0, 2, 0, 0).toString, new BlockNotFoundException("blah"))
          sem.release()
        }
      }
    })

    val blocksByAddress = Seq[(BlockManagerId, Seq[(BlockId, Long)])](
      (remoteBmId, blocks.keys.map(blockId => (blockId, 1.asInstanceOf[Long])).toSeq))

    val taskContext = new TaskContextImpl(0, 0, 0, 0, null)
    val iterator = new ShuffleBlockFetcherIterator(
      taskContext,
      transfer,
      blockManager,
      blocksByAddress,
      48 * 1024 * 1024)

    // Continue only after the mock calls onBlockFetchFailure
    sem.acquire()

    // The first block should be defined, and the last two are not defined (due to failure)
    assert(iterator.next()._2.isSuccess)
    assert(iterator.next()._2.isFailure)
    assert(iterator.next()._2.isFailure)
  }
}<|MERGE_RESOLUTION|>--- conflicted
+++ resolved
@@ -73,15 +73,9 @@
 
     // Make sure blockManager.getBlockData would return the blocks
     val localBlocks = Map[BlockId, ManagedBuffer](
-<<<<<<< HEAD
-      ShuffleBlockId(0, 0, 0, 0) -> mock(classOf[ManagedBuffer]),
-      ShuffleBlockId(0, 1, 0, 0) -> mock(classOf[ManagedBuffer]),
-      ShuffleBlockId(0, 2, 0, 0) -> mock(classOf[ManagedBuffer]))
-=======
-      ShuffleBlockId(0, 0, 0) -> createMockManagedBuffer(),
-      ShuffleBlockId(0, 1, 0) -> createMockManagedBuffer(),
-      ShuffleBlockId(0, 2, 0) -> createMockManagedBuffer())
->>>>>>> ea88b1a5
+      ShuffleBlockId(0, 0, 0, 0) -> createMockManagedBuffer(),
+      ShuffleBlockId(0, 1, 0, 0) -> createMockManagedBuffer(),
+      ShuffleBlockId(0, 2, 0, 0) -> createMockManagedBuffer())
     localBlocks.foreach { case (blockId, buf) =>
       doReturn(buf).when(blockManager).getBlockData(meq(blockId))
     }
@@ -89,14 +83,8 @@
     // Make sure remote blocks would return
     val remoteBmId = BlockManagerId("test-client-1", "test-client-1", 2)
     val remoteBlocks = Map[BlockId, ManagedBuffer](
-<<<<<<< HEAD
-      ShuffleBlockId(0, 3, 0, 0) -> mock(classOf[ManagedBuffer]),
-      ShuffleBlockId(0, 4, 0, 0) -> mock(classOf[ManagedBuffer])
-    )
-=======
-      ShuffleBlockId(0, 3, 0) -> createMockManagedBuffer(),
-      ShuffleBlockId(0, 4, 0) -> createMockManagedBuffer())
->>>>>>> ea88b1a5
+      ShuffleBlockId(0, 3, 0, 0) -> createMockManagedBuffer(),
+      ShuffleBlockId(0, 4, 0, 0) -> createMockManagedBuffer())
 
     val transfer = createMockTransfer(remoteBlocks)
 
@@ -151,16 +139,9 @@
     // Make sure remote blocks would return
     val remoteBmId = BlockManagerId("test-client-1", "test-client-1", 2)
     val blocks = Map[BlockId, ManagedBuffer](
-<<<<<<< HEAD
-      ShuffleBlockId(0, 0, 0, 0) -> mock(classOf[ManagedBuffer]),
-      ShuffleBlockId(0, 1, 0, 0) -> mock(classOf[ManagedBuffer]),
-      ShuffleBlockId(0, 2, 0, 0) -> mock(classOf[ManagedBuffer])
-    )
-=======
-      ShuffleBlockId(0, 0, 0) -> createMockManagedBuffer(),
-      ShuffleBlockId(0, 1, 0) -> createMockManagedBuffer(),
-      ShuffleBlockId(0, 2, 0) -> createMockManagedBuffer())
->>>>>>> ea88b1a5
+      ShuffleBlockId(0, 0, 0, 0) -> createMockManagedBuffer(),
+      ShuffleBlockId(0, 1, 0, 0) -> createMockManagedBuffer(),
+      ShuffleBlockId(0, 2, 0, 0) -> createMockManagedBuffer())
 
     // Semaphore to coordinate event sequence in two different threads.
     val sem = new Semaphore(0)
@@ -193,15 +174,9 @@
       blocksByAddress,
       48 * 1024 * 1024)
 
-<<<<<<< HEAD
-    // Exhaust the first block, and then it should be released.
-    iterator.next()._2.get.foreach(_ => Unit)
+    verify(blocks(ShuffleBlockId(0, 0, 0, 0)), times(0)).release()
+    iterator.next()._2.get.close() // close() first block's input stream
     verify(blocks(ShuffleBlockId(0, 0, 0, 0)), times(1)).release()
-=======
-    verify(blocks(ShuffleBlockId(0, 0, 0)), times(0)).release()
-    iterator.next()._2.get.close() // close() first block's input stream
-    verify(blocks(ShuffleBlockId(0, 0, 0)), times(1)).release()
->>>>>>> ea88b1a5
 
     // Get the 2nd block but do not exhaust the iterator
     val subIter = iterator.next()._2.get
