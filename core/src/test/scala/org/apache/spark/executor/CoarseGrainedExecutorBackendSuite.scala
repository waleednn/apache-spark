--- conflicted
+++ resolved
@@ -66,13 +66,8 @@
     val env = createMockEnv(conf, serializer)
 
     // we don't really use this, just need it to get at the parser function
-<<<<<<< HEAD
-    val backend = new CoarseGrainedExecutorBackend( env.rpcEnv, "driverurl", "1", "host1",
+    val backend = new CoarseGrainedExecutorBackend( env.rpcEnv, "driverurl", "1", "host1", "host1",
       4, Seq.empty[URL], env, None, rpid)
-=======
-    val backend = new CoarseGrainedExecutorBackend( env.rpcEnv, "driverurl", "1", "host1", "host1",
-      4, Seq.empty[URL], env, None)
->>>>>>> bec2068a
     withTempDir { tmpDir =>
       val testResourceArgs: JObject = ("" -> "")
       val ja = JArray(List(testResourceArgs))
@@ -93,13 +88,8 @@
     val serializer = new JavaSerializer(conf)
     val env = createMockEnv(conf, serializer)
     // we don't really use this, just need it to get at the parser function
-<<<<<<< HEAD
-    val backend = new CoarseGrainedExecutorBackend( env.rpcEnv, "driverurl", "1", "host1",
+    val backend = new CoarseGrainedExecutorBackend( env.rpcEnv, "driverurl", "1", "host1", "host1",
       4, Seq.empty[URL], env, None, ResourceProfile.UNKNOWN_RESOURCE_PROFILE_ID)
-=======
-    val backend = new CoarseGrainedExecutorBackend( env.rpcEnv, "driverurl", "1", "host1", "host1",
-      4, Seq.empty[URL], env, None)
->>>>>>> bec2068a
     withTempDir { tmpDir =>
       val ra = ResourceAllocation(EXECUTOR_GPU_ID, Seq("0", "1"))
       val ja = Extraction.decompose(Seq(ra))
@@ -147,14 +137,9 @@
 
     val serializer = new JavaSerializer(conf)
     val env = createMockEnv(conf, serializer)
-<<<<<<< HEAD
-    val backend = new CoarseGrainedExecutorBackend( env.rpcEnv, "driverurl", "1", "host1",
-      4, Seq.empty[URL], env, None, rpId)
-=======
     // we don't really use this, just need it to get at the parser function
     val backend = new CoarseGrainedExecutorBackend( env.rpcEnv, "driverurl", "1", "host1", "host1",
-      4, Seq.empty[URL], env, None)
->>>>>>> bec2068a
+      4, Seq.empty[URL], env, None, rpId)
 
     withTempDir { tmpDir =>
       val gpuArgs = ResourceAllocation(EXECUTOR_GPU_ID, Seq("0", "1"))
@@ -181,13 +166,8 @@
     val serializer = new JavaSerializer(conf)
     val env = createMockEnv(conf, serializer)
     // we don't really use this, just need it to get at the parser function
-<<<<<<< HEAD
-    val backend = new CoarseGrainedExecutorBackend(env.rpcEnv, "driverurl", "1", "host1",
+    val backend = new CoarseGrainedExecutorBackend(env.rpcEnv, "driverurl", "1", "host1", "host1",
       4, Seq.empty[URL], env, None, ResourceProfile.UNKNOWN_RESOURCE_PROFILE_ID)
-=======
-    val backend = new CoarseGrainedExecutorBackend(env.rpcEnv, "driverurl", "1", "host1", "host1",
-      4, Seq.empty[URL], env, None)
->>>>>>> bec2068a
 
     // not enough gpu's on the executor
     withTempDir { tmpDir =>
@@ -243,13 +223,8 @@
     val serializer = new JavaSerializer(conf)
     val env = createMockEnv(conf, serializer)
     // we don't really use this, just need it to get at the parser function
-<<<<<<< HEAD
-    val backend = new CoarseGrainedExecutorBackend(env.rpcEnv, "driverurl", "1", "host1",
+    val backend = new CoarseGrainedExecutorBackend(env.rpcEnv, "driverurl", "1", "host1", "host1",
       4, Seq.empty[URL], env, None, rpId)
-=======
-    val backend = new CoarseGrainedExecutorBackend(env.rpcEnv, "driverurl", "1", "host1", "host1",
-      4, Seq.empty[URL], env, None)
->>>>>>> bec2068a
 
     // executor resources < required
     withTempDir { tmpDir =>
@@ -280,13 +255,8 @@
       val env = createMockEnv(conf, serializer)
 
       // we don't really use this, just need it to get at the parser function
-<<<<<<< HEAD
-      val backend = new CoarseGrainedExecutorBackend(env.rpcEnv, "driverurl", "1", "host1",
+      val backend = new CoarseGrainedExecutorBackend(env.rpcEnv, "driverurl", "1", "host1", "host1",
         4, Seq.empty[URL], env, None, ResourceProfile.UNKNOWN_RESOURCE_PROFILE_ID)
-=======
-      val backend = new CoarseGrainedExecutorBackend(env.rpcEnv, "driverurl", "1", "host1", "host1",
-        4, Seq.empty[URL], env, None)
->>>>>>> bec2068a
 
       val parsedResources = backend.parseOrFindResources(None)
 
@@ -331,13 +301,8 @@
       val env = createMockEnv(conf, serializer)
 
       // we don't really use this, just need it to get at the parser function
-<<<<<<< HEAD
-      val backend = new CoarseGrainedExecutorBackend(env.rpcEnv, "driverurl", "1", "host1",
+      val backend = new CoarseGrainedExecutorBackend(env.rpcEnv, "driverurl", "1", "host1", "host1",
         4, Seq.empty[URL], env, None, rpId)
-=======
-      val backend = new CoarseGrainedExecutorBackend(env.rpcEnv, "driverurl", "1", "host1", "host1",
-        4, Seq.empty[URL], env, None)
->>>>>>> bec2068a
       val gpuArgs = ResourceAllocation(EXECUTOR_GPU_ID, Seq("0", "1"))
       val ja = Extraction.decompose(Seq(gpuArgs))
       val f1 = createTempJsonFile(dir, "resources", ja)
@@ -388,11 +353,7 @@
       val rpcEnv = RpcEnv.create("1", "localhost", 0, conf, securityMgr)
       val env = createMockEnv(conf, serializer, Some(rpcEnv))
       backend = new CoarseGrainedExecutorBackend(env.rpcEnv, rpcEnv.address.hostPort, "1",
-<<<<<<< HEAD
-        "host1", 4, Seq.empty[URL], env, None, ResourceProfile.DEFAULT_RESOURCE_PROFILE_ID)
-=======
-        "host1", "host1", 4, Seq.empty[URL], env, None)
->>>>>>> bec2068a
+        "host1", "host1", 4, Seq.empty[URL], env, None, ResourceProfile.DEFAULT_RESOURCE_PROFILE_ID)
       assert(backend.taskResources.isEmpty)
 
       val taskId = 1000000
