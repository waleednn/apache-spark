/*
 * Licensed to the Apache Software Foundation (ASF) under one or more
 * contributor license agreements.  See the NOTICE file distributed with
 * this work for additional information regarding copyright ownership.
 * The ASF licenses this file to You under the Apache License, Version 2.0
 * (the "License"); you may not use this file except in compliance with
 * the License.  You may obtain a copy of the License at
 *
 *    http://www.apache.org/licenses/LICENSE-2.0
 *
 * Unless required by applicable law or agreed to in writing, software
 * distributed under the License is distributed on an "AS IS" BASIS,
 * WITHOUT WARRANTIES OR CONDITIONS OF ANY KIND, either express or implied.
 * See the License for the specific language governing permissions and
 * limitations under the License.
 */

package org.apache.spark

import scala.collection.mutable.ArrayBuffer

import org.mockito.Mockito._
import org.mockito.Matchers.{any, isA}

import org.apache.spark.rpc.{RpcAddress, RpcEndpointRef, RpcCallContext, RpcEnv}
import org.apache.spark.scheduler.{CompressedMapStatus, MapStatus}
import org.apache.spark.shuffle.FetchFailedException
import org.apache.spark.storage.{BlockManagerId, ShuffleBlockId}

class MapOutputTrackerSuite extends SparkFunSuite {
  private val conf = new SparkConf

  def createRpcEnv(name: String, host: String = "localhost", port: Int = 0,
      securityManager: SecurityManager = new SecurityManager(conf)): RpcEnv = {
    RpcEnv.create(name, host, port, conf, securityManager)
  }

  test("master start and stop") {
    val rpcEnv = createRpcEnv("test")
    val tracker = new MapOutputTrackerMaster(conf)
    tracker.trackerEndpoint = rpcEnv.setupEndpoint(MapOutputTracker.ENDPOINT_NAME,
      new MapOutputTrackerMasterEndpoint(rpcEnv, tracker, conf))
    tracker.stop()
    rpcEnv.shutdown()
  }

  test("master register shuffle and fetch") {
    val rpcEnv = createRpcEnv("test")
    val tracker = new MapOutputTrackerMaster(conf)
    tracker.trackerEndpoint = rpcEnv.setupEndpoint(MapOutputTracker.ENDPOINT_NAME,
      new MapOutputTrackerMasterEndpoint(rpcEnv, tracker, conf))
    tracker.registerShuffle(10, 2)
    assert(tracker.containsShuffle(10))
    val size1000 = MapStatus.decompressSize(MapStatus.compressSize(1000L))
    val size10000 = MapStatus.decompressSize(MapStatus.compressSize(10000L))
    tracker.registerMapOutput(10, 0, MapStatus(BlockManagerId("a", "hostA", 1000), 0,
        Array(1000L, 10000L)))
    tracker.registerMapOutput(10, 1, MapStatus(BlockManagerId("b", "hostB", 1000), 0,
        Array(10000L, 1000L)))
<<<<<<< HEAD
    val statuses = tracker.getServerStatuses(10, 0)
    assert(statuses.toSeq === Seq(
      ServerAttemptSize(BlockManagerId("a", "hostA", 1000), 0, size1000),
      ServerAttemptSize(BlockManagerId("b", "hostB", 1000), 0, size10000)))
=======
    val statuses = tracker.getMapSizesByExecutorId(10, 0)
    assert(statuses.toSet ===
      Seq((BlockManagerId("a", "hostA", 1000), ArrayBuffer((ShuffleBlockId(10, 0, 0), size1000))),
          (BlockManagerId("b", "hostB", 1000), ArrayBuffer((ShuffleBlockId(10, 1, 0), size10000))))
        .toSet)
>>>>>>> 1aca9c13
    tracker.stop()
    rpcEnv.shutdown()
  }

  test("master register and unregister shuffle") {
    val rpcEnv = createRpcEnv("test")
    val tracker = new MapOutputTrackerMaster(conf)
    tracker.trackerEndpoint = rpcEnv.setupEndpoint(MapOutputTracker.ENDPOINT_NAME,
      new MapOutputTrackerMasterEndpoint(rpcEnv, tracker, conf))
    tracker.registerShuffle(10, 2)
    val compressedSize1000 = MapStatus.compressSize(1000L)
    val compressedSize10000 = MapStatus.compressSize(10000L)
    tracker.registerMapOutput(10, 0, MapStatus(BlockManagerId("a", "hostA", 1000), 0,
      Array(compressedSize1000, compressedSize10000)))
    tracker.registerMapOutput(10, 1, MapStatus(BlockManagerId("b", "hostB", 1000), 0,
      Array(compressedSize10000, compressedSize1000)))
    assert(tracker.containsShuffle(10))
    assert(tracker.getMapSizesByExecutorId(10, 0).nonEmpty)
    tracker.unregisterShuffle(10)
    assert(!tracker.containsShuffle(10))
    assert(tracker.getMapSizesByExecutorId(10, 0).isEmpty)

    tracker.stop()
    rpcEnv.shutdown()
  }

  test("master register shuffle and unregister map output and fetch") {
    val rpcEnv = createRpcEnv("test")
    val tracker = new MapOutputTrackerMaster(conf)
    tracker.trackerEndpoint = rpcEnv.setupEndpoint(MapOutputTracker.ENDPOINT_NAME,
      new MapOutputTrackerMasterEndpoint(rpcEnv, tracker, conf))
    tracker.registerShuffle(10, 2)
    val compressedSize1000 = MapStatus.compressSize(1000L)
    val compressedSize10000 = MapStatus.compressSize(10000L)
    tracker.registerMapOutput(10, 0, MapStatus(BlockManagerId("a", "hostA", 1000), 0,
        Array(compressedSize1000, compressedSize1000, compressedSize1000)))
    tracker.registerMapOutput(10, 1, MapStatus(BlockManagerId("b", "hostB", 1000), 0,
        Array(compressedSize10000, compressedSize1000, compressedSize1000)))

    // As if we had two simultaneous fetch failures
    tracker.unregisterMapOutput(10, 0, BlockManagerId("a", "hostA", 1000))
    tracker.unregisterMapOutput(10, 0, BlockManagerId("a", "hostA", 1000))

    // The remaining reduce task might try to grab the output despite the shuffle failure;
    // this should cause it to fail, and the scheduler will ignore the failure due to the
    // stage already being aborted.
    intercept[FetchFailedException] { tracker.getMapSizesByExecutorId(10, 1) }

    tracker.stop()
    rpcEnv.shutdown()
  }

  test("remote fetch") {
    val hostname = "localhost"
    val rpcEnv = createRpcEnv("spark", hostname, 0, new SecurityManager(conf))

    val masterTracker = new MapOutputTrackerMaster(conf)
    masterTracker.trackerEndpoint = rpcEnv.setupEndpoint(MapOutputTracker.ENDPOINT_NAME,
      new MapOutputTrackerMasterEndpoint(rpcEnv, masterTracker, conf))

    val slaveRpcEnv = createRpcEnv("spark-slave", hostname, 0, new SecurityManager(conf))
    val slaveTracker = new MapOutputTrackerWorker(conf)
    slaveTracker.trackerEndpoint =
      slaveRpcEnv.setupEndpointRef("spark", rpcEnv.address, MapOutputTracker.ENDPOINT_NAME)

    masterTracker.registerShuffle(10, 1)
    masterTracker.incrementEpoch()
    slaveTracker.updateEpoch(masterTracker.getEpoch)
    intercept[FetchFailedException] { slaveTracker.getMapSizesByExecutorId(10, 0) }

    val size1000 = MapStatus.decompressSize(MapStatus.compressSize(1000L))
    masterTracker.registerMapOutput(10, 0, MapStatus(
      BlockManagerId("a", "hostA", 1000), 0, Array(1000L)))
    masterTracker.incrementEpoch()
    slaveTracker.updateEpoch(masterTracker.getEpoch)
<<<<<<< HEAD
    assert(slaveTracker.getServerStatuses(10, 0).toSeq ===
      Seq(ServerAttemptSize(BlockManagerId("a", "hostA", 1000), 0, size1000)))
=======
    assert(slaveTracker.getMapSizesByExecutorId(10, 0) ===
      Seq((BlockManagerId("a", "hostA", 1000), ArrayBuffer((ShuffleBlockId(10, 0, 0), size1000)))))
>>>>>>> 1aca9c13

    masterTracker.unregisterMapOutput(10, 0, BlockManagerId("a", "hostA", 1000))
    masterTracker.incrementEpoch()
    slaveTracker.updateEpoch(masterTracker.getEpoch)
    intercept[FetchFailedException] { slaveTracker.getMapSizesByExecutorId(10, 0) }

    // failure should be cached
    intercept[FetchFailedException] { slaveTracker.getMapSizesByExecutorId(10, 0) }

    masterTracker.stop()
    slaveTracker.stop()
    rpcEnv.shutdown()
    slaveRpcEnv.shutdown()
  }

  test("remote fetch below akka frame size") {
    val newConf = new SparkConf
    newConf.set("spark.akka.frameSize", "1")
    newConf.set("spark.rpc.askTimeout", "1") // Fail fast

    val masterTracker = new MapOutputTrackerMaster(conf)
    val rpcEnv = createRpcEnv("spark")
    val masterEndpoint = new MapOutputTrackerMasterEndpoint(rpcEnv, masterTracker, newConf)
    rpcEnv.setupEndpoint(MapOutputTracker.ENDPOINT_NAME, masterEndpoint)

    // Frame size should be ~123B, and no exception should be thrown
    masterTracker.registerShuffle(10, 1)
    masterTracker.registerMapOutput(10, 0, MapStatus(
      BlockManagerId("88", "mph", 1000), 0, Array.fill[Long](10)(0)))
    val sender = mock(classOf[RpcEndpointRef])
    when(sender.address).thenReturn(RpcAddress("localhost", 12345))
    val rpcCallContext = mock(classOf[RpcCallContext])
    when(rpcCallContext.sender).thenReturn(sender)
    masterEndpoint.receiveAndReply(rpcCallContext)(GetMapOutputStatuses(10))
    verify(rpcCallContext).reply(any())
    verify(rpcCallContext, never()).sendFailure(any())

//    masterTracker.stop() // this throws an exception
    rpcEnv.shutdown()
  }

  test("remote fetch exceeds akka frame size") {
    val newConf = new SparkConf
    newConf.set("spark.akka.frameSize", "1")
    newConf.set("spark.rpc.askTimeout", "1") // Fail fast

    val masterTracker = new MapOutputTrackerMaster(conf)
    val rpcEnv = createRpcEnv("test")
    val masterEndpoint = new MapOutputTrackerMasterEndpoint(rpcEnv, masterTracker, newConf)
    rpcEnv.setupEndpoint(MapOutputTracker.ENDPOINT_NAME, masterEndpoint)

    // Frame size should be ~1.1MB, and MapOutputTrackerMasterEndpoint should throw exception.
    // Note that the size is hand-selected here because map output statuses are compressed before
    // being sent.
    masterTracker.registerShuffle(20, 100)
    (0 until 100).foreach { i =>
      masterTracker.registerMapOutput(20, i, new CompressedMapStatus(
        BlockManagerId("999", "mps", 1000), 0, Array.fill[Long](4000000)(0)))
    }
    val sender = mock(classOf[RpcEndpointRef])
    when(sender.address).thenReturn(RpcAddress("localhost", 12345))
    val rpcCallContext = mock(classOf[RpcCallContext])
    when(rpcCallContext.sender).thenReturn(sender)
    masterEndpoint.receiveAndReply(rpcCallContext)(GetMapOutputStatuses(20))
    verify(rpcCallContext, never()).reply(any())
    verify(rpcCallContext).sendFailure(isA(classOf[SparkException]))

//    masterTracker.stop() // this throws an exception
    rpcEnv.shutdown()
  }

  test("getLocationsWithLargestOutputs with multiple outputs in same machine") {
    val rpcEnv = createRpcEnv("test")
    val tracker = new MapOutputTrackerMaster(conf)
    tracker.trackerEndpoint = rpcEnv.setupEndpoint(MapOutputTracker.ENDPOINT_NAME,
      new MapOutputTrackerMasterEndpoint(rpcEnv, tracker, conf))
    // Setup 3 map tasks
    // on hostA with output size 2
    // on hostA with output size 2
    // on hostB with output size 3
    tracker.registerShuffle(10, 3)
    tracker.registerMapOutput(10, 0, MapStatus(BlockManagerId("a", "hostA", 1000), 0,
        Array(2L)))
    tracker.registerMapOutput(10, 1, MapStatus(BlockManagerId("a", "hostA", 1000), 0,
        Array(2L)))
    tracker.registerMapOutput(10, 2, MapStatus(BlockManagerId("b", "hostB", 1000), 0,
        Array(3L)))

    // When the threshold is 50%, only host A should be returned as a preferred location
    // as it has 4 out of 7 bytes of output.
    val topLocs50 = tracker.getLocationsWithLargestOutputs(10, 0, 1, 0.5)
    assert(topLocs50.nonEmpty)
    assert(topLocs50.get.size === 1)
    assert(topLocs50.get.head === BlockManagerId("a", "hostA", 1000))

    // When the threshold is 20%, both hosts should be returned as preferred locations.
    val topLocs20 = tracker.getLocationsWithLargestOutputs(10, 0, 1, 0.2)
    assert(topLocs20.nonEmpty)
    assert(topLocs20.get.size === 2)
    assert(topLocs20.get.toSet ===
           Seq(BlockManagerId("a", "hostA", 1000), BlockManagerId("b", "hostB", 1000)).toSet)

    tracker.stop()
    rpcEnv.shutdown()
  }
}<|MERGE_RESOLUTION|>--- conflicted
+++ resolved
@@ -57,18 +57,11 @@
         Array(1000L, 10000L)))
     tracker.registerMapOutput(10, 1, MapStatus(BlockManagerId("b", "hostB", 1000), 0,
         Array(10000L, 1000L)))
-<<<<<<< HEAD
-    val statuses = tracker.getServerStatuses(10, 0)
-    assert(statuses.toSeq === Seq(
-      ServerAttemptSize(BlockManagerId("a", "hostA", 1000), 0, size1000),
-      ServerAttemptSize(BlockManagerId("b", "hostB", 1000), 0, size10000)))
-=======
     val statuses = tracker.getMapSizesByExecutorId(10, 0)
     assert(statuses.toSet ===
-      Seq((BlockManagerId("a", "hostA", 1000), ArrayBuffer((ShuffleBlockId(10, 0, 0), size1000))),
-          (BlockManagerId("b", "hostB", 1000), ArrayBuffer((ShuffleBlockId(10, 1, 0), size10000))))
+      Seq((BlockManagerId("a", "hostA", 1000), ArrayBuffer((ShuffleBlockId(10, 0, 0, 0), size1000))),
+          (BlockManagerId("b", "hostB", 1000), ArrayBuffer((ShuffleBlockId(10, 1, 0, 0), size10000))))
         .toSet)
->>>>>>> 1aca9c13
     tracker.stop()
     rpcEnv.shutdown()
   }
@@ -144,13 +137,8 @@
       BlockManagerId("a", "hostA", 1000), 0, Array(1000L)))
     masterTracker.incrementEpoch()
     slaveTracker.updateEpoch(masterTracker.getEpoch)
-<<<<<<< HEAD
-    assert(slaveTracker.getServerStatuses(10, 0).toSeq ===
-      Seq(ServerAttemptSize(BlockManagerId("a", "hostA", 1000), 0, size1000)))
-=======
     assert(slaveTracker.getMapSizesByExecutorId(10, 0) ===
-      Seq((BlockManagerId("a", "hostA", 1000), ArrayBuffer((ShuffleBlockId(10, 0, 0), size1000)))))
->>>>>>> 1aca9c13
+      Seq((BlockManagerId("a", "hostA", 1000), ArrayBuffer((ShuffleBlockId(10, 0, 0, 0), size1000)))))
 
     masterTracker.unregisterMapOutput(10, 0, BlockManagerId("a", "hostA", 1000))
     masterTracker.incrementEpoch()
