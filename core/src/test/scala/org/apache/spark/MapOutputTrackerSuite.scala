--- conflicted
+++ resolved
@@ -36,18 +36,12 @@
   private val conf = new SparkConf
 
   private def newTrackerMaster(sparkConf: SparkConf = conf) = {
-<<<<<<< HEAD
-    val broadcastManager = new BroadcastManager(true, sparkConf,
-      new SecurityManager(sparkConf))
+    val broadcastManager = new BroadcastManager(true, sparkConf)
     new MapOutputTrackerMaster(
       sparkConf,
       new NoOpShuffleOutputTracker,
       broadcastManager,
       true)
-=======
-    val broadcastManager = new BroadcastManager(true, sparkConf)
-    new MapOutputTrackerMaster(sparkConf, broadcastManager, true)
->>>>>>> 2526fdea
   }
 
   def createRpcEnv(name: String, host: String = "localhost", port: Int = 0,
