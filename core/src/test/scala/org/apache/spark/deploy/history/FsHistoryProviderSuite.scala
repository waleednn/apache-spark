--- conflicted
+++ resolved
@@ -168,16 +168,10 @@
       override private[history] def doMergeApplicationListing(
           reader: EventLogFileReader,
           lastSeen: Long,
-<<<<<<< HEAD
           enableSkipToEnd: Boolean,
           lastCompactionIndex: Option[Long]): Unit = {
-        super.mergeApplicationListing(reader, lastSeen, enableSkipToEnd, lastCompactionIndex)
-        mergeApplicationListingCall += 1
-=======
-          enableSkipToEnd: Boolean): Unit = {
-        super.doMergeApplicationListing(reader, lastSeen, enableSkipToEnd)
+        super.doMergeApplicationListing(reader, lastSeen, enableSkipToEnd, lastCompactionIndex)
         doMergeApplicationListingCall += 1
->>>>>>> dd217e10
       }
     }
     val provider = new TestFsHistoryProvider
