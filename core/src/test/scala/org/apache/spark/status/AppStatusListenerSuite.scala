/*
 * Licensed to the Apache Software Foundation (ASF) under one or more
 * contributor license agreements.  See the NOTICE file distributed with
 * this work for additional information regarding copyright ownership.
 * The ASF licenses this file to You under the Apache License, Version 2.0
 * (the "License"); you may not use this file except in compliance with
 * the License.  You may obtain a copy of the License at
 *
 *    http://www.apache.org/licenses/LICENSE-2.0
 *
 * Unless required by applicable law or agreed to in writing, software
 * distributed under the License is distributed on an "AS IS" BASIS,
 * WITHOUT WARRANTIES OR CONDITIONS OF ANY KIND, either express or implied.
 * See the License for the specific language governing permissions and
 * limitations under the License.
 */

package org.apache.spark.status

import java.io.File
import java.lang.{Integer => JInteger, Long => JLong}
import java.util.{Arrays, Date, Properties}

import scala.collection.JavaConverters._
import scala.reflect.{classTag, ClassTag}

import org.scalatest.BeforeAndAfter

import org.apache.spark._
import org.apache.spark.executor.TaskMetrics
import org.apache.spark.scheduler._
import org.apache.spark.scheduler.cluster._
import org.apache.spark.status.api.v1
import org.apache.spark.storage._
import org.apache.spark.util.Utils
import org.apache.spark.util.kvstore._

class AppStatusListenerSuite extends SparkFunSuite with BeforeAndAfter {

  import config._

  private val conf = new SparkConf()
    .set(LIVE_ENTITY_UPDATE_PERIOD, 0L)
    .set(ASYNC_TRACKING_ENABLED, false)

  private var time: Long = _
  private var testDir: File = _
  private var store: ElementTrackingStore = _
  private var taskIdTracker = -1L

  before {
    time = 0L
    testDir = Utils.createTempDir()
    store = new ElementTrackingStore(KVUtils.open(testDir, getClass().getName()), conf)
    taskIdTracker = -1L
  }

  after {
    store.close()
    Utils.deleteRecursively(testDir)
  }

  test("environment info") {
    val listener = new AppStatusListener(store, conf, true)

    val details = Map(
      "JVM Information" -> Seq(
        "Java Version" -> sys.props("java.version"),
        "Java Home" -> sys.props("java.home"),
        "Scala Version" -> scala.util.Properties.versionString
      ),
      "Spark Properties" -> Seq(
        "spark.conf.1" -> "1",
        "spark.conf.2" -> "2"
      ),
      "System Properties" -> Seq(
        "sys.prop.1" -> "1",
        "sys.prop.2" -> "2"
      ),
      "Classpath Entries" -> Seq(
        "/jar1" -> "System",
        "/jar2" -> "User"
      )
    )

    listener.onEnvironmentUpdate(SparkListenerEnvironmentUpdate(details))

    val appEnvKey = classOf[ApplicationEnvironmentInfoWrapper].getName()
    check[ApplicationEnvironmentInfoWrapper](appEnvKey) { env =>
      val info = env.info

      val runtimeInfo = Map(details("JVM Information"): _*)
      assert(info.runtime.javaVersion == runtimeInfo("Java Version"))
      assert(info.runtime.javaHome == runtimeInfo("Java Home"))
      assert(info.runtime.scalaVersion == runtimeInfo("Scala Version"))

      assert(info.sparkProperties === details("Spark Properties"))
      assert(info.systemProperties === details("System Properties"))
      assert(info.classpathEntries === details("Classpath Entries"))
    }
  }

  test("scheduler events") {
    val listener = new AppStatusListener(store, conf, true)

    listener.onOtherEvent(SparkListenerLogStart("TestSparkVersion"))

    // Start the application.
    time += 1
    listener.onApplicationStart(SparkListenerApplicationStart(
      "name",
      Some("id"),
      time,
      "user",
      Some("attempt"),
      None))

    check[ApplicationInfoWrapper]("id") { app =>
      assert(app.info.name === "name")
      assert(app.info.id === "id")
      assert(app.info.attempts.size === 1)

      val attempt = app.info.attempts.head
      assert(attempt.attemptId === Some("attempt"))
      assert(attempt.startTime === new Date(time))
      assert(attempt.lastUpdated === new Date(time))
      assert(attempt.endTime.getTime() === -1L)
      assert(attempt.sparkUser === "user")
      assert(!attempt.completed)
      assert(attempt.appSparkVersion === "TestSparkVersion")
    }

    // Start a couple of executors.
    time += 1
    val execIds = Array("1", "2")

    execIds.foreach { id =>
      listener.onExecutorAdded(SparkListenerExecutorAdded(time, id,
        new ExecutorInfo(s"$id.example.com", 1, Map())))
    }

    execIds.foreach { id =>
      check[ExecutorSummaryWrapper](id) { exec =>
        assert(exec.info.id === id)
        assert(exec.info.hostPort === s"$id.example.com")
        assert(exec.info.isActive)
      }
    }

    // Start a job with 2 stages / 4 tasks each
    time += 1
    val stages = Seq(
      new StageInfo(1, 0, "stage1", 4, Nil, Nil, "details1"),
      new StageInfo(2, 0, "stage2", 4, Nil, Seq(1), "details2"))

    val jobProps = new Properties()
    jobProps.setProperty(SparkContext.SPARK_JOB_GROUP_ID, "jobGroup")
    jobProps.setProperty("spark.scheduler.pool", "schedPool")

    listener.onJobStart(SparkListenerJobStart(1, time, stages, jobProps))

    check[JobDataWrapper](1) { job =>
      assert(job.info.jobId === 1)
      assert(job.info.name === stages.last.name)
      assert(job.info.description === None)
      assert(job.info.status === JobExecutionStatus.RUNNING)
      assert(job.info.submissionTime === Some(new Date(time)))
      assert(job.info.jobGroup === Some("jobGroup"))
    }

    stages.foreach { info =>
      check[StageDataWrapper](key(info)) { stage =>
        assert(stage.info.status === v1.StageStatus.PENDING)
        assert(stage.jobIds === Set(1))
      }
    }

    // Submit stage 1
    time += 1
    stages.head.submissionTime = Some(time)
    listener.onStageSubmitted(SparkListenerStageSubmitted(stages.head, jobProps))

    check[JobDataWrapper](1) { job =>
      assert(job.info.numActiveStages === 1)
    }

    check[StageDataWrapper](key(stages.head)) { stage =>
      assert(stage.info.status === v1.StageStatus.ACTIVE)
      assert(stage.info.submissionTime === Some(new Date(stages.head.submissionTime.get)))
      assert(stage.info.numTasks === stages.head.numTasks)
    }

    // Start tasks from stage 1
    time += 1

    val s1Tasks = createTasks(4, execIds)
    s1Tasks.foreach { task =>
      listener.onTaskStart(SparkListenerTaskStart(stages.head.stageId,
        stages.head.attemptNumber,
        task))
    }

    assert(store.count(classOf[TaskDataWrapper]) === s1Tasks.size)

    check[JobDataWrapper](1) { job =>
      assert(job.info.numActiveTasks === s1Tasks.size)
    }

    check[StageDataWrapper](key(stages.head)) { stage =>
      assert(stage.info.numActiveTasks === s1Tasks.size)
      assert(stage.info.firstTaskLaunchedTime === Some(new Date(s1Tasks.head.launchTime)))
    }

    s1Tasks.foreach { task =>
      check[TaskDataWrapper](task.taskId) { wrapper =>
        assert(wrapper.taskId === task.taskId)
        assert(wrapper.stageId === stages.head.stageId)
<<<<<<< HEAD
        assert(wrapper.stageAttemptId === stages.head.attemptId)
        assert(wrapper.index === task.index)
        assert(wrapper.attempt === task.attemptNumber)
        assert(wrapper.launchTime === task.launchTime)
        assert(wrapper.executorId === task.executorId)
        assert(wrapper.host === task.host)
        assert(wrapper.status === task.status)
        assert(wrapper.taskLocality === task.taskLocality.toString())
        assert(wrapper.speculative === task.speculative)
=======
        assert(wrapper.stageAttemptId === stages.head.attemptNumber)
        assert(Arrays.equals(wrapper.stage, Array(stages.head.stageId, stages.head.attemptNumber)))

        val runtime = Array[AnyRef](stages.head.stageId: JInteger,
          stages.head.attemptNumber: JInteger,
          -1L: JLong)
        assert(Arrays.equals(wrapper.runtime, runtime))

        assert(wrapper.info.index === task.index)
        assert(wrapper.info.attempt === task.attemptNumber)
        assert(wrapper.info.launchTime === new Date(task.launchTime))
        assert(wrapper.info.executorId === task.executorId)
        assert(wrapper.info.host === task.host)
        assert(wrapper.info.status === task.status)
        assert(wrapper.info.taskLocality === task.taskLocality.toString())
        assert(wrapper.info.speculative === task.speculative)
>>>>>>> 40b983c3
      }
    }

    // Send executor metrics update. Only update one metric to avoid a lot of boilerplate code.
    s1Tasks.foreach { task =>
      val accum = new AccumulableInfo(1L, Some(InternalAccumulator.MEMORY_BYTES_SPILLED),
        Some(1L), None, true, false, None)
      listener.onExecutorMetricsUpdate(SparkListenerExecutorMetricsUpdate(
        task.executorId,
        Seq((task.taskId, stages.head.stageId, stages.head.attemptNumber, Seq(accum)))))
    }

    check[StageDataWrapper](key(stages.head)) { stage =>
      assert(stage.info.memoryBytesSpilled === s1Tasks.size)
    }

    val execs = store.view(classOf[ExecutorStageSummaryWrapper]).index("stage")
      .first(key(stages.head)).last(key(stages.head)).asScala.toSeq
    assert(execs.size > 0)
    execs.foreach { exec =>
      assert(exec.info.memoryBytesSpilled === s1Tasks.size / 2)
    }

    // Fail one of the tasks, re-start it.
    time += 1
    s1Tasks.head.markFinished(TaskState.FAILED, time)
    listener.onTaskEnd(SparkListenerTaskEnd(stages.head.stageId, stages.head.attemptNumber,
      "taskType", TaskResultLost, s1Tasks.head, null))

    time += 1
    val reattempt = newAttempt(s1Tasks.head, nextTaskId())
    listener.onTaskStart(SparkListenerTaskStart(stages.head.stageId, stages.head.attemptNumber,
      reattempt))

    assert(store.count(classOf[TaskDataWrapper]) === s1Tasks.size + 1)

    check[JobDataWrapper](1) { job =>
      assert(job.info.numFailedTasks === 1)
      assert(job.info.numActiveTasks === s1Tasks.size)
    }

    check[StageDataWrapper](key(stages.head)) { stage =>
      assert(stage.info.numFailedTasks === 1)
      assert(stage.info.numActiveTasks === s1Tasks.size)
    }

    check[TaskDataWrapper](s1Tasks.head.taskId) { task =>
      assert(task.status === s1Tasks.head.status)
      assert(task.errorMessage == Some(TaskResultLost.toErrorString))
    }

    check[TaskDataWrapper](reattempt.taskId) { task =>
      assert(task.index === s1Tasks.head.index)
      assert(task.attempt === reattempt.attemptNumber)
    }

    // Kill one task, restart it.
    time += 1
    val killed = s1Tasks.drop(1).head
    killed.finishTime = time
    killed.failed = true
    listener.onTaskEnd(SparkListenerTaskEnd(stages.head.stageId, stages.head.attemptNumber,
      "taskType", TaskKilled("killed"), killed, null))

    check[JobDataWrapper](1) { job =>
      assert(job.info.numKilledTasks === 1)
      assert(job.info.killedTasksSummary === Map("killed" -> 1))
    }

    check[StageDataWrapper](key(stages.head)) { stage =>
      assert(stage.info.numKilledTasks === 1)
      assert(stage.info.killedTasksSummary === Map("killed" -> 1))
    }

    check[TaskDataWrapper](killed.taskId) { task =>
      assert(task.index === killed.index)
      assert(task.errorMessage === Some("killed"))
    }

    // Start a new attempt and finish it with TaskCommitDenied, make sure it's handled like a kill.
    time += 1
    val denied = newAttempt(killed, nextTaskId())
    val denyReason = TaskCommitDenied(1, 1, 1)
    listener.onTaskStart(SparkListenerTaskStart(stages.head.stageId, stages.head.attemptNumber,
      denied))

    time += 1
    denied.finishTime = time
    denied.failed = true
    listener.onTaskEnd(SparkListenerTaskEnd(stages.head.stageId, stages.head.attemptNumber,
      "taskType", denyReason, denied, null))

    check[JobDataWrapper](1) { job =>
      assert(job.info.numKilledTasks === 2)
      assert(job.info.killedTasksSummary === Map("killed" -> 1, denyReason.toErrorString -> 1))
    }

    check[StageDataWrapper](key(stages.head)) { stage =>
      assert(stage.info.numKilledTasks === 2)
      assert(stage.info.killedTasksSummary === Map("killed" -> 1, denyReason.toErrorString -> 1))
    }

    check[TaskDataWrapper](denied.taskId) { task =>
      assert(task.index === killed.index)
      assert(task.errorMessage === Some(denyReason.toErrorString))
    }

    // Start a new attempt.
    val reattempt2 = newAttempt(denied, nextTaskId())
    listener.onTaskStart(SparkListenerTaskStart(stages.head.stageId, stages.head.attemptNumber,
      reattempt2))

    // Succeed all tasks in stage 1.
    val pending = s1Tasks.drop(2) ++ Seq(reattempt, reattempt2)

    val s1Metrics = TaskMetrics.empty
    s1Metrics.setExecutorCpuTime(2L)
    s1Metrics.setExecutorRunTime(4L)

    time += 1
    pending.foreach { task =>
      task.markFinished(TaskState.FINISHED, time)
      listener.onTaskEnd(SparkListenerTaskEnd(stages.head.stageId, stages.head.attemptNumber,
        "taskType", Success, task, s1Metrics))
    }

    check[JobDataWrapper](1) { job =>
      assert(job.info.numFailedTasks === 1)
      assert(job.info.numKilledTasks === 2)
      assert(job.info.numActiveTasks === 0)
      assert(job.info.numCompletedTasks === pending.size)
    }

    check[StageDataWrapper](key(stages.head)) { stage =>
      assert(stage.info.numFailedTasks === 1)
      assert(stage.info.numKilledTasks === 2)
      assert(stage.info.numActiveTasks === 0)
      assert(stage.info.numCompleteTasks === pending.size)
    }

    pending.foreach { task =>
      check[TaskDataWrapper](task.taskId) { wrapper =>
        assert(wrapper.errorMessage === None)
        assert(wrapper.executorCpuTime === 2L)
        assert(wrapper.executorRunTime === 4L)
        assert(wrapper.duration === task.duration)
      }
    }

    assert(store.count(classOf[TaskDataWrapper]) === pending.size + 3)

    // End stage 1.
    time += 1
    stages.head.completionTime = Some(time)
    listener.onStageCompleted(SparkListenerStageCompleted(stages.head))

    check[JobDataWrapper](1) { job =>
      assert(job.info.numActiveStages === 0)
      assert(job.info.numCompletedStages === 1)
    }

    check[StageDataWrapper](key(stages.head)) { stage =>
      assert(stage.info.status === v1.StageStatus.COMPLETE)
      assert(stage.info.numFailedTasks === 1)
      assert(stage.info.numActiveTasks === 0)
      assert(stage.info.numCompleteTasks === pending.size)
    }

    // Submit stage 2.
    time += 1
    stages.last.submissionTime = Some(time)
    listener.onStageSubmitted(SparkListenerStageSubmitted(stages.last, jobProps))

    check[JobDataWrapper](1) { job =>
      assert(job.info.numActiveStages === 1)
    }

    check[StageDataWrapper](key(stages.last)) { stage =>
      assert(stage.info.status === v1.StageStatus.ACTIVE)
      assert(stage.info.submissionTime === Some(new Date(stages.last.submissionTime.get)))
    }

    // Start and fail all tasks of stage 2.
    time += 1
    val s2Tasks = createTasks(4, execIds)
    s2Tasks.foreach { task =>
      listener.onTaskStart(SparkListenerTaskStart(stages.last.stageId,
        stages.last.attemptNumber,
        task))
    }

    time += 1
    s2Tasks.foreach { task =>
      task.markFinished(TaskState.FAILED, time)
      listener.onTaskEnd(SparkListenerTaskEnd(stages.last.stageId, stages.last.attemptNumber,
        "taskType", TaskResultLost, task, null))
    }

    check[JobDataWrapper](1) { job =>
      assert(job.info.numFailedTasks === 1 + s2Tasks.size)
      assert(job.info.numActiveTasks === 0)
    }

    check[StageDataWrapper](key(stages.last)) { stage =>
      assert(stage.info.numFailedTasks === s2Tasks.size)
      assert(stage.info.numActiveTasks === 0)
    }

    // Fail stage 2.
    time += 1
    stages.last.completionTime = Some(time)
    stages.last.failureReason = Some("uh oh")
    listener.onStageCompleted(SparkListenerStageCompleted(stages.last))

    check[JobDataWrapper](1) { job =>
      assert(job.info.numCompletedStages === 1)
      assert(job.info.numFailedStages === 1)
    }

    check[StageDataWrapper](key(stages.last)) { stage =>
      assert(stage.info.status === v1.StageStatus.FAILED)
      assert(stage.info.numFailedTasks === s2Tasks.size)
      assert(stage.info.numActiveTasks === 0)
      assert(stage.info.numCompleteTasks === 0)
      assert(stage.info.failureReason === stages.last.failureReason)
    }

    // - Re-submit stage 2, all tasks, and succeed them and the stage.
    val oldS2 = stages.last
    val newS2 = new StageInfo(oldS2.stageId, oldS2.attemptNumber + 1, oldS2.name, oldS2.numTasks,
      oldS2.rddInfos, oldS2.parentIds, oldS2.details, oldS2.taskMetrics)

    time += 1
    newS2.submissionTime = Some(time)
    listener.onStageSubmitted(SparkListenerStageSubmitted(newS2, jobProps))
    assert(store.count(classOf[StageDataWrapper]) === 3)

    val newS2Tasks = createTasks(4, execIds)

    newS2Tasks.foreach { task =>
      listener.onTaskStart(SparkListenerTaskStart(newS2.stageId, newS2.attemptNumber, task))
    }

    time += 1
    newS2Tasks.foreach { task =>
      task.markFinished(TaskState.FINISHED, time)
      listener.onTaskEnd(SparkListenerTaskEnd(newS2.stageId, newS2.attemptNumber, "taskType",
        Success, task, null))
    }

    time += 1
    newS2.completionTime = Some(time)
    listener.onStageCompleted(SparkListenerStageCompleted(newS2))

    check[JobDataWrapper](1) { job =>
      assert(job.info.numActiveStages === 0)
      assert(job.info.numFailedStages === 1)
      assert(job.info.numCompletedStages === 2)
    }

    check[StageDataWrapper](key(newS2)) { stage =>
      assert(stage.info.status === v1.StageStatus.COMPLETE)
      assert(stage.info.numActiveTasks === 0)
      assert(stage.info.numCompleteTasks === newS2Tasks.size)
    }

    // End job.
    time += 1
    listener.onJobEnd(SparkListenerJobEnd(1, time, JobSucceeded))

    check[JobDataWrapper](1) { job =>
      assert(job.info.status === JobExecutionStatus.SUCCEEDED)
    }

    // Submit a second job that re-uses stage 1 and stage 2. Stage 1 won't be re-run, but
    // stage 2 will. In any case, the DAGScheduler creates new info structures that are copies
    // of the old stages, so mimic that behavior here. The "new" stage 1 is submitted without
    // a submission time, which means it is "skipped", and the stage 2 re-execution should not
    // change the stats of the already finished job.
    time += 1
    val j2Stages = Seq(
      new StageInfo(3, 0, "stage1", 4, Nil, Nil, "details1"),
      new StageInfo(4, 0, "stage2", 4, Nil, Seq(3), "details2"))
    j2Stages.last.submissionTime = Some(time)
    listener.onJobStart(SparkListenerJobStart(2, time, j2Stages, null))
    assert(store.count(classOf[JobDataWrapper]) === 2)

    listener.onStageSubmitted(SparkListenerStageSubmitted(j2Stages.head, jobProps))
    listener.onStageCompleted(SparkListenerStageCompleted(j2Stages.head))
    listener.onStageSubmitted(SparkListenerStageSubmitted(j2Stages.last, jobProps))
    assert(store.count(classOf[StageDataWrapper]) === 5)

    time += 1
    val j2s2Tasks = createTasks(4, execIds)

    j2s2Tasks.foreach { task =>
      listener.onTaskStart(SparkListenerTaskStart(j2Stages.last.stageId,
        j2Stages.last.attemptNumber,
        task))
    }

    time += 1
    j2s2Tasks.foreach { task =>
      task.markFinished(TaskState.FINISHED, time)
      listener.onTaskEnd(SparkListenerTaskEnd(j2Stages.last.stageId, j2Stages.last.attemptNumber,
        "taskType", Success, task, null))
    }

    time += 1
    j2Stages.last.completionTime = Some(time)
    listener.onStageCompleted(SparkListenerStageCompleted(j2Stages.last))

    time += 1
    listener.onJobEnd(SparkListenerJobEnd(2, time, JobSucceeded))

    check[JobDataWrapper](1) { job =>
      assert(job.info.numCompletedStages === 2)
      assert(job.info.numCompletedTasks === s1Tasks.size + s2Tasks.size)
    }

    check[JobDataWrapper](2) { job =>
      assert(job.info.status === JobExecutionStatus.SUCCEEDED)
      assert(job.info.numCompletedStages === 1)
      assert(job.info.numCompletedTasks === j2s2Tasks.size)
      assert(job.info.numSkippedStages === 1)
      assert(job.info.numSkippedTasks === s1Tasks.size)
    }

    // Blacklist an executor.
    time += 1
    listener.onExecutorBlacklisted(SparkListenerExecutorBlacklisted(time, "1", 42))
    check[ExecutorSummaryWrapper]("1") { exec =>
      assert(exec.info.isBlacklisted)
    }

    time += 1
    listener.onExecutorUnblacklisted(SparkListenerExecutorUnblacklisted(time, "1"))
    check[ExecutorSummaryWrapper]("1") { exec =>
      assert(!exec.info.isBlacklisted)
    }

    // Blacklist a node.
    time += 1
    listener.onNodeBlacklisted(SparkListenerNodeBlacklisted(time, "1.example.com", 2))
    check[ExecutorSummaryWrapper]("1") { exec =>
      assert(exec.info.isBlacklisted)
    }

    time += 1
    listener.onNodeUnblacklisted(SparkListenerNodeUnblacklisted(time, "1.example.com"))
    check[ExecutorSummaryWrapper]("1") { exec =>
      assert(!exec.info.isBlacklisted)
    }

    // Stop executors.
    time += 1
    listener.onExecutorRemoved(SparkListenerExecutorRemoved(time, "1", "Test"))
    listener.onExecutorRemoved(SparkListenerExecutorRemoved(time, "2", "Test"))

    Seq("1", "2").foreach { id =>
      check[ExecutorSummaryWrapper](id) { exec =>
        assert(exec.info.id === id)
        assert(!exec.info.isActive)
      }
    }

    // End the application.
    listener.onApplicationEnd(SparkListenerApplicationEnd(42L))

    check[ApplicationInfoWrapper]("id") { app =>
      assert(app.info.name === "name")
      assert(app.info.id === "id")
      assert(app.info.attempts.size === 1)

      val attempt = app.info.attempts.head
      assert(attempt.attemptId === Some("attempt"))
      assert(attempt.startTime === new Date(1L))
      assert(attempt.lastUpdated === new Date(42L))
      assert(attempt.endTime === new Date(42L))
      assert(attempt.duration === 41L)
      assert(attempt.sparkUser === "user")
      assert(attempt.completed)
    }
  }

  test("storage events") {
    val listener = new AppStatusListener(store, conf, true)
    val maxMemory = 42L

    // Register a couple of block managers.
    val bm1 = BlockManagerId("1", "1.example.com", 42)
    val bm2 = BlockManagerId("2", "2.example.com", 84)
    Seq(bm1, bm2).foreach { bm =>
      listener.onExecutorAdded(SparkListenerExecutorAdded(1L, bm.executorId,
        new ExecutorInfo(bm.host, 1, Map())))
      listener.onBlockManagerAdded(SparkListenerBlockManagerAdded(1L, bm, maxMemory))
      check[ExecutorSummaryWrapper](bm.executorId) { exec =>
        assert(exec.info.maxMemory === maxMemory)
      }
    }

    val rdd1b1 = RddBlock(1, 1, 1L, 2L)
    val rdd1b2 = RddBlock(1, 2, 3L, 4L)
    val rdd2b1 = RddBlock(2, 1, 5L, 6L)
    val level = StorageLevel.MEMORY_AND_DISK

    // Submit a stage and make sure the RDDs are recorded.
    val rdd1Info = new RDDInfo(rdd1b1.rddId, "rdd1", 2, level, Nil)
    val rdd2Info = new RDDInfo(rdd2b1.rddId, "rdd2", 1, level, Nil)
    val stage = new StageInfo(1, 0, "stage1", 4, Seq(rdd1Info, rdd2Info), Nil, "details1")
    listener.onStageSubmitted(SparkListenerStageSubmitted(stage, new Properties()))

    check[RDDStorageInfoWrapper](rdd1b1.rddId) { wrapper =>
      assert(wrapper.info.name === rdd1Info.name)
      assert(wrapper.info.numPartitions === rdd1Info.numPartitions)
      assert(wrapper.info.storageLevel === rdd1Info.storageLevel.description)
    }

    // Add partition 1 replicated on two block managers.
    listener.onBlockUpdated(SparkListenerBlockUpdated(
      BlockUpdatedInfo(bm1, rdd1b1.blockId, level, rdd1b1.memSize, rdd1b1.diskSize)))

    check[RDDStorageInfoWrapper](rdd1b1.rddId) { wrapper =>
      assert(wrapper.info.numCachedPartitions === 1L)
      assert(wrapper.info.memoryUsed === rdd1b1.memSize)
      assert(wrapper.info.diskUsed === rdd1b1.diskSize)

      assert(wrapper.info.dataDistribution.isDefined)
      assert(wrapper.info.dataDistribution.get.size === 1)

      val dist = wrapper.info.dataDistribution.get.head
      assert(dist.address === bm1.hostPort)
      assert(dist.memoryUsed === rdd1b1.memSize)
      assert(dist.diskUsed === rdd1b1.diskSize)
      assert(dist.memoryRemaining === maxMemory - dist.memoryUsed)

      assert(wrapper.info.partitions.isDefined)
      assert(wrapper.info.partitions.get.size === 1)

      val part = wrapper.info.partitions.get.head
      assert(part.blockName === rdd1b1.blockId.name)
      assert(part.storageLevel === level.description)
      assert(part.memoryUsed === rdd1b1.memSize)
      assert(part.diskUsed === rdd1b1.diskSize)
      assert(part.executors === Seq(bm1.executorId))
    }

    check[ExecutorSummaryWrapper](bm1.executorId) { exec =>
      assert(exec.info.rddBlocks === 1L)
      assert(exec.info.memoryUsed === rdd1b1.memSize)
      assert(exec.info.diskUsed === rdd1b1.diskSize)
    }

    listener.onBlockUpdated(SparkListenerBlockUpdated(
      BlockUpdatedInfo(bm2, rdd1b1.blockId, level, rdd1b1.memSize, rdd1b1.diskSize)))

    check[RDDStorageInfoWrapper](rdd1b1.rddId) { wrapper =>
      assert(wrapper.info.numCachedPartitions === 1L)
      assert(wrapper.info.memoryUsed === rdd1b1.memSize * 2)
      assert(wrapper.info.diskUsed === rdd1b1.diskSize * 2)
      assert(wrapper.info.dataDistribution.get.size === 2L)
      assert(wrapper.info.partitions.get.size === 1L)

      val dist = wrapper.info.dataDistribution.get.find(_.address == bm2.hostPort).get
      assert(dist.memoryUsed === rdd1b1.memSize)
      assert(dist.diskUsed === rdd1b1.diskSize)
      assert(dist.memoryRemaining === maxMemory - dist.memoryUsed)

      val part = wrapper.info.partitions.get(0)
      assert(part.memoryUsed === rdd1b1.memSize * 2)
      assert(part.diskUsed === rdd1b1.diskSize * 2)
      assert(part.executors === Seq(bm1.executorId, bm2.executorId))
    }

    check[ExecutorSummaryWrapper](bm2.executorId) { exec =>
      assert(exec.info.rddBlocks === 1L)
      assert(exec.info.memoryUsed === rdd1b1.memSize)
      assert(exec.info.diskUsed === rdd1b1.diskSize)
    }

    // Add a second partition only to bm 1.
    listener.onBlockUpdated(SparkListenerBlockUpdated(
      BlockUpdatedInfo(bm1, rdd1b2.blockId, level, rdd1b2.memSize, rdd1b2.diskSize)))

    check[RDDStorageInfoWrapper](rdd1b1.rddId) { wrapper =>
      assert(wrapper.info.numCachedPartitions === 2L)
      assert(wrapper.info.memoryUsed === 2 * rdd1b1.memSize + rdd1b2.memSize)
      assert(wrapper.info.diskUsed === 2 * rdd1b1.diskSize + rdd1b2.diskSize)
      assert(wrapper.info.dataDistribution.get.size === 2L)
      assert(wrapper.info.partitions.get.size === 2L)

      val dist = wrapper.info.dataDistribution.get.find(_.address == bm1.hostPort).get
      assert(dist.memoryUsed === rdd1b1.memSize + rdd1b2.memSize)
      assert(dist.diskUsed === rdd1b1.diskSize + rdd1b2.diskSize)
      assert(dist.memoryRemaining === maxMemory - dist.memoryUsed)

      val part = wrapper.info.partitions.get.find(_.blockName === rdd1b2.blockId.name).get
      assert(part.storageLevel === level.description)
      assert(part.memoryUsed === rdd1b2.memSize)
      assert(part.diskUsed === rdd1b2.diskSize)
      assert(part.executors === Seq(bm1.executorId))
    }

    check[ExecutorSummaryWrapper](bm1.executorId) { exec =>
      assert(exec.info.rddBlocks === 2L)
      assert(exec.info.memoryUsed === rdd1b1.memSize + rdd1b2.memSize)
      assert(exec.info.diskUsed === rdd1b1.diskSize + rdd1b2.diskSize)
    }

    // Remove block 1 from bm 1.
    listener.onBlockUpdated(SparkListenerBlockUpdated(
      BlockUpdatedInfo(bm1, rdd1b1.blockId, StorageLevel.NONE, rdd1b1.memSize, rdd1b1.diskSize)))

    check[RDDStorageInfoWrapper](rdd1b1.rddId) { wrapper =>
      assert(wrapper.info.numCachedPartitions === 2L)
      assert(wrapper.info.memoryUsed === rdd1b1.memSize + rdd1b2.memSize)
      assert(wrapper.info.diskUsed === rdd1b1.diskSize + rdd1b2.diskSize)
      assert(wrapper.info.dataDistribution.get.size === 2L)
      assert(wrapper.info.partitions.get.size === 2L)

      val dist = wrapper.info.dataDistribution.get.find(_.address == bm1.hostPort).get
      assert(dist.memoryUsed === rdd1b2.memSize)
      assert(dist.diskUsed === rdd1b2.diskSize)
      assert(dist.memoryRemaining === maxMemory - dist.memoryUsed)

      val part = wrapper.info.partitions.get.find(_.blockName === rdd1b1.blockId.name).get
      assert(part.storageLevel === level.description)
      assert(part.memoryUsed === rdd1b1.memSize)
      assert(part.diskUsed === rdd1b1.diskSize)
      assert(part.executors === Seq(bm2.executorId))
    }

    check[ExecutorSummaryWrapper](bm1.executorId) { exec =>
      assert(exec.info.rddBlocks === 1L)
      assert(exec.info.memoryUsed === rdd1b2.memSize)
      assert(exec.info.diskUsed === rdd1b2.diskSize)
    }

    // Remove block 1 from bm 2. This should leave only block 2's info in the store.
    listener.onBlockUpdated(SparkListenerBlockUpdated(
      BlockUpdatedInfo(bm2, rdd1b1.blockId, StorageLevel.NONE, rdd1b1.memSize, rdd1b1.diskSize)))

    check[RDDStorageInfoWrapper](rdd1b1.rddId) { wrapper =>
      assert(wrapper.info.numCachedPartitions === 1L)
      assert(wrapper.info.memoryUsed === rdd1b2.memSize)
      assert(wrapper.info.diskUsed === rdd1b2.diskSize)
      assert(wrapper.info.dataDistribution.get.size === 1L)
      assert(wrapper.info.partitions.get.size === 1L)
      assert(wrapper.info.partitions.get(0).blockName === rdd1b2.blockId.name)
    }

    check[ExecutorSummaryWrapper](bm1.executorId) { exec =>
      assert(exec.info.rddBlocks === 1L)
      assert(exec.info.memoryUsed === rdd1b2.memSize)
      assert(exec.info.diskUsed === rdd1b2.diskSize)
    }

    check[ExecutorSummaryWrapper](bm2.executorId) { exec =>
      assert(exec.info.rddBlocks === 0L)
      assert(exec.info.memoryUsed === 0L)
      assert(exec.info.diskUsed === 0L)
    }

    // Add a block from a different RDD. Verify the executor is updated correctly and also that
    // the distribution data for both rdds is updated to match the remaining memory.
    listener.onBlockUpdated(SparkListenerBlockUpdated(
      BlockUpdatedInfo(bm1, rdd2b1.blockId, level, rdd2b1.memSize, rdd2b1.diskSize)))

    check[ExecutorSummaryWrapper](bm1.executorId) { exec =>
      assert(exec.info.rddBlocks === 2L)
      assert(exec.info.memoryUsed === rdd1b2.memSize + rdd2b1.memSize)
      assert(exec.info.diskUsed === rdd1b2.diskSize + rdd2b1.diskSize)
    }

    check[RDDStorageInfoWrapper](rdd1b2.rddId) { wrapper =>
      assert(wrapper.info.dataDistribution.get.size === 1L)
      val dist = wrapper.info.dataDistribution.get(0)
      assert(dist.memoryRemaining === maxMemory - rdd2b1.memSize - rdd1b2.memSize )
    }

    check[RDDStorageInfoWrapper](rdd2b1.rddId) { wrapper =>
      assert(wrapper.info.dataDistribution.get.size === 1L)

      val dist = wrapper.info.dataDistribution.get(0)
      assert(dist.memoryUsed === rdd2b1.memSize)
      assert(dist.diskUsed === rdd2b1.diskSize)
      assert(dist.memoryRemaining === maxMemory - rdd2b1.memSize - rdd1b2.memSize )
    }

    // Unpersist RDD1.
    listener.onUnpersistRDD(SparkListenerUnpersistRDD(rdd1b1.rddId))
    intercept[NoSuchElementException] {
      check[RDDStorageInfoWrapper](rdd1b1.rddId) { _ => () }
    }

    // Update a StreamBlock.
    val stream1 = StreamBlockId(1, 1L)
    listener.onBlockUpdated(SparkListenerBlockUpdated(
      BlockUpdatedInfo(bm1, stream1, level, 1L, 1L)))

    check[StreamBlockData](Array(stream1.name, bm1.executorId)) { stream =>
      assert(stream.name === stream1.name)
      assert(stream.executorId === bm1.executorId)
      assert(stream.hostPort === bm1.hostPort)
      assert(stream.storageLevel === level.description)
      assert(stream.useMemory === level.useMemory)
      assert(stream.useDisk === level.useDisk)
      assert(stream.deserialized === level.deserialized)
      assert(stream.memSize === 1L)
      assert(stream.diskSize === 1L)
    }

    // Drop a StreamBlock.
    listener.onBlockUpdated(SparkListenerBlockUpdated(
      BlockUpdatedInfo(bm1, stream1, StorageLevel.NONE, 0L, 0L)))
    intercept[NoSuchElementException] {
      check[StreamBlockData](stream1.name) { _ => () }
    }
  }

  test("eviction of old data") {
    val testConf = conf.clone()
      .set(MAX_RETAINED_JOBS, 2)
      .set(MAX_RETAINED_STAGES, 2)
      .set(MAX_RETAINED_TASKS_PER_STAGE, 2)
      .set(MAX_RETAINED_DEAD_EXECUTORS, 1)
    val listener = new AppStatusListener(store, testConf, true)

    // Start 3 jobs, all should be kept. Stop one, it should be evicted.
    time += 1
    listener.onJobStart(SparkListenerJobStart(1, time, Nil, null))
    listener.onJobStart(SparkListenerJobStart(2, time, Nil, null))
    listener.onJobStart(SparkListenerJobStart(3, time, Nil, null))
    assert(store.count(classOf[JobDataWrapper]) === 3)

    time += 1
    listener.onJobEnd(SparkListenerJobEnd(2, time, JobSucceeded))
    assert(store.count(classOf[JobDataWrapper]) === 2)
    intercept[NoSuchElementException] {
      store.read(classOf[JobDataWrapper], 2)
    }

    // Start 3 stages, all should be kept. Stop 2 of them, the stopped one with the lowest id should
    // be deleted. Start a new attempt of the second stopped one, and verify that the stage graph
    // data is not deleted.
    time += 1
    val stages = Seq(
      new StageInfo(1, 0, "stage1", 4, Nil, Nil, "details1"),
      new StageInfo(2, 0, "stage2", 4, Nil, Nil, "details2"),
      new StageInfo(3, 0, "stage3", 4, Nil, Nil, "details3"))

    // Graph data is generated by the job start event, so fire it.
    listener.onJobStart(SparkListenerJobStart(4, time, stages, null))

    stages.foreach { s =>
      time += 1
      s.submissionTime = Some(time)
      listener.onStageSubmitted(SparkListenerStageSubmitted(s, new Properties()))
    }

    assert(store.count(classOf[StageDataWrapper]) === 3)
    assert(store.count(classOf[RDDOperationGraphWrapper]) === 3)

    val dropped = stages.drop(1).head

    // Cache some quantiles by calling AppStatusStore.taskSummary(). For quantiles to be
    // calculcated, we need at least one finished task.
    time += 1
    val task = createTasks(1, Array("1")).head
    listener.onTaskStart(SparkListenerTaskStart(dropped.stageId, dropped.attemptId, task))

    time += 1
    task.markFinished(TaskState.FINISHED, time)
    listener.onTaskEnd(SparkListenerTaskEnd(dropped.stageId, dropped.attemptId,
      "taskType", Success, task, null))

    new AppStatusStore(store)
      .taskSummary(dropped.stageId, dropped.attemptId, Array(0.25d, 0.50d, 0.75d))
    assert(store.count(classOf[CachedQuantile], "stage", key(dropped)) === 3)

    stages.drop(1).foreach { s =>
      time += 1
      s.completionTime = Some(time)
      listener.onStageCompleted(SparkListenerStageCompleted(s))
    }

    assert(store.count(classOf[StageDataWrapper]) === 2)
    assert(store.count(classOf[RDDOperationGraphWrapper]) === 2)
    intercept[NoSuchElementException] {
      store.read(classOf[StageDataWrapper], Array(2, 0))
    }
    assert(store.count(classOf[CachedQuantile], "stage", key(dropped)) === 0)

    val attempt2 = new StageInfo(3, 1, "stage3", 4, Nil, Nil, "details3")
    time += 1
    attempt2.submissionTime = Some(time)
    listener.onStageSubmitted(SparkListenerStageSubmitted(attempt2, new Properties()))

    assert(store.count(classOf[StageDataWrapper]) === 2)
    assert(store.count(classOf[RDDOperationGraphWrapper]) === 2)
    intercept[NoSuchElementException] {
      store.read(classOf[StageDataWrapper], Array(2, 0))
    }
    intercept[NoSuchElementException] {
      store.read(classOf[StageDataWrapper], Array(3, 0))
    }
    store.read(classOf[StageDataWrapper], Array(3, 1))

    // Start 2 tasks. Finish the second one.
    time += 1
    val tasks = createTasks(2, Array("1"))
    tasks.foreach { task =>
      listener.onTaskStart(SparkListenerTaskStart(attempt2.stageId, attempt2.attemptNumber, task))
    }
    assert(store.count(classOf[TaskDataWrapper]) === 2)

    // Start a 3rd task. The finished tasks should be deleted.
    createTasks(1, Array("1")).foreach { task =>
      listener.onTaskStart(SparkListenerTaskStart(attempt2.stageId, attempt2.attemptNumber, task))
    }
    assert(store.count(classOf[TaskDataWrapper]) === 2)
    intercept[NoSuchElementException] {
      store.read(classOf[TaskDataWrapper], tasks.last.id)
    }

    // Start a 4th task. The first task should be deleted, even if it's still running.
    createTasks(1, Array("1")).foreach { task =>
      listener.onTaskStart(SparkListenerTaskStart(attempt2.stageId, attempt2.attemptNumber, task))
    }
    assert(store.count(classOf[TaskDataWrapper]) === 2)
    intercept[NoSuchElementException] {
      store.read(classOf[TaskDataWrapper], tasks.head.id)
    }
  }

  test("driver logs") {
    val listener = new AppStatusListener(store, conf, true)

    val driver = BlockManagerId(SparkContext.DRIVER_IDENTIFIER, "localhost", 42)
    listener.onBlockManagerAdded(SparkListenerBlockManagerAdded(time, driver, 42L))
    listener.onApplicationStart(SparkListenerApplicationStart(
      "name",
      Some("id"),
      time,
      "user",
      Some("attempt"),
      Some(Map("stdout" -> "file.txt"))))

    check[ExecutorSummaryWrapper](SparkContext.DRIVER_IDENTIFIER) { d =>
      assert(d.info.executorLogs("stdout") === "file.txt")
    }
  }

  private def key(stage: StageInfo): Array[Int] = Array(stage.stageId, stage.attemptNumber)

  private def check[T: ClassTag](key: Any)(fn: T => Unit): Unit = {
    val value = store.read(classTag[T].runtimeClass, key).asInstanceOf[T]
    fn(value)
  }

  private def newAttempt(orig: TaskInfo, nextId: Long): TaskInfo = {
    // Task reattempts have a different ID, but the same index as the original.
    new TaskInfo(nextId, orig.index, orig.attemptNumber + 1, time, orig.executorId,
      s"${orig.executorId}.example.com", TaskLocality.PROCESS_LOCAL, orig.speculative)
  }

  private def createTasks(count: Int, execs: Array[String]): Seq[TaskInfo] = {
    (1 to count).map { id =>
      val exec = execs(id.toInt % execs.length)
      val taskId = nextTaskId()
      new TaskInfo(taskId, taskId.toInt, 1, time, exec, s"$exec.example.com",
        TaskLocality.PROCESS_LOCAL, id % 2 == 0)
    }
  }

  private def nextTaskId(): Long = {
    taskIdTracker += 1
    taskIdTracker
  }

  private case class RddBlock(
      rddId: Int,
      partId: Int,
      memSize: Long,
      diskSize: Long) {

    def blockId: BlockId = RDDBlockId(rddId, partId)

  }

}<|MERGE_RESOLUTION|>--- conflicted
+++ resolved
@@ -215,7 +215,6 @@
       check[TaskDataWrapper](task.taskId) { wrapper =>
         assert(wrapper.taskId === task.taskId)
         assert(wrapper.stageId === stages.head.stageId)
-<<<<<<< HEAD
         assert(wrapper.stageAttemptId === stages.head.attemptId)
         assert(wrapper.index === task.index)
         assert(wrapper.attempt === task.attemptNumber)
@@ -225,24 +224,6 @@
         assert(wrapper.status === task.status)
         assert(wrapper.taskLocality === task.taskLocality.toString())
         assert(wrapper.speculative === task.speculative)
-=======
-        assert(wrapper.stageAttemptId === stages.head.attemptNumber)
-        assert(Arrays.equals(wrapper.stage, Array(stages.head.stageId, stages.head.attemptNumber)))
-
-        val runtime = Array[AnyRef](stages.head.stageId: JInteger,
-          stages.head.attemptNumber: JInteger,
-          -1L: JLong)
-        assert(Arrays.equals(wrapper.runtime, runtime))
-
-        assert(wrapper.info.index === task.index)
-        assert(wrapper.info.attempt === task.attemptNumber)
-        assert(wrapper.info.launchTime === new Date(task.launchTime))
-        assert(wrapper.info.executorId === task.executorId)
-        assert(wrapper.info.host === task.host)
-        assert(wrapper.info.status === task.status)
-        assert(wrapper.info.taskLocality === task.taskLocality.toString())
-        assert(wrapper.info.speculative === task.speculative)
->>>>>>> 40b983c3
       }
     }
 
