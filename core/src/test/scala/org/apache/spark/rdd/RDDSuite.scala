--- conflicted
+++ resolved
@@ -507,7 +507,6 @@
     }
   }
 
-<<<<<<< HEAD
   test("sortByKey") {
     val data = sc.parallelize(Seq("5|50|A","4|60|C", "6|40|B"))
 
@@ -518,7 +517,8 @@
     assert(data.sortBy(_.split("\\|")(0)).collect === one)
     assert(data.sortBy(_.split("\\|")(1)).collect === two)
     assert(data.sortBy(_.split("\\|")(2)).collect === three)
-=======
+  }
+
   test("intersection") {
     val all = sc.parallelize(1 to 10)
     val evens = sc.parallelize(2 to 10 by 2)
@@ -562,6 +562,5 @@
     val ranked = data.zipWithUniqueId()
     val ids = ranked.map(_._1).distinct().collect()
     assert(ids.length === n)
->>>>>>> 6ee0ad8f
   }
 }