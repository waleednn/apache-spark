--- conflicted
+++ resolved
@@ -24,10 +24,7 @@
 
 import org.apache.spark._
 import org.apache.spark.SparkContext._
-<<<<<<< HEAD
-=======
 import org.apache.spark.util.Utils
->>>>>>> 0154587a
 
 class RDDSuite extends FunSuite with SharedSparkContext {
 
