/*
 * Licensed to the Apache Software Foundation (ASF) under one or more
 * contributor license agreements.  See the NOTICE file distributed with
 * this work for additional information regarding copyright ownership.
 * The ASF licenses this file to You under the Apache License, Version 2.0
 * (the "License"); you may not use this file except in compliance with
 * the License.  You may obtain a copy of the License at
 *
 *    http://www.apache.org/licenses/LICENSE-2.0
 *
 * Unless required by applicable law or agreed to in writing, software
 * distributed under the License is distributed on an "AS IS" BASIS,
 * WITHOUT WARRANTIES OR CONDITIONS OF ANY KIND, either express or implied.
 * See the License for the specific language governing permissions and
 * limitations under the License.
 */

package org.apache.spark.scheduler

import java.util.Random

import scala.collection.mutable
import scala.collection.mutable.ArrayBuffer

import org.mockito.Matchers.{anyInt, anyString}
import org.mockito.Mockito.{mock, never, spy, verify, when}

import org.apache.spark._
import org.apache.spark.internal.config
import org.apache.spark.internal.Logging
import org.apache.spark.storage.BlockManagerId
import org.apache.spark.util.{AccumulatorV2, ManualClock}

class FakeDAGScheduler(sc: SparkContext, taskScheduler: FakeTaskScheduler)
  extends DAGScheduler(sc) {

  override def taskStarted(task: Task[_], taskInfo: TaskInfo) {
    taskScheduler.startedTasks += taskInfo.index
  }

  override def taskEnded(
      task: Task[_],
      reason: TaskEndReason,
      result: Any,
      accumUpdates: Seq[AccumulatorV2[_, _]],
      taskInfo: TaskInfo) {
    taskScheduler.endedTasks(taskInfo.index) = reason
  }

  override def executorAdded(execId: String, host: String) {}

  override def executorLost(execId: String, reason: ExecutorLossReason) {}

  override def taskSetFailed(
      taskSet: TaskSet,
      reason: String,
      exception: Option[Throwable]): Unit = {
    taskScheduler.taskSetsFailed += taskSet.id
  }
}

// Get the rack for a given host
object FakeRackUtil {
  private val hostToRack = new mutable.HashMap[String, String]()

  def cleanUp() {
    hostToRack.clear()
  }

  def assignHostToRack(host: String, rack: String) {
    hostToRack(host) = rack
  }

  def getRackForHost(host: String): Option[String] = {
    hostToRack.get(host)
  }
}

/**
 * A mock TaskSchedulerImpl implementation that just remembers information about tasks started and
 * feedback received from the TaskSetManagers. Note that it's important to initialize this with
 * a list of "live" executors and their hostnames for isExecutorAlive and hasExecutorsAliveOnHost
 * to work, and these are required for locality in TaskSetManager.
 */
class FakeTaskScheduler(sc: SparkContext, liveExecutors: (String, String)* /* execId, host */)
  extends TaskSchedulerImpl(sc)
{
  val startedTasks = new ArrayBuffer[Long]
  val endedTasks = new mutable.HashMap[Long, TaskEndReason]
  val finishedManagers = new ArrayBuffer[TaskSetManager]
  val taskSetsFailed = new ArrayBuffer[String]

  val executors = new mutable.HashMap[String, String]
  for ((execId, host) <- liveExecutors) {
    addExecutor(execId, host)
  }

  for ((execId, host) <- liveExecutors; rack <- getRackForHost(host)) {
    hostsByRack.getOrElseUpdate(rack, new mutable.HashSet[String]()) += host
  }

  dagScheduler = new FakeDAGScheduler(sc, this)

  def removeExecutor(execId: String) {
    executors -= execId
    val host = executorIdToHost.get(execId)
    assert(host != None)
    val hostId = host.get
    val executorsOnHost = hostToExecutors(hostId)
    executorsOnHost -= execId
    for (rack <- getRackForHost(hostId); hosts <- hostsByRack.get(rack)) {
      hosts -= hostId
      if (hosts.isEmpty) {
        hostsByRack -= rack
      }
    }
  }

  override def taskSetFinished(manager: TaskSetManager): Unit = finishedManagers += manager

  override def isExecutorAlive(execId: String): Boolean = executors.contains(execId)

  override def hasExecutorsAliveOnHost(host: String): Boolean = executors.values.exists(_ == host)

  override def hasHostAliveOnRack(rack: String): Boolean = {
    hostsByRack.get(rack) != None
  }

  def addExecutor(execId: String, host: String) {
    executors.put(execId, host)
    val executorsOnHost = hostToExecutors.getOrElseUpdate(host, new mutable.HashSet[String])
    executorsOnHost += execId
    executorIdToHost += execId -> host
    for (rack <- getRackForHost(host)) {
      hostsByRack.getOrElseUpdate(rack, new mutable.HashSet[String]()) += host
    }
  }

  override def getRackForHost(value: String): Option[String] = FakeRackUtil.getRackForHost(value)
}

/**
 * A Task implementation that results in a large serialized task.
 */
class LargeTask(stageId: Int) extends Task[Array[Byte]](stageId, 0, 0) {

  val randomBuffer = new Array[Byte](TaskSetManager.TASK_SIZE_TO_WARN_KB * 1024)
  val random = new Random(0)
  random.nextBytes(randomBuffer)

  override def runTask(context: TaskContext): Array[Byte] = randomBuffer
  override def preferredLocations: Seq[TaskLocation] = Seq[TaskLocation]()
}

class TaskSetManagerSuite extends SparkFunSuite with LocalSparkContext with Logging {
  import TaskLocality.{ANY, PROCESS_LOCAL, NO_PREF, NODE_LOCAL, RACK_LOCAL}

  private val conf = new SparkConf

  val LOCALITY_WAIT_MS = conf.getTimeAsMs("spark.locality.wait", "3s")
  val MAX_TASK_FAILURES = 4

  var sched: FakeTaskScheduler = null

  override def beforeEach(): Unit = {
    super.beforeEach()
    FakeRackUtil.cleanUp()
    sched = null
  }

  override def afterEach(): Unit = {
    super.afterEach()
    if (sched != null) {
      sched.dagScheduler.stop()
      sched.stop()
      sched = null
    }
  }


  test("TaskSet with no preferences") {
    sc = new SparkContext("local", "test")
    sched = new FakeTaskScheduler(sc, ("exec1", "host1"))
    val taskSet = FakeTask.createTaskSet(1)
    val clock = new ManualClock
    val manager = new TaskSetManager(sched, taskSet, MAX_TASK_FAILURES, clock = clock)
    val accumUpdates = taskSet.tasks.head.metrics.internalAccums

    // Offer a host with NO_PREF as the constraint,
    // we should get a nopref task immediately since that's what we only have
    val taskOption = manager.resourceOffer("exec1", "host1", NO_PREF)
    assert(taskOption.isDefined)

    // Tell it the task has finished
    manager.handleSuccessfulTask(0, createTaskResult(0, accumUpdates))
    assert(sched.endedTasks(0) === Success)
    assert(sched.finishedManagers.contains(manager))
  }

  test("multiple offers with no preferences") {
    sc = new SparkContext("local", "test")
    sched = new FakeTaskScheduler(sc, ("exec1", "host1"))
    val taskSet = FakeTask.createTaskSet(3)
    val manager = new TaskSetManager(sched, taskSet, MAX_TASK_FAILURES)
    val accumUpdatesByTask: Array[Seq[AccumulatorV2[_, _]]] = taskSet.tasks.map { task =>
      task.metrics.internalAccums
    }

    // First three offers should all find tasks
    for (i <- 0 until 3) {
      val taskOption = manager.resourceOffer("exec1", "host1", NO_PREF)
      assert(taskOption.isDefined)
      val task = taskOption.get
      assert(task.executorId === "exec1")
    }
    assert(sched.startedTasks.toSet === Set(0, 1, 2))

    // Re-offer the host -- now we should get no more tasks
    assert(manager.resourceOffer("exec1", "host1", NO_PREF) === None)

    // Finish the first two tasks
    manager.handleSuccessfulTask(0, createTaskResult(0, accumUpdatesByTask(0)))
    manager.handleSuccessfulTask(1, createTaskResult(1, accumUpdatesByTask(1)))
    assert(sched.endedTasks(0) === Success)
    assert(sched.endedTasks(1) === Success)
    assert(!sched.finishedManagers.contains(manager))

    // Finish the last task
    manager.handleSuccessfulTask(2, createTaskResult(2, accumUpdatesByTask(2)))
    assert(sched.endedTasks(2) === Success)
    assert(sched.finishedManagers.contains(manager))
  }

  test("skip unsatisfiable locality levels") {
    sc = new SparkContext("local", "test")
    sched = new FakeTaskScheduler(sc, ("execA", "host1"), ("execC", "host2"))
    val taskSet = FakeTask.createTaskSet(1, Seq(TaskLocation("host1", "execB")))
    val clock = new ManualClock
    val manager = new TaskSetManager(sched, taskSet, MAX_TASK_FAILURES, clock = clock)

    // An executor that is not NODE_LOCAL should be rejected.
    assert(manager.resourceOffer("execC", "host2", ANY) === None)

    // Because there are no alive PROCESS_LOCAL executors, the base locality level should be
    // NODE_LOCAL. So, we should schedule the task on this offered NODE_LOCAL executor before
    // any of the locality wait timers expire.
    assert(manager.resourceOffer("execA", "host1", ANY).get.index === 0)
  }

  test("basic delay scheduling") {
    sc = new SparkContext("local", "test")
    sched = new FakeTaskScheduler(sc, ("exec1", "host1"), ("exec2", "host2"))
    val taskSet = FakeTask.createTaskSet(4,
      Seq(TaskLocation("host1", "exec1")),
      Seq(TaskLocation("host2", "exec2")),
      Seq(TaskLocation("host1"), TaskLocation("host2", "exec2")),
      Seq()   // Last task has no locality prefs
    )
    val clock = new ManualClock
    val manager = new TaskSetManager(sched, taskSet, MAX_TASK_FAILURES, clock = clock)
    // First offer host1, exec1: first task should be chosen
    assert(manager.resourceOffer("exec1", "host1", ANY).get.index === 0)
    assert(manager.resourceOffer("exec1", "host1", PROCESS_LOCAL) == None)

    clock.advance(LOCALITY_WAIT_MS)
    // Offer host1, exec1 again, at NODE_LOCAL level: the node local (task 3) should
    // get chosen before the noPref task
    assert(manager.resourceOffer("exec1", "host1", NODE_LOCAL).get.index == 2)

    // Offer host2, exec2, at NODE_LOCAL level: we should choose task 2
    assert(manager.resourceOffer("exec2", "host2", NODE_LOCAL).get.index == 1)

    // Offer host2, exec2 again, at NODE_LOCAL level: we should get noPref task
    // after failing to find a node_Local task
    assert(manager.resourceOffer("exec2", "host2", NODE_LOCAL) == None)
    clock.advance(LOCALITY_WAIT_MS)
    assert(manager.resourceOffer("exec2", "host2", NO_PREF).get.index == 3)
  }

  test("we do not need to delay scheduling when we only have noPref tasks in the queue") {
    sc = new SparkContext("local", "test")
    sched = new FakeTaskScheduler(sc, ("exec1", "host1"), ("exec3", "host2"))
    val taskSet = FakeTask.createTaskSet(3,
      Seq(TaskLocation("host1", "exec1")),
      Seq(TaskLocation("host2", "exec3")),
      Seq()   // Last task has no locality prefs
    )
    val clock = new ManualClock
    val manager = new TaskSetManager(sched, taskSet, MAX_TASK_FAILURES, clock = clock)
    // First offer host1, exec1: first task should be chosen
    assert(manager.resourceOffer("exec1", "host1", PROCESS_LOCAL).get.index === 0)
    assert(manager.resourceOffer("exec3", "host2", PROCESS_LOCAL).get.index === 1)
    assert(manager.resourceOffer("exec3", "host2", NODE_LOCAL) == None)
    assert(manager.resourceOffer("exec3", "host2", NO_PREF).get.index === 2)
  }

  test("delay scheduling with fallback") {
    sc = new SparkContext("local", "test")
    sched = new FakeTaskScheduler(sc,
      ("exec1", "host1"), ("exec2", "host2"), ("exec3", "host3"))
    val taskSet = FakeTask.createTaskSet(5,
      Seq(TaskLocation("host1")),
      Seq(TaskLocation("host2")),
      Seq(TaskLocation("host2")),
      Seq(TaskLocation("host3")),
      Seq(TaskLocation("host2"))
    )
    val clock = new ManualClock
    val manager = new TaskSetManager(sched, taskSet, MAX_TASK_FAILURES, clock = clock)

    // First offer host1: first task should be chosen
    assert(manager.resourceOffer("exec1", "host1", ANY).get.index === 0)

    // Offer host1 again: nothing should get chosen
    assert(manager.resourceOffer("exec1", "host1", ANY) === None)

    clock.advance(LOCALITY_WAIT_MS)

    // Offer host1 again: second task (on host2) should get chosen
    assert(manager.resourceOffer("exec1", "host1", ANY).get.index === 1)

    // Offer host1 again: third task (on host2) should get chosen
    assert(manager.resourceOffer("exec1", "host1", ANY).get.index === 2)

    // Offer host2: fifth task (also on host2) should get chosen
    assert(manager.resourceOffer("exec2", "host2", ANY).get.index === 4)

    // SPARK-18886: after we launch one task non-local in this taskset, we can launch all of the
    // non-local tasks without any additional delay, even if tasks get launched locally
    // in-between.
    assert(manager.resourceOffer("exec2", "host2", ANY).get.index === 3)
  }

  test("delay scheduling with failed hosts") {
    sc = new SparkContext("local", "test")
    sched = new FakeTaskScheduler(sc, ("exec1", "host1"), ("exec2", "host2"),
      ("exec3", "host3"))
    val taskSet = FakeTask.createTaskSet(3,
      Seq(TaskLocation("host1")),
      Seq(TaskLocation("host2")),
      Seq(TaskLocation("host3"))
    )
    val clock = new ManualClock
    val manager = new TaskSetManager(sched, taskSet, MAX_TASK_FAILURES, clock = clock)

    // First offer host1: first task should be chosen
    assert(manager.resourceOffer("exec1", "host1", ANY).get.index === 0)

    // After this, nothing should get chosen, because we have separated tasks with unavailable
    // preference from the noPrefPendingTasks
    assert(manager.resourceOffer("exec1", "host1", ANY) === None)

    // Now mark host2 as dead
    sched.removeExecutor("exec2")
    manager.executorLost("exec2", "host2", SlaveLost())

    // nothing should be chosen
    assert(manager.resourceOffer("exec1", "host1", ANY) === None)

    clock.advance(LOCALITY_WAIT_MS * 2)

    // task 1 and 2 would be scheduled as nonLocal task
    assert(manager.resourceOffer("exec1", "host1", ANY).get.index === 1)
    assert(manager.resourceOffer("exec1", "host1", ANY).get.index === 2)

    // all finished
    assert(manager.resourceOffer("exec1", "host1", ANY) === None)
    assert(manager.resourceOffer("exec2", "host2", ANY) === None)
  }

  test("task result lost") {
    sc = new SparkContext("local", "test")
    sched = new FakeTaskScheduler(sc, ("exec1", "host1"))
    val taskSet = FakeTask.createTaskSet(1)
    val clock = new ManualClock
    val manager = new TaskSetManager(sched, taskSet, MAX_TASK_FAILURES, clock = clock)

    assert(manager.resourceOffer("exec1", "host1", ANY).get.index === 0)

    // Tell it the task has finished but the result was lost.
    manager.handleFailedTask(0, TaskState.FINISHED, TaskResultLost)
    assert(sched.endedTasks(0) === TaskResultLost)

    // Re-offer the host -- now we should get task 0 again.
    assert(manager.resourceOffer("exec1", "host1", ANY).get.index === 0)
  }

  test("repeated failures lead to task set abortion") {
    sc = new SparkContext("local", "test")
    sched = new FakeTaskScheduler(sc, ("exec1", "host1"))
    val taskSet = FakeTask.createTaskSet(1)
    val clock = new ManualClock
    val manager = new TaskSetManager(sched, taskSet, MAX_TASK_FAILURES, clock = clock)

    // Fail the task MAX_TASK_FAILURES times, and check that the task set is aborted
    // after the last failure.
    (1 to manager.maxTaskFailures).foreach { index =>
      val offerResult = manager.resourceOffer("exec1", "host1", ANY)
      assert(offerResult.isDefined,
        "Expect resource offer on iteration %s to return a task".format(index))
      assert(offerResult.get.index === 0)
      manager.handleFailedTask(offerResult.get.taskId, TaskState.FINISHED, TaskResultLost)
      if (index < MAX_TASK_FAILURES) {
        assert(!sched.taskSetsFailed.contains(taskSet.id))
      } else {
        assert(sched.taskSetsFailed.contains(taskSet.id))
      }
    }
  }

  test("executors should be blacklisted after task failure, in spite of locality preferences") {
    val rescheduleDelay = 300L
    val conf = new SparkConf().
      set(config.BLACKLIST_ENABLED, true).
      set(config.BLACKLIST_TIMEOUT_CONF, rescheduleDelay).
      // don't wait to jump locality levels in this test
      set("spark.locality.wait", "0")

    sc = new SparkContext("local", "test", conf)
    // two executors on same host, one on different.
    sched = new FakeTaskScheduler(sc, ("exec1", "host1"),
      ("exec1.1", "host1"), ("exec2", "host2"))
    // affinity to exec1 on host1 - which we will fail.
    val taskSet = FakeTask.createTaskSet(1, Seq(TaskLocation("host1", "exec1")))
    val clock = new ManualClock
    // We don't directly use the application blacklist, but its presence triggers blacklisting
    // within the taskset.
    val blacklistTrackerOpt = Some(new BlacklistTracker(conf, clock))
    val manager = new TaskSetManager(sched, taskSet, 4, blacklistTrackerOpt, clock)

    {
      val offerResult = manager.resourceOffer("exec1", "host1", PROCESS_LOCAL)
      assert(offerResult.isDefined, "Expect resource offer to return a task")

      assert(offerResult.get.index === 0)
      assert(offerResult.get.executorId === "exec1")

      // Cause exec1 to fail : failure 1
      manager.handleFailedTask(offerResult.get.taskId, TaskState.FINISHED, TaskResultLost)
      assert(!sched.taskSetsFailed.contains(taskSet.id))

      // Ensure scheduling on exec1 fails after failure 1 due to blacklist
      assert(manager.resourceOffer("exec1", "host1", PROCESS_LOCAL).isEmpty)
      assert(manager.resourceOffer("exec1", "host1", NODE_LOCAL).isEmpty)
      assert(manager.resourceOffer("exec1", "host1", RACK_LOCAL).isEmpty)
      assert(manager.resourceOffer("exec1", "host1", ANY).isEmpty)
    }

    // Run the task on exec1.1 - should work, and then fail it on exec1.1
    {
      val offerResult = manager.resourceOffer("exec1.1", "host1", NODE_LOCAL)
      assert(offerResult.isDefined,
        "Expect resource offer to return a task for exec1.1, offerResult = " + offerResult)

      assert(offerResult.get.index === 0)
      assert(offerResult.get.executorId === "exec1.1")

      // Cause exec1.1 to fail : failure 2
      manager.handleFailedTask(offerResult.get.taskId, TaskState.FINISHED, TaskResultLost)
      assert(!sched.taskSetsFailed.contains(taskSet.id))

      // Ensure scheduling on exec1.1 fails after failure 2 due to blacklist
      assert(manager.resourceOffer("exec1.1", "host1", NODE_LOCAL).isEmpty)
    }

    // Run the task on exec2 - should work, and then fail it on exec2
    {
      val offerResult = manager.resourceOffer("exec2", "host2", ANY)
      assert(offerResult.isDefined, "Expect resource offer to return a task")

      assert(offerResult.get.index === 0)
      assert(offerResult.get.executorId === "exec2")

      // Cause exec2 to fail : failure 3
      manager.handleFailedTask(offerResult.get.taskId, TaskState.FINISHED, TaskResultLost)
      assert(!sched.taskSetsFailed.contains(taskSet.id))

      // Ensure scheduling on exec2 fails after failure 3 due to blacklist
      assert(manager.resourceOffer("exec2", "host2", ANY).isEmpty)
    }

    // Despite advancing beyond the time for expiring executors from within the blacklist,
    // we *never* expire from *within* the stage blacklist
    clock.advance(rescheduleDelay)

    {
      val offerResult = manager.resourceOffer("exec1", "host1", PROCESS_LOCAL)
      assert(offerResult.isEmpty)
    }

    {
      val offerResult = manager.resourceOffer("exec3", "host3", ANY)
      assert(offerResult.isDefined)
      assert(offerResult.get.index === 0)
      assert(offerResult.get.executorId === "exec3")

      assert(manager.resourceOffer("exec3", "host3", ANY).isEmpty)

      // Cause exec3 to fail : failure 4
      manager.handleFailedTask(offerResult.get.taskId, TaskState.FINISHED, TaskResultLost)
    }

    // we have failed the same task 4 times now : task id should now be in taskSetsFailed
    assert(sched.taskSetsFailed.contains(taskSet.id))
  }

  test("new executors get added and lost") {
    // Assign host2 to rack2
    FakeRackUtil.assignHostToRack("host2", "rack2")
    sc = new SparkContext("local", "test")
    sched = new FakeTaskScheduler(sc)
    val taskSet = FakeTask.createTaskSet(4,
      Seq(TaskLocation("host1", "execA")),
      Seq(TaskLocation("host1", "execB")),
      Seq(TaskLocation("host2", "execC")),
      Seq())
    val clock = new ManualClock
    val manager = new TaskSetManager(sched, taskSet, MAX_TASK_FAILURES, clock = clock)
    // Only ANY is valid
    assert(manager.myLocalityLevels.sameElements(Array(NO_PREF, ANY)))
    // Add a new executor
    sched.addExecutor("execD", "host1")
    manager.executorAdded()
    // Valid locality should contain NODE_LOCAL and ANY
    assert(manager.myLocalityLevels.sameElements(Array(NODE_LOCAL, NO_PREF, ANY)))
    // Add another executor
    sched.addExecutor("execC", "host2")
    manager.executorAdded()
    // Valid locality should contain PROCESS_LOCAL, NODE_LOCAL, RACK_LOCAL and ANY
    assert(manager.myLocalityLevels.sameElements(
      Array(PROCESS_LOCAL, NODE_LOCAL, NO_PREF, RACK_LOCAL, ANY)))
    // test if the valid locality is recomputed when the executor is lost
    sched.removeExecutor("execC")
    manager.executorLost("execC", "host2", SlaveLost())
    assert(manager.myLocalityLevels.sameElements(Array(NODE_LOCAL, NO_PREF, ANY)))
    sched.removeExecutor("execD")
    manager.executorLost("execD", "host1", SlaveLost())
    assert(manager.myLocalityLevels.sameElements(Array(NO_PREF, ANY)))
  }

  test("Executors exit for reason unrelated to currently running tasks") {
    sc = new SparkContext("local", "test")
    sched = new FakeTaskScheduler(sc)
    val taskSet = FakeTask.createTaskSet(4,
      Seq(TaskLocation("host1", "execA")),
      Seq(TaskLocation("host1", "execB")),
      Seq(TaskLocation("host2", "execC")),
      Seq())
<<<<<<< HEAD
    val clock = new ManualClock()
    val manager = new TaskSetManager(sched, taskSet, 1, clock)
=======
    val manager = new TaskSetManager(sched, taskSet, 1, clock = new ManualClock)
>>>>>>> 150d26ca
    sched.addExecutor("execA", "host1")
    manager.executorAdded()
    sched.addExecutor("execC", "host2")
    manager.executorAdded()
    // TODO: I don't understand why this scheduling ever succeeded in the past
    // need one resource offer which doesn't schedule anything to start delay scheduling timer
    assert(manager.resourceOffer("exec1", "host1", ANY).isEmpty)
    clock.advance(sc.getConf.getTimeAsMs("spark.locality.wait", "3s") * 4)
    assert(manager.resourceOffer("exec1", "host1", ANY).isDefined)
    sched.removeExecutor("execA")
    manager.executorLost(
      "execA",
      "host1",
      ExecutorExited(143, false, "Terminated for reason unrelated to running tasks"))
    assert(!sched.taskSetsFailed.contains(taskSet.id))
    assert(manager.resourceOffer("execC", "host2", ANY).isDefined)
    sched.removeExecutor("execC")
    manager.executorLost(
      "execC", "host2", ExecutorExited(1, true, "Terminated due to issue with running tasks"))
    assert(sched.taskSetsFailed.contains(taskSet.id))
  }

  test("test RACK_LOCAL tasks") {
    // Assign host1 to rack1
    FakeRackUtil.assignHostToRack("host1", "rack1")
    // Assign host2 to rack1
    FakeRackUtil.assignHostToRack("host2", "rack1")
    // Assign host3 to rack2
    FakeRackUtil.assignHostToRack("host3", "rack2")
    sc = new SparkContext("local", "test")
    sched = new FakeTaskScheduler(sc,
      ("execA", "host1"), ("execB", "host2"), ("execC", "host3"))
    val taskSet = FakeTask.createTaskSet(2,
      Seq(TaskLocation("host1", "execA")),
      Seq(TaskLocation("host1", "execA")))
    val clock = new ManualClock
    val manager = new TaskSetManager(sched, taskSet, MAX_TASK_FAILURES, clock = clock)

    assert(manager.myLocalityLevels.sameElements(Array(PROCESS_LOCAL, NODE_LOCAL, RACK_LOCAL, ANY)))
    // Make one offer (which can't be scheduled) to start the locality timer
    assert(manager.resourceOffer("execC", "host3", RACK_LOCAL) === None)
    // Set allowed locality to ANY
    clock.advance(LOCALITY_WAIT_MS * 3)
    // Offer host3
    // No task is scheduled if we restrict locality to RACK_LOCAL
    assert(manager.resourceOffer("execC", "host3", RACK_LOCAL) === None)
    // Task 0 can be scheduled with ANY
    assert(manager.resourceOffer("execC", "host3", ANY).get.index === 0)
    // Offer host2
    // Task 1 can be scheduled with RACK_LOCAL
    assert(manager.resourceOffer("execB", "host2", RACK_LOCAL).get.index === 1)
  }

  test("do not emit warning when serialized task is small") {
    sc = new SparkContext("local", "test")
    sched = new FakeTaskScheduler(sc, ("exec1", "host1"))
    val taskSet = FakeTask.createTaskSet(1)
    val manager = new TaskSetManager(sched, taskSet, MAX_TASK_FAILURES)

    assert(!manager.emittedTaskSizeWarning)

    assert(manager.resourceOffer("exec1", "host1", ANY).get.index === 0)

    assert(!manager.emittedTaskSizeWarning)
  }

  test("emit warning when serialized task is large") {
    sc = new SparkContext("local", "test")
    sched = new FakeTaskScheduler(sc, ("exec1", "host1"))

    val taskSet = new TaskSet(Array(new LargeTask(0)), 0, 0, 0, null)
    val manager = new TaskSetManager(sched, taskSet, MAX_TASK_FAILURES)

    assert(!manager.emittedTaskSizeWarning)

    assert(manager.resourceOffer("exec1", "host1", ANY).get.index === 0)

    assert(manager.emittedTaskSizeWarning)
  }

  test("Not serializable exception thrown if the task cannot be serialized") {
    sc = new SparkContext("local", "test")
    sched = new FakeTaskScheduler(sc, ("exec1", "host1"))

    val taskSet = new TaskSet(
      Array(new NotSerializableFakeTask(1, 0), new NotSerializableFakeTask(0, 1)), 0, 0, 0, null)
    val manager = new TaskSetManager(sched, taskSet, MAX_TASK_FAILURES)

    intercept[TaskNotSerializableException] {
      manager.resourceOffer("exec1", "host1", ANY)
    }
    assert(manager.isZombie)
  }

  test("abort the job if total size of results is too large") {
    val conf = new SparkConf().set("spark.driver.maxResultSize", "2m")
    sc = new SparkContext("local", "test", conf)

    def genBytes(size: Int): (Int) => Array[Byte] = { (x: Int) =>
      val bytes = Array.ofDim[Byte](size)
      scala.util.Random.nextBytes(bytes)
      bytes
    }

    // multiple 1k result
    val r = sc.makeRDD(0 until 10, 10).map(genBytes(1024)).collect()
    assert(10 === r.size)

    // single 10M result
    val thrown = intercept[SparkException] {sc.makeRDD(genBytes(10 << 20)(0), 1).collect()}
    assert(thrown.getMessage().contains("bigger than spark.driver.maxResultSize"))

    // multiple 1M results
    val thrown2 = intercept[SparkException] {
      sc.makeRDD(0 until 10, 10).map(genBytes(1 << 20)).collect()
    }
    assert(thrown2.getMessage().contains("bigger than spark.driver.maxResultSize"))
  }

  test("speculative and noPref task should be scheduled after node-local") {
    sc = new SparkContext("local", "test")
    sched = new FakeTaskScheduler(
      sc, ("execA", "host1"), ("execB", "host2"), ("execC", "host3"))
    val taskSet = FakeTask.createTaskSet(4,
      Seq(TaskLocation("host1", "execA")),
      Seq(TaskLocation("host2"), TaskLocation("host1")),
      Seq(),
      Seq(TaskLocation("host3", "execC")))
    val clock = new ManualClock
    val manager = new TaskSetManager(sched, taskSet, MAX_TASK_FAILURES, clock = clock)

    assert(manager.resourceOffer("execA", "host1", PROCESS_LOCAL).get.index === 0)
    assert(manager.resourceOffer("execA", "host1", NODE_LOCAL) == None)
    assert(manager.resourceOffer("execA", "host1", NO_PREF).get.index == 1)

    manager.speculatableTasks += 1
    clock.advance(LOCALITY_WAIT_MS)
    // schedule the nonPref task
    assert(manager.resourceOffer("execA", "host1", NO_PREF).get.index === 2)
    // schedule the speculative task
    assert(manager.resourceOffer("execB", "host2", NO_PREF).get.index === 1)
    clock.advance(LOCALITY_WAIT_MS * 3)
    // schedule non-local tasks
    assert(manager.resourceOffer("execB", "host2", ANY).get.index === 3)
  }

  test("node-local tasks should be scheduled right away " +
    "when there are only node-local and no-preference tasks") {
    sc = new SparkContext("local", "test")
    sched = new FakeTaskScheduler(
      sc, ("execA", "host1"), ("execB", "host2"), ("execC", "host3"))
    val taskSet = FakeTask.createTaskSet(4,
      Seq(TaskLocation("host1")),
      Seq(TaskLocation("host2")),
      Seq(),
      Seq(TaskLocation("host3")))
    val clock = new ManualClock
    val manager = new TaskSetManager(sched, taskSet, MAX_TASK_FAILURES, clock = clock)

    // node-local tasks are scheduled without delay
    assert(manager.resourceOffer("execA", "host1", NODE_LOCAL).get.index === 0)
    assert(manager.resourceOffer("execA", "host2", NODE_LOCAL).get.index === 1)
    assert(manager.resourceOffer("execA", "host3", NODE_LOCAL).get.index === 3)
    assert(manager.resourceOffer("execA", "host3", NODE_LOCAL) === None)

    // schedule no-preference after node local ones
    assert(manager.resourceOffer("execA", "host3", NO_PREF).get.index === 2)
  }

  test("SPARK-4939: node-local tasks should be scheduled right after process-local tasks finished")
  {
    sc = new SparkContext("local", "test")
    sched = new FakeTaskScheduler(sc, ("execA", "host1"), ("execB", "host2"))
    val taskSet = FakeTask.createTaskSet(4,
      Seq(TaskLocation("host1")),
      Seq(TaskLocation("host2")),
      Seq(ExecutorCacheTaskLocation("host1", "execA")),
      Seq(ExecutorCacheTaskLocation("host2", "execB")))
    val clock = new ManualClock
    val manager = new TaskSetManager(sched, taskSet, MAX_TASK_FAILURES, clock = clock)

    // process-local tasks are scheduled first
    assert(manager.resourceOffer("execA", "host1", NODE_LOCAL).get.index === 2)
    assert(manager.resourceOffer("execB", "host2", NODE_LOCAL).get.index === 3)
    // node-local tasks are scheduled without delay
    assert(manager.resourceOffer("execA", "host1", NODE_LOCAL).get.index === 0)
    assert(manager.resourceOffer("execB", "host2", NODE_LOCAL).get.index === 1)
    assert(manager.resourceOffer("execA", "host1", NODE_LOCAL) == None)
    assert(manager.resourceOffer("execB", "host2", NODE_LOCAL) == None)
  }

  test("SPARK-4939: no-pref tasks should be scheduled after process-local tasks finished") {
    sc = new SparkContext("local", "test")
    sched = new FakeTaskScheduler(sc, ("execA", "host1"), ("execB", "host2"))
    val taskSet = FakeTask.createTaskSet(3,
      Seq(),
      Seq(ExecutorCacheTaskLocation("host1", "execA")),
      Seq(ExecutorCacheTaskLocation("host2", "execB")))
    val clock = new ManualClock
    val manager = new TaskSetManager(sched, taskSet, MAX_TASK_FAILURES, clock = clock)

    // process-local tasks are scheduled first
    assert(manager.resourceOffer("execA", "host1", PROCESS_LOCAL).get.index === 1)
    assert(manager.resourceOffer("execB", "host2", PROCESS_LOCAL).get.index === 2)
    // no-pref tasks are scheduled without delay
    assert(manager.resourceOffer("execA", "host1", PROCESS_LOCAL) == None)
    assert(manager.resourceOffer("execA", "host1", NODE_LOCAL) == None)
    assert(manager.resourceOffer("execA", "host1", NO_PREF).get.index === 0)
    assert(manager.resourceOffer("execA", "host1", ANY) == None)
  }

  test("Ensure TaskSetManager is usable after addition of levels") {
    // Regression test for SPARK-2931
    sc = new SparkContext("local", "test")
    sched = new FakeTaskScheduler(sc)
    val taskSet = FakeTask.createTaskSet(2,
      Seq(TaskLocation("host1", "execA")),
      Seq(TaskLocation("host2", "execB.1")))
    val clock = new ManualClock
    val manager = new TaskSetManager(sched, taskSet, MAX_TASK_FAILURES, clock = clock)
    // Only ANY is valid
    assert(manager.myLocalityLevels.sameElements(Array(ANY)))
    // Add a new executor
    sched.addExecutor("execA", "host1")
    sched.addExecutor("execB.2", "host2")
    manager.executorAdded()
    assert(manager.pendingTasksWithNoPrefs.size === 0)
    // Valid locality should contain PROCESS_LOCAL, NODE_LOCAL and ANY
    assert(manager.myLocalityLevels.sameElements(Array(PROCESS_LOCAL, NODE_LOCAL, ANY)))
    assert(manager.resourceOffer("execA", "host1", ANY) !== None)
    // SPARK-18886 -- try to schedule once to trigger delay scheduling timeout
    assert(manager.resourceOffer("execB.2", "host2", ANY) === None)
    // after waiting long enough, scheduling should succeed
    clock.advance(LOCALITY_WAIT_MS * 4)
    assert(manager.resourceOffer("execB.2", "host2", ANY) !== None)
    sched.removeExecutor("execA")
    sched.removeExecutor("execB.2")
    manager.executorLost("execA", "host1", SlaveLost())
    manager.executorLost("execB.2", "host2", SlaveLost())
    clock.advance(LOCALITY_WAIT_MS * 4)
    sched.addExecutor("execC", "host3")
    manager.executorAdded()
    // Prior to the fix, this line resulted in an ArrayIndexOutOfBoundsException:
    assert(manager.resourceOffer("execC", "host3", ANY) !== None)
  }

  test("Test that locations with HDFSCacheTaskLocation are treated as PROCESS_LOCAL.") {
    // Regression test for SPARK-2931
    sc = new SparkContext("local", "test")
    sched = new FakeTaskScheduler(sc,
      ("execA", "host1"), ("execB", "host2"), ("execC", "host3"))
    val taskSet = FakeTask.createTaskSet(3,
      Seq(TaskLocation("host1")),
      Seq(TaskLocation("host2")),
      Seq(TaskLocation("hdfs_cache_host3")))
    val clock = new ManualClock
    val manager = new TaskSetManager(sched, taskSet, MAX_TASK_FAILURES, clock = clock)
    assert(manager.myLocalityLevels.sameElements(Array(PROCESS_LOCAL, NODE_LOCAL, ANY)))
    sched.removeExecutor("execA")
    manager.executorAdded()
    assert(manager.myLocalityLevels.sameElements(Array(PROCESS_LOCAL, NODE_LOCAL, ANY)))
    sched.removeExecutor("execB")
    manager.executorAdded()
    assert(manager.myLocalityLevels.sameElements(Array(PROCESS_LOCAL, NODE_LOCAL, ANY)))
    sched.removeExecutor("execC")
    manager.executorAdded()
    assert(manager.myLocalityLevels.sameElements(Array(ANY)))
  }

  test("Test TaskLocation for different host type.") {
    assert(TaskLocation("host1") === HostTaskLocation("host1"))
    assert(TaskLocation("hdfs_cache_host1") === HDFSCacheTaskLocation("host1"))
    assert(TaskLocation("executor_host1_3") === ExecutorCacheTaskLocation("host1", "3"))
    assert(TaskLocation("executor_some.host1_executor_task_3") ===
      ExecutorCacheTaskLocation("some.host1", "executor_task_3"))
  }

  test("Kill other task attempts when one attempt belonging to the same task succeeds") {
    sc = new SparkContext("local", "test")
    sched = new FakeTaskScheduler(sc, ("exec1", "host1"), ("exec2", "host2"))
    val taskSet = FakeTask.createTaskSet(4)
    // Set the speculation multiplier to be 0 so speculative tasks are launched immediately
    sc.conf.set("spark.speculation.multiplier", "0.0")
    val clock = new ManualClock()
    val manager = new TaskSetManager(sched, taskSet, MAX_TASK_FAILURES, clock = clock)
    val accumUpdatesByTask: Array[Seq[AccumulatorV2[_, _]]] = taskSet.tasks.map { task =>
      task.metrics.internalAccums
    }
    // Offer resources for 4 tasks to start
    for ((k, v) <- List(
        "exec1" -> "host1",
        "exec1" -> "host1",
        "exec2" -> "host2",
        "exec2" -> "host2")) {
      val taskOption = manager.resourceOffer(k, v, NO_PREF)
      assert(taskOption.isDefined)
      val task = taskOption.get
      assert(task.executorId === k)
    }
    assert(sched.startedTasks.toSet === Set(0, 1, 2, 3))
    // Complete the 3 tasks and leave 1 task in running
    for (id <- Set(0, 1, 2)) {
      manager.handleSuccessfulTask(id, createTaskResult(id, accumUpdatesByTask(id)))
      assert(sched.endedTasks(id) === Success)
    }

    // checkSpeculatableTasks checks that the task runtime is greater than the threshold for
    // speculating. Since we use a threshold of 0 for speculation, tasks need to be running for
    // > 0ms, so advance the clock by 1ms here.
    clock.advance(1)
    assert(manager.checkSpeculatableTasks(0))
    // Offer resource to start the speculative attempt for the running task
    val taskOption5 = manager.resourceOffer("exec1", "host1", NO_PREF)
    assert(taskOption5.isDefined)
    val task5 = taskOption5.get
    assert(task5.index === 3)
    assert(task5.taskId === 4)
    assert(task5.executorId === "exec1")
    assert(task5.attemptNumber === 1)
    sched.backend = mock(classOf[SchedulerBackend])
    // Complete the speculative attempt for the running task
    manager.handleSuccessfulTask(4, createTaskResult(3, accumUpdatesByTask(3)))
    // Verify that it kills other running attempt
    verify(sched.backend).killTask(3, "exec2", true)
    // Because the SchedulerBackend was a mock, the 2nd copy of the task won't actually be
    // killed, so the FakeTaskScheduler is only told about the successful completion
    // of the speculated task.
    assert(sched.endedTasks(3) === Success)
  }

  test("Killing speculative tasks does not count towards aborting the taskset") {
    sc = new SparkContext("local", "test")
    sched = new FakeTaskScheduler(sc, ("exec1", "host1"), ("exec2", "host2"))
    val taskSet = FakeTask.createTaskSet(5)
    // Set the speculation multiplier to be 0 so speculative tasks are launched immediately
    sc.conf.set("spark.speculation.multiplier", "0.0")
    sc.conf.set("spark.speculation.quantile", "0.6")
    val clock = new ManualClock()
    val manager = new TaskSetManager(sched, taskSet, MAX_TASK_FAILURES, clock = clock)
    val accumUpdatesByTask: Array[Seq[AccumulatorV2[_, _]]] = taskSet.tasks.map { task =>
      task.metrics.internalAccums
    }
    // Offer resources for 5 tasks to start
    val tasks = new ArrayBuffer[TaskDescription]()
    for ((k, v) <- List(
      "exec1" -> "host1",
      "exec1" -> "host1",
      "exec1" -> "host1",
      "exec2" -> "host2",
      "exec2" -> "host2")) {
      val taskOption = manager.resourceOffer(k, v, NO_PREF)
      assert(taskOption.isDefined)
      val task = taskOption.get
      assert(task.executorId === k)
      tasks += task
    }
    assert(sched.startedTasks.toSet === (0 until 5).toSet)
    // Complete 3 tasks and leave 2 tasks in running
    for (id <- Set(0, 1, 2)) {
      manager.handleSuccessfulTask(id, createTaskResult(id, accumUpdatesByTask(id)))
      assert(sched.endedTasks(id) === Success)
    }

    def runningTaskForIndex(index: Int): TaskDescription = {
      tasks.find { task =>
        task.index == index && !sched.endedTasks.contains(task.taskId)
      }.getOrElse {
        throw new RuntimeException(s"couldn't find index $index in " +
          s"tasks: ${tasks.map { t => t.index -> t.taskId }} with endedTasks:" +
          s" ${sched.endedTasks.keys}")
      }
    }

    // have each of the running tasks fail 3 times (not enough to abort the stage)
    (0 until 3).foreach { attempt =>
      Seq(3, 4).foreach { index =>
        val task = runningTaskForIndex(index)
        logInfo(s"failing task $task")
        val endReason = ExceptionFailure("a", "b", Array(), "c", None)
        manager.handleFailedTask(task.taskId, TaskState.FAILED, endReason)
        sched.endedTasks(task.taskId) = endReason
        assert(!manager.isZombie)
        val nextTask = manager.resourceOffer(s"exec2", s"host2", NO_PREF)
        assert(nextTask.isDefined, s"no offer for attempt $attempt of $index")
        tasks += nextTask.get
      }
    }

    // we can't be sure which one of our running tasks will get another speculative copy
    val originalTasks = Seq(3, 4).map { index => index -> runningTaskForIndex(index) }.toMap

    // checkSpeculatableTasks checks that the task runtime is greater than the threshold for
    // speculating. Since we use a threshold of 0 for speculation, tasks need to be running for
    // > 0ms, so advance the clock by 1ms here.
    clock.advance(1)
    assert(manager.checkSpeculatableTasks(0))
    // Offer resource to start the speculative attempt for the running task
    val taskOption5 = manager.resourceOffer("exec1", "host1", NO_PREF)
    assert(taskOption5.isDefined)
    val speculativeTask = taskOption5.get
    assert(speculativeTask.index === 3 || speculativeTask.index === 4)
    assert(speculativeTask.taskId === 11)
    assert(speculativeTask.executorId === "exec1")
    assert(speculativeTask.attemptNumber === 4)
    sched.backend = mock(classOf[SchedulerBackend])
    // Complete the speculative attempt for the running task
    manager.handleSuccessfulTask(speculativeTask.taskId, createTaskResult(3, accumUpdatesByTask(3)))
    // Verify that it kills other running attempt
    val origTask = originalTasks(speculativeTask.index)
    verify(sched.backend).killTask(origTask.taskId, "exec2", true)
    // Because the SchedulerBackend was a mock, the 2nd copy of the task won't actually be
    // killed, so the FakeTaskScheduler is only told about the successful completion
    // of the speculated task.
    assert(sched.endedTasks(3) === Success)
    // also because the scheduler is a mock, our manager isn't notified about the task killed event,
    // so we do that manually
    manager.handleFailedTask(origTask.taskId, TaskState.KILLED, TaskKilled)
    // this task has "failed" 4 times, but one of them doesn't count, so keep running the stage
    assert(manager.tasksSuccessful === 4)
    assert(!manager.isZombie)

    // now run another speculative task
    val taskOpt6 = manager.resourceOffer("exec1", "host1", NO_PREF)
    assert(taskOpt6.isDefined)
    val speculativeTask2 = taskOpt6.get
    assert(speculativeTask2.index === 3 || speculativeTask2.index === 4)
    assert(speculativeTask2.index !== speculativeTask.index)
    assert(speculativeTask2.attemptNumber === 4)
    // Complete the speculative attempt for the running task
    manager.handleSuccessfulTask(speculativeTask2.taskId,
      createTaskResult(3, accumUpdatesByTask(3)))
    // Verify that it kills other running attempt
    val origTask2 = originalTasks(speculativeTask2.index)
    verify(sched.backend).killTask(origTask2.taskId, "exec2", true)
    assert(manager.tasksSuccessful === 5)
    assert(manager.isZombie)
  }

  test("SPARK-17894: Verify TaskSetManagers for different stage attempts have unique names") {
    sc = new SparkContext("local", "test")
    sched = new FakeTaskScheduler(sc, ("exec1", "host1"))
    val taskSet = FakeTask.createTaskSet(numTasks = 1, stageId = 0, stageAttemptId = 0)
    val manager = new TaskSetManager(sched, taskSet, MAX_TASK_FAILURES, clock = new ManualClock)
    assert(manager.name === "TaskSet_0.0")

    // Make sure a task set with the same stage ID but different attempt ID has a unique name
    val taskSet2 = FakeTask.createTaskSet(numTasks = 1, stageId = 0, stageAttemptId = 1)
    val manager2 = new TaskSetManager(sched, taskSet2, MAX_TASK_FAILURES, clock = new ManualClock)
    assert(manager2.name === "TaskSet_0.1")

    // Make sure a task set with the same attempt ID but different stage ID also has a unique name
    val taskSet3 = FakeTask.createTaskSet(numTasks = 1, stageId = 1, stageAttemptId = 1)
    val manager3 = new TaskSetManager(sched, taskSet3, MAX_TASK_FAILURES, clock = new ManualClock)
    assert(manager3.name === "TaskSet_1.1")
  }

  test("don't update blacklist for shuffle-fetch failures, preemption, denied commits, " +
      "or killed tasks") {
    // Setup a taskset, and fail some tasks for a fetch failure, preemption, denied commit,
    // and killed task.
    val conf = new SparkConf().
      set(config.BLACKLIST_ENABLED, true)
    sc = new SparkContext("local", "test", conf)
    sched = new FakeTaskScheduler(sc, ("exec1", "host1"), ("exec2", "host2"))
    val taskSet = FakeTask.createTaskSet(4)
    val tsm = new TaskSetManager(sched, taskSet, 4)
    // we need a spy so we can attach our mock blacklist
    val tsmSpy = spy(tsm)
    val blacklist = mock(classOf[TaskSetBlacklist])
    when(tsmSpy.taskSetBlacklistHelperOpt).thenReturn(Some(blacklist))

    // make some offers to our taskset, to get tasks we will fail
    val taskDescs = Seq(
      "exec1" -> "host1",
      "exec2" -> "host1"
    ).flatMap { case (exec, host) =>
      // offer each executor twice (simulating 2 cores per executor)
      (0 until 2).flatMap{ _ => tsmSpy.resourceOffer(exec, host, TaskLocality.ANY)}
    }
    assert(taskDescs.size === 4)

    // now fail those tasks
    tsmSpy.handleFailedTask(taskDescs(0).taskId, TaskState.FAILED,
      FetchFailed(BlockManagerId(taskDescs(0).executorId, "host1", 12345), 0, 0, 0, "ignored"))
    tsmSpy.handleFailedTask(taskDescs(1).taskId, TaskState.FAILED,
      ExecutorLostFailure(taskDescs(1).executorId, exitCausedByApp = false, reason = None))
    tsmSpy.handleFailedTask(taskDescs(2).taskId, TaskState.FAILED,
      TaskCommitDenied(0, 2, 0))
    tsmSpy.handleFailedTask(taskDescs(3).taskId, TaskState.KILLED,
      TaskKilled)

    // Make sure that the blacklist ignored all of the task failures above, since they aren't
    // the fault of the executor where the task was running.
    verify(blacklist, never())
      .updateBlacklistForFailedTask(anyString(), anyString(), anyInt())
  }

  test("Delay scheduling checks utilization at each locality level") {
    // Create a cluster with 100 executors, and submit 100 tasks, but each task would prefer to
    // be on the same node in the cluster.  We should not wait to schedule each task on the one
    // executor.
    sc = new SparkContext("local", "test")
    val execs = Seq(("exec0", "host0")) ++ (1 to 100).map { x => (s"exec$x", s"host$x") }
    val sched = new FakeTaskScheduler(sc, execs: _*)
    val tasks = FakeTask.createTaskSet(500, (1 to 500).map { _ =>
      Seq(TaskLocation(TaskLocation.executorLocationTag + "host0_exec0"))}: _*)
    val clock = new ManualClock
    val manager = new TaskSetManager(sched, tasks, MAX_TASK_FAILURES, clock)
    logInfo("initial locality levels = " + manager.myLocalityLevels.mkString(","))
    assert(manager.myLocalityLevels.sameElements(Array(PROCESS_LOCAL, NODE_LOCAL, ANY)))
    // initially, the locality preferences should lead us to only schedule tasks on one executor
    logInfo(s"trying to schedule first task at ${clock.getTimeMillis()}")
    val firstScheduledTask = execs.flatMap { case (exec, host) =>
      val schedTaskOpt = manager.resourceOffer(execId = exec, host = host, ANY)
      assert(schedTaskOpt.isDefined === (exec == "exec0"))
      schedTaskOpt
    }.head

    // without advancing the clock, no matter how many times we make offers on the *other*
    // executors, nothing should get scheduled
    (0 until 50).foreach { _ =>
      execs.foreach { case (exec, host) =>
        if (exec != "exec0") {
          assert(manager.resourceOffer(execId = exec, host = host, ANY).isEmpty)
        }
      }
    }

    // now we advance the clock till just *before* the locality delay is up, and we finish the first
    // task
    val processWait = sc.getConf.getTimeAsMs("spark.locality.wait.process", "3s")
    val nodeWait = sc.getConf.getTimeAsMs("spark.locality.wait.node", "3s")
    clock.advance(processWait + nodeWait - 1)
    logInfo(s"finishing first task at ${clock.getTimeMillis()}")
    manager.handleSuccessfulTask(firstScheduledTask.taskId,
      createTaskResult(firstScheduledTask.index))
    // if we offer all the resources again, still we should only schedule on one executor
    logInfo(s"trying to schedule second task at ${clock.getTimeMillis()}")
    val secondScheduledTask = execs.flatMap { case (exec, host) =>
      val schedTaskOpt = manager.resourceOffer(execId = exec, host = host, ANY)
      assert(schedTaskOpt.isDefined === (exec == "exec0"))
      schedTaskOpt
    }.head

    // Now lets advance the clock further, so that all of our other executors have been sitting
    // idle for longer than the locality wait time.  We have managed to schedule *something* at a
    // lower locality level within the time, but regardless, we *should* still schedule on all
    // the other resources by this point
    clock.advance(10)
    // this would pass if we advanced the clock by this much instead
    // clock.advance(processWait + nodeWait + 10)
    logInfo(s"trying to schedule everyting at ${clock.getTimeMillis()}")
    execs.foreach { case (exec, host) =>
      if (exec != "exec0") {
        withClue(s"trying to schedule on $exec:$host at time ${clock.getTimeMillis()}") {
          assert(manager.resourceOffer(execId = exec, host = host, ANY).isDefined)
        }
      }
    }

    // If we schedule one process-local task after scheduling the non-local tasks ...
    logInfo("scheduling one process-local task")
    clock.advance(1)
    assert(manager.resourceOffer(execId = "exec0", host = "host0", ANY).isDefined)
    // ... we should still immediately be able to schedule more non-local tasks.
    logInfo(s"trying to schedule everyting at ${clock.getTimeMillis()}")
    execs.foreach { case (exec, host) =>
      if (exec != "exec0") {
        withClue(s"trying to schedule on $exec:$host at time ${clock.getTimeMillis()}") {
          assert(manager.resourceOffer(execId = exec, host = host, ANY).isDefined)
        }
      }
    }
  }

  private def createTaskResult(
      id: Int,
      accumUpdates: Seq[AccumulatorV2[_, _]] = Seq.empty): DirectTaskResult[Int] = {
    val valueSer = SparkEnv.get.serializer.newInstance()
    new DirectTaskResult[Int](valueSer.serialize(id), accumUpdates)
  }
}<|MERGE_RESOLUTION|>--- conflicted
+++ resolved
@@ -546,12 +546,8 @@
       Seq(TaskLocation("host1", "execB")),
       Seq(TaskLocation("host2", "execC")),
       Seq())
-<<<<<<< HEAD
     val clock = new ManualClock()
-    val manager = new TaskSetManager(sched, taskSet, 1, clock)
-=======
-    val manager = new TaskSetManager(sched, taskSet, 1, clock = new ManualClock)
->>>>>>> 150d26ca
+    val manager = new TaskSetManager(sched, taskSet, 1, clock = clock)
     sched.addExecutor("execA", "host1")
     manager.executorAdded()
     sched.addExecutor("execC", "host2")
@@ -1059,7 +1055,7 @@
     val tasks = FakeTask.createTaskSet(500, (1 to 500).map { _ =>
       Seq(TaskLocation(TaskLocation.executorLocationTag + "host0_exec0"))}: _*)
     val clock = new ManualClock
-    val manager = new TaskSetManager(sched, tasks, MAX_TASK_FAILURES, clock)
+    val manager = new TaskSetManager(sched, tasks, MAX_TASK_FAILURES, clock = clock)
     logInfo("initial locality levels = " + manager.myLocalityLevels.mkString(","))
     assert(manager.myLocalityLevels.sameElements(Array(PROCESS_LOCAL, NODE_LOCAL, ANY)))
     // initially, the locality preferences should lead us to only schedule tasks on one executor
