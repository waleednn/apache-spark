--- conflicted
+++ resolved
@@ -61,22 +61,15 @@
   }
 
   def setupScheduler(confs: (String, String)*): TaskSchedulerImpl = {
-<<<<<<< HEAD
     setupScheduler(new SystemClock, confs: _*)
   }
 
   def setupScheduler(clock: Clock, confs: (String, String)*): TaskSchedulerImpl = {
-=======
->>>>>>> 40b8ee7d
     sc = new SparkContext("local", "TaskSchedulerImplSuite")
     confs.foreach { case (k, v) =>
       sc.conf.set(k, v)
     }
-<<<<<<< HEAD
     taskScheduler = new TaskSchedulerImpl(sc, sc.conf.getInt("spark.task.maxFailures", 4), clock)
-=======
-    taskScheduler = new TaskSchedulerImpl(sc)
->>>>>>> 40b8ee7d
     taskScheduler.initialize(new FakeSchedulerBackend)
     // Need to initialize a DAGScheduler for the taskScheduler to use for callbacks.
     dagScheduler = new DAGScheduler(sc, taskScheduler) {
@@ -291,7 +284,6 @@
     assert(1 === taskDescriptions3.length)
     assert("executor1" === taskDescriptions3(0).executorId)
     assert(!failedTaskSet)
-<<<<<<< HEAD
   }
 
   test("abort stage if executor loss results in unschedulability from previously failed tasks") {
@@ -383,8 +375,6 @@
     assert(secondTaskAttempts.size == 2)
     secondTaskAttempts.foreach { taskAttempt => assert("executor1" === taskAttempt.executorId) }
     assert(!failedTaskSet)
-=======
->>>>>>> 40b8ee7d
   }
 
   test("SPARK-16106 locality levels updated if executor added to existing host") {
