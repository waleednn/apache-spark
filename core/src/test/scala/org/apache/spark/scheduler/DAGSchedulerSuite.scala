--- conflicted
+++ resolved
@@ -153,14 +153,8 @@
   }
 
   before {
-<<<<<<< HEAD
-    // Enable local execution for this test
-    val conf = new SparkConf().set("spark.localExecution.enabled", "true")
-    sc = new SparkContext("local", "DAGSchedulerSuite", conf)
+    sc = new SparkContext("local", "DAGSchedulerSuite")
     sparkListener.submittedStageInfos.clear()
-=======
-    sc = new SparkContext("local", "DAGSchedulerSuite")
->>>>>>> eec39fa1
     sparkListener.successfulStages.clear()
     sparkListener.failedStages.clear()
     failure = null
