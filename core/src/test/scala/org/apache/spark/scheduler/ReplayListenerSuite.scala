--- conflicted
+++ resolved
@@ -146,16 +146,11 @@
    * This child listener inherits only the event buffering functionality, but does not actually
    * log the events.
    */
-<<<<<<< HEAD
-  private class EventMonster(conf: SparkConf) extends EventLoggingListener("test", conf) {
+  private class EventMonster(conf: SparkConf)
+    extends EventLoggingListener("test", "testdir", conf) {
 
     override def start() { }
 
-=======
-  private class EventMonster(conf: SparkConf)
-    extends EventLoggingListener("test", "testdir", conf) {
-    logger.close()
->>>>>>> cf1d32e3
   }
 
   private def getCompressionCodec(codecName: String) = {
