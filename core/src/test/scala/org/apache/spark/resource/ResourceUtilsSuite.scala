/*
 * Licensed to the Apache Software Foundation (ASF) under one or more
 * contributor license agreements.  See the NOTICE file distributed with
 * this work for additional information regarding copyright ownership.
 * The ASF licenses this file to You under the Apache License, Version 2.0
 * (the "License"); you may not use this file except in compliance with
 * the License.  You may obtain a copy of the License at
 *
 *    http://www.apache.org/licenses/LICENSE-2.0
 *
 * Unless required by applicable law or agreed to in writing, software
 * distributed under the License is distributed on an "AS IS" BASIS,
 * WITHOUT WARRANTIES OR CONDITIONS OF ANY KIND, either express or implied.
 * See the License for the specific language governing permissions and
 * limitations under the License.
 */

package org.apache.spark.resource

import java.io.File
import java.nio.file.{Files => JavaFiles}
import java.util.Optional

import org.json4s.{DefaultFormats, Extraction}

import org.apache.spark.{LocalSparkContext, SparkConf, SparkException, SparkFunSuite}
import org.apache.spark.TestUtils._
import org.apache.spark.internal.config._
import org.apache.spark.internal.config.Tests._
import org.apache.spark.resource.ResourceUtils._
import org.apache.spark.resource.TestResourceIDs._
import org.apache.spark.scheduler.LiveListenerBus
import org.apache.spark.util.Utils

class ResourceUtilsSuite extends SparkFunSuite
    with LocalSparkContext {

  test("ResourceID") {
    val componentName = "spark.test"
    val resourceName = "p100"
    val id = new ResourceID(componentName, resourceName)
    val confPrefix = s"$componentName.resource.$resourceName."
    assert(id.confPrefix === confPrefix)
    assert(id.amountConf === s"${confPrefix}amount")
    assert(id.discoveryScriptConf === s"${confPrefix}discoveryScript")
    assert(id.vendorConf === s"${confPrefix}vendor")
  }

  test("Resource discoverer no addresses errors") {
    val conf = new SparkConf
    assume(!(Utils.isWindows))
    withTempDir { dir =>
      val scriptPath = createTempScriptWithExpectedOutput(dir, "gpuDiscoverScript",
        """{"name": "gpu"}""")
      conf.set(EXECUTOR_GPU_ID.amountConf, "2")
      conf.set(EXECUTOR_GPU_ID.discoveryScriptConf, scriptPath)

      val error = intercept[IllegalArgumentException] {
        getOrDiscoverAllResources(conf, SPARK_EXECUTOR_PREFIX, None)
      }.getMessage()
      assert(error.contains("Resource: gpu, with " +
        "addresses:  is less than what the user requested: 2"))
    }
  }

  test("Resource discoverer amount 0") {
    val conf = new SparkConf
    assume(!(Utils.isWindows))
    withTempDir { dir =>
      val scriptPath = createTempScriptWithExpectedOutput(dir, "gpuDiscoverScript",
        """{"name": "gpu"}""")
      conf.set(EXECUTOR_GPU_ID.amountConf, "0")
      conf.set(EXECUTOR_GPU_ID.discoveryScriptConf, scriptPath)

      val res = getOrDiscoverAllResources(conf, SPARK_EXECUTOR_PREFIX, None)
      assert(res.isEmpty)
    }
  }

  test("Resource discoverer multiple resource types") {
    val conf = new SparkConf
    assume(!(Utils.isWindows))
    withTempDir { dir =>
      val gpuDiscovery = createTempScriptWithExpectedOutput(dir, "gpuDiscoveryScript",
        """{"name": "gpu", "addresses": ["0", "1"]}""")
      conf.set(EXECUTOR_GPU_ID.amountConf, "2")
      conf.set(EXECUTOR_GPU_ID.discoveryScriptConf, gpuDiscovery)

      val fpgaDiscovery = createTempScriptWithExpectedOutput(dir, "fpgDiscoverScript",
        """{"name": "fpga", "addresses": ["f1", "f2", "f3"]}""")
      conf.set(EXECUTOR_FPGA_ID.amountConf, "2")
      conf.set(EXECUTOR_FPGA_ID.discoveryScriptConf, fpgaDiscovery)

      // test one with amount 0 to make sure ignored
      val fooDiscovery = createTempScriptWithExpectedOutput(dir, "fooDiscoverScript",
        """{"name": "foo", "addresses": ["f1", "f2", "f3"]}""")
      val fooId = new ResourceID(SPARK_EXECUTOR_PREFIX, "foo")
      conf.set(fooId.amountConf, "0")
      conf.set(fooId.discoveryScriptConf, fooDiscovery)

      val resources = getOrDiscoverAllResources(conf, SPARK_EXECUTOR_PREFIX, None)
      assert(resources.size === 2)
      val gpuValue = resources.get(GPU)
      assert(gpuValue.nonEmpty, "Should have a gpu entry")
      assert(gpuValue.get.name == "gpu", "name should be gpu")
      assert(gpuValue.get.addresses.size == 2, "Should have 2 indexes")
      assert(gpuValue.get.addresses.sameElements(Array("0", "1")), "should have 0,1 entries")

      val fpgaValue = resources.get(FPGA)
      assert(fpgaValue.nonEmpty, "Should have a gpu entry")
      assert(fpgaValue.get.name == "fpga", "name should be fpga")
      assert(fpgaValue.get.addresses.size == 3, "Should have 3 indexes")
      assert(fpgaValue.get.addresses.sameElements(Array("f1", "f2", "f3")),
        "should have f1,f2,f3 entries")
    }
  }

  test("get from resources file and discover the remaining") {
    val conf = new SparkConf
    assume(!(Utils.isWindows))
    withTempDir { dir =>
      implicit val formats = DefaultFormats
      val fpgaAddrs = Seq("f1", "f2", "f3")
      val fpgaAllocation = ResourceAllocation(EXECUTOR_FPGA_ID, fpgaAddrs)
      val resourcesFile = createTempJsonFile(
        dir, "resources", Extraction.decompose(Seq(fpgaAllocation)))
      conf.set(EXECUTOR_FPGA_ID.amountConf, "3")
      val resourcesFromFileOnly = getOrDiscoverAllResources(
        conf, SPARK_EXECUTOR_PREFIX, Some(resourcesFile))
      val expectedFpgaInfo = new ResourceInformation(FPGA, fpgaAddrs.toArray)
      assert(resourcesFromFileOnly(FPGA) === expectedFpgaInfo)

      val gpuDiscovery = createTempScriptWithExpectedOutput(
        dir, "gpuDiscoveryScript",
        """{"name": "gpu", "addresses": ["0", "1"]}""")
      conf.set(EXECUTOR_GPU_ID.amountConf, "2")
      conf.set(EXECUTOR_GPU_ID.discoveryScriptConf, gpuDiscovery)
      val resourcesFromBoth = getOrDiscoverAllResources(
        conf, SPARK_EXECUTOR_PREFIX, Some(resourcesFile))
      val expectedGpuInfo = new ResourceInformation(GPU, Array("0", "1"))
      assert(resourcesFromBoth(FPGA) === expectedFpgaInfo)
      assert(resourcesFromBoth(GPU) === expectedGpuInfo)
    }
  }

  test("get from resources file and discover resource profile remaining") {
    val conf = new SparkConf
    val rpId = 1
    assume(!(Utils.isWindows))
    withTempDir { dir =>
      implicit val formats = DefaultFormats
      val fpgaAddrs = Seq("f1", "f2", "f3")
      val fpgaAllocation = ResourceAllocation(EXECUTOR_FPGA_ID, fpgaAddrs)
      val resourcesFile = createTempJsonFile(
        dir, "resources", Extraction.decompose(Seq(fpgaAllocation)))
      val resourcesFromFileOnly = getOrDiscoverAllResourcesForResourceProfile(
<<<<<<< HEAD
        Some(resourcesFile), SPARK_EXECUTOR_PREFIX, ResourceProfile.getOrCreateDefaultProfile(conf))
=======
        Some(resourcesFile),
        SPARK_EXECUTOR_PREFIX,
        ResourceProfile.getOrCreateDefaultProfile(conf),
        conf)
>>>>>>> a4912cee
      val expectedFpgaInfo = new ResourceInformation(FPGA, fpgaAddrs.toArray)
      assert(resourcesFromFileOnly(FPGA) === expectedFpgaInfo)

      val gpuDiscovery = createTempScriptWithExpectedOutput(
        dir, "gpuDiscoveryScript",
        """{"name": "gpu", "addresses": ["0", "1"]}""")
      val rpBuilder = new ResourceProfileBuilder()
      val ereqs = new ExecutorResourceRequests().resource(GPU, 2, gpuDiscovery)
      val treqs = new TaskResourceRequests().resource(GPU, 1)

      val rp = rpBuilder.require(ereqs).require(treqs).build
      val resourcesFromBoth = getOrDiscoverAllResourcesForResourceProfile(
<<<<<<< HEAD
          Some(resourcesFile), SPARK_EXECUTOR_PREFIX, rp)
=======
        Some(resourcesFile), SPARK_EXECUTOR_PREFIX, rp, conf)
>>>>>>> a4912cee
      val expectedGpuInfo = new ResourceInformation(GPU, Array("0", "1"))
      assert(resourcesFromBoth(FPGA) === expectedFpgaInfo)
      assert(resourcesFromBoth(GPU) === expectedGpuInfo)
    }
  }

  test("list resource ids") {
    val conf = new SparkConf
    conf.set(DRIVER_GPU_ID.amountConf, "2")
    var resources = listResourceIds(conf, SPARK_DRIVER_PREFIX)
    assert(resources.size === 1, "should only have GPU for resource")
    assert(resources(0).resourceName == GPU, "name should be gpu")

    conf.set(DRIVER_FPGA_ID.amountConf, "2")
    val resourcesMap = listResourceIds(conf, SPARK_DRIVER_PREFIX)
      .map { rId => (rId.resourceName, 1) }.toMap
    assert(resourcesMap.size === 2, "should only have GPU for resource")
    assert(resourcesMap.get(GPU).nonEmpty, "should have GPU")
    assert(resourcesMap.get(FPGA).nonEmpty, "should have FPGA")
  }

  test("parse resource request") {
    val conf = new SparkConf
    conf.set(DRIVER_GPU_ID.amountConf, "2")
    var request = parseResourceRequest(conf, DRIVER_GPU_ID)
    assert(request.id.resourceName === GPU, "should only have GPU for resource")
    assert(request.amount === 2, "GPU count should be 2")
    assert(request.discoveryScript === Optional.empty(), "discovery script should be empty")
    assert(request.vendor === Optional.empty(), "vendor should be empty")

    val vendor = "nvidia.com"
    val discoveryScript = "discoveryScriptGPU"
    conf.set(DRIVER_GPU_ID.discoveryScriptConf, discoveryScript)
    conf.set(DRIVER_GPU_ID.vendorConf, vendor)
    request = parseResourceRequest(conf, DRIVER_GPU_ID)
    assert(request.id.resourceName === GPU, "should only have GPU for resource")
    assert(request.amount === 2, "GPU count should be 2")
    assert(request.discoveryScript.get === discoveryScript, "should get discovery script")
    assert(request.vendor.get === vendor, "should get vendor")

    conf.remove(DRIVER_GPU_ID.amountConf)
    val error = intercept[SparkException] {
      request = parseResourceRequest(conf, DRIVER_GPU_ID)
    }.getMessage()

    assert(error.contains("You must specify an amount for gpu"))
  }

  test("Resource discoverer multiple gpus on driver") {
    val conf = new SparkConf
    assume(!(Utils.isWindows))
    withTempDir { dir =>
      val gpuDiscovery = createTempScriptWithExpectedOutput(dir, "gpuDisocveryScript",
        """{"name": "gpu", "addresses": ["0", "1"]}""")
      conf.set(DRIVER_GPU_ID.amountConf, "2")
      conf.set(DRIVER_GPU_ID.discoveryScriptConf, gpuDiscovery)

      // make sure it reads from correct config, here it should use driver
      val resources = getOrDiscoverAllResources(conf, SPARK_DRIVER_PREFIX, None)
      val gpuValue = resources.get(GPU)
      assert(gpuValue.nonEmpty, "Should have a gpu entry")
      assert(gpuValue.get.name == "gpu", "name should be gpu")
      assert(gpuValue.get.addresses.size == 2, "Should have 2 indexes")
      assert(gpuValue.get.addresses.sameElements(Array("0", "1")), "should have 0,1 entries")
    }
  }

  test("Resource discoverer script returns mismatched name") {
    val conf = new SparkConf
    assume(!(Utils.isWindows))
    withTempDir { dir =>
      val gpuDiscovery = createTempScriptWithExpectedOutput(dir, "gpuDiscoveryScript",
        """{"name": "fpga", "addresses": ["0", "1"]}""")
      val request =
        new ResourceRequest(
          DRIVER_GPU_ID,
          2,
          Optional.of(gpuDiscovery),
          Optional.empty[String])

      val error = intercept[SparkException] {
        discoverResource(conf, request)
      }.getMessage()

      assert(error.contains(s"Error running the resource discovery script $gpuDiscovery: " +
        "script returned resource name fpga and we were expecting gpu"))
    }
  }

  test("Resource discoverer with invalid class") {
    val conf = new SparkConf()
      .set(RESOURCES_DISCOVERY_PLUGIN, Seq("someinvalidclass"))
    assume(!(Utils.isWindows))
    withTempDir { dir =>
      val gpuDiscovery = createTempScriptWithExpectedOutput(dir, "gpuDiscoveryScript",
        """{"name": "fpga", "addresses": ["0", "1"]}""")
      val request =
        new ResourceRequest(
          DRIVER_GPU_ID,
          2,
          Optional.of(gpuDiscovery),
          Optional.empty[String])

      val error = intercept[ClassNotFoundException] {
        discoverResource(conf, request)
      }.getMessage()

      assert(error.contains(s"someinvalidclass"))
    }
  }

  test("Resource discoverer script returns invalid format") {
    val conf = new SparkConf
    assume(!(Utils.isWindows))
    withTempDir { dir =>
      val gpuDiscovery = createTempScriptWithExpectedOutput(dir, "gpuDiscoverScript",
        """{"addresses": ["0", "1"]}""")

      val request =
        new ResourceRequest(
          EXECUTOR_GPU_ID,
          2,
          Optional.of(gpuDiscovery),
          Optional.empty[String])

      val error = intercept[SparkException] {
        discoverResource(conf, request)
      }.getMessage()

      assert(error.contains("Error parsing JSON into ResourceInformation"))
    }
  }

  test("Resource discoverer script doesn't exist") {
    val conf = new SparkConf
    withTempDir { dir =>
      val file1 = new File(dir, "bogusfilepath")
      try {
        val request =
          new ResourceRequest(
            EXECUTOR_GPU_ID,
            2,
            Optional.of(file1.getPath()),
            Optional.empty[String])

        val error = intercept[SparkException] {
          discoverResource(conf, request)
        }.getMessage()

        assert(error.contains("doesn't exist"))
      } finally {
        JavaFiles.deleteIfExists(file1.toPath())
      }
    }
  }

  test("gpu's specified but not a discovery script") {
    val request = new ResourceRequest(EXECUTOR_GPU_ID, 2, Optional.empty[String],
      Optional.empty[String])

    val error = intercept[SparkException] {
      discoverResource(new SparkConf(), request)
    }.getMessage()

    assert(error.contains("User is expecting to use resource: gpu, but " +
      "didn't specify a discovery script!"))
  }
}<|MERGE_RESOLUTION|>--- conflicted
+++ resolved
@@ -154,14 +154,10 @@
       val resourcesFile = createTempJsonFile(
         dir, "resources", Extraction.decompose(Seq(fpgaAllocation)))
       val resourcesFromFileOnly = getOrDiscoverAllResourcesForResourceProfile(
-<<<<<<< HEAD
-        Some(resourcesFile), SPARK_EXECUTOR_PREFIX, ResourceProfile.getOrCreateDefaultProfile(conf))
-=======
         Some(resourcesFile),
         SPARK_EXECUTOR_PREFIX,
         ResourceProfile.getOrCreateDefaultProfile(conf),
         conf)
->>>>>>> a4912cee
       val expectedFpgaInfo = new ResourceInformation(FPGA, fpgaAddrs.toArray)
       assert(resourcesFromFileOnly(FPGA) === expectedFpgaInfo)
 
@@ -174,11 +170,7 @@
 
       val rp = rpBuilder.require(ereqs).require(treqs).build
       val resourcesFromBoth = getOrDiscoverAllResourcesForResourceProfile(
-<<<<<<< HEAD
-          Some(resourcesFile), SPARK_EXECUTOR_PREFIX, rp)
-=======
         Some(resourcesFile), SPARK_EXECUTOR_PREFIX, rp, conf)
->>>>>>> a4912cee
       val expectedGpuInfo = new ResourceInformation(GPU, Array("0", "1"))
       assert(resourcesFromBoth(FPGA) === expectedFpgaInfo)
       assert(resourcesFromBoth(GPU) === expectedGpuInfo)
