/*
 * Licensed to the Apache Software Foundation (ASF) under one or more
 * contributor license agreements.  See the NOTICE file distributed with
 * this work for additional information regarding copyright ownership.
 * The ASF licenses this file to You under the Apache License, Version 2.0
 * (the "License"); you may not use this file except in compliance with
 * the License.  You may obtain a copy of the License at
 *
 *    http://www.apache.org/licenses/LICENSE-2.0
 *
 * Unless required by applicable law or agreed to in writing, software
 * distributed under the License is distributed on an "AS IS" BASIS,
 * WITHOUT WARRANTIES OR CONDITIONS OF ANY KIND, either express or implied.
 * See the License for the specific language governing permissions and
 * limitations under the License.
 */

package org.apache.spark;

import org.apache.spark.api.java.JavaSparkContext;

import org.junit.Before;
import org.junit.Test;

import static org.junit.Assert.*;

// Tests loading plugins into executors
public class ExecutorPluginSuite {
<<<<<<< HEAD
  private final static String EXECUTOR_PLUGIN_CONF_NAME = "spark.executor.plugins";
  private final static String testPluginName = TestExecutorPlugin.class.getName();
=======
  private static final String EXECUTOR_PLUGIN_CONF_NAME = "spark.executor.plugins";
  private static final String testPluginName = TestExecutorPlugin.class.getName();
>>>>>>> 5a2852fb

  // Static value modified by testing plugin to ensure plugin loaded correctly.
  public static int numSuccessfulPlugins = 0;

  // Static value modified by testing plugin to verify plugins shut down properly.
  public static int numSuccessfulTerminations = 0;

  private JavaSparkContext sc;

  @Before
  public void setUp() {
    sc = null;
    numSuccessfulPlugins = 0;
    numSuccessfulTerminations = 0;
  }

  private SparkConf initializeSparkConf(String pluginNames) {
    return new SparkConf()
        .setMaster("local")
        .setAppName("test")
        .set(EXECUTOR_PLUGIN_CONF_NAME, pluginNames);
  }

  @Test
  public void testPluginClassDoesNotExist() {
    SparkConf conf = initializeSparkConf("nonexistant.plugin");
    try {
      sc = new JavaSparkContext(conf);
    } catch (Exception e) {
      // We cannot catch ClassNotFoundException directly because Java doesn't think it'll be thrown
      assertTrue(e.toString().startsWith("java.lang.ClassNotFoundException"));
    } finally {
      if (sc != null) {
        sc.stop();
        sc = null;
      }
    }
  }

  @Test
  public void testAddPlugin() throws InterruptedException {
    // Load the sample TestExecutorPlugin, which will change the value of numSuccessfulPlugins
    SparkConf conf = initializeSparkConf(testPluginName);

    try {
      sc = new JavaSparkContext(conf);

      // Sleep briefly because plugins initialize on a separate thread
      Thread.sleep(500);

      assertEquals(1, numSuccessfulPlugins);
    } catch (Exception e) {
      fail("Failed to start SparkContext with exception " + e.toString());
    } finally {
      if (sc != null) {
        sc.stop();
        sc = null;
        assertEquals(1, numSuccessfulTerminations);
      }
    }
  }

  @Test
  public void testAddMultiplePlugins() throws InterruptedException {
    // Load the sample TestExecutorPlugin twice
    SparkConf conf = initializeSparkConf(testPluginName + "," + testPluginName);

    try {
      sc = new JavaSparkContext(conf);

      // Sleep briefly because plugins initialize on a separate thread
      Thread.sleep(500);

      assertEquals(2, numSuccessfulPlugins);
    } catch (Exception e) {
      fail("Failed to start SparkContext with exception " + e.toString());
    } finally {
      if (sc != null) {
        sc.stop();
        sc = null;
        assertEquals(2, numSuccessfulTerminations);
      }
    }
  }

  public static class TestExecutorPlugin implements ExecutorPlugin {
    public void init() {
      ExecutorPluginSuite.numSuccessfulPlugins++;
    }
    public void shutdown() {
      ExecutorPluginSuite.numSuccessfulTerminations++;
    }
  }
}<|MERGE_RESOLUTION|>--- conflicted
+++ resolved
@@ -26,13 +26,8 @@
 
 // Tests loading plugins into executors
 public class ExecutorPluginSuite {
-<<<<<<< HEAD
   private final static String EXECUTOR_PLUGIN_CONF_NAME = "spark.executor.plugins";
   private final static String testPluginName = TestExecutorPlugin.class.getName();
-=======
-  private static final String EXECUTOR_PLUGIN_CONF_NAME = "spark.executor.plugins";
-  private static final String testPluginName = TestExecutorPlugin.class.getName();
->>>>>>> 5a2852fb
 
   // Static value modified by testing plugin to ensure plugin loaded correctly.
   public static int numSuccessfulPlugins = 0;
