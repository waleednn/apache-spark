--- conflicted
+++ resolved
@@ -229,14 +229,8 @@
   }
 
   @Test
-<<<<<<< HEAD
-  public void mustCallWriteBeforeSuccessfulStop() {
-    assertThrows(IllegalStateException.class,
-      () -> createWriter(false).stop(true));
-=======
   public void mustCallWriteBeforeSuccessfulStop() throws IOException, SparkException {
     assertThrows(IllegalStateException.class, () -> createWriter(false).stop(true));
->>>>>>> 988af33a
   }
 
   @Test
@@ -258,12 +252,7 @@
       }
     }
     final UnsafeShuffleWriter<Object, Object> writer = createWriter(true);
-<<<<<<< HEAD
-    assertThrows(PandaException.class,
-      () -> writer.write(new BadRecords()));
-=======
     assertThrows(PandaException.class, () -> writer.write(new BadRecords()));
->>>>>>> 988af33a
   }
 
   @Test
