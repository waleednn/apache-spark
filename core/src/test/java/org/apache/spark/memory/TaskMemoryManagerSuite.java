--- conflicted
+++ resolved
@@ -25,30 +25,6 @@
 
 public class TaskMemoryManagerSuite {
 
-<<<<<<< HEAD
-  class TestMemoryConsumer extends MemoryConsumer {
-    TestMemoryConsumer(TaskMemoryManager memoryManager) {
-      super(memoryManager);
-    }
-
-    @Override
-    public long spill(long size, MemoryConsumer trigger) throws IOException {
-      long used = getMemoryUsed(taskMemoryManager.tungstenMemoryMode);
-      releaseOnHeapMemory(used);
-      return used;
-    }
-
-    void use(long size) {
-      acquireOnHeapMemory(size);
-    }
-
-    void free(long size) {
-      releaseOnHeapMemory(size);
-    }
-  }
-
-=======
->>>>>>> eec74ba8
   @Test
   public void leakedPageMemoryIsDetected() {
     final TaskMemoryManager manager = new TaskMemoryManager(
