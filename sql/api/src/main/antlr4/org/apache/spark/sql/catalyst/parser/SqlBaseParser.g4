--- conflicted
+++ resolved
@@ -70,7 +70,6 @@
     : statement SEMICOLON* EOF
     ;
 
-<<<<<<< HEAD
 conditionValue
     : stringLit
     | multipartIdentifier
@@ -88,8 +87,6 @@
     : DECLARE (CONTINUE | EXIT) HANDLER FOR conditionValueList (BEGIN compoundBody END | statement)
     ;
 
-=======
->>>>>>> 31d5ea1c
 beginLabel
     : multipartIdentifier COLON
     ;
