/*
 * Licensed under the Apache License, Version 2.0 (the "License");
 * you may not use this file except in compliance with the License.
 * You may obtain a copy of the License at
 *
 *     http://www.apache.org/licenses/LICENSE-2.0
 *
 * Unless required by applicable law or agreed to in writing, software
 * distributed under the License is distributed on an "AS IS" BASIS,
 * WITHOUT WARRANTIES OR CONDITIONS OF ANY KIND, either express or implied.
 * See the License for the specific language governing permissions and
 * limitations under the License.
 *
 * This file is an adaptation of Presto's presto-parser/src/main/antlr4/com/facebook/presto/sql/parser/SqlBase.g4 grammar.
 */

parser grammar SqlBaseParser;

options { tokenVocab = SqlBaseLexer; }

@members {
  /**
   * When false, INTERSECT is given the greater precedence over the other set
   * operations (UNION, EXCEPT and MINUS) as per the SQL standard.
   */
  public boolean legacy_setops_precedence_enabled = false;

  /**
   * When false, a literal with an exponent would be converted into
   * double type rather than decimal type.
   */
  public boolean legacy_exponent_literal_as_decimal_enabled = false;

  /**
   * When true, the behavior of keywords follows ANSI SQL standard.
   */
  public boolean SQL_standard_keyword_behavior = false;

  /**
   * When true, double quoted literals are identifiers rather than STRINGs.
   */
  public boolean double_quoted_identifiers = false;
}

compoundOrSingleStatement
    : singleStatement
    | singleCompoundStatement
    ;

singleCompoundStatement
    : beginEndCompoundBlock SEMICOLON? EOF
    ;

beginEndCompoundBlock
    : beginLabel? BEGIN compoundBody END endLabel?
    ;

compoundBody
    : (compoundStatements+=compoundStatement SEMICOLON)*
    ;

compoundStatement
    : statement
    | setStatementWithOptionalVarKeyword
    | beginEndCompoundBlock
    | ifElseStatement
    | caseStatement
    | whileStatement
    | repeatStatement
    | leaveStatement
    | iterateStatement
    | loopStatement
    ;

setStatementWithOptionalVarKeyword
    : SET variable? assignmentList                              #setVariableWithOptionalKeyword
    | SET variable? LEFT_PAREN multipartIdentifierList RIGHT_PAREN EQ
        LEFT_PAREN query RIGHT_PAREN                            #setVariableWithOptionalKeyword
    ;

whileStatement
    : beginLabel? WHILE booleanExpression DO compoundBody END WHILE endLabel?
    ;

ifElseStatement
    : IF booleanExpression THEN conditionalBodies+=compoundBody
        (ELSE IF booleanExpression THEN conditionalBodies+=compoundBody)*
        (ELSE elseBody=compoundBody)? END IF
    ;

repeatStatement
    : beginLabel? REPEAT compoundBody UNTIL booleanExpression END REPEAT endLabel?
    ;

leaveStatement
    : LEAVE multipartIdentifier
    ;

iterateStatement
    : ITERATE multipartIdentifier
    ;

caseStatement
    : CASE (WHEN conditions+=booleanExpression THEN conditionalBodies+=compoundBody)+
        (ELSE elseBody=compoundBody)? END CASE                #searchedCaseStatement
    | CASE caseVariable=expression (WHEN conditionExpressions+=expression THEN conditionalBodies+=compoundBody)+
        (ELSE elseBody=compoundBody)? END CASE                #simpleCaseStatement
    ;

loopStatement
    : beginLabel? LOOP compoundBody END LOOP endLabel?
    ;

singleStatement
    : (statement|setResetStatement) SEMICOLON* EOF
    ;

beginLabel
    : multipartIdentifier COLON
    ;

endLabel
    : multipartIdentifier
    ;

singleExpression
    : namedExpression EOF
    ;

singleTableIdentifier
    : tableIdentifier EOF
    ;

singleMultipartIdentifier
    : multipartIdentifier EOF
    ;

singleFunctionIdentifier
    : functionIdentifier EOF
    ;

singleDataType
    : dataType EOF
    ;

singleTableSchema
    : colTypeList EOF
    ;

statement
    : query                                                            #statementDefault
    | executeImmediate                                                 #visitExecuteImmediate
    | ctes? dmlStatementNoWith                                         #dmlStatement
    | USE identifierReference                                          #use
    | USE namespace identifierReference                                #useNamespace
    | SET CATALOG catalogIdentifierReference                           #setCatalog
    | CREATE namespace (IF errorCapturingNot EXISTS)? identifierReference
        (commentSpec |
         locationSpec |
         (WITH (DBPROPERTIES | PROPERTIES) propertyList))*             #createNamespace
    | ALTER namespace identifierReference
        SET (DBPROPERTIES | PROPERTIES) propertyList                   #setNamespaceProperties
    | ALTER namespace identifierReference
        UNSET (DBPROPERTIES | PROPERTIES) propertyList                 #unsetNamespaceProperties
    | ALTER namespace identifierReference
        SET locationSpec                                               #setNamespaceLocation
    | DROP namespace (IF EXISTS)? identifierReference
        (RESTRICT | CASCADE)?                                          #dropNamespace
    | SHOW namespaces ((FROM | IN) multipartIdentifier)?
        (LIKE? pattern=stringLit)?                                        #showNamespaces
    | createTableHeader (LEFT_PAREN colDefinitionList RIGHT_PAREN)? tableProvider?
        createTableClauses
        (AS? query)?                                                   #createTable
    | CREATE TABLE (IF errorCapturingNot EXISTS)? target=tableIdentifier
        LIKE source=tableIdentifier
        (tableProvider |
        rowFormat |
        createFileFormat |
        locationSpec |
        (TBLPROPERTIES tableProps=propertyList))*                      #createTableLike
    | replaceTableHeader (LEFT_PAREN colDefinitionList RIGHT_PAREN)? tableProvider?
        createTableClauses
        (AS? query)?                                                   #replaceTable
    | ANALYZE TABLE identifierReference partitionSpec? COMPUTE STATISTICS
        (identifier | FOR COLUMNS identifierSeq | FOR ALL COLUMNS)?    #analyze
    | ANALYZE TABLES ((FROM | IN) identifierReference)? COMPUTE STATISTICS
        (identifier)?                                                  #analyzeTables
    | ALTER TABLE identifierReference
        ADD (COLUMN | COLUMNS)
        columns=qualifiedColTypeWithPositionList                       #addTableColumns
    | ALTER TABLE identifierReference
        ADD (COLUMN | COLUMNS)
        LEFT_PAREN columns=qualifiedColTypeWithPositionList RIGHT_PAREN #addTableColumns
    | ALTER TABLE table=identifierReference
        RENAME COLUMN
        from=multipartIdentifier TO to=errorCapturingIdentifier        #renameTableColumn
    | ALTER TABLE identifierReference
        DROP (COLUMN | COLUMNS) (IF EXISTS)?
        LEFT_PAREN columns=multipartIdentifierList RIGHT_PAREN         #dropTableColumns
    | ALTER TABLE identifierReference
        DROP (COLUMN | COLUMNS) (IF EXISTS)?
        columns=multipartIdentifierList                                #dropTableColumns
    | ALTER (TABLE | VIEW) from=identifierReference
        RENAME TO to=multipartIdentifier                               #renameTable
    | ALTER (TABLE | VIEW) identifierReference
        SET TBLPROPERTIES propertyList                                 #setTableProperties
    | ALTER (TABLE | VIEW) identifierReference
        UNSET TBLPROPERTIES (IF EXISTS)? propertyList                  #unsetTableProperties
    | ALTER TABLE table=identifierReference
        (ALTER | CHANGE) COLUMN? column=multipartIdentifier
        alterColumnAction?                                             #alterTableAlterColumn
    | ALTER TABLE table=identifierReference partitionSpec?
        CHANGE COLUMN?
        colName=multipartIdentifier colType colPosition?               #hiveChangeColumn
    | ALTER TABLE table=identifierReference partitionSpec?
        REPLACE COLUMNS
        LEFT_PAREN columns=qualifiedColTypeWithPositionList
        RIGHT_PAREN                                                    #hiveReplaceColumns
    | ALTER TABLE identifierReference (partitionSpec)?
        SET SERDE stringLit (WITH SERDEPROPERTIES propertyList)?       #setTableSerDe
    | ALTER TABLE identifierReference (partitionSpec)?
        SET SERDEPROPERTIES propertyList                               #setTableSerDe
    | ALTER (TABLE | VIEW) identifierReference ADD (IF errorCapturingNot EXISTS)?
        partitionSpecLocation+                                         #addTablePartition
    | ALTER TABLE identifierReference
        from=partitionSpec RENAME TO to=partitionSpec                  #renameTablePartition
    | ALTER (TABLE | VIEW) identifierReference
        DROP (IF EXISTS)? partitionSpec (COMMA partitionSpec)* PURGE?  #dropTablePartitions
    | ALTER TABLE identifierReference
        (partitionSpec)? SET locationSpec                              #setTableLocation
    | ALTER TABLE identifierReference RECOVER PARTITIONS                 #recoverPartitions
    | ALTER TABLE identifierReference
        (clusterBySpec | CLUSTER BY NONE)                              #alterClusterBy
    | DROP TABLE (IF EXISTS)? identifierReference PURGE?               #dropTable
    | DROP VIEW (IF EXISTS)? identifierReference                       #dropView
    | CREATE (OR REPLACE)? (GLOBAL? TEMPORARY)?
        VIEW (IF errorCapturingNot EXISTS)? identifierReference
        identifierCommentList?
        (commentSpec |
         schemaBinding |
         (PARTITIONED ON identifierList) |
         (TBLPROPERTIES propertyList))*
        AS query                                                       #createView
    | CREATE (OR REPLACE)? GLOBAL? TEMPORARY VIEW
        tableIdentifier (LEFT_PAREN colTypeList RIGHT_PAREN)? tableProvider
        (OPTIONS propertyList)?                                        #createTempViewUsing
    | ALTER VIEW identifierReference AS? query                         #alterViewQuery
    | ALTER VIEW identifierReference schemaBinding                     #alterViewSchemaBinding
    | CREATE (OR REPLACE)? TEMPORARY? FUNCTION (IF errorCapturingNot EXISTS)?
        identifierReference AS className=stringLit
        (USING resource (COMMA resource)*)?                            #createFunction
    | CREATE (OR REPLACE)? TEMPORARY? FUNCTION (IF errorCapturingNot EXISTS)?
        identifierReference LEFT_PAREN parameters=colDefinitionList? RIGHT_PAREN
        (RETURNS (dataType | TABLE LEFT_PAREN returnParams=colTypeList RIGHT_PAREN))?
        routineCharacteristics
        RETURN (query | expression)                                    #createUserDefinedFunction
    | DROP TEMPORARY? FUNCTION (IF EXISTS)? identifierReference        #dropFunction
    | DECLARE (OR REPLACE)? variable?
        identifierReference dataType? variableDefaultExpression?       #createVariable
    | DROP TEMPORARY variable (IF EXISTS)? identifierReference         #dropVariable
    | EXPLAIN (LOGICAL | FORMATTED | EXTENDED | CODEGEN | COST)?
        (statement|setResetStatement)                                  #explain
    | SHOW TABLES ((FROM | IN) identifierReference)?
        (LIKE? pattern=stringLit)?                                        #showTables
    | SHOW TABLE EXTENDED ((FROM | IN) ns=identifierReference)?
        LIKE pattern=stringLit partitionSpec?                             #showTableExtended
    | SHOW TBLPROPERTIES table=identifierReference
        (LEFT_PAREN key=propertyKey RIGHT_PAREN)?                      #showTblProperties
    | SHOW COLUMNS (FROM | IN) table=identifierReference
        ((FROM | IN) ns=multipartIdentifier)?                          #showColumns
    | SHOW VIEWS ((FROM | IN) identifierReference)?
        (LIKE? pattern=stringLit)?                                        #showViews
    | SHOW PARTITIONS identifierReference partitionSpec?               #showPartitions
    | SHOW identifier? FUNCTIONS ((FROM | IN) ns=identifierReference)?
        (LIKE? (legacy=multipartIdentifier | pattern=stringLit))?      #showFunctions
    | SHOW CREATE TABLE identifierReference (AS SERDE)?                #showCreateTable
    | SHOW CURRENT namespace                                           #showCurrentNamespace
    | SHOW CATALOGS (LIKE? pattern=stringLit)?                            #showCatalogs
    | (DESC | DESCRIBE) FUNCTION EXTENDED? describeFuncName            #describeFunction
    | (DESC | DESCRIBE) namespace EXTENDED?
        identifierReference                                            #describeNamespace
    | (DESC | DESCRIBE) TABLE? option=(EXTENDED | FORMATTED)?
        identifierReference partitionSpec? describeColName?            #describeRelation
    | (DESC | DESCRIBE) QUERY? query                                   #describeQuery
    | COMMENT ON namespace identifierReference IS
        comment                                                        #commentNamespace
    | COMMENT ON TABLE identifierReference IS comment                  #commentTable
    | REFRESH TABLE identifierReference                                #refreshTable
    | REFRESH FUNCTION identifierReference                             #refreshFunction
    | REFRESH (stringLit | .*?)                                        #refreshResource
    | CACHE LAZY? TABLE identifierReference
        (OPTIONS options=propertyList)? (AS? query)?                   #cacheTable
    | UNCACHE TABLE (IF EXISTS)? identifierReference                   #uncacheTable
    | CLEAR CACHE                                                      #clearCache
    | LOAD DATA LOCAL? INPATH path=stringLit OVERWRITE? INTO TABLE
        identifierReference partitionSpec?                             #loadData
    | TRUNCATE TABLE identifierReference partitionSpec?                #truncateTable
    | (MSCK)? REPAIR TABLE identifierReference
        (option=(ADD|DROP|SYNC) PARTITIONS)?                           #repairTable
    | op=(ADD | LIST) identifier .*?                                   #manageResource
    | CREATE INDEX (IF errorCapturingNot EXISTS)? identifier ON TABLE?
        identifierReference (USING indexType=identifier)?
        LEFT_PAREN columns=multipartIdentifierPropertyList RIGHT_PAREN
        (OPTIONS options=propertyList)?                                #createIndex
    | DROP INDEX (IF EXISTS)? identifier ON TABLE? identifierReference #dropIndex
    | CALL identifierReference
        LEFT_PAREN
        (functionArgument (COMMA functionArgument)*)?
        RIGHT_PAREN                                                    #call
    | unsupportedHiveNativeCommands .*?                                #failNativeCommand
    ;

setResetStatement
    : SET COLLATION collationName=identifier                           #setCollation
    | SET ROLE .*?                                                     #failSetRole
    | SET TIME ZONE interval                                           #setTimeZone
    | SET TIME ZONE timezone                                           #setTimeZone
    | SET TIME ZONE .*?                                                #setTimeZone
    | SET variable assignmentList                                      #setVariable
    | SET variable LEFT_PAREN multipartIdentifierList RIGHT_PAREN EQ
        LEFT_PAREN query RIGHT_PAREN                                   #setVariable
    | SET configKey EQ configValue                                     #setQuotedConfiguration
    | SET configKey (EQ .*?)?                                          #setConfiguration
    | SET .*? EQ configValue                                           #setQuotedConfiguration
    | SET .*?                                                          #setConfiguration
    | RESET configKey                                                  #resetQuotedConfiguration
    | RESET .*?                                                        #resetConfiguration
    ;

executeImmediate
    : EXECUTE IMMEDIATE queryParam=executeImmediateQueryParam (INTO targetVariable=multipartIdentifierList)? executeImmediateUsing?
    ;

executeImmediateUsing
    : USING LEFT_PAREN params=namedExpressionSeq RIGHT_PAREN
    | USING params=namedExpressionSeq
    ;

executeImmediateQueryParam
    : stringLit
    | multipartIdentifier
    ;

executeImmediateArgument
    : (constant|multipartIdentifier) (AS name=errorCapturingIdentifier)?
    ;

executeImmediateArgumentSeq
    : executeImmediateArgument (COMMA executeImmediateArgument)*
    ;

timezone
    : stringLit
    | LOCAL
    ;

configKey
    : quotedIdentifier
    ;

configValue
    : backQuotedIdentifier
    ;

unsupportedHiveNativeCommands
    : kw1=CREATE kw2=ROLE
    | kw1=DROP kw2=ROLE
    | kw1=GRANT kw2=ROLE?
    | kw1=REVOKE kw2=ROLE?
    | kw1=SHOW kw2=GRANT
    | kw1=SHOW kw2=ROLE kw3=GRANT?
    | kw1=SHOW kw2=PRINCIPALS
    | kw1=SHOW kw2=ROLES
    | kw1=SHOW kw2=CURRENT kw3=ROLES
    | kw1=EXPORT kw2=TABLE
    | kw1=IMPORT kw2=TABLE
    | kw1=SHOW kw2=COMPACTIONS
    | kw1=SHOW kw2=CREATE kw3=TABLE
    | kw1=SHOW kw2=TRANSACTIONS
    | kw1=SHOW kw2=INDEXES
    | kw1=SHOW kw2=LOCKS
    | kw1=CREATE kw2=INDEX
    | kw1=DROP kw2=INDEX
    | kw1=ALTER kw2=INDEX
    | kw1=LOCK kw2=TABLE
    | kw1=LOCK kw2=DATABASE
    | kw1=UNLOCK kw2=TABLE
    | kw1=UNLOCK kw2=DATABASE
    | kw1=CREATE kw2=TEMPORARY kw3=MACRO
    | kw1=DROP kw2=TEMPORARY kw3=MACRO
    | kw1=ALTER kw2=TABLE tableIdentifier kw3=NOT kw4=CLUSTERED
    | kw1=ALTER kw2=TABLE tableIdentifier kw3=CLUSTERED kw4=BY
    | kw1=ALTER kw2=TABLE tableIdentifier kw3=NOT kw4=SORTED
    | kw1=ALTER kw2=TABLE tableIdentifier kw3=SKEWED kw4=BY
    | kw1=ALTER kw2=TABLE tableIdentifier kw3=NOT kw4=SKEWED
    | kw1=ALTER kw2=TABLE tableIdentifier kw3=NOT kw4=STORED kw5=AS kw6=DIRECTORIES
    | kw1=ALTER kw2=TABLE tableIdentifier kw3=SET kw4=SKEWED kw5=LOCATION
    | kw1=ALTER kw2=TABLE tableIdentifier kw3=EXCHANGE kw4=PARTITION
    | kw1=ALTER kw2=TABLE tableIdentifier kw3=ARCHIVE kw4=PARTITION
    | kw1=ALTER kw2=TABLE tableIdentifier kw3=UNARCHIVE kw4=PARTITION
    | kw1=ALTER kw2=TABLE tableIdentifier kw3=TOUCH
    | kw1=ALTER kw2=TABLE tableIdentifier partitionSpec? kw3=COMPACT
    | kw1=ALTER kw2=TABLE tableIdentifier partitionSpec? kw3=CONCATENATE
    | kw1=ALTER kw2=TABLE tableIdentifier partitionSpec? kw3=SET kw4=FILEFORMAT
    | kw1=ALTER kw2=TABLE tableIdentifier partitionSpec? kw3=REPLACE kw4=COLUMNS
    | kw1=START kw2=TRANSACTION
    | kw1=COMMIT
    | kw1=ROLLBACK
    | kw1=DFS
    ;

createTableHeader
    : CREATE TEMPORARY? EXTERNAL? TABLE (IF errorCapturingNot EXISTS)? identifierReference
    ;

replaceTableHeader
    : (CREATE OR)? REPLACE TABLE identifierReference
    ;

clusterBySpec
    : CLUSTER BY LEFT_PAREN multipartIdentifierList RIGHT_PAREN
    ;

bucketSpec
    : CLUSTERED BY identifierList
      (SORTED BY orderedIdentifierList)?
      INTO INTEGER_VALUE BUCKETS
    ;

skewSpec
    : SKEWED BY identifierList
      ON (constantList | nestedConstantList)
      (STORED AS DIRECTORIES)?
    ;

locationSpec
    : LOCATION stringLit
    ;

schemaBinding
    : WITH SCHEMA (BINDING | COMPENSATION | EVOLUTION | TYPE EVOLUTION)
    ;

commentSpec
    : COMMENT stringLit
    ;

query
    : ctes? queryTerm queryOrganization
    ;

insertInto
    : INSERT OVERWRITE TABLE? identifierReference optionsClause? (partitionSpec (IF errorCapturingNot EXISTS)?)?  ((BY NAME) | identifierList)? #insertOverwriteTable
    | INSERT INTO TABLE? identifierReference optionsClause? partitionSpec? (IF errorCapturingNot EXISTS)? ((BY NAME) | identifierList)?   #insertIntoTable
    | INSERT INTO TABLE? identifierReference optionsClause? REPLACE whereClause                                             #insertIntoReplaceWhere
    | INSERT OVERWRITE LOCAL? DIRECTORY path=stringLit rowFormat? createFileFormat?                     #insertOverwriteHiveDir
    | INSERT OVERWRITE LOCAL? DIRECTORY (path=stringLit)? tableProvider (OPTIONS options=propertyList)? #insertOverwriteDir
    ;

partitionSpecLocation
    : partitionSpec locationSpec?
    ;

partitionSpec
    : PARTITION LEFT_PAREN partitionVal (COMMA partitionVal)* RIGHT_PAREN
    ;

partitionVal
    : identifier (EQ constant)?
    | identifier EQ DEFAULT
    ;

namespace
    : NAMESPACE
    | DATABASE
    | SCHEMA
    ;

namespaces
    : NAMESPACES
    | DATABASES
    | SCHEMAS
    ;

variable
    : VARIABLE
    | VAR
    ;

describeFuncName
    : identifierReference
    | stringLit
    | comparisonOperator
    | arithmeticOperator
    | predicateOperator
    | shiftOperator
    | BANG
    ;

describeColName
    : nameParts+=errorCapturingIdentifier (DOT nameParts+=errorCapturingIdentifier)*
    ;

ctes
    : WITH namedQuery (COMMA namedQuery)*
    ;

namedQuery
    : name=errorCapturingIdentifier (columnAliases=identifierList)? AS? LEFT_PAREN query RIGHT_PAREN
    ;

tableProvider
    : USING multipartIdentifier
    ;

createTableClauses
    :((OPTIONS options=expressionPropertyList) |
     (PARTITIONED BY partitioning=partitionFieldList) |
     skewSpec |
     clusterBySpec |
     bucketSpec |
     rowFormat |
     createFileFormat |
     locationSpec |
     commentSpec |
     (TBLPROPERTIES tableProps=propertyList))*
    ;

propertyList
    : LEFT_PAREN property (COMMA property)* RIGHT_PAREN
    ;

property
    : key=propertyKey (EQ? value=propertyValue)?
    ;

propertyKey
    : errorCapturingIdentifier (DOT errorCapturingIdentifier)*
    | stringLit
    ;

propertyValue
    : INTEGER_VALUE
    | DECIMAL_VALUE
    | booleanValue
    | stringLit
    ;

expressionPropertyList
    : LEFT_PAREN expressionProperty (COMMA expressionProperty)* RIGHT_PAREN
    ;

expressionProperty
    : key=propertyKey (EQ? value=expression)?
    ;

constantList
    : LEFT_PAREN constant (COMMA constant)* RIGHT_PAREN
    ;

nestedConstantList
    : LEFT_PAREN constantList (COMMA constantList)* RIGHT_PAREN
    ;

createFileFormat
    : STORED AS fileFormat
    | STORED BY storageHandler
    ;

fileFormat
    : INPUTFORMAT inFmt=stringLit OUTPUTFORMAT outFmt=stringLit    #tableFileFormat
    | identifier                                             #genericFileFormat
    ;

storageHandler
    : stringLit (WITH SERDEPROPERTIES propertyList)?
    ;

resource
    : identifier stringLit
    ;

dmlStatementNoWith
    : insertInto query                                                             #singleInsertQuery
    | fromClause multiInsertQueryBody+                                             #multiInsertQuery
    | DELETE FROM identifierReference tableAlias whereClause?                      #deleteFromTable
    | UPDATE identifierReference tableAlias setClause whereClause?                 #updateTable
    | MERGE (WITH SCHEMA EVOLUTION)? INTO target=identifierReference targetAlias=tableAlias
        USING (source=identifierReference |
          LEFT_PAREN sourceQuery=query RIGHT_PAREN) sourceAlias=tableAlias
        ON mergeCondition=booleanExpression
        matchedClause*
        notMatchedClause*
        notMatchedBySourceClause*                                                  #mergeIntoTable
    ;

identifierReference
    : IDENTIFIER_KW LEFT_PAREN expression RIGHT_PAREN
    | multipartIdentifier
    ;

catalogIdentifierReference
    : IDENTIFIER_KW LEFT_PAREN expression RIGHT_PAREN
    | errorCapturingIdentifier
    | stringLit
    ;

queryOrganization
    : (ORDER BY order+=sortItem (COMMA order+=sortItem)*)?
      (CLUSTER BY clusterBy+=expression (COMMA clusterBy+=expression)*)?
      (DISTRIBUTE BY distributeBy+=expression (COMMA distributeBy+=expression)*)?
      (SORT BY sort+=sortItem (COMMA sort+=sortItem)*)?
      windowClause?
      (LIMIT (ALL | limit=expression))?
      (OFFSET offset=expression)?
    ;

multiInsertQueryBody
    : insertInto fromStatementBody
    ;

queryTerm
    : queryPrimary                                                                       #queryTermDefault
    | left=queryTerm {legacy_setops_precedence_enabled}?
        operator=(INTERSECT | UNION | EXCEPT | SETMINUS) setQuantifier? right=queryTerm  #setOperation
    | left=queryTerm {!legacy_setops_precedence_enabled}?
        operator=INTERSECT setQuantifier? right=queryTerm                                #setOperation
    | left=queryTerm {!legacy_setops_precedence_enabled}?
        operator=(UNION | EXCEPT | SETMINUS) setQuantifier? right=queryTerm              #setOperation
    | left=queryTerm OPERATOR_PIPE operatorPipeRightSide                                 #operatorPipeStatement
    ;

queryPrimary
    : querySpecification                                                    #queryPrimaryDefault
    | fromStatement                                                         #fromStmt
    | TABLE identifierReference                                             #table
    | inlineTable                                                           #inlineTableDefault1
    | LEFT_PAREN query RIGHT_PAREN                                          #subquery
    ;

sortItem
    : expression ordering=(ASC | DESC)? (NULLS nullOrder=(LAST | FIRST))?
    ;

fromStatement
    : fromClause fromStatementBody+
    ;

fromStatementBody
    : transformClause
      whereClause?
      queryOrganization
    | selectClause
      lateralView*
      whereClause?
      aggregationClause?
      havingClause?
      windowClause?
      queryOrganization
    ;

querySpecification
    : transformClause
      fromClause?
      lateralView*
      whereClause?
      aggregationClause?
      havingClause?
      windowClause?                                                         #transformQuerySpecification
    | selectClause
      fromClause?
      lateralView*
      whereClause?
      aggregationClause?
      havingClause?
      windowClause?                                                         #regularQuerySpecification
    ;

transformClause
    : (SELECT kind=TRANSFORM LEFT_PAREN setQuantifier? expressionSeq RIGHT_PAREN
            | kind=MAP setQuantifier? expressionSeq
            | kind=REDUCE setQuantifier? expressionSeq)
      inRowFormat=rowFormat?
      (RECORDWRITER recordWriter=stringLit)?
      USING script=stringLit
      (AS (identifierSeq | colTypeList | (LEFT_PAREN (identifierSeq | colTypeList) RIGHT_PAREN)))?
      outRowFormat=rowFormat?
      (RECORDREADER recordReader=stringLit)?
    ;

selectClause
    : SELECT (hints+=hint)* setQuantifier? namedExpressionSeq
    ;

setClause
    : SET assignmentList
    ;

matchedClause
    : WHEN MATCHED (AND matchedCond=booleanExpression)? THEN matchedAction
    ;
notMatchedClause
    : WHEN errorCapturingNot MATCHED (BY TARGET)? (AND notMatchedCond=booleanExpression)? THEN notMatchedAction
    ;

notMatchedBySourceClause
    : WHEN errorCapturingNot MATCHED BY SOURCE (AND notMatchedBySourceCond=booleanExpression)? THEN notMatchedBySourceAction
    ;

matchedAction
    : DELETE
    | UPDATE SET ASTERISK
    | UPDATE SET assignmentList
    ;

notMatchedAction
    : INSERT ASTERISK
    | INSERT LEFT_PAREN columns=multipartIdentifierList RIGHT_PAREN
        VALUES LEFT_PAREN expression (COMMA expression)* RIGHT_PAREN
    ;

notMatchedBySourceAction
    : DELETE
    | UPDATE SET assignmentList
    ;

exceptClause
    : EXCEPT LEFT_PAREN exceptCols=multipartIdentifierList RIGHT_PAREN
    ;

assignmentList
    : assignment (COMMA assignment)*
    ;

assignment
    : key=multipartIdentifier EQ value=expression
    ;

whereClause
    : WHERE booleanExpression
    ;

havingClause
    : HAVING booleanExpression
    ;

hint
    : HENT_START hintStatements+=hintStatement (COMMA? hintStatements+=hintStatement)* HENT_END
    ;

hintStatement
    : hintName=identifier
    | hintName=identifier LEFT_PAREN parameters+=primaryExpression (COMMA parameters+=primaryExpression)* RIGHT_PAREN
    ;

fromClause
    : FROM relation (COMMA relation)* lateralView* pivotClause? unpivotClause?
    ;

temporalClause
    : FOR? (SYSTEM_VERSION | VERSION) AS OF version
    | FOR? (SYSTEM_TIME | TIMESTAMP) AS OF timestamp=valueExpression
    ;

aggregationClause
    : GROUP BY groupingExpressionsWithGroupingAnalytics+=groupByClause
        (COMMA groupingExpressionsWithGroupingAnalytics+=groupByClause)*
    | GROUP BY groupingExpressions+=expression (COMMA groupingExpressions+=expression)* (
      WITH kind=ROLLUP
    | WITH kind=CUBE
    | kind=GROUPING SETS LEFT_PAREN groupingSet (COMMA groupingSet)* RIGHT_PAREN)?
    ;

groupByClause
    : groupingAnalytics
    | expression
    ;

groupingAnalytics
    : (ROLLUP | CUBE) LEFT_PAREN groupingSet (COMMA groupingSet)* RIGHT_PAREN
    | GROUPING SETS LEFT_PAREN groupingElement (COMMA groupingElement)* RIGHT_PAREN
    ;

groupingElement
    : groupingAnalytics
    | groupingSet
    ;

groupingSet
    : LEFT_PAREN (expression (COMMA expression)*)? RIGHT_PAREN
    | expression
    ;

pivotClause
    : PIVOT LEFT_PAREN aggregates=namedExpressionSeq FOR pivotColumn IN LEFT_PAREN pivotValues+=pivotValue (COMMA pivotValues+=pivotValue)* RIGHT_PAREN RIGHT_PAREN
    ;

pivotColumn
    : identifiers+=errorCapturingIdentifier
    | LEFT_PAREN identifiers+=errorCapturingIdentifier (COMMA identifiers+=errorCapturingIdentifier)* RIGHT_PAREN
    ;

pivotValue
    : expression (AS? errorCapturingIdentifier)?
    ;

unpivotClause
    : UNPIVOT nullOperator=unpivotNullClause? LEFT_PAREN
        operator=unpivotOperator
      RIGHT_PAREN (AS? errorCapturingIdentifier)?
    ;

unpivotNullClause
    : (INCLUDE | EXCLUDE) NULLS
    ;

unpivotOperator
    : (unpivotSingleValueColumnClause | unpivotMultiValueColumnClause)
    ;

unpivotSingleValueColumnClause
    : unpivotValueColumn FOR unpivotNameColumn IN LEFT_PAREN unpivotColumns+=unpivotColumnAndAlias (COMMA unpivotColumns+=unpivotColumnAndAlias)* RIGHT_PAREN
    ;

unpivotMultiValueColumnClause
    : LEFT_PAREN unpivotValueColumns+=unpivotValueColumn (COMMA unpivotValueColumns+=unpivotValueColumn)* RIGHT_PAREN
      FOR unpivotNameColumn
      IN LEFT_PAREN unpivotColumnSets+=unpivotColumnSet (COMMA unpivotColumnSets+=unpivotColumnSet)* RIGHT_PAREN
    ;

unpivotColumnSet
    : LEFT_PAREN unpivotColumns+=unpivotColumn (COMMA unpivotColumns+=unpivotColumn)* RIGHT_PAREN unpivotAlias?
    ;

unpivotValueColumn
    : identifier
    ;

unpivotNameColumn
    : identifier
    ;

unpivotColumnAndAlias
    : unpivotColumn unpivotAlias?
    ;

unpivotColumn
    : multipartIdentifier
    ;

unpivotAlias
    : AS? errorCapturingIdentifier
    ;

lateralView
    : LATERAL VIEW (OUTER)? qualifiedName LEFT_PAREN (expression (COMMA expression)*)? RIGHT_PAREN tblName=identifier (AS? colName+=identifier (COMMA colName+=identifier)*)?
    ;

setQuantifier
    : DISTINCT
    | ALL
    ;

relation
    : LATERAL? relationPrimary relationExtension*
    ;

relationExtension
    : joinRelation
    | pivotClause
    | unpivotClause
    ;

joinRelation
    : (joinType) JOIN LATERAL? right=relationPrimary joinCriteria?
    | NATURAL joinType JOIN LATERAL? right=relationPrimary
    ;

joinType
    : INNER?
    | CROSS
    | LEFT OUTER?
    | LEFT? SEMI
    | RIGHT OUTER?
    | FULL OUTER?
    | LEFT? ANTI
    ;

joinCriteria
    : ON booleanExpression
    | USING identifierList
    ;

sample
    : TABLESAMPLE LEFT_PAREN sampleMethod? RIGHT_PAREN (REPEATABLE LEFT_PAREN seed=INTEGER_VALUE RIGHT_PAREN)?
    ;

sampleMethod
    : negativeSign=MINUS? percentage=(INTEGER_VALUE | DECIMAL_VALUE) PERCENTLIT   #sampleByPercentile
    | expression ROWS                                                             #sampleByRows
    | sampleType=BUCKET numerator=INTEGER_VALUE OUT OF denominator=INTEGER_VALUE
        (ON (identifier | qualifiedName LEFT_PAREN RIGHT_PAREN))?                 #sampleByBucket
    | bytes=expression                                                            #sampleByBytes
    ;

identifierList
    : LEFT_PAREN identifierSeq RIGHT_PAREN
    ;

identifierSeq
    : ident+=errorCapturingIdentifier (COMMA ident+=errorCapturingIdentifier)*
    ;

orderedIdentifierList
    : LEFT_PAREN orderedIdentifier (COMMA orderedIdentifier)* RIGHT_PAREN
    ;

orderedIdentifier
    : ident=errorCapturingIdentifier ordering=(ASC | DESC)?
    ;

identifierCommentList
    : LEFT_PAREN identifierComment (COMMA identifierComment)* RIGHT_PAREN
    ;

identifierComment
    : identifier commentSpec?
    ;

relationPrimary
    : identifierReference temporalClause?
      optionsClause? sample? tableAlias                     #tableName
    | LEFT_PAREN query RIGHT_PAREN sample? tableAlias       #aliasedQuery
    | LEFT_PAREN relation RIGHT_PAREN sample? tableAlias    #aliasedRelation
    | inlineTable                                           #inlineTableDefault2
    | functionTable                                         #tableValuedFunction
    ;

optionsClause
    : WITH options=propertyList
    ;

inlineTable
    : VALUES expression (COMMA expression)* tableAlias
    ;

functionTableSubqueryArgument
    : TABLE identifierReference tableArgumentPartitioning?
    | TABLE LEFT_PAREN identifierReference RIGHT_PAREN tableArgumentPartitioning?
    | TABLE LEFT_PAREN query RIGHT_PAREN tableArgumentPartitioning?
    ;

tableArgumentPartitioning
    : ((WITH SINGLE PARTITION)
        | ((PARTITION | DISTRIBUTE) BY
            (((LEFT_PAREN partition+=expression (COMMA partition+=expression)* RIGHT_PAREN))
            | (expression (COMMA invalidMultiPartitionExpression=expression)+)
            | partition+=expression)))
      ((ORDER | SORT) BY
        (((LEFT_PAREN sortItem (COMMA sortItem)* RIGHT_PAREN)
        | (sortItem (COMMA invalidMultiSortItem=sortItem)+)
        | sortItem)))?
    ;

functionTableNamedArgumentExpression
    : key=identifier FAT_ARROW table=functionTableSubqueryArgument
    ;

functionTableReferenceArgument
    : functionTableSubqueryArgument
    | functionTableNamedArgumentExpression
    ;

functionTableArgument
    : functionTableReferenceArgument
    | functionArgument
    ;

functionTable
    : funcName=functionName LEFT_PAREN
      (functionTableArgument (COMMA functionTableArgument)*)?
      RIGHT_PAREN tableAlias
    ;

tableAlias
    : (AS? strictIdentifier identifierList?)?
    ;

rowFormat
    : ROW FORMAT SERDE name=stringLit (WITH SERDEPROPERTIES props=propertyList)?       #rowFormatSerde
    | ROW FORMAT DELIMITED
      (FIELDS TERMINATED BY fieldsTerminatedBy=stringLit (ESCAPED BY escapedBy=stringLit)?)?
      (COLLECTION ITEMS TERMINATED BY collectionItemsTerminatedBy=stringLit)?
      (MAP KEYS TERMINATED BY keysTerminatedBy=stringLit)?
      (LINES TERMINATED BY linesSeparatedBy=stringLit)?
      (NULL DEFINED AS nullDefinedAs=stringLit)?                                       #rowFormatDelimited
    ;

multipartIdentifierList
    : multipartIdentifier (COMMA multipartIdentifier)*
    ;

multipartIdentifier
    : parts+=errorCapturingIdentifier (DOT parts+=errorCapturingIdentifier)*
    ;

multipartIdentifierPropertyList
    : multipartIdentifierProperty (COMMA multipartIdentifierProperty)*
    ;

multipartIdentifierProperty
    : multipartIdentifier (OPTIONS options=propertyList)?
    ;

tableIdentifier
    : (db=errorCapturingIdentifier DOT)? table=errorCapturingIdentifier
    ;

functionIdentifier
    : (db=errorCapturingIdentifier DOT)? function=errorCapturingIdentifier
    ;

namedExpression
    : expression (AS? (name=errorCapturingIdentifier | identifierList))?
    ;

namedExpressionSeq
    : namedExpression (COMMA namedExpression)*
    ;

partitionFieldList
    : LEFT_PAREN fields+=partitionField (COMMA fields+=partitionField)* RIGHT_PAREN
    ;

partitionField
    : transform  #partitionTransform
    | colType    #partitionColumn
    ;

transform
    : qualifiedName                                                                             #identityTransform
    | transformName=identifier
      LEFT_PAREN argument+=transformArgument (COMMA argument+=transformArgument)* RIGHT_PAREN   #applyTransform
    ;

transformArgument
    : qualifiedName
    | constant
    ;

expression
    : booleanExpression
    ;

namedArgumentExpression
    : key=identifier FAT_ARROW value=expression
    ;

functionArgument
    : expression
    | namedArgumentExpression
    ;

expressionSeq
    : expression (COMMA expression)*
    ;

booleanExpression
    : (NOT | BANG) booleanExpression                               #logicalNot
    | EXISTS LEFT_PAREN query RIGHT_PAREN                          #exists
    | valueExpression predicate?                                   #predicated
    | left=booleanExpression operator=AND right=booleanExpression  #logicalBinary
    | left=booleanExpression operator=OR right=booleanExpression   #logicalBinary
    ;

predicate
    : errorCapturingNot? kind=BETWEEN lower=valueExpression AND upper=valueExpression
    | errorCapturingNot? kind=IN LEFT_PAREN expression (COMMA expression)* RIGHT_PAREN
    | errorCapturingNot? kind=IN LEFT_PAREN query RIGHT_PAREN
    | errorCapturingNot? kind=RLIKE pattern=valueExpression
    | errorCapturingNot? kind=(LIKE | ILIKE) quantifier=(ANY | SOME | ALL) (LEFT_PAREN RIGHT_PAREN | LEFT_PAREN expression (COMMA expression)* RIGHT_PAREN)
    | errorCapturingNot? kind=(LIKE | ILIKE) pattern=valueExpression (ESCAPE escapeChar=stringLit)?
    | IS errorCapturingNot? kind=NULL
    | IS errorCapturingNot? kind=(TRUE | FALSE | UNKNOWN)
    | IS errorCapturingNot? kind=DISTINCT FROM right=valueExpression
    ;

errorCapturingNot
    : NOT
    | BANG
    ;

valueExpression
    : primaryExpression                                                                      #valueExpressionDefault
    | operator=(MINUS | PLUS | TILDE) valueExpression                                        #arithmeticUnary
    | left=valueExpression operator=(ASTERISK | SLASH | PERCENT | DIV) right=valueExpression #arithmeticBinary
    | left=valueExpression operator=(PLUS | MINUS | CONCAT_PIPE) right=valueExpression       #arithmeticBinary
    | left=valueExpression shiftOperator right=valueExpression                               #shiftExpression
    | left=valueExpression operator=AMPERSAND right=valueExpression                          #arithmeticBinary
    | left=valueExpression operator=HAT right=valueExpression                                #arithmeticBinary
    | left=valueExpression operator=PIPE right=valueExpression                               #arithmeticBinary
    | left=valueExpression comparisonOperator right=valueExpression                          #comparison
    ;

shiftOperator
    : SHIFT_LEFT
    | SHIFT_RIGHT
    | SHIFT_RIGHT_UNSIGNED
    ;

datetimeUnit
    : YEAR | QUARTER | MONTH
    | WEEK | DAY | DAYOFYEAR
    | HOUR | MINUTE | SECOND | MILLISECOND | MICROSECOND
    ;

primaryExpression
    : name=(CURRENT_DATE | CURRENT_TIMESTAMP | CURRENT_USER | USER | SESSION_USER)             #currentLike
    | name=(TIMESTAMPADD | DATEADD | DATE_ADD) LEFT_PAREN (unit=datetimeUnit | invalidUnit=stringLit) COMMA unitsAmount=valueExpression COMMA timestamp=valueExpression RIGHT_PAREN             #timestampadd
    | name=(TIMESTAMPDIFF | DATEDIFF | DATE_DIFF | TIMEDIFF) LEFT_PAREN (unit=datetimeUnit | invalidUnit=stringLit) COMMA startTimestamp=valueExpression COMMA endTimestamp=valueExpression RIGHT_PAREN    #timestampdiff
    | CASE whenClause+ (ELSE elseExpression=expression)? END                                   #searchedCase
    | CASE value=expression whenClause+ (ELSE elseExpression=expression)? END                  #simpleCase
    | name=(CAST | TRY_CAST) LEFT_PAREN expression AS dataType RIGHT_PAREN                     #cast
    | primaryExpression collateClause                                                      #collate
    | primaryExpression DOUBLE_COLON dataType                                                  #castByColon
    | STRUCT LEFT_PAREN (argument+=namedExpression (COMMA argument+=namedExpression)*)? RIGHT_PAREN #struct
    | FIRST LEFT_PAREN expression (IGNORE NULLS)? RIGHT_PAREN                                  #first
    | ANY_VALUE LEFT_PAREN expression (IGNORE NULLS)? RIGHT_PAREN                              #any_value
    | LAST LEFT_PAREN expression (IGNORE NULLS)? RIGHT_PAREN                                   #last
    | POSITION LEFT_PAREN substr=valueExpression IN str=valueExpression RIGHT_PAREN            #position
    | constant                                                                                 #constantDefault
    | ASTERISK exceptClause?                                                                   #star
    | qualifiedName DOT ASTERISK exceptClause?                                                 #star
    | LEFT_PAREN namedExpression (COMMA namedExpression)+ RIGHT_PAREN                          #rowConstructor
    | LEFT_PAREN query RIGHT_PAREN                                                             #subqueryExpression
    | functionName LEFT_PAREN (setQuantifier? argument+=functionArgument
       (COMMA argument+=functionArgument)*)? RIGHT_PAREN
       (WITHIN GROUP LEFT_PAREN ORDER BY sortItem (COMMA sortItem)* RIGHT_PAREN)?
       (FILTER LEFT_PAREN WHERE where=booleanExpression RIGHT_PAREN)?
       (nullsOption=(IGNORE | RESPECT) NULLS)? ( OVER windowSpec)?                             #functionCall
    | identifier ARROW expression                                                              #lambda
    | LEFT_PAREN identifier (COMMA identifier)+ RIGHT_PAREN ARROW expression                   #lambda
    | value=primaryExpression LEFT_BRACKET index=valueExpression RIGHT_BRACKET                 #subscript
    | identifier                                                                               #columnReference
    | base=primaryExpression DOT fieldName=identifier                                          #dereference
    | LEFT_PAREN expression RIGHT_PAREN                                                        #parenthesizedExpression
    | EXTRACT LEFT_PAREN field=identifier FROM source=valueExpression RIGHT_PAREN              #extract
    | (SUBSTR | SUBSTRING) LEFT_PAREN str=valueExpression (FROM | COMMA) pos=valueExpression
      ((FOR | COMMA) len=valueExpression)? RIGHT_PAREN                                         #substring
    | TRIM LEFT_PAREN trimOption=(BOTH | LEADING | TRAILING)? (trimStr=valueExpression)?
       FROM srcStr=valueExpression RIGHT_PAREN                                                 #trim
    | OVERLAY LEFT_PAREN input=valueExpression PLACING replace=valueExpression
      FROM position=valueExpression (FOR length=valueExpression)? RIGHT_PAREN                  #overlay
    ;

literalType
    : DATE
    | TIMESTAMP | TIMESTAMP_LTZ | TIMESTAMP_NTZ
    | INTERVAL
    | BINARY_HEX
    | unsupportedType=identifier
    ;

constant
    : NULL                                                                                     #nullLiteral
    | QUESTION                                                                                 #posParameterLiteral
    | COLON identifier                                                                         #namedParameterLiteral
    | interval                                                                                 #intervalLiteral
    | literalType stringLit                                                                    #typeConstructor
    | number                                                                                   #numericLiteral
    | booleanValue                                                                             #booleanLiteral
    | stringLit+                                                                               #stringLiteral
    ;

comparisonOperator
    : EQ | NEQ | NEQJ | LT | LTE | GT | GTE | NSEQ
    ;

arithmeticOperator
    : PLUS | MINUS | ASTERISK | SLASH | PERCENT | DIV | TILDE | AMPERSAND | PIPE | CONCAT_PIPE | HAT
    ;

predicateOperator
    : OR | AND | IN | NOT
    ;

booleanValue
    : TRUE | FALSE
    ;

interval
    : INTERVAL (errorCapturingMultiUnitsInterval | errorCapturingUnitToUnitInterval)
    ;

errorCapturingMultiUnitsInterval
    : body=multiUnitsInterval unitToUnitInterval?
    ;

multiUnitsInterval
    : (intervalValue unit+=unitInMultiUnits)+
    ;

errorCapturingUnitToUnitInterval
    : body=unitToUnitInterval (error1=multiUnitsInterval | error2=unitToUnitInterval)?
    ;

unitToUnitInterval
    : value=intervalValue from=unitInUnitToUnit TO to=unitInUnitToUnit
    ;

intervalValue
    : (PLUS | MINUS)?
      (INTEGER_VALUE | DECIMAL_VALUE | stringLit)
    ;

unitInMultiUnits
    : NANOSECOND | NANOSECONDS | MICROSECOND | MICROSECONDS | MILLISECOND | MILLISECONDS
    | SECOND | SECONDS | MINUTE | MINUTES | HOUR | HOURS | DAY | DAYS | WEEK | WEEKS
    | MONTH | MONTHS | YEAR | YEARS
    ;

unitInUnitToUnit
    : SECOND | MINUTE | HOUR | DAY | MONTH | YEAR
    ;

colPosition
    : position=FIRST | position=AFTER afterCol=errorCapturingIdentifier
    ;

collateClause
    : COLLATE collationName=identifier
    ;

type
    : BOOLEAN
    | TINYINT | BYTE
    | SMALLINT | SHORT
    | INT | INTEGER
    | BIGINT | LONG
    | FLOAT | REAL
    | DOUBLE
    | DATE
    | TIMESTAMP | TIMESTAMP_NTZ | TIMESTAMP_LTZ
    | STRING collateClause?
    | CHARACTER | CHAR
    | VARCHAR
    | BINARY
    | DECIMAL | DEC | NUMERIC
    | VOID
    | INTERVAL
    | VARIANT
    | ARRAY | STRUCT | MAP
    | unsupportedType=identifier
    ;

dataType
    : complex=ARRAY LT dataType GT                              #complexDataType
    | complex=MAP LT dataType COMMA dataType GT                 #complexDataType
    | complex=STRUCT (LT complexColTypeList? GT | NEQ)          #complexDataType
    | INTERVAL from=(YEAR | MONTH) (TO to=MONTH)?               #yearMonthIntervalDataType
    | INTERVAL from=(DAY | HOUR | MINUTE | SECOND)
      (TO to=(HOUR | MINUTE | SECOND))?                         #dayTimeIntervalDataType
    | type (LEFT_PAREN INTEGER_VALUE
      (COMMA INTEGER_VALUE)* RIGHT_PAREN)?                      #primitiveDataType
    ;

qualifiedColTypeWithPositionList
    : qualifiedColTypeWithPosition (COMMA qualifiedColTypeWithPosition)*
    ;

qualifiedColTypeWithPosition
    : name=multipartIdentifier dataType colDefinitionDescriptorWithPosition*
    ;

colDefinitionDescriptorWithPosition
    : errorCapturingNot NULL
    | defaultExpression
    | commentSpec
    | colPosition
    ;

defaultExpression
    : DEFAULT expression
    ;

variableDefaultExpression
    : (DEFAULT | EQ) expression
    ;

colTypeList
    : colType (COMMA colType)*
    ;

colType
    : colName=errorCapturingIdentifier dataType (errorCapturingNot NULL)? commentSpec?
    ;

colDefinitionList
    : colDefinition (COMMA colDefinition)*
    ;

colDefinition
    : colName=errorCapturingIdentifier dataType colDefinitionOption*
    ;

colDefinitionOption
    : errorCapturingNot NULL
    | defaultExpression
    | generationExpression
    | commentSpec
    ;

generationExpression
    : GENERATED ALWAYS AS LEFT_PAREN expression RIGHT_PAREN     #generatedColumn
    | GENERATED (ALWAYS | BY DEFAULT) AS IDENTITY identityColSpec? #identityColumn
    ;

identityColSpec
    : LEFT_PAREN sequenceGeneratorOption* RIGHT_PAREN
    ;

sequenceGeneratorOption
    : START WITH start=sequenceGeneratorStartOrStep
    | INCREMENT BY step=sequenceGeneratorStartOrStep
    ;

sequenceGeneratorStartOrStep
    : MINUS? INTEGER_VALUE
    | MINUS? BIGINT_LITERAL
    ;

complexColTypeList
    : complexColType (COMMA complexColType)*
    ;

complexColType
    : errorCapturingIdentifier COLON? dataType (errorCapturingNot NULL)? commentSpec?
    ;

routineCharacteristics
    : (routineLanguage
    | specificName
    | deterministic
    | sqlDataAccess
    | nullCall
    | commentSpec
    | rightsClause)*
    ;

routineLanguage
    : LANGUAGE (SQL | IDENTIFIER)
    ;

specificName
    : SPECIFIC specific=errorCapturingIdentifier
    ;

deterministic
    : DETERMINISTIC
    | errorCapturingNot DETERMINISTIC
    ;

sqlDataAccess
    : access=NO SQL
    | access=CONTAINS SQL
    | access=READS SQL DATA
    | access=MODIFIES SQL DATA
    ;

nullCall
    : RETURNS NULL ON NULL INPUT
    | CALLED ON NULL INPUT
    ;

rightsClause
    : SQL SECURITY INVOKER
    | SQL SECURITY DEFINER
   ;

whenClause
    : WHEN condition=expression THEN result=expression
    ;

windowClause
    : WINDOW namedWindow (COMMA namedWindow)*
    ;

namedWindow
    : name=errorCapturingIdentifier AS windowSpec
    ;

windowSpec
    : name=errorCapturingIdentifier                         #windowRef
    | LEFT_PAREN name=errorCapturingIdentifier RIGHT_PAREN  #windowRef
    | LEFT_PAREN
      ( CLUSTER BY partition+=expression (COMMA partition+=expression)*
      | ((PARTITION | DISTRIBUTE) BY partition+=expression (COMMA partition+=expression)*)?
        ((ORDER | SORT) BY sortItem (COMMA sortItem)*)?)
      windowFrame?
      RIGHT_PAREN                                           #windowDef
    ;

windowFrame
    : frameType=RANGE start=frameBound
    | frameType=ROWS start=frameBound
    | frameType=RANGE BETWEEN start=frameBound AND end=frameBound
    | frameType=ROWS BETWEEN start=frameBound AND end=frameBound
    ;

frameBound
    : UNBOUNDED boundType=(PRECEDING | FOLLOWING)
    | boundType=CURRENT ROW
    | expression boundType=(PRECEDING | FOLLOWING)
    ;

qualifiedNameList
    : qualifiedName (COMMA qualifiedName)*
    ;

functionName
    : IDENTIFIER_KW LEFT_PAREN expression RIGHT_PAREN
    | identFunc=IDENTIFIER_KW   // IDENTIFIER itself is also a valid function name.
    | qualifiedName
    | FILTER
    | LEFT
    | RIGHT
    ;

qualifiedName
    : identifier (DOT identifier)*
    ;

// this rule is used for explicitly capturing wrong identifiers such as test-table, which should actually be `test-table`
// replace identifier with errorCapturingIdentifier where the immediate follow symbol is not an expression, otherwise
// valid expressions such as "a-b" can be recognized as an identifier
errorCapturingIdentifier
    : identifier errorCapturingIdentifierExtra
    ;

// extra left-factoring grammar
errorCapturingIdentifierExtra
    : (MINUS identifier)+    #errorIdent
    |                        #realIdent
    ;

identifier
    : strictIdentifier
    | {!SQL_standard_keyword_behavior}? strictNonReserved
    ;

strictIdentifier
    : IDENTIFIER              #unquotedIdentifier
    | quotedIdentifier        #quotedIdentifierAlternative
    | {SQL_standard_keyword_behavior}? ansiNonReserved #unquotedIdentifier
    | {!SQL_standard_keyword_behavior}? nonReserved    #unquotedIdentifier
    ;

quotedIdentifier
    : BACKQUOTED_IDENTIFIER
    | {double_quoted_identifiers}? DOUBLEQUOTED_STRING
    ;

backQuotedIdentifier
    : BACKQUOTED_IDENTIFIER
    ;

number
    : {!legacy_exponent_literal_as_decimal_enabled}? MINUS? EXPONENT_VALUE #exponentLiteral
    | {!legacy_exponent_literal_as_decimal_enabled}? MINUS? DECIMAL_VALUE  #decimalLiteral
    | {legacy_exponent_literal_as_decimal_enabled}? MINUS? (EXPONENT_VALUE | DECIMAL_VALUE) #legacyDecimalLiteral
    | MINUS? INTEGER_VALUE            #integerLiteral
    | MINUS? BIGINT_LITERAL           #bigIntLiteral
    | MINUS? SMALLINT_LITERAL         #smallIntLiteral
    | MINUS? TINYINT_LITERAL          #tinyIntLiteral
    | MINUS? DOUBLE_LITERAL           #doubleLiteral
    | MINUS? FLOAT_LITERAL            #floatLiteral
    | MINUS? BIGDECIMAL_LITERAL       #bigDecimalLiteral
    ;

alterColumnAction
    : TYPE dataType
    | commentSpec
    | colPosition
    | setOrDrop=(SET | DROP) errorCapturingNot NULL
    | SET defaultExpression
    | dropDefault=DROP DEFAULT
    ;

stringLit
    : STRING_LITERAL
    | {!double_quoted_identifiers}? DOUBLEQUOTED_STRING
    ;

comment
    : stringLit
    | NULL
    ;

version
    : INTEGER_VALUE
    | stringLit
    ;

operatorPipeRightSide
    : selectClause
    | whereClause
<<<<<<< HEAD
    | joinRelation
=======
    // The following two cases match the PIVOT or UNPIVOT clause, respectively.
    // For each one, we add the other clause as an option in order to return high-quality error
    // messages in the event that both are present (this is not allowed).
    | pivotClause unpivotClause?
    | unpivotClause pivotClause?
    | sample
>>>>>>> d8c04cf2
    ;

// When `SQL_standard_keyword_behavior=true`, there are 2 kinds of keywords in Spark SQL.
// - Reserved keywords:
//     Keywords that are reserved and can't be used as identifiers for table, view, column,
//     function, alias, etc.
// - Non-reserved keywords:
//     Keywords that have a special meaning only in particular contexts and can be used as
//     identifiers in other contexts. For example, `EXPLAIN SELECT ...` is a command, but EXPLAIN
//     can be used as identifiers in other places.
// You can find the full keywords list by searching "Start of the keywords list" in this file.
// The non-reserved keywords are listed below. Keywords not in this list are reserved keywords.
ansiNonReserved
//--ANSI-NON-RESERVED-START
    : ADD
    | AFTER
    | ALTER
    | ALWAYS
    | ANALYZE
    | ANTI
    | ANY_VALUE
    | ARCHIVE
    | ARRAY
    | ASC
    | AT
    | BEGIN
    | BETWEEN
    | BIGINT
    | BINARY
    | BINARY_HEX
    | BINDING
    | BOOLEAN
    | BUCKET
    | BUCKETS
    | BY
    | BYTE
    | CACHE
    | CALLED
    | CASCADE
    | CATALOG
    | CATALOGS
    | CHANGE
    | CHAR
    | CHARACTER
    | CLEAR
    | CLUSTER
    | CLUSTERED
    | CODEGEN
    | COLLECTION
    | COLUMNS
    | COMMENT
    | COMMIT
    | COMPACT
    | COMPACTIONS
    | COMPENSATION
    | COMPUTE
    | CONCATENATE
    | CONTAINS
    | COST
    | CUBE
    | CURRENT
    | DATA
    | DATABASE
    | DATABASES
    | DATE
    | DATEADD
    | DATE_ADD
    | DATEDIFF
    | DATE_DIFF
    | DAY
    | DAYS
    | DAYOFYEAR
    | DBPROPERTIES
    | DEC
    | DECIMAL
    | DECLARE
    | DEFAULT
    | DEFINED
    | DEFINER
    | DELETE
    | DELIMITED
    | DESC
    | DESCRIBE
    | DETERMINISTIC
    | DFS
    | DIRECTORIES
    | DIRECTORY
    | DISTRIBUTE
    | DIV
    | DO
    | DOUBLE
    | DROP
    | ESCAPED
    | EVOLUTION
    | EXCHANGE
    | EXCLUDE
    | EXISTS
    | EXPLAIN
    | EXPORT
    | EXTENDED
    | EXTERNAL
    | EXTRACT
    | FIELDS
    | FILEFORMAT
    | FIRST
    | FLOAT
    | FOLLOWING
    | FORMAT
    | FORMATTED
    | FUNCTION
    | FUNCTIONS
    | GENERATED
    | GLOBAL
    | GROUPING
    | HOUR
    | HOURS
    | IDENTIFIER_KW
    | IDENTITY
    | IF
    | IGNORE
    | IMMEDIATE
    | IMPORT
    | INCLUDE
    | INCREMENT
    | INDEX
    | INDEXES
    | INPATH
    | INPUT
    | INPUTFORMAT
    | INSERT
    | INT
    | INTEGER
    | INTERVAL
    | INVOKER
    | ITEMS
    | ITERATE
    | KEYS
    | LANGUAGE
    | LAST
    | LAZY
    | LEAVE
    | LIKE
    | ILIKE
    | LIMIT
    | LINES
    | LIST
    | LOAD
    | LOCAL
    | LOCATION
    | LOCK
    | LOCKS
    | LOGICAL
    | LONG
    | LOOP
    | MACRO
    | MAP
    | MATCHED
    | MERGE
    | MICROSECOND
    | MICROSECONDS
    | MILLISECOND
    | MILLISECONDS
    | MINUTE
    | MINUTES
    | MODIFIES
    | MONTH
    | MONTHS
    | MSCK
    | NAME
    | NAMESPACE
    | NAMESPACES
    | NANOSECOND
    | NANOSECONDS
    | NO
    | NONE
    | NULLS
    | NUMERIC
    | OF
    | OPTION
    | OPTIONS
    | OUT
    | OUTPUTFORMAT
    | OVER
    | OVERLAY
    | OVERWRITE
    | PARTITION
    | PARTITIONED
    | PARTITIONS
    | PERCENTLIT
    | PIVOT
    | PLACING
    | POSITION
    | PRECEDING
    | PRINCIPALS
    | PROPERTIES
    | PURGE
    | QUARTER
    | QUERY
    | RANGE
    | READS
    | REAL
    | RECORDREADER
    | RECORDWRITER
    | RECOVER
    | REDUCE
    | REFRESH
    | RENAME
    | REPAIR
    | REPEAT
    | REPEATABLE
    | REPLACE
    | RESET
    | RESPECT
    | RESTRICT
    | RETURN
    | RETURNS
    | REVOKE
    | RLIKE
    | ROLE
    | ROLES
    | ROLLBACK
    | ROLLUP
    | ROW
    | ROWS
    | SCHEMA
    | SCHEMAS
    | SECOND
    | SECONDS
    | SECURITY
    | SEMI
    | SEPARATED
    | SERDE
    | SERDEPROPERTIES
    | SET
    | SETMINUS
    | SETS
    | SHORT
    | SHOW
    | SINGLE
    | SKEWED
    | SMALLINT
    | SORT
    | SORTED
    | SOURCE
    | SPECIFIC
    | START
    | STATISTICS
    | STORED
    | STRATIFY
    | STRING
    | STRUCT
    | SUBSTR
    | SUBSTRING
    | SYNC
    | SYSTEM_TIME
    | SYSTEM_VERSION
    | TABLES
    | TABLESAMPLE
    | TARGET
    | TBLPROPERTIES
    | TEMPORARY
    | TERMINATED
    | TIMEDIFF
    | TIMESTAMP
    | TIMESTAMP_LTZ
    | TIMESTAMP_NTZ
    | TIMESTAMPADD
    | TIMESTAMPDIFF
    | TINYINT
    | TOUCH
    | TRANSACTION
    | TRANSACTIONS
    | TRANSFORM
    | TRIM
    | TRUE
    | TRUNCATE
    | TRY_CAST
    | TYPE
    | UNARCHIVE
    | UNBOUNDED
    | UNCACHE
    | UNLOCK
    | UNPIVOT
    | UNSET
    | UNTIL
    | UPDATE
    | USE
    | VALUES
    | VARCHAR
    | VAR
    | VARIABLE
    | VARIANT
    | VERSION
    | VIEW
    | VIEWS
    | VOID
    | WEEK
    | WEEKS
    | WHILE
    | WINDOW
    | YEAR
    | YEARS
    | ZONE
//--ANSI-NON-RESERVED-END
    ;

// When `SQL_standard_keyword_behavior=false`, there are 2 kinds of keywords in Spark SQL.
// - Non-reserved keywords:
//     Same definition as the one when `SQL_standard_keyword_behavior=true`.
// - Strict-non-reserved keywords:
//     A strict version of non-reserved keywords, which can not be used as table alias.
// You can find the full keywords list by searching "Start of the keywords list" in this file.
// The strict-non-reserved keywords are listed in `strictNonReserved`.
// The non-reserved keywords are listed in `nonReserved`.
// These 2 together contain all the keywords.
strictNonReserved
    : ANTI
    | CROSS
    | EXCEPT
    | FULL
    | INNER
    | INTERSECT
    | JOIN
    | LATERAL
    | LEFT
    | NATURAL
    | ON
    | RIGHT
    | SEMI
    | SETMINUS
    | UNION
    | USING
    ;

nonReserved
//--DEFAULT-NON-RESERVED-START
    : ADD
    | AFTER
    | ALL
    | ALTER
    | ALWAYS
    | ANALYZE
    | AND
    | ANY
    | ANY_VALUE
    | ARCHIVE
    | ARRAY
    | AS
    | ASC
    | AT
    | AUTHORIZATION
    | BEGIN
    | BETWEEN
    | BIGINT
    | BINARY
    | BINARY_HEX
    | BINDING
    | BOOLEAN
    | BOTH
    | BUCKET
    | BUCKETS
    | BY
    | BYTE
    | CACHE
    | CALL
    | CALLED
    | CASCADE
    | CASE
    | CAST
    | CATALOG
    | CATALOGS
    | CHANGE
    | CHAR
    | CHARACTER
    | CHECK
    | CLEAR
    | CLUSTER
    | CLUSTERED
    | CODEGEN
    | COLLATE
    | COLLATION
    | COLLECTION
    | COLUMN
    | COLUMNS
    | COMMENT
    | COMMIT
    | COMPACT
    | COMPACTIONS
    | COMPENSATION
    | COMPUTE
    | CONCATENATE
    | CONSTRAINT
    | CONTAINS
    | COST
    | CREATE
    | CUBE
    | CURRENT
    | CURRENT_DATE
    | CURRENT_TIME
    | CURRENT_TIMESTAMP
    | CURRENT_USER
    | DATA
    | DATABASE
    | DATABASES
    | DATE
    | DATEADD
    | DATE_ADD
    | DATEDIFF
    | DATE_DIFF
    | DAY
    | DAYS
    | DAYOFYEAR
    | DBPROPERTIES
    | DEC
    | DECIMAL
    | DECLARE
    | DEFAULT
    | DEFINED
    | DEFINER
    | DELETE
    | DELIMITED
    | DESC
    | DESCRIBE
    | DETERMINISTIC
    | DFS
    | DIRECTORIES
    | DIRECTORY
    | DISTINCT
    | DISTRIBUTE
    | DIV
    | DO
    | DOUBLE
    | DROP
    | ELSE
    | END
    | ESCAPE
    | ESCAPED
    | EVOLUTION
    | EXCHANGE
    | EXCLUDE
    | EXECUTE
    | EXISTS
    | EXPLAIN
    | EXPORT
    | EXTENDED
    | EXTERNAL
    | EXTRACT
    | FALSE
    | FETCH
    | FILTER
    | FIELDS
    | FILEFORMAT
    | FIRST
    | FLOAT
    | FOLLOWING
    | FOR
    | FOREIGN
    | FORMAT
    | FORMATTED
    | FROM
    | FUNCTION
    | FUNCTIONS
    | GENERATED
    | GLOBAL
    | GRANT
    | GROUP
    | GROUPING
    | HAVING
    | HOUR
    | HOURS
    | IDENTIFIER_KW
    | IDENTITY
    | IF
    | IGNORE
    | IMMEDIATE
    | IMPORT
    | IN
    | INCLUDE
    | INCREMENT
    | INDEX
    | INDEXES
    | INPATH
    | INPUT
    | INPUTFORMAT
    | INSERT
    | INT
    | INTEGER
    | INTERVAL
    | INTO
    | INVOKER
    | IS
    | ITEMS
    | ITERATE
    | KEYS
    | LANGUAGE
    | LAST
    | LAZY
    | LEADING
    | LEAVE
    | LIKE
    | LONG
    | ILIKE
    | LIMIT
    | LINES
    | LIST
    | LOAD
    | LOCAL
    | LOCATION
    | LOCK
    | LOCKS
    | LOGICAL
    | LONG
    | LOOP
    | MACRO
    | MAP
    | MATCHED
    | MERGE
    | MICROSECOND
    | MICROSECONDS
    | MILLISECOND
    | MILLISECONDS
    | MINUTE
    | MINUTES
    | MODIFIES
    | MONTH
    | MONTHS
    | MSCK
    | NAME
    | NAMESPACE
    | NAMESPACES
    | NANOSECOND
    | NANOSECONDS
    | NO
    | NONE
    | NOT
    | NULL
    | NULLS
    | NUMERIC
    | OF
    | OFFSET
    | ONLY
    | OPTION
    | OPTIONS
    | OR
    | ORDER
    | OUT
    | OUTER
    | OUTPUTFORMAT
    | OVER
    | OVERLAPS
    | OVERLAY
    | OVERWRITE
    | PARTITION
    | PARTITIONED
    | PARTITIONS
    | PERCENTLIT
    | PIVOT
    | PLACING
    | POSITION
    | PRECEDING
    | PRIMARY
    | PRINCIPALS
    | PROPERTIES
    | PURGE
    | QUARTER
    | QUERY
    | RANGE
    | READS
    | REAL
    | RECORDREADER
    | RECORDWRITER
    | RECOVER
    | REDUCE
    | REFERENCES
    | REFRESH
    | RENAME
    | REPAIR
    | REPEAT
    | REPEATABLE
    | REPLACE
    | RESET
    | RESPECT
    | RESTRICT
    | RETURN
    | RETURNS
    | REVOKE
    | RLIKE
    | ROLE
    | ROLES
    | ROLLBACK
    | ROLLUP
    | ROW
    | ROWS
    | SCHEMA
    | SCHEMAS
    | SECOND
    | SECONDS
    | SECURITY
    | SELECT
    | SEPARATED
    | SERDE
    | SERDEPROPERTIES
    | SESSION_USER
    | SET
    | SETS
    | SHORT
    | SHOW
    | SINGLE
    | SKEWED
    | SMALLINT
    | SOME
    | SORT
    | SORTED
    | SOURCE
    | SPECIFIC
    | SQL
    | START
    | STATISTICS
    | STORED
    | STRATIFY
    | STRING
    | STRUCT
    | SUBSTR
    | SUBSTRING
    | SYNC
    | SYSTEM_TIME
    | SYSTEM_VERSION
    | TABLE
    | TABLES
    | TABLESAMPLE
    | TARGET
    | TBLPROPERTIES
    | TEMPORARY
    | TERMINATED
    | THEN
    | TIME
    | TIMEDIFF
    | TIMESTAMP
    | TIMESTAMP_LTZ
    | TIMESTAMP_NTZ
    | TIMESTAMPADD
    | TIMESTAMPDIFF
    | TINYINT
    | TO
    | TOUCH
    | TRAILING
    | TRANSACTION
    | TRANSACTIONS
    | TRANSFORM
    | TRIM
    | TRUE
    | TRUNCATE
    | TRY_CAST
    | TYPE
    | UNARCHIVE
    | UNBOUNDED
    | UNCACHE
    | UNIQUE
    | UNKNOWN
    | UNLOCK
    | UNPIVOT
    | UNSET
    | UNTIL
    | UPDATE
    | USE
    | USER
    | VALUES
    | VARCHAR
    | VAR
    | VARIABLE
    | VARIANT
    | VERSION
    | VIEW
    | VIEWS
    | VOID
    | WEEK
    | WEEKS
    | WHILE
    | WHEN
    | WHERE
    | WINDOW
    | WITH
    | WITHIN
    | YEAR
    | YEARS
    | ZONE
//--DEFAULT-NON-RESERVED-END
    ;<|MERGE_RESOLUTION|>--- conflicted
+++ resolved
@@ -1504,16 +1504,13 @@
 operatorPipeRightSide
     : selectClause
     | whereClause
-<<<<<<< HEAD
-    | joinRelation
-=======
     // The following two cases match the PIVOT or UNPIVOT clause, respectively.
     // For each one, we add the other clause as an option in order to return high-quality error
     // messages in the event that both are present (this is not allowed).
     | pivotClause unpivotClause?
     | unpivotClause pivotClause?
     | sample
->>>>>>> d8c04cf2
+    | joinRelation
     ;
 
 // When `SQL_standard_keyword_behavior=true`, there are 2 kinds of keywords in Spark SQL.
