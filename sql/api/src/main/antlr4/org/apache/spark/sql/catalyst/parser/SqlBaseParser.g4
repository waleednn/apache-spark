/*
 * Licensed under the Apache License, Version 2.0 (the "License");
 * you may not use this file except in compliance with the License.
 * You may obtain a copy of the License at
 *
 *     http://www.apache.org/licenses/LICENSE-2.0
 *
 * Unless required by applicable law or agreed to in writing, software
 * distributed under the License is distributed on an "AS IS" BASIS,
 * WITHOUT WARRANTIES OR CONDITIONS OF ANY KIND, either express or implied.
 * See the License for the specific language governing permissions and
 * limitations under the License.
 *
 * This file is an adaptation of Presto's presto-parser/src/main/antlr4/com/facebook/presto/sql/parser/SqlBase.g4 grammar.
 */

parser grammar SqlBaseParser;

options { tokenVocab = SqlBaseLexer; }

@members {
  /**
   * When false, INTERSECT is given the greater precedence over the other set
   * operations (UNION, EXCEPT and MINUS) as per the SQL standard.
   */
  public boolean legacy_setops_precedence_enabled = false;

  /**
   * When false, a literal with an exponent would be converted into
   * double type rather than decimal type.
   */
  public boolean legacy_exponent_literal_as_decimal_enabled = false;

  /**
   * When true, the behavior of keywords follows ANSI SQL standard.
   */
  public boolean SQL_standard_keyword_behavior = false;

  /**
   * When true, double quoted literals are identifiers rather than STRINGs.
   */
  public boolean double_quoted_identifiers = false;
}

compoundOrSingleStatement
    : singleStatement
<<<<<<< HEAD
    | singleCompound
    ;

singleCompound
=======
    | singleCompoundStatement
    ;

singleCompoundStatement
>>>>>>> 214c685e
    : beginEndCompoundBlock SEMICOLON? EOF
    ;

beginEndCompoundBlock
    : beginLabel? BEGIN compoundBody END endLabel?
    ;

compoundBody
<<<<<<< HEAD
    : (compoundStatement SEMICOLON)*
=======
    : (compoundStatements+=compoundStatement SEMICOLON)*
>>>>>>> 214c685e
    ;

compoundStatement
    : statement
    | beginEndCompoundBlock
    ;

singleStatement
    : statement SEMICOLON* EOF
    ;

label
    : multipartIdentifier
    ;

beginLabel
    : label COLON
    ;

endLabel
    : label
    ;

singleExpression
    : namedExpression EOF
    ;

singleTableIdentifier
    : tableIdentifier EOF
    ;

singleMultipartIdentifier
    : multipartIdentifier EOF
    ;

singleFunctionIdentifier
    : functionIdentifier EOF
    ;

singleDataType
    : dataType EOF
    ;

singleTableSchema
    : colTypeList EOF
    ;

statement
    : query                                                            #statementDefault
    | executeImmediate                                                 #visitExecuteImmediate
    | ctes? dmlStatementNoWith                                         #dmlStatement
    | USE identifierReference                                          #use
    | USE namespace identifierReference                                #useNamespace
    | SET CATALOG (errorCapturingIdentifier | stringLit)                  #setCatalog
    | CREATE namespace (IF errorCapturingNot EXISTS)? identifierReference
        (commentSpec |
         locationSpec |
         (WITH (DBPROPERTIES | PROPERTIES) propertyList))*             #createNamespace
    | ALTER namespace identifierReference
        SET (DBPROPERTIES | PROPERTIES) propertyList                   #setNamespaceProperties
    | ALTER namespace identifierReference
        SET locationSpec                                               #setNamespaceLocation
    | DROP namespace (IF EXISTS)? identifierReference
        (RESTRICT | CASCADE)?                                          #dropNamespace
    | SHOW namespaces ((FROM | IN) multipartIdentifier)?
        (LIKE? pattern=stringLit)?                                        #showNamespaces
    | createTableHeader (LEFT_PAREN colDefinitionList RIGHT_PAREN)? tableProvider?
        createTableClauses
        (AS? query)?                                                   #createTable
    | CREATE TABLE (IF errorCapturingNot EXISTS)? target=tableIdentifier
        LIKE source=tableIdentifier
        (tableProvider |
        rowFormat |
        createFileFormat |
        locationSpec |
        (TBLPROPERTIES tableProps=propertyList))*                      #createTableLike
    | replaceTableHeader (LEFT_PAREN colDefinitionList RIGHT_PAREN)? tableProvider?
        createTableClauses
        (AS? query)?                                                   #replaceTable
    | ANALYZE TABLE identifierReference partitionSpec? COMPUTE STATISTICS
        (identifier | FOR COLUMNS identifierSeq | FOR ALL COLUMNS)?    #analyze
    | ANALYZE TABLES ((FROM | IN) identifierReference)? COMPUTE STATISTICS
        (identifier)?                                                  #analyzeTables
    | ALTER TABLE identifierReference
        ADD (COLUMN | COLUMNS)
        columns=qualifiedColTypeWithPositionList                       #addTableColumns
    | ALTER TABLE identifierReference
        ADD (COLUMN | COLUMNS)
        LEFT_PAREN columns=qualifiedColTypeWithPositionList RIGHT_PAREN #addTableColumns
    | ALTER TABLE table=identifierReference
        RENAME COLUMN
        from=multipartIdentifier TO to=errorCapturingIdentifier        #renameTableColumn
    | ALTER TABLE identifierReference
        DROP (COLUMN | COLUMNS) (IF EXISTS)?
        LEFT_PAREN columns=multipartIdentifierList RIGHT_PAREN         #dropTableColumns
    | ALTER TABLE identifierReference
        DROP (COLUMN | COLUMNS) (IF EXISTS)?
        columns=multipartIdentifierList                                #dropTableColumns
    | ALTER (TABLE | VIEW) from=identifierReference
        RENAME TO to=multipartIdentifier                               #renameTable
    | ALTER (TABLE | VIEW) identifierReference
        SET TBLPROPERTIES propertyList                                 #setTableProperties
    | ALTER (TABLE | VIEW) identifierReference
        UNSET TBLPROPERTIES (IF EXISTS)? propertyList                  #unsetTableProperties
    | ALTER TABLE table=identifierReference
        (ALTER | CHANGE) COLUMN? column=multipartIdentifier
        alterColumnAction?                                             #alterTableAlterColumn
    | ALTER TABLE table=identifierReference partitionSpec?
        CHANGE COLUMN?
        colName=multipartIdentifier colType colPosition?               #hiveChangeColumn
    | ALTER TABLE table=identifierReference partitionSpec?
        REPLACE COLUMNS
        LEFT_PAREN columns=qualifiedColTypeWithPositionList
        RIGHT_PAREN                                                    #hiveReplaceColumns
    | ALTER TABLE identifierReference (partitionSpec)?
        SET SERDE stringLit (WITH SERDEPROPERTIES propertyList)?       #setTableSerDe
    | ALTER TABLE identifierReference (partitionSpec)?
        SET SERDEPROPERTIES propertyList                               #setTableSerDe
    | ALTER (TABLE | VIEW) identifierReference ADD (IF errorCapturingNot EXISTS)?
        partitionSpecLocation+                                         #addTablePartition
    | ALTER TABLE identifierReference
        from=partitionSpec RENAME TO to=partitionSpec                  #renameTablePartition
    | ALTER (TABLE | VIEW) identifierReference
        DROP (IF EXISTS)? partitionSpec (COMMA partitionSpec)* PURGE?  #dropTablePartitions
    | ALTER TABLE identifierReference
        (partitionSpec)? SET locationSpec                              #setTableLocation
    | ALTER TABLE identifierReference RECOVER PARTITIONS                 #recoverPartitions
    | DROP TABLE (IF EXISTS)? identifierReference PURGE?               #dropTable
    | DROP VIEW (IF EXISTS)? identifierReference                       #dropView
    | CREATE (OR REPLACE)? (GLOBAL? TEMPORARY)?
        VIEW (IF errorCapturingNot EXISTS)? identifierReference
        identifierCommentList?
        (commentSpec |
         schemaBinding |
         (PARTITIONED ON identifierList) |
         (TBLPROPERTIES propertyList))*
        AS query                                                       #createView
    | CREATE (OR REPLACE)? GLOBAL? TEMPORARY VIEW
        tableIdentifier (LEFT_PAREN colTypeList RIGHT_PAREN)? tableProvider
        (OPTIONS propertyList)?                                        #createTempViewUsing
    | ALTER VIEW identifierReference AS? query                         #alterViewQuery
    | ALTER VIEW identifierReference schemaBinding                     #alterViewSchemaBinding
    | CREATE (OR REPLACE)? TEMPORARY? FUNCTION (IF errorCapturingNot EXISTS)?
        identifierReference AS className=stringLit
        (USING resource (COMMA resource)*)?                            #createFunction
    | CREATE (OR REPLACE)? TEMPORARY? FUNCTION (IF errorCapturingNot EXISTS)?
        identifierReference LEFT_PAREN parameters=colDefinitionList? RIGHT_PAREN
        (RETURNS (dataType | TABLE LEFT_PAREN returnParams=colTypeList RIGHT_PAREN))?
        routineCharacteristics
        RETURN (query | expression)                                    #createUserDefinedFunction
    | DROP TEMPORARY? FUNCTION (IF EXISTS)? identifierReference        #dropFunction
    | DECLARE (OR REPLACE)? VARIABLE?
        identifierReference dataType? variableDefaultExpression?       #createVariable
    | DROP TEMPORARY VARIABLE (IF EXISTS)? identifierReference         #dropVariable
    | EXPLAIN (LOGICAL | FORMATTED | EXTENDED | CODEGEN | COST)?
        statement                                                      #explain
    | SHOW TABLES ((FROM | IN) identifierReference)?
        (LIKE? pattern=stringLit)?                                        #showTables
    | SHOW TABLE EXTENDED ((FROM | IN) ns=identifierReference)?
        LIKE pattern=stringLit partitionSpec?                             #showTableExtended
    | SHOW TBLPROPERTIES table=identifierReference
        (LEFT_PAREN key=propertyKey RIGHT_PAREN)?                      #showTblProperties
    | SHOW COLUMNS (FROM | IN) table=identifierReference
        ((FROM | IN) ns=multipartIdentifier)?                          #showColumns
    | SHOW VIEWS ((FROM | IN) identifierReference)?
        (LIKE? pattern=stringLit)?                                        #showViews
    | SHOW PARTITIONS identifierReference partitionSpec?               #showPartitions
    | SHOW identifier? FUNCTIONS ((FROM | IN) ns=identifierReference)?
        (LIKE? (legacy=multipartIdentifier | pattern=stringLit))?      #showFunctions
    | SHOW CREATE TABLE identifierReference (AS SERDE)?                #showCreateTable
    | SHOW CURRENT namespace                                           #showCurrentNamespace
    | SHOW CATALOGS (LIKE? pattern=stringLit)?                            #showCatalogs
    | (DESC | DESCRIBE) FUNCTION EXTENDED? describeFuncName            #describeFunction
    | (DESC | DESCRIBE) namespace EXTENDED?
        identifierReference                                            #describeNamespace
    | (DESC | DESCRIBE) TABLE? option=(EXTENDED | FORMATTED)?
        identifierReference partitionSpec? describeColName?            #describeRelation
    | (DESC | DESCRIBE) QUERY? query                                   #describeQuery
    | COMMENT ON namespace identifierReference IS
        comment                                                        #commentNamespace
    | COMMENT ON TABLE identifierReference IS comment                  #commentTable
    | REFRESH TABLE identifierReference                                #refreshTable
    | REFRESH FUNCTION identifierReference                             #refreshFunction
    | REFRESH (stringLit | .*?)                                        #refreshResource
    | CACHE LAZY? TABLE identifierReference
        (OPTIONS options=propertyList)? (AS? query)?                   #cacheTable
    | UNCACHE TABLE (IF EXISTS)? identifierReference                   #uncacheTable
    | CLEAR CACHE                                                      #clearCache
    | LOAD DATA LOCAL? INPATH path=stringLit OVERWRITE? INTO TABLE
        identifierReference partitionSpec?                             #loadData
    | TRUNCATE TABLE identifierReference partitionSpec?                #truncateTable
    | (MSCK)? REPAIR TABLE identifierReference
        (option=(ADD|DROP|SYNC) PARTITIONS)?                           #repairTable
    | op=(ADD | LIST) identifier .*?                                   #manageResource
    | SET COLLATION collationName=identifier                           #setCollation
    | SET ROLE .*?                                                     #failNativeCommand
    | SET TIME ZONE interval                                           #setTimeZone
    | SET TIME ZONE timezone                                           #setTimeZone
    | SET TIME ZONE .*?                                                #setTimeZone
    | SET (VARIABLE | VAR) assignmentList                              #setVariable
    | SET (VARIABLE | VAR) LEFT_PAREN multipartIdentifierList RIGHT_PAREN EQ
          LEFT_PAREN query RIGHT_PAREN                                 #setVariable
    | SET configKey EQ configValue                                     #setQuotedConfiguration
    | SET configKey (EQ .*?)?                                          #setConfiguration
    | SET .*? EQ configValue                                           #setQuotedConfiguration
    | SET .*?                                                          #setConfiguration
    | RESET configKey                                                  #resetQuotedConfiguration
    | RESET .*?                                                        #resetConfiguration
    | CREATE INDEX (IF errorCapturingNot EXISTS)? identifier ON TABLE?
        identifierReference (USING indexType=identifier)?
        LEFT_PAREN columns=multipartIdentifierPropertyList RIGHT_PAREN
        (OPTIONS options=propertyList)?                                #createIndex
    | DROP INDEX (IF EXISTS)? identifier ON TABLE? identifierReference #dropIndex
    | unsupportedHiveNativeCommands .*?                                #failNativeCommand
    ;

executeImmediate
    : EXECUTE IMMEDIATE queryParam=executeImmediateQueryParam (INTO targetVariable=multipartIdentifierList)? executeImmediateUsing?
    ;

executeImmediateUsing
    : USING LEFT_PAREN params=namedExpressionSeq RIGHT_PAREN
    | USING params=namedExpressionSeq
    ;

executeImmediateQueryParam
    : stringLit
    | multipartIdentifier
    ;

executeImmediateArgument
    : (constant|multipartIdentifier) (AS name=errorCapturingIdentifier)?
    ;

executeImmediateArgumentSeq
    : executeImmediateArgument (COMMA executeImmediateArgument)*
    ;

timezone
    : stringLit
    | LOCAL
    ;

configKey
    : quotedIdentifier
    ;

configValue
    : backQuotedIdentifier
    ;

unsupportedHiveNativeCommands
    : kw1=CREATE kw2=ROLE
    | kw1=DROP kw2=ROLE
    | kw1=GRANT kw2=ROLE?
    | kw1=REVOKE kw2=ROLE?
    | kw1=SHOW kw2=GRANT
    | kw1=SHOW kw2=ROLE kw3=GRANT?
    | kw1=SHOW kw2=PRINCIPALS
    | kw1=SHOW kw2=ROLES
    | kw1=SHOW kw2=CURRENT kw3=ROLES
    | kw1=EXPORT kw2=TABLE
    | kw1=IMPORT kw2=TABLE
    | kw1=SHOW kw2=COMPACTIONS
    | kw1=SHOW kw2=CREATE kw3=TABLE
    | kw1=SHOW kw2=TRANSACTIONS
    | kw1=SHOW kw2=INDEXES
    | kw1=SHOW kw2=LOCKS
    | kw1=CREATE kw2=INDEX
    | kw1=DROP kw2=INDEX
    | kw1=ALTER kw2=INDEX
    | kw1=LOCK kw2=TABLE
    | kw1=LOCK kw2=DATABASE
    | kw1=UNLOCK kw2=TABLE
    | kw1=UNLOCK kw2=DATABASE
    | kw1=CREATE kw2=TEMPORARY kw3=MACRO
    | kw1=DROP kw2=TEMPORARY kw3=MACRO
    | kw1=ALTER kw2=TABLE tableIdentifier kw3=NOT kw4=CLUSTERED
    | kw1=ALTER kw2=TABLE tableIdentifier kw3=CLUSTERED kw4=BY
    | kw1=ALTER kw2=TABLE tableIdentifier kw3=NOT kw4=SORTED
    | kw1=ALTER kw2=TABLE tableIdentifier kw3=SKEWED kw4=BY
    | kw1=ALTER kw2=TABLE tableIdentifier kw3=NOT kw4=SKEWED
    | kw1=ALTER kw2=TABLE tableIdentifier kw3=NOT kw4=STORED kw5=AS kw6=DIRECTORIES
    | kw1=ALTER kw2=TABLE tableIdentifier kw3=SET kw4=SKEWED kw5=LOCATION
    | kw1=ALTER kw2=TABLE tableIdentifier kw3=EXCHANGE kw4=PARTITION
    | kw1=ALTER kw2=TABLE tableIdentifier kw3=ARCHIVE kw4=PARTITION
    | kw1=ALTER kw2=TABLE tableIdentifier kw3=UNARCHIVE kw4=PARTITION
    | kw1=ALTER kw2=TABLE tableIdentifier kw3=TOUCH
    | kw1=ALTER kw2=TABLE tableIdentifier partitionSpec? kw3=COMPACT
    | kw1=ALTER kw2=TABLE tableIdentifier partitionSpec? kw3=CONCATENATE
    | kw1=ALTER kw2=TABLE tableIdentifier partitionSpec? kw3=SET kw4=FILEFORMAT
    | kw1=ALTER kw2=TABLE tableIdentifier partitionSpec? kw3=REPLACE kw4=COLUMNS
    | kw1=START kw2=TRANSACTION
    | kw1=COMMIT
    | kw1=ROLLBACK
    | kw1=DFS
    ;

createTableHeader
    : CREATE TEMPORARY? EXTERNAL? TABLE (IF errorCapturingNot EXISTS)? identifierReference
    ;

replaceTableHeader
    : (CREATE OR)? REPLACE TABLE identifierReference
    ;

clusterBySpec
    : CLUSTER BY LEFT_PAREN multipartIdentifierList RIGHT_PAREN
    ;

bucketSpec
    : CLUSTERED BY identifierList
      (SORTED BY orderedIdentifierList)?
      INTO INTEGER_VALUE BUCKETS
    ;

skewSpec
    : SKEWED BY identifierList
      ON (constantList | nestedConstantList)
      (STORED AS DIRECTORIES)?
    ;

locationSpec
    : LOCATION stringLit
    ;

schemaBinding
    : WITH SCHEMA (BINDING | COMPENSATION | EVOLUTION | TYPE EVOLUTION)
    ;

commentSpec
    : COMMENT stringLit
    ;

query
    : ctes? queryTerm queryOrganization
    ;

insertInto
    : INSERT OVERWRITE TABLE? identifierReference (partitionSpec (IF errorCapturingNot EXISTS)?)?  ((BY NAME) | identifierList)? #insertOverwriteTable
    | INSERT INTO TABLE? identifierReference partitionSpec? (IF errorCapturingNot EXISTS)? ((BY NAME) | identifierList)?   #insertIntoTable
    | INSERT INTO TABLE? identifierReference REPLACE whereClause                                             #insertIntoReplaceWhere
    | INSERT OVERWRITE LOCAL? DIRECTORY path=stringLit rowFormat? createFileFormat?                     #insertOverwriteHiveDir
    | INSERT OVERWRITE LOCAL? DIRECTORY (path=stringLit)? tableProvider (OPTIONS options=propertyList)? #insertOverwriteDir
    ;

partitionSpecLocation
    : partitionSpec locationSpec?
    ;

partitionSpec
    : PARTITION LEFT_PAREN partitionVal (COMMA partitionVal)* RIGHT_PAREN
    ;

partitionVal
    : identifier (EQ constant)?
    | identifier EQ DEFAULT
    ;

namespace
    : NAMESPACE
    | DATABASE
    | SCHEMA
    ;

namespaces
    : NAMESPACES
    | DATABASES
    | SCHEMAS
    ;

describeFuncName
    : identifierReference
    | stringLit
    | comparisonOperator
    | arithmeticOperator
    | predicateOperator
    | shiftOperator
    | BANG
    ;

describeColName
    : nameParts+=errorCapturingIdentifier (DOT nameParts+=errorCapturingIdentifier)*
    ;

ctes
    : WITH namedQuery (COMMA namedQuery)*
    ;

namedQuery
    : name=errorCapturingIdentifier (columnAliases=identifierList)? AS? LEFT_PAREN query RIGHT_PAREN
    ;

tableProvider
    : USING multipartIdentifier
    ;

createTableClauses
    :((OPTIONS options=expressionPropertyList) |
     (PARTITIONED BY partitioning=partitionFieldList) |
     skewSpec |
     clusterBySpec |
     bucketSpec |
     rowFormat |
     createFileFormat |
     locationSpec |
     commentSpec |
     (TBLPROPERTIES tableProps=propertyList))*
    ;

propertyList
    : LEFT_PAREN property (COMMA property)* RIGHT_PAREN
    ;

property
    : key=propertyKey (EQ? value=propertyValue)?
    ;

propertyKey
    : errorCapturingIdentifier (DOT errorCapturingIdentifier)*
    | stringLit
    ;

propertyValue
    : INTEGER_VALUE
    | DECIMAL_VALUE
    | booleanValue
    | stringLit
    ;

expressionPropertyList
    : LEFT_PAREN expressionProperty (COMMA expressionProperty)* RIGHT_PAREN
    ;

expressionProperty
    : key=propertyKey (EQ? value=expression)?
    ;

constantList
    : LEFT_PAREN constant (COMMA constant)* RIGHT_PAREN
    ;

nestedConstantList
    : LEFT_PAREN constantList (COMMA constantList)* RIGHT_PAREN
    ;

createFileFormat
    : STORED AS fileFormat
    | STORED BY storageHandler
    ;

fileFormat
    : INPUTFORMAT inFmt=stringLit OUTPUTFORMAT outFmt=stringLit    #tableFileFormat
    | identifier                                             #genericFileFormat
    ;

storageHandler
    : stringLit (WITH SERDEPROPERTIES propertyList)?
    ;

resource
    : identifier stringLit
    ;

dmlStatementNoWith
    : insertInto query                                                             #singleInsertQuery
    | fromClause multiInsertQueryBody+                                             #multiInsertQuery
    | DELETE FROM identifierReference tableAlias whereClause?                      #deleteFromTable
    | UPDATE identifierReference tableAlias setClause whereClause?                 #updateTable
    | MERGE (WITH SCHEMA EVOLUTION)? INTO target=identifierReference targetAlias=tableAlias
        USING (source=identifierReference |
          LEFT_PAREN sourceQuery=query RIGHT_PAREN) sourceAlias=tableAlias
        ON mergeCondition=booleanExpression
        matchedClause*
        notMatchedClause*
        notMatchedBySourceClause*                                                  #mergeIntoTable
    ;

identifierReference
    : IDENTIFIER_KW LEFT_PAREN expression RIGHT_PAREN
    | multipartIdentifier
    ;

queryOrganization
    : (ORDER BY order+=sortItem (COMMA order+=sortItem)*)?
      (CLUSTER BY clusterBy+=expression (COMMA clusterBy+=expression)*)?
      (DISTRIBUTE BY distributeBy+=expression (COMMA distributeBy+=expression)*)?
      (SORT BY sort+=sortItem (COMMA sort+=sortItem)*)?
      windowClause?
      (LIMIT (ALL | limit=expression))?
      (OFFSET offset=expression)?
    ;

multiInsertQueryBody
    : insertInto fromStatementBody
    ;

queryTerm
    : queryPrimary                                                                       #queryTermDefault
    | left=queryTerm {legacy_setops_precedence_enabled}?
        operator=(INTERSECT | UNION | EXCEPT | SETMINUS) setQuantifier? right=queryTerm  #setOperation
    | left=queryTerm {!legacy_setops_precedence_enabled}?
        operator=INTERSECT setQuantifier? right=queryTerm                                #setOperation
    | left=queryTerm {!legacy_setops_precedence_enabled}?
        operator=(UNION | EXCEPT | SETMINUS) setQuantifier? right=queryTerm              #setOperation
    ;

queryPrimary
    : querySpecification                                                    #queryPrimaryDefault
    | fromStatement                                                         #fromStmt
    | TABLE identifierReference                                             #table
    | inlineTable                                                           #inlineTableDefault1
    | LEFT_PAREN query RIGHT_PAREN                                          #subquery
    ;

sortItem
    : expression ordering=(ASC | DESC)? (NULLS nullOrder=(LAST | FIRST))?
    ;

fromStatement
    : fromClause fromStatementBody+
    ;

fromStatementBody
    : transformClause
      whereClause?
      queryOrganization
    | selectClause
      lateralView*
      whereClause?
      aggregationClause?
      havingClause?
      windowClause?
      queryOrganization
    ;

querySpecification
    : transformClause
      fromClause?
      lateralView*
      whereClause?
      aggregationClause?
      havingClause?
      windowClause?                                                         #transformQuerySpecification
    | selectClause
      fromClause?
      lateralView*
      whereClause?
      aggregationClause?
      havingClause?
      windowClause?                                                         #regularQuerySpecification
    ;

transformClause
    : (SELECT kind=TRANSFORM LEFT_PAREN setQuantifier? expressionSeq RIGHT_PAREN
            | kind=MAP setQuantifier? expressionSeq
            | kind=REDUCE setQuantifier? expressionSeq)
      inRowFormat=rowFormat?
      (RECORDWRITER recordWriter=stringLit)?
      USING script=stringLit
      (AS (identifierSeq | colTypeList | (LEFT_PAREN (identifierSeq | colTypeList) RIGHT_PAREN)))?
      outRowFormat=rowFormat?
      (RECORDREADER recordReader=stringLit)?
    ;

selectClause
    : SELECT (hints+=hint)* setQuantifier? namedExpressionSeq
    ;

setClause
    : SET assignmentList
    ;

matchedClause
    : WHEN MATCHED (AND matchedCond=booleanExpression)? THEN matchedAction
    ;
notMatchedClause
    : WHEN errorCapturingNot MATCHED (BY TARGET)? (AND notMatchedCond=booleanExpression)? THEN notMatchedAction
    ;

notMatchedBySourceClause
    : WHEN errorCapturingNot MATCHED BY SOURCE (AND notMatchedBySourceCond=booleanExpression)? THEN notMatchedBySourceAction
    ;

matchedAction
    : DELETE
    | UPDATE SET ASTERISK
    | UPDATE SET assignmentList
    ;

notMatchedAction
    : INSERT ASTERISK
    | INSERT LEFT_PAREN columns=multipartIdentifierList RIGHT_PAREN
        VALUES LEFT_PAREN expression (COMMA expression)* RIGHT_PAREN
    ;

notMatchedBySourceAction
    : DELETE
    | UPDATE SET assignmentList
    ;

exceptClause
    : EXCEPT LEFT_PAREN exceptCols=multipartIdentifierList RIGHT_PAREN
    ;

assignmentList
    : assignment (COMMA assignment)*
    ;

assignment
    : key=multipartIdentifier EQ value=expression
    ;

whereClause
    : WHERE booleanExpression
    ;

havingClause
    : HAVING booleanExpression
    ;

hint
    : HENT_START hintStatements+=hintStatement (COMMA? hintStatements+=hintStatement)* HENT_END
    ;

hintStatement
    : hintName=identifier
    | hintName=identifier LEFT_PAREN parameters+=primaryExpression (COMMA parameters+=primaryExpression)* RIGHT_PAREN
    ;

fromClause
    : FROM relation (COMMA relation)* lateralView* pivotClause? unpivotClause?
    ;

temporalClause
    : FOR? (SYSTEM_VERSION | VERSION) AS OF version
    | FOR? (SYSTEM_TIME | TIMESTAMP) AS OF timestamp=valueExpression
    ;

aggregationClause
    : GROUP BY groupingExpressionsWithGroupingAnalytics+=groupByClause
        (COMMA groupingExpressionsWithGroupingAnalytics+=groupByClause)*
    | GROUP BY groupingExpressions+=expression (COMMA groupingExpressions+=expression)* (
      WITH kind=ROLLUP
    | WITH kind=CUBE
    | kind=GROUPING SETS LEFT_PAREN groupingSet (COMMA groupingSet)* RIGHT_PAREN)?
    ;

groupByClause
    : groupingAnalytics
    | expression
    ;

groupingAnalytics
    : (ROLLUP | CUBE) LEFT_PAREN groupingSet (COMMA groupingSet)* RIGHT_PAREN
    | GROUPING SETS LEFT_PAREN groupingElement (COMMA groupingElement)* RIGHT_PAREN
    ;

groupingElement
    : groupingAnalytics
    | groupingSet
    ;

groupingSet
    : LEFT_PAREN (expression (COMMA expression)*)? RIGHT_PAREN
    | expression
    ;

pivotClause
    : PIVOT LEFT_PAREN aggregates=namedExpressionSeq FOR pivotColumn IN LEFT_PAREN pivotValues+=pivotValue (COMMA pivotValues+=pivotValue)* RIGHT_PAREN RIGHT_PAREN
    ;

pivotColumn
    : identifiers+=errorCapturingIdentifier
    | LEFT_PAREN identifiers+=errorCapturingIdentifier (COMMA identifiers+=errorCapturingIdentifier)* RIGHT_PAREN
    ;

pivotValue
    : expression (AS? errorCapturingIdentifier)?
    ;

unpivotClause
    : UNPIVOT nullOperator=unpivotNullClause? LEFT_PAREN
        operator=unpivotOperator
      RIGHT_PAREN (AS? errorCapturingIdentifier)?
    ;

unpivotNullClause
    : (INCLUDE | EXCLUDE) NULLS
    ;

unpivotOperator
    : (unpivotSingleValueColumnClause | unpivotMultiValueColumnClause)
    ;

unpivotSingleValueColumnClause
    : unpivotValueColumn FOR unpivotNameColumn IN LEFT_PAREN unpivotColumns+=unpivotColumnAndAlias (COMMA unpivotColumns+=unpivotColumnAndAlias)* RIGHT_PAREN
    ;

unpivotMultiValueColumnClause
    : LEFT_PAREN unpivotValueColumns+=unpivotValueColumn (COMMA unpivotValueColumns+=unpivotValueColumn)* RIGHT_PAREN
      FOR unpivotNameColumn
      IN LEFT_PAREN unpivotColumnSets+=unpivotColumnSet (COMMA unpivotColumnSets+=unpivotColumnSet)* RIGHT_PAREN
    ;

unpivotColumnSet
    : LEFT_PAREN unpivotColumns+=unpivotColumn (COMMA unpivotColumns+=unpivotColumn)* RIGHT_PAREN unpivotAlias?
    ;

unpivotValueColumn
    : identifier
    ;

unpivotNameColumn
    : identifier
    ;

unpivotColumnAndAlias
    : unpivotColumn unpivotAlias?
    ;

unpivotColumn
    : multipartIdentifier
    ;

unpivotAlias
    : AS? errorCapturingIdentifier
    ;

lateralView
    : LATERAL VIEW (OUTER)? qualifiedName LEFT_PAREN (expression (COMMA expression)*)? RIGHT_PAREN tblName=identifier (AS? colName+=identifier (COMMA colName+=identifier)*)?
    ;

setQuantifier
    : DISTINCT
    | ALL
    ;

relation
    : LATERAL? relationPrimary relationExtension*
    ;

relationExtension
    : joinRelation
    | pivotClause
    | unpivotClause
    ;

joinRelation
    : (joinType) JOIN LATERAL? right=relationPrimary joinCriteria?
    | NATURAL joinType JOIN LATERAL? right=relationPrimary
    ;

joinType
    : INNER?
    | CROSS
    | LEFT OUTER?
    | LEFT? SEMI
    | RIGHT OUTER?
    | FULL OUTER?
    | LEFT? ANTI
    ;

joinCriteria
    : ON booleanExpression
    | USING identifierList
    ;

sample
    : TABLESAMPLE LEFT_PAREN sampleMethod? RIGHT_PAREN (REPEATABLE LEFT_PAREN seed=INTEGER_VALUE RIGHT_PAREN)?
    ;

sampleMethod
    : negativeSign=MINUS? percentage=(INTEGER_VALUE | DECIMAL_VALUE) PERCENTLIT   #sampleByPercentile
    | expression ROWS                                                             #sampleByRows
    | sampleType=BUCKET numerator=INTEGER_VALUE OUT OF denominator=INTEGER_VALUE
        (ON (identifier | qualifiedName LEFT_PAREN RIGHT_PAREN))?                 #sampleByBucket
    | bytes=expression                                                            #sampleByBytes
    ;

identifierList
    : LEFT_PAREN identifierSeq RIGHT_PAREN
    ;

identifierSeq
    : ident+=errorCapturingIdentifier (COMMA ident+=errorCapturingIdentifier)*
    ;

orderedIdentifierList
    : LEFT_PAREN orderedIdentifier (COMMA orderedIdentifier)* RIGHT_PAREN
    ;

orderedIdentifier
    : ident=errorCapturingIdentifier ordering=(ASC | DESC)?
    ;

identifierCommentList
    : LEFT_PAREN identifierComment (COMMA identifierComment)* RIGHT_PAREN
    ;

identifierComment
    : identifier commentSpec?
    ;

relationPrimary
    : identifierReference temporalClause?
      sample? tableAlias                                    #tableName
    | LEFT_PAREN query RIGHT_PAREN sample? tableAlias       #aliasedQuery
    | LEFT_PAREN relation RIGHT_PAREN sample? tableAlias    #aliasedRelation
    | inlineTable                                           #inlineTableDefault2
    | functionTable                                         #tableValuedFunction
    ;

inlineTable
    : VALUES expression (COMMA expression)* tableAlias
    ;

functionTableSubqueryArgument
    : TABLE identifierReference tableArgumentPartitioning?
    | TABLE LEFT_PAREN identifierReference RIGHT_PAREN tableArgumentPartitioning?
    | TABLE LEFT_PAREN query RIGHT_PAREN tableArgumentPartitioning?
    ;

tableArgumentPartitioning
    : ((WITH SINGLE PARTITION)
        | ((PARTITION | DISTRIBUTE) BY
            (((LEFT_PAREN partition+=expression (COMMA partition+=expression)* RIGHT_PAREN))
            | (expression (COMMA invalidMultiPartitionExpression=expression)+)
            | partition+=expression)))
      ((ORDER | SORT) BY
        (((LEFT_PAREN sortItem (COMMA sortItem)* RIGHT_PAREN)
        | (sortItem (COMMA invalidMultiSortItem=sortItem)+)
        | sortItem)))?
    ;

functionTableNamedArgumentExpression
    : key=identifier FAT_ARROW table=functionTableSubqueryArgument
    ;

functionTableReferenceArgument
    : functionTableSubqueryArgument
    | functionTableNamedArgumentExpression
    ;

functionTableArgument
    : functionTableReferenceArgument
    | functionArgument
    ;

functionTable
    : funcName=functionName LEFT_PAREN
      (functionTableArgument (COMMA functionTableArgument)*)?
      RIGHT_PAREN tableAlias
    ;

tableAlias
    : (AS? strictIdentifier identifierList?)?
    ;

rowFormat
    : ROW FORMAT SERDE name=stringLit (WITH SERDEPROPERTIES props=propertyList)?       #rowFormatSerde
    | ROW FORMAT DELIMITED
      (FIELDS TERMINATED BY fieldsTerminatedBy=stringLit (ESCAPED BY escapedBy=stringLit)?)?
      (COLLECTION ITEMS TERMINATED BY collectionItemsTerminatedBy=stringLit)?
      (MAP KEYS TERMINATED BY keysTerminatedBy=stringLit)?
      (LINES TERMINATED BY linesSeparatedBy=stringLit)?
      (NULL DEFINED AS nullDefinedAs=stringLit)?                                       #rowFormatDelimited
    ;

multipartIdentifierList
    : multipartIdentifier (COMMA multipartIdentifier)*
    ;

multipartIdentifier
    : parts+=errorCapturingIdentifier (DOT parts+=errorCapturingIdentifier)*
    ;

multipartIdentifierPropertyList
    : multipartIdentifierProperty (COMMA multipartIdentifierProperty)*
    ;

multipartIdentifierProperty
    : multipartIdentifier (OPTIONS options=propertyList)?
    ;

tableIdentifier
    : (db=errorCapturingIdentifier DOT)? table=errorCapturingIdentifier
    ;

functionIdentifier
    : (db=errorCapturingIdentifier DOT)? function=errorCapturingIdentifier
    ;

namedExpression
    : expression (AS? (name=errorCapturingIdentifier | identifierList))?
    ;

namedExpressionSeq
    : namedExpression (COMMA namedExpression)*
    ;

partitionFieldList
    : LEFT_PAREN fields+=partitionField (COMMA fields+=partitionField)* RIGHT_PAREN
    ;

partitionField
    : transform  #partitionTransform
    | colType    #partitionColumn
    ;

transform
    : qualifiedName                                                                             #identityTransform
    | transformName=identifier
      LEFT_PAREN argument+=transformArgument (COMMA argument+=transformArgument)* RIGHT_PAREN   #applyTransform
    ;

transformArgument
    : qualifiedName
    | constant
    ;

expression
    : booleanExpression
    ;

namedArgumentExpression
    : key=identifier FAT_ARROW value=expression
    ;

functionArgument
    : expression
    | namedArgumentExpression
    ;

expressionSeq
    : expression (COMMA expression)*
    ;

booleanExpression
    : (NOT | BANG) booleanExpression                               #logicalNot
    | EXISTS LEFT_PAREN query RIGHT_PAREN                          #exists
    | valueExpression predicate?                                   #predicated
    | left=booleanExpression operator=AND right=booleanExpression  #logicalBinary
    | left=booleanExpression operator=OR right=booleanExpression   #logicalBinary
    ;

predicate
    : errorCapturingNot? kind=BETWEEN lower=valueExpression AND upper=valueExpression
    | errorCapturingNot? kind=IN LEFT_PAREN expression (COMMA expression)* RIGHT_PAREN
    | errorCapturingNot? kind=IN LEFT_PAREN query RIGHT_PAREN
    | errorCapturingNot? kind=RLIKE pattern=valueExpression
    | errorCapturingNot? kind=(LIKE | ILIKE) quantifier=(ANY | SOME | ALL) (LEFT_PAREN RIGHT_PAREN | LEFT_PAREN expression (COMMA expression)* RIGHT_PAREN)
    | errorCapturingNot? kind=(LIKE | ILIKE) pattern=valueExpression (ESCAPE escapeChar=stringLit)?
    | IS errorCapturingNot? kind=NULL
    | IS errorCapturingNot? kind=(TRUE | FALSE | UNKNOWN)
    | IS errorCapturingNot? kind=DISTINCT FROM right=valueExpression
    ;

errorCapturingNot
    : NOT
    | BANG
    ;

valueExpression
    : primaryExpression                                                                      #valueExpressionDefault
    | operator=(MINUS | PLUS | TILDE) valueExpression                                        #arithmeticUnary
    | left=valueExpression operator=(ASTERISK | SLASH | PERCENT | DIV) right=valueExpression #arithmeticBinary
    | left=valueExpression operator=(PLUS | MINUS | CONCAT_PIPE) right=valueExpression       #arithmeticBinary
    | left=valueExpression shiftOperator right=valueExpression                               #shiftExpression
    | left=valueExpression operator=AMPERSAND right=valueExpression                          #arithmeticBinary
    | left=valueExpression operator=HAT right=valueExpression                                #arithmeticBinary
    | left=valueExpression operator=PIPE right=valueExpression                               #arithmeticBinary
    | left=valueExpression comparisonOperator right=valueExpression                          #comparison
    ;

shiftOperator
    : SHIFT_LEFT
    | SHIFT_RIGHT
    | SHIFT_RIGHT_UNSIGNED
    ;

datetimeUnit
    : YEAR | QUARTER | MONTH
    | WEEK | DAY | DAYOFYEAR
    | HOUR | MINUTE | SECOND | MILLISECOND | MICROSECOND
    ;

primaryExpression
    : name=(CURRENT_DATE | CURRENT_TIMESTAMP | CURRENT_USER | USER | SESSION_USER)             #currentLike
    | name=(TIMESTAMPADD | DATEADD | DATE_ADD) LEFT_PAREN (unit=datetimeUnit | invalidUnit=stringLit) COMMA unitsAmount=valueExpression COMMA timestamp=valueExpression RIGHT_PAREN             #timestampadd
    | name=(TIMESTAMPDIFF | DATEDIFF | DATE_DIFF | TIMEDIFF) LEFT_PAREN (unit=datetimeUnit | invalidUnit=stringLit) COMMA startTimestamp=valueExpression COMMA endTimestamp=valueExpression RIGHT_PAREN    #timestampdiff
    | CASE whenClause+ (ELSE elseExpression=expression)? END                                   #searchedCase
    | CASE value=expression whenClause+ (ELSE elseExpression=expression)? END                  #simpleCase
    | name=(CAST | TRY_CAST) LEFT_PAREN expression AS dataType RIGHT_PAREN                     #cast
    | primaryExpression collateClause                                                      #collate
    | primaryExpression DOUBLE_COLON dataType                                                  #castByColon
    | STRUCT LEFT_PAREN (argument+=namedExpression (COMMA argument+=namedExpression)*)? RIGHT_PAREN #struct
    | FIRST LEFT_PAREN expression (IGNORE NULLS)? RIGHT_PAREN                                  #first
    | ANY_VALUE LEFT_PAREN expression (IGNORE NULLS)? RIGHT_PAREN                              #any_value
    | LAST LEFT_PAREN expression (IGNORE NULLS)? RIGHT_PAREN                                   #last
    | POSITION LEFT_PAREN substr=valueExpression IN str=valueExpression RIGHT_PAREN            #position
    | constant                                                                                 #constantDefault
    | ASTERISK exceptClause?                                                                   #star
    | qualifiedName DOT ASTERISK exceptClause?                                                 #star
    | LEFT_PAREN namedExpression (COMMA namedExpression)+ RIGHT_PAREN                          #rowConstructor
    | LEFT_PAREN query RIGHT_PAREN                                                             #subqueryExpression
    | functionName LEFT_PAREN (setQuantifier? argument+=functionArgument
       (COMMA argument+=functionArgument)*)? RIGHT_PAREN
       (WITHIN GROUP LEFT_PAREN ORDER BY sortItem (COMMA sortItem)* RIGHT_PAREN)?
       (FILTER LEFT_PAREN WHERE where=booleanExpression RIGHT_PAREN)?
       (nullsOption=(IGNORE | RESPECT) NULLS)? ( OVER windowSpec)?                             #functionCall
    | identifier ARROW expression                                                              #lambda
    | LEFT_PAREN identifier (COMMA identifier)+ RIGHT_PAREN ARROW expression                   #lambda
    | value=primaryExpression LEFT_BRACKET index=valueExpression RIGHT_BRACKET                 #subscript
    | identifier                                                                               #columnReference
    | base=primaryExpression DOT fieldName=identifier                                          #dereference
    | LEFT_PAREN expression RIGHT_PAREN                                                        #parenthesizedExpression
    | EXTRACT LEFT_PAREN field=identifier FROM source=valueExpression RIGHT_PAREN              #extract
    | (SUBSTR | SUBSTRING) LEFT_PAREN str=valueExpression (FROM | COMMA) pos=valueExpression
      ((FOR | COMMA) len=valueExpression)? RIGHT_PAREN                                         #substring
    | TRIM LEFT_PAREN trimOption=(BOTH | LEADING | TRAILING)? (trimStr=valueExpression)?
       FROM srcStr=valueExpression RIGHT_PAREN                                                 #trim
    | OVERLAY LEFT_PAREN input=valueExpression PLACING replace=valueExpression
      FROM position=valueExpression (FOR length=valueExpression)? RIGHT_PAREN                  #overlay
    ;

literalType
    : DATE
    | TIMESTAMP | TIMESTAMP_LTZ | TIMESTAMP_NTZ
    | INTERVAL
    | BINARY_HEX
    | unsupportedType=identifier
    ;

constant
    : NULL                                                                                     #nullLiteral
    | QUESTION                                                                                 #posParameterLiteral
    | COLON identifier                                                                         #namedParameterLiteral
    | interval                                                                                 #intervalLiteral
    | literalType stringLit                                                                    #typeConstructor
    | number                                                                                   #numericLiteral
    | booleanValue                                                                             #booleanLiteral
    | stringLit+                                                                               #stringLiteral
    ;

comparisonOperator
    : EQ | NEQ | NEQJ | LT | LTE | GT | GTE | NSEQ
    ;

arithmeticOperator
    : PLUS | MINUS | ASTERISK | SLASH | PERCENT | DIV | TILDE | AMPERSAND | PIPE | CONCAT_PIPE | HAT
    ;

predicateOperator
    : OR | AND | IN | NOT
    ;

booleanValue
    : TRUE | FALSE
    ;

interval
    : INTERVAL (errorCapturingMultiUnitsInterval | errorCapturingUnitToUnitInterval)
    ;

errorCapturingMultiUnitsInterval
    : body=multiUnitsInterval unitToUnitInterval?
    ;

multiUnitsInterval
    : (intervalValue unit+=unitInMultiUnits)+
    ;

errorCapturingUnitToUnitInterval
    : body=unitToUnitInterval (error1=multiUnitsInterval | error2=unitToUnitInterval)?
    ;

unitToUnitInterval
    : value=intervalValue from=unitInUnitToUnit TO to=unitInUnitToUnit
    ;

intervalValue
    : (PLUS | MINUS)?
      (INTEGER_VALUE | DECIMAL_VALUE | stringLit)
    ;

unitInMultiUnits
    : NANOSECOND | NANOSECONDS | MICROSECOND | MICROSECONDS | MILLISECOND | MILLISECONDS
    | SECOND | SECONDS | MINUTE | MINUTES | HOUR | HOURS | DAY | DAYS | WEEK | WEEKS
    | MONTH | MONTHS | YEAR | YEARS
    ;

unitInUnitToUnit
    : SECOND | MINUTE | HOUR | DAY | MONTH | YEAR
    ;

colPosition
    : position=FIRST | position=AFTER afterCol=errorCapturingIdentifier
    ;

collateClause
    : COLLATE collationName=identifier
    ;

type
    : BOOLEAN
    | TINYINT | BYTE
    | SMALLINT | SHORT
    | INT | INTEGER
    | BIGINT | LONG
    | FLOAT | REAL
    | DOUBLE
    | DATE
    | TIMESTAMP | TIMESTAMP_NTZ | TIMESTAMP_LTZ
    | STRING collateClause?
    | CHARACTER | CHAR
    | VARCHAR
    | BINARY
    | DECIMAL | DEC | NUMERIC
    | VOID
    | INTERVAL
    | VARIANT
    | ARRAY | STRUCT | MAP
    | unsupportedType=identifier
    ;

dataType
    : complex=ARRAY LT dataType GT                              #complexDataType
    | complex=MAP LT dataType COMMA dataType GT                 #complexDataType
    | complex=STRUCT (LT complexColTypeList? GT | NEQ)          #complexDataType
    | INTERVAL from=(YEAR | MONTH) (TO to=MONTH)?               #yearMonthIntervalDataType
    | INTERVAL from=(DAY | HOUR | MINUTE | SECOND)
      (TO to=(HOUR | MINUTE | SECOND))?                         #dayTimeIntervalDataType
    | type (LEFT_PAREN INTEGER_VALUE
      (COMMA INTEGER_VALUE)* RIGHT_PAREN)?                      #primitiveDataType
    ;

qualifiedColTypeWithPositionList
    : qualifiedColTypeWithPosition (COMMA qualifiedColTypeWithPosition)*
    ;

qualifiedColTypeWithPosition
    : name=multipartIdentifier dataType colDefinitionDescriptorWithPosition*
    ;

colDefinitionDescriptorWithPosition
    : errorCapturingNot NULL
    | defaultExpression
    | commentSpec
    | colPosition
    ;

defaultExpression
    : DEFAULT expression
    ;

variableDefaultExpression
    : (DEFAULT | EQ) expression
    ;

colTypeList
    : colType (COMMA colType)*
    ;

colType
    : colName=errorCapturingIdentifier dataType (errorCapturingNot NULL)? commentSpec?
    ;

colDefinitionList
    : colDefinition (COMMA colDefinition)*
    ;

colDefinition
    : colName=errorCapturingIdentifier dataType colDefinitionOption*
    ;

colDefinitionOption
    : errorCapturingNot NULL
    | defaultExpression
    | generationExpression
    | commentSpec
    ;

generationExpression
    : GENERATED ALWAYS AS LEFT_PAREN expression RIGHT_PAREN
    ;

complexColTypeList
    : complexColType (COMMA complexColType)*
    ;

complexColType
    : errorCapturingIdentifier COLON? dataType (errorCapturingNot NULL)? commentSpec?
    ;

routineCharacteristics
    : (routineLanguage
    | specificName
    | deterministic
    | sqlDataAccess
    | nullCall
    | commentSpec
    | rightsClause)*
    ;

routineLanguage
    : LANGUAGE (SQL | IDENTIFIER)
    ;

specificName
    : SPECIFIC specific=errorCapturingIdentifier
    ;

deterministic
    : DETERMINISTIC
    | errorCapturingNot DETERMINISTIC
    ;

sqlDataAccess
    : access=NO SQL
    | access=CONTAINS SQL
    | access=READS SQL DATA
    | access=MODIFIES SQL DATA
    ;

nullCall
    : RETURNS NULL ON NULL INPUT
    | CALLED ON NULL INPUT
    ;

rightsClause
    : SQL SECURITY INVOKER
    | SQL SECURITY DEFINER
   ;

whenClause
    : WHEN condition=expression THEN result=expression
    ;

windowClause
    : WINDOW namedWindow (COMMA namedWindow)*
    ;

namedWindow
    : name=errorCapturingIdentifier AS windowSpec
    ;

windowSpec
    : name=errorCapturingIdentifier                         #windowRef
    | LEFT_PAREN name=errorCapturingIdentifier RIGHT_PAREN  #windowRef
    | LEFT_PAREN
      ( CLUSTER BY partition+=expression (COMMA partition+=expression)*
      | ((PARTITION | DISTRIBUTE) BY partition+=expression (COMMA partition+=expression)*)?
        ((ORDER | SORT) BY sortItem (COMMA sortItem)*)?)
      windowFrame?
      RIGHT_PAREN                                           #windowDef
    ;

windowFrame
    : frameType=RANGE start=frameBound
    | frameType=ROWS start=frameBound
    | frameType=RANGE BETWEEN start=frameBound AND end=frameBound
    | frameType=ROWS BETWEEN start=frameBound AND end=frameBound
    ;

frameBound
    : UNBOUNDED boundType=(PRECEDING | FOLLOWING)
    | boundType=CURRENT ROW
    | expression boundType=(PRECEDING | FOLLOWING)
    ;

qualifiedNameList
    : qualifiedName (COMMA qualifiedName)*
    ;

functionName
    : IDENTIFIER_KW LEFT_PAREN expression RIGHT_PAREN
    | identFunc=IDENTIFIER_KW   // IDENTIFIER itself is also a valid function name.
    | qualifiedName
    | FILTER
    | LEFT
    | RIGHT
    ;

qualifiedName
    : identifier (DOT identifier)*
    ;

// this rule is used for explicitly capturing wrong identifiers such as test-table, which should actually be `test-table`
// replace identifier with errorCapturingIdentifier where the immediate follow symbol is not an expression, otherwise
// valid expressions such as "a-b" can be recognized as an identifier
errorCapturingIdentifier
    : identifier errorCapturingIdentifierExtra
    ;

// extra left-factoring grammar
errorCapturingIdentifierExtra
    : (MINUS identifier)+    #errorIdent
    |                        #realIdent
    ;

identifier
    : strictIdentifier
    | {!SQL_standard_keyword_behavior}? strictNonReserved
    ;

strictIdentifier
    : IDENTIFIER              #unquotedIdentifier
    | quotedIdentifier        #quotedIdentifierAlternative
    | {SQL_standard_keyword_behavior}? ansiNonReserved #unquotedIdentifier
    | {!SQL_standard_keyword_behavior}? nonReserved    #unquotedIdentifier
    ;

quotedIdentifier
    : BACKQUOTED_IDENTIFIER
    | {double_quoted_identifiers}? DOUBLEQUOTED_STRING
    ;

backQuotedIdentifier
    : BACKQUOTED_IDENTIFIER
    ;

number
    : {!legacy_exponent_literal_as_decimal_enabled}? MINUS? EXPONENT_VALUE #exponentLiteral
    | {!legacy_exponent_literal_as_decimal_enabled}? MINUS? DECIMAL_VALUE  #decimalLiteral
    | {legacy_exponent_literal_as_decimal_enabled}? MINUS? (EXPONENT_VALUE | DECIMAL_VALUE) #legacyDecimalLiteral
    | MINUS? INTEGER_VALUE            #integerLiteral
    | MINUS? BIGINT_LITERAL           #bigIntLiteral
    | MINUS? SMALLINT_LITERAL         #smallIntLiteral
    | MINUS? TINYINT_LITERAL          #tinyIntLiteral
    | MINUS? DOUBLE_LITERAL           #doubleLiteral
    | MINUS? FLOAT_LITERAL            #floatLiteral
    | MINUS? BIGDECIMAL_LITERAL       #bigDecimalLiteral
    ;

alterColumnAction
    : TYPE dataType
    | commentSpec
    | colPosition
    | setOrDrop=(SET | DROP) errorCapturingNot NULL
    | SET defaultExpression
    | dropDefault=DROP DEFAULT
    ;

stringLit
    : STRING_LITERAL
    | {!double_quoted_identifiers}? DOUBLEQUOTED_STRING
    ;

comment
    : stringLit
    | NULL
    ;

version
    : INTEGER_VALUE
    | stringLit
    ;

// When `SQL_standard_keyword_behavior=true`, there are 2 kinds of keywords in Spark SQL.
// - Reserved keywords:
//     Keywords that are reserved and can't be used as identifiers for table, view, column,
//     function, alias, etc.
// - Non-reserved keywords:
//     Keywords that have a special meaning only in particular contexts and can be used as
//     identifiers in other contexts. For example, `EXPLAIN SELECT ...` is a command, but EXPLAIN
//     can be used as identifiers in other places.
// You can find the full keywords list by searching "Start of the keywords list" in this file.
// The non-reserved keywords are listed below. Keywords not in this list are reserved keywords.
ansiNonReserved
//--ANSI-NON-RESERVED-START
    : ADD
    | AFTER
    | ALTER
    | ALWAYS
    | ANALYZE
    | ANTI
    | ANY_VALUE
    | ARCHIVE
    | ARRAY
    | ASC
    | AT
    | BEGIN
    | BETWEEN
    | BIGINT
    | BINARY
    | BINARY_HEX
    | BINDING
    | BOOLEAN
    | BUCKET
    | BUCKETS
    | BY
    | BYTE
    | CACHE
    | CALLED
    | CASCADE
    | CATALOG
    | CATALOGS
    | CHANGE
    | CHAR
    | CHARACTER
    | CLEAR
    | CLUSTER
    | CLUSTERED
    | CODEGEN
    | COLLECTION
    | COLUMNS
    | COMMENT
    | COMMIT
    | COMPACT
    | COMPACTIONS
    | COMPENSATION
    | COMPUTE
    | CONCATENATE
    | CONTAINS
    | COST
    | CUBE
    | CURRENT
    | DATA
    | DATABASE
    | DATABASES
    | DATE
    | DATEADD
    | DATE_ADD
    | DATEDIFF
    | DATE_DIFF
    | DAY
    | DAYS
    | DAYOFYEAR
    | DBPROPERTIES
    | DEC
    | DECIMAL
    | DECLARE
    | DEFAULT
    | DEFINED
    | DEFINER
    | DELETE
    | DELIMITED
    | DESC
    | DESCRIBE
    | DETERMINISTIC
    | DFS
    | DIRECTORIES
    | DIRECTORY
    | DISTRIBUTE
    | DIV
    | DOUBLE
    | DROP
    | ESCAPED
    | EVOLUTION
    | EXCHANGE
    | EXCLUDE
    | EXISTS
    | EXPLAIN
    | EXPORT
    | EXTENDED
    | EXTERNAL
    | EXTRACT
    | FIELDS
    | FILEFORMAT
    | FIRST
    | FLOAT
    | FOLLOWING
    | FORMAT
    | FORMATTED
    | FUNCTION
    | FUNCTIONS
    | GENERATED
    | GLOBAL
    | GROUPING
    | HOUR
    | HOURS
    | IDENTIFIER_KW
    | IF
    | IGNORE
    | IMMEDIATE
    | IMPORT
    | INCLUDE
    | INDEX
    | INDEXES
    | INPATH
    | INPUT
    | INPUTFORMAT
    | INSERT
    | INT
    | INTEGER
    | INTERVAL
    | INVOKER
    | ITEMS
    | KEYS
    | LANGUAGE
    | LAST
    | LAZY
    | LIKE
    | ILIKE
    | LIMIT
    | LINES
    | LIST
    | LOAD
    | LOCAL
    | LOCATION
    | LOCK
    | LOCKS
    | LOGICAL
    | LONG
    | MACRO
    | MAP
    | MATCHED
    | MERGE
    | MICROSECOND
    | MICROSECONDS
    | MILLISECOND
    | MILLISECONDS
    | MINUTE
    | MINUTES
    | MODIFIES
    | MONTH
    | MONTHS
    | MSCK
    | NAME
    | NAMESPACE
    | NAMESPACES
    | NANOSECOND
    | NANOSECONDS
    | NO
    | NULLS
    | NUMERIC
    | OF
    | OPTION
    | OPTIONS
    | OUT
    | OUTPUTFORMAT
    | OVER
    | OVERLAY
    | OVERWRITE
    | PARTITION
    | PARTITIONED
    | PARTITIONS
    | PERCENTLIT
    | PIVOT
    | PLACING
    | POSITION
    | PRECEDING
    | PRINCIPALS
    | PROPERTIES
    | PURGE
    | QUARTER
    | QUERY
    | RANGE
    | READS
    | REAL
    | RECORDREADER
    | RECORDWRITER
    | RECOVER
    | REDUCE
    | REFRESH
    | RENAME
    | REPAIR
    | REPEATABLE
    | REPLACE
    | RESET
    | RESPECT
    | RESTRICT
    | RETURN
    | RETURNS
    | REVOKE
    | RLIKE
    | ROLE
    | ROLES
    | ROLLBACK
    | ROLLUP
    | ROW
    | ROWS
    | SCHEMA
    | SCHEMAS
    | SECOND
    | SECONDS
    | SECURITY
    | SEMI
    | SEPARATED
    | SERDE
    | SERDEPROPERTIES
    | SET
    | SETMINUS
    | SETS
    | SHORT
    | SHOW
    | SINGLE
    | SKEWED
    | SMALLINT
    | SORT
    | SORTED
    | SOURCE
    | SPECIFIC
    | START
    | STATISTICS
    | STORED
    | STRATIFY
    | STRING
    | STRUCT
    | SUBSTR
    | SUBSTRING
    | SYNC
    | SYSTEM_TIME
    | SYSTEM_VERSION
    | TABLES
    | TABLESAMPLE
    | TARGET
    | TBLPROPERTIES
    | TEMPORARY
    | TERMINATED
    | TIMEDIFF
    | TIMESTAMP
    | TIMESTAMP_LTZ
    | TIMESTAMP_NTZ
    | TIMESTAMPADD
    | TIMESTAMPDIFF
    | TINYINT
    | TOUCH
    | TRANSACTION
    | TRANSACTIONS
    | TRANSFORM
    | TRIM
    | TRUE
    | TRUNCATE
    | TRY_CAST
    | TYPE
    | UNARCHIVE
    | UNBOUNDED
    | UNCACHE
    | UNLOCK
    | UNPIVOT
    | UNSET
    | UPDATE
    | USE
    | VALUES
    | VARCHAR
    | VAR
    | VARIABLE
    | VARIANT
    | VERSION
    | VIEW
    | VIEWS
    | VOID
    | WEEK
    | WEEKS
    | WINDOW
    | YEAR
    | YEARS
    | ZONE
//--ANSI-NON-RESERVED-END
    ;

// When `SQL_standard_keyword_behavior=false`, there are 2 kinds of keywords in Spark SQL.
// - Non-reserved keywords:
//     Same definition as the one when `SQL_standard_keyword_behavior=true`.
// - Strict-non-reserved keywords:
//     A strict version of non-reserved keywords, which can not be used as table alias.
// You can find the full keywords list by searching "Start of the keywords list" in this file.
// The strict-non-reserved keywords are listed in `strictNonReserved`.
// The non-reserved keywords are listed in `nonReserved`.
// These 2 together contain all the keywords.
strictNonReserved
    : ANTI
    | CROSS
    | EXCEPT
    | FULL
    | INNER
    | INTERSECT
    | JOIN
    | LATERAL
    | LEFT
    | NATURAL
    | ON
    | RIGHT
    | SEMI
    | SETMINUS
    | UNION
    | USING
    ;

nonReserved
//--DEFAULT-NON-RESERVED-START
    : ADD
    | AFTER
    | ALL
    | ALTER
    | ALWAYS
    | ANALYZE
    | AND
    | ANY
    | ANY_VALUE
    | ARCHIVE
    | ARRAY
    | AS
    | ASC
    | AT
    | AUTHORIZATION
    | BEGIN
    | BETWEEN
    | BIGINT
    | BINARY
    | BINARY_HEX
    | BINDING
    | BOOLEAN
    | BOTH
    | BUCKET
    | BUCKETS
    | BY
    | BYTE
    | CACHE
    | CALLED
    | CASCADE
    | CASE
    | CAST
    | CATALOG
    | CATALOGS
    | CHANGE
    | CHAR
    | CHARACTER
    | CHECK
    | CLEAR
    | CLUSTER
    | CLUSTERED
    | CODEGEN
    | COLLATE
    | COLLATION
    | COLLECTION
    | COLUMN
    | COLUMNS
    | COMMENT
    | COMMIT
    | COMPACT
    | COMPACTIONS
    | COMPENSATION
    | COMPUTE
    | CONCATENATE
    | CONSTRAINT
    | CONTAINS
    | COST
    | CREATE
    | CUBE
    | CURRENT
    | CURRENT_DATE
    | CURRENT_TIME
    | CURRENT_TIMESTAMP
    | CURRENT_USER
    | DATA
    | DATABASE
    | DATABASES
    | DATE
    | DATEADD
    | DATE_ADD
    | DATEDIFF
    | DATE_DIFF
    | DAY
    | DAYS
    | DAYOFYEAR
    | DBPROPERTIES
    | DEC
    | DECIMAL
    | DECLARE
    | DEFAULT
    | DEFINED
    | DEFINER
    | DELETE
    | DELIMITED
    | DESC
    | DESCRIBE
    | DETERMINISTIC
    | DFS
    | DIRECTORIES
    | DIRECTORY
    | DISTINCT
    | DISTRIBUTE
    | DIV
    | DOUBLE
    | DROP
    | ELSE
    | END
    | ESCAPE
    | ESCAPED
    | EVOLUTION
    | EXCHANGE
    | EXCLUDE
    | EXECUTE
    | EXISTS
    | EXPLAIN
    | EXPORT
    | EXTENDED
    | EXTERNAL
    | EXTRACT
    | FALSE
    | FETCH
    | FILTER
    | FIELDS
    | FILEFORMAT
    | FIRST
    | FLOAT
    | FOLLOWING
    | FOR
    | FOREIGN
    | FORMAT
    | FORMATTED
    | FROM
    | FUNCTION
    | FUNCTIONS
    | GENERATED
    | GLOBAL
    | GRANT
    | GROUP
    | GROUPING
    | HAVING
    | HOUR
    | HOURS
    | IDENTIFIER_KW
    | IF
    | IGNORE
    | IMMEDIATE
    | IMPORT
    | IN
    | INCLUDE
    | INDEX
    | INDEXES
    | INPATH
    | INPUT
    | INPUTFORMAT
    | INSERT
    | INT
    | INTEGER
    | INTERVAL
    | INTO
    | INVOKER
    | IS
    | ITEMS
    | KEYS
    | LANGUAGE
    | LAST
    | LAZY
    | LEADING
    | LIKE
    | LONG
    | ILIKE
    | LIMIT
    | LINES
    | LIST
    | LOAD
    | LOCAL
    | LOCATION
    | LOCK
    | LOCKS
    | LOGICAL
    | LONG
    | MACRO
    | MAP
    | MATCHED
    | MERGE
    | MICROSECOND
    | MICROSECONDS
    | MILLISECOND
    | MILLISECONDS
    | MINUTE
    | MINUTES
    | MODIFIES
    | MONTH
    | MONTHS
    | MSCK
    | NAME
    | NAMESPACE
    | NAMESPACES
    | NANOSECOND
    | NANOSECONDS
    | NO
    | NOT
    | NULL
    | NULLS
    | NUMERIC
    | OF
    | OFFSET
    | ONLY
    | OPTION
    | OPTIONS
    | OR
    | ORDER
    | OUT
    | OUTER
    | OUTPUTFORMAT
    | OVER
    | OVERLAPS
    | OVERLAY
    | OVERWRITE
    | PARTITION
    | PARTITIONED
    | PARTITIONS
    | PERCENTLIT
    | PIVOT
    | PLACING
    | POSITION
    | PRECEDING
    | PRIMARY
    | PRINCIPALS
    | PROPERTIES
    | PURGE
    | QUARTER
    | QUERY
    | RANGE
    | READS
    | REAL
    | RECORDREADER
    | RECORDWRITER
    | RECOVER
    | REDUCE
    | REFERENCES
    | REFRESH
    | RENAME
    | REPAIR
    | REPEATABLE
    | REPLACE
    | RESET
    | RESPECT
    | RESTRICT
    | RETURN
    | RETURNS
    | REVOKE
    | RLIKE
    | ROLE
    | ROLES
    | ROLLBACK
    | ROLLUP
    | ROW
    | ROWS
    | SCHEMA
    | SCHEMAS
    | SECOND
    | SECONDS
    | SECURITY
    | SELECT
    | SEPARATED
    | SERDE
    | SERDEPROPERTIES
    | SESSION_USER
    | SET
    | SETS
    | SHORT
    | SHOW
    | SINGLE
    | SKEWED
    | SMALLINT
    | SOME
    | SORT
    | SORTED
    | SOURCE
    | SPECIFIC
    | SQL
    | START
    | STATISTICS
    | STORED
    | STRATIFY
    | STRING
    | STRUCT
    | SUBSTR
    | SUBSTRING
    | SYNC
    | SYSTEM_TIME
    | SYSTEM_VERSION
    | TABLE
    | TABLES
    | TABLESAMPLE
    | TARGET
    | TBLPROPERTIES
    | TEMPORARY
    | TERMINATED
    | THEN
    | TIME
    | TIMEDIFF
    | TIMESTAMP
    | TIMESTAMP_LTZ
    | TIMESTAMP_NTZ
    | TIMESTAMPADD
    | TIMESTAMPDIFF
    | TINYINT
    | TO
    | TOUCH
    | TRAILING
    | TRANSACTION
    | TRANSACTIONS
    | TRANSFORM
    | TRIM
    | TRUE
    | TRUNCATE
    | TRY_CAST
    | TYPE
    | UNARCHIVE
    | UNBOUNDED
    | UNCACHE
    | UNIQUE
    | UNKNOWN
    | UNLOCK
    | UNPIVOT
    | UNSET
    | UPDATE
    | USE
    | USER
    | VALUES
    | VARCHAR
    | VAR
    | VARIABLE
    | VARIANT
    | VERSION
    | VIEW
    | VIEWS
    | VOID
    | WEEK
    | WEEKS
    | WHEN
    | WHERE
    | WINDOW
    | WITH
    | WITHIN
    | YEAR
    | YEARS
    | ZONE
//--DEFAULT-NON-RESERVED-END
    ;<|MERGE_RESOLUTION|>--- conflicted
+++ resolved
@@ -44,17 +44,10 @@
 
 compoundOrSingleStatement
     : singleStatement
-<<<<<<< HEAD
-    | singleCompound
-    ;
-
-singleCompound
-=======
     | singleCompoundStatement
     ;
 
 singleCompoundStatement
->>>>>>> 214c685e
     : beginEndCompoundBlock SEMICOLON? EOF
     ;
 
@@ -63,11 +56,7 @@
     ;
 
 compoundBody
-<<<<<<< HEAD
-    : (compoundStatement SEMICOLON)*
-=======
     : (compoundStatements+=compoundStatement SEMICOLON)*
->>>>>>> 214c685e
     ;
 
 compoundStatement
