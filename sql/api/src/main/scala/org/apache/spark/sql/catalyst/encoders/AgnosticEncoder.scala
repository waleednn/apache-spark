--- conflicted
+++ resolved
@@ -173,16 +173,10 @@
     override def isPrimitive: Boolean = false
     override def dataType: DataType = StringType
   }
-<<<<<<< HEAD
-  case class ScalaEnumEncoder[T, E](
-     parent: Class[T],
-     override val clsTag: ClassTag[E])
-    extends EnumEncoder[E]
-
-=======
+
   case class ScalaEnumEncoder[T, E](parent: Class[T], override val clsTag: ClassTag[E])
       extends EnumEncoder[E]
->>>>>>> 8d78f5b0
+
   case class JavaEnumEncoder[E](override val clsTag: ClassTag[E]) extends EnumEncoder[E]
 
   protected abstract class LeafEncoder[E: ClassTag](override val dataType: DataType)
