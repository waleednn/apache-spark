--- conflicted
+++ resolved
@@ -67,16 +67,11 @@
     encoderFor(beanType, Set.empty).asInstanceOf[AgnosticEncoder[T]]
   }
 
-<<<<<<< HEAD
-  private def encoderFor(t: Type, seenTypeSet: Set[Class[_]],
-    typeVariables: Map[TypeVariable[_], Type] = Map.empty, considerClassAsBean: Boolean = true):
-  AgnosticEncoder[_] = t match {
-=======
   private def encoderFor(
       t: Type,
       seenTypeSet: Set[Class[_]],
-      typeVariables: Map[TypeVariable[_], Type] = Map.empty): AgnosticEncoder[_] = t match {
->>>>>>> 8d78f5b0
+      typeVariables: Map[TypeVariable[_], Type] = Map.empty,
+      considerClassAsBean: Boolean = true): AgnosticEncoder[_] = t match {
 
     case c: Class[_] if c == java.lang.Boolean.TYPE => PrimitiveBooleanEncoder
     case c: Class[_] if c == java.lang.Byte.TYPE => PrimitiveByteEncoder
