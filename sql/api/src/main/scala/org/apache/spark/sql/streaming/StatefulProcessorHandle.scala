/*
 * Licensed to the Apache Software Foundation (ASF) under one or more
 * contributor license agreements.  See the NOTICE file distributed with
 * this work for additional information regarding copyright ownership.
 * The ASF licenses this file to You under the Apache License, Version 2.0
 * (the "License"); you may not use this file except in compliance with
 * the License.  You may obtain a copy of the License at
 *
 *    http://www.apache.org/licenses/LICENSE-2.0
 *
 * Unless required by applicable law or agreed to in writing, software
 * distributed under the License is distributed on an "AS IS" BASIS,
 * WITHOUT WARRANTIES OR CONDITIONS OF ANY KIND, either express or implied.
 * See the License for the specific language governing permissions and
 * limitations under the License.
 */
package org.apache.spark.sql.streaming

import java.io.Serializable

import org.apache.spark.annotation.{Evolving, Experimental}

/**
 * Represents the operation handle provided to the stateful processor used in the
 * arbitrary state API v2.
 */
@Experimental
@Evolving
private[sql] trait StatefulProcessorHandle extends Serializable {

  /**
   * Function to create new or return existing single value state variable of given type
   * The user must ensure to call this function only within the `init()` method of the
   * StatefulProcessor.
   * @param stateName - name of the state variable
   * @tparam T - type of state variable
   * @return - instance of ValueState of type T that can be used to store state persistently
   */
  def getValueState[T](stateName: String): ValueState[T]

  /** Function to return queryInfo for currently running task */
  def getQueryInfo(): QueryInfo

  /**
<<<<<<< HEAD
   * Function to register a processing/event time based timer for given implicit key
   * @param expiryTimestampMs - timer expiry timestamp in milliseconds
   */
  def registerTimer(expiryTimestampMs: Long): Unit

  /**
   * Function to delete a processing/event time timer for implicit key and given
   * timestamp
   * @param expiryTimestampMs - timer expiry timestamp in milliseconds
   */
  def deleteTimer(expiryTimestampMs: Long): Unit
=======
   * Function to delete and purge state variable if defined previously
   * @param stateName - name of the state variable
   */
  def deleteIfExists(stateName: String): Unit
>>>>>>> 006c2dca
}<|MERGE_RESOLUTION|>--- conflicted
+++ resolved
@@ -42,7 +42,6 @@
   def getQueryInfo(): QueryInfo
 
   /**
-<<<<<<< HEAD
    * Function to register a processing/event time based timer for given implicit key
    * @param expiryTimestampMs - timer expiry timestamp in milliseconds
    */
@@ -54,10 +53,10 @@
    * @param expiryTimestampMs - timer expiry timestamp in milliseconds
    */
   def deleteTimer(expiryTimestampMs: Long): Unit
-=======
+
+  /**
    * Function to delete and purge state variable if defined previously
    * @param stateName - name of the state variable
    */
   def deleteIfExists(stateName: String): Unit
->>>>>>> 006c2dca
 }