/*
 * Licensed to the Apache Software Foundation (ASF) under one or more
 * contributor license agreements.  See the NOTICE file distributed with
 * this work for additional information regarding copyright ownership.
 * The ASF licenses this file to You under the Apache License, Version 2.0
 * (the "License"); you may not use this file except in compliance with
 * the License.  You may obtain a copy of the License at
 *
 *    http://www.apache.org/licenses/LICENSE-2.0
 *
 * Unless required by applicable law or agreed to in writing, software
 * distributed under the License is distributed on an "AS IS" BASIS,
 * WITHOUT WARRANTIES OR CONDITIONS OF ANY KIND, either express or implied.
 * See the License for the specific language governing permissions and
 * limitations under the License.
 */
package org.apache.spark.sql.api

import scala.annotation.varargs
import scala.jdk.CollectionConverters._
import scala.reflect.runtime.universe.TypeTag

import _root_.java.util

import org.apache.spark.annotation.{DeveloperApi, Stable}
import org.apache.spark.api.java.function.{FilterFunction, FlatMapFunction, ForeachFunction, ForeachPartitionFunction, MapFunction, MapPartitionsFunction, ReduceFunction}
import org.apache.spark.sql.{functions, AnalysisException, Column, Encoder, Row, TypedColumn}
import org.apache.spark.sql.types.{Metadata, StructType}
import org.apache.spark.storage.StorageLevel
import org.apache.spark.util.ArrayImplicits._
import org.apache.spark.util.SparkClassUtils

/**
 * A Dataset is a strongly typed collection of domain-specific objects that can be transformed
 * in parallel using functional or relational operations. Each Dataset also has an untyped view
 * called a `DataFrame`, which is a Dataset of [[org.apache.spark.sql.Row]].
 *
 * Operations available on Datasets are divided into transformations and actions. Transformations
 * are the ones that produce new Datasets, and actions are the ones that trigger computation and
 * return results. Example transformations include map, filter, select, and aggregate (`groupBy`).
 * Example actions count, show, or writing data out to file systems.
 *
 * Datasets are "lazy", i.e. computations are only triggered when an action is invoked. Internally,
 * a Dataset represents a logical plan that describes the computation required to produce the data.
 * When an action is invoked, Spark's query optimizer optimizes the logical plan and generates a
 * physical plan for efficient execution in a parallel and distributed manner. To explore the
 * logical plan as well as optimized physical plan, use the `explain` function.
 *
 * To efficiently support domain-specific objects, an [[org.apache.spark.sql.Encoder]] is required.
 * The encoder maps the domain specific type `T` to Spark's internal type system. For example, given
 * a class `Person` with two fields, `name` (string) and `age` (int), an encoder is used to tell
 * Spark to generate code at runtime to serialize the `Person` object into a binary structure. This
 * binary structure often has much lower memory footprint as well as are optimized for efficiency
 * in data processing (e.g. in a columnar format). To understand the internal binary representation
 * for data, use the `schema` function.
 *
 * There are typically two ways to create a Dataset. The most common way is by pointing Spark
 * to some files on storage systems, using the `read` function available on a `SparkSession`.
 * {{{
 *   val people = spark.read.parquet("...").as[Person]  // Scala
 *   Dataset<Person> people = spark.read().parquet("...").as(Encoders.bean(Person.class)); // Java
 * }}}
 *
 * Datasets can also be created through transformations available on existing Datasets. For example,
 * the following creates a new Dataset by applying a filter on the existing one:
 * {{{
 *   val names = people.map(_.name)  // in Scala; names is a Dataset[String]
 *   Dataset<String> names = people.map(
 *     (MapFunction<Person, String>) p -> p.name, Encoders.STRING()); // Java
 * }}}
 *
 * Dataset operations can also be untyped, through various domain-specific-language (DSL)
 * functions defined in: Dataset (this class), [[org.apache.spark.sql.Column]], and
 * [[org.apache.spark.sql.functions]]. These operations are very similar to the operations available
 * in the data frame abstraction in R or Python.
 *
 * To select a column from the Dataset, use `apply` method in Scala and `col` in Java.
 * {{{
 *   val ageCol = people("age")  // in Scala
 *   Column ageCol = people.col("age"); // in Java
 * }}}
 *
 * Note that the [[org.apache.spark.sql.Column]] type can also be manipulated through its various
 * functions.
 * {{{
 *   // The following creates a new column that increases everybody's age by 10.
 *   people("age") + 10  // in Scala
 *   people.col("age").plus(10);  // in Java
 * }}}
 *
 * A more concrete example in Scala:
 * {{{
 *   // To create Dataset[Row] using SparkSession
 *   val people = spark.read.parquet("...")
 *   val department = spark.read.parquet("...")
 *
 *   people.filter("age > 30")
 *     .join(department, people("deptId") === department("id"))
 *     .groupBy(department("name"), people("gender"))
 *     .agg(avg(people("salary")), max(people("age")))
 * }}}
 *
 * and in Java:
 * {{{
 *   // To create Dataset<Row> using SparkSession
 *   Dataset<Row> people = spark.read().parquet("...");
 *   Dataset<Row> department = spark.read().parquet("...");
 *
 *   people.filter(people.col("age").gt(30))
 *     .join(department, people.col("deptId").equalTo(department.col("id")))
 *     .groupBy(department.col("name"), people.col("gender"))
 *     .agg(avg(people.col("salary")), max(people.col("age")));
 * }}}
 *
 * @groupname basic Basic Dataset functions
 * @groupname action Actions
 * @groupname untypedrel Untyped transformations
 * @groupname typedrel Typed transformations
 * @since 1.6.0
 */
@Stable
abstract class Dataset[T, DS[U] <: Dataset[U, DS]] extends Serializable {
<<<<<<< HEAD
=======
  def sparkSession: SparkSession[DS]
>>>>>>> fec68678

  val encoder: Encoder[T]

  /**
   * Converts this strongly typed collection of data to generic Dataframe. In contrast to the
   * strongly typed objects that Dataset operations work on, a Dataframe returns generic
   * [[org.apache.spark.sql.Row]] objects that allow fields to be accessed by ordinal or name.
   *
   * @group basic
   * @since 1.6.0
   */
  // This is declared with parentheses to prevent the Scala compiler from treating
  // `ds.toDF("1")` as invoking this toDF and then apply on the returned DataFrame.
  def toDF(): DS[Row]

  /**
   * Returns a new Dataset where each record has been mapped on to the specified type. The
   * method used to map columns depend on the type of `U`:
   * <ul>
   * <li>When `U` is a class, fields for the class will be mapped to columns of the same name
   * (case sensitivity is determined by `spark.sql.caseSensitive`).</li>
   * <li>When `U` is a tuple, the columns will be mapped by ordinal (i.e. the first column will
   * be assigned to `_1`).</li>
   * <li>When `U` is a primitive type (i.e. String, Int, etc), then the first column of the
   * `DataFrame` will be used.</li>
   * </ul>
   *
   * If the schema of the Dataset does not match the desired `U` type, you can use `select`
   * along with `alias` or `as` to rearrange or rename as required.
   *
   * Note that `as[]` only changes the view of the data that is passed into typed operations,
   * such as `map()`, and does not eagerly project away any columns that are not present in
   * the specified class.
   *
   * @group basic
   * @since 1.6.0
   */
  def as[U: Encoder]: DS[U]

  /**
   * Returns a new DataFrame where each row is reconciled to match the specified schema. Spark will:
   * <ul>
   * <li>Reorder columns and/or inner fields by name to match the specified schema.</li>
   * <li>Project away columns and/or inner fields that are not needed by the specified schema.
   * Missing columns and/or inner fields (present in the specified schema but not input DataFrame)
   * lead to failures.</li>
   * <li>Cast the columns and/or inner fields to match the data types in the specified schema, if
   * the types are compatible, e.g., numeric to numeric (error if overflows), but not string to
   * int.</li>
   * <li>Carry over the metadata from the specified schema, while the columns and/or inner fields
   * still keep their own metadata if not overwritten by the specified schema.</li>
   * <li>Fail if the nullability is not compatible. For example, the column and/or inner field is
   * nullable but the specified schema requires them to be not nullable.</li>
   * </ul>
   *
   * @group basic
   * @since 3.4.0
   */
  def to(schema: StructType): DS[Row]

  /**
   * Converts this strongly typed collection of data to generic `DataFrame` with columns renamed.
   * This can be quite convenient in conversion from an RDD of tuples into a `DataFrame` with
   * meaningful names. For example:
   * {{{
   *   val rdd: RDD[(Int, String)] = ...
   *   rdd.toDF()  // this implicit conversion creates a DataFrame with column name `_1` and `_2`
   *   rdd.toDF("id", "name")  // this creates a DataFrame with column name "id" and "name"
   * }}}
   *
   * @group basic
   * @since 2.0.0
   */
  @scala.annotation.varargs
  def toDF(colNames: String*): DS[Row]

  /**
   * Returns the schema of this Dataset.
   *
   * @group basic
   * @since 1.6.0
   */
  def schema: StructType

  /**
   * Prints the schema to the console in a nice tree format.
   *
   * @group basic
   * @since 1.6.0
   */
  def printSchema(): Unit = printSchema(Int.MaxValue)

  // scalastyle:off println

  /**
   * Prints the schema up to the given level to the console in a nice tree format.
   *
   * @group basic
   * @since 3.0.0
   */
  def printSchema(level: Int): Unit = println(schema.treeString(level))
  // scalastyle:on println

  /**
   * Prints the plans (logical and physical) with a format specified by a given explain mode.
   *
   * @param mode specifies the expected output format of plans.
   *             <ul>
   *             <li>`simple` Print only a physical plan.</li>
   *             <li>`extended`: Print both logical and physical plans.</li>
   *             <li>`codegen`: Print a physical plan and generated codes if they are
   *             available.</li>
   *             <li>`cost`: Print a logical plan and statistics if they are available.</li>
   *             <li>`formatted`: Split explain output into two sections: a physical plan outline
   *             and node details.</li>
   *             </ul>
   * @group basic
   * @since 3.0.0
   */
  def explain(mode: String): Unit

  /**
   * Prints the plans (logical and physical) to the console for debugging purposes.
   *
   * @param extended default `false`. If `false`, prints only the physical plan.
   * @group basic
   * @since 1.6.0
   */
  def explain(extended: Boolean): Unit = if (extended) {
    // TODO move ExplainMode?
    explain("extended")
  } else {
    explain("simple")
  }

  /**
   * Prints the physical plan to the console for debugging purposes.
   *
   * @group basic
   * @since 1.6.0
   */
  def explain(): Unit = explain("simple")

  /**
   * Returns all column names and their data types as an array.
   *
   * @group basic
   * @since 1.6.0
   */
  def dtypes: Array[(String, String)] = schema.fields.map { field =>
    (field.name, field.dataType.toString)
  }

  /**
   * Returns all column names as an array.
   *
   * @group basic
   * @since 1.6.0
   */
  def columns: Array[String] = schema.fields.map(_.name)

  /**
   * Returns true if the `collect` and `take` methods can be run locally
   * (without any Spark executors).
   *
   * @group basic
   * @since 1.6.0
   */
  def isLocal: Boolean

  /**
   * Returns true if the `Dataset` is empty.
   *
   * @group basic
   * @since 2.4.0
   */
  def isEmpty: Boolean

  /**
   * Returns true if this Dataset contains one or more sources that continuously
   * return data as it arrives. A Dataset that reads data from a streaming source
   * must be executed as a `StreamingQuery` using the `start()` method in
   * `DataStreamWriter`. Methods that return a single answer, e.g. `count()` or
   * `collect()`, will throw an [[org.apache.spark.sql.AnalysisException]] when there is a
   * streaming source present.
   *
   * @group streaming
   * @since 2.0.0
   */
  def isStreaming: Boolean

  /**
   * Eagerly checkpoint a Dataset and return the new Dataset. Checkpointing can be used to truncate
   * the logical plan of this Dataset, which is especially useful in iterative algorithms where the
   * plan may grow exponentially. It will be saved to files inside the checkpoint
   * directory set with `SparkContext#setCheckpointDir`.
   *
   * @group basic
   * @since 2.1.0
   */
  def checkpoint(): DS[T] = checkpoint(eager = true, reliableCheckpoint = true)

  /**
   * Returns a checkpointed version of this Dataset. Checkpointing can be used to truncate the
   * logical plan of this Dataset, which is especially useful in iterative algorithms where the
   * plan may grow exponentially. It will be saved to files inside the checkpoint
   * directory set with `SparkContext#setCheckpointDir`.
   *
   * @param eager Whether to checkpoint this dataframe immediately
   * @note When checkpoint is used with eager = false, the final data that is checkpointed after
   *       the first action may be different from the data that was used during the job due to
   *       non-determinism of the underlying operation and retries. If checkpoint is used to achieve
   *       saving a deterministic snapshot of the data, eager = true should be used. Otherwise,
   *       it is only deterministic after the first execution, after the checkpoint was finalized.
   * @group basic
   * @since 2.1.0
   */
  def checkpoint(eager: Boolean): DS[T] = checkpoint(eager = eager, reliableCheckpoint = true)

  /**
   * Eagerly locally checkpoints a Dataset and return the new Dataset. Checkpointing can be
   * used to truncate the logical plan of this Dataset, which is especially useful in iterative
   * algorithms where the plan may grow exponentially. Local checkpoints are written to executor
   * storage and despite potentially faster they are unreliable and may compromise job completion.
   *
   * @group basic
   * @since 2.3.0
   */
  def localCheckpoint(): DS[T] = checkpoint(eager = true, reliableCheckpoint = false)

  /**
   * Locally checkpoints a Dataset and return the new Dataset. Checkpointing can be used to truncate
   * the logical plan of this Dataset, which is especially useful in iterative algorithms where the
   * plan may grow exponentially. Local checkpoints are written to executor storage and despite
   * potentially faster they are unreliable and may compromise job completion.
   *
   * @param eager Whether to checkpoint this dataframe immediately
   * @note When checkpoint is used with eager = false, the final data that is checkpointed after
   *       the first action may be different from the data that was used during the job due to
   *       non-determinism of the underlying operation and retries. If checkpoint is used to achieve
   *       saving a deterministic snapshot of the data, eager = true should be used. Otherwise,
   *       it is only deterministic after the first execution, after the checkpoint was finalized.
   * @group basic
   * @since 2.3.0
   */
  def localCheckpoint(eager: Boolean): DS[T] = checkpoint(
    eager = eager,
    reliableCheckpoint = false
  )

  /**
   * Returns a checkpointed version of this Dataset.
   *
   * @param eager              Whether to checkpoint this dataframe immediately
   * @param reliableCheckpoint Whether to create a reliable checkpoint saved to files inside the
   *                           checkpoint directory. If false creates a local checkpoint using
   *                           the caching subsystem
   */
  protected def checkpoint(eager: Boolean, reliableCheckpoint: Boolean): DS[T]

  /**
   * Defines an event time watermark for this [[Dataset]]. A watermark tracks a point in time
   * before which we assume no more late data is going to arrive.
   *
   * Spark will use this watermark for several purposes:
   * <ul>
   * <li>To know when a given time window aggregation can be finalized and thus can be emitted
   * when using output modes that do not allow updates.</li>
   * <li>To minimize the amount of state that we need to keep for on-going aggregations,
   * `mapGroupsWithState` and `dropDuplicates` operators.</li>
   * </ul>
   * The current watermark is computed by looking at the `MAX(eventTime)` seen across
   * all of the partitions in the query minus a user specified `delayThreshold`.  Due to the cost
   * of coordinating this value across partitions, the actual watermark used is only guaranteed
   * to be at least `delayThreshold` behind the actual event time.  In some cases we may still
   * process records that arrive more than `delayThreshold` late.
   *
   * @param eventTime      the name of the column that contains the event time of the row.
   * @param delayThreshold the minimum delay to wait to data to arrive late, relative to the latest
   *                       record that has been processed in the form of an interval
   *                       (e.g. "1 minute" or "5 hours"). NOTE: This should not be negative.
   * @group streaming
   * @since 2.1.0
   */
  // We only accept an existing column name, not a derived column here as a watermark that is
  // defined on a derived column cannot referenced elsewhere in the plan.
  def withWatermark(eventTime: String, delayThreshold: String): DS[T]

    /**
   * Displays the Dataset in a tabular form. Strings more than 20 characters will be truncated,
   * and all cells will be aligned right. For example:
   * {{{
   *   year  month AVG('Adj Close) MAX('Adj Close)
   *   1980  12    0.503218        0.595103
   *   1981  01    0.523289        0.570307
   *   1982  02    0.436504        0.475256
   *   1983  03    0.410516        0.442194
   *   1984  04    0.450090        0.483521
   * }}}
   *
   * @param numRows Number of rows to show
   *
   * @group action
   * @since 1.6.0
   */
  def show(numRows: Int): Unit = show(numRows, truncate = true)

  /**
   * Displays the top 20 rows of Dataset in a tabular form. Strings more than 20 characters
   * will be truncated, and all cells will be aligned right.
   *
   * @group action
   * @since 1.6.0
   */
  def show(): Unit = show(20)

  /**
   * Displays the top 20 rows of Dataset in a tabular form.
   *
   * @param truncate Whether truncate long strings. If true, strings more than 20 characters will
   *                 be truncated and all cells will be aligned right
   *
   * @group action
   * @since 1.6.0
   */
  def show(truncate: Boolean): Unit = show(20, truncate)

  /**
   * Displays the Dataset in a tabular form. For example:
   * {{{
   *   year  month AVG('Adj Close) MAX('Adj Close)
   *   1980  12    0.503218        0.595103
   *   1981  01    0.523289        0.570307
   *   1982  02    0.436504        0.475256
   *   1983  03    0.410516        0.442194
   *   1984  04    0.450090        0.483521
   * }}}
   * @param numRows Number of rows to show
   * @param truncate Whether truncate long strings. If true, strings more than 20 characters will
   *              be truncated and all cells will be aligned right
   *
   * @group action
   * @since 1.6.0
   */
  // scalastyle:off println
  def show(numRows: Int, truncate: Boolean): Unit

  /**
   * Displays the Dataset in a tabular form. For example:
   * {{{
   *   year  month AVG('Adj Close) MAX('Adj Close)
   *   1980  12    0.503218        0.595103
   *   1981  01    0.523289        0.570307
   *   1982  02    0.436504        0.475256
   *   1983  03    0.410516        0.442194
   *   1984  04    0.450090        0.483521
   * }}}
   *
   * @param numRows Number of rows to show
   * @param truncate If set to more than 0, truncates strings to `truncate` characters and
   *                    all cells will be aligned right.
   * @group action
   * @since 1.6.0
   */
  def show(numRows: Int, truncate: Int): Unit = show(numRows, truncate, vertical = false)

  /**
   * Displays the Dataset in a tabular form. For example:
   * {{{
   *   year  month AVG('Adj Close) MAX('Adj Close)
   *   1980  12    0.503218        0.595103
   *   1981  01    0.523289        0.570307
   *   1982  02    0.436504        0.475256
   *   1983  03    0.410516        0.442194
   *   1984  04    0.450090        0.483521
   * }}}
   *
   * If `vertical` enabled, this command prints output rows vertically (one line per column value)?
   *
   * {{{
   * -RECORD 0-------------------
   *  year            | 1980
   *  month           | 12
   *  AVG('Adj Close) | 0.503218
   *  AVG('Adj Close) | 0.595103
   * -RECORD 1-------------------
   *  year            | 1981
   *  month           | 01
   *  AVG('Adj Close) | 0.523289
   *  AVG('Adj Close) | 0.570307
   * -RECORD 2-------------------
   *  year            | 1982
   *  month           | 02
   *  AVG('Adj Close) | 0.436504
   *  AVG('Adj Close) | 0.475256
   * -RECORD 3-------------------
   *  year            | 1983
   *  month           | 03
   *  AVG('Adj Close) | 0.410516
   *  AVG('Adj Close) | 0.442194
   * -RECORD 4-------------------
   *  year            | 1984
   *  month           | 04
   *  AVG('Adj Close) | 0.450090
   *  AVG('Adj Close) | 0.483521
   * }}}
   *
   * @param numRows Number of rows to show
   * @param truncate If set to more than 0, truncates strings to `truncate` characters and
   *                    all cells will be aligned right.
   * @param vertical If set to true, prints output rows vertically (one line per column value).
   * @group action
   * @since 2.3.0
   */
  // scalastyle:off println
  def show(numRows: Int, truncate: Int, vertical: Boolean): Unit

  /**
   * Returns a [[DataFrameStatFunctions]] for working statistic functions support.
   * {{{
   *   // Finding frequent items in column with name 'a'.
   *   ds.stat.freqItems(Seq("a"))
   * }}}
   *
   * @group untypedrel
   * @since 1.6.0
   */
  def stat: DataFrameStatFunctions[DS]

  /**
   * Join with another `DataFrame`.
   *
   * Behaves as an INNER JOIN and requires a subsequent join predicate.
   *
   * @param right Right side of the join operation.
   * @group untypedrel
   * @since 2.0.0
   */
  def join(right: DS[_]): DS[Row]

    /**
   * Inner equi-join with another `DataFrame` using the given column.
   *
   * Different from other join functions, the join column will only appear once in the output,
   * i.e. similar to SQL's `JOIN USING` syntax.
   *
   * {{{
   *   // Joining df1 and df2 using the column "user_id"
   *   df1.join(df2, "user_id")
   * }}}
   *
   * @param right Right side of the join operation.
   * @param usingColumn Name of the column to join on. This column must exist on both sides.
   *
   * @note If you perform a self-join using this function without aliasing the input
   * `DataFrame`s, you will NOT be able to reference any columns after the join, since
   * there is no way to disambiguate which side of the join you would like to reference.
   *
   * @group untypedrel
   * @since 2.0.0
   */
  def join(right: DS[_], usingColumn: String): DS[Row] = {
    join(right, Seq(usingColumn))
  }

  /**
   * (Java-specific) Inner equi-join with another `DataFrame` using the given columns. See the
   * Scala-specific overload for more details.
   *
   * @param right Right side of the join operation.
   * @param usingColumns Names of the columns to join on. This columns must exist on both sides.
   *
   * @group untypedrel
   * @since 3.4.0
   */
  def join(right: DS[_], usingColumns: Array[String]): DS[Row] = {
    join(right, usingColumns.toImmutableArraySeq)
  }

  /**
   * (Scala-specific) Inner equi-join with another `DataFrame` using the given columns.
   *
   * Different from other join functions, the join columns will only appear once in the output,
   * i.e. similar to SQL's `JOIN USING` syntax.
   *
   * {{{
   *   // Joining df1 and df2 using the columns "user_id" and "user_name"
   *   df1.join(df2, Seq("user_id", "user_name"))
   * }}}
   *
   * @param right Right side of the join operation.
   * @param usingColumns Names of the columns to join on. This columns must exist on both sides.
   *
   * @note If you perform a self-join using this function without aliasing the input
   * `DataFrame`s, you will NOT be able to reference any columns after the join, since
   * there is no way to disambiguate which side of the join you would like to reference.
   *
   * @group untypedrel
   * @since 2.0.0
   */
  def join(right: DS[_], usingColumns: Seq[String]): DS[Row] = {
    join(right, usingColumns, "inner")
  }

  /**
   * Equi-join with another `DataFrame` using the given column. A cross join with a predicate
   * is specified as an inner join. If you would explicitly like to perform a cross join use the
   * `crossJoin` method.
   *
   * Different from other join functions, the join column will only appear once in the output,
   * i.e. similar to SQL's `JOIN USING` syntax.
   *
   * @param right Right side of the join operation.
   * @param usingColumn Name of the column to join on. This column must exist on both sides.
   * @param joinType Type of join to perform. Default `inner`. Must be one of:
   *                 `inner`, `cross`, `outer`, `full`, `fullouter`, `full_outer`, `left`,
   *                 `leftouter`, `left_outer`, `right`, `rightouter`, `right_outer`,
   *                 `semi`, `leftsemi`, `left_semi`, `anti`, `leftanti`, `left_anti`.
   *
   * @note If you perform a self-join using this function without aliasing the input
   * `DataFrame`s, you will NOT be able to reference any columns after the join, since
   * there is no way to disambiguate which side of the join you would like to reference.
   *
   * @group untypedrel
   * @since 3.4.0
   */
  def join(right: DS[_], usingColumn: String, joinType: String): DS[Row] = {
    join(right, Seq(usingColumn), joinType)
  }

  /**
   * (Java-specific) Equi-join with another `DataFrame` using the given columns. See the
   * Scala-specific overload for more details.
   *
   * @param right Right side of the join operation.
   * @param usingColumns Names of the columns to join on. This columns must exist on both sides.
   * @param joinType Type of join to perform. Default `inner`. Must be one of:
   *                 `inner`, `cross`, `outer`, `full`, `fullouter`, `full_outer`, `left`,
   *                 `leftouter`, `left_outer`, `right`, `rightouter`, `right_outer`,
   *                 `semi`, `leftsemi`, `left_semi`, `anti`, `leftanti`, `left_anti`.
   *
   * @group untypedrel
   * @since 3.4.0
   */
  def join(right: DS[_], usingColumns: Array[String], joinType: String): DS[Row] = {
    join(right, usingColumns.toImmutableArraySeq, joinType)
  }

  /**
   * (Scala-specific) Equi-join with another `DataFrame` using the given columns. A cross join
   * with a predicate is specified as an inner join. If you would explicitly like to perform a
   * cross join use the `crossJoin` method.
   *
   * Different from other join functions, the join columns will only appear once in the output,
   * i.e. similar to SQL's `JOIN USING` syntax.
   *
   * @param right Right side of the join operation.
   * @param usingColumns Names of the columns to join on. This columns must exist on both sides.
   * @param joinType Type of join to perform. Default `inner`. Must be one of:
   *                 `inner`, `cross`, `outer`, `full`, `fullouter`, `full_outer`, `left`,
   *                 `leftouter`, `left_outer`, `right`, `rightouter`, `right_outer`,
   *                 `semi`, `leftsemi`, `left_semi`, `anti`, `leftanti`, `left_anti`.
   *
   * @note If you perform a self-join using this function without aliasing the input
   * `DataFrame`s, you will NOT be able to reference any columns after the join, since
   * there is no way to disambiguate which side of the join you would like to reference.
   *
   * @group untypedrel
   * @since 2.0.0
   */
  def join(right: DS[_], usingColumns: Seq[String], joinType: String): DS[Row]

  /**
   * Inner join with another `DataFrame`, using the given join expression.
   *
   * {{{
   *   // The following two are equivalent:
   *   df1.join(df2, $"df1Key" === $"df2Key")
   *   df1.join(df2).where($"df1Key" === $"df2Key")
   * }}}
   *
   * @group untypedrel
   * @since 2.0.0
   */
  def join(right: DS[_], joinExprs: Column): DS[Row] =
    join(right, joinExprs, "inner")

  /**
   * Join with another `DataFrame`, using the given join expression. The following performs
   * a full outer join between `df1` and `df2`.
   *
   * {{{
   *   // Scala:
   *   import org.apache.spark.sql.functions._
   *   df1.join(df2, $"df1Key" === $"df2Key", "outer")
   *
   *   // Java:
   *   import static org.apache.spark.sql.functions.*;
   *   df1.join(df2, col("df1Key").equalTo(col("df2Key")), "outer");
   * }}}
   *
   * @param right     Right side of the join.
   * @param joinExprs Join expression.
   * @param joinType  Type of join to perform. Default `inner`. Must be one of:
   *                  `inner`, `cross`, `outer`, `full`, `fullouter`, `full_outer`, `left`,
   *                  `leftouter`, `left_outer`, `right`, `rightouter`, `right_outer`,
   *                  `semi`, `leftsemi`, `left_semi`, `anti`, `leftanti`, `left_anti`.
   *
   * @group untypedrel
   * @since 2.0.0
   */
  def join(right: DS[_], joinExprs: Column, joinType: String): DS[Row]

  /**
   * Explicit cartesian join with another `DataFrame`.
   *
   * @param right Right side of the join operation.
   * @note Cartesian joins are very expensive without an extra filter that can be pushed down.
   * @group untypedrel
   * @since 2.1.0
   */
  def crossJoin(right: DS[_]): DS[Row]

  /**
   * Joins this Dataset returning a `Tuple2` for each pair where `condition` evaluates to
   * true.
   *
   * This is similar to the relation `join` function with one important difference in the
   * result schema. Since `joinWith` preserves objects present on either side of the join, the
   * result schema is similarly nested into a tuple under the column names `_1` and `_2`.
   *
   * This type of join can be useful both for preserving type-safety with the original object
   * types as well as working with relational data where either side of the join has column
   * names in common.
   *
   * @param other     Right side of the join.
   * @param condition Join expression.
   * @param joinType  Type of join to perform. Default `inner`. Must be one of:
   *                  `inner`, `cross`, `outer`, `full`, `fullouter`,`full_outer`, `left`,
   *                  `leftouter`, `left_outer`, `right`, `rightouter`, `right_outer`.
   * @group typedrel
   * @since 1.6.0
   */
  def joinWith[U](other: DS[U], condition: Column, joinType: String): DS[(T, U)]

  /**
   * Using inner equi-join to join this Dataset returning a `Tuple2` for each pair
   * where `condition` evaluates to true.
   *
   * @param other     Right side of the join.
   * @param condition Join expression.
   * @group typedrel
   * @since 1.6.0
   */
  def joinWith[U](other: DS[U], condition: Column): DS[(T, U)] = {
    joinWith(other, condition, "inner")
  }

  protected def sortInternal(global: Boolean, sortExprs: Seq[Column]): DS[T]

  /**
   * Returns a new Dataset with each partition sorted by the given expressions.
   *
   * This is the same operation as "SORT BY" in SQL (Hive QL).
   *
   * @group typedrel
   * @since 2.0.0
   */
  @scala.annotation.varargs
  def sortWithinPartitions(sortCol: String, sortCols: String*): DS[T] = {
    sortWithinPartitions((sortCol +: sortCols).map(Column(_)) : _*)
  }

  /**
   * Returns a new Dataset with each partition sorted by the given expressions.
   *
   * This is the same operation as "SORT BY" in SQL (Hive QL).
   *
   * @group typedrel
   * @since 2.0.0
   */
  @scala.annotation.varargs
  def sortWithinPartitions(sortExprs: Column*): DS[T] = {
    sortInternal(global = false, sortExprs)
  }

  /**
   * Returns a new Dataset sorted by the specified column, all in ascending order.
   * {{{
   *   // The following 3 are equivalent
   *   ds.sort("sortcol")
   *   ds.sort($"sortcol")
   *   ds.sort($"sortcol".asc)
   * }}}
   *
   * @group typedrel
   * @since 2.0.0
   */
  @scala.annotation.varargs
  def sort(sortCol: String, sortCols: String*): DS[T] = {
    sort((sortCol +: sortCols).map(Column(_)) : _*)
  }

  /**
   * Returns a new Dataset sorted by the given expressions. For example:
   * {{{
   *   ds.sort($"col1", $"col2".desc)
   * }}}
   *
   * @group typedrel
   * @since 2.0.0
   */
  @scala.annotation.varargs
  def sort(sortExprs: Column*): DS[T] = {
    sortInternal(global = true, sortExprs)
  }

  /**
   * Returns a new Dataset sorted by the given expressions.
   * This is an alias of the `sort` function.
   *
   * @group typedrel
   * @since 2.0.0
   */
  @scala.annotation.varargs
  def orderBy(sortCol: String, sortCols: String*): DS[T] = sort(sortCol, sortCols : _*)

  /**
   * Returns a new Dataset sorted by the given expressions.
   * This is an alias of the `sort` function.
   *
   * @group typedrel
   * @since 2.0.0
   */
  @scala.annotation.varargs
  def orderBy(sortExprs: Column*): DS[T] = sort(sortExprs : _*)

  /**
   * Specifies some hint on the current Dataset. As an example, the following code specifies
   * that one of the plan can be broadcasted:
   *
   * {{{
   *   df1.join(df2.hint("broadcast"))
   * }}}
   *
   * the following code specifies that this dataset could be rebalanced with given number of
   * partitions:
   *
   * {{{
   *    df1.hint("rebalance", 10)
   * }}}
   *
   * @param name       the name of the hint
   * @param parameters the parameters of the hint, all the parameters should be a `Column` or
   *                   `Expression` or `Symbol` or could be converted into a `Literal`
   * @group basic
   * @since 2.2.0
   */
  @scala.annotation.varargs
  def hint(name: String, parameters: Any*): DS[T]

  /**
   * Selects column based on the column name and returns it as a [[org.apache.spark.sql.Column]].
   *
   * @note The column name can also reference to a nested column like `a.b`.
   * @group untypedrel
   * @since 2.0.0
   */
  def apply(colName: String): Column = col(colName)

  /**
   * Selects column based on the column name and returns it as a [[org.apache.spark.sql.Column]].
   *
   * @note The column name can also reference to a nested column like `a.b`.
   * @group untypedrel
   * @since 2.0.0
   */
  def col(colName: String): Column

  /**
   * Selects a metadata column based on its logical column name, and returns it as a
   * [[org.apache.spark.sql.Column]].
   *
   * A metadata column can be accessed this way even if the underlying data source defines a data
   * column with a conflicting name.
   *
   * @group untypedrel
   * @since 3.5.0
   */
  def metadataColumn(colName: String): Column

  /**
   * Selects column based on the column name specified as a regex and returns it as
   * [[org.apache.spark.sql.Column]].
   *
   * @group untypedrel
   * @since 2.3.0
   */
  def colRegex(colName: String): Column

  /**
   * Returns a new Dataset with an alias set.
   *
   * @group typedrel
   * @since 1.6.0
   */
  def as(alias: String): DS[T]

  /**
   * (Scala-specific) Returns a new Dataset with an alias set.
   *
   * @group typedrel
   * @since 2.0.0
   */
  def as(alias: Symbol): DS[T] = as(alias.name)

  /**
   * Returns a new Dataset with an alias set. Same as `as`.
   *
   * @group typedrel
   * @since 2.0.0
   */
  def alias(alias: String): DS[T] = as(alias)

  /**
   * (Scala-specific) Returns a new Dataset with an alias set. Same as `as`.
   *
   * @group typedrel
   * @since 2.0.0
   */
  def alias(alias: Symbol): DS[T] = as(alias)

  /**
   * Selects a set of column based expressions.
   * {{{
   *   ds.select($"colA", $"colB" + 1)
   * }}}
   *
   * @group untypedrel
   * @since 2.0.0
   */
  @scala.annotation.varargs
  def select(cols: Column*): DS[Row]

  /**
   * Selects a set of columns. This is a variant of `select` that can only select
   * existing columns using column names (i.e. cannot construct expressions).
   *
   * {{{
   *   // The following two are equivalent:
   *   ds.select("colA", "colB")
   *   ds.select($"colA", $"colB")
   * }}}
   *
   * @group untypedrel
   * @since 2.0.0
   */
  @scala.annotation.varargs
  def select(col: String, cols: String*): DS[Row] = select((col +: cols).map(Column(_)): _*)

  /**
   * Selects a set of SQL expressions. This is a variant of `select` that accepts
   * SQL expressions.
   *
   * {{{
   *   // The following are equivalent:
   *   ds.selectExpr("colA", "colB as newName", "abs(colC)")
   *   ds.select(expr("colA"), expr("colB as newName"), expr("abs(colC)"))
   * }}}
   *
   * @group untypedrel
   * @since 2.0.0
   */
  @scala.annotation.varargs
  def selectExpr(exprs: String*): DS[Row] = select(exprs.map(functions.expr): _*)

  /**
   * Returns a new Dataset by computing the given [[org.apache.spark.sql.Column]] expression for
   * each element.
   *
   * {{{
   *   val ds = Seq(1, 2, 3).toDS()
   *   val newDS = ds.select(expr("value + 1").as[Int])
   * }}}
   *
   * @group typedrel
   * @since 1.6.0
   */
  def select[U1](c1: TypedColumn[T, U1]): DS[U1]

  /**
   * Internal helper function for building typed selects that return tuples. For simplicity and
   * code reuse, we do this without the help of the type system and then use helper functions
   * that cast appropriately for the user facing interface.
   */
  protected def selectUntyped(columns: TypedColumn[_, _]*): DS[_]

  /**
   * Returns a new Dataset by computing the given [[org.apache.spark.sql.Column]] expressions for
   * each element.
   *
   * @group typedrel
   * @since 1.6.0
   */
  def select[U1, U2](c1: TypedColumn[T, U1], c2: TypedColumn[T, U2]): DS[(U1, U2)] =
    selectUntyped(c1, c2).asInstanceOf[DS[(U1, U2)]]

  /**
   * Returns a new Dataset by computing the given [[org.apache.spark.sql.Column]] expressions for
   * each element.
   *
   * @group typedrel
   * @since 1.6.0
   */
  def select[U1, U2, U3](
      c1: TypedColumn[T, U1],
      c2: TypedColumn[T, U2],
      c3: TypedColumn[T, U3]): DS[(U1, U2, U3)] =
    selectUntyped(c1, c2, c3).asInstanceOf[DS[(U1, U2, U3)]]

  /**
   * Returns a new Dataset by computing the given [[org.apache.spark.sql.Column]] expressions for
   * each element.
   *
   * @group typedrel
   * @since 1.6.0
   */
  def select[U1, U2, U3, U4](
      c1: TypedColumn[T, U1],
      c2: TypedColumn[T, U2],
      c3: TypedColumn[T, U3],
      c4: TypedColumn[T, U4]): DS[(U1, U2, U3, U4)] =
    selectUntyped(c1, c2, c3, c4).asInstanceOf[DS[(U1, U2, U3, U4)]]

  /**
   * Returns a new Dataset by computing the given [[org.apache.spark.sql.Column]] expressions for
   * each element.
   *
   * @group typedrel
   * @since 1.6.0
   */
  def select[U1, U2, U3, U4, U5](
      c1: TypedColumn[T, U1],
      c2: TypedColumn[T, U2],
      c3: TypedColumn[T, U3],
      c4: TypedColumn[T, U4],
      c5: TypedColumn[T, U5]): DS[(U1, U2, U3, U4, U5)] =
    selectUntyped(c1, c2, c3, c4, c5).asInstanceOf[DS[(U1, U2, U3, U4, U5)]]

  /**
   * Filters rows using the given condition.
   * {{{
   *   // The following are equivalent:
   *   peopleDs.filter($"age" > 15)
   *   peopleDs.where($"age" > 15)
   * }}}
   *
   * @group typedrel
   * @since 1.6.0
   */
  def filter(condition: Column): DS[T]

  /**
   * Filters rows using the given SQL expression.
   * {{{
   *   peopleDs.filter("age > 15")
   * }}}
   *
   * @group typedrel
   * @since 1.6.0
   */
  def filter(conditionExpr: String): DS[T] =
    filter(functions.expr(conditionExpr))

  /**
   * (Scala-specific)
   * Returns a new Dataset that only contains elements where `func` returns `true`.
   *
   * @group typedrel
   * @since 1.6.0
   */
  def filter(func: T => Boolean): DS[T]

  /**
   * (Java-specific)
   * Returns a new Dataset that only contains elements where `func` returns `true`.
   *
   * @group typedrel
   * @since 1.6.0
   */
  def filter(func: FilterFunction[T]): DS[T]

  /**
   * Filters rows using the given condition. This is an alias for `filter`.
   * {{{
   *   // The following are equivalent:
   *   peopleDs.filter($"age" > 15)
   *   peopleDs.where($"age" > 15)
   * }}}
   *
   * @group typedrel
   * @since 1.6.0
   */
  def where(condition: Column): DS[T] = filter(condition)

  /**
   * Filters rows using the given SQL expression.
   * {{{
   *   peopleDs.where("age > 15")
   * }}}
   *
   * @group typedrel
   * @since 1.6.0
   */
  def where(conditionExpr: String): DS[T] = filter(conditionExpr)

  /**
   * (Scala-specific)
   * Reduces the elements of this Dataset using the specified binary function. The given `func`
   * must be commutative and associative or the result may be non-deterministic.
   *
   * @group action
   * @since 1.6.0
   */
  def reduce(func: (T, T) => T): T

  /**
   * (Java-specific)
   * Reduces the elements of this Dataset using the specified binary function. The given `func`
   * must be commutative and associative or the result may be non-deterministic.
   *
   * @group action
   * @since 1.6.0
   */
  def reduce(func: ReduceFunction[T]): T = reduce(func.call)

  /**
   * Unpivot a DataFrame from wide format to long format, optionally leaving identifier columns set.
   * This is the reverse to `groupBy(...).pivot(...).agg(...)`, except for the aggregation,
   * which cannot be reversed.
   *
   * This function is useful to massage a DataFrame into a format where some
   * columns are identifier columns ("ids"), while all other columns ("values")
   * are "unpivoted" to the rows, leaving just two non-id columns, named as given
   * by `variableColumnName` and `valueColumnName`.
   *
   * {{{
   *   val df = Seq((1, 11, 12L), (2, 21, 22L)).toDF("id", "int", "long")
   *   df.show()
   *   // output:
   *   // +---+---+----+
   *   // | id|int|long|
   *   // +---+---+----+
   *   // |  1| 11|  12|
   *   // |  2| 21|  22|
   *   // +---+---+----+
   *
   *   df.unpivot(Array($"id"), Array($"int", $"long"), "variable", "value").show()
   *   // output:
   *   // +---+--------+-----+
   *   // | id|variable|value|
   *   // +---+--------+-----+
   *   // |  1|     int|   11|
   *   // |  1|    long|   12|
   *   // |  2|     int|   21|
   *   // |  2|    long|   22|
   *   // +---+--------+-----+
   *   // schema:
   *   //root
   *   // |-- id: integer (nullable = false)
   *   // |-- variable: string (nullable = false)
   *   // |-- value: long (nullable = true)
   * }}}
   *
   * When no "id" columns are given, the unpivoted DataFrame consists of only the
   * "variable" and "value" columns.
   *
   * All "value" columns must share a least common data type. Unless they are the same data type,
   * all "value" columns are cast to the nearest common data type. For instance,
   * types `IntegerType` and `LongType` are cast to `LongType`, while `IntegerType` and `StringType`
   * do not have a common data type and `unpivot` fails with an `AnalysisException`.
   *
   * @param ids                Id columns
   * @param values             Value columns to unpivot
   * @param variableColumnName Name of the variable column
   * @param valueColumnName    Name of the value column
   * @group untypedrel
   * @since 3.4.0
   */
  def unpivot(
      ids: Array[Column],
      values: Array[Column],
      variableColumnName: String,
      valueColumnName: String): DS[Row]

  /**
   * Unpivot a DataFrame from wide format to long format, optionally leaving identifier columns set.
   * This is the reverse to `groupBy(...).pivot(...).agg(...)`, except for the aggregation,
   * which cannot be reversed.
   *
   * @see `org.apache.spark.sql.Dataset.unpivot(Array, Array, String, String)`
   *
   * This is equivalent to calling `Dataset#unpivot(Array, Array, String, String)`
   * where `values` is set to all non-id columns that exist in the DataFrame.
   *
   * @param ids Id columns
   * @param variableColumnName Name of the variable column
   * @param valueColumnName Name of the value column
   *
   * @group untypedrel
   * @since 3.4.0
   */
  def unpivot(
      ids: Array[Column],
      variableColumnName: String,
      valueColumnName: String): DS[Row]

  /**
   * Unpivot a DataFrame from wide format to long format, optionally leaving identifier columns set.
   * This is the reverse to `groupBy(...).pivot(...).agg(...)`, except for the aggregation,
   * which cannot be reversed. This is an alias for `unpivot`.
   *
   * @see `org.apache.spark.sql.Dataset.unpivot(Array, Array, String, String)`
   * @param ids                Id columns
   * @param values             Value columns to unpivot
   * @param variableColumnName Name of the variable column
   * @param valueColumnName    Name of the value column
   * @group untypedrel
   * @since 3.4.0
   */
  def melt(
      ids: Array[Column],
      values: Array[Column],
      variableColumnName: String,
      valueColumnName: String): DS[Row] =
    unpivot(ids, values, variableColumnName, valueColumnName)

  /**
   * Unpivot a DataFrame from wide format to long format, optionally leaving identifier columns set.
   * This is the reverse to `groupBy(...).pivot(...).agg(...)`, except for the aggregation,
   * which cannot be reversed. This is an alias for `unpivot`.
   *
   * @see `org.apache.spark.sql.Dataset.unpivot(Array, Array, String, String)`
   *
   *      This is equivalent to calling `Dataset#unpivot(Array, Array, String, String)`
   *      where `values` is set to all non-id columns that exist in the DataFrame.
   * @param ids                Id columns
   * @param variableColumnName Name of the variable column
   * @param valueColumnName    Name of the value column
   * @group untypedrel
   * @since 3.4.0
   */
  def melt(
      ids: Array[Column],
      variableColumnName: String,
      valueColumnName: String): DS[Row] =
    unpivot(ids, variableColumnName, valueColumnName)

 /**
  * Define (named) metrics to observe on the Dataset. This method returns an 'observed' Dataset
  * that returns the same result as the input, with the following guarantees:
  * <ul>
  *   <li>It will compute the defined aggregates (metrics) on all the data that is flowing through
  *   the Dataset at that point.</li>
  *   <li>It will report the value of the defined aggregate columns as soon as we reach a completion
  *   point. A completion point is either the end of a query (batch mode) or the end of a streaming
  *   epoch. The value of the aggregates only reflects the data processed since the previous
  *   completion point.</li>
  * </ul>
  * Please note that continuous execution is currently not supported.
  *
  * The metrics columns must either contain a literal (e.g. lit(42)), or should contain one or
  * more aggregate functions (e.g. sum(a) or sum(a + b) + avg(c) - lit(1)). Expressions that
  * contain references to the input Dataset's columns must always be wrapped in an aggregate
  * function.
  *
  * @group typedrel
  * @since 3.0.0
  */
  @varargs
  def observe(name: String, expr: Column, exprs: Column*): DS[T]

  /**
   * Returns a new Dataset by taking the first `n` rows. The difference between this function
   * and `head` is that `head` is an action and returns an array (by triggering query execution)
   * while `limit` returns a new Dataset.
   *
   * @group typedrel
   * @since 2.0.0
   */
  def limit(n: Int): DS[T]

  /**
   * Returns a new Dataset by skipping the first `n` rows.
   *
   * @group typedrel
   * @since 3.4.0
   */
  def offset(n: Int): DS[T]

  /**
   * Returns a new Dataset containing union of rows in this Dataset and another Dataset.
   *
   * This is equivalent to `UNION ALL` in SQL. To do a SQL-style set union (that does
   * deduplication of elements), use this function followed by a [[distinct]].
   *
   * Also as standard in SQL, this function resolves columns by position (not by name):
   *
   * {{{
   *   val df1 = Seq((1, 2, 3)).toDF("col0", "col1", "col2")
   *   val df2 = Seq((4, 5, 6)).toDF("col1", "col2", "col0")
   *   df1.union(df2).show
   *
   *   // output:
   *   // +----+----+----+
   *   // |col0|col1|col2|
   *   // +----+----+----+
   *   // |   1|   2|   3|
   *   // |   4|   5|   6|
   *   // +----+----+----+
   * }}}
   *
   * Notice that the column positions in the schema aren't necessarily matched with the
   * fields in the strongly typed objects in a Dataset. This function resolves columns
   * by their positions in the schema, not the fields in the strongly typed objects. Use
   * [[unionByName]] to resolve columns by field name in the typed objects.
   *
   * @group typedrel
   * @since 2.0.0
   */
  def union(other: DS[T]): DS[T]

  /**
   * Returns a new Dataset containing union of rows in this Dataset and another Dataset.
   * This is an alias for `union`.
   *
   * This is equivalent to `UNION ALL` in SQL. To do a SQL-style set union (that does
   * deduplication of elements), use this function followed by a [[distinct]].
   *
   * Also as standard in SQL, this function resolves columns by position (not by name).
   *
   * @group typedrel
   * @since 2.0.0
   */
  def unionAll(other: DS[T]): DS[T] = union(other)

  /**
   * Returns a new Dataset containing union of rows in this Dataset and another Dataset.
   *
   * This is different from both `UNION ALL` and `UNION DISTINCT` in SQL. To do a SQL-style set
   * union (that does deduplication of elements), use this function followed by a [[distinct]].
   *
   * The difference between this function and [[union]] is that this function
   * resolves columns by name (not by position):
   *
   * {{{
   *   val df1 = Seq((1, 2, 3)).toDF("col0", "col1", "col2")
   *   val df2 = Seq((4, 5, 6)).toDF("col1", "col2", "col0")
   *   df1.unionByName(df2).show
   *
   *   // output:
   *   // +----+----+----+
   *   // |col0|col1|col2|
   *   // +----+----+----+
   *   // |   1|   2|   3|
   *   // |   6|   4|   5|
   *   // +----+----+----+
   * }}}
   *
   * Note that this supports nested columns in struct and array types. Nested columns in map types
   * are not currently supported.
   *
   * @group typedrel
   * @since 2.3.0
   */
  def unionByName(other: DS[T]): DS[T] = unionByName(other, allowMissingColumns = false)

  /**
   * Returns a new Dataset containing union of rows in this Dataset and another Dataset.
   *
   * The difference between this function and [[union]] is that this function
   * resolves columns by name (not by position).
   *
   * When the parameter `allowMissingColumns` is `true`, the set of column names
   * in this and other `Dataset` can differ; missing columns will be filled with null.
   * Further, the missing columns of this `Dataset` will be added at the end
   * in the schema of the union result:
   *
   * {{{
   *   val df1 = Seq((1, 2, 3)).toDF("col0", "col1", "col2")
   *   val df2 = Seq((4, 5, 6)).toDF("col1", "col0", "col3")
   *   df1.unionByName(df2, true).show
   *
   *   // output: "col3" is missing at left df1 and added at the end of schema.
   *   // +----+----+----+----+
   *   // |col0|col1|col2|col3|
   *   // +----+----+----+----+
   *   // |   1|   2|   3|NULL|
   *   // |   5|   4|NULL|   6|
   *   // +----+----+----+----+
   *
   *   df2.unionByName(df1, true).show
   *
   *   // output: "col2" is missing at left df2 and added at the end of schema.
   *   // +----+----+----+----+
   *   // |col1|col0|col3|col2|
   *   // +----+----+----+----+
   *   // |   4|   5|   6|NULL|
   *   // |   2|   1|NULL|   3|
   *   // +----+----+----+----+
   * }}}
   *
   * Note that this supports nested columns in struct and array types. With `allowMissingColumns`,
   * missing nested columns of struct columns with the same name will also be filled with null
   * values and added to the end of struct. Nested columns in map types are not currently
   * supported.
   *
   * @group typedrel
   * @since 3.1.0
   */
  def unionByName(other: DS[T], allowMissingColumns: Boolean): DS[T]

  /**
   * Returns a new Dataset containing rows only in both this Dataset and another Dataset.
   * This is equivalent to `INTERSECT` in SQL.
   *
   * @note Equality checking is performed directly on the encoded representation of the data
   *       and thus is not affected by a custom `equals` function defined on `T`.
   * @group typedrel
   * @since 1.6.0
   */
  def intersect(other: DS[T]): DS[T]

  /**
   * Returns a new Dataset containing rows only in both this Dataset and another Dataset while
   * preserving the duplicates.
   * This is equivalent to `INTERSECT ALL` in SQL.
   *
   * @note Equality checking is performed directly on the encoded representation of the data
   *       and thus is not affected by a custom `equals` function defined on `T`. Also as standard
   *       in SQL, this function resolves columns by position (not by name).
   * @group typedrel
   * @since 2.4.0
   */
  def intersectAll(other: DS[T]): DS[T]

  /**
   * Returns a new Dataset containing rows in this Dataset but not in another Dataset.
   * This is equivalent to `EXCEPT DISTINCT` in SQL.
   *
   * @note Equality checking is performed directly on the encoded representation of the data
   *       and thus is not affected by a custom `equals` function defined on `T`.
   * @group typedrel
   * @since 2.0.0
   */
  def except(other: DS[T]): DS[T]

  /**
   * Returns a new Dataset containing rows in this Dataset but not in another Dataset while
   * preserving the duplicates.
   * This is equivalent to `EXCEPT ALL` in SQL.
   *
   * @note Equality checking is performed directly on the encoded representation of the data
   *       and thus is not affected by a custom `equals` function defined on `T`. Also as standard
   *       in SQL, this function resolves columns by position (not by name).
   * @group typedrel
   * @since 2.4.0
   */
  def exceptAll(other: DS[T]): DS[T]

  /**
   * Returns a new [[Dataset]] by sampling a fraction of rows (without replacement),
   * using a user-supplied seed.
   *
   * @param fraction Fraction of rows to generate, range [0.0, 1.0].
   * @param seed     Seed for sampling.
   * @note This is NOT guaranteed to provide exactly the fraction of the count
   *       of the given [[Dataset]].
   * @group typedrel
   * @since 2.3.0
   */
  def sample(fraction: Double, seed: Long): DS[T] = {
    sample(withReplacement = false, fraction = fraction, seed = seed)
  }

  /**
   * Returns a new [[Dataset]] by sampling a fraction of rows (without replacement),
   * using a random seed.
   *
   * @param fraction Fraction of rows to generate, range [0.0, 1.0].
   * @note This is NOT guaranteed to provide exactly the fraction of the count
   *       of the given [[Dataset]].
   * @group typedrel
   * @since 2.3.0
   */
  def sample(fraction: Double): DS[T] = {
    sample(withReplacement = false, fraction = fraction)
  }

  /**
   * Returns a new [[Dataset]] by sampling a fraction of rows, using a user-supplied seed.
   *
   * @param withReplacement Sample with replacement or not.
   * @param fraction        Fraction of rows to generate, range [0.0, 1.0].
   * @param seed            Seed for sampling.
   * @note This is NOT guaranteed to provide exactly the fraction of the count
   *       of the given [[Dataset]].
   * @group typedrel
   * @since 1.6.0
   */
  def sample(withReplacement: Boolean, fraction: Double, seed: Long): DS[T]

  /**
   * Returns a new [[Dataset]] by sampling a fraction of rows, using a random seed.
   *
   * @param withReplacement Sample with replacement or not.
   * @param fraction Fraction of rows to generate, range [0.0, 1.0].
   *
   * @note This is NOT guaranteed to provide exactly the fraction of the total count
   * of the given [[Dataset]].
   *
   * @group typedrel
   * @since 1.6.0
   */
  def sample(withReplacement: Boolean, fraction: Double): DS[T] = {
    sample(withReplacement, fraction, SparkClassUtils.random.nextLong)
  }

  /**
   * Randomly splits this Dataset with the provided weights.
   *
   * @param weights weights for splits, will be normalized if they don't sum to 1.
   * @param seed Seed for sampling.
   *
   * For Java API, use [[randomSplitAsList]].
   *
   * @group typedrel
   * @since 2.0.0
   */
  def randomSplit(weights: Array[Double], seed: Long): Array[_ <: DS[T]]

  /**
   * Returns a Java list that contains randomly split Dataset with the provided weights.
   *
   * @param weights weights for splits, will be normalized if they don't sum to 1.
   * @param seed    Seed for sampling.
   * @group typedrel
   * @since 2.0.0
   */
  def randomSplitAsList(weights: Array[Double], seed: Long): util.List[_ <: DS[T]]

  /**
   * Randomly splits this Dataset with the provided weights.
   *
   * @param weights weights for splits, will be normalized if they don't sum to 1.
   * @group typedrel
   * @since 2.0.0
   */
  def randomSplit(weights: Array[Double]): Array[_ <: DS[T]]

  /**
   * (Scala-specific) Returns a new Dataset where each row has been expanded to zero or more
   * rows by the provided function. This is similar to a `LATERAL VIEW` in HiveQL. The columns of
   * the input row are implicitly joined with each row that is output by the function.
   *
   * Given that this is deprecated, as an alternative, you can explode columns either using
   * `functions.explode()` or `flatMap()`. The following example uses these alternatives to count
   * the number of books that contain a given word:
   *
   * {{{
   *   case class Book(title: String, words: String)
   *   val ds: DS[Book]
   *
   *   val allWords = ds.select($"title", explode(split($"words", " ")).as("word"))
   *
   *   val bookCountPerWord = allWords.groupBy("word").agg(count_distinct("title"))
   * }}}
   *
   * Using `flatMap()` this can similarly be exploded as:
   *
   * {{{
   *   ds.flatMap(_.words.split(" "))
   * }}}
   *
   * @group untypedrel
   * @since 2.0.0
   */
  @deprecated("use flatMap() or select() with functions.explode() instead", "2.0.0")
  def explode[A <: Product : TypeTag](input: Column*)(f: Row => IterableOnce[A]): DS[Row]

  /**
   * (Scala-specific) Returns a new Dataset where a single column has been expanded to zero
   * or more rows by the provided function. This is similar to a `LATERAL VIEW` in HiveQL. All
   * columns of the input row are implicitly joined with each value that is output by the function.
   *
   * Given that this is deprecated, as an alternative, you can explode columns either using
   * `functions.explode()`:
   *
   * {{{
   *   ds.select(explode(split($"words", " ")).as("word"))
   * }}}
   *
   * or `flatMap()`:
   *
   * {{{
   *   ds.flatMap(_.words.split(" "))
   * }}}
   *
   * @group untypedrel
   * @since 2.0.0
   */
  @deprecated("use flatMap() or select() with functions.explode() instead", "2.0.0")
  def explode[A, B : TypeTag](inputColumn: String, outputColumn: String)(f: A => IterableOnce[B])
    : DS[Row]

  /**
   * Returns a new Dataset by adding a column or replacing the existing column that has
   * the same name.
   *
   * `column`'s expression must only refer to attributes supplied by this Dataset. It is an
   * error to add a column that refers to some other Dataset.
   *
   * @note this method introduces a projection internally. Therefore, calling it multiple times,
   *       for instance, via loops in order to add multiple columns can generate big plans which
   *       can cause performance issues and even `StackOverflowException`. To avoid this,
   *       use `select` with the multiple columns at once.
   * @group untypedrel
   * @since 2.0.0
   */
  def withColumn(colName: String, col: Column): DS[Row] = withColumns(Seq(colName), Seq(col))

  /**
   * (Scala-specific) Returns a new Dataset by adding columns or replacing the existing columns
   * that has the same names.
   *
   * `colsMap` is a map of column name and column, the column must only refer to attributes
   * supplied by this Dataset. It is an error to add columns that refers to some other Dataset.
   *
   * @group untypedrel
   * @since 3.3.0
   */
  def withColumns(colsMap: Map[String, Column]): DS[Row] = {
    val (colNames, newCols) = colsMap.toSeq.unzip
    withColumns(colNames, newCols)
  }

  /**
   * (Java-specific) Returns a new Dataset by adding columns or replacing the existing columns
   * that has the same names.
   *
   * `colsMap` is a map of column name and column, the column must only refer to attribute
   * supplied by this Dataset. It is an error to add columns that refers to some other Dataset.
   *
   * @group untypedrel
   * @since 3.3.0
   */
  def withColumns(colsMap: util.Map[String, Column]): DS[Row] = withColumns(
    colsMap.asScala.toMap
  )

  /**
   * Returns a new Dataset by adding columns or replacing the existing columns that has
   * the same names.
   */
  protected def withColumns(colNames: Seq[String], cols: Seq[Column]): DS[Row]

  /**
   * Returns a new Dataset with a column renamed.
   * This is a no-op if schema doesn't contain existingName.
   *
   * @group untypedrel
   * @since 2.0.0
   */
  def withColumnRenamed(existingName: String, newName: String): DS[Row] =
    withColumnsRenamed(Seq(existingName), Seq(newName))

  /**
   * (Scala-specific)
   * Returns a new Dataset with a columns renamed.
   * This is a no-op if schema doesn't contain existingName.
   *
   * `colsMap` is a map of existing column name and new column name.
   *
   * @throws org.apache.spark.sql.AnalysisException if there are duplicate names in resulting
   *                                                projection
   * @group untypedrel
   * @since 3.4.0
   */
  @throws[AnalysisException]
  def withColumnsRenamed(colsMap: Map[String, String]): DS[Row] = {
    val (colNames, newColNames) = colsMap.toSeq.unzip
    withColumnsRenamed(colNames, newColNames)
  }

  /**
   * (Java-specific)
   * Returns a new Dataset with a columns renamed.
   * This is a no-op if schema doesn't contain existingName.
   *
   * `colsMap` is a map of existing column name and new column name.
   *
   * @group untypedrel
   * @since 3.4.0
   */
  def withColumnsRenamed(colsMap: util.Map[String, String]): DS[Row] =
    withColumnsRenamed(colsMap.asScala.toMap)

  protected def withColumnsRenamed(
      colNames: Seq[String],
      newColNames: Seq[String]): DS[Row]

  /**
   * Returns a new Dataset by updating an existing column with metadata.
   *
   * @group untypedrel
   * @since 3.3.0
   */
  def withMetadata(columnName: String, metadata: Metadata): DS[Row]

  /**
   * Returns a new Dataset with a column dropped. This is a no-op if schema doesn't contain
   * column name.
   *
   * This method can only be used to drop top level columns. the colName string is treated
   * literally without further interpretation.
   *
   * Note: `drop(colName)` has different semantic with `drop(col(colName))`, for example:
   * 1, multi column have the same colName:
   * {{{
   *   val df1 = spark.range(0, 2).withColumn("key1", lit(1))
   *   val df2 = spark.range(0, 2).withColumn("key2", lit(2))
   *   val df3 = df1.join(df2)
   *
   *   df3.show
   *   // +---+----+---+----+
   *   // | id|key1| id|key2|
   *   // +---+----+---+----+
   *   // |  0|   1|  0|   2|
   *   // |  0|   1|  1|   2|
   *   // |  1|   1|  0|   2|
   *   // |  1|   1|  1|   2|
   *   // +---+----+---+----+
   *
   *   df3.drop("id").show()
   *   // output: the two 'id' columns are both dropped.
   *   // |key1|key2|
   *   // +----+----+
   *   // |   1|   2|
   *   // |   1|   2|
   *   // |   1|   2|
   *   // |   1|   2|
   *   // +----+----+
   *
   *   df3.drop(col("id")).show()
   *   // ...AnalysisException: [AMBIGUOUS_REFERENCE] Reference `id` is ambiguous...
   * }}}
   *
   * 2, colName contains special characters, like dot.
   * {{{
   *   val df = spark.range(0, 2).withColumn("a.b.c", lit(1))
   *
   *   df.show()
   *   // +---+-----+
   *   // | id|a.b.c|
   *   // +---+-----+
   *   // |  0|    1|
   *   // |  1|    1|
   *   // +---+-----+
   *
   *   df.drop("a.b.c").show()
   *   // +---+
   *   // | id|
   *   // +---+
   *   // |  0|
   *   // |  1|
   *   // +---+
   *
   *   df.drop(col("a.b.c")).show()
   *   // no column match the expression 'a.b.c'
   *   // +---+-----+
   *   // | id|a.b.c|
   *   // +---+-----+
   *   // |  0|    1|
   *   // |  1|    1|
   *   // +---+-----+
   * }}}
   *
   * @group untypedrel
   * @since 2.0.0
   */
  def drop(colName: String): DS[Row] = drop(colName :: Nil : _*)

  /**
   * Returns a new Dataset with columns dropped.
   * This is a no-op if schema doesn't contain column name(s).
   *
   * This method can only be used to drop top level columns. the colName string is treated literally
   * without further interpretation.
   *
   * @group untypedrel
   * @since 2.0.0
   */
  @scala.annotation.varargs
  def drop(colNames: String*): DS[Row]

  /**
   * Returns a new Dataset with column dropped.
   *
   * This method can only be used to drop top level column.
   * This version of drop accepts a [[org.apache.spark.sql.Column]] rather than a name.
   * This is a no-op if the Dataset doesn't have a column
   * with an equivalent expression.
   *
   * Note: `drop(col(colName))` has different semantic with `drop(colName)`,
   * please refer to `Dataset#drop(colName: String)`.
   *
   * @group untypedrel
   * @since 2.0.0
   */
  def drop(col: Column): DS[Row] = drop(col, Nil : _*)

  /**
   * Returns a new Dataset with columns dropped.
   *
   * This method can only be used to drop top level columns.
   * This is a no-op if the Dataset doesn't have a columns
   * with an equivalent expression.
   *
   * @group untypedrel
   * @since 3.4.0
   */
  @scala.annotation.varargs
  def drop(col: Column, cols: Column*): DS[Row]

  /**
   * Returns a new Dataset that contains only the unique rows from this Dataset.
   * This is an alias for `distinct`.
   *
   * For a static batch [[Dataset]], it just drops duplicate rows. For a streaming [[Dataset]], it
   * will keep all data across triggers as intermediate state to drop duplicates rows. You can use
   * [[withWatermark]] to limit how late the duplicate data can be and system will accordingly limit
   * the state. In addition, too late data older than watermark will be dropped to avoid any
   * possibility of duplicates.
   *
   * @group typedrel
   * @since 2.0.0
   */
  def dropDuplicates(): DS[T]

  /**
   * (Scala-specific) Returns a new Dataset with duplicate rows removed, considering only
   * the subset of columns.
   *
   * For a static batch [[Dataset]], it just drops duplicate rows. For a streaming [[Dataset]], it
   * will keep all data across triggers as intermediate state to drop duplicates rows. You can use
   * [[withWatermark]] to limit how late the duplicate data can be and system will accordingly limit
   * the state. In addition, too late data older than watermark will be dropped to avoid any
   * possibility of duplicates.
   *
   * @group typedrel
   * @since 2.0.0
   */
  def dropDuplicates(colNames: Seq[String]): DS[T]

  /**
   * Returns a new Dataset with duplicate rows removed, considering only
   * the subset of columns.
   *
   * For a static batch [[Dataset]], it just drops duplicate rows. For a streaming [[Dataset]], it
   * will keep all data across triggers as intermediate state to drop duplicates rows. You can use
   * [[withWatermark]] to limit how late the duplicate data can be and system will accordingly limit
   * the state. In addition, too late data older than watermark will be dropped to avoid any
   * possibility of duplicates.
   *
   * @group typedrel
   * @since 2.0.0
   */
  def dropDuplicates(colNames: Array[String]): DS[T] =
    dropDuplicates(colNames.toImmutableArraySeq)

  /**
   * Returns a new [[Dataset]] with duplicate rows removed, considering only
   * the subset of columns.
   *
   * For a static batch [[Dataset]], it just drops duplicate rows. For a streaming [[Dataset]], it
   * will keep all data across triggers as intermediate state to drop duplicates rows. You can use
   * [[withWatermark]] to limit how late the duplicate data can be and system will accordingly limit
   * the state. In addition, too late data older than watermark will be dropped to avoid any
   * possibility of duplicates.
   *
   * @group typedrel
   * @since 2.0.0
   */
  @scala.annotation.varargs
  def dropDuplicates(col1: String, cols: String*): DS[T] = {
    val colNames: Seq[String] = col1 +: cols
    dropDuplicates(colNames)
  }

  /**
   * Returns a new Dataset with duplicates rows removed, within watermark.
   *
   * This only works with streaming [[Dataset]], and watermark for the input [[Dataset]] must be
   * set via [[withWatermark]].
   *
   * For a streaming [[Dataset]], this will keep all data across triggers as intermediate state
   * to drop duplicated rows. The state will be kept to guarantee the semantic, "Events are
   * deduplicated as long as the time distance of earliest and latest events are smaller than the
   * delay threshold of watermark." Users are encouraged to set the delay threshold of watermark
   * longer than max timestamp differences among duplicated events.
   *
   * Note: too late data older than watermark will be dropped.
   *
   * @group typedrel
   * @since 3.5.0
   */
  def dropDuplicatesWithinWatermark(): DS[T]

  /**
   * Returns a new Dataset with duplicates rows removed, considering only the subset of columns,
   * within watermark.
   *
   * This only works with streaming [[Dataset]], and watermark for the input [[Dataset]] must be
   * set via [[withWatermark]].
   *
   * For a streaming [[Dataset]], this will keep all data across triggers as intermediate state
   * to drop duplicated rows. The state will be kept to guarantee the semantic, "Events are
   * deduplicated as long as the time distance of earliest and latest events are smaller than the
   * delay threshold of watermark." Users are encouraged to set the delay threshold of watermark
   * longer than max timestamp differences among duplicated events.
   *
   * Note: too late data older than watermark will be dropped.
   *
   * @group typedrel
   * @since 3.5.0
   */
  def dropDuplicatesWithinWatermark(colNames: Seq[String]): DS[T]

  /**
   * Returns a new Dataset with duplicates rows removed, considering only the subset of columns,
   * within watermark.
   *
   * This only works with streaming [[Dataset]], and watermark for the input [[Dataset]] must be
   * set via [[withWatermark]].
   *
   * For a streaming [[Dataset]], this will keep all data across triggers as intermediate state
   * to drop duplicated rows. The state will be kept to guarantee the semantic, "Events are
   * deduplicated as long as the time distance of earliest and latest events are smaller than the
   * delay threshold of watermark." Users are encouraged to set the delay threshold of watermark
   * longer than max timestamp differences among duplicated events.
   *
   * Note: too late data older than watermark will be dropped.
   *
   * @group typedrel
   * @since 3.5.0
   */
  def dropDuplicatesWithinWatermark(colNames: Array[String]): DS[T] = {
    dropDuplicatesWithinWatermark(colNames.toImmutableArraySeq)
  }

  /**
   * Returns a new Dataset with duplicates rows removed, considering only the subset of columns,
   * within watermark.
   *
   * This only works with streaming [[Dataset]], and watermark for the input [[Dataset]] must be
   * set via [[withWatermark]].
   *
   * For a streaming [[Dataset]], this will keep all data across triggers as intermediate state
   * to drop duplicated rows. The state will be kept to guarantee the semantic, "Events are
   * deduplicated as long as the time distance of earliest and latest events are smaller than the
   * delay threshold of watermark." Users are encouraged to set the delay threshold of watermark
   * longer than max timestamp differences among duplicated events.
   *
   * Note: too late data older than watermark will be dropped.
   *
   * @group typedrel
   * @since 3.5.0
   */
  @scala.annotation.varargs
  def dropDuplicatesWithinWatermark(col1: String, cols: String*): DS[T] = {
    val colNames: Seq[String] = col1 +: cols
    dropDuplicatesWithinWatermark(colNames)
  }

  /**
   * Computes basic statistics for numeric and string columns, including count, mean, stddev, min,
   * and max. If no columns are given, this function computes statistics for all numerical or
   * string columns.
   *
   * This function is meant for exploratory data analysis, as we make no guarantee about the
   * backward compatibility of the schema of the resulting Dataset. If you want to
   * programmatically compute summary statistics, use the `agg` function instead.
   *
   * {{{
   *   ds.describe("age", "height").show()
   *
   *   // output:
   *   // summary age   height
   *   // count   10.0  10.0
   *   // mean    53.3  178.05
   *   // stddev  11.6  15.7
   *   // min     18.0  163.0
   *   // max     92.0  192.0
   * }}}
   *
   * Use [[summary]] for expanded statistics and control over which statistics to compute.
   *
   * @param cols Columns to compute statistics on.
   * @group action
   * @since 1.6.0
   */
  @scala.annotation.varargs
  def describe(cols: String*): DS[Row]

  /**
   * Computes specified statistics for numeric and string columns. Available statistics are:
   * <ul>
   * <li>count</li>
   * <li>mean</li>
   * <li>stddev</li>
   * <li>min</li>
   * <li>max</li>
   * <li>arbitrary approximate percentiles specified as a percentage (e.g. 75%)</li>
   * <li>count_distinct</li>
   * <li>approx_count_distinct</li>
   * </ul>
   *
   * If no statistics are given, this function computes count, mean, stddev, min,
   * approximate quartiles (percentiles at 25%, 50%, and 75%), and max.
   *
   * This function is meant for exploratory data analysis, as we make no guarantee about the
   * backward compatibility of the schema of the resulting Dataset. If you want to
   * programmatically compute summary statistics, use the `agg` function instead.
   *
   * {{{
   *   ds.summary().show()
   *
   *   // output:
   *   // summary age   height
   *   // count   10.0  10.0
   *   // mean    53.3  178.05
   *   // stddev  11.6  15.7
   *   // min     18.0  163.0
   *   // 25%     24.0  176.0
   *   // 50%     24.0  176.0
   *   // 75%     32.0  180.0
   *   // max     92.0  192.0
   * }}}
   *
   * {{{
   *   ds.summary("count", "min", "25%", "75%", "max").show()
   *
   *   // output:
   *   // summary age   height
   *   // count   10.0  10.0
   *   // min     18.0  163.0
   *   // 25%     24.0  176.0
   *   // 75%     32.0  180.0
   *   // max     92.0  192.0
   * }}}
   *
   * To do a summary for specific columns first select them:
   *
   * {{{
   *   ds.select("age", "height").summary().show()
   * }}}
   *
   * Specify statistics to output custom summaries:
   *
   * {{{
   *   ds.summary("count", "count_distinct").show()
   * }}}
   *
   * The distinct count isn't included by default.
   *
   * You can also run approximate distinct counts which are faster:
   *
   * {{{
   *   ds.summary("count", "approx_count_distinct").show()
   * }}}
   *
   * See also [[describe]] for basic statistics.
   *
   * @param statistics Statistics from above list to be computed.
   * @group action
   * @since 2.3.0
   */
  @scala.annotation.varargs
  def summary(statistics: String*): DS[Row]

  /**
   * Returns the first `n` rows.
   *
   * @note this method should only be used if the resulting array is expected to be small, as
   *       all the data is loaded into the driver's memory.
   * @group action
   * @since 1.6.0
   */
  def head(n: Int): Array[T]

  /**
   * Returns the first row.
   *
   * @group action
   * @since 1.6.0
   */
  def head(): T = head(1).head

  /**
   * Returns the first row. Alias for head().
   *
   * @group action
   * @since 1.6.0
   */
  def first(): T = head()

  /**
   * Concise syntax for chaining custom transformations.
   * {{{
   *   def featurize(ds: DS[T]): DS[U] = ...
   *
   *   ds
   *     .transform(featurize)
   *     .transform(...)
   * }}}
   *
   * @group typedrel
   * @since 1.6.0
   */
  def transform[U](t: DS[T] => DS[U]): DS[U] = t(this.asInstanceOf[DS[T]])

  /**
   * (Scala-specific)
   * Returns a new Dataset that contains the result of applying `func` to each element.
   *
   * @group typedrel
   * @since 1.6.0
   */
  def map[U: Encoder](func: T => U): DS[U]

  /**
   * (Java-specific)
   * Returns a new Dataset that contains the result of applying `func` to each element.
   *
   * @group typedrel
   * @since 1.6.0
   */
  def map[U](func: MapFunction[T, U], encoder: Encoder[U]): DS[U]

  /**
   * (Scala-specific)
   * Returns a new Dataset that contains the result of applying `func` to each partition.
   *
   * @group typedrel
   * @since 1.6.0
   */
  def mapPartitions[U: Encoder](func: Iterator[T] => Iterator[U]): DS[U]

  /**
   * (Java-specific)
   * Returns a new Dataset that contains the result of applying `f` to each partition.
   *
   * @group typedrel
   * @since 1.6.0
   */
  def mapPartitions[U](f: MapPartitionsFunction[T, U], encoder: Encoder[U]): DS[U]

  /**
   * (Scala-specific)
   * Returns a new Dataset by first applying a function to all elements of this Dataset,
   * and then flattening the results.
   *
   * @group typedrel
   * @since 1.6.0
   */
  def flatMap[U: Encoder](func: T => IterableOnce[U]): DS[U] =
    mapPartitions(_.flatMap(func))

  /**
   * (Java-specific)
   * Returns a new Dataset by first applying a function to all elements of this Dataset,
   * and then flattening the results.
   *
   * @group typedrel
   * @since 1.6.0
   */
  def flatMap[U](f: FlatMapFunction[T, U], encoder: Encoder[U]): DS[U] = {
    val func: T => Iterator[U] = x => f.call(x).asScala
    flatMap(func)(encoder)
  }

  /**
   * Applies a function `f` to all rows.
   *
   * @group action
   * @since 1.6.0
   */
  def foreach(f: T => Unit): Unit

  /**
   * (Java-specific)
   * Runs `func` on each element of this Dataset.
   *
   * @group action
   * @since 1.6.0
   */
  def foreach(func: ForeachFunction[T]): Unit = foreach(func.call)

  /**
   * Applies a function `f` to each partition of this Dataset.
   *
   * @group action
   * @since 1.6.0
   */
  def foreachPartition(f: Iterator[T] => Unit): Unit

  /**
   * (Java-specific)
   * Runs `func` on each partition of this Dataset.
   *
   * @group action
   * @since 1.6.0
   */
  def foreachPartition(func: ForeachPartitionFunction[T]): Unit = {
    foreachPartition((it: Iterator[T]) => func.call(it.asJava))
  }

  /**
   * Returns the first `n` rows in the Dataset.
   *
   * Running take requires moving data into the application's driver process, and doing so with
   * a very large `n` can crash the driver process with OutOfMemoryError.
   *
   * @group action
   * @since 1.6.0
   */
  def take(n: Int): Array[T] = head(n)

  /**
   * Returns the last `n` rows in the Dataset.
   *
   * Running tail requires moving data into the application's driver process, and doing so with
   * a very large `n` can crash the driver process with OutOfMemoryError.
   *
   * @group action
   * @since 3.0.0
   */
  def tail(n: Int): Array[T]

  /**
   * Returns the first `n` rows in the Dataset as a list.
   *
   * Running take requires moving data into the application's driver process, and doing so with
   * a very large `n` can crash the driver process with OutOfMemoryError.
   *
   * @group action
   * @since 1.6.0
   */
  def takeAsList(n: Int): util.List[T] = util.Arrays.asList(take(n): _*)

  /**
   * Returns an array that contains all rows in this Dataset.
   *
   * Running collect requires moving all the data into the application's driver process, and
   * doing so on a very large dataset can crash the driver process with OutOfMemoryError.
   *
   * For Java API, use [[collectAsList]].
   *
   * @group action
   * @since 1.6.0
   */
  def collect(): Array[T]

  /**
   * Returns a Java list that contains all rows in this Dataset.
   *
   * Running collect requires moving all the data into the application's driver process, and
   * doing so on a very large dataset can crash the driver process with OutOfMemoryError.
   *
   * @group action
   * @since 1.6.0
   */
  def collectAsList(): util.List[T]

  /**
   * Returns an iterator that contains all rows in this Dataset.
   *
   * The iterator will consume as much memory as the largest partition in this Dataset.
   *
   * @note this results in multiple Spark jobs, and if the input Dataset is the result
   *       of a wide transformation (e.g. join with different partitioners), to avoid
   *       recomputing the input Dataset should be cached first.
   * @group action
   * @since 2.0.0
   */
  def toLocalIterator(): util.Iterator[T]

  /**
   * Returns the number of rows in the Dataset.
   *
   * @group action
   * @since 1.6.0
   */
  def count(): Long

  /**
   * Returns a new Dataset that has exactly `numPartitions` partitions.
   *
   * @group typedrel
   * @since 1.6.0
   */
  def repartition(numPartitions: Int): DS[T]

  protected def repartitionByExpression(
      numPartitions: Option[Int],
      partitionExprs: Seq[Column]): DS[T]

  /**
   * Returns a new Dataset partitioned by the given partitioning expressions into
   * `numPartitions`. The resulting Dataset is hash partitioned.
   *
   * This is the same operation as "DISTRIBUTE BY" in SQL (Hive QL).
   *
   * @group typedrel
   * @since 2.0.0
   */
  @scala.annotation.varargs
  def repartition(numPartitions: Int, partitionExprs: Column*): DS[T] = {
    repartitionByExpression(Some(numPartitions), partitionExprs)
  }

  /**
   * Returns a new Dataset partitioned by the given partitioning expressions, using
   * `spark.sql.shuffle.partitions` as number of partitions.
   * The resulting Dataset is hash partitioned.
   *
   * This is the same operation as "DISTRIBUTE BY" in SQL (Hive QL).
   *
   * @group typedrel
   * @since 2.0.0
   */
  @scala.annotation.varargs
  def repartition(partitionExprs: Column*): DS[T] = {
    repartitionByExpression(None, partitionExprs)
  }

  protected def repartitionByRange(
      numPartitions: Option[Int],
      partitionExprs: Seq[Column]): DS[T]


  /**
   * Returns a new Dataset partitioned by the given partitioning expressions into
   * `numPartitions`. The resulting Dataset is range partitioned.
   *
   * At least one partition-by expression must be specified.
   * When no explicit sort order is specified, "ascending nulls first" is assumed.
   * Note, the rows are not sorted in each partition of the resulting Dataset.
   *
   *
   * Note that due to performance reasons this method uses sampling to estimate the ranges.
   * Hence, the output may not be consistent, since sampling can return different values.
   * The sample size can be controlled by the config
   * `spark.sql.execution.rangeExchange.sampleSizePerPartition`.
   *
   * @group typedrel
   * @since 2.3.0
   */
  @scala.annotation.varargs
  def repartitionByRange(numPartitions: Int, partitionExprs: Column*): DS[T] = {
    repartitionByRange(Some(numPartitions), partitionExprs)
  }

  /**
   * Returns a new Dataset partitioned by the given partitioning expressions, using
   * `spark.sql.shuffle.partitions` as number of partitions.
   * The resulting Dataset is range partitioned.
   *
   * At least one partition-by expression must be specified.
   * When no explicit sort order is specified, "ascending nulls first" is assumed.
   * Note, the rows are not sorted in each partition of the resulting Dataset.
   *
   * Note that due to performance reasons this method uses sampling to estimate the ranges.
   * Hence, the output may not be consistent, since sampling can return different values.
   * The sample size can be controlled by the config
   * `spark.sql.execution.rangeExchange.sampleSizePerPartition`.
   *
   * @group typedrel
   * @since 2.3.0
   */
  @scala.annotation.varargs
  def repartitionByRange(partitionExprs: Column*): DS[T] = {
    repartitionByRange(None, partitionExprs)
  }

  /**
   * Returns a new Dataset that has exactly `numPartitions` partitions, when the fewer partitions
   * are requested. If a larger number of partitions is requested, it will stay at the current
   * number of partitions. Similar to coalesce defined on an `RDD`, this operation results in
   * a narrow dependency, e.g. if you go from 1000 partitions to 100 partitions, there will not
   * be a shuffle, instead each of the 100 new partitions will claim 10 of the current partitions.
   *
   * However, if you're doing a drastic coalesce, e.g. to numPartitions = 1,
   * this may result in your computation taking place on fewer nodes than
   * you like (e.g. one node in the case of numPartitions = 1). To avoid this,
   * you can call repartition. This will add a shuffle step, but means the
   * current upstream partitions will be executed in parallel (per whatever
   * the current partitioning is).
   *
   * @group typedrel
   * @since 1.6.0
   */
  def coalesce(numPartitions: Int): DS[T]

  /**
   * Returns a new Dataset that contains only the unique rows from this Dataset.
   * This is an alias for `dropDuplicates`.
   *
   * Note that for a streaming [[Dataset]], this method returns distinct rows only once
   * regardless of the output mode, which the behavior may not be same with `DISTINCT` in SQL
   * against streaming [[Dataset]].
   *
   * @note Equality checking is performed directly on the encoded representation of the data
   *       and thus is not affected by a custom `equals` function defined on `T`.
   * @group typedrel
   * @since 2.0.0
   */
  def distinct(): DS[T] = dropDuplicates()

  /**
   * Persist this Dataset with the default storage level (`MEMORY_AND_DISK`).
   *
   * @group basic
   * @since 1.6.0
   */
  def persist(): DS[T]

  /**
   * Persist this Dataset with the default storage level (`MEMORY_AND_DISK`).
   *
   * @group basic
   * @since 1.6.0
   */
  def cache(): DS[T]


  /**
   * Persist this Dataset with the given storage level.
   *
   * @param newLevel One of: `MEMORY_ONLY`, `MEMORY_AND_DISK`, `MEMORY_ONLY_SER`,
   *                 `MEMORY_AND_DISK_SER`, `DISK_ONLY`, `MEMORY_ONLY_2`,
   *                 `MEMORY_AND_DISK_2`, etc.
   * @group basic
   * @since 1.6.0
   */
  def persist(newLevel: StorageLevel): DS[T]

  /**
   * Get the Dataset's current storage level, or StorageLevel.NONE if not persisted.
   *
   * @group basic
   * @since 2.1.0
   */
  def storageLevel: StorageLevel

  /**
   * Mark the Dataset as non-persistent, and remove all blocks for it from memory and disk.
   * This will not un-persist any cached data that is built upon this Dataset.
   *
   * @param blocking Whether to block until all blocks are deleted.
   * @group basic
   * @since 1.6.0
   */
  def unpersist(blocking: Boolean): DS[T]

  /**
   * Mark the Dataset as non-persistent, and remove all blocks for it from memory and disk.
   * This will not un-persist any cached data that is built upon this Dataset.
   *
   * @group basic
   * @since 1.6.0
   */
  def unpersist(): DS[T]

  /**
   * Registers this Dataset as a temporary table using the given name. The lifetime of this
   * temporary table is tied to the `SparkSession` that was used to create this Dataset.
   *
   * @group basic
   * @since 1.6.0
   */
  @deprecated("Use createOrReplaceTempView(viewName) instead.", "2.0.0")
  def registerTempTable(tableName: String): Unit = {
    createOrReplaceTempView(tableName)
  }

  /**
   * Creates a local temporary view using the given name. The lifetime of this
   * temporary view is tied to the `SparkSession` that was used to create this Dataset.
   *
   * Local temporary view is session-scoped. Its lifetime is the lifetime of the session that
   * created it, i.e. it will be automatically dropped when the session terminates. It's not
   * tied to any databases, i.e. we can't use `db1.view1` to reference a local temporary view.
   *
   * @throws org.apache.spark.sql.AnalysisException if the view name is invalid or already exists
   * @group basic
   * @since 2.0.0
   */
  @throws[AnalysisException]
  def createTempView(viewName: String): Unit = {
    createTempView(viewName, replace = false, global = false)
  }


  /**
   * Creates a local temporary view using the given name. The lifetime of this
   * temporary view is tied to the `SparkSession` that was used to create this Dataset.
   *
   * @group basic
   * @since 2.0.0
   */
  def createOrReplaceTempView(viewName: String): Unit = {
    createTempView(viewName, replace = true, global = false)
  }

  /**
   * Creates a global temporary view using the given name. The lifetime of this
   * temporary view is tied to this Spark application.
   *
   * Global temporary view is cross-session. Its lifetime is the lifetime of the Spark application,
   * i.e. it will be automatically dropped when the application terminates. It's tied to a system
   * preserved database `global_temp`, and we must use the qualified name to refer a global temp
   * view, e.g. `SELECT * FROM global_temp.view1`.
   *
   * @throws org.apache.spark.sql.AnalysisException if the view name is invalid or already exists
   * @group basic
   * @since 2.1.0
   */
  @throws[AnalysisException]
  def createGlobalTempView(viewName: String): Unit = {
    createTempView(viewName, replace = false, global = true)
  }

  /**
   * Creates or replaces a global temporary view using the given name. The lifetime of this
   * temporary view is tied to this Spark application.
   *
   * Global temporary view is cross-session. Its lifetime is the lifetime of the Spark application,
   * i.e. it will be automatically dropped when the application terminates. It's tied to a system
   * preserved database `global_temp`, and we must use the qualified name to refer a global temp
   * view, e.g. `SELECT * FROM global_temp.view1`.
   *
   * @group basic
   * @since 2.2.0
   */
  def createOrReplaceGlobalTempView(viewName: String): Unit = {
    createTempView(viewName, replace = true, global = true)
  }

  protected def createTempView(viewName: String, replace: Boolean, global: Boolean): Unit

  /**
   * Returns the content of the Dataset as a Dataset of JSON strings.
   *
   * @since 2.0.0
   */
  def toJSON: DS[String]

  /**
   * Returns a best-effort snapshot of the files that compose this Dataset. This method simply
   * asks each constituent BaseRelation for its respective files and takes the union of all results.
   * Depending on the source relations, this may not find all input files. Duplicates are removed.
   *
   * @group basic
   * @since 2.0.0
   */
  def inputFiles: Array[String]

  /**
   * Returns `true` when the logical query plans inside both [[Dataset]]s are equal and
   * therefore return same results.
   *
   * @note The equality comparison here is simplified by tolerating the cosmetic differences
   *       such as attribute names.
   * @note This API can compare both [[Dataset]]s very fast but can still return `false` on
   *       the [[Dataset]] that return the same results, for instance, from different plans. Such
   *       false negative semantic can be useful when caching as an example.
   * @since 3.1.0
   */
  @DeveloperApi
  def sameSemantics(other: DS[T]): Boolean

  /**
   * Returns a `hashCode` of the logical query plan against this [[Dataset]].
   *
   * @note Unlike the standard `hashCode`, the hash is calculated against the query plan
   *       simplified by tolerating the cosmetic differences such as attribute names.
   * @since 3.1.0
   */
  @DeveloperApi
  def semanticHash(): Int
}<|MERGE_RESOLUTION|>--- conflicted
+++ resolved
@@ -120,10 +120,7 @@
  */
 @Stable
 abstract class Dataset[T, DS[U] <: Dataset[U, DS]] extends Serializable {
-<<<<<<< HEAD
-=======
   def sparkSession: SparkSession[DS]
->>>>>>> fec68678
 
   val encoder: Encoder[T]
 
