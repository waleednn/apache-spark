<<<<<<< HEAD
OpenJDK 64-Bit Server VM 21.0.3+9-LTS on Linux 6.5.0-1021-azure
AMD EPYC 7763 64-Core Processor
collation unit benchmarks - equalsFunction:  Best Time(ms)   Avg Time(ms)   Stdev(ms)    Rate(M/s)   Per Row(ns)   Relative
--------------------------------------------------------------------------------------------------------------------------
UTF8_BINARY_LCASE                                    2889           2899          14          0.0       28891.4       1.0X
UNICODE                                              2018           2020           3          0.0       20175.4       1.4X
UTF8_BINARY                                          2017           2019           2          0.0       20173.7       1.4X
UNICODE_CI                                          17402          17403           3          0.0      174016.8       0.2X

OpenJDK 64-Bit Server VM 21.0.3+9-LTS on Linux 6.5.0-1021-azure
AMD EPYC 7763 64-Core Processor
collation unit benchmarks - compareFunction:  Best Time(ms)   Avg Time(ms)   Stdev(ms)    Rate(M/s)   Per Row(ns)   Relative
---------------------------------------------------------------------------------------------------------------------------
UTF8_BINARY_LCASE                                     2937           2966          42          0.0       29366.7       1.0X
UNICODE                                              16791          16796           7          0.0      167906.4       0.2X
UTF8_BINARY                                           3123           3125           3          0.0       31227.3       0.9X
UNICODE_CI                                           17878          17880           3          0.0      178777.4       0.2X

OpenJDK 64-Bit Server VM 21.0.3+9-LTS on Linux 6.5.0-1021-azure
AMD EPYC 7763 64-Core Processor
collation unit benchmarks - hashFunction:  Best Time(ms)   Avg Time(ms)   Stdev(ms)    Rate(M/s)   Per Row(ns)   Relative
------------------------------------------------------------------------------------------------------------------------
UTF8_BINARY_LCASE                                  4809           4824          21          0.0       48088.3       1.0X
UNICODE                                           65472          65489          24          0.0      654719.7       0.1X
UTF8_BINARY                                        3804           3806           3          0.0       38043.0       1.3X
UNICODE_CI                                        52962          53004          59          0.0      529620.9       0.1X

OpenJDK 64-Bit Server VM 21.0.3+9-LTS on Linux 6.5.0-1021-azure
AMD EPYC 7763 64-Core Processor
collation unit benchmarks - contains:     Best Time(ms)   Avg Time(ms)   Stdev(ms)    Rate(M/s)   Per Row(ns)   Relative
------------------------------------------------------------------------------------------------------------------------
UTF8_BINARY_LCASE                                116774         116794          28          0.0     1167739.5       1.0X
UNICODE                                           51045          51116         100          0.0      510448.0       2.3X
UTF8_BINARY                                        8184           8186           2          0.0       81841.3      14.3X
UNICODE_CI                                       452447         452538         129          0.0     4524465.6       0.3X

OpenJDK 64-Bit Server VM 21.0.3+9-LTS on Linux 6.5.0-1021-azure
AMD EPYC 7763 64-Core Processor
collation unit benchmarks - startsWith:   Best Time(ms)   Avg Time(ms)   Stdev(ms)    Rate(M/s)   Per Row(ns)   Relative
------------------------------------------------------------------------------------------------------------------------
UTF8_BINARY_LCASE                                 60647          60692          63          0.0      606473.3       1.0X
UNICODE                                           53281          53281           1          0.0      532809.5       1.1X
UTF8_BINARY                                        7855           7861           8          0.0       78554.6       7.7X
UNICODE_CI                                       457434         458464        1456          0.0     4574338.8       0.1X

OpenJDK 64-Bit Server VM 21.0.3+9-LTS on Linux 6.5.0-1021-azure
AMD EPYC 7763 64-Core Processor
collation unit benchmarks - endsWith:     Best Time(ms)   Avg Time(ms)   Stdev(ms)    Rate(M/s)   Per Row(ns)   Relative
------------------------------------------------------------------------------------------------------------------------
UTF8_BINARY_LCASE                                 57293          57312          27          0.0      572926.5       1.0X
UNICODE                                           52931          52955          34          0.0      529311.5       1.1X
UTF8_BINARY                                        7990           7992           3          0.0       79899.9       7.2X
UNICODE_CI                                       454790         459591        6790          0.0     4547899.8       0.1X
=======
OpenJDK 64-Bit Server VM 21.0.3+9-LTS on Linux 6.5.0-1022-azure
AMD EPYC 7763 64-Core Processor
collation unit benchmarks - equalsFunction:  Best Time(ms)   Avg Time(ms)   Stdev(ms)    Rate(M/s)   Per Row(ns)   Relative
--------------------------------------------------------------------------------------------------------------------------
UTF8_BINARY                                          1355           1358           4          0.1       13551.1       1.0X
UTF8_LCASE                                           4983           4984           3          0.0       49826.4       0.3X
UNICODE                                             18212          18220          12          0.0      182120.9       0.1X
UNICODE_CI                                          17568          17577          14          0.0      175677.2       0.1X

OpenJDK 64-Bit Server VM 21.0.3+9-LTS on Linux 6.5.0-1022-azure
AMD EPYC 7763 64-Core Processor
collation unit benchmarks - compareFunction:  Best Time(ms)   Avg Time(ms)   Stdev(ms)    Rate(M/s)   Per Row(ns)   Relative
---------------------------------------------------------------------------------------------------------------------------
UTF8_BINARY                                           1772           1774           3          0.1       17722.3       1.0X
UTF8_LCASE                                            4365           4365           0          0.0       43649.6       0.4X
UNICODE                                              16538          16544           9          0.0      165375.5       0.1X
UNICODE_CI                                           16296          16305          12          0.0      162961.9       0.1X

OpenJDK 64-Bit Server VM 21.0.3+9-LTS on Linux 6.5.0-1022-azure
AMD EPYC 7763 64-Core Processor
collation unit benchmarks - hashFunction:  Best Time(ms)   Avg Time(ms)   Stdev(ms)    Rate(M/s)   Per Row(ns)   Relative
------------------------------------------------------------------------------------------------------------------------
UTF8_BINARY                                        7279           7280           1          0.0       72791.2       1.0X
UTF8_LCASE                                        18538          18543           6          0.0      185381.0       0.4X
UNICODE                                           71514          71520           8          0.0      715144.6       0.1X
UNICODE_CI                                        60488          60488           0          0.0      604880.9       0.1X

OpenJDK 64-Bit Server VM 21.0.3+9-LTS on Linux 6.5.0-1022-azure
AMD EPYC 7763 64-Core Processor
collation unit benchmarks - contains:     Best Time(ms)   Avg Time(ms)   Stdev(ms)    Rate(M/s)   Per Row(ns)   Relative
------------------------------------------------------------------------------------------------------------------------
UTF8_BINARY                                        7516           7519           4          0.0       75162.9       1.0X
UTF8_LCASE                                       120330         120338          12          0.0     1203299.2       0.1X
UNICODE                                          371784         371946         228          0.0     3717840.7       0.0X
UNICODE_CI                                       427401         427547         207          0.0     4274009.0       0.0X

OpenJDK 64-Bit Server VM 21.0.3+9-LTS on Linux 6.5.0-1022-azure
AMD EPYC 7763 64-Core Processor
collation unit benchmarks - startsWith:   Best Time(ms)   Avg Time(ms)   Stdev(ms)    Rate(M/s)   Per Row(ns)   Relative
------------------------------------------------------------------------------------------------------------------------
UTF8_BINARY                                        6504           6507           3          0.0       65044.6       1.0X
UTF8_LCASE                                        60331          60359          40          0.0      603313.9       0.1X
UNICODE                                          369394         369404          13          0.0     3693943.0       0.0X
UNICODE_CI                                       427382         427421          55          0.0     4273819.7       0.0X

OpenJDK 64-Bit Server VM 21.0.3+9-LTS on Linux 6.5.0-1022-azure
AMD EPYC 7763 64-Core Processor
collation unit benchmarks - endsWith:     Best Time(ms)   Avg Time(ms)   Stdev(ms)    Rate(M/s)   Per Row(ns)   Relative
------------------------------------------------------------------------------------------------------------------------
UTF8_BINARY                                        6600           6601           1          0.0       66002.7       1.0X
UTF8_LCASE                                        58723          58751          39          0.0      587230.1       0.1X
UNICODE                                          379668         379789         172          0.0     3796677.7       0.0X
UNICODE_CI                                       437119         437194         106          0.0     4371189.5       0.0X
>>>>>>> e972daec
<|MERGE_RESOLUTION|>--- conflicted
+++ resolved
@@ -1,58 +1,3 @@
-<<<<<<< HEAD
-OpenJDK 64-Bit Server VM 21.0.3+9-LTS on Linux 6.5.0-1021-azure
-AMD EPYC 7763 64-Core Processor
-collation unit benchmarks - equalsFunction:  Best Time(ms)   Avg Time(ms)   Stdev(ms)    Rate(M/s)   Per Row(ns)   Relative
---------------------------------------------------------------------------------------------------------------------------
-UTF8_BINARY_LCASE                                    2889           2899          14          0.0       28891.4       1.0X
-UNICODE                                              2018           2020           3          0.0       20175.4       1.4X
-UTF8_BINARY                                          2017           2019           2          0.0       20173.7       1.4X
-UNICODE_CI                                          17402          17403           3          0.0      174016.8       0.2X
-
-OpenJDK 64-Bit Server VM 21.0.3+9-LTS on Linux 6.5.0-1021-azure
-AMD EPYC 7763 64-Core Processor
-collation unit benchmarks - compareFunction:  Best Time(ms)   Avg Time(ms)   Stdev(ms)    Rate(M/s)   Per Row(ns)   Relative
----------------------------------------------------------------------------------------------------------------------------
-UTF8_BINARY_LCASE                                     2937           2966          42          0.0       29366.7       1.0X
-UNICODE                                              16791          16796           7          0.0      167906.4       0.2X
-UTF8_BINARY                                           3123           3125           3          0.0       31227.3       0.9X
-UNICODE_CI                                           17878          17880           3          0.0      178777.4       0.2X
-
-OpenJDK 64-Bit Server VM 21.0.3+9-LTS on Linux 6.5.0-1021-azure
-AMD EPYC 7763 64-Core Processor
-collation unit benchmarks - hashFunction:  Best Time(ms)   Avg Time(ms)   Stdev(ms)    Rate(M/s)   Per Row(ns)   Relative
-------------------------------------------------------------------------------------------------------------------------
-UTF8_BINARY_LCASE                                  4809           4824          21          0.0       48088.3       1.0X
-UNICODE                                           65472          65489          24          0.0      654719.7       0.1X
-UTF8_BINARY                                        3804           3806           3          0.0       38043.0       1.3X
-UNICODE_CI                                        52962          53004          59          0.0      529620.9       0.1X
-
-OpenJDK 64-Bit Server VM 21.0.3+9-LTS on Linux 6.5.0-1021-azure
-AMD EPYC 7763 64-Core Processor
-collation unit benchmarks - contains:     Best Time(ms)   Avg Time(ms)   Stdev(ms)    Rate(M/s)   Per Row(ns)   Relative
-------------------------------------------------------------------------------------------------------------------------
-UTF8_BINARY_LCASE                                116774         116794          28          0.0     1167739.5       1.0X
-UNICODE                                           51045          51116         100          0.0      510448.0       2.3X
-UTF8_BINARY                                        8184           8186           2          0.0       81841.3      14.3X
-UNICODE_CI                                       452447         452538         129          0.0     4524465.6       0.3X
-
-OpenJDK 64-Bit Server VM 21.0.3+9-LTS on Linux 6.5.0-1021-azure
-AMD EPYC 7763 64-Core Processor
-collation unit benchmarks - startsWith:   Best Time(ms)   Avg Time(ms)   Stdev(ms)    Rate(M/s)   Per Row(ns)   Relative
-------------------------------------------------------------------------------------------------------------------------
-UTF8_BINARY_LCASE                                 60647          60692          63          0.0      606473.3       1.0X
-UNICODE                                           53281          53281           1          0.0      532809.5       1.1X
-UTF8_BINARY                                        7855           7861           8          0.0       78554.6       7.7X
-UNICODE_CI                                       457434         458464        1456          0.0     4574338.8       0.1X
-
-OpenJDK 64-Bit Server VM 21.0.3+9-LTS on Linux 6.5.0-1021-azure
-AMD EPYC 7763 64-Core Processor
-collation unit benchmarks - endsWith:     Best Time(ms)   Avg Time(ms)   Stdev(ms)    Rate(M/s)   Per Row(ns)   Relative
-------------------------------------------------------------------------------------------------------------------------
-UTF8_BINARY_LCASE                                 57293          57312          27          0.0      572926.5       1.0X
-UNICODE                                           52931          52955          34          0.0      529311.5       1.1X
-UTF8_BINARY                                        7990           7992           3          0.0       79899.9       7.2X
-UNICODE_CI                                       454790         459591        6790          0.0     4547899.8       0.1X
-=======
 OpenJDK 64-Bit Server VM 21.0.3+9-LTS on Linux 6.5.0-1022-azure
 AMD EPYC 7763 64-Core Processor
 collation unit benchmarks - equalsFunction:  Best Time(ms)   Avg Time(ms)   Stdev(ms)    Rate(M/s)   Per Row(ns)   Relative
@@ -105,5 +50,4 @@
 UTF8_BINARY                                        6600           6601           1          0.0       66002.7       1.0X
 UTF8_LCASE                                        58723          58751          39          0.0      587230.1       0.1X
 UNICODE                                          379668         379789         172          0.0     3796677.7       0.0X
-UNICODE_CI                                       437119         437194         106          0.0     4371189.5       0.0X
->>>>>>> e972daec
+UNICODE_CI                                       437119         437194         106          0.0     4371189.5       0.0X