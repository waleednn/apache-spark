/*
 * Licensed to the Apache Software Foundation (ASF) under one or more
 * contributor license agreements.  See the NOTICE file distributed with
 * this work for additional information regarding copyright ownership.
 * The ASF licenses this file to You under the Apache License, Version 2.0
 * (the "License"); you may not use this file except in compliance with
 * the License.  You may obtain a copy of the License at
 *
 *    http://www.apache.org/licenses/LICENSE-2.0
 *
 * Unless required by applicable law or agreed to in writing, software
 * distributed under the License is distributed on an "AS IS" BASIS,
 * WITHOUT WARRANTIES OR CONDITIONS OF ANY KIND, either express or implied.
 * See the License for the specific language governing permissions and
 * limitations under the License.
 */

package org.apache.spark.sql.jdbc

import java.sql.{Connection, SQLException, Types}
import java.util
import java.util.Locale

import org.apache.spark.sql.AnalysisException
import org.apache.spark.sql.catalyst.SQLConfHelper
import org.apache.spark.sql.catalyst.analysis.{IndexAlreadyExistsException, NonEmptyNamespaceException, NoSuchIndexException}
import org.apache.spark.sql.connector.catalog.Identifier
import org.apache.spark.sql.connector.expressions.NamedReference
import org.apache.spark.sql.execution.datasources.jdbc.{JDBCOptions, JdbcUtils}
import org.apache.spark.sql.execution.datasources.v2.TableSampleInfo
import org.apache.spark.sql.types._


private object PostgresDialect extends JdbcDialect with SQLConfHelper {

  override def canHandle(url: String): Boolean =
    url.toLowerCase(Locale.ROOT).startsWith("jdbc:postgresql")

  // See https://www.postgresql.org/docs/8.4/functions-aggregate.html
  private val supportedAggregateFunctions = Set("MAX", "MIN", "SUM", "COUNT", "AVG",
    "VAR_POP", "VAR_SAMP", "STDDEV_POP", "STDDEV_SAMP", "COVAR_POP", "COVAR_SAMP", "CORR",
    "REGR_INTERCEPT", "REGR_R2", "REGR_SLOPE", "REGR_SXY")
  private val supportedFunctions = supportedAggregateFunctions

  override def isSupportedFunction(funcName: String): Boolean =
    supportedFunctions.contains(funcName)

  override def getCatalystType(
      sqlType: Int, typeName: String, size: Int, md: MetadataBuilder): Option[DataType] = {
    if (sqlType == Types.REAL) {
      Some(FloatType)
    } else if (sqlType == Types.SMALLINT) {
      Some(ShortType)
    } else if (sqlType == Types.BIT && typeName == "bit" && size != 1) {
      Some(BinaryType)
    } else if (sqlType == Types.DOUBLE && typeName == "money") {
      // money type seems to be broken but one workaround is to handle it as string.
      // See SPARK-34333 and https://github.com/pgjdbc/pgjdbc/issues/100
      Some(StringType)
    } else if (sqlType == Types.OTHER) {
      Some(StringType)
    } else if (sqlType == Types.ARRAY) {
      val scale = md.build.getLong("scale").toInt
      // postgres array type names start with underscore
      toCatalystType(typeName.drop(1), size, scale).map(ArrayType(_))
    } else None
  }

  private def toCatalystType(
      typeName: String,
      precision: Int,
      scale: Int): Option[DataType] = typeName match {
    case "bool" => Some(BooleanType)
    case "bit" => Some(BinaryType)
    case "int2" => Some(ShortType)
    case "int4" => Some(IntegerType)
    case "int8" | "oid" => Some(LongType)
    case "float4" => Some(FloatType)
    case "float8" => Some(DoubleType)
    case "text" | "varchar" | "char" | "bpchar" | "cidr" | "inet" | "json" | "jsonb" | "uuid" |
         "xml" | "tsvector" | "tsquery" | "macaddr" | "macaddr8" | "txid_snapshot" | "point" |
         "line" | "lseg" | "box" | "path" | "polygon" | "circle" | "pg_lsn" | "varbit" |
         "interval" | "pg_snapshot" =>
      Some(StringType)
    case "bytea" => Some(BinaryType)
    case "timestamp" | "timestamptz" | "time" | "timetz" => Some(TimestampType)
    case "date" => Some(DateType)
    case "numeric" | "decimal" if precision > 0 => Some(DecimalType.bounded(precision, scale))
    case "numeric" | "decimal" =>
      // SPARK-26538: handle numeric without explicit precision and scale.
      Some(DecimalType. SYSTEM_DEFAULT)
    case "money" =>
      // money[] type seems to be broken and difficult to handle.
      // So this method returns None for now.
      // See SPARK-34333 and https://github.com/pgjdbc/pgjdbc/issues/1405
      None
    case _ => None
  }

  override def getJDBCType(dt: DataType): Option[JdbcType] = dt match {
    case StringType => Some(JdbcType("TEXT", Types.CHAR))
    case BinaryType => Some(JdbcType("BYTEA", Types.BINARY))
    case BooleanType => Some(JdbcType("BOOLEAN", Types.BOOLEAN))
    case FloatType => Some(JdbcType("FLOAT4", Types.FLOAT))
    case DoubleType => Some(JdbcType("FLOAT8", Types.DOUBLE))
    case ShortType | ByteType => Some(JdbcType("SMALLINT", Types.SMALLINT))
    case t: DecimalType => Some(
      JdbcType(s"NUMERIC(${t.precision},${t.scale})", java.sql.Types.NUMERIC))
    case ArrayType(et, _) if et.isInstanceOf[AtomicType] =>
      getJDBCType(et).map(_.databaseTypeDefinition)
        .orElse(JdbcUtils.getCommonJDBCType(et).map(_.databaseTypeDefinition))
        .map(typeName => JdbcType(s"$typeName[]", java.sql.Types.ARRAY))
    case _ => None
  }

  override def getTableExistsQuery(table: String): String = {
    s"SELECT 1 FROM $table LIMIT 1"
  }

  override def isCascadingTruncateTable(): Option[Boolean] = Some(false)

  /**
   * The SQL query used to truncate a table. For Postgres, the default behaviour is to
   * also truncate any descendant tables. As this is a (possibly unwanted) side-effect,
   * the Postgres dialect adds 'ONLY' to truncate only the table in question
   * @param table The table to truncate
   * @param cascade Whether or not to cascade the truncation. Default value is the value of
   *                isCascadingTruncateTable(). Cascading a truncation will truncate tables
    *               with a foreign key relationship to the target table. However, it will not
    *               truncate tables with an inheritance relationship to the target table, as
    *               the truncate query always includes "ONLY" to prevent this behaviour.
   * @return The SQL query to use for truncating a table
   */
  override def getTruncateQuery(
      table: String,
      cascade: Option[Boolean] = isCascadingTruncateTable): String = {
    cascade match {
      case Some(true) => s"TRUNCATE TABLE ONLY $table CASCADE"
      case _ => s"TRUNCATE TABLE ONLY $table"
    }
  }

  override def beforeFetch(connection: Connection, properties: Map[String, String]): Unit = {
    super.beforeFetch(connection, properties)

    // According to the postgres jdbc documentation we need to be in autocommit=false if we actually
    // want to have fetchsize be non 0 (all the rows).  This allows us to not have to cache all the
    // rows inside the driver when fetching.
    //
    // See: https://jdbc.postgresql.org/documentation/head/query.html#query-with-cursor
    //
    if (properties.getOrElse(JDBCOptions.JDBC_BATCH_FETCH_SIZE, "0").toInt > 0) {
      connection.setAutoCommit(false)
    }
  }

  // See https://www.postgresql.org/docs/12/sql-altertable.html
  override def getUpdateColumnTypeQuery(
      tableName: String,
      columnName: String,
      newDataType: String): String = {
    s"ALTER TABLE $tableName ALTER COLUMN ${quoteIdentifier(columnName)} TYPE $newDataType"
  }

  // See https://www.postgresql.org/docs/12/sql-altertable.html
  override def getUpdateColumnNullabilityQuery(
      tableName: String,
      columnName: String,
      isNullable: Boolean): String = {
    val nullable = if (isNullable) "DROP NOT NULL" else "SET NOT NULL"
    s"ALTER TABLE $tableName ALTER COLUMN ${quoteIdentifier(columnName)} $nullable"
  }

  override def supportsTableSample: Boolean = true

  override def getTableSample(sample: TableSampleInfo): String = {
    // hard-coded to BERNOULLI for now because Spark doesn't have a way to specify sample
    // method name
    "TABLESAMPLE BERNOULLI" +
      s" (${(sample.upperBound - sample.lowerBound) * 100}) REPEATABLE (${sample.seed})"
  }

  // CREATE INDEX syntax
  // https://www.postgresql.org/docs/14/sql-createindex.html
  override def createIndex(
      indexName: String,
      tableIdent: Identifier,
      columns: Array[NamedReference],
      columnsProperties: util.Map[NamedReference, util.Map[String, String]],
      properties: util.Map[String, String]): String = {
    val columnList = columns.map(col => quoteIdentifier(col.fieldNames.head))
    var indexProperties = ""
    val (indexType, indexPropertyList) = JdbcUtils.processIndexProperties(properties, "postgresql")

    if (indexPropertyList.nonEmpty) {
      indexProperties = "WITH (" + indexPropertyList.mkString(", ") + ")"
    }

    s"CREATE INDEX ${quoteIdentifier(indexName)} ON ${quoteIdentifier(tableIdent.name())}" +
      s" $indexType (${columnList.mkString(", ")}) $indexProperties"
  }

  // SHOW INDEX syntax
  // https://www.postgresql.org/docs/14/view-pg-indexes.html
  override def indexExists(
      conn: Connection,
      indexName: String,
      tableIdent: Identifier,
      options: JDBCOptions): Boolean = {
    val sql = s"SELECT * FROM pg_indexes WHERE tablename = '${tableIdent.name()}' AND" +
      s" indexname = '$indexName'"
    JdbcUtils.checkIfIndexExists(conn, sql, options)
  }

  // DROP INDEX syntax
  // https://www.postgresql.org/docs/14/sql-dropindex.html
  override def dropIndex(indexName: String, tableIdent: Identifier): String = {
    s"DROP INDEX ${quoteIdentifier(indexName)}"
  }

  override def classifyException(message: String, e: Throwable): AnalysisException = {
    e match {
      case sqlException: SQLException =>
        sqlException.getSQLState match {
          // https://www.postgresql.org/docs/14/errcodes-appendix.html
<<<<<<< HEAD
          case "42P07" => throw new IndexAlreadyExistsException(message, cause = Some(e))
          case "42704" =>
            // The message is: Failed to drop index indexName in tableName
            val regex = "(?s)Failed to drop index (.*) in (.*)".r
            val indexName = regex.findFirstMatchIn(message).get.group(1)
            val tableName = regex.findFirstMatchIn(message).get.group(2)
            throw new NoSuchIndexException(indexName, tableName, cause = Some(e))
=======
          case "42P07" =>
            // The message is: Failed to create index indexName in tableName
            val regex = "(?s)Failed to create index (.*) in (.*)".r
            val indexName = regex.findFirstMatchIn(message).get.group(1)
            val tableName = regex.findFirstMatchIn(message).get.group(2)
            throw new IndexAlreadyExistsException(
              indexName = indexName, tableName = tableName, cause = Some(e))
          case "42704" => throw new NoSuchIndexException(message, cause = Some(e))
>>>>>>> 498b3ec9
          case "2BP01" => throw NonEmptyNamespaceException(message, cause = Some(e))
          case _ => super.classifyException(message, e)
        }
      case unsupported: UnsupportedOperationException => throw unsupported
      case _ => super.classifyException(message, e)
    }
  }
}<|MERGE_RESOLUTION|>--- conflicted
+++ resolved
@@ -223,15 +223,6 @@
       case sqlException: SQLException =>
         sqlException.getSQLState match {
           // https://www.postgresql.org/docs/14/errcodes-appendix.html
-<<<<<<< HEAD
-          case "42P07" => throw new IndexAlreadyExistsException(message, cause = Some(e))
-          case "42704" =>
-            // The message is: Failed to drop index indexName in tableName
-            val regex = "(?s)Failed to drop index (.*) in (.*)".r
-            val indexName = regex.findFirstMatchIn(message).get.group(1)
-            val tableName = regex.findFirstMatchIn(message).get.group(2)
-            throw new NoSuchIndexException(indexName, tableName, cause = Some(e))
-=======
           case "42P07" =>
             // The message is: Failed to create index indexName in tableName
             val regex = "(?s)Failed to create index (.*) in (.*)".r
@@ -239,8 +230,12 @@
             val tableName = regex.findFirstMatchIn(message).get.group(2)
             throw new IndexAlreadyExistsException(
               indexName = indexName, tableName = tableName, cause = Some(e))
-          case "42704" => throw new NoSuchIndexException(message, cause = Some(e))
->>>>>>> 498b3ec9
+          case "42704" =>
+            // The message is: Failed to drop index indexName in tableName
+            val regex = "(?s)Failed to drop index (.*) in (.*)".r
+            val indexName = regex.findFirstMatchIn(message).get.group(1)
+            val tableName = regex.findFirstMatchIn(message).get.group(2)
+            throw new NoSuchIndexException(indexName, tableName, cause = Some(e))
           case "2BP01" => throw NonEmptyNamespaceException(message, cause = Some(e))
           case _ => super.classifyException(message, e)
         }
