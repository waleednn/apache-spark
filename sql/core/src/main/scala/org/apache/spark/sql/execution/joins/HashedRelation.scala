/*
 * Licensed to the Apache Software Foundation (ASF) under one or more
 * contributor license agreements.  See the NOTICE file distributed with
 * this work for additional information regarding copyright ownership.
 * The ASF licenses this file to You under the Apache License, Version 2.0
 * (the "License"); you may not use this file except in compliance with
 * the License.  You may obtain a copy of the License at
 *
 *    http://www.apache.org/licenses/LICENSE-2.0
 *
 * Unless required by applicable law or agreed to in writing, software
 * distributed under the License is distributed on an "AS IS" BASIS,
 * WITHOUT WARRANTIES OR CONDITIONS OF ANY KIND, either express or implied.
 * See the License for the specific language governing permissions and
 * limitations under the License.
 */

package org.apache.spark.sql.execution.joins

import java.io.{Externalizable, IOException, ObjectInput, ObjectOutput}
import java.nio.ByteOrder
import java.util.{HashMap => JavaHashMap}

import org.apache.spark.{SparkConf, SparkEnv}
import org.apache.spark.memory.{StaticMemoryManager, TaskMemoryManager}
import org.apache.spark.sql.catalyst.InternalRow
import org.apache.spark.sql.catalyst.expressions._
import org.apache.spark.sql.catalyst.plans.physical.BroadcastMode
import org.apache.spark.sql.execution.SparkSqlSerializer
import org.apache.spark.unsafe.Platform
import org.apache.spark.unsafe.map.BytesToBytesMap
import org.apache.spark.util.{KnownSizeEstimation, SizeEstimator, Utils}
import org.apache.spark.util.collection.CompactBuffer

/**
 * Interface for a hashed relation by some key. Use [[HashedRelation.apply]] to create a concrete
 * object.
 */
private[execution] sealed trait HashedRelation {
  /**
    * Returns matched rows.
    */
  def get(key: InternalRow): Seq[InternalRow]

  /**
    * Returns matched rows for a key that has only one column with LongType.
    */
  def get(key: Long): Seq[InternalRow] = {
    throw new UnsupportedOperationException
  }

  /**
    * Returns the size of used memory.
    */
  def getMemorySize: Long = 1L  // to make the test happy

  // This is a helper method to implement Externalizable, and is used by
  // GeneralHashedRelation and UniqueKeyHashedRelation
  protected def writeBytes(out: ObjectOutput, serialized: Array[Byte]): Unit = {
    out.writeInt(serialized.length) // Write the length of serialized bytes first
    out.write(serialized)
  }

  // This is a helper method to implement Externalizable, and is used by
  // GeneralHashedRelation and UniqueKeyHashedRelation
  protected def readBytes(in: ObjectInput): Array[Byte] = {
    val serializedSize = in.readInt() // Read the length of serialized bytes first
    val bytes = new Array[Byte](serializedSize)
    in.readFully(bytes)
    bytes
  }
}

/**
  * Interface for a hashed relation that have only one row per key.
  *
  * We should call getValue() for better performance.
  */
private[execution] trait UniqueHashedRelation extends HashedRelation {

  /**
    * Returns the matched single row.
    */
  def getValue(key: InternalRow): InternalRow

  /**
    * Returns the matched single row with key that have only one column of LongType.
    */
  def getValue(key: Long): InternalRow = {
    throw new UnsupportedOperationException
  }

  override def get(key: InternalRow): Seq[InternalRow] = {
    val row = getValue(key)
    if (row != null) {
      CompactBuffer[InternalRow](row)
    } else {
      null
    }
  }

  override def get(key: Long): Seq[InternalRow] = {
    val row = getValue(key)
    if (row != null) {
      CompactBuffer[InternalRow](row)
    } else {
      null
    }
  }
}

/**
 * A general [[HashedRelation]] backed by a hash map that maps the key into a sequence of values.
 */
private[joins] class GeneralHashedRelation(
    private var hashTable: JavaHashMap[InternalRow, CompactBuffer[InternalRow]])
  extends HashedRelation with Externalizable {

  // Needed for serialization (it is public to make Java serialization work)
  def this() = this(null)

  override def get(key: InternalRow): Seq[InternalRow] = hashTable.get(key)

  override def writeExternal(out: ObjectOutput): Unit = {
    writeBytes(out, SparkSqlSerializer.serialize(hashTable))
  }

  override def readExternal(in: ObjectInput): Unit = {
    hashTable = SparkSqlSerializer.deserialize(readBytes(in))
  }
}


/**
 * A specialized [[HashedRelation]] that maps key into a single value. This implementation
 * assumes the key is unique.
 */
private[joins] class UniqueKeyHashedRelation(
  private var hashTable: JavaHashMap[InternalRow, InternalRow])
  extends UniqueHashedRelation with Externalizable {

  // Needed for serialization (it is public to make Java serialization work)
  def this() = this(null)

  override def getValue(key: InternalRow): InternalRow = hashTable.get(key)

  override def writeExternal(out: ObjectOutput): Unit = {
    writeBytes(out, SparkSqlSerializer.serialize(hashTable))
  }

  override def readExternal(in: ObjectInput): Unit = {
    hashTable = SparkSqlSerializer.deserialize(readBytes(in))
  }
}


private[execution] object HashedRelation {

<<<<<<< HEAD
  def apply(localNode: LocalNode, keyGenerator: Projection): HashedRelation = {
    apply(localNode.asIterator.map(_.copy()), keyGenerator)
  }

  /**
   * Create a HashedRelation from an Iterator of InternalRow.
   *
   * Note: The caller should make sure that these InternalRow are different objects.
   */
=======
>>>>>>> e76679a8
  def apply(
      input: Iterator[InternalRow],
      keyGenerator: Projection,
      sizeEstimate: Int = 64): HashedRelation = {

    if (keyGenerator.isInstanceOf[UnsafeProjection]) {
      return UnsafeHashedRelation(
        input, keyGenerator.asInstanceOf[UnsafeProjection], sizeEstimate)
    }

    // TODO: Use Spark's HashMap implementation.
    val hashTable = new JavaHashMap[InternalRow, CompactBuffer[InternalRow]](sizeEstimate)
    var currentRow: InternalRow = null

    // Whether the join key is unique. If the key is unique, we can convert the underlying
    // hash map into one specialized for this.
    var keyIsUnique = true

    // Create a mapping of buildKeys -> rows
    while (input.hasNext) {
      currentRow = input.next()
      val rowKey = keyGenerator(currentRow)
      if (!rowKey.anyNull) {
        val existingMatchList = hashTable.get(rowKey)
        val matchList = if (existingMatchList == null) {
          val newMatchList = new CompactBuffer[InternalRow]()
          hashTable.put(rowKey.copy(), newMatchList)
          newMatchList
        } else {
          keyIsUnique = false
          existingMatchList
        }
        matchList += currentRow
      }
    }

    if (keyIsUnique) {
      val uniqHashTable = new JavaHashMap[InternalRow, InternalRow](hashTable.size)
      val iter = hashTable.entrySet().iterator()
      while (iter.hasNext) {
        val entry = iter.next()
        uniqHashTable.put(entry.getKey, entry.getValue()(0))
      }
      new UniqueKeyHashedRelation(uniqHashTable)
    } else {
      new GeneralHashedRelation(hashTable)
    }
  }
}

/**
 * A HashedRelation for UnsafeRow, which is backed by HashMap or BytesToBytesMap that maps the key
 * into a sequence of values.
 *
 * When it's created, it uses HashMap. After it's serialized and deserialized, it switch to use
 * BytesToBytesMap for better memory performance (multiple values for the same are stored as a
 * continuous byte array.
 *
 * It's serialized in the following format:
 *  [number of keys]
 *  [size of key] [size of all values in bytes] [key bytes] [bytes for all values]
 *  ...
 *
 * All the values are serialized as following:
 *   [number of fields] [number of bytes] [underlying bytes of UnsafeRow]
 *   ...
 */
private[joins] final class UnsafeHashedRelation(
    private var hashTable: JavaHashMap[UnsafeRow, CompactBuffer[UnsafeRow]])
  extends HashedRelation
  with KnownSizeEstimation
  with Externalizable {

  private[joins] def this() = this(null)  // Needed for serialization

  // Use BytesToBytesMap in executor for better performance (it's created when deserialization)
  // This is used in broadcast joins and distributed mode only
  @transient private[this] var binaryMap: BytesToBytesMap = _

  /**
   * Return the size of the unsafe map on the executors.
   *
   * For broadcast joins, this hashed relation is bigger on the driver because it is
   * represented as a Java hash map there. While serializing the map to the executors,
   * however, we rehash the contents in a binary map to reduce the memory footprint on
   * the executors.
   *
   * For non-broadcast joins or in local mode, return 0.
   */
  override def getMemorySize: Long = {
    if (binaryMap != null) {
      binaryMap.getTotalMemoryConsumption
    } else {
      0
    }
  }

  override def estimatedSize: Long = {
    if (binaryMap != null) {
      binaryMap.getTotalMemoryConsumption
    } else {
      SizeEstimator.estimate(hashTable)
    }
  }

  override def get(key: InternalRow): Seq[InternalRow] = {
    val unsafeKey = key.asInstanceOf[UnsafeRow]

    if (binaryMap != null) {
      // Used in Broadcast join
      val map = binaryMap  // avoid the compiler error
      val loc = new map.Location  // this could be allocated in stack
      binaryMap.safeLookup(unsafeKey.getBaseObject, unsafeKey.getBaseOffset,
        unsafeKey.getSizeInBytes, loc, unsafeKey.hashCode())
      if (loc.isDefined) {
        val buffer = CompactBuffer[UnsafeRow]()

        val base = loc.getValueBase
        var offset = loc.getValueOffset
        val last = offset + loc.getValueLength
        while (offset < last) {
          val numFields = Platform.getInt(base, offset)
          val sizeInBytes = Platform.getInt(base, offset + 4)
          offset += 8

          val row = new UnsafeRow(numFields)
          row.pointTo(base, offset, sizeInBytes)
          buffer += row
          offset += sizeInBytes
        }
        buffer
      } else {
        null
      }

    } else {
      // Use the Java HashMap in local mode or for non-broadcast joins (e.g. ShuffleHashJoin)
      hashTable.get(unsafeKey)
    }
  }

  override def writeExternal(out: ObjectOutput): Unit = Utils.tryOrIOException {
    if (binaryMap != null) {
      // This could happen when a cached broadcast object need to be dumped into disk to free memory
      out.writeInt(binaryMap.numElements())

      var buffer = new Array[Byte](64)
      def write(base: Object, offset: Long, length: Int): Unit = {
        if (buffer.length < length) {
          buffer = new Array[Byte](length)
        }
        Platform.copyMemory(base, offset, buffer, Platform.BYTE_ARRAY_OFFSET, length)
        out.write(buffer, 0, length)
      }

      val iter = binaryMap.iterator()
      while (iter.hasNext) {
        val loc = iter.next()
        // [key size] [values size] [key bytes] [values bytes]
        out.writeInt(loc.getKeyLength)
        out.writeInt(loc.getValueLength)
        write(loc.getKeyBase, loc.getKeyOffset, loc.getKeyLength)
        write(loc.getValueBase, loc.getValueOffset, loc.getValueLength)
      }

    } else {
      assert(hashTable != null)
      out.writeInt(hashTable.size())

      val iter = hashTable.entrySet().iterator()
      while (iter.hasNext) {
        val entry = iter.next()
        val key = entry.getKey
        val values = entry.getValue

        // write all the values as single byte array
        var totalSize = 0L
        var i = 0
        while (i < values.length) {
          totalSize += values(i).getSizeInBytes + 4 + 4
          i += 1
        }
        assert(totalSize < Integer.MAX_VALUE, "values are too big")

        // [key size] [values size] [key bytes] [values bytes]
        out.writeInt(key.getSizeInBytes)
        out.writeInt(totalSize.toInt)
        out.write(key.getBytes)
        i = 0
        while (i < values.length) {
          // [num of fields] [num of bytes] [row bytes]
          // write the integer in native order, so they can be read by UNSAFE.getInt()
          if (ByteOrder.nativeOrder() == ByteOrder.BIG_ENDIAN) {
            out.writeInt(values(i).numFields())
            out.writeInt(values(i).getSizeInBytes)
          } else {
            out.writeInt(Integer.reverseBytes(values(i).numFields()))
            out.writeInt(Integer.reverseBytes(values(i).getSizeInBytes))
          }
          out.write(values(i).getBytes)
          i += 1
        }
      }
    }
  }

  override def readExternal(in: ObjectInput): Unit = Utils.tryOrIOException {
    val nKeys = in.readInt()
    // This is used in Broadcast, shared by multiple tasks, so we use on-heap memory
    // TODO(josh): This needs to be revisited before we merge this patch; making this change now
    // so that tests compile:
    val taskMemoryManager = new TaskMemoryManager(
      new StaticMemoryManager(
        new SparkConf().set("spark.memory.offHeap.enabled", "false"),
        Long.MaxValue,
        Long.MaxValue,
        1),
      0)

    val pageSizeBytes = Option(SparkEnv.get).map(_.memoryManager.pageSizeBytes)
      .getOrElse(new SparkConf().getSizeAsBytes("spark.buffer.pageSize", "16m"))

    // TODO(josh): We won't need this dummy memory manager after future refactorings; revisit
    // during code review

    binaryMap = new BytesToBytesMap(
      taskMemoryManager,
      (nKeys * 1.5 + 1).toInt, // reduce hash collision
      pageSizeBytes)

    var i = 0
    var keyBuffer = new Array[Byte](1024)
    var valuesBuffer = new Array[Byte](1024)
    while (i < nKeys) {
      val keySize = in.readInt()
      val valuesSize = in.readInt()
      if (keySize > keyBuffer.length) {
        keyBuffer = new Array[Byte](keySize)
      }
      in.readFully(keyBuffer, 0, keySize)
      if (valuesSize > valuesBuffer.length) {
        valuesBuffer = new Array[Byte](valuesSize)
      }
      in.readFully(valuesBuffer, 0, valuesSize)

      // put it into binary map
      val loc = binaryMap.lookup(keyBuffer, Platform.BYTE_ARRAY_OFFSET, keySize)
      assert(!loc.isDefined, "Duplicated key found!")
      val putSuceeded = loc.putNewKey(
        keyBuffer, Platform.BYTE_ARRAY_OFFSET, keySize,
        valuesBuffer, Platform.BYTE_ARRAY_OFFSET, valuesSize)
      if (!putSuceeded) {
        throw new IOException("Could not allocate memory to grow BytesToBytesMap")
      }
      i += 1
    }
  }
}

private[joins] object UnsafeHashedRelation {

  def apply(
      input: Iterator[InternalRow],
      keyGenerator: UnsafeProjection,
      sizeEstimate: Int): HashedRelation = {

    // Use a Java hash table here because unsafe maps expect fixed size records
    val hashTable = new JavaHashMap[UnsafeRow, CompactBuffer[UnsafeRow]](sizeEstimate)

    // Create a mapping of buildKeys -> rows
    while (input.hasNext) {
      val unsafeRow = input.next().asInstanceOf[UnsafeRow]
      val rowKey = keyGenerator(unsafeRow)
      if (!rowKey.anyNull) {
        val existingMatchList = hashTable.get(rowKey)
        val matchList = if (existingMatchList == null) {
          val newMatchList = new CompactBuffer[UnsafeRow]()
          hashTable.put(rowKey.copy(), newMatchList)
          newMatchList
        } else {
          existingMatchList
        }
        matchList += unsafeRow
      }
    }

    // TODO: create UniqueUnsafeRelation
    new UnsafeHashedRelation(hashTable)
  }
}

/**
  * An interface for a hashed relation that the key is a Long.
  */
private[joins] trait LongHashedRelation extends HashedRelation {
  override def get(key: InternalRow): Seq[InternalRow] = {
    get(key.getLong(0))
  }
}

private[joins] final class GeneralLongHashedRelation(
  private var hashTable: JavaHashMap[Long, CompactBuffer[UnsafeRow]])
  extends LongHashedRelation with Externalizable {

  // Needed for serialization (it is public to make Java serialization work)
  def this() = this(null)

  override def get(key: Long): Seq[InternalRow] = hashTable.get(key)

  override def writeExternal(out: ObjectOutput): Unit = {
    writeBytes(out, SparkSqlSerializer.serialize(hashTable))
  }

  override def readExternal(in: ObjectInput): Unit = {
    hashTable = SparkSqlSerializer.deserialize(readBytes(in))
  }
}

private[joins] final class UniqueLongHashedRelation(
  private var hashTable: JavaHashMap[Long, UnsafeRow])
  extends UniqueHashedRelation with LongHashedRelation with Externalizable {

  // Needed for serialization (it is public to make Java serialization work)
  def this() = this(null)

  override def getValue(key: InternalRow): InternalRow = {
    getValue(key.getLong(0))
  }

  override def getValue(key: Long): InternalRow = {
    hashTable.get(key)
  }

  override def writeExternal(out: ObjectOutput): Unit = {
    writeBytes(out, SparkSqlSerializer.serialize(hashTable))
  }

  override def readExternal(in: ObjectInput): Unit = {
    hashTable = SparkSqlSerializer.deserialize(readBytes(in))
  }
}

/**
  * A relation that pack all the rows into a byte array, together with offsets and sizes.
  *
  * All the bytes of UnsafeRow are packed together as `bytes`:
  *
  *  [  Row0  ][  Row1  ][] ... [  RowN  ]
  *
  * With keys:
  *
  *   start    start+1   ...       start+N
  *
  * `offsets` are offsets of UnsafeRows in the `bytes`
  * `sizes` are the numbers of bytes of UnsafeRows, 0 means no row for this key.
  *
  *  For example, two UnsafeRows (24 bytes and 32 bytes), with keys as 3 and 5 will stored as:
  *
  *  start   = 3
  *  offsets = [0, 0, 24]
  *  sizes   = [24, 0, 32]
  *  bytes   = [0 - 24][][24 - 56]
  */
private[joins] final class LongArrayRelation(
    private var numFields: Int,
    private var start: Long,
    private var offsets: Array[Int],
    private var sizes: Array[Int],
    private var bytes: Array[Byte]
  ) extends UniqueHashedRelation with LongHashedRelation with Externalizable {

  // Needed for serialization (it is public to make Java serialization work)
  def this() = this(0, 0L, null, null, null)

  override def getValue(key: InternalRow): InternalRow = {
    getValue(key.getLong(0))
  }

  override def getMemorySize: Long = {
    offsets.length * 4 + sizes.length * 4 + bytes.length
  }

  override def getValue(key: Long): InternalRow = {
    val idx = (key - start).toInt
    if (idx >= 0 && idx < sizes.length && sizes(idx) > 0) {
      val result = new UnsafeRow(numFields)
      result.pointTo(bytes, Platform.BYTE_ARRAY_OFFSET + offsets(idx), sizes(idx))
      result
    } else {
      null
    }
  }

  override def writeExternal(out: ObjectOutput): Unit = {
    out.writeInt(numFields)
    out.writeLong(start)
    out.writeInt(sizes.length)
    var i = 0
    while (i < sizes.length) {
      out.writeInt(sizes(i))
      i += 1
    }
    out.writeInt(bytes.length)
    out.write(bytes)
  }

  override def readExternal(in: ObjectInput): Unit = {
    numFields = in.readInt()
    start = in.readLong()
    val length = in.readInt()
    // read sizes of rows
    sizes = new Array[Int](length)
    offsets = new Array[Int](length)
    var i = 0
    var offset = 0
    while (i < length) {
      offsets(i) = offset
      sizes(i) = in.readInt()
      offset += sizes(i)
      i += 1
    }
    // read all the bytes
    val total = in.readInt()
    assert(total == offset)
    bytes = new Array[Byte](total)
    in.readFully(bytes)
  }
}

/**
  * Create hashed relation with key that is long.
  */
private[joins] object LongHashedRelation {

  val DENSE_FACTOR = 0.2

  def apply(
    input: Iterator[InternalRow],
    keyGenerator: Projection,
    sizeEstimate: Int): HashedRelation = {

    // Use a Java hash table here because unsafe maps expect fixed size records
    val hashTable = new JavaHashMap[Long, CompactBuffer[UnsafeRow]](sizeEstimate)

    // Create a mapping of key -> rows
    var numFields = 0
    var keyIsUnique = true
    var minKey = Long.MaxValue
    var maxKey = Long.MinValue
    while (input.hasNext) {
      val unsafeRow = input.next().asInstanceOf[UnsafeRow]
      numFields = unsafeRow.numFields()
      val rowKey = keyGenerator(unsafeRow)
      if (!rowKey.anyNull) {
        val key = rowKey.getLong(0)
        minKey = math.min(minKey, key)
        maxKey = math.max(maxKey, key)
        val existingMatchList = hashTable.get(key)
        val matchList = if (existingMatchList == null) {
          val newMatchList = new CompactBuffer[UnsafeRow]()
          hashTable.put(key, newMatchList)
          newMatchList
        } else {
          keyIsUnique = false
          existingMatchList
        }
        matchList += unsafeRow
      }
    }

    if (keyIsUnique) {
      if (hashTable.size() > (maxKey - minKey) * DENSE_FACTOR) {
        // The keys are dense enough, so use LongArrayRelation
        val length = (maxKey - minKey).toInt + 1
        val sizes = new Array[Int](length)
        val offsets = new Array[Int](length)
        var offset = 0
        var i = 0
        while (i < length) {
          val rows = hashTable.get(i + minKey)
          if (rows != null) {
            offsets(i) = offset
            sizes(i) = rows(0).getSizeInBytes
            offset += sizes(i)
          }
          i += 1
        }
        val bytes = new Array[Byte](offset)
        i = 0
        while (i < length) {
          val rows = hashTable.get(i + minKey)
          if (rows != null) {
            rows(0).writeToMemory(bytes, Platform.BYTE_ARRAY_OFFSET + offsets(i))
          }
          i += 1
        }
        new LongArrayRelation(numFields, minKey, offsets, sizes, bytes)

      } else {
        // all the keys are unique, one row per key.
        val uniqHashTable = new JavaHashMap[Long, UnsafeRow](hashTable.size)
        val iter = hashTable.entrySet().iterator()
        while (iter.hasNext) {
          val entry = iter.next()
          uniqHashTable.put(entry.getKey, entry.getValue()(0))
        }
        new UniqueLongHashedRelation(uniqHashTable)
      }
    } else {
      new GeneralLongHashedRelation(hashTable)
    }
  }
}

/** The HashedRelationBroadcastMode requires that rows are broadcasted as a HashedRelation. */
private[execution] case class HashedRelationBroadcastMode(
    canJoinKeyFitWithinLong: Boolean,
    keys: Seq[Expression],
    attributes: Seq[Attribute]) extends BroadcastMode {

  override def transform(rows: Array[InternalRow]): HashedRelation = {
    val generator = UnsafeProjection.create(keys, attributes)
    if (canJoinKeyFitWithinLong) {
      LongHashedRelation(rows.iterator, generator, rows.length)
    } else {
      HashedRelation(rows.iterator, generator, rows.length)
    }
  }

  private lazy val canonicalizedKeys: Seq[Expression] = {
    keys.map { e =>
      BindReferences.bindReference(e.canonicalized, attributes)
    }
  }

  override def compatibleWith(other: BroadcastMode): Boolean = other match {
    case m: HashedRelationBroadcastMode =>
      canJoinKeyFitWithinLong == m.canJoinKeyFitWithinLong &&
        canonicalizedKeys == m.canonicalizedKeys
    case _ => false
  }
}
<|MERGE_RESOLUTION|>--- conflicted
+++ resolved
@@ -156,18 +156,11 @@
 
 private[execution] object HashedRelation {
 
-<<<<<<< HEAD
-  def apply(localNode: LocalNode, keyGenerator: Projection): HashedRelation = {
-    apply(localNode.asIterator.map(_.copy()), keyGenerator)
-  }
-
   /**
    * Create a HashedRelation from an Iterator of InternalRow.
    *
    * Note: The caller should make sure that these InternalRow are different objects.
    */
-=======
->>>>>>> e76679a8
   def apply(
       input: Iterator[InternalRow],
       keyGenerator: Projection,
