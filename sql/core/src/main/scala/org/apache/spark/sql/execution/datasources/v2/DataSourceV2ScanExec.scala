/*
 * Licensed to the Apache Software Foundation (ASF) under one or more
 * contributor license agreements.  See the NOTICE file distributed with
 * this work for additional information regarding copyright ownership.
 * The ASF licenses this file to You under the Apache License, Version 2.0
 * (the "License"); you may not use this file except in compliance with
 * the License.  You may obtain a copy of the License at
 *
 *    http://www.apache.org/licenses/LICENSE-2.0
 *
 * Unless required by applicable law or agreed to in writing, software
 * distributed under the License is distributed on an "AS IS" BASIS,
 * WITHOUT WARRANTIES OR CONDITIONS OF ANY KIND, either express or implied.
 * See the License for the specific language governing permissions and
 * limitations under the License.
 */

package org.apache.spark.sql.execution.datasources.v2

import scala.collection.JavaConverters._

import org.apache.spark.rdd.RDD
import org.apache.spark.sql.Row
import org.apache.spark.sql.catalyst.InternalRow
import org.apache.spark.sql.catalyst.encoders.{ExpressionEncoder, RowEncoder}
import org.apache.spark.sql.catalyst.expressions._
import org.apache.spark.sql.catalyst.plans.physical
import org.apache.spark.sql.execution.{ColumnarBatchScan, LeafExecNode, WholeStageCodegenExec}
import org.apache.spark.sql.execution.streaming.continuous._
import org.apache.spark.sql.sources.v2.reader._
import org.apache.spark.sql.sources.v2.streaming.reader.ContinuousReader
import org.apache.spark.sql.types.StructType

/**
 * Physical plan node for scanning data from a data source.
 */
case class DataSourceV2ScanExec(
<<<<<<< HEAD
    override val output: Seq[Attribute],
    @transient reader: DataSourceV2Reader)
=======
    fullOutput: Seq[AttributeReference],
    @transient reader: DataSourceReader)
>>>>>>> 77866167
  extends LeafExecNode with DataSourceReaderHolder with ColumnarBatchScan {

  override def canEqual(other: Any): Boolean = other.isInstanceOf[DataSourceV2ScanExec]

  override def outputPartitioning: physical.Partitioning = reader match {
    case s: SupportsReportPartitioning =>
      new DataSourcePartitioning(
        s.outputPartitioning(), AttributeMap(output.map(a => a -> a.name)))

    case _ => super.outputPartitioning
  }

  private lazy val readerFactories: java.util.List[DataReaderFactory[UnsafeRow]] = reader match {
    case r: SupportsScanUnsafeRow => r.createUnsafeRowReaderFactories()
    case _ =>
      reader.createDataReaderFactories().asScala.map {
        new RowToUnsafeRowDataReaderFactory(_, reader.readSchema()): DataReaderFactory[UnsafeRow]
      }.asJava
  }

  private lazy val inputRDD: RDD[InternalRow] = reader match {
    case r: SupportsScanColumnarBatch if r.enableBatchRead() =>
      assert(!reader.isInstanceOf[ContinuousReader],
        "continuous stream reader does not support columnar read yet.")
      new DataSourceRDD(sparkContext, r.createBatchDataReaderFactories())
        .asInstanceOf[RDD[InternalRow]]

    case _: ContinuousReader =>
      EpochCoordinatorRef.get(
          sparkContext.getLocalProperty(ContinuousExecution.EPOCH_COORDINATOR_ID_KEY),
          sparkContext.env)
        .askSync[Unit](SetReaderPartitions(readerFactories.size()))
      new ContinuousDataSourceRDD(sparkContext, sqlContext, readerFactories)
        .asInstanceOf[RDD[InternalRow]]

    case _ =>
      new DataSourceRDD(sparkContext, readerFactories).asInstanceOf[RDD[InternalRow]]
  }

  override def inputRDDs(): Seq[RDD[InternalRow]] = Seq(inputRDD)

  override val supportsBatch: Boolean = reader match {
    case r: SupportsScanColumnarBatch if r.enableBatchRead() => true
    case _ => false
  }

  override protected def needsUnsafeRowConversion: Boolean = false

  override protected def doExecute(): RDD[InternalRow] = {
    if (supportsBatch) {
      WholeStageCodegenExec(this)(codegenStageId = 0).execute()
    } else {
      val numOutputRows = longMetric("numOutputRows")
      inputRDD.map { r =>
        numOutputRows += 1
        r
      }
    }
  }
}

class RowToUnsafeRowDataReaderFactory(rowReaderFactory: DataReaderFactory[Row], schema: StructType)
  extends DataReaderFactory[UnsafeRow] {

  override def preferredLocations: Array[String] = rowReaderFactory.preferredLocations

  override def createDataReader: DataReader[UnsafeRow] = {
    new RowToUnsafeDataReader(
      rowReaderFactory.createDataReader, RowEncoder.apply(schema).resolveAndBind())
  }
}

class RowToUnsafeDataReader(val rowReader: DataReader[Row], encoder: ExpressionEncoder[Row])
  extends DataReader[UnsafeRow] {

  override def next: Boolean = rowReader.next

  override def get: UnsafeRow = encoder.toRow(rowReader.get).asInstanceOf[UnsafeRow]

  override def close(): Unit = rowReader.close()
}<|MERGE_RESOLUTION|>--- conflicted
+++ resolved
@@ -35,13 +35,8 @@
  * Physical plan node for scanning data from a data source.
  */
 case class DataSourceV2ScanExec(
-<<<<<<< HEAD
     override val output: Seq[Attribute],
-    @transient reader: DataSourceV2Reader)
-=======
-    fullOutput: Seq[AttributeReference],
     @transient reader: DataSourceReader)
->>>>>>> 77866167
   extends LeafExecNode with DataSourceReaderHolder with ColumnarBatchScan {
 
   override def canEqual(other: Any): Boolean = other.isInstanceOf[DataSourceV2ScanExec]
