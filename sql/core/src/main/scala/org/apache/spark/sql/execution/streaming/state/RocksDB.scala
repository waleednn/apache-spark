--- conflicted
+++ resolved
@@ -73,11 +73,7 @@
     hadoopConf: Configuration = new Configuration,
     loggingId: String = "",
     useColumnFamilies: Boolean = false,
-<<<<<<< HEAD
-    checkpointFormatVersion: Int = 1) extends Logging {
-=======
     enableStateStoreCheckpointIds: Boolean = false) extends Logging {
->>>>>>> 3dc4817c
 
   case class RocksDBSnapshot(
       checkpointDir: File,
@@ -153,8 +149,7 @@
 
   private val workingDir = createTempDir("workingDir")
   private val fileManager = new RocksDBFileManager(dfsRootDir, createTempDir("fileManager"),
-    hadoopConf, conf.compressionCodec, loggingId = loggingId,
-    checkpointFormatVersion = checkpointFormatVersion)
+    hadoopConf, conf.compressionCodec, loggingId = loggingId)
   private val byteArrayPair = new ByteArrayPair()
   private val commitLatencyMs = new mutable.HashMap[String, Long]()
   private val acquireLock = new Object
@@ -162,29 +157,7 @@
   @volatile private var db: NativeRocksDB = _
   @volatile private var changelogWriter: Option[StateStoreChangelogWriter] = None
   private val enableChangelogCheckpointing: Boolean = conf.enableChangelogCheckpointing
-<<<<<<< HEAD
   @volatile protected var loadedVersion: Long = -1L   // -1 = nothing valid is loaded
-
-  // variables to manage checkpoint ID. Once a checkpoint finishes, it needs to return
-  // the `lastCommittedCheckpointId` as the committed checkpointID, as well as
-  // `LastCommitBasedCheckpointId` as the checkpoint id of the previous version that is based on.
-  // `loadedCheckpointId` is the checkpointID for the current live DB. After the batch finishes
-  // and checkpoint finishes, it will turn into `LastCommitBasedCheckpointId`.
-  // `sessionCheckpointId` store an ID to be used for future checkpoints. It is kept being used
-  // until we have to use a new one. We don't need to reuse any uniqueID, but reusing when possible
-  // can help debug problems.
-  @volatile private var LastCommitBasedCheckpointId: Option[String] = None
-  @volatile private var lastCommittedCheckpointId: Option[String] = None
-  @volatile protected var loadedCheckpointId: Option[String] = None
-  @volatile protected var sessionCheckpointId: Option[String] = None
-  // protected for test purpose
-  @volatile protected[sql] var versionToUniqueIdLineage: Array[(Long, Option[String])] = Array.empty
-
-  private def printLineage(lineage: Array[(Long, Option[String])]): String = lineage.map {
-    case (l, optStr) => s"$l:${optStr.getOrElse("")}"
-  }.mkString(" ")
-=======
-  @volatile private var loadedVersion = -1L   // -1 = nothing valid is loaded
 
   // variables to manage checkpoint ID. Once a checkpoingting finishes, it nees to return
   // the `lastCommittedStateStoreCkptId` as the committed checkpointID, as well as
@@ -196,11 +169,16 @@
   // we have to use a new one. We have to update `sessionStateStoreCkptId` if we reload a previous
   // batch version, because we have to use a new checkpointID for re-committing a version.
   // The reusing is to help debugging but is not required for the algorithm to work.
-  private var LastCommitBasedStateStoreCkptId: Option[String] = None
-  private var lastCommittedStateStoreCkptId: Option[String] = None
-  private var loadedStateStoreCkptId: Option[String] = None
-  private var sessionStateStoreCkptId: Option[String] = None
->>>>>>> 3dc4817c
+  protected var LastCommitBasedStateStoreCkptId: Option[String] = None
+  protected var lastCommittedStateStoreCkptId: Option[String] = None
+  protected var loadedStateStoreCkptId: Option[String] = None
+  protected var sessionStateStoreCkptId: Option[String] = None
+  // protected for test purpose
+  @volatile protected[sql] var versionToUniqueIdLineage: Array[(Long, Option[String])] = Array.empty
+
+  private def printLineage(lineage: Array[(Long, Option[String])]): String = lineage.map {
+    case (l, optStr) => s"$l:${optStr.getOrElse("")}"
+  }.mkString(" ")
 
   @volatile private var numKeysOnLoadedVersion = 0L
   @volatile private var numKeysOnWritingVersion = 0L
@@ -301,7 +279,7 @@
  * the lineage we have.
  *
  * When this happens, the stored file on the DFS must be a changelog file, because if not, the
- * latest snapshot is uniquely identified as the (version, checkpointUniqueId) pair.
+ * latest snapshot is uniquely identified as the (version, stateStoreCkptId) pair.
  *
  * This method achieves traversing back the lineage and find the correct latest snapshot file
  * by creating a changelog reader and compare with the lineages stored there.
@@ -327,46 +305,36 @@
    */
   def load(
       version: Long,
-<<<<<<< HEAD
-      checkpointUniqueId: Option[String] = None,
-=======
       stateStoreCkptId: Option[String] = None,
->>>>>>> 3dc4817c
       readOnly: Boolean = false): RocksDB = {
     assert(version >= 0)
     acquire(LoadStore)
     recordedMetrics = None
-    logInfo(log"Loading ${MDC(LogKeys.VERSION_NUM, version)} with checkpointUniqueId: ${
-      MDC(LogKeys.UUID, checkpointUniqueId.getOrElse(""))}")
+    logInfo(log"Loading ${MDC(LogKeys.VERSION_NUM, version)} with stateStoreCkptId: ${
+      MDC(LogKeys.UUID, stateStoreCkptId.getOrElse(""))}")
     var currLineage: Option[Array[(Long, Option[String])]] = None
     try {
-<<<<<<< HEAD
       // TODO[MUST] when loaded version = version, still need to get currentLineage
       //  from previous version
       if (loadedVersion != version ||
-        (checkpointFormatVersion >= 2 && checkpointUniqueId.isDefined &&
-        (!loadedCheckpointId.isDefined || checkpointUniqueId.get != loadedCheckpointId.get))) {
-=======
-      if (loadedVersion != version ||
         (enableStateStoreCheckpointIds && stateStoreCkptId.isDefined &&
-        (loadedStateStoreCkptId.isEmpty || stateStoreCkptId.get != loadedStateStoreCkptId.get))) {
->>>>>>> 3dc4817c
+          (loadedStateStoreCkptId.isEmpty || stateStoreCkptId.get != loadedStateStoreCkptId.get))) {
         closeDB(ignoreException = false)
         // deep copy is needed to avoid race condition
         // between maintenance and task threads
         fileManager.copyFileMapping()
         val latestSnapshotVersionsAndUniqueIds = {
-          // checkpointUniqueId is wrong? It should be the uniqueId of the previous version
+          // stateStoreCkptId is wrong? It should be the uniqueId of the previous version
           // so you use the lineage to get version-1_uniqueId.zip
-          fileManager.getLatestSnapshotVersionAndUniqueId(version, checkpointUniqueId)
-        }
-
-        println(s"wei== loading version $version, checkpointUniqueId: $checkpointUniqueId")
+          fileManager.getLatestSnapshotVersionAndUniqueId(version, stateStoreCkptId)
+        }
+
+        println(s"wei== loading version $version, stateStoreCkptId: $stateStoreCkptId")
 
         // Update the lineage from changelog
-        // When loading from the first version, checkpointUniqueId is not defined even if
-        // changelogFormatVersion is 2
-        if (version != 0 && checkpointFormatVersion >= 2 && checkpointUniqueId.isDefined) {
+        // When loading from the first version, stateStoreCkptId is not defined even if
+        // enableStateStoreCheckpointIds is true
+        if (version != 0 && enableStateStoreCheckpointIds && stateStoreCkptId.isDefined) {
           // It is possible that change log checkpointing is first enabled and then disabled.
           // In this case, loading changelog reader will fail because there are only zip files.
           // It is also possible that state store was previously ran under format version 1
@@ -376,7 +344,7 @@
           var changelogReader: StateStoreChangelogReader = null
           try {
             changelogReader = fileManager.getChangelogReader(
-              version, useColumnFamilies, checkpointUniqueId)
+              version, useColumnFamilies, stateStoreCkptId)
             // currLineage contains the version -> uniqueId mapping from the previous snapshot file
             // to current version's changelog file
             versionToUniqueIdLineage = changelogReader.lineage.map {
@@ -385,7 +353,7 @@
             logInfo(log"Loading versionToUniqueIdLineage: ${MDC(LogKeys.LINEAGE,
               printLineage(versionToUniqueIdLineage))} from changelog version: ${MDC(
               LogKeys.VERSION_NUM, version)} uniqueId: ${MDC(LogKeys.UUID,
-              checkpointUniqueId.getOrElse(""))}. " +
+              stateStoreCkptId.getOrElse(""))}. " +
               log"This would be an noop if changelog is not enabled")
             currLineage = Some(versionToUniqueIdLineage)
           } catch {
@@ -398,7 +366,7 @@
               throw e
           } finally {
             if (changelogReader != null) changelogReader.closeIfNeeded()
-            if (currLineage.isEmpty) currLineage = Some(Array((version, checkpointUniqueId)))
+            if (currLineage.isEmpty) currLineage = Some(Array((version, stateStoreCkptId)))
           }
         }
 
@@ -477,15 +445,6 @@
         numKeysOnLoadedVersion = numKeysOnWritingVersion
         fileManagerMetrics = fileManager.latestLoadCheckpointMetrics
       }
-<<<<<<< HEAD
-      if (checkpointFormatVersion >= 2) {
-        LastCommitBasedCheckpointId = None
-        lastCommittedCheckpointId = None
-        loadedCheckpointId = checkpointUniqueId
-        sessionCheckpointId = Some(java.util.UUID.randomUUID.toString)
-      }
-      lastCommittedCheckpointId = None
-=======
       if (enableStateStoreCheckpointIds) {
         LastCommitBasedStateStoreCkptId = None
         lastCommittedStateStoreCkptId = None
@@ -493,27 +452,19 @@
         sessionStateStoreCkptId = Some(java.util.UUID.randomUUID.toString)
       }
       lastCommittedStateStoreCkptId = None
->>>>>>> 3dc4817c
       if (conf.resetStatsOnLoad) {
         nativeStats.reset
       }
 
       logInfo(log"Loaded ${MDC(LogKeys.VERSION_NUM, version)} " +
-        log"with uniqueId ${MDC(LogKeys.UUID, checkpointUniqueId)}")
+        log"with uniqueId ${MDC(LogKeys.UUID, stateStoreCkptId)}")
     } catch {
       case t: Throwable =>
         loadedVersion = -1  // invalidate loaded data
-<<<<<<< HEAD
-        LastCommitBasedCheckpointId = None
-        lastCommittedCheckpointId = None
-        loadedCheckpointId = None
-        sessionCheckpointId = None
-=======
         LastCommitBasedStateStoreCkptId = None
         lastCommittedStateStoreCkptId = None
         loadedStateStoreCkptId = None
         sessionStateStoreCkptId = None
->>>>>>> 3dc4817c
         throw t
     }
     if (enableChangelogCheckpointing && !readOnly) {
@@ -521,15 +472,15 @@
       changelogWriter.foreach(_.abort())
       // loadedVersion set to version in replayChangelog
       changelogWriter = Some(fileManager.getChangeLogWriter(
-        version + 1, useColumnFamilies, sessionCheckpointId))
+        version + 1, useColumnFamilies, sessionStateStoreCkptId))
 
       // currLineage is only constructed when version is a change log version.
       // When loading from snapshot, currLineage is None because snapshot files
       // (version_uniqueId.zip) are source of truth.
       // They don't need to store lineage up to the previous version.
-      if (checkpointFormatVersion >= 2) {
+      if (enableStateStoreCheckpointIds) {
         val lineage: Array[(Long, String)] = versionToUniqueIdLineage.map(x => (x._1, x._2.get)) ++
-          Array((version + 1, sessionCheckpointId.get))
+          Array((version + 1, sessionStateStoreCkptId.get))
         changelogWriter.get.writeLineage(lineage)
       }
     }
@@ -616,9 +567,9 @@
    */
   private def replayChangelog(
       endVersion: Long,
-      checkpointUniqueIdLineage: Option[Array[(Long, Option[String])]] = None): Unit = {
-
-    val versionsAndUniqueIds = checkpointUniqueIdLineage match {
+      stateStoreCkptIdLineage: Option[Array[(Long, Option[String])]] = None): Unit = {
+
+    val versionsAndUniqueIds = stateStoreCkptIdLineage match {
       // First entry of lineage corresponds to loadedVersion
       case Some(lineage) => lineage // TODO: assert lineage.head == loadedVersion
       case None => (loadedVersion + 1 to endVersion).map((_, None)).toArray
@@ -853,21 +804,21 @@
                 fileManager.captureFileMapReference(),
                 colFamilyNameToIdMap.asScala.toMap,
                 maxColumnFamilyId.get().toShort,
-                sessionCheckpointId))
+                sessionStateStoreCkptId))
             lastSnapshotVersion = newVersion
           }
         }
       }
 
-      if (checkpointFormatVersion >= 2) {
-        LastCommitBasedCheckpointId = loadedCheckpointId
-        lastCommittedCheckpointId = sessionCheckpointId
-        loadedCheckpointId = sessionCheckpointId
-        versionToUniqueIdLineage = versionToUniqueIdLineage :+ (newVersion, sessionCheckpointId)
+      if (enableStateStoreCheckpointIds) {
+        LastCommitBasedStateStoreCkptId = loadedStateStoreCkptId
+        lastCommittedStateStoreCkptId = sessionStateStoreCkptId
+        loadedStateStoreCkptId = sessionStateStoreCkptId
+        versionToUniqueIdLineage = versionToUniqueIdLineage :+ (newVersion, sessionStateStoreCkptId)
         logInfo(log"Update checkpoint IDs and lineage: ${MDC(
-          LogKeys.LOADED_CHECKPOINT_ID, loadedCheckpointId)}," +
-          log" ${MDC(LogKeys.LAST_COMMITTED_CHECKPOINT_ID, lastCommittedCheckpointId)}," +
-          log" ${MDC(LogKeys.LAST_COMMIT_BASED_CHECKPOINT_ID, LastCommitBasedCheckpointId)}," +
+          LogKeys.LOADED_CHECKPOINT_ID, loadedStateStoreCkptId)}," +
+          log" ${MDC(LogKeys.LAST_COMMITTED_CHECKPOINT_ID, lastCommittedStateStoreCkptId)}," +
+          log" ${MDC(LogKeys.LAST_COMMIT_BASED_CHECKPOINT_ID, LastCommitBasedStateStoreCkptId)}," +
           log" ${MDC(LogKeys.LINEAGE, printLineage(versionToUniqueIdLineage))}")
       }
 
@@ -902,11 +853,6 @@
 
       numKeysOnLoadedVersion = numKeysOnWritingVersion
       loadedVersion = newVersion
-      if (enableStateStoreCheckpointIds) {
-        LastCommitBasedStateStoreCkptId = loadedStateStoreCkptId
-        lastCommittedStateStoreCkptId = sessionStateStoreCkptId
-        loadedStateStoreCkptId = sessionStateStoreCkptId
-      }
       commitLatencyMs ++= Map(
         "flush" -> flushTimeMs,
         "compact" -> compactTimeMs,
@@ -997,17 +943,13 @@
     acquire(RollbackStore)
     numKeysOnWritingVersion = numKeysOnLoadedVersion
     loadedVersion = -1L
+    changelogWriter.foreach(_.abort())
+    // Make sure changelogWriter gets recreated next time.
+    changelogWriter = None
     LastCommitBasedStateStoreCkptId = None
     lastCommittedStateStoreCkptId = None
     loadedStateStoreCkptId = None
     sessionStateStoreCkptId = None
-    changelogWriter.foreach(_.abort())
-    // Make sure changelogWriter gets recreated next time.
-    changelogWriter = None
-    LastCommitBasedCheckpointId = None
-    lastCommittedCheckpointId = None
-    loadedCheckpointId = None
-    sessionCheckpointId = None
     versionToUniqueIdLineage = Array.empty
     release(RollbackStore)
     logInfo(log"Rolled back to ${MDC(LogKeys.VERSION_NUM, loadedVersion)}")
@@ -1059,13 +1001,8 @@
     StateStoreCheckpointInfo(
       partitionId,
       loadedVersion,
-<<<<<<< HEAD
-      lastCommittedCheckpointId,
-      LastCommitBasedCheckpointId)
-=======
       lastCommittedStateStoreCkptId,
       LastCommitBasedStateStoreCkptId)
->>>>>>> 3dc4817c
   }
 
   /** Get current instantaneous statistics */
