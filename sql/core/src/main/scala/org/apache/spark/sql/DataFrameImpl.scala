/*
* Licensed to the Apache Software Foundation (ASF) under one or more
* contributor license agreements.  See the NOTICE file distributed with
* this work for additional information regarding copyright ownership.
* The ASF licenses this file to You under the Apache License, Version 2.0
* (the "License"); you may not use this file except in compliance with
* the License.  You may obtain a copy of the License at
*
*    http://www.apache.org/licenses/LICENSE-2.0
*
* Unless required by applicable law or agreed to in writing, software
* distributed under the License is distributed on an "AS IS" BASIS,
* WITHOUT WARRANTIES OR CONDITIONS OF ANY KIND, either express or implied.
* See the License for the specific language governing permissions and
* limitations under the License.
*/

package org.apache.spark.sql

import java.io.CharArrayWriter

import scala.language.implicitConversions
import scala.reflect.ClassTag
import scala.reflect.runtime.universe.TypeTag
import scala.collection.JavaConversions._

import com.fasterxml.jackson.core.JsonFactory

import org.apache.spark.api.java.JavaRDD
import org.apache.spark.api.python.SerDeUtil
import org.apache.spark.rdd.RDD
import org.apache.spark.storage.StorageLevel
import org.apache.spark.sql.catalyst.{expressions, SqlParser, ScalaReflection}
import org.apache.spark.sql.catalyst.analysis.{ResolvedStar, UnresolvedRelation}
import org.apache.spark.sql.catalyst.expressions._
import org.apache.spark.sql.catalyst.plans.{JoinType, Inner}
import org.apache.spark.sql.catalyst.plans.logical._
import org.apache.spark.sql.execution.{ExplainCommand, LogicalRDD, EvaluatePython}
import org.apache.spark.sql.json.JsonRDD
import org.apache.spark.sql.sources._
import org.apache.spark.sql.types.{NumericType, StructType}

/**
 * Internal implementation of [[DataFrame]]. Users of the API should use [[DataFrame]] directly.
 */
private[sql] class DataFrameImpl protected[sql](
    @transient override val sqlContext: SQLContext,
    @transient val queryExecution: SQLContext#QueryExecution)
  extends DataFrame {

  /**
   * A constructor that automatically analyzes the logical plan.
   *
   * This reports error eagerly as the [[DataFrame]] is constructed, unless
   * [[SQLConf.dataFrameEagerAnalysis]] is turned off.
   */
  def this(sqlContext: SQLContext, logicalPlan: LogicalPlan) = {
    this(sqlContext, {
      val qe = sqlContext.executePlan(logicalPlan)
      if (sqlContext.conf.dataFrameEagerAnalysis) {
        qe.analyzed  // This should force analysis and throw errors if there are any
      }
      qe
    })
  }

  @transient protected[sql] override val logicalPlan: LogicalPlan = queryExecution.logical match {
    // For various commands (like DDL) and queries with side effects, we force query optimization to
    // happen right away to let these side effects take place eagerly.
    case _: Command | _: InsertIntoTable | _: CreateTableAsSelect[_] |_: WriteToFile =>
      LogicalRDD(queryExecution.analyzed.output, queryExecution.toRdd)(sqlContext)
    case _ =>
      queryExecution.logical
  }

  /**
   * An implicit conversion function internal to this class for us to avoid doing
   * "new DataFrameImpl(...)" everywhere.
   */
  @inline private implicit def logicalPlanToDataFrame(logicalPlan: LogicalPlan): DataFrame = {
    new DataFrameImpl(sqlContext, logicalPlan)
  }

  protected[sql] def resolve(colName: String): NamedExpression = {
    queryExecution.analyzed.resolve(colName, sqlContext.analyzer.resolver).getOrElse {
      throw new RuntimeException(
        s"""Cannot resolve column name "$colName" among (${schema.fieldNames.mkString(", ")})""")
    }
  }

  protected[sql] def numericColumns: Seq[Expression] = {
    schema.fields.filter(_.dataType.isInstanceOf[NumericType]).map { n =>
      queryExecution.analyzed.resolve(n.name, sqlContext.analyzer.resolver).get
    }
  }
<<<<<<< HEAD
 
  protected[sql] def numericColumns(colNames: String*): Seq[Expression] = {
    schema.fields.filter(n => colNames.contains(n.name) && n.dataType.isInstanceOf[NumericType])
      .map { n =>
        queryExecution.analyzed.resolve(n.name, sqlContext.analyzer.resolver).get
      }
  }
 
  override def toDataFrame(colNames: String*): DataFrame = {
=======

  override def toDF(colNames: String*): DataFrame = {
>>>>>>> e98dfe62
    require(schema.size == colNames.size,
      "The number of columns doesn't match.\n" +
        "Old column names: " + schema.fields.map(_.name).mkString(", ") + "\n" +
        "New column names: " + colNames.mkString(", "))

    val newCols = schema.fieldNames.zip(colNames).map { case (oldName, newName) =>
      apply(oldName).as(newName)
    }
    select(newCols :_*)
  }

  override def schema: StructType = queryExecution.analyzed.schema

  override def dtypes: Array[(String, String)] = schema.fields.map { field =>
    (field.name, field.dataType.toString)
  }

  override def columns: Array[String] = schema.fields.map(_.name)

  override def printSchema(): Unit = println(schema.treeString)

  override def explain(extended: Boolean): Unit = {
    ExplainCommand(
      logicalPlan,
      extended = extended).queryExecution.executedPlan.executeCollect().map {
      r => println(r.getString(0))
    }
  }

  override def isLocal: Boolean = {
    logicalPlan.isInstanceOf[LocalRelation]
  }

  /**
   * Internal API for Python
   */
  private[sql] def showString(): String = {
    val data = take(20)
    val numCols = schema.fieldNames.length

    // For cells that are beyond 20 characters, replace it with the first 17 and "..."
    val rows: Seq[Seq[String]] = schema.fieldNames.toSeq +: data.map { row =>
      row.toSeq.map { cell =>
        val str = if (cell == null) "null" else cell.toString
        if (str.length > 20) str.substring(0, 17) + "..." else str
      } : Seq[String]
    }

    // Compute the width of each column
    val colWidths = Array.fill(numCols)(0)
    for (row <- rows) {
      for ((cell, i) <- row.zipWithIndex)  {
        colWidths(i) = math.max(colWidths(i), cell.length)
      }
    }

    // Pad the cells
    rows.map { row =>
      row.zipWithIndex.map { case (cell, i) =>
        String.format(s"%-${colWidths(i)}s", cell)
      }.mkString(" ")
    }.mkString("\n")
  }

  override def show(): Unit = {
    println(showString())
  }

  override def join(right: DataFrame): DataFrame = {
    Join(logicalPlan, right.logicalPlan, joinType = Inner, None)
  }

  override def join(right: DataFrame, joinExprs: Column): DataFrame = {
    Join(logicalPlan, right.logicalPlan, Inner, Some(joinExprs.expr))
  }

  override def join(right: DataFrame, joinExprs: Column, joinType: String): DataFrame = {
    Join(logicalPlan, right.logicalPlan, JoinType(joinType), Some(joinExprs.expr))
  }

  override def sort(sortCol: String, sortCols: String*): DataFrame = {
    sort((sortCol +: sortCols).map(apply) :_*)
  }

  override def sort(sortExprs: Column*): DataFrame = {
    val sortOrder: Seq[SortOrder] = sortExprs.map { col =>
      col.expr match {
        case expr: SortOrder =>
          expr
        case expr: Expression =>
          SortOrder(expr, Ascending)
      }
    }
    Sort(sortOrder, global = true, logicalPlan)
  }

  override def orderBy(sortCol: String, sortCols: String*): DataFrame = {
    sort(sortCol, sortCols :_*)
  }

  override def orderBy(sortExprs: Column*): DataFrame = {
    sort(sortExprs :_*)
  }

  override def col(colName: String): Column = colName match {
    case "*" =>
      Column(ResolvedStar(schema.fieldNames.map(resolve)))
    case _ =>
      val expr = resolve(colName)
      Column(sqlContext, Project(Seq(expr), logicalPlan), expr)
  }

  override def as(alias: String): DataFrame = Subquery(alias, logicalPlan)

  override def as(alias: Symbol): DataFrame = Subquery(alias.name, logicalPlan)

  override def select(cols: Column*): DataFrame = {
    val namedExpressions = cols.map {
      case Column(expr: NamedExpression) => expr
      case Column(expr: Expression) => Alias(expr, expr.prettyString)()
    }
    Project(namedExpressions.toSeq, logicalPlan)
  }

  override def select(col: String, cols: String*): DataFrame = {
    select((col +: cols).map(Column(_)) :_*)
  }

  override def selectExpr(exprs: String*): DataFrame = {
    select(exprs.map { expr =>
      Column(new SqlParser().parseExpression(expr))
    }: _*)
  }

  override def withColumn(colName: String, col: Column): DataFrame = {
    select(Column("*"), col.as(colName))
  }

  override def withColumnRenamed(existingName: String, newName: String): DataFrame = {
    val colNames = schema.map { field =>
      val name = field.name
      if (name == existingName) Column(name).as(newName) else Column(name)
    }
    select(colNames :_*)
  }

  override def filter(condition: Column): DataFrame = {
    Filter(condition.expr, logicalPlan)
  }

  override def filter(conditionExpr: String): DataFrame = {
    filter(Column(new SqlParser().parseExpression(conditionExpr)))
  }

  override def where(condition: Column): DataFrame = {
    filter(condition)
  }

  override def groupBy(cols: Column*): GroupedData = {
    new GroupedData(this, cols.map(_.expr))
  }

  override def groupBy(col1: String, cols: String*): GroupedData = {
    val colNames: Seq[String] = col1 +: cols
    new GroupedData(this, colNames.map(colName => resolve(colName)))
  }

  override def limit(n: Int): DataFrame = {
    Limit(Literal(n), logicalPlan)
  }

  override def unionAll(other: DataFrame): DataFrame = {
    Union(logicalPlan, other.logicalPlan)
  }

  override def intersect(other: DataFrame): DataFrame = {
    Intersect(logicalPlan, other.logicalPlan)
  }

  override def except(other: DataFrame): DataFrame = {
    Except(logicalPlan, other.logicalPlan)
  }

  override def sample(withReplacement: Boolean, fraction: Double, seed: Long): DataFrame = {
    Sample(fraction, withReplacement, seed, logicalPlan)
  }

  override def explode[A <: Product : TypeTag]
      (input: Column*)(f: Row => TraversableOnce[A]): DataFrame = {
    val schema = ScalaReflection.schemaFor[A].dataType.asInstanceOf[StructType]
    val attributes = schema.toAttributes
    val rowFunction =
      f.andThen(_.map(ScalaReflection.convertToCatalyst(_, schema).asInstanceOf[Row]))
    val generator = UserDefinedGenerator(attributes, rowFunction, input.map(_.expr))

    Generate(generator, join = true, outer = false, None, logicalPlan)
  }

  override def explode[A, B : TypeTag](
      inputColumn: String,
      outputColumn: String)(
      f: A => TraversableOnce[B]): DataFrame = {
    val dataType = ScalaReflection.schemaFor[B].dataType
    val attributes = AttributeReference(outputColumn, dataType)() :: Nil
    def rowFunction(row: Row) = {
      f(row(0).asInstanceOf[A]).map(o => Row(ScalaReflection.convertToCatalyst(o, dataType)))
    }
    val generator = UserDefinedGenerator(attributes, rowFunction, apply(inputColumn).expr :: Nil)

    Generate(generator, join = true, outer = false, None, logicalPlan)

  }

  /////////////////////////////////////////////////////////////////////////////
  // RDD API
  /////////////////////////////////////////////////////////////////////////////

  override def head(n: Int): Array[Row] = limit(n).collect()

  override def head(): Row = head(1).head

  override def first(): Row = head()

  override def map[R: ClassTag](f: Row => R): RDD[R] = rdd.map(f)

  override def flatMap[R: ClassTag](f: Row => TraversableOnce[R]): RDD[R] = rdd.flatMap(f)

  override def mapPartitions[R: ClassTag](f: Iterator[Row] => Iterator[R]): RDD[R] = {
    rdd.mapPartitions(f)
  }

  override def foreach(f: Row => Unit): Unit = rdd.foreach(f)

  override def foreachPartition(f: Iterator[Row] => Unit): Unit = rdd.foreachPartition(f)

  override def take(n: Int): Array[Row] = head(n)

  override def collect(): Array[Row] = queryExecution.executedPlan.executeCollect()

  override def collectAsList(): java.util.List[Row] = java.util.Arrays.asList(rdd.collect() :_*)

  override def count(): Long = groupBy().count().rdd.collect().head.getLong(0)

  override def repartition(numPartitions: Int): DataFrame = {
    sqlContext.createDataFrame(rdd.repartition(numPartitions), schema)
  }

  override def distinct: DataFrame = Distinct(logicalPlan)

  override def persist(): this.type = {
    sqlContext.cacheManager.cacheQuery(this)
    this
  }

  override def persist(newLevel: StorageLevel): this.type = {
    sqlContext.cacheManager.cacheQuery(this, None, newLevel)
    this
  }

  override def unpersist(blocking: Boolean): this.type = {
    sqlContext.cacheManager.tryUncacheQuery(this, blocking)
    this
  }

  /////////////////////////////////////////////////////////////////////////////
  // I/O
  /////////////////////////////////////////////////////////////////////////////

  override def rdd: RDD[Row] = {
    val schema = this.schema
    queryExecution.executedPlan.execute().map(ScalaReflection.convertRowToScala(_, schema))
  }

  override def registerTempTable(tableName: String): Unit = {
    sqlContext.registerRDDAsTable(this, tableName)
  }

  override def saveAsParquetFile(path: String): Unit = {
    if (sqlContext.conf.parquetUseDataSourceApi) {
      save("org.apache.spark.sql.parquet", SaveMode.ErrorIfExists, Map("path" -> path))
    } else {
      sqlContext.executePlan(WriteToFile(path, logicalPlan)).toRdd
    }
  }

  override def saveAsTable(
      tableName: String,
      source: String,
      mode: SaveMode,
      options: Map[String, String]): Unit = {
    val cmd =
      CreateTableUsingAsLogicalPlan(
        tableName,
        source,
        temporary = false,
        mode,
        options,
        logicalPlan)

    sqlContext.executePlan(cmd).toRdd
  }

  override def save(
      source: String,
      mode: SaveMode,
      options: Map[String, String]): Unit = {
    ResolvedDataSource(sqlContext, source, mode, options, this)
  }

  override def insertInto(tableName: String, overwrite: Boolean): Unit = {
    sqlContext.executePlan(InsertIntoTable(UnresolvedRelation(Seq(tableName)),
      Map.empty, logicalPlan, overwrite)).toRdd
  }

  override def toJSON: RDD[String] = {
    val rowSchema = this.schema
    this.mapPartitions { iter =>
      val writer = new CharArrayWriter()
      // create the Generator without separator inserted between 2 records
      val gen = new JsonFactory().createGenerator(writer).setRootValueSeparator(null)

      new Iterator[String] {
        override def hasNext = iter.hasNext
        override def next(): String = {
          JsonRDD.rowToJSON(rowSchema, gen)(iter.next())
          gen.flush()

          val json = writer.toString
          if (hasNext) {
            writer.reset()
          } else {
            gen.close()
          }

          json
        }
      }
    }
  }

  ////////////////////////////////////////////////////////////////////////////
  // for Python API
  ////////////////////////////////////////////////////////////////////////////
  protected[sql] override def javaToPython: JavaRDD[Array[Byte]] = {
    val fieldTypes = schema.fields.map(_.dataType)
    val jrdd = rdd.map(EvaluatePython.rowToArray(_, fieldTypes)).toJavaRDD()
    SerDeUtil.javaToPython(jrdd)
  }
}<|MERGE_RESOLUTION|>--- conflicted
+++ resolved
@@ -93,7 +93,6 @@
       queryExecution.analyzed.resolve(n.name, sqlContext.analyzer.resolver).get
     }
   }
-<<<<<<< HEAD
  
   protected[sql] def numericColumns(colNames: String*): Seq[Expression] = {
     schema.fields.filter(n => colNames.contains(n.name) && n.dataType.isInstanceOf[NumericType])
@@ -101,12 +100,8 @@
         queryExecution.analyzed.resolve(n.name, sqlContext.analyzer.resolver).get
       }
   }
- 
-  override def toDataFrame(colNames: String*): DataFrame = {
-=======
 
   override def toDF(colNames: String*): DataFrame = {
->>>>>>> e98dfe62
     require(schema.size == colNames.size,
       "The number of columns doesn't match.\n" +
         "Old column names: " + schema.fields.map(_.name).mkString(", ") + "\n" +
