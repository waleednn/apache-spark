--- conflicted
+++ resolved
@@ -212,11 +212,7 @@
   }
 
   private def createFileManager(): FileManager = {
-<<<<<<< HEAD
-    val hadoopConf = sparkSession.sparkContext.hadoopConfiguration
-=======
-    val hadoopConf = new Configuration(sqlContext.sessionState.hadoopConf)
->>>>>>> c71c6853
+    val hadoopConf = new Configuration(sparkSession.sessionState.hadoopConf)
     try {
       new FileContextManager(metadataPath, hadoopConf)
     } catch {
