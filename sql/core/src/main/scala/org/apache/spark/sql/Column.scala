/*
 * Licensed to the Apache Software Foundation (ASF) under one or more
 * contributor license agreements.  See the NOTICE file distributed with
 * this work for additional information regarding copyright ownership.
 * The ASF licenses this file to You under the Apache License, Version 2.0
 * (the "License"); you may not use this file except in compliance with
 * the License.  You may obtain a copy of the License at
 *
 *    http://www.apache.org/licenses/LICENSE-2.0
 *
 * Unless required by applicable law or agreed to in writing, software
 * distributed under the License is distributed on an "AS IS" BASIS,
 * WITHOUT WARRANTIES OR CONDITIONS OF ANY KIND, either express or implied.
 * See the License for the specific language governing permissions and
 * limitations under the License.
 */

package org.apache.spark.sql

import scala.collection.JavaConverters._

import org.apache.spark.annotation.Stable
import org.apache.spark.internal.Logging
import org.apache.spark.sql.catalyst.analysis._
import org.apache.spark.sql.catalyst.encoders.{encoderFor, ExpressionEncoder}
import org.apache.spark.sql.catalyst.expressions._
import org.apache.spark.sql.catalyst.expressions.aggregate.AggregateExpression
import org.apache.spark.sql.catalyst.parser.CatalystSqlParser
import org.apache.spark.sql.catalyst.util.{toPrettySQL, CharVarcharUtils}
import org.apache.spark.sql.execution.aggregate.TypedAggregateExpression
import org.apache.spark.sql.expressions.Window
import org.apache.spark.sql.functions.lit
import org.apache.spark.sql.types._

private[sql] object Column {

  def apply(colName: String): Column = new Column(colName)

  def apply(expr: Expression): Column = new Column(expr)

  def unapply(col: Column): Option[Expression] = Some(col.expr)

  private[sql] def generateAlias(e: Expression): String = {
    e match {
      case a: AggregateExpression if a.aggregateFunction.isInstanceOf[TypedAggregateExpression] =>
        a.aggregateFunction.toString
      case expr => toPrettySQL(expr)
    }
  }

  private[sql] def stripColumnReferenceMetadata(a: AttributeReference): AttributeReference = {
    val metadataWithoutId = new MetadataBuilder()
      .withMetadata(a.metadata)
      .remove(Dataset.DATASET_ID_KEY)
      .remove(Dataset.COL_POS_KEY)
      .build()
    a.withMetadata(metadataWithoutId)
  }
}

/**
 * A [[Column]] where an [[Encoder]] has been given for the expected input and return type.
 * To create a [[TypedColumn]], use the `as` function on a [[Column]].
 *
 * @tparam T The input type expected for this expression.  Can be `Any` if the expression is type
 *           checked by the analyzer instead of the compiler (i.e. `expr("sum(...)")`).
 * @tparam U The output type of this column.
 *
 * @since 1.6.0
 */
@Stable
class TypedColumn[-T, U](
    expr: Expression,
    private[sql] val encoder: ExpressionEncoder[U])
  extends Column(expr) {

  /**
   * Inserts the specific input type and schema into any expressions that are expected to operate
   * on a decoded object.
   */
  private[sql] def withInputType(
      inputEncoder: ExpressionEncoder[_],
      inputAttributes: Seq[Attribute]): TypedColumn[T, U] = {
    val unresolvedDeserializer = UnresolvedDeserializer(inputEncoder.deserializer, inputAttributes)

    // This only inserts inputs into typed aggregate expressions. For untyped aggregate expressions,
    // the resolving is handled in the analyzer directly.
    val newExpr = expr transform {
      case ta: TypedAggregateExpression if ta.inputDeserializer.isEmpty =>
        ta.withInputInfo(
          deser = unresolvedDeserializer,
          cls = inputEncoder.clsTag.runtimeClass,
          schema = inputEncoder.schema)
    }
    new TypedColumn[T, U](newExpr, encoder)
  }

  /**
   * Gives the [[TypedColumn]] a name (alias).
   * If the current `TypedColumn` has metadata associated with it, this metadata will be propagated
   * to the new column.
   *
   * @group expr_ops
   * @since 2.0.0
   */
  override def name(alias: String): TypedColumn[T, U] =
    new TypedColumn[T, U](super.name(alias).expr, encoder)

}

/**
 * A column that will be computed based on the data in a `DataFrame`.
 *
 * A new column can be constructed based on the input columns present in a DataFrame:
 *
 * {{{
 *   df("columnName")            // On a specific `df` DataFrame.
 *   col("columnName")           // A generic column not yet associated with a DataFrame.
 *   col("columnName.field")     // Extracting a struct field
 *   col("`a.column.with.dots`") // Escape `.` in column names.
 *   $"columnName"               // Scala short hand for a named column.
 * }}}
 *
 * [[Column]] objects can be composed to form complex expressions:
 *
 * {{{
 *   $"a" + 1
 *   $"a" === $"b"
 * }}}
 *
 * @note The internal Catalyst expression can be accessed via [[expr]], but this method is for
 * debugging purposes only and can change in any future Spark releases.
 *
 * @groupname java_expr_ops Java-specific expression operators
 * @groupname expr_ops Expression operators
 * @groupname df_ops DataFrame functions
 * @groupname Ungrouped Support functions for DataFrames
 *
 * @since 1.3.0
 */
@Stable
class Column(val expr: Expression) extends Logging {

  def this(name: String) = this(name match {
    case "*" => UnresolvedStar(None)
    case _ if name.endsWith(".*") =>
      val parts = UnresolvedAttribute.parseAttributeName(name.substring(0, name.length - 2))
      UnresolvedStar(Some(parts))
    case _ => UnresolvedAttribute.quotedString(name)
  })

  override def toString: String = toPrettySQL(expr)

  override def equals(that: Any): Boolean = that match {
    case that: Column => that.normalizedExpr() == this.normalizedExpr()
    case _ => false
  }

  override def hashCode: Int = this.normalizedExpr().hashCode()

  private def normalizedExpr(): Expression = expr transform {
    case a: AttributeReference => Column.stripColumnReferenceMetadata(a)
  }

  /** Creates a column based on the given expression. */
  private def withExpr(newExpr: Expression): Column = new Column(newExpr)

  /**
   * Returns the expression for this column either with an existing or auto assigned name.
   */
  private[sql] def named: NamedExpression = expr match {
    case expr: NamedExpression => expr

    // Leave an unaliased generator with an empty list of names since the analyzer will generate
    // the correct defaults after the nested expression's type has been resolved.
    case g: Generator => MultiAlias(g, Nil)

    // If we have a top level Cast, there is a chance to give it a better alias, if there is a
    // NamedExpression under this Cast.
    case c: Cast =>
      c.transformUp {
        case c @ Cast(_: NamedExpression, _, _, _) => UnresolvedAlias(c)
      } match {
        case ne: NamedExpression => ne
        case _ => UnresolvedAlias(expr, Some(Column.generateAlias))
      }

    case expr: Expression => UnresolvedAlias(expr, Some(Column.generateAlias))
  }

  /**
   * Provides a type hint about the expected return value of this column.  This information can
   * be used by operations such as `select` on a [[Dataset]] to automatically convert the
   * results into the correct JVM types.
   * @since 1.6.0
   */
  def as[U : Encoder]: TypedColumn[Any, U] = new TypedColumn[Any, U](expr, encoderFor[U])

  /**
   * Extracts a value or values from a complex type.
   * The following types of extraction are supported:
   * <ul>
   * <li>Given an Array, an integer ordinal can be used to retrieve a single value.</li>
   * <li>Given a Map, a key of the correct type can be used to retrieve an individual value.</li>
   * <li>Given a Struct, a string fieldName can be used to extract that field.</li>
   * <li>Given an Array of Structs, a string fieldName can be used to extract filed
   *    of every struct in that array, and return an Array of fields.</li>
   * </ul>
   * @group expr_ops
   * @since 1.4.0
   */
  def apply(extraction: Any): Column = withExpr {
    UnresolvedExtractValue(expr, lit(extraction).expr)
  }

  /**
   * Unary minus, i.e. negate the expression.
   * {{{
   *   // Scala: select the amount column and negates all values.
   *   df.select( -df("amount") )
   *
   *   // Java:
   *   import static org.apache.spark.sql.functions.*;
   *   df.select( negate(col("amount") );
   * }}}
   *
   * @group expr_ops
   * @since 1.3.0
   */
  def unary_- : Column = withExpr { UnaryMinus(expr) }

  /**
   * Inversion of boolean expression, i.e. NOT.
   * {{{
   *   // Scala: select rows that are not active (isActive === false)
   *   df.filter( !df("isActive") )
   *
   *   // Java:
   *   import static org.apache.spark.sql.functions.*;
   *   df.filter( not(df.col("isActive")) );
   * }}}
   *
   * @group expr_ops
   * @since 1.3.0
   */
  def unary_! : Column = withExpr { Not(expr) }

  /**
   * Equality test.
   * {{{
   *   // Scala:
   *   df.filter( df("colA") === df("colB") )
   *
   *   // Java
   *   import static org.apache.spark.sql.functions.*;
   *   df.filter( col("colA").equalTo(col("colB")) );
   * }}}
   *
   * @group expr_ops
   * @since 1.3.0
   */
  def === (other: Any): Column = withExpr {
    val right = lit(other).expr
    if (this.expr == right) {
      logWarning(
        s"Constructing trivially true equals predicate, '${this.expr} = $right'. " +
          "Perhaps you need to use aliases.")
    }
    EqualTo(expr, right)
  }

  /**
   * Equality test.
   * {{{
   *   // Scala:
   *   df.filter( df("colA") === df("colB") )
   *
   *   // Java
   *   import static org.apache.spark.sql.functions.*;
   *   df.filter( col("colA").equalTo(col("colB")) );
   * }}}
   *
   * @group expr_ops
   * @since 1.3.0
   */
  def equalTo(other: Any): Column = this === other

  /**
   * Inequality test.
   * {{{
   *   // Scala:
   *   df.select( df("colA") =!= df("colB") )
   *   df.select( !(df("colA") === df("colB")) )
   *
   *   // Java:
   *   import static org.apache.spark.sql.functions.*;
   *   df.filter( col("colA").notEqual(col("colB")) );
   * }}}
   *
   * @group expr_ops
   * @since 2.0.0
    */
  def =!= (other: Any): Column = withExpr{ Not(EqualTo(expr, lit(other).expr)) }

  /**
   * Inequality test.
   * {{{
   *   // Scala:
   *   df.select( df("colA") !== df("colB") )
   *   df.select( !(df("colA") === df("colB")) )
   *
   *   // Java:
   *   import static org.apache.spark.sql.functions.*;
   *   df.filter( col("colA").notEqual(col("colB")) );
   * }}}
   *
   * @group expr_ops
   * @since 1.3.0
    */
  @deprecated("!== does not have the same precedence as ===, use =!= instead", "2.0.0")
  def !== (other: Any): Column = this =!= other

  /**
   * Inequality test.
   * {{{
   *   // Scala:
   *   df.select( df("colA") !== df("colB") )
   *   df.select( !(df("colA") === df("colB")) )
   *
   *   // Java:
   *   import static org.apache.spark.sql.functions.*;
   *   df.filter( col("colA").notEqual(col("colB")) );
   * }}}
   *
   * @group java_expr_ops
   * @since 1.3.0
   */
  def notEqual(other: Any): Column = withExpr { Not(EqualTo(expr, lit(other).expr)) }

  /**
   * Greater than.
   * {{{
   *   // Scala: The following selects people older than 21.
   *   people.select( people("age") > 21 )
   *
   *   // Java:
   *   import static org.apache.spark.sql.functions.*;
   *   people.select( people.col("age").gt(21) );
   * }}}
   *
   * @group expr_ops
   * @since 1.3.0
   */
  def > (other: Any): Column = withExpr { GreaterThan(expr, lit(other).expr) }

  /**
   * Greater than.
   * {{{
   *   // Scala: The following selects people older than 21.
   *   people.select( people("age") > lit(21) )
   *
   *   // Java:
   *   import static org.apache.spark.sql.functions.*;
   *   people.select( people.col("age").gt(21) );
   * }}}
   *
   * @group java_expr_ops
   * @since 1.3.0
   */
  def gt(other: Any): Column = this > other

  /**
   * Less than.
   * {{{
   *   // Scala: The following selects people younger than 21.
   *   people.select( people("age") < 21 )
   *
   *   // Java:
   *   people.select( people.col("age").lt(21) );
   * }}}
   *
   * @group expr_ops
   * @since 1.3.0
   */
  def < (other: Any): Column = withExpr { LessThan(expr, lit(other).expr) }

  /**
   * Less than.
   * {{{
   *   // Scala: The following selects people younger than 21.
   *   people.select( people("age") < 21 )
   *
   *   // Java:
   *   people.select( people.col("age").lt(21) );
   * }}}
   *
   * @group java_expr_ops
   * @since 1.3.0
   */
  def lt(other: Any): Column = this < other

  /**
   * Less than or equal to.
   * {{{
   *   // Scala: The following selects people age 21 or younger than 21.
   *   people.select( people("age") <= 21 )
   *
   *   // Java:
   *   people.select( people.col("age").leq(21) );
   * }}}
   *
   * @group expr_ops
   * @since 1.3.0
   */
  def <= (other: Any): Column = withExpr { LessThanOrEqual(expr, lit(other).expr) }

  /**
   * Less than or equal to.
   * {{{
   *   // Scala: The following selects people age 21 or younger than 21.
   *   people.select( people("age") <= 21 )
   *
   *   // Java:
   *   people.select( people.col("age").leq(21) );
   * }}}
   *
   * @group java_expr_ops
   * @since 1.3.0
   */
  def leq(other: Any): Column = this <= other

  /**
   * Greater than or equal to an expression.
   * {{{
   *   // Scala: The following selects people age 21 or older than 21.
   *   people.select( people("age") >= 21 )
   *
   *   // Java:
   *   people.select( people.col("age").geq(21) )
   * }}}
   *
   * @group expr_ops
   * @since 1.3.0
   */
  def >= (other: Any): Column = withExpr { GreaterThanOrEqual(expr, lit(other).expr) }

  /**
   * Greater than or equal to an expression.
   * {{{
   *   // Scala: The following selects people age 21 or older than 21.
   *   people.select( people("age") >= 21 )
   *
   *   // Java:
   *   people.select( people.col("age").geq(21) )
   * }}}
   *
   * @group java_expr_ops
   * @since 1.3.0
   */
  def geq(other: Any): Column = this >= other

  /**
   * Equality test that is safe for null values.
   *
   * @group expr_ops
   * @since 1.3.0
   */
  def <=> (other: Any): Column = withExpr {
    val right = lit(other).expr
    if (this.expr == right) {
      logWarning(
        s"Constructing trivially true equals predicate, '${this.expr} <=> $right'. " +
          "Perhaps you need to use aliases.")
    }
    EqualNullSafe(expr, right)
  }

  /**
   * Equality test that is safe for null values.
   *
   * @group java_expr_ops
   * @since 1.3.0
   */
  def eqNullSafe(other: Any): Column = this <=> other

  /**
   * Evaluates a list of conditions and returns one of multiple possible result expressions.
   * If otherwise is not defined at the end, null is returned for unmatched conditions.
   *
   * {{{
   *   // Example: encoding gender string column into integer.
   *
   *   // Scala:
   *   people.select(when(people("gender") === "male", 0)
   *     .when(people("gender") === "female", 1)
   *     .otherwise(2))
   *
   *   // Java:
   *   people.select(when(col("gender").equalTo("male"), 0)
   *     .when(col("gender").equalTo("female"), 1)
   *     .otherwise(2))
   * }}}
   *
   * @group expr_ops
   * @since 1.4.0
   */
  def when(condition: Column, value: Any): Column = this.expr match {
    case CaseWhen(branches, None) =>
      withExpr { CaseWhen(branches :+ ((condition.expr, lit(value).expr))) }
    case CaseWhen(branches, Some(_)) =>
      throw new IllegalArgumentException(
        "when() cannot be applied once otherwise() is applied")
    case _ =>
      throw new IllegalArgumentException(
        "when() can only be applied on a Column previously generated by when() function")
  }

  /**
   * Evaluates a list of conditions and returns one of multiple possible result expressions.
   * If otherwise is not defined at the end, null is returned for unmatched conditions.
   *
   * {{{
   *   // Example: encoding gender string column into integer.
   *
   *   // Scala:
   *   people.select(when(people("gender") === "male", 0)
   *     .when(people("gender") === "female", 1)
   *     .otherwise(2))
   *
   *   // Java:
   *   people.select(when(col("gender").equalTo("male"), 0)
   *     .when(col("gender").equalTo("female"), 1)
   *     .otherwise(2))
   * }}}
   *
   * @group expr_ops
   * @since 1.4.0
   */
  def otherwise(value: Any): Column = this.expr match {
    case CaseWhen(branches, None) =>
      withExpr { CaseWhen(branches, Option(lit(value).expr)) }
    case CaseWhen(branches, Some(_)) =>
      throw new IllegalArgumentException(
        "otherwise() can only be applied once on a Column previously generated by when()")
    case _ =>
      throw new IllegalArgumentException(
        "otherwise() can only be applied on a Column previously generated by when()")
  }

  /**
   * True if the current column is between the lower bound and upper bound, inclusive.
   *
   * @group java_expr_ops
   * @since 1.4.0
   */
  def between(lowerBound: Any, upperBound: Any): Column = {
    (this >= lowerBound) && (this <= upperBound)
  }

  /**
   * True if the current expression is NaN.
   *
   * @group expr_ops
   * @since 1.5.0
   */
  def isNaN: Column = withExpr { IsNaN(expr) }

  /**
   * True if the current expression is null.
   *
   * @group expr_ops
   * @since 1.3.0
   */
  def isNull: Column = withExpr { IsNull(expr) }

  /**
   * True if the current expression is NOT null.
   *
   * @group expr_ops
   * @since 1.3.0
   */
  def isNotNull: Column = withExpr { IsNotNull(expr) }

  /**
   * Boolean OR.
   * {{{
   *   // Scala: The following selects people that are in school or employed.
   *   people.filter( people("inSchool") || people("isEmployed") )
   *
   *   // Java:
   *   people.filter( people.col("inSchool").or(people.col("isEmployed")) );
   * }}}
   *
   * @group expr_ops
   * @since 1.3.0
   */
  def || (other: Any): Column = withExpr { Or(expr, lit(other).expr) }

  /**
   * Boolean OR.
   * {{{
   *   // Scala: The following selects people that are in school or employed.
   *   people.filter( people("inSchool") || people("isEmployed") )
   *
   *   // Java:
   *   people.filter( people.col("inSchool").or(people.col("isEmployed")) );
   * }}}
   *
   * @group java_expr_ops
   * @since 1.3.0
   */
  def or(other: Column): Column = this || other

  /**
   * Boolean AND.
   * {{{
   *   // Scala: The following selects people that are in school and employed at the same time.
   *   people.select( people("inSchool") && people("isEmployed") )
   *
   *   // Java:
   *   people.select( people.col("inSchool").and(people.col("isEmployed")) );
   * }}}
   *
   * @group expr_ops
   * @since 1.3.0
   */
  def && (other: Any): Column = withExpr { And(expr, lit(other).expr) }

  /**
   * Boolean AND.
   * {{{
   *   // Scala: The following selects people that are in school and employed at the same time.
   *   people.select( people("inSchool") && people("isEmployed") )
   *
   *   // Java:
   *   people.select( people.col("inSchool").and(people.col("isEmployed")) );
   * }}}
   *
   * @group java_expr_ops
   * @since 1.3.0
   */
  def and(other: Column): Column = this && other

  /**
   * Sum of this expression and another expression.
   * {{{
   *   // Scala: The following selects the sum of a person's height and weight.
   *   people.select( people("height") + people("weight") )
   *
   *   // Java:
   *   people.select( people.col("height").plus(people.col("weight")) );
   * }}}
   *
   * @group expr_ops
   * @since 1.3.0
   */
  def + (other: Any): Column = withExpr { Add(expr, lit(other).expr) }

  /**
   * Sum of this expression and another expression.
   * {{{
   *   // Scala: The following selects the sum of a person's height and weight.
   *   people.select( people("height") + people("weight") )
   *
   *   // Java:
   *   people.select( people.col("height").plus(people.col("weight")) );
   * }}}
   *
   * @group java_expr_ops
   * @since 1.3.0
   */
  def plus(other: Any): Column = this + other

  /**
   * Subtraction. Subtract the other expression from this expression.
   * {{{
   *   // Scala: The following selects the difference between people's height and their weight.
   *   people.select( people("height") - people("weight") )
   *
   *   // Java:
   *   people.select( people.col("height").minus(people.col("weight")) );
   * }}}
   *
   * @group expr_ops
   * @since 1.3.0
   */
  def - (other: Any): Column = withExpr { Subtract(expr, lit(other).expr) }

  /**
   * Subtraction. Subtract the other expression from this expression.
   * {{{
   *   // Scala: The following selects the difference between people's height and their weight.
   *   people.select( people("height") - people("weight") )
   *
   *   // Java:
   *   people.select( people.col("height").minus(people.col("weight")) );
   * }}}
   *
   * @group java_expr_ops
   * @since 1.3.0
   */
  def minus(other: Any): Column = this - other

  /**
   * Multiplication of this expression and another expression.
   * {{{
   *   // Scala: The following multiplies a person's height by their weight.
   *   people.select( people("height") * people("weight") )
   *
   *   // Java:
   *   people.select( people.col("height").multiply(people.col("weight")) );
   * }}}
   *
   * @group expr_ops
   * @since 1.3.0
   */
  def * (other: Any): Column = withExpr { Multiply(expr, lit(other).expr) }

  /**
   * Multiplication of this expression and another expression.
   * {{{
   *   // Scala: The following multiplies a person's height by their weight.
   *   people.select( people("height") * people("weight") )
   *
   *   // Java:
   *   people.select( people.col("height").multiply(people.col("weight")) );
   * }}}
   *
   * @group java_expr_ops
   * @since 1.3.0
   */
  def multiply(other: Any): Column = this * other

  /**
   * Division this expression by another expression.
   * {{{
   *   // Scala: The following divides a person's height by their weight.
   *   people.select( people("height") / people("weight") )
   *
   *   // Java:
   *   people.select( people.col("height").divide(people.col("weight")) );
   * }}}
   *
   * @group expr_ops
   * @since 1.3.0
   */
  def / (other: Any): Column = withExpr { Divide(expr, lit(other).expr) }

  /**
   * Division this expression by another expression.
   * {{{
   *   // Scala: The following divides a person's height by their weight.
   *   people.select( people("height") / people("weight") )
   *
   *   // Java:
   *   people.select( people.col("height").divide(people.col("weight")) );
   * }}}
   *
   * @group java_expr_ops
   * @since 1.3.0
   */
  def divide(other: Any): Column = this / other

  /**
   * Modulo (a.k.a. remainder) expression.
   *
   * @group expr_ops
   * @since 1.3.0
   */
  def % (other: Any): Column = withExpr { Remainder(expr, lit(other).expr) }

  /**
   * Modulo (a.k.a. remainder) expression.
   *
   * @group java_expr_ops
   * @since 1.3.0
   */
  def mod(other: Any): Column = this % other

  /**
   * A boolean expression that is evaluated to true if the value of this expression is contained
   * by the evaluated values of the arguments.
   *
   * Note: Since the type of the elements in the list are inferred only during the run time,
   * the elements will be "up-casted" to the most common type for comparison.
   * For eg:
   *   1) In the case of "Int vs String", the "Int" will be up-casted to "String" and the
   * comparison will look like "String vs String".
   *   2) In the case of "Float vs Double", the "Float" will be up-casted to "Double" and the
   * comparison will look like "Double vs Double"
   *
   * @group expr_ops
   * @since 1.5.0
   */
  @scala.annotation.varargs
  def isin(list: Any*): Column = withExpr { In(expr, list.map(lit(_).expr)) }

  /**
   * A boolean expression that is evaluated to true if the value of this expression is contained
   * by the provided collection.
   *
   * Note: Since the type of the elements in the collection are inferred only during the run time,
   * the elements will be "up-casted" to the most common type for comparison.
   * For eg:
   *   1) In the case of "Int vs String", the "Int" will be up-casted to "String" and the
   * comparison will look like "String vs String".
   *   2) In the case of "Float vs Double", the "Float" will be up-casted to "Double" and the
   * comparison will look like "Double vs Double"
   *
   * @group expr_ops
   * @since 2.4.0
   */
  def isInCollection(values: scala.collection.Iterable[_]): Column = isin(values.toSeq: _*)

  /**
   * A boolean expression that is evaluated to true if the value of this expression is contained
   * by the provided collection.
   *
   * Note: Since the type of the elements in the collection are inferred only during the run time,
   * the elements will be "up-casted" to the most common type for comparison.
   * For eg:
   *   1) In the case of "Int vs String", the "Int" will be up-casted to "String" and the
   * comparison will look like "String vs String".
   *   2) In the case of "Float vs Double", the "Float" will be up-casted to "Double" and the
   * comparison will look like "Double vs Double"
   *
   * @group java_expr_ops
   * @since 2.4.0
   */
  def isInCollection(values: java.lang.Iterable[_]): Column = isInCollection(values.asScala)

  /**
   * SQL like expression. Returns a boolean column based on a SQL LIKE match.
   *
   * @group expr_ops
   * @since 1.3.0
   */
  def like(literal: String): Column = withExpr { new Like(expr, lit(literal).expr) }

  /**
   * SQL RLIKE expression (LIKE with Regex). Returns a boolean column based on a regex
   * match.
   *
   * @group expr_ops
   * @since 1.3.0
   */
  def rlike(literal: String): Column = withExpr { RLike(expr, lit(literal).expr) }

  /**
   * SQL ILIKE expression (case insensitive LIKE).
   *
   * @group expr_ops
   * @since 3.3.0
   */
<<<<<<< HEAD
  def ilike(literal: String): Column = withExpr {
    ILike(expr, lit(literal).expr, '\\',
      Like(Lower(expr), Lower(lit(literal).expr), '\\'))
  }
=======
  def ilike(literal: String): Column = withExpr { new ILike(expr, lit(literal).expr) }
>>>>>>> 05c0fa57

  /**
   * An expression that gets an item at position `ordinal` out of an array,
   * or gets a value by key `key` in a `MapType`.
   *
   * @group expr_ops
   * @since 1.3.0
   */
  def getItem(key: Any): Column = withExpr { UnresolvedExtractValue(expr, Literal(key)) }

  // scalastyle:off line.size.limit
  /**
   * An expression that adds/replaces field in `StructType` by name.
   *
   * {{{
   *   val df = sql("SELECT named_struct('a', 1, 'b', 2) struct_col")
   *   df.select($"struct_col".withField("c", lit(3)))
   *   // result: {"a":1,"b":2,"c":3}
   *
   *   val df = sql("SELECT named_struct('a', 1, 'b', 2) struct_col")
   *   df.select($"struct_col".withField("b", lit(3)))
   *   // result: {"a":1,"b":3}
   *
   *   val df = sql("SELECT CAST(NULL AS struct<a:int,b:int>) struct_col")
   *   df.select($"struct_col".withField("c", lit(3)))
   *   // result: null of type struct<a:int,b:int,c:int>
   *
   *   val df = sql("SELECT named_struct('a', 1, 'b', 2, 'b', 3) struct_col")
   *   df.select($"struct_col".withField("b", lit(100)))
   *   // result: {"a":1,"b":100,"b":100}
   *
   *   val df = sql("SELECT named_struct('a', named_struct('a', 1, 'b', 2)) struct_col")
   *   df.select($"struct_col".withField("a.c", lit(3)))
   *   // result: {"a":{"a":1,"b":2,"c":3}}
   *
   *   val df = sql("SELECT named_struct('a', named_struct('b', 1), 'a', named_struct('c', 2)) struct_col")
   *   df.select($"struct_col".withField("a.c", lit(3)))
   *   // result: org.apache.spark.sql.AnalysisException: Ambiguous reference to fields
   * }}}
   *
   * This method supports adding/replacing nested fields directly e.g.
   *
   * {{{
   *   val df = sql("SELECT named_struct('a', named_struct('a', 1, 'b', 2)) struct_col")
   *   df.select($"struct_col".withField("a.c", lit(3)).withField("a.d", lit(4)))
   *   // result: {"a":{"a":1,"b":2,"c":3,"d":4}}
   * }}}
   *
   * However, if you are going to add/replace multiple nested fields, it is more optimal to extract
   * out the nested struct before adding/replacing multiple fields e.g.
   *
   * {{{
   *   val df = sql("SELECT named_struct('a', named_struct('a', 1, 'b', 2)) struct_col")
   *   df.select($"struct_col".withField("a", $"struct_col.a".withField("c", lit(3)).withField("d", lit(4))))
   *   // result: {"a":{"a":1,"b":2,"c":3,"d":4}}
   * }}}
   *
   * @group expr_ops
   * @since 3.1.0
   */
  // scalastyle:on line.size.limit
  def withField(fieldName: String, col: Column): Column = withExpr {
    require(fieldName != null, "fieldName cannot be null")
    require(col != null, "col cannot be null")
    UpdateFields(expr, fieldName, col.expr)
  }

  // scalastyle:off line.size.limit
  /**
   * An expression that drops fields in `StructType` by name.
   * This is a no-op if schema doesn't contain field name(s).
   *
   * {{{
   *   val df = sql("SELECT named_struct('a', 1, 'b', 2) struct_col")
   *   df.select($"struct_col".dropFields("b"))
   *   // result: {"a":1}
   *
   *   val df = sql("SELECT named_struct('a', 1, 'b', 2) struct_col")
   *   df.select($"struct_col".dropFields("c"))
   *   // result: {"a":1,"b":2}
   *
   *   val df = sql("SELECT named_struct('a', 1, 'b', 2, 'c', 3) struct_col")
   *   df.select($"struct_col".dropFields("b", "c"))
   *   // result: {"a":1}
   *
   *   val df = sql("SELECT named_struct('a', 1, 'b', 2) struct_col")
   *   df.select($"struct_col".dropFields("a", "b"))
   *   // result: org.apache.spark.sql.AnalysisException: cannot resolve 'update_fields(update_fields(`struct_col`))' due to data type mismatch: cannot drop all fields in struct
   *
   *   val df = sql("SELECT CAST(NULL AS struct<a:int,b:int>) struct_col")
   *   df.select($"struct_col".dropFields("b"))
   *   // result: null of type struct<a:int>
   *
   *   val df = sql("SELECT named_struct('a', 1, 'b', 2, 'b', 3) struct_col")
   *   df.select($"struct_col".dropFields("b"))
   *   // result: {"a":1}
   *
   *   val df = sql("SELECT named_struct('a', named_struct('a', 1, 'b', 2)) struct_col")
   *   df.select($"struct_col".dropFields("a.b"))
   *   // result: {"a":{"a":1}}
   *
   *   val df = sql("SELECT named_struct('a', named_struct('b', 1), 'a', named_struct('c', 2)) struct_col")
   *   df.select($"struct_col".dropFields("a.c"))
   *   // result: org.apache.spark.sql.AnalysisException: Ambiguous reference to fields
   * }}}
   *
   * This method supports dropping multiple nested fields directly e.g.
   *
   * {{{
   *   val df = sql("SELECT named_struct('a', named_struct('a', 1, 'b', 2)) struct_col")
   *   df.select($"struct_col".dropFields("a.b", "a.c"))
   *   // result: {"a":{"a":1}}
   * }}}
   *
   * However, if you are going to drop multiple nested fields, it is more optimal to extract
   * out the nested struct before dropping multiple fields from it e.g.
   *
   * {{{
   *   val df = sql("SELECT named_struct('a', named_struct('a', 1, 'b', 2)) struct_col")
   *   df.select($"struct_col".withField("a", $"struct_col.a".dropFields("b", "c")))
   *   // result: {"a":{"a":1}}
   * }}}
   *
   * @group expr_ops
   * @since 3.1.0
   */
  // scalastyle:on line.size.limit
  def dropFields(fieldNames: String*): Column = withExpr {
    fieldNames.tail.foldLeft(UpdateFields(expr, fieldNames.head)) {
      (resExpr, fieldName) => UpdateFields(resExpr, fieldName)
    }
  }

  /**
   * An expression that gets a field by name in a `StructType`.
   *
   * @group expr_ops
   * @since 1.3.0
   */
  def getField(fieldName: String): Column = withExpr {
    UnresolvedExtractValue(expr, Literal(fieldName))
  }

  /**
   * An expression that returns a substring.
   * @param startPos expression for the starting position.
   * @param len expression for the length of the substring.
   *
   * @group expr_ops
   * @since 1.3.0
   */
  def substr(startPos: Column, len: Column): Column = withExpr {
    Substring(expr, startPos.expr, len.expr)
  }

  /**
   * An expression that returns a substring.
   * @param startPos starting position.
   * @param len length of the substring.
   *
   * @group expr_ops
   * @since 1.3.0
   */
  def substr(startPos: Int, len: Int): Column = withExpr {
    Substring(expr, lit(startPos).expr, lit(len).expr)
  }

  /**
   * Contains the other element. Returns a boolean column based on a string match.
   *
   * @group expr_ops
   * @since 1.3.0
   */
  def contains(other: Any): Column = withExpr { Contains(expr, lit(other).expr) }

  /**
   * String starts with. Returns a boolean column based on a string match.
   *
   * @group expr_ops
   * @since 1.3.0
   */
  def startsWith(other: Column): Column = withExpr { StartsWith(expr, lit(other).expr) }

  /**
   * String starts with another string literal. Returns a boolean column based on a string match.
   *
   * @group expr_ops
   * @since 1.3.0
   */
  def startsWith(literal: String): Column = this.startsWith(lit(literal))

  /**
   * String ends with. Returns a boolean column based on a string match.
   *
   * @group expr_ops
   * @since 1.3.0
   */
  def endsWith(other: Column): Column = withExpr { EndsWith(expr, lit(other).expr) }

  /**
   * String ends with another string literal. Returns a boolean column based on a string match.
   *
   * @group expr_ops
   * @since 1.3.0
   */
  def endsWith(literal: String): Column = this.endsWith(lit(literal))

  /**
   * Gives the column an alias. Same as `as`.
   * {{{
   *   // Renames colA to colB in select output.
   *   df.select($"colA".alias("colB"))
   * }}}
   *
   * @group expr_ops
   * @since 1.4.0
   */
  def alias(alias: String): Column = name(alias)

  /**
   * Gives the column an alias.
   * {{{
   *   // Renames colA to colB in select output.
   *   df.select($"colA".as("colB"))
   * }}}
   *
   * If the current column has metadata associated with it, this metadata will be propagated
   * to the new column. If this not desired, use the API `as(alias: String, metadata: Metadata)`
   * with explicit metadata.
   *
   * @group expr_ops
   * @since 1.3.0
   */
  def as(alias: String): Column = name(alias)

  /**
   * (Scala-specific) Assigns the given aliases to the results of a table generating function.
   * {{{
   *   // Renames colA to colB in select output.
   *   df.select(explode($"myMap").as("key" :: "value" :: Nil))
   * }}}
   *
   * @group expr_ops
   * @since 1.4.0
   */
  def as(aliases: Seq[String]): Column = withExpr { MultiAlias(expr, aliases) }

  /**
   * Assigns the given aliases to the results of a table generating function.
   * {{{
   *   // Renames colA to colB in select output.
   *   df.select(explode($"myMap").as("key" :: "value" :: Nil))
   * }}}
   *
   * @group expr_ops
   * @since 1.4.0
   */
  def as(aliases: Array[String]): Column = withExpr { MultiAlias(expr, aliases) }

  /**
   * Gives the column an alias.
   * {{{
   *   // Renames colA to colB in select output.
   *   df.select($"colA".as("colB"))
   * }}}
   *
   * If the current column has metadata associated with it, this metadata will be propagated
   * to the new column. If this not desired, use the API `as(alias: String, metadata: Metadata)`
   * with explicit metadata.
   *
   * @group expr_ops
   * @since 1.3.0
   */
  def as(alias: Symbol): Column = name(alias.name)

  /**
   * Gives the column an alias with metadata.
   * {{{
   *   val metadata: Metadata = ...
   *   df.select($"colA".as("colB", metadata))
   * }}}
   *
   * @group expr_ops
   * @since 1.3.0
   */
  def as(alias: String, metadata: Metadata): Column = withExpr {
    Alias(expr, alias)(explicitMetadata = Some(metadata))
  }

  /**
   * Gives the column a name (alias).
   * {{{
   *   // Renames colA to colB in select output.
   *   df.select($"colA".name("colB"))
   * }}}
   *
   * If the current column has metadata associated with it, this metadata will be propagated
   * to the new column. If this not desired, use the API `as(alias: String, metadata: Metadata)`
   * with explicit metadata.
   *
   * @group expr_ops
   * @since 2.0.0
   */
  def name(alias: String): Column = withExpr {
    // SPARK-33536: an alias is no longer a column reference. Therefore,
    // we should not inherit the column reference related metadata in an alias
    // so that it is not caught as a column reference in DetectAmbiguousSelfJoin.
    Alias(expr, alias)(
      nonInheritableMetadataKeys = Seq(Dataset.DATASET_ID_KEY, Dataset.COL_POS_KEY))
  }

  /**
   * Casts the column to a different data type.
   * {{{
   *   // Casts colA to IntegerType.
   *   import org.apache.spark.sql.types.IntegerType
   *   df.select(df("colA").cast(IntegerType))
   *
   *   // equivalent to
   *   df.select(df("colA").cast("int"))
   * }}}
   *
   * @group expr_ops
   * @since 1.3.0
   */
  def cast(to: DataType): Column = withExpr {
    val cast = Cast(expr, CharVarcharUtils.replaceCharVarcharWithStringForCast(to))
    cast.setTagValue(Cast.USER_SPECIFIED_CAST, true)
    cast
  }

  /**
   * Casts the column to a different data type, using the canonical string representation
   * of the type. The supported types are: `string`, `boolean`, `byte`, `short`, `int`, `long`,
   * `float`, `double`, `decimal`, `date`, `timestamp`.
   * {{{
   *   // Casts colA to integer.
   *   df.select(df("colA").cast("int"))
   * }}}
   *
   * @group expr_ops
   * @since 1.3.0
   */
  def cast(to: String): Column = cast(CatalystSqlParser.parseDataType(to))

  /**
   * Returns a sort expression based on the descending order of the column.
   * {{{
   *   // Scala
   *   df.sort(df("age").desc)
   *
   *   // Java
   *   df.sort(df.col("age").desc());
   * }}}
   *
   * @group expr_ops
   * @since 1.3.0
   */
  def desc: Column = withExpr { SortOrder(expr, Descending) }

  /**
   * Returns a sort expression based on the descending order of the column,
   * and null values appear before non-null values.
   * {{{
   *   // Scala: sort a DataFrame by age column in descending order and null values appearing first.
   *   df.sort(df("age").desc_nulls_first)
   *
   *   // Java
   *   df.sort(df.col("age").desc_nulls_first());
   * }}}
   *
   * @group expr_ops
   * @since 2.1.0
   */
  def desc_nulls_first: Column = withExpr { SortOrder(expr, Descending, NullsFirst, Seq.empty) }

  /**
   * Returns a sort expression based on the descending order of the column,
   * and null values appear after non-null values.
   * {{{
   *   // Scala: sort a DataFrame by age column in descending order and null values appearing last.
   *   df.sort(df("age").desc_nulls_last)
   *
   *   // Java
   *   df.sort(df.col("age").desc_nulls_last());
   * }}}
   *
   * @group expr_ops
   * @since 2.1.0
   */
  def desc_nulls_last: Column = withExpr { SortOrder(expr, Descending, NullsLast, Seq.empty) }

  /**
   * Returns a sort expression based on ascending order of the column.
   * {{{
   *   // Scala: sort a DataFrame by age column in ascending order.
   *   df.sort(df("age").asc)
   *
   *   // Java
   *   df.sort(df.col("age").asc());
   * }}}
   *
   * @group expr_ops
   * @since 1.3.0
   */
  def asc: Column = withExpr { SortOrder(expr, Ascending) }

  /**
   * Returns a sort expression based on ascending order of the column,
   * and null values return before non-null values.
   * {{{
   *   // Scala: sort a DataFrame by age column in ascending order and null values appearing first.
   *   df.sort(df("age").asc_nulls_first)
   *
   *   // Java
   *   df.sort(df.col("age").asc_nulls_first());
   * }}}
   *
   * @group expr_ops
   * @since 2.1.0
   */
  def asc_nulls_first: Column = withExpr { SortOrder(expr, Ascending, NullsFirst, Seq.empty) }

  /**
   * Returns a sort expression based on ascending order of the column,
   * and null values appear after non-null values.
   * {{{
   *   // Scala: sort a DataFrame by age column in ascending order and null values appearing last.
   *   df.sort(df("age").asc_nulls_last)
   *
   *   // Java
   *   df.sort(df.col("age").asc_nulls_last());
   * }}}
   *
   * @group expr_ops
   * @since 2.1.0
   */
  def asc_nulls_last: Column = withExpr { SortOrder(expr, Ascending, NullsLast, Seq.empty) }

  /**
   * Prints the expression to the console for debugging purposes.
   *
   * @group df_ops
   * @since 1.3.0
   */
  def explain(extended: Boolean): Unit = {
    // scalastyle:off println
    if (extended) {
      println(expr)
    } else {
      println(expr.sql)
    }
    // scalastyle:on println
  }

  /**
   * Compute bitwise OR of this expression with another expression.
   * {{{
   *   df.select($"colA".bitwiseOR($"colB"))
   * }}}
   *
   * @group expr_ops
   * @since 1.4.0
   */
  def bitwiseOR(other: Any): Column = withExpr { BitwiseOr(expr, lit(other).expr) }

  /**
   * Compute bitwise AND of this expression with another expression.
   * {{{
   *   df.select($"colA".bitwiseAND($"colB"))
   * }}}
   *
   * @group expr_ops
   * @since 1.4.0
   */
  def bitwiseAND(other: Any): Column = withExpr { BitwiseAnd(expr, lit(other).expr) }

  /**
   * Compute bitwise XOR of this expression with another expression.
   * {{{
   *   df.select($"colA".bitwiseXOR($"colB"))
   * }}}
   *
   * @group expr_ops
   * @since 1.4.0
   */
  def bitwiseXOR(other: Any): Column = withExpr { BitwiseXor(expr, lit(other).expr) }

  /**
   * Defines a windowing column.
   *
   * {{{
   *   val w = Window.partitionBy("name").orderBy("id")
   *   df.select(
   *     sum("price").over(w.rangeBetween(Window.unboundedPreceding, 2)),
   *     avg("price").over(w.rowsBetween(Window.currentRow, 4))
   *   )
   * }}}
   *
   * @group expr_ops
   * @since 1.4.0
   */
  def over(window: expressions.WindowSpec): Column = window.withAggregate(this)

  /**
   * Defines an empty analytic clause. In this case the analytic function is applied
   * and presented for all rows in the result set.
   *
   * {{{
   *   df.select(
   *     sum("price").over(),
   *     avg("price").over()
   *   )
   * }}}
   *
   * @group expr_ops
   * @since 2.0.0
   */
  def over(): Column = over(Window.spec)

}


/**
 * A convenient class used for constructing schema.
 *
 * @since 1.3.0
 */
@Stable
class ColumnName(name: String) extends Column(name) {

  /**
   * Creates a new `StructField` of type boolean.
   * @since 1.3.0
   */
  def boolean: StructField = StructField(name, BooleanType)

  /**
   * Creates a new `StructField` of type byte.
   * @since 1.3.0
   */
  def byte: StructField = StructField(name, ByteType)

  /**
   * Creates a new `StructField` of type short.
   * @since 1.3.0
   */
  def short: StructField = StructField(name, ShortType)

  /**
   * Creates a new `StructField` of type int.
   * @since 1.3.0
   */
  def int: StructField = StructField(name, IntegerType)

  /**
   * Creates a new `StructField` of type long.
   * @since 1.3.0
   */
  def long: StructField = StructField(name, LongType)

  /**
   * Creates a new `StructField` of type float.
   * @since 1.3.0
   */
  def float: StructField = StructField(name, FloatType)

  /**
   * Creates a new `StructField` of type double.
   * @since 1.3.0
   */
  def double: StructField = StructField(name, DoubleType)

  /**
   * Creates a new `StructField` of type string.
   * @since 1.3.0
   */
  def string: StructField = StructField(name, StringType)

  /**
   * Creates a new `StructField` of type date.
   * @since 1.3.0
   */
  def date: StructField = StructField(name, DateType)

  /**
   * Creates a new `StructField` of type decimal.
   * @since 1.3.0
   */
  def decimal: StructField = StructField(name, DecimalType.USER_DEFAULT)

  /**
   * Creates a new `StructField` of type decimal.
   * @since 1.3.0
   */
  def decimal(precision: Int, scale: Int): StructField =
    StructField(name, DecimalType(precision, scale))

  /**
   * Creates a new `StructField` of type timestamp.
   * @since 1.3.0
   */
  def timestamp: StructField = StructField(name, TimestampType)

  /**
   * Creates a new `StructField` of type binary.
   * @since 1.3.0
   */
  def binary: StructField = StructField(name, BinaryType)

  /**
   * Creates a new `StructField` of type array.
   * @since 1.3.0
   */
  def array(dataType: DataType): StructField = StructField(name, ArrayType(dataType))

  /**
   * Creates a new `StructField` of type map.
   * @since 1.3.0
   */
  def map(keyType: DataType, valueType: DataType): StructField =
    map(MapType(keyType, valueType))

  def map(mapType: MapType): StructField = StructField(name, mapType)

  /**
   * Creates a new `StructField` of type struct.
   * @since 1.3.0
   */
  def struct(fields: StructField*): StructField = struct(StructType(fields))

  /**
   * Creates a new `StructField` of type struct.
   * @since 1.3.0
   */
  def struct(structType: StructType): StructField = StructField(name, structType)
}<|MERGE_RESOLUTION|>--- conflicted
+++ resolved
@@ -852,14 +852,7 @@
    * @group expr_ops
    * @since 3.3.0
    */
-<<<<<<< HEAD
-  def ilike(literal: String): Column = withExpr {
-    ILike(expr, lit(literal).expr, '\\',
-      Like(Lower(expr), Lower(lit(literal).expr), '\\'))
-  }
-=======
   def ilike(literal: String): Column = withExpr { new ILike(expr, lit(literal).expr) }
->>>>>>> 05c0fa57
 
   /**
    * An expression that gets an item at position `ordinal` out of an array,
