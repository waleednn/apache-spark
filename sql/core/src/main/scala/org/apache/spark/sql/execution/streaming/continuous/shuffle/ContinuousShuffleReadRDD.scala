--- conflicted
+++ resolved
@@ -30,13 +30,8 @@
   // Initialized only on the executor, and only once even as we call compute() multiple times.
   lazy val (reader: ContinuousShuffleReader, endpoint) = {
     val env = SparkEnv.get.rpcEnv
-<<<<<<< HEAD
     val receiver = new UnsafeRowReceiver(queueSize, numShuffleWriters, env)
-    val endpoint = env.setupEndpoint(s"UnsafeRowReceiver-${UUID.randomUUID().toString}", receiver)
-=======
-    val receiver = new UnsafeRowReceiver(queueSize, env)
     val endpoint = env.setupEndpoint(s"UnsafeRowReceiver-${UUID.randomUUID()}", receiver)
->>>>>>> 00f910ea
     TaskContext.get().addTaskCompletionListener { ctx =>
       env.stop(endpoint)
     }
@@ -49,26 +44,16 @@
  * shuffle output to the wrapped receivers in partitions of this RDD; each of the RDD's tasks
  * poll from their receiver until an epoch marker is sent.
  */
-<<<<<<< HEAD
-class ContinuousShuffleReadRDD(sc: SparkContext, numPartitions: Int, numShuffleWriters: Int = 1)
-    extends RDD[UnsafeRow](sc, Nil) {
-
-  private val queueSize = sc.conf.get(SQLConf.CONTINUOUS_STREAMING_EXECUTOR_QUEUE_SIZE)
+class ContinuousShuffleReadRDD(
+    sc: SparkContext,
+    numPartitions: Int,
+    queueSize: Int = 1024,
+    numShuffleWriters: Int = 1)
+  extends RDD[UnsafeRow](sc, Nil) {
 
   override protected def getPartitions: Array[Partition] = {
     (0 until numPartitions).map { partIndex =>
       ContinuousShuffleReadPartition(partIndex, queueSize, numShuffleWriters)
-=======
-class ContinuousShuffleReadRDD(
-    sc: SparkContext,
-    numPartitions: Int,
-    queueSize: Int = 1024)
-  extends RDD[UnsafeRow](sc, Nil) {
-
-  override protected def getPartitions: Array[Partition] = {
-    (0 until numPartitions).map { partIndex =>
-      ContinuousShuffleReadPartition(partIndex, queueSize)
->>>>>>> 00f910ea
     }.toArray
   }
 
