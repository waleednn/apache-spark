/*
 * Licensed to the Apache Software Foundation (ASF) under one or more
 * contributor license agreements.  See the NOTICE file distributed with
 * this work for additional information regarding copyright ownership.
 * The ASF licenses this file to You under the Apache License, Version 2.0
 * (the "License"); you may not use this file except in compliance with
 * the License.  You may obtain a copy of the License at
 *
 *    http://www.apache.org/licenses/LICENSE-2.0
 *
 * Unless required by applicable law or agreed to in writing, software
 * distributed under the License is distributed on an "AS IS" BASIS,
 * WITHOUT WARRANTIES OR CONDITIONS OF ANY KIND, either express or implied.
 * See the License for the specific language governing permissions and
 * limitations under the License.
 */

package org.apache.spark.sql.execution.datasources

import java.util.Locale

import org.apache.hadoop.fs.Path
import org.json4s.NoTypeHints
import org.json4s.jackson.Serialization

import org.apache.spark.sql.{SPARK_LEGACY_DATETIME, SPARK_VERSION_METADATA_KEY}
import org.apache.spark.sql.AnalysisException
<<<<<<< HEAD
import org.apache.spark.sql.execution.datasources.orc.OrcFileFormat
import org.apache.spark.sql.execution.datasources.parquet.ParquetFileFormat
import org.apache.spark.sql.internal.SQLConf
import org.apache.spark.sql.sources.BaseRelation
=======
import org.apache.spark.sql.internal.SQLConf
>>>>>>> 5ba467ca
import org.apache.spark.sql.types._
import org.apache.spark.util.Utils


object DataSourceUtils {
  /**
   * The key to use for storing partitionBy columns as options.
   */
  val PARTITIONING_COLUMNS_KEY = "__partition_columns"

  /**
   * Utility methods for converting partitionBy columns to options and back.
   */
  private implicit val formats = Serialization.formats(NoTypeHints)

  def encodePartitioningColumns(columns: Seq[String]): String = {
    Serialization.write(columns)
  }

  def decodePartitioningColumns(str: String): Seq[String] = {
    Serialization.read[Seq[String]](str)
  }

  /**
   * Verify if the schema is supported in datasource. This verification should be done
   * in a driver side.
   */
  def verifySchema(format: FileFormat, schema: StructType): Unit = {
    schema.foreach { field =>
      if (!format.supportDataType(field.dataType)) {
        throw new AnalysisException(
          s"$format data source does not support ${field.dataType.catalogString} data type.")
      }
    }
  }

  // SPARK-24626: Metadata files and temporary files should not be
  // counted as data files, so that they shouldn't participate in tasks like
  // location size calculation.
  private[sql] def isDataPath(path: Path): Boolean = isDataFile(path.getName)

  private[sql] def isDataFile(fileName: String) =
    !(fileName.startsWith("_") || fileName.startsWith("."))

<<<<<<< HEAD
  /**
   * Returns if the given relation's V1 datasource provider supports nested predicate pushdown.
   */
  private[sql] def supportNestedPredicatePushdown(relation: BaseRelation): Boolean =
    relation match {
      case hs: HadoopFsRelation =>
        val supportedDatasources =
          SQLConf.get.getConf(SQLConf.NESTED_PREDICATE_PUSHDOWN_V1_SOURCE_LIST)
            .toLowerCase(Locale.ROOT)
            .split(",").map(_.trim)
        supportedDatasources.contains(hs.toString)
      case _ => false
    }

=======
  def needRebaseDateTime(lookupFileMeta: String => String): Option[Boolean] = {
    if (Utils.isTesting && SQLConf.get.getConfString("spark.test.forceNoRebase", "") == "true") {
      return Some(false)
    }
    // If there is no version, we return None and let the caller side to decide.
    Option(lookupFileMeta(SPARK_VERSION_METADATA_KEY)).map { version =>
      // Files written by Spark 2.4 and earlier follow the legacy hybrid calendar and we need to
      // rebase the datetime values.
      // Files written by Spark 3.0 and latter may also need the rebase if they were written with
      // the "rebaseInWrite" config enabled.
      version < "3.0.0" || lookupFileMeta(SPARK_LEGACY_DATETIME) != null
    }
  }
>>>>>>> 5ba467ca
}<|MERGE_RESOLUTION|>--- conflicted
+++ resolved
@@ -25,14 +25,8 @@
 
 import org.apache.spark.sql.{SPARK_LEGACY_DATETIME, SPARK_VERSION_METADATA_KEY}
 import org.apache.spark.sql.AnalysisException
-<<<<<<< HEAD
-import org.apache.spark.sql.execution.datasources.orc.OrcFileFormat
-import org.apache.spark.sql.execution.datasources.parquet.ParquetFileFormat
 import org.apache.spark.sql.internal.SQLConf
 import org.apache.spark.sql.sources.BaseRelation
-=======
-import org.apache.spark.sql.internal.SQLConf
->>>>>>> 5ba467ca
 import org.apache.spark.sql.types._
 import org.apache.spark.util.Utils
 
@@ -77,7 +71,6 @@
   private[sql] def isDataFile(fileName: String) =
     !(fileName.startsWith("_") || fileName.startsWith("."))
 
-<<<<<<< HEAD
   /**
    * Returns if the given relation's V1 datasource provider supports nested predicate pushdown.
    */
@@ -92,7 +85,6 @@
       case _ => false
     }
 
-=======
   def needRebaseDateTime(lookupFileMeta: String => String): Option[Boolean] = {
     if (Utils.isTesting && SQLConf.get.getConfString("spark.test.forceNoRebase", "") == "true") {
       return Some(false)
@@ -106,5 +98,4 @@
       version < "3.0.0" || lookupFileMeta(SPARK_LEGACY_DATETIME) != null
     }
   }
->>>>>>> 5ba467ca
 }