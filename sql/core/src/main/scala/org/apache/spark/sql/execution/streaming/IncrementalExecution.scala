--- conflicted
+++ resolved
@@ -63,13 +63,8 @@
     val offsetSeqMetadata: OffsetSeqMetadata,
     val watermarkPropagator: WatermarkPropagator,
     val isFirstBatch: Boolean,
-<<<<<<< HEAD
-    val currentCheckpointUniqueId:
-      MutableMap[Long, Array[String]] = MutableMap[Long, Array[String]]())
-=======
     val currentStateStoreCkptId:
       MutableMap[Long, Array[Array[String]]] = MutableMap[Long, Array[Array[String]]]())
->>>>>>> 3dc4817c
   extends QueryExecution(sparkSession, logicalPlan) with Logging {
 
   // Modified planner with stateful operations.
@@ -145,11 +140,7 @@
       operatorId,
       currentBatchId,
       numStateStores,
-<<<<<<< HEAD
-      currentCheckpointUniqueId.get(operatorId))
-=======
       currentStateStoreCkptId.get(operatorId))
->>>>>>> 3dc4817c
     ret
   }
 
