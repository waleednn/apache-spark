--- conflicted
+++ resolved
@@ -154,11 +154,7 @@
             originalText))
       } else {
         TemporaryViewRelation(
-<<<<<<< HEAD
-          prepareTemporaryViewStoringAnalyzedPlan(name, aliasedPlan),
-=======
-          prepareTemporaryViewFromDataFrame(viewIdent, aliasedPlan),
->>>>>>> 48377d5b
+          prepareTemporaryViewStoringAnalyzedPlan(viewIdent, aliasedPlan),
           Some(aliasedPlan))
       }
       catalog.createGlobalTempView(name.table, tableDefinition, overrideIfExists = replace)
