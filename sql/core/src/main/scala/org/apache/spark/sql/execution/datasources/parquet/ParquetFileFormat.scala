--- conflicted
+++ resolved
@@ -228,10 +228,6 @@
       SQLConf.PARQUET_INT96_AS_TIMESTAMP.key,
       sparkSession.sessionState.conf.isParquetINT96AsTimestamp)
 
-    hadoopConf.setBoolean(
-      SQLConf.FILE_META_CACHE_PARQUET_ENABLED.key,
-      sparkSession.sessionState.conf.fileMetaCacheParquetEnabled)
-
     val broadcastedHadoopConf =
       sparkSession.sparkContext.broadcast(new SerializableConfiguration(hadoopConf))
 
@@ -267,23 +263,12 @@
       val split = new FileSplit(filePath, file.start, file.length, Array.empty[String])
 
       val sharedConf = broadcastedHadoopConf.value.value
-      val metaCacheEnabled =
-        sharedConf.getBoolean(SQLConf.FILE_META_CACHE_PARQUET_ENABLED.key, false)
-
-<<<<<<< HEAD
-      lazy val footerFileMetaData = if (metaCacheEnabled) {
-        FileMetaCacheManager.get(ParquetFileMetaKey(filePath, sharedConf))
-          .asInstanceOf[ParquetFileMeta].footer.getFileMetaData
-      } else {
-        ParquetFileReader.readFooter(sharedConf, filePath, SKIP_ROW_GROUPS).getFileMetaData
-      }
-=======
+
       lazy val footerFileMetaData =
         ParquetFooterReader.readFooter(sharedConf, filePath, SKIP_ROW_GROUPS).getFileMetaData
       val datetimeRebaseMode = DataSourceUtils.datetimeRebaseMode(
         footerFileMetaData.getKeyValueMetaData.get,
         datetimeRebaseModeInRead)
->>>>>>> a9f371c2
       // Try to push down filters when filter push-down is enabled.
       val pushed = if (enableParquetFilterPushDown) {
         val parquetSchema = footerFileMetaData.getSchema
@@ -342,13 +327,6 @@
           int96RebaseMode.toString,
           enableOffHeapColumnVector && taskContext.isDefined,
           capacity)
-        // Set footer before initialize.
-        if (metaCacheEnabled) {
-          val fileMeta = FileMetaCacheManager
-            .get(ParquetFileMetaKey(filePath, sharedConf))
-            .asInstanceOf[ParquetFileMeta]
-          vectorizedReader.setCachedFooter(fileMeta.footer)
-        }
         val iter = new RecordReaderIterator(vectorizedReader)
         // SPARK-23457 Register a task completion listener before `initialization`.
         taskContext.foreach(_.addTaskCompletionListener[Unit](_ => iter.close()))
