--- conflicted
+++ resolved
@@ -96,11 +96,6 @@
             writeMetrics),
           readMetrics)
       }
-<<<<<<< HEAD
-      offsetOpt
-        .map(offset => singlePartitionRDD.mapPartitionsInternal(_.slice(offset, offset + limit)))
-        .getOrElse(singlePartitionRDD.mapPartitionsInternal(_.take(limit)))
-=======
       if (limit >= 0) {
         if (offset > 0) {
           singlePartitionRDD.mapPartitionsInternal(_.drop(offset).take(limit))
@@ -110,7 +105,6 @@
       } else {
         singlePartitionRDD.mapPartitionsInternal(_.drop(offset))
       }
->>>>>>> decd393e
     }
   }
 
@@ -243,15 +237,10 @@
 
   override def requiredChildDistribution: List[Distribution] = AllTuples :: Nil
 
-<<<<<<< HEAD
-  override def doExecute(): RDD[InternalRow] = child.execute().mapPartitions { iter =>
-    iter.slice(offset, limit + offset)
-=======
   override def doExecute(): RDD[InternalRow] = if (limit >= 0) {
     child.execute().mapPartitionsInternal(iter => iter.take(limit + offset).drop(offset))
   } else {
     child.execute().mapPartitionsInternal(iter => iter.drop(offset))
->>>>>>> decd393e
   }
 
   private lazy val skipTerm = BaseLimitExec.newLimitCountTerm()
