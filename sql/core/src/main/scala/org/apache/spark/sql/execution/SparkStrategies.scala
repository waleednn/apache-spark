/*
 * Licensed to the Apache Software Foundation (ASF) under one or more
 * contributor license agreements.  See the NOTICE file distributed with
 * this work for additional information regarding copyright ownership.
 * The ASF licenses this file to You under the Apache License, Version 2.0
 * (the "License"); you may not use this file except in compliance with
 * the License.  You may obtain a copy of the License at
 *
 *    http://www.apache.org/licenses/LICENSE-2.0
 *
 * Unless required by applicable law or agreed to in writing, software
 * distributed under the License is distributed on an "AS IS" BASIS,
 * WITHOUT WARRANTIES OR CONDITIONS OF ANY KIND, either express or implied.
 * See the License for the specific language governing permissions and
 * limitations under the License.
 */

package org.apache.spark.sql.execution

import org.apache.spark.sql.{SQLContext, execution}
import org.apache.spark.sql.catalyst.expressions._
import org.apache.spark.sql.catalyst.planning._
import org.apache.spark.sql.catalyst.plans._
import org.apache.spark.sql.catalyst.plans.logical.LogicalPlan
import org.apache.spark.sql.catalyst.plans.physical._
import org.apache.spark.sql.parquet._
import org.apache.spark.sql.columnar.{InMemoryRelation, InMemoryColumnarTableScan}

private[sql] abstract class SparkStrategies extends QueryPlanner[SparkPlan] {
  self: SQLContext#SparkPlanner =>

  object LeftSemiJoin extends Strategy with PredicateHelper {
    def apply(plan: LogicalPlan): Seq[SparkPlan] = plan match {
      // Find left semi joins where at least some predicates can be evaluated by matching hash
      // keys using the HashFilteredJoin pattern.
      case HashFilteredJoin(LeftSemi, leftKeys, rightKeys, condition, left, right) =>
        val semiJoin = execution.LeftSemiJoinHash(
          leftKeys, rightKeys, planLater(left), planLater(right))
        condition.map(Filter(_, semiJoin)).getOrElse(semiJoin) :: Nil
      // no predicate can be evaluated by matching hash keys
      case logical.Join(left, right, LeftSemi, condition) =>
        execution.LeftSemiJoinBNL(
          planLater(left), planLater(right), condition)(sparkContext) :: Nil
      case _ => Nil
    }
  }

  object HashJoin extends Strategy with PredicateHelper {
    def apply(plan: LogicalPlan): Seq[SparkPlan] = plan match {
      // Find inner joins where at least some predicates can be evaluated by matching hash keys
      // using the HashFilteredJoin pattern.
      case HashFilteredJoin(Inner, leftKeys, rightKeys, condition, left, right) =>
        val hashJoin =
          execution.HashJoin(leftKeys, rightKeys, BuildRight, planLater(left), planLater(right))
        condition.map(Filter(_, hashJoin)).getOrElse(hashJoin) :: Nil
      case _ => Nil
    }
  }

  object PartialAggregation extends Strategy {
    def apply(plan: LogicalPlan): Seq[SparkPlan] = plan match {
      case logical.Aggregate(groupingExpressions, aggregateExpressions, child) =>
        // Collect all aggregate expressions.
        val allAggregates =
          aggregateExpressions.flatMap(_ collect { case a: AggregateExpression => a})
        // Collect all aggregate expressions that can be computed partially.
        val partialAggregates =
          aggregateExpressions.flatMap(_ collect { case p: PartialAggregate => p})

        // Only do partial aggregation if supported by all aggregate expressions.
        if (allAggregates.size == partialAggregates.size) {
          // Create a map of expressions to their partial evaluations for all aggregate expressions.
          val partialEvaluations: Map[Long, SplitEvaluation] =
            partialAggregates.map(a => (a.id, a.asPartial)).toMap

          // We need to pass all grouping expressions though so the grouping can happen a second
          // time. However some of them might be unnamed so we alias them allowing them to be
          // referenced in the second aggregation.
          val namedGroupingExpressions: Map[Expression, NamedExpression] = groupingExpressions.map {
            case n: NamedExpression => (n, n)
            case other => (other, Alias(other, "PartialGroup")())
          }.toMap

          // Replace aggregations with a new expression that computes the result from the already
          // computed partial evaluations and grouping values.
          val rewrittenAggregateExpressions = aggregateExpressions.map(_.transformUp {
            case e: Expression if partialEvaluations.contains(e.id) =>
              partialEvaluations(e.id).finalEvaluation
            case e: Expression if namedGroupingExpressions.contains(e) =>
              namedGroupingExpressions(e).toAttribute
          }).asInstanceOf[Seq[NamedExpression]]

          val partialComputation =
            (namedGroupingExpressions.values ++
             partialEvaluations.values.flatMap(_.partialEvaluations)).toSeq

          // Construct two phased aggregation.
          execution.Aggregate(
            partial = false,
            namedGroupingExpressions.values.map(_.toAttribute).toSeq,
            rewrittenAggregateExpressions,
            execution.Aggregate(
              partial = true,
              groupingExpressions,
              partialComputation,
              planLater(child))(sparkContext))(sparkContext) :: Nil
        } else {
          Nil
        }
      case _ => Nil
    }
  }

  object BroadcastNestedLoopJoin extends Strategy {
    def apply(plan: LogicalPlan): Seq[SparkPlan] = plan match {
      case logical.Join(left, right, joinType, condition) =>
        execution.BroadcastNestedLoopJoin(
          planLater(left), planLater(right), joinType, condition)(sparkContext) :: Nil
      case _ => Nil
    }
  }

  object CartesianProduct extends Strategy {
    def apply(plan: LogicalPlan): Seq[SparkPlan] = plan match {
      case logical.Join(left, right, _, None) =>
        execution.CartesianProduct(planLater(left), planLater(right)) :: Nil
      case logical.Join(left, right, Inner, Some(condition)) =>
        execution.Filter(condition,
          execution.CartesianProduct(planLater(left), planLater(right))) :: Nil
      case _ => Nil
    }
  }

  protected lazy val singleRowRdd =
    sparkContext.parallelize(Seq(new GenericRow(Array[Any]()): Row), 1)

  def convertToCatalyst(a: Any): Any = a match {
    case s: Seq[Any] => s.map(convertToCatalyst)
    case p: Product => new GenericRow(p.productIterator.map(convertToCatalyst).toArray)
    case other => other
  }

  object TakeOrdered extends Strategy {
    def apply(plan: LogicalPlan): Seq[SparkPlan] = plan match {
      case logical.Limit(IntegerLiteral(limit), logical.Sort(order, child)) =>
        execution.TakeOrdered(limit, order, planLater(child))(sparkContext) :: Nil
      case _ => Nil
    }
  }

  object ParquetOperations extends Strategy {
    def apply(plan: LogicalPlan): Seq[SparkPlan] = plan match {
      // TODO: need to support writing to other types of files.  Unify the below code paths.
      case logical.WriteToFile(path, child) =>
        val relation =
          ParquetRelation.create(path, child, sparkContext.hadoopConfiguration)
        // Note: overwrite=false because otherwise the metadata we just created will be deleted
        InsertIntoParquetTable(relation, planLater(child), overwrite=false)(sparkContext) :: Nil
      case logical.InsertIntoTable(table: ParquetRelation, partition, child, overwrite) =>
        InsertIntoParquetTable(table, planLater(child), overwrite)(sparkContext) :: Nil
      case PhysicalOperation(projectList, filters: Seq[Expression], relation: ParquetRelation) =>
        val prunePushedDownFilters =
          if (sparkContext.conf.getBoolean(ParquetFilters.PARQUET_FILTER_PUSHDOWN_ENABLED, true)) {
            (filters: Seq[Expression]) => {
              filters.filter { filter =>
                // Note: filters cannot be pushed down to Parquet if they contain more complex
                // expressions than simple "Attribute cmp Literal" comparisons. Here we remove
                // all filters that have been pushed down. Note that a predicate such as
                // "(A AND B) OR C" can result in "A OR C" being pushed down.
                val recordFilter = ParquetFilters.createFilter(filter)
                if (!recordFilter.isDefined) {
                  // First case: the pushdown did not result in any record filter.
                  true
                } else {
                  // Second case: a record filter was created; here we are conservative in
                  // the sense that even if "A" was pushed and we check for "A AND B" we
                  // still want to keep "A AND B" in the higher-level filter, not just "B".
                  !ParquetFilters.findExpression(recordFilter.get, filter).isDefined
                }
              }
            }
          } else {
            identity[Seq[Expression]] _
          }
        pruneFilterProject(
          projectList,
          filters,
          prunePushedDownFilters,
          ParquetTableScan(_, relation, filters)(sparkContext)) :: Nil

      case _ => Nil
    }
  }

  object InMemoryScans extends Strategy {
    def apply(plan: LogicalPlan): Seq[SparkPlan] = plan match {
      case PhysicalOperation(projectList, filters, mem: InMemoryRelation) =>
        pruneFilterProject(
          projectList,
          filters,
          identity[Seq[Expression]], // No filters are pushed down.
          InMemoryColumnarTableScan(_, mem)) :: Nil
      case _ => Nil
    }
  }

  // Can we automate these 'pass through' operations?
  object BasicOperators extends Strategy {
    def numPartitions = self.numPartitions

    def apply(plan: LogicalPlan): Seq[SparkPlan] = plan match {
      case logical.Distinct(child) =>
        execution.Aggregate(
          partial = false, child.output, child.output, planLater(child))(sparkContext) :: Nil
      case logical.Sort(sortExprs, child) =>
        // This sort is a global sort. Its requiredDistribution will be an OrderedDistribution.
        execution.Sort(sortExprs, global = true, planLater(child)):: Nil
      case logical.SortPartitions(sortExprs, child) =>
        // This sort only sorts tuples within a partition. Its requiredDistribution will be
        // an UnspecifiedDistribution.
        execution.Sort(sortExprs, global = false, planLater(child)) :: Nil
      case logical.Project(projectList, child) =>
        execution.Project(projectList, planLater(child)) :: Nil
      case logical.Filter(condition, child) =>
        execution.Filter(condition, planLater(child)) :: Nil
      case logical.Aggregate(group, agg, child) =>
        execution.Aggregate(partial = false, group, agg, planLater(child))(sparkContext) :: Nil
      case logical.Sample(fraction, withReplacement, seed, child) =>
        execution.Sample(fraction, withReplacement, seed, planLater(child)) :: Nil
      case logical.LocalRelation(output, data) =>
        val dataAsRdd =
          sparkContext.parallelize(data.map(r =>
            new GenericRow(r.productIterator.map(convertToCatalyst).toArray): Row))
        execution.ExistingRdd(output, dataAsRdd) :: Nil
      case logical.Limit(IntegerLiteral(limit), child) =>
        execution.Limit(limit, planLater(child))(sparkContext) :: Nil
      case Unions(unionChildren) =>
        execution.Union(unionChildren.map(planLater))(sparkContext) :: Nil
      case logical.Except(left,right) =>                                        
        execution.Subtract(planLater(left),planLater(right)) :: Nil   
      case logical.Generate(generator, join, outer, _, child) =>
        execution.Generate(generator, join = join, outer = outer, planLater(child)) :: Nil
      case logical.NoRelation =>
        execution.ExistingRdd(Nil, singleRowRdd) :: Nil
      case logical.Repartition(expressions, child) =>
        execution.Exchange(HashPartitioning(expressions, numPartitions), planLater(child)) :: Nil
      case SparkLogicalPlan(existingPlan) => existingPlan :: Nil
      case _ => Nil
    }
  }
<<<<<<< HEAD

  case class CommandStrategy(context: SQLContext) extends Strategy {
    def apply(plan: LogicalPlan): Seq[SparkPlan] = plan match {
      case logical.SetCommand(key, value) =>
        Seq(execution.SetCommand(key, value, plan.output)(context))
      case logical.ExplainCommand(logicalPlan) =>
        Seq(execution.ExplainCommand(logicalPlan, plan.output)(context))
      case logical.CacheCommand(tableName, cache) =>
        Seq(execution.CacheCommand(tableName, cache)(context))
      case _ => Nil
    }
=======
}

object SkewJoin extends Strategy with PredicateHelper {
    def apply(plan: LogicalPlan): Seq[SparkPlan] = plan match {
         // Find inner joins where at least some predicates can be evaluated by matching hash keys
         // using the HashFilteredJoin pattern.
      case SkewFilteredJoin(Inner, leftKeys, rightKeys, condition, left, right) =>
          val hashJoin =
              execution.SkewJoin(leftKeys, rightKeys, BuildRight, planLater(left), planLater(right), sparkContext)
          condition.map(Filter(_, hashJoin)).getOrElse(hashJoin) :: Nil
      case _ => Nil
>>>>>>> 8945835c
  }
}<|MERGE_RESOLUTION|>--- conflicted
+++ resolved
@@ -248,7 +248,6 @@
       case _ => Nil
     }
   }
-<<<<<<< HEAD
 
   case class CommandStrategy(context: SQLContext) extends Strategy {
     def apply(plan: LogicalPlan): Seq[SparkPlan] = plan match {
@@ -260,7 +259,7 @@
         Seq(execution.CacheCommand(tableName, cache)(context))
       case _ => Nil
     }
-=======
+  }
 }
 
 object SkewJoin extends Strategy with PredicateHelper {
@@ -272,6 +271,5 @@
               execution.SkewJoin(leftKeys, rightKeys, BuildRight, planLater(left), planLater(right), sparkContext)
           condition.map(Filter(_, hashJoin)).getOrElse(hashJoin) :: Nil
       case _ => Nil
->>>>>>> 8945835c
   }
 }