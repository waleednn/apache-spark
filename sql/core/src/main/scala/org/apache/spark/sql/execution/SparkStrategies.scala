--- conflicted
+++ resolved
@@ -682,16 +682,11 @@
           f, p, b, is, ot, planLater(child)) :: Nil
       case logical.FlatMapGroupsInPandas(grouping, func, output, child) =>
         execution.python.FlatMapGroupsInPandasExec(grouping, func, output, planLater(child)) :: Nil
-<<<<<<< HEAD
-      case logical.MapPartitionsInPandas(func, output, child) =>
-        execution.python.MapPartitionsInPandasExec(func, output, planLater(child)) :: Nil
       case logical.FlatMapCoGroupsInPandas(leftGroup, rightGroup, func, output, left, right) =>
         execution.python.FlatMapCoGroupsInPandasExec(
           leftGroup, rightGroup, func, output, planLater(left), planLater(right)) :: Nil
-=======
       case logical.MapInPandas(func, output, child) =>
         execution.python.MapInPandasExec(func, output, planLater(child)) :: Nil
->>>>>>> 19bcce15
       case logical.MapElements(f, _, _, objAttr, child) =>
         execution.MapElementsExec(f, objAttr, planLater(child)) :: Nil
       case logical.AppendColumns(f, _, _, in, out, child) =>
