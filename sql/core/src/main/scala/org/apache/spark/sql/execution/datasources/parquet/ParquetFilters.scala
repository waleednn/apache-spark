--- conflicted
+++ resolved
@@ -26,7 +26,6 @@
 
 import org.apache.spark.sql.catalyst.util.DateTimeUtils
 import org.apache.spark.sql.catalyst.util.DateTimeUtils.SQLDate
-import org.apache.spark.sql.internal.SQLConf
 import org.apache.spark.sql.sources
 import org.apache.spark.sql.types._
 import org.apache.spark.unsafe.types.UTF8String
@@ -34,16 +33,10 @@
 /**
  * Some utility function to convert Spark data source filters to Parquet filters.
  */
-<<<<<<< HEAD
-private[parquet] class ParquetFilters {
-
-  val sqlConf: SQLConf = SQLConf.get
-
-  val pushDownDate = sqlConf.parquetFilterPushDownDate
-  val pushDownInFilterThreshold = sqlConf.parquetFilterPushDownInFilterThreshold
-=======
-private[parquet] class ParquetFilters(pushDownDate: Boolean, pushDownStartWith: Boolean) {
->>>>>>> 772060d0
+private[parquet] class ParquetFilters(
+    pushDownDate: Boolean,
+    pushDownStartWith: Boolean,
+    pushDownInFilterThreshold: Int) {
 
   private def dateToDays(date: Date): SQLDate = {
     DateTimeUtils.fromJavaDate(date)
@@ -289,13 +282,12 @@
       case sources.Not(pred) =>
         createFilter(schema, pred).map(FilterApi.not)
 
-<<<<<<< HEAD
       case sources.In(name, values) if canMakeFilterOn(name) && shouldConvertInPredicate(name)
         && values.distinct.length <= pushDownInFilterThreshold =>
         values.distinct.flatMap { v =>
           makeEq.lift(nameToType(name)).map(_(name, v))
         }.reduceLeftOption(FilterApi.or)
-=======
+
       case sources.StringStartsWith(name, prefix) if pushDownStartWith && canMakeFilterOn(name) =>
         Option(prefix).map { v =>
           FilterApi.userDefined(binaryColumn(name),
@@ -326,7 +318,6 @@
             }
           )
         }
->>>>>>> 772060d0
 
       case _ => None
     }
