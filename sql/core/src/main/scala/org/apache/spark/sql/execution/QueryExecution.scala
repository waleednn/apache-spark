/*
 * Licensed to the Apache Software Foundation (ASF) under one or more
 * contributor license agreements.  See the NOTICE file distributed with
 * this work for additional information regarding copyright ownership.
 * The ASF licenses this file to You under the Apache License, Version 2.0
 * (the "License"); you may not use this file except in compliance with
 * the License.  You may obtain a copy of the License at
 *
 *    http://www.apache.org/licenses/LICENSE-2.0
 *
 * Unless required by applicable law or agreed to in writing, software
 * distributed under the License is distributed on an "AS IS" BASIS,
 * WITHOUT WARRANTIES OR CONDITIONS OF ANY KIND, either express or implied.
 * See the License for the specific language governing permissions and
 * limitations under the License.
 */

package org.apache.spark.sql.execution

import java.io.{BufferedWriter, OutputStreamWriter}
import java.util.UUID
import java.util.concurrent.atomic.AtomicLong

import scala.util.control.NonFatal

import org.apache.hadoop.fs.Path

import org.apache.spark.SparkException
import org.apache.spark.internal.{Logging, MDC}
import org.apache.spark.internal.LogKeys.EXTENDED_EXPLAIN_GENERATOR
import org.apache.spark.rdd.RDD
import org.apache.spark.sql.{AnalysisException, ExtendedExplainGenerator, Row, SparkSession}
import org.apache.spark.sql.catalyst.{InternalRow, QueryPlanningTracker}
import org.apache.spark.sql.catalyst.analysis.UnsupportedOperationChecker
import org.apache.spark.sql.catalyst.expressions.codegen.ByteCodeStats
import org.apache.spark.sql.catalyst.plans.QueryPlan
import org.apache.spark.sql.catalyst.plans.logical.{AppendData, Command, CommandResult, CreateTableAsSelect, LogicalPlan, OverwriteByExpression, OverwritePartitionsDynamic, ReplaceTableAsSelect, ReturnAnswer}
import org.apache.spark.sql.catalyst.rules.{PlanChangeLogger, Rule}
import org.apache.spark.sql.catalyst.util.StringUtils.PlanStringConcat
import org.apache.spark.sql.catalyst.util.truncatedString
import org.apache.spark.sql.execution.adaptive.{AdaptiveExecutionContext, InsertAdaptiveSparkPlan}
import org.apache.spark.sql.execution.bucketing.{CoalesceBucketsInJoin, DisableUnnecessaryBucketedScan}
import org.apache.spark.sql.execution.dynamicpruning.PlanDynamicPruningFilters
import org.apache.spark.sql.execution.exchange.EnsureRequirements
import org.apache.spark.sql.execution.reuse.ReuseExchangeAndSubquery
import org.apache.spark.sql.execution.streaming.{IncrementalExecution, OffsetSeqMetadata, WatermarkPropagator}
import org.apache.spark.sql.internal.SQLConf
import org.apache.spark.sql.streaming.OutputMode
import org.apache.spark.util.ArrayImplicits._
import org.apache.spark.util.Utils

/**
 * The primary workflow for executing relational queries using Spark.  Designed to allow easy
 * access to the intermediate phases of query execution for developers.
 *
 * While this is not a public class, we should avoid changing the function names for the sake of
 * changing them, because a lot of developers use the feature for debugging.
 */
class QueryExecution(
    val sparkSession: SparkSession,
    val logical: LogicalPlan,
    val tracker: QueryPlanningTracker = new QueryPlanningTracker,
    val mode: CommandExecutionMode.Value = CommandExecutionMode.ALL,
    val shuffleCleanupMode: ShuffleCleanupMode = DoNotCleanup) extends Logging {

  val id: Long = QueryExecution.nextExecutionId

  // TODO: Move the planner an optimizer into here from SessionState.
  protected def planner = sparkSession.sessionState.planner

  def assertAnalyzed(): Unit = {
    try {
      analyzed
    } catch {
      case e: AnalysisException =>
        // Because we do eager analysis for Dataframe, there will be no execution created after
        // AnalysisException occurs. So we need to explicitly create a new execution to post
        // start/end events to notify the listener and UI components.
        SQLExecution.withNewExecutionIdOnError(this, Some("analyze"))(e)
    }
  }

  def assertSupported(): Unit = {
    if (sparkSession.sessionState.conf.isUnsupportedOperationCheckEnabled) {
      UnsupportedOperationChecker.checkForBatch(analyzed)
    }
  }

  lazy val analyzed: LogicalPlan = {
    val plan = executePhase(QueryPlanningTracker.ANALYSIS) {
      // We can't clone `logical` here, which will reset the `_analyzed` flag.
      sparkSession.sessionState.analyzer.executeAndCheck(logical, tracker)
    }
    tracker.setAnalyzed(plan)
    plan
  }

  // The plan that has been normalized by custom rules, so that it's more likely to hit cache.
  lazy val normalized: LogicalPlan = {
    val normalizationRules = sparkSession.sessionState.planNormalizationRules
    if (normalizationRules.isEmpty) {
      analyzed
    } else {
      try {
        val planChangeLogger = new PlanChangeLogger[LogicalPlan]()
        val normalized = normalizationRules.foldLeft(analyzed) { (p, rule) =>
          val result = rule.apply(p)
          planChangeLogger.logRule(rule.ruleName, p, result)
          result
        }
        planChangeLogger.logBatch("Plan Normalization", analyzed, normalized)
        normalized
      } catch {
        case e: Exception =>
          e.printStackTrace()
          throw e
      }
    }
  }

  lazy val commandExecuted: LogicalPlan = mode match {
    case CommandExecutionMode.NON_ROOT => normalized.mapChildren(eagerlyExecuteCommands)
    case CommandExecutionMode.ALL => eagerlyExecuteCommands(normalized)
    case CommandExecutionMode.SKIP => normalized
  }

  private def commandExecutionName(command: Command): String = command match {
    case _: CreateTableAsSelect => "create"
    case _: ReplaceTableAsSelect => "replace"
    case _: AppendData => "append"
    case _: OverwriteByExpression => "overwrite"
    case _: OverwritePartitionsDynamic => "overwritePartitions"
    case _ => "command"
  }

  private def eagerlyExecuteCommands(p: LogicalPlan) = p transformDown {
    case c: Command =>
      // Since Command execution will eagerly take place here,
      // and in most cases be the bulk of time and effort,
      // with the rest of processing of the root plan being just outputting command results,
      // for eagerly executed commands we mark this place as beginning of execution.
      tracker.setReadyForExecution()
      val qe = sparkSession.sessionState.executePlan(c, CommandExecutionMode.NON_ROOT)
      val name = commandExecutionName(c)
      val result = QueryExecution.withInternalError(s"Eagerly executed $name failed.") {
        SQLExecution.withNewExecutionId(qe, Some(name)) {
          qe.executedPlan.executeCollect()
        }
      }
      CommandResult(
        qe.analyzed.output,
        qe.commandExecuted,
        qe.executedPlan,
        result.toImmutableArraySeq)
    case other => other
  }

<<<<<<< HEAD
=======
  // The plan that has been normalized by custom rules, so that it's more likely to hit cache.
  lazy val normalized: LogicalPlan = {
    QueryExecution.normalize(sparkSession, commandExecuted, Some(tracker))
  }

>>>>>>> 8950add7
  lazy val withCachedData: LogicalPlan = sparkSession.withActive {
    assertAnalyzed()
    assertSupported()
    // clone the plan to avoid sharing the plan instance between different stages like analyzing,
    // optimizing and planning.
    sparkSession.sharedState.cacheManager.useCachedData(commandExecuted.clone())
  }

  def assertCommandExecuted(): Unit = commandExecuted

  lazy val optimizedPlan: LogicalPlan = {
    // We need to materialize the commandExecuted here because optimizedPlan is also tracked under
    // the optimizing phase
    assertCommandExecuted()
    executePhase(QueryPlanningTracker.OPTIMIZATION) {
      // clone the plan to avoid sharing the plan instance between different stages like analyzing,
      // optimizing and planning.
      val plan =
        sparkSession.sessionState.optimizer.executeAndTrack(withCachedData.clone(), tracker)
      // We do not want optimized plans to be re-analyzed as literals that have been constant
      // folded and such can cause issues during analysis. While `clone` should maintain the
      // `analyzed` state of the LogicalPlan, we set the plan as analyzed here as well out of
      // paranoia.
      plan.setAnalyzed()
      plan
    }
  }

  def assertOptimized(): Unit = optimizedPlan

  lazy val sparkPlan: SparkPlan = {
    // We need to materialize the optimizedPlan here because sparkPlan is also tracked under
    // the planning phase
    assertOptimized()
    executePhase(QueryPlanningTracker.PLANNING) {
      // Clone the logical plan here, in case the planner rules change the states of the logical
      // plan.
      QueryExecution.createSparkPlan(sparkSession, planner, optimizedPlan.clone())
    }
  }

  def assertSparkPlanPrepared(): Unit = sparkPlan

  // executedPlan should not be used to initialize any SparkPlan. It should be
  // only used for execution.
  lazy val executedPlan: SparkPlan = {
    // We need to materialize the optimizedPlan here, before tracking the planning phase, to ensure
    // that the optimization time is not counted as part of the planning phase.
    assertOptimized()
    val plan = executePhase(QueryPlanningTracker.PLANNING) {
      // clone the plan to avoid sharing the plan instance between different stages like analyzing,
      // optimizing and planning.
      QueryExecution.prepareForExecution(preparations, sparkPlan.clone())
    }
    // Note: For eagerly executed command it might have already been called in
    // `eagerlyExecutedCommand` and is a noop here.
    tracker.setReadyForExecution()
    plan
  }

  def assertExecutedPlanPrepared(): Unit = executedPlan

  /**
   * Internal version of the RDD. Avoids copies and has no schema.
   * Note for callers: Spark may apply various optimization including reusing object: this means
   * the row is valid only for the iteration it is retrieved. You should avoid storing row and
   * accessing after iteration. (Calling `collect()` is one of known bad usage.)
   * If you want to store these rows into collection, please apply some converter or copy row
   * which produces new object per iteration.
   * Given QueryExecution is not a public class, end users are discouraged to use this: please
   * use `Dataset.rdd` instead where conversion will be applied.
   */
  lazy val toRdd: RDD[InternalRow] = new SQLExecutionRDD(
    executedPlan.execute(), sparkSession.sessionState.conf)

  /** Get the metrics observed during the execution of the query plan. */
  def observedMetrics: Map[String, Row] = CollectMetricsExec.collect(executedPlan)

  protected def preparations: Seq[Rule[SparkPlan]] = {
    QueryExecution.preparations(sparkSession,
      Option(InsertAdaptiveSparkPlan(AdaptiveExecutionContext(sparkSession, this))), false)
  }

  protected def executePhase[T](phase: String)(block: => T): T = sparkSession.withActive {
    QueryExecution.withInternalError(s"The Spark SQL phase $phase failed with an internal error.") {
      tracker.measurePhase(phase)(block)
    }
  }

  def simpleString: String = {
    val concat = new PlanStringConcat()
    simpleString(false, SQLConf.get.maxToStringFields, concat.append)
    withRedaction {
      concat.toString
    }
  }

  private def simpleString(
      formatted: Boolean,
      maxFields: Int,
      append: String => Unit): Unit = {
    append("== Physical Plan ==\n")
    if (formatted) {
      try {
        ExplainUtils.processPlan(executedPlan, append)
      } catch {
        case e: AnalysisException => append(e.toString)
        case e: IllegalArgumentException => append(e.toString)
      }
    } else {
      QueryPlan.append(executedPlan,
        append, verbose = false, addSuffix = false, maxFields = maxFields)
    }
    extendedExplainInfo(append, executedPlan)
    append("\n")
  }

  def explainString(mode: ExplainMode): String = {
    val concat = new PlanStringConcat()
    explainString(mode, SQLConf.get.maxToStringFields, concat.append)
    withRedaction {
      concat.toString
    }
  }

  private def explainString(mode: ExplainMode, maxFields: Int, append: String => Unit): Unit = {
    val queryExecution = if (logical.isStreaming) {
      // This is used only by explaining `Dataset/DataFrame` created by `spark.readStream`, so the
      // output mode does not matter since there is no `Sink`.
      new IncrementalExecution(
        sparkSession, logical, OutputMode.Append(), "<unknown>",
        UUID.randomUUID, UUID.randomUUID, 0, None, OffsetSeqMetadata(0, 0),
        WatermarkPropagator.noop(), false)
    } else {
      this
    }

    mode match {
      case SimpleMode =>
        queryExecution.simpleString(false, maxFields, append)
      case ExtendedMode =>
        queryExecution.toString(maxFields, append)
      case CodegenMode =>
        try {
          org.apache.spark.sql.execution.debug.writeCodegen(append, queryExecution.executedPlan)
        } catch {
          case e: AnalysisException => append(e.toString)
        }
      case CostMode =>
        queryExecution.stringWithStats(maxFields, append)
      case FormattedMode =>
        queryExecution.simpleString(formatted = true, maxFields = maxFields, append)
    }
  }

  private def writePlans(append: String => Unit, maxFields: Int): Unit = {
    val (verbose, addSuffix) = (true, false)
    append("== Parsed Logical Plan ==\n")
    QueryPlan.append(logical, append, verbose, addSuffix, maxFields)
    append("\n== Analyzed Logical Plan ==\n")
    try {
      if (analyzed.output.nonEmpty) {
        append(
          truncatedString(
            analyzed.output.map(o => s"${o.name}: ${o.dataType.simpleString}"), ", ", maxFields)
        )
        append("\n")
      }
      QueryPlan.append(analyzed, append, verbose, addSuffix, maxFields)
      append("\n== Optimized Logical Plan ==\n")
      QueryPlan.append(optimizedPlan, append, verbose, addSuffix, maxFields)
      append("\n== Physical Plan ==\n")
      QueryPlan.append(executedPlan, append, verbose, addSuffix, maxFields)
      extendedExplainInfo(append, executedPlan)
    } catch {
      case e: AnalysisException => append(e.toString)
    }
  }

  override def toString: String = withRedaction {
    val concat = new PlanStringConcat()
    toString(SQLConf.get.maxToStringFields, concat.append)
    withRedaction {
      concat.toString
    }
  }

  private def toString(maxFields: Int, append: String => Unit): Unit = {
    writePlans(append, maxFields)
  }

  def stringWithStats: String = {
    val concat = new PlanStringConcat()
    stringWithStats(SQLConf.get.maxToStringFields, concat.append)
    withRedaction {
      concat.toString
    }
  }

  private def stringWithStats(maxFields: Int, append: String => Unit): Unit = {
    // trigger to compute stats for logical plans
    try {
      // This will trigger to compute stats for all the nodes in the plan, including subqueries,
      // if the stats doesn't exist in the statsCache and update the statsCache corresponding
      // to the node.
      optimizedPlan.collectWithSubqueries {
        case plan => plan.stats
      }
    } catch {
      case e: AnalysisException => append(e.toString + "\n")
    }
    // only show optimized logical plan and physical plan
    append("== Optimized Logical Plan ==\n")
    QueryPlan.append(optimizedPlan, append, verbose = true, addSuffix = true, maxFields)
    append("\n== Physical Plan ==\n")
    QueryPlan.append(executedPlan, append, verbose = true, addSuffix = false, maxFields)
    append("\n")
  }

  /**
   * Redact the sensitive information in the given string.
   */
  private def withRedaction(message: String): String = {
    Utils.redact(sparkSession.sessionState.conf.stringRedactionPattern, message)
  }

  def extendedExplainInfo(append: String => Unit, plan: SparkPlan): Unit = {
    val generators = sparkSession.sessionState.conf.getConf(SQLConf.EXTENDED_EXPLAIN_PROVIDERS)
      .getOrElse(Seq.empty)
    val extensions = Utils.loadExtensions(classOf[ExtendedExplainGenerator],
      generators,
      sparkSession.sparkContext.conf)
    if (extensions.nonEmpty) {
      extensions.foreach(extension =>
        try {
          append(s"\n== Extended Information (${extension.title}) ==\n")
          append(extension.generateExtendedInfo(plan))
        } catch {
          case NonFatal(e) => logWarning(log"Cannot use " +
            log"${MDC(EXTENDED_EXPLAIN_GENERATOR, extension)} to get extended information.", e)
        })
    }
  }

  /** A special namespace for commands that can be used to debug query execution. */
  // scalastyle:off
  object debug {
  // scalastyle:on

    /**
     * Prints to stdout all the generated code found in this plan (i.e. the output of each
     * WholeStageCodegen subtree).
     */
    def codegen(): Unit = {
      // scalastyle:off println
      println(org.apache.spark.sql.execution.debug.codegenString(executedPlan))
      // scalastyle:on println
    }

    /**
     * Get WholeStageCodegenExec subtrees and the codegen in a query plan
     *
     * @return Sequence of WholeStageCodegen subtrees and corresponding codegen
     */
    def codegenToSeq(): Seq[(String, String, ByteCodeStats)] = {
      org.apache.spark.sql.execution.debug.codegenStringSeq(executedPlan)
    }

    /**
     * Dumps debug information about query execution into the specified file.
     *
     * @param path path of the file the debug info is written to.
     * @param maxFields maximum number of fields converted to string representation.
     * @param explainMode the explain mode to be used to generate the string
     *                    representation of the plan.
     */
    def toFile(
        path: String,
        maxFields: Int = Int.MaxValue,
        explainMode: Option[String] = None): Unit = {
      val filePath = new Path(path)
      val fs = filePath.getFileSystem(sparkSession.sessionState.newHadoopConf())
      val writer = new BufferedWriter(new OutputStreamWriter(fs.create(filePath)))
      try {
        val mode = explainMode.map(ExplainMode.fromString(_)).getOrElse(ExtendedMode)
        explainString(mode, maxFields, writer.write)
        if (mode != CodegenMode) {
          writer.write("\n== Whole Stage Codegen ==\n")
          org.apache.spark.sql.execution.debug.writeCodegen(writer.write, executedPlan)
        }
        log.info(s"Debug information was written at: $filePath")
      } finally {
        writer.close()
      }
    }
  }
}

/**
 * SPARK-35378: Commands should be executed eagerly so that something like `sql("INSERT ...")`
 * can trigger the table insertion immediately without a `.collect()`. To avoid end-less recursion
 * we should use `NON_ROOT` when recursively executing commands. Note that we can't execute
 * a query plan with leaf command nodes, because many commands return `GenericInternalRow`
 * and can't be put in a query plan directly, otherwise the query engine may cast
 * `GenericInternalRow` to `UnsafeRow` and fail. When running EXPLAIN, or commands inside other
 * command, we should use `SKIP` to not eagerly trigger the command execution.
 */
object CommandExecutionMode extends Enumeration {
  val SKIP, NON_ROOT, ALL = Value
}

/**
 * Modes for shuffle dependency cleanup.
 *
 * DoNotCleanup: Do not perform any cleanup.
 * SkipMigration: Shuffle dependencies will not be migrated at node decommissions.
 * RemoveShuffleFiles: Shuffle dependency files are removed at the end of SQL executions.
 */
sealed trait ShuffleCleanupMode

case object DoNotCleanup extends ShuffleCleanupMode

case object SkipMigration extends ShuffleCleanupMode

case object RemoveShuffleFiles extends ShuffleCleanupMode


object QueryExecution {
  private val _nextExecutionId = new AtomicLong(0)

  private def nextExecutionId: Long = _nextExecutionId.getAndIncrement

  /**
   * Construct a sequence of rules that are used to prepare a planned [[SparkPlan]] for execution.
   * These rules will make sure subqueries are planned, make sure the data partitioning and ordering
   * are correct, insert whole stage code gen, and try to reduce the work done by reusing exchanges
   * and subqueries.
   */
  private[execution] def preparations(
      sparkSession: SparkSession,
      adaptiveExecutionRule: Option[InsertAdaptiveSparkPlan] = None,
      subquery: Boolean): Seq[Rule[SparkPlan]] = {
    // `AdaptiveSparkPlanExec` is a leaf node. If inserted, all the following rules will be no-op
    // as the original plan is hidden behind `AdaptiveSparkPlanExec`.
    adaptiveExecutionRule.toSeq ++
    Seq(
      CoalesceBucketsInJoin,
      PlanDynamicPruningFilters(sparkSession),
      PlanSubqueries(sparkSession),
      RemoveRedundantProjects,
      EnsureRequirements(),
      // `ReplaceHashWithSortAgg` needs to be added after `EnsureRequirements` to guarantee the
      // sort order of each node is checked to be valid.
      ReplaceHashWithSortAgg,
      // `RemoveRedundantSorts` and `RemoveRedundantWindowGroupLimits` needs to be added after
      // `EnsureRequirements` to guarantee the same number of partitions when instantiating
      // PartitioningCollection.
      RemoveRedundantSorts,
      RemoveRedundantWindowGroupLimits,
      DisableUnnecessaryBucketedScan,
      ApplyColumnarRulesAndInsertTransitions(
        sparkSession.sessionState.columnarRules, outputsColumnar = false),
      CollapseCodegenStages()) ++
      (if (subquery) {
        Nil
      } else {
        Seq(ReuseExchangeAndSubquery)
      })
  }

  /**
   * Prepares a planned [[SparkPlan]] for execution by inserting shuffle operations and internal
   * row format conversions as needed.
   */
  private[execution] def prepareForExecution(
      preparations: Seq[Rule[SparkPlan]],
      plan: SparkPlan): SparkPlan = {
    val planChangeLogger = new PlanChangeLogger[SparkPlan]()
    val preparedPlan = preparations.foldLeft(plan) { case (sp, rule) =>
      val result = rule.apply(sp)
      planChangeLogger.logRule(rule.ruleName, sp, result)
      result
    }
    planChangeLogger.logBatch("Preparations", plan, preparedPlan)
    preparedPlan
  }

  /**
   * Transform a [[LogicalPlan]] into a [[SparkPlan]].
   *
   * Note that the returned physical plan still needs to be prepared for execution.
   */
  def createSparkPlan(
      sparkSession: SparkSession,
      planner: SparkPlanner,
      plan: LogicalPlan): SparkPlan = {
    // TODO: We use next(), i.e. take the first plan returned by the planner, here for now,
    //       but we will implement to choose the best plan.
    planner.plan(ReturnAnswer(plan)).next()
  }

  /**
   * Prepare the [[SparkPlan]] for execution.
   */
  def prepareExecutedPlan(spark: SparkSession, plan: SparkPlan): SparkPlan = {
    prepareForExecution(preparations(spark, subquery = true), plan)
  }

  /**
   * Transform the subquery's [[LogicalPlan]] into a [[SparkPlan]] and prepare the resulting
   * [[SparkPlan]] for execution.
   */
  def prepareExecutedPlan(spark: SparkSession, plan: LogicalPlan): SparkPlan = {
    val sparkPlan = createSparkPlan(spark, spark.sessionState.planner, plan.clone())
    prepareExecutedPlan(spark, sparkPlan)
  }

  /**
   * Prepare the [[SparkPlan]] for execution using exists adaptive execution context.
   * This method is only called by [[PlanAdaptiveDynamicPruningFilters]].
   */
  def prepareExecutedPlan(
      session: SparkSession,
      plan: LogicalPlan,
      context: AdaptiveExecutionContext): SparkPlan = {
    val sparkPlan = createSparkPlan(session, session.sessionState.planner, plan.clone())
    val preparationRules = preparations(session, Option(InsertAdaptiveSparkPlan(context)), true)
    prepareForExecution(preparationRules, sparkPlan.clone())
  }

  /**
   * Marks null pointer exceptions, asserts and scala match errors as internal errors
   */
  private[sql] def isInternalError(e: Throwable): Boolean = e match {
    case _: java.lang.NullPointerException => true
    case _: java.lang.AssertionError => true
    case _: scala.MatchError => true
    case _ => false
  }

  /**
   * Converts marked exceptions from [[isInternalError]] to internal errors.
   */
  private[sql] def toInternalError(msg: String, e: Throwable): Throwable = {
    if (isInternalError(e)) {
      SparkException.internalError(
        msg + " You hit a bug in Spark or the Spark plugins you use. Please, report this bug " +
          "to the corresponding communities or vendors, and provide the full stack trace.",
        e)
    } else {
      e
    }
  }

  /**
   * Catches marked exceptions from [[isInternalError]], and converts them to internal errors.
   */
  private[sql] def withInternalError[T](msg: String)(block: => T): T = {
    try {
      block
    } catch {
      case e: Throwable => throw toInternalError(msg, e)
    }
  }

  def normalize(
      session: SparkSession,
      plan: LogicalPlan,
      tracker: Option[QueryPlanningTracker] = None): LogicalPlan = {
    val normalizationRules = session.sessionState.planNormalizationRules
    if (normalizationRules.isEmpty) {
      plan
    } else {
      val planChangeLogger = new PlanChangeLogger[LogicalPlan]()
      val normalized = normalizationRules.foldLeft(plan) { (p, rule) =>
        val startTime = System.nanoTime()
        val result = rule.apply(p)
        val runTime = System.nanoTime() - startTime
        val effective = !result.fastEquals(p)
        tracker.foreach(_.recordRuleInvocation(rule.ruleName, runTime, effective))
        planChangeLogger.logRule(rule.ruleName, p, result)
        result
      }
      planChangeLogger.logBatch("Plan Normalization", plan, normalized)
      normalized
    }
  }
}<|MERGE_RESOLUTION|>--- conflicted
+++ resolved
@@ -155,14 +155,11 @@
     case other => other
   }
 
-<<<<<<< HEAD
-=======
   // The plan that has been normalized by custom rules, so that it's more likely to hit cache.
   lazy val normalized: LogicalPlan = {
     QueryExecution.normalize(sparkSession, commandExecuted, Some(tracker))
   }
 
->>>>>>> 8950add7
   lazy val withCachedData: LogicalPlan = sparkSession.withActive {
     assertAnalyzed()
     assertSupported()
