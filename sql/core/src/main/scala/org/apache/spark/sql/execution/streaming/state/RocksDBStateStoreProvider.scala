--- conflicted
+++ resolved
@@ -53,11 +53,8 @@
         keySchema: StructType,
         numColsPrefixKey: Int,
         valueSchema: StructType,
-<<<<<<< HEAD
+        useMultipleValuesPerKey: Boolean = false,
         isInternal: Boolean = false): Unit = {
-=======
-        useMultipleValuesPerKey: Boolean = false): Unit = {
->>>>>>> b3e34629
       verify(colFamilyName != StateStore.DEFAULT_COL_FAMILY_NAME,
         s"Failed to create column family with reserved_name=$colFamilyName")
       verify(useColumnFamilies, "Column families are not supported in this store")
