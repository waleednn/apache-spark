/*
 * Licensed to the Apache Software Foundation (ASF) under one or more
 * contributor license agreements.  See the NOTICE file distributed with
 * this work for additional information regarding copyright ownership.
 * The ASF licenses this file to You under the Apache License, Version 2.0
 * (the "License"); you may not use this file except in compliance with
 * the License.  You may obtain a copy of the License at
 *
 *    http://www.apache.org/licenses/LICENSE-2.0
 *
 * Unless required by applicable law or agreed to in writing, software
 * distributed under the License is distributed on an "AS IS" BASIS,
 * WITHOUT WARRANTIES OR CONDITIONS OF ANY KIND, either express or implied.
 * See the License for the specific language governing permissions and
 * limitations under the License.
 */

package org.apache.spark.sql.execution.datasources.v2

<<<<<<< HEAD
import org.apache.spark.sql.catalyst.analysis.Resolver
import org.apache.spark.sql.catalyst.expressions.{Ascending, Descending, Expression, NamedExpression, NullOrdering, NullsFirst, NullsLast, SortDirection, SortOrder}
=======
import org.apache.spark.sql.catalyst.expressions.{Expression, SortOrder}
import org.apache.spark.sql.catalyst.expressions.V2ExpressionUtils.toCatalyst
>>>>>>> 620fde47
import org.apache.spark.sql.catalyst.plans.logical.{LogicalPlan, RepartitionByExpression, Sort}
import org.apache.spark.sql.connector.distributions.{ClusteredDistribution, OrderedDistribution, UnspecifiedDistribution}
import org.apache.spark.sql.connector.write.{RequiresDistributionAndOrdering, Write}
import org.apache.spark.sql.errors.QueryCompilationErrors
import org.apache.spark.sql.internal.SQLConf

object DistributionAndOrderingUtils {

  def prepareQuery(write: Write, query: LogicalPlan, conf: SQLConf): LogicalPlan = write match {
    case write: RequiresDistributionAndOrdering =>
      val resolver = conf.resolver

      val numPartitions = write.requiredNumPartitions()
      val distribution = write.requiredDistribution match {
        case d: OrderedDistribution => d.ordering.map(e => toCatalyst(e, query, resolver))
        case d: ClusteredDistribution => d.clustering.map(e => toCatalyst(e, query, resolver))
        case _: UnspecifiedDistribution => Array.empty[Expression]
      }

      val queryWithDistribution = if (distribution.nonEmpty) {
        val finalNumPartitions = if (numPartitions > 0) {
          numPartitions
        } else {
          conf.numShufflePartitions
        }
        // the conversion to catalyst expressions above produces SortOrder expressions
        // for OrderedDistribution and generic expressions for ClusteredDistribution
        // this allows RepartitionByExpression to pick either range or hash partitioning
        RepartitionByExpression(distribution, query, finalNumPartitions)
      } else if (numPartitions > 0) {
        throw QueryCompilationErrors.numberOfPartitionsNotAllowedWithUnspecifiedDistributionError()
      } else {
        query
      }

      val ordering = write.requiredOrdering.toSeq
        .map(e => toCatalyst(e, query, resolver))
        .asInstanceOf[Seq[SortOrder]]

      val queryWithDistributionAndOrdering = if (ordering.nonEmpty) {
        Sort(ordering, global = false, queryWithDistribution)
      } else {
        queryWithDistribution
      }

      queryWithDistributionAndOrdering

    case _ =>
      query
  }
<<<<<<< HEAD

  private def toCatalyst(
      expr: V2Expression,
      query: LogicalPlan,
      resolver: Resolver): Expression = {

    // we cannot perform the resolution in the analyzer since we need to optimize expressions
    // in nodes like OverwriteByExpression before constructing a logical write
    def resolve(ref: FieldReference): NamedExpression = {
      query.resolve(ref.parts, resolver) match {
        case Some(attr) => attr
        case None => throw QueryCompilationErrors.cannotResolveFieldReferenceError(ref, query)
      }
    }

    expr match {
      case SortValue(child, direction, nullOrdering) =>
        val catalystChild = toCatalyst(child, query, resolver)
        SortOrder(catalystChild, toCatalyst(direction), toCatalyst(nullOrdering), Seq.empty)
      case IdentityTransform(ref) =>
        resolve(ref)
      case ref: FieldReference =>
        resolve(ref)
      case _ =>
        throw QueryCompilationErrors.v2ExpressionUnsupportedError(expr)
    }
  }

  private def toCatalyst(direction: V2SortDirection): SortDirection = direction match {
    case V2SortDirection.ASCENDING => Ascending
    case V2SortDirection.DESCENDING => Descending
  }

  private def toCatalyst(nullOrdering: V2NullOrdering): NullOrdering = nullOrdering match {
    case V2NullOrdering.NULLS_FIRST => NullsFirst
    case V2NullOrdering.NULLS_LAST => NullsLast
  }
=======
>>>>>>> 620fde47
}<|MERGE_RESOLUTION|>--- conflicted
+++ resolved
@@ -17,13 +17,8 @@
 
 package org.apache.spark.sql.execution.datasources.v2
 
-<<<<<<< HEAD
-import org.apache.spark.sql.catalyst.analysis.Resolver
-import org.apache.spark.sql.catalyst.expressions.{Ascending, Descending, Expression, NamedExpression, NullOrdering, NullsFirst, NullsLast, SortDirection, SortOrder}
-=======
 import org.apache.spark.sql.catalyst.expressions.{Expression, SortOrder}
 import org.apache.spark.sql.catalyst.expressions.V2ExpressionUtils.toCatalyst
->>>>>>> 620fde47
 import org.apache.spark.sql.catalyst.plans.logical.{LogicalPlan, RepartitionByExpression, Sort}
 import org.apache.spark.sql.connector.distributions.{ClusteredDistribution, OrderedDistribution, UnspecifiedDistribution}
 import org.apache.spark.sql.connector.write.{RequiresDistributionAndOrdering, Write}
@@ -74,44 +69,4 @@
     case _ =>
       query
   }
-<<<<<<< HEAD
-
-  private def toCatalyst(
-      expr: V2Expression,
-      query: LogicalPlan,
-      resolver: Resolver): Expression = {
-
-    // we cannot perform the resolution in the analyzer since we need to optimize expressions
-    // in nodes like OverwriteByExpression before constructing a logical write
-    def resolve(ref: FieldReference): NamedExpression = {
-      query.resolve(ref.parts, resolver) match {
-        case Some(attr) => attr
-        case None => throw QueryCompilationErrors.cannotResolveFieldReferenceError(ref, query)
-      }
-    }
-
-    expr match {
-      case SortValue(child, direction, nullOrdering) =>
-        val catalystChild = toCatalyst(child, query, resolver)
-        SortOrder(catalystChild, toCatalyst(direction), toCatalyst(nullOrdering), Seq.empty)
-      case IdentityTransform(ref) =>
-        resolve(ref)
-      case ref: FieldReference =>
-        resolve(ref)
-      case _ =>
-        throw QueryCompilationErrors.v2ExpressionUnsupportedError(expr)
-    }
-  }
-
-  private def toCatalyst(direction: V2SortDirection): SortDirection = direction match {
-    case V2SortDirection.ASCENDING => Ascending
-    case V2SortDirection.DESCENDING => Descending
-  }
-
-  private def toCatalyst(nullOrdering: V2NullOrdering): NullOrdering = nullOrdering match {
-    case V2NullOrdering.NULLS_FIRST => NullsFirst
-    case V2NullOrdering.NULLS_LAST => NullsLast
-  }
-=======
->>>>>>> 620fde47
 }