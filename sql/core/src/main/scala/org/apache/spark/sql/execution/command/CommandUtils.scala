--- conflicted
+++ resolved
@@ -344,20 +344,4 @@
   private def isDataPath(path: Path, stagingDir: String): Boolean = {
     !path.getName.startsWith(stagingDir) && DataSourceUtils.isDataPath(path)
   }
-<<<<<<< HEAD
-
-  def getSizeInBytesFallBackToHdfs(session: SparkSession, table: CatalogTable): Long = {
-    try {
-      val hadoopConf = session.sessionState.newHadoopConf()
-      val tablePath = new Path(table.location)
-      val fs: FileSystem = tablePath.getFileSystem(hadoopConf)
-      fs.getContentSummary(tablePath).getLength
-    } catch {
-      case NonFatal(e) =>
-        logWarning("Failed to get table size from HDFS. Using the default data size.", e)
-        session.sessionState.conf.defaultSizeInBytes
-    }
-  }
-=======
->>>>>>> 07c4b9bd
 }