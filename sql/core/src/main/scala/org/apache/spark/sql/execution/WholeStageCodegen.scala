--- conflicted
+++ resolved
@@ -45,21 +45,12 @@
 
   /**
     * Returns the RDD of InternalRow which generates the input rows.
-<<<<<<< HEAD
     */
   def upstream(): RDD[InternalRow]
 
   /**
     * Returns an input RDD of InternalRow and Java source code to process them.
     */
-=======
-    */
-  def upstream(): RDD[InternalRow]
-
-  /**
-    * Returns Java source code to process the rows from upstream.
-    */
->>>>>>> df78a934
   def produce(ctx: CodegenContext, parent: CodegenSupport): String = {
     this.parent = parent
     ctx.freshNamePrefix = nodeName
@@ -103,10 +94,7 @@
       child: SparkPlan,
       input: Seq[ExprCode],
       row: String = null): String = {
-<<<<<<< HEAD
-=======
     ctx.freshNamePrefix = nodeName
->>>>>>> df78a934
     if (row != null) {
       ctx.currentVars = null
       ctx.INPUT_ROW = row
@@ -115,17 +103,10 @@
       }
       s"""
          | ${evals.map(_.code).mkString("\n")}
-<<<<<<< HEAD
-         | ${doConsume(ctx, child, evals)}
-       """.stripMargin
-    } else {
-      doConsume(ctx, child, input)
-=======
          | ${doConsume(ctx, evals)}
        """.stripMargin
     } else {
       doConsume(ctx, input)
->>>>>>> df78a934
     }
   }
 
@@ -141,11 +122,7 @@
     *     # call consume(), which will call parent.doConsume()
     *   }
     */
-<<<<<<< HEAD
-  protected def doConsume(ctx: CodegenContext, child: SparkPlan, input: Seq[ExprCode]): String = {
-=======
   protected def doConsume(ctx: CodegenContext, input: Seq[ExprCode]): String = {
->>>>>>> df78a934
     throw new UnsupportedOperationException
   }
 }
@@ -162,19 +139,13 @@
   override def output: Seq[Attribute] = child.output
   override def outputPartitioning: Partitioning = child.outputPartitioning
   override def outputOrdering: Seq[SortOrder] = child.outputOrdering
-<<<<<<< HEAD
 
   override def doPrepare(): Unit = {
     child.prepare()
-=======
-
-  override def doPrepare(): Unit = {
-    child.prepare()
   }
 
   override def doExecute(): RDD[InternalRow] = {
     child.execute()
->>>>>>> df78a934
   }
 
   override def supportCodegen: Boolean = false
@@ -190,23 +161,12 @@
     ctx.currentVars = null
     val columns = exprs.map(_.gen(ctx))
     s"""
-<<<<<<< HEAD
-       |  while (input.hasNext()) {
-=======
        | while (input.hasNext()) {
->>>>>>> df78a934
        |   InternalRow $row = (InternalRow) input.next();
        |   ${columns.map(_.code).mkString("\n")}
        |   ${consume(ctx, columns)}
        | }
      """.stripMargin
-<<<<<<< HEAD
-  }
-
-  override def doExecute(): RDD[InternalRow] = {
-    throw new UnsupportedOperationException
-=======
->>>>>>> df78a934
   }
 
   override def simpleString: String = "INPUT"
@@ -233,15 +193,9 @@
   *                                                   |
   *                                                consume()
   *                        consumeChild() <-----------|
-<<<<<<< HEAD
   *                             |
   *                          doConsume()
   *                             |
-=======
-  *                             |
-  *                          doConsume()
-  *                             |
->>>>>>> df78a934
   *  consumeChild()  <-----  consume()
   *
   * SparkPlan A should override doProduce() and doConsume().
