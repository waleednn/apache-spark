--- conflicted
+++ resolved
@@ -52,38 +52,22 @@
         case LeftOuter =>
           val hashed = HashedRelation(rightIter, buildKeyGenerator)
           val keyGenerator = streamedKeyGenerator
-<<<<<<< HEAD
+          val resultProj = createResultProjection()
           leftIter.flatMap { currentRow =>
             val rowKey = keyGenerator(currentRow)
             val matches = if (rowKey.anyNull) null else hashed.get(rowKey)
-            leftOuterIterator(joinedRow.withLeft(currentRow), matches)
+            leftOuterIterator(joinedRow.withLeft(currentRow), matches, resultProj)
           }
-=======
-          val resultProj = resultProjection
-          leftIter.flatMap( currentRow => {
-            val rowKey = keyGenerator(currentRow)
-            joinedRow.withLeft(currentRow)
-            leftOuterIterator(rowKey, joinedRow, hashed.get(rowKey), resultProj)
-          })
->>>>>>> 681e3024
 
         case RightOuter =>
           val hashed = HashedRelation(leftIter, buildKeyGenerator)
           val keyGenerator = streamedKeyGenerator
-<<<<<<< HEAD
+          val resultProj = createResultProjection()
           rightIter.flatMap { currentRow =>
             val rowKey = keyGenerator(currentRow)
             val matches = if (rowKey.anyNull) null else hashed.get(rowKey)
-            rightOuterIterator(matches, joinedRow.withRight(currentRow))
+            rightOuterIterator(matches, joinedRow.withRight(currentRow), resultProj)
           }
-=======
-          val resultProj = resultProjection
-          rightIter.flatMap ( currentRow => {
-            val rowKey = keyGenerator(currentRow)
-            joinedRow.withRight(currentRow)
-            rightOuterIterator(rowKey, hashed.get(rowKey), joinedRow, resultProj)
-          })
->>>>>>> 681e3024
 
         case FullOuter =>
           // TODO(davies): use UnsafeRow
@@ -107,4 +91,4 @@
       }
     }
   }
-}
+}