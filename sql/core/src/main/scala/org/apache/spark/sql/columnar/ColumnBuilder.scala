--- conflicted
+++ resolved
@@ -63,10 +63,6 @@
     val size = if (initialSize == 0) DEFAULT_INITIAL_BUFFER_SIZE else initialSize
     this.columnName = columnName
 
-<<<<<<< HEAD
-    // Reserves 4 bytes for column type ID
-=======
->>>>>>> 27ecfe61
     buffer = ByteBuffer.allocate(size * columnType.defaultSize)
     buffer.order(ByteOrder.nativeOrder())
   }
@@ -127,15 +123,12 @@
 private[sql] class StructColumnBuilder(dataType: DataType)
   extends ComplexColumnBuilder(new GenericColumnStats(dataType), STRUCT(dataType))
 
-<<<<<<< HEAD
 private[sql] class ArrayColumnBuilder(dataType: DataType)
   extends ComplexColumnBuilder(new GenericColumnStats(dataType), ARRAY(dataType))
 
 private[sql] class MapColumnBuilder(dataType: DataType)
   extends ComplexColumnBuilder(new GenericColumnStats(dataType), MAP(dataType))
 
-=======
->>>>>>> 27ecfe61
 private[sql] object ColumnBuilder {
   val DEFAULT_INITIAL_BUFFER_SIZE = 1024 * 1024
 
