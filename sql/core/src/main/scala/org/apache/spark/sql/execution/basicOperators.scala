--- conflicted
+++ resolved
@@ -204,7 +204,6 @@
 @DeveloperApi
 case class ExistingRdd(output: Seq[Attribute], rdd: RDD[Row]) extends LeafNode {
   override def execute() = rdd
-<<<<<<< HEAD
 }
 
 /**
@@ -219,6 +218,4 @@
   override def execute() = {
     left.execute().map(_.copy()).subtract(right.execute().map(_.copy()))
   }
-=======
->>>>>>> 6596392d
-}+}
