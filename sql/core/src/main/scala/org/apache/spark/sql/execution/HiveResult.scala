/*
 * Licensed to the Apache Software Foundation (ASF) under one or more
 * contributor license agreements.  See the NOTICE file distributed with
 * this work for additional information regarding copyright ownership.
 * The ASF licenses this file to You under the Apache License, Version 2.0
 * (the "License"); you may not use this file except in compliance with
 * the License.  You may obtain a copy of the License at
 *
 *    http://www.apache.org/licenses/LICENSE-2.0
 *
 * Unless required by applicable law or agreed to in writing, software
 * distributed under the License is distributed on an "AS IS" BASIS,
 * WITHOUT WARRANTIES OR CONDITIONS OF ANY KIND, either express or implied.
 * See the License for the specific language governing permissions and
 * limitations under the License.
 */

package org.apache.spark.sql.execution

import java.nio.charset.StandardCharsets
import java.sql.{Date, Timestamp}

import org.apache.spark.sql.Row
import org.apache.spark.sql.catalyst.util.{DateFormatter, DateTimeUtils, TimestampFormatter}
import org.apache.spark.sql.catalyst.util.IntervalUtils._
import org.apache.spark.sql.execution.command.{DescribeCommandBase, ExecutedCommandExec, ShowTablesCommand}
import org.apache.spark.sql.internal.SQLConf
import org.apache.spark.sql.internal.SQLConf.IntervalStyle._
import org.apache.spark.sql.types._
import org.apache.spark.unsafe.types.CalendarInterval

/**
 * Runs a query returning the result in Hive compatible form.
 */
object HiveResult {
  /**
   * Returns the result as a hive compatible sequence of strings. This is used in tests and
   * `SparkSQLDriver` for CLI applications.
   */
  def hiveResultString(executedPlan: SparkPlan): Seq[String] = executedPlan match {
    case ExecutedCommandExec(_: DescribeCommandBase) =>
      // If it is a describe command for a Hive table, we want to have the output format
      // be similar with Hive.
      executedPlan.executeCollectPublic().map {
        case Row(name: String, dataType: String, comment) =>
          Seq(name, dataType,
            Option(comment.asInstanceOf[String]).getOrElse(""))
            .map(s => String.format(s"%-20s", s))
            .mkString("\t")
      }
    // SHOW TABLES in Hive only output table names, while ours output database, table name, isTemp.
    case command @ ExecutedCommandExec(s: ShowTablesCommand) if !s.isExtended =>
      command.executeCollect().map(_.getString(1))
    case other =>
      val result: Seq[Seq[Any]] = other.executeCollectPublic().map(_.toSeq).toSeq
      // We need the types so we can output struct field names
      val types = executedPlan.output.map(_.dataType)
      // Reformat to match hive tab delimited output.
      result.map(_.zip(types).map(toHiveString)).map(_.mkString("\t"))
  }

  private val primitiveTypes = Seq(
    StringType,
    IntegerType,
    LongType,
    DoubleType,
    FloatType,
    BooleanType,
    ByteType,
    ShortType,
    DateType,
    TimestampType,
    BinaryType)

  private lazy val zoneId = DateTimeUtils.getZoneId(SQLConf.get.sessionLocalTimeZone)
  private lazy val dateFormatter = DateFormatter(zoneId)
  private lazy val timestampFormatter = TimestampFormatter.getFractionFormatter(zoneId)

  /** Hive outputs fields of structs slightly differently than top level attributes. */
  private def toHiveStructString(a: (Any, DataType)): String = a match {
    case (struct: Row, StructType(fields)) =>
      struct.toSeq.zip(fields).map {
        case (v, t) => s""""${t.name}":${toHiveStructString((v, t.dataType))}"""
      }.mkString("{", ",", "}")
    case (seq: Seq[_], ArrayType(typ, _)) =>
      seq.map(v => (v, typ)).map(toHiveStructString).mkString("[", ",", "]")
    case (map: Map[_, _], MapType(kType, vType, _)) =>
      map.map {
        case (key, value) =>
          toHiveStructString((key, kType)) + ":" + toHiveStructString((value, vType))
      }.toSeq.sorted.mkString("{", ",", "}")
    case (null, _) => "null"
    case (s: String, StringType) => "\"" + s + "\""
    case (decimal, DecimalType()) => decimal.toString
    case (interval: CalendarInterval, CalendarIntervalType) =>
      SQLConf.get.intervalOutputStyle match {
        case SQL_STANDARD => toSqlStandardString(interval)
        case ISO_8601 => toIso8601String(interval)
        case MULTI_UNITS => toMultiUnitsString(interval)
      }
    case (other, tpe) if primitiveTypes contains tpe => other.toString
  }

  /** Formats a datum (based on the given data type) and returns the string representation. */
  def toHiveString(a: (Any, DataType)): String = a match {
    case (struct: Row, StructType(fields)) =>
      struct.toSeq.zip(fields).map {
        case (v, t) => s""""${t.name}":${toHiveStructString((v, t.dataType))}"""
      }.mkString("{", ",", "}")
    case (seq: Seq[_], ArrayType(typ, _)) =>
      seq.map(v => (v, typ)).map(toHiveStructString).mkString("[", ",", "]")
    case (map: Map[_, _], MapType(kType, vType, _)) =>
      map.map {
        case (key, value) =>
          toHiveStructString((key, kType)) + ":" + toHiveStructString((value, vType))
      }.toSeq.sorted.mkString("{", ",", "}")
    case (null, _) => "NULL"
    case (d: Date, DateType) => dateFormatter.format(DateTimeUtils.fromJavaDate(d))
    case (t: Timestamp, TimestampType) =>
      DateTimeUtils.timestampToString(timestampFormatter, DateTimeUtils.fromJavaTimestamp(t))
    case (bin: Array[Byte], BinaryType) => new String(bin, StandardCharsets.UTF_8)
<<<<<<< HEAD
    case (decimal: java.math.BigDecimal, DecimalType()) => decimal.toPlainString
=======
    case (decimal: java.math.BigDecimal, DecimalType()) => formatDecimal(decimal)
    case (interval: CalendarInterval, CalendarIntervalType) =>
      SQLConf.get.intervalOutputStyle match {
        case SQL_STANDARD => toSqlStandardString(interval)
        case ISO_8601 => toIso8601String(interval)
        case MULTI_UNITS => toMultiUnitsString(interval)
      }
>>>>>>> a60da23d
    case (interval, CalendarIntervalType) => interval.toString
    case (other, _ : UserDefinedType[_]) => other.toString
    case (other, tpe) if primitiveTypes.contains(tpe) => other.toString
  }
}<|MERGE_RESOLUTION|>--- conflicted
+++ resolved
@@ -119,17 +119,13 @@
     case (t: Timestamp, TimestampType) =>
       DateTimeUtils.timestampToString(timestampFormatter, DateTimeUtils.fromJavaTimestamp(t))
     case (bin: Array[Byte], BinaryType) => new String(bin, StandardCharsets.UTF_8)
-<<<<<<< HEAD
     case (decimal: java.math.BigDecimal, DecimalType()) => decimal.toPlainString
-=======
-    case (decimal: java.math.BigDecimal, DecimalType()) => formatDecimal(decimal)
     case (interval: CalendarInterval, CalendarIntervalType) =>
       SQLConf.get.intervalOutputStyle match {
         case SQL_STANDARD => toSqlStandardString(interval)
         case ISO_8601 => toIso8601String(interval)
         case MULTI_UNITS => toMultiUnitsString(interval)
       }
->>>>>>> a60da23d
     case (interval, CalendarIntervalType) => interval.toString
     case (other, _ : UserDefinedType[_]) => other.toString
     case (other, tpe) if primitiveTypes.contains(tpe) => other.toString
