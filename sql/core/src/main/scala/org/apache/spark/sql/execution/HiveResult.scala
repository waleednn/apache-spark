--- conflicted
+++ resolved
@@ -56,30 +56,11 @@
       result.map(_.zip(types).map(toHiveString)).map(_.mkString("\t"))
   }
 
-<<<<<<< HEAD
-  private lazy val dateFormatter = DateFormatter()
-  private lazy val timestampFormatter = TimestampFormatter(
-    DateTimeUtils.getTimeZone(SQLConf.get.sessionLocalTimeZone))
-
-  /** Formats a datum (based on the given data type) and returns the string representation. */
-  private def toHiveString(a: (Any, DataType)): String = {
-    val primitiveTypes = Seq(StringType, IntegerType, LongType, DoubleType, FloatType,
-      BooleanType, ByteType, ShortType, DateType, TimestampType, BinaryType)
-    val timeZone = DateTimeUtils.getTimeZone(SQLConf.get.sessionLocalTimeZone)
-
-    def formatDecimal(d: java.math.BigDecimal): String = {
-      if (d.compareTo(java.math.BigDecimal.ZERO) == 0) {
-        java.math.BigDecimal.ZERO.toPlainString
-      } else {
-        d.stripTrailingZeros().toPlainString
-      }
-=======
   private def formatDecimal(d: java.math.BigDecimal): String = {
     if (d.compareTo(java.math.BigDecimal.ZERO) == 0) {
       java.math.BigDecimal.ZERO.toPlainString
     } else {
       d.stripTrailingZeros().toPlainString // Hive strips trailing zeros
->>>>>>> a927c764
     }
   }
 
@@ -96,29 +77,10 @@
     TimestampType,
     BinaryType)
 
-<<<<<<< HEAD
-    a match {
-      case (struct: Row, StructType(fields)) =>
-        struct.toSeq.zip(fields).map {
-          case (v, t) => s""""${t.name}":${toHiveStructString((v, t.dataType))}"""
-        }.mkString("{", ",", "}")
-      case (seq: Seq[_], ArrayType(typ, _)) =>
-        seq.map(v => (v, typ)).map(toHiveStructString).mkString("[", ",", "]")
-      case (map: Map[_, _], MapType(kType, vType, _)) =>
-        map.map {
-          case (key, value) =>
-            toHiveStructString((key, kType)) + ":" + toHiveStructString((value, vType))
-        }.toSeq.sorted.mkString("{", ",", "}")
-      case (null, _) => "NULL"
-      case (d: Date, DateType) => dateFormatter.format(DateTimeUtils.fromJavaDate(d))
-      case (t: Timestamp, TimestampType) =>
-        DateTimeUtils.timestampToString(timestampFormatter, DateTimeUtils.fromJavaTimestamp(t))
-      case (bin: Array[Byte], BinaryType) => new String(bin, StandardCharsets.UTF_8)
-      case (decimal: java.math.BigDecimal, DecimalType()) => formatDecimal(decimal)
-      case (interval, CalendarIntervalType) => interval.toString
-      case (other, tpe) if primitiveTypes.contains(tpe) => other.toString
-    }
-=======
+  private lazy val dateFormatter = DateFormatter()
+  private lazy val timestampFormatter = TimestampFormatter(
+    DateTimeUtils.getTimeZone(SQLConf.get.sessionLocalTimeZone))
+
   /** Hive outputs fields of structs slightly differently than top level attributes. */
   private def toHiveStructString(a: (Any, DataType)): String = a match {
     case (struct: Row, StructType(fields)) =>
@@ -153,16 +115,13 @@
           toHiveStructString((key, kType)) + ":" + toHiveStructString((value, vType))
       }.toSeq.sorted.mkString("{", ",", "}")
     case (null, _) => "NULL"
-    case (d: Date, DateType) =>
-      DateTimeUtils.dateToString(DateTimeUtils.fromJavaDate(d))
+    case (d: Date, DateType) => dateFormatter.format(DateTimeUtils.fromJavaDate(d))
     case (t: Timestamp, TimestampType) =>
-      val timeZone = DateTimeUtils.getTimeZone(SQLConf.get.sessionLocalTimeZone)
-      DateTimeUtils.timestampToString(DateTimeUtils.fromJavaTimestamp(t), timeZone)
+      DateTimeUtils.timestampToString(timestampFormatter, DateTimeUtils.fromJavaTimestamp(t))
     case (bin: Array[Byte], BinaryType) => new String(bin, StandardCharsets.UTF_8)
     case (decimal: java.math.BigDecimal, DecimalType()) => formatDecimal(decimal)
     case (interval, CalendarIntervalType) => interval.toString
     case (other, _ : UserDefinedType[_]) => other.toString
     case (other, tpe) if primitiveTypes.contains(tpe) => other.toString
->>>>>>> a927c764
   }
 }