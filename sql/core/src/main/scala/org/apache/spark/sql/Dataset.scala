/*
 * Licensed to the Apache Software Foundation (ASF) under one or more
 * contributor license agreements.  See the NOTICE file distributed with
 * this work for additional information regarding copyright ownership.
 * The ASF licenses this file to You under the Apache License, Version 2.0
 * (the "License"); you may not use this file except in compliance with
 * the License.  You may obtain a copy of the License at
 *
 *    http://www.apache.org/licenses/LICENSE-2.0
 *
 * Unless required by applicable law or agreed to in writing, software
 * distributed under the License is distributed on an "AS IS" BASIS,
 * WITHOUT WARRANTIES OR CONDITIONS OF ANY KIND, either express or implied.
 * See the License for the specific language governing permissions and
 * limitations under the License.
 */

package org.apache.spark.sql

import java.io.CharArrayWriter
import java.sql.{Date, Timestamp}

import scala.collection.JavaConverters._
import scala.language.implicitConversions
import scala.reflect.runtime.universe.TypeTag
import scala.util.control.NonFatal

import org.apache.commons.lang3.StringUtils

import org.apache.spark.annotation.{DeveloperApi, Experimental, InterfaceStability}
import org.apache.spark.api.java.JavaRDD
import org.apache.spark.api.java.function._
import org.apache.spark.api.python.{PythonRDD, SerDeUtil}
import org.apache.spark.broadcast.Broadcast
import org.apache.spark.rdd.RDD
import org.apache.spark.sql.catalyst._
import org.apache.spark.sql.catalyst.analysis._
import org.apache.spark.sql.catalyst.catalog.CatalogRelation
import org.apache.spark.sql.catalyst.encoders._
import org.apache.spark.sql.catalyst.expressions._
import org.apache.spark.sql.catalyst.expressions.aggregate._
import org.apache.spark.sql.catalyst.json.{JacksonGenerator, JSONOptions}
import org.apache.spark.sql.catalyst.optimizer.CombineUnions
import org.apache.spark.sql.catalyst.parser.ParseException
import org.apache.spark.sql.catalyst.plans._
import org.apache.spark.sql.catalyst.plans.logical._
import org.apache.spark.sql.catalyst.plans.physical.{Partitioning, PartitioningCollection}
import org.apache.spark.sql.catalyst.util.{usePrettyExpression, DateTimeUtils}
import org.apache.spark.sql.execution._
import org.apache.spark.sql.execution.command._
import org.apache.spark.sql.execution.datasources.LogicalRelation
import org.apache.spark.sql.execution.python.EvaluatePython
import org.apache.spark.sql.streaming.DataStreamWriter
import org.apache.spark.sql.types._
import org.apache.spark.storage.StorageLevel
import org.apache.spark.unsafe.types.CalendarInterval
import org.apache.spark.util.Utils

private[sql] object Dataset {
  def apply[T: Encoder](sparkSession: SparkSession, logicalPlan: LogicalPlan): Dataset[T] = {
    new Dataset(sparkSession, logicalPlan, implicitly[Encoder[T]])
  }

  def ofRows(sparkSession: SparkSession, logicalPlan: LogicalPlan): DataFrame = {
    val qe = sparkSession.sessionState.executePlan(logicalPlan)
    qe.assertAnalyzed()
    new Dataset[Row](sparkSession, qe, RowEncoder(qe.analyzed.schema))
  }
}

/**
 * A Dataset is a strongly typed collection of domain-specific objects that can be transformed
 * in parallel using functional or relational operations. Each Dataset also has an untyped view
 * called a `DataFrame`, which is a Dataset of [[Row]].
 *
 * Operations available on Datasets are divided into transformations and actions. Transformations
 * are the ones that produce new Datasets, and actions are the ones that trigger computation and
 * return results. Example transformations include map, filter, select, and aggregate (`groupBy`).
 * Example actions count, show, or writing data out to file systems.
 *
 * Datasets are "lazy", i.e. computations are only triggered when an action is invoked. Internally,
 * a Dataset represents a logical plan that describes the computation required to produce the data.
 * When an action is invoked, Spark's query optimizer optimizes the logical plan and generates a
 * physical plan for efficient execution in a parallel and distributed manner. To explore the
 * logical plan as well as optimized physical plan, use the `explain` function.
 *
 * To efficiently support domain-specific objects, an [[Encoder]] is required. The encoder maps
 * the domain specific type `T` to Spark's internal type system. For example, given a class `Person`
 * with two fields, `name` (string) and `age` (int), an encoder is used to tell Spark to generate
 * code at runtime to serialize the `Person` object into a binary structure. This binary structure
 * often has much lower memory footprint as well as are optimized for efficiency in data processing
 * (e.g. in a columnar format). To understand the internal binary representation for data, use the
 * `schema` function.
 *
 * There are typically two ways to create a Dataset. The most common way is by pointing Spark
 * to some files on storage systems, using the `read` function available on a `SparkSession`.
 * {{{
 *   val people = spark.read.parquet("...").as[Person]  // Scala
 *   Dataset<Person> people = spark.read().parquet("...").as(Encoders.bean(Person.class)); // Java
 * }}}
 *
 * Datasets can also be created through transformations available on existing Datasets. For example,
 * the following creates a new Dataset by applying a filter on the existing one:
 * {{{
 *   val names = people.map(_.name)  // in Scala; names is a Dataset[String]
 *   Dataset<String> names = people.map((Person p) -> p.name, Encoders.STRING));
 * }}}
 *
 * Dataset operations can also be untyped, through various domain-specific-language (DSL)
 * functions defined in: Dataset (this class), [[Column]], and [[functions]]. These operations
 * are very similar to the operations available in the data frame abstraction in R or Python.
 *
 * To select a column from the Dataset, use `apply` method in Scala and `col` in Java.
 * {{{
 *   val ageCol = people("age")  // in Scala
 *   Column ageCol = people.col("age"); // in Java
 * }}}
 *
 * Note that the [[Column]] type can also be manipulated through its various functions.
 * {{{
 *   // The following creates a new column that increases everybody's age by 10.
 *   people("age") + 10  // in Scala
 *   people.col("age").plus(10);  // in Java
 * }}}
 *
 * A more concrete example in Scala:
 * {{{
 *   // To create Dataset[Row] using SparkSession
 *   val people = spark.read.parquet("...")
 *   val department = spark.read.parquet("...")
 *
 *   people.filter("age > 30")
 *     .join(department, people("deptId") === department("id"))
 *     .groupBy(department("name"), "gender")
 *     .agg(avg(people("salary")), max(people("age")))
 * }}}
 *
 * and in Java:
 * {{{
 *   // To create Dataset<Row> using SparkSession
 *   Dataset<Row> people = spark.read().parquet("...");
 *   Dataset<Row> department = spark.read().parquet("...");
 *
 *   people.filter("age".gt(30))
 *     .join(department, people.col("deptId").equalTo(department("id")))
 *     .groupBy(department.col("name"), "gender")
 *     .agg(avg(people.col("salary")), max(people.col("age")));
 * }}}
 *
 * @groupname basic Basic Dataset functions
 * @groupname action Actions
 * @groupname untypedrel Untyped transformations
 * @groupname typedrel Typed transformations
 *
 * @since 1.6.0
 */
@InterfaceStability.Stable
class Dataset[T] private[sql](
    @transient val sparkSession: SparkSession,
    @DeveloperApi @InterfaceStability.Unstable @transient val queryExecution: QueryExecution,
    encoder: Encoder[T])
  extends Serializable {

  queryExecution.assertAnalyzed()

  // Note for Spark contributors: if adding or updating any action in `Dataset`, please make sure
  // you wrap it with `withNewExecutionId` if this actions doesn't call other action.

  def this(sparkSession: SparkSession, logicalPlan: LogicalPlan, encoder: Encoder[T]) = {
    this(sparkSession, sparkSession.sessionState.executePlan(logicalPlan), encoder)
  }

  def this(sqlContext: SQLContext, logicalPlan: LogicalPlan, encoder: Encoder[T]) = {
    this(sqlContext.sparkSession, logicalPlan, encoder)
  }

  @transient private[sql] val logicalPlan: LogicalPlan = {
    // For various commands (like DDL) and queries with side effects, we force query execution
    // to happen right away to let these side effects take place eagerly.
    queryExecution.analyzed match {
      case c: Command =>
        LocalRelation(c.output, withAction("command", queryExecution)(_.executeCollect()))
      case u @ Union(children) if children.forall(_.isInstanceOf[Command]) =>
        LocalRelation(u.output, withAction("command", queryExecution)(_.executeCollect()))
      case _ =>
        queryExecution.analyzed
    }
  }

  /**
   * Currently [[ExpressionEncoder]] is the only implementation of [[Encoder]], here we turn the
   * passed in encoder to [[ExpressionEncoder]] explicitly, and mark it implicit so that we can use
   * it when constructing new Dataset objects that have the same object type (that will be
   * possibly resolved to a different schema).
   */
  private[sql] implicit val exprEnc: ExpressionEncoder[T] = encoderFor(encoder)

  /**
   * Encoder is used mostly as a container of serde expressions in Dataset.  We build logical
   * plans by these serde expressions and execute it within the query framework.  However, for
   * performance reasons we may want to use encoder as a function to deserialize internal rows to
   * custom objects, e.g. collect.  Here we resolve and bind the encoder so that we can call its
   * `fromRow` method later.
   */
  private val boundEnc =
    exprEnc.resolveAndBind(logicalPlan.output, sparkSession.sessionState.analyzer)

  private implicit def classTag = exprEnc.clsTag

  // sqlContext must be val because a stable identifier is expected when you import implicits
  @transient lazy val sqlContext: SQLContext = sparkSession.sqlContext

  private[sql] def resolve(colName: String): NamedExpression = {
    queryExecution.analyzed.resolveQuoted(colName, sparkSession.sessionState.analyzer.resolver)
      .getOrElse {
        throw new AnalysisException(
          s"""Cannot resolve column name "$colName" among (${schema.fieldNames.mkString(", ")})""")
      }
  }

  private[sql] def numericColumns: Seq[Expression] = {
    schema.fields.filter(_.dataType.isInstanceOf[NumericType]).map { n =>
      queryExecution.analyzed.resolveQuoted(n.name, sparkSession.sessionState.analyzer.resolver).get
    }
  }

  private def aggregatableColumns: Seq[Expression] = {
    schema.fields
      .filter(f => f.dataType.isInstanceOf[NumericType] || f.dataType.isInstanceOf[StringType])
      .map { n =>
        queryExecution.analyzed.resolveQuoted(n.name, sparkSession.sessionState.analyzer.resolver)
          .get
      }
  }

  /**
   * Compose the string representing rows for output
   *
   * @param _numRows Number of rows to show
   * @param truncate If set to more than 0, truncates strings to `truncate` characters and
   *                   all cells will be aligned right.
   * @param vertical If set to true, prints output rows vertically (one line per column value).
   */
  private[sql] def showString(
      _numRows: Int, truncate: Int = 20, vertical: Boolean = false): String = {
    val numRows = _numRows.max(0)
    val takeResult = toDF().take(numRows + 1)
    showString(takeResult, numRows, truncate, vertical)
  }

  private def showString(
      dataWithOneMoreRow: Array[Row], numRows: Int, truncate: Int, vertical: Boolean): String = {
    val hasMoreData = dataWithOneMoreRow.length > numRows
    val data = dataWithOneMoreRow.take(numRows)

    lazy val timeZone =
      DateTimeUtils.getTimeZone(sparkSession.sessionState.conf.sessionLocalTimeZone)

    // For array values, replace Seq and Array with square brackets
    // For cells that are beyond `truncate` characters, replace it with the
    // first `truncate-3` and "..."
    val rows: Seq[Seq[String]] = schema.fieldNames.toSeq +: data.map { row =>
      row.toSeq.map { cell =>
        val str = cell match {
          case null => "null"
          case binary: Array[Byte] => binary.map("%02X".format(_)).mkString("[", " ", "]")
          case array: Array[_] => array.mkString("[", ", ", "]")
          case seq: Seq[_] => seq.mkString("[", ", ", "]")
          case d: Date =>
            DateTimeUtils.dateToString(DateTimeUtils.fromJavaDate(d))
          case ts: Timestamp =>
            DateTimeUtils.timestampToString(DateTimeUtils.fromJavaTimestamp(ts), timeZone)
          case _ => cell.toString
        }
        if (truncate > 0 && str.length > truncate) {
          // do not show ellipses for strings shorter than 4 characters.
          if (truncate < 4) str.substring(0, truncate)
          else str.substring(0, truncate - 3) + "..."
        } else {
          str
        }
      }: Seq[String]
    }

    val sb = new StringBuilder
    val numCols = schema.fieldNames.length
    // We set a minimum column width at '3'
    val minimumColWidth = 3

    if (!vertical) {
      // Initialise the width of each column to a minimum value
      val colWidths = Array.fill(numCols)(minimumColWidth)

      // Compute the width of each column
      for (row <- rows) {
        for ((cell, i) <- row.zipWithIndex) {
          colWidths(i) = math.max(colWidths(i), cell.length)
        }
      }

      // Create SeparateLine
      val sep: String = colWidths.map("-" * _).addString(sb, "+", "+", "+\n").toString()

      // column names
      rows.head.zipWithIndex.map { case (cell, i) =>
        if (truncate > 0) {
          StringUtils.leftPad(cell, colWidths(i))
        } else {
          StringUtils.rightPad(cell, colWidths(i))
        }
      }.addString(sb, "|", "|", "|\n")

      sb.append(sep)

      // data
      rows.tail.foreach {
        _.zipWithIndex.map { case (cell, i) =>
          if (truncate > 0) {
            StringUtils.leftPad(cell.toString, colWidths(i))
          } else {
            StringUtils.rightPad(cell.toString, colWidths(i))
          }
        }.addString(sb, "|", "|", "|\n")
      }

      sb.append(sep)
    } else {
      // Extended display mode enabled
      val fieldNames = rows.head
      val dataRows = rows.tail

      // Compute the width of field name and data columns
      val fieldNameColWidth = fieldNames.foldLeft(minimumColWidth) { case (curMax, fieldName) =>
        math.max(curMax, fieldName.length)
      }
      val dataColWidth = dataRows.foldLeft(minimumColWidth) { case (curMax, row) =>
        math.max(curMax, row.map(_.length).reduceLeftOption[Int] { case (cellMax, cell) =>
          math.max(cellMax, cell)
        }.getOrElse(0))
      }

      dataRows.zipWithIndex.foreach { case (row, i) =>
        // "+ 5" in size means a character length except for padded names and data
        val rowHeader = StringUtils.rightPad(
          s"-RECORD $i", fieldNameColWidth + dataColWidth + 5, "-")
        sb.append(rowHeader).append("\n")
        row.zipWithIndex.map { case (cell, j) =>
          val fieldName = StringUtils.rightPad(fieldNames(j), fieldNameColWidth)
          val data = StringUtils.rightPad(cell, dataColWidth)
          s" $fieldName | $data "
        }.addString(sb, "", "\n", "\n")
      }
    }

    // Print a footer
    if (vertical && data.isEmpty) {
      // In a vertical mode, print an empty row set explicitly
      sb.append("(0 rows)\n")
    } else if (hasMoreData) {
      // For Data that has more than "numRows" records
      val rowsString = if (numRows == 1) "row" else "rows"
      sb.append(s"only showing top $numRows $rowsString\n")
    }

    sb.toString()
  }

  override def toString: String = {
    try {
      val builder = new StringBuilder
      val fields = schema.take(2).map {
        case f => s"${f.name}: ${f.dataType.simpleString(2)}"
      }
      builder.append("[")
      builder.append(fields.mkString(", "))
      if (schema.length > 2) {
        if (schema.length - fields.size == 1) {
          builder.append(" ... 1 more field")
        } else {
          builder.append(" ... " + (schema.length - 2) + " more fields")
        }
      }
      builder.append("]").toString()
    } catch {
      case NonFatal(e) =>
        s"Invalid tree; ${e.getMessage}:\n$queryExecution"
    }
  }

  /**
   * Converts this strongly typed collection of data to generic Dataframe. In contrast to the
   * strongly typed objects that Dataset operations work on, a Dataframe returns generic [[Row]]
   * objects that allow fields to be accessed by ordinal or name.
   *
   * @group basic
   * @since 1.6.0
   */
  // This is declared with parentheses to prevent the Scala compiler from treating
  // `ds.toDF("1")` as invoking this toDF and then apply on the returned DataFrame.
  def toDF(): DataFrame = new Dataset[Row](sparkSession, queryExecution, RowEncoder(schema))

  /**
   * :: Experimental ::
   * Returns a new Dataset where each record has been mapped on to the specified type. The
   * method used to map columns depend on the type of `U`:
   *  - When `U` is a class, fields for the class will be mapped to columns of the same name
   *    (case sensitivity is determined by `spark.sql.caseSensitive`).
   *  - When `U` is a tuple, the columns will be mapped by ordinal (i.e. the first column will
   *    be assigned to `_1`).
   *  - When `U` is a primitive type (i.e. String, Int, etc), then the first column of the
   *    `DataFrame` will be used.
   *
   * If the schema of the Dataset does not match the desired `U` type, you can use `select`
   * along with `alias` or `as` to rearrange or rename as required.
   *
   * @group basic
   * @since 1.6.0
   */
  @Experimental
  @InterfaceStability.Evolving
  def as[U : Encoder]: Dataset[U] = Dataset[U](sparkSession, logicalPlan)

  /**
   * Converts this strongly typed collection of data to generic `DataFrame` with columns renamed.
   * This can be quite convenient in conversion from an RDD of tuples into a `DataFrame` with
   * meaningful names. For example:
   * {{{
   *   val rdd: RDD[(Int, String)] = ...
   *   rdd.toDF()  // this implicit conversion creates a DataFrame with column name `_1` and `_2`
   *   rdd.toDF("id", "name")  // this creates a DataFrame with column name "id" and "name"
   * }}}
   *
   * @group basic
   * @since 2.0.0
   */
  @scala.annotation.varargs
  def toDF(colNames: String*): DataFrame = {
    require(schema.size == colNames.size,
      "The number of columns doesn't match.\n" +
        s"Old column names (${schema.size}): " + schema.fields.map(_.name).mkString(", ") + "\n" +
        s"New column names (${colNames.size}): " + colNames.mkString(", "))

    val newCols = logicalPlan.output.zip(colNames).map { case (oldAttribute, newName) =>
      Column(oldAttribute).as(newName)
    }
    select(newCols : _*)
  }

  /**
   * Returns the schema of this Dataset.
   *
   * @group basic
   * @since 1.6.0
   */
  def schema: StructType = queryExecution.analyzed.schema

  /**
   * Prints the schema to the console in a nice tree format.
   *
   * @group basic
   * @since 1.6.0
   */
  // scalastyle:off println
  def printSchema(): Unit = println(schema.treeString)
  // scalastyle:on println

  /**
   * Prints the plans (logical and physical) to the console for debugging purposes.
   *
   * @group basic
   * @since 1.6.0
   */
  def explain(extended: Boolean): Unit = {
    val explain = ExplainCommand(queryExecution.logical, extended = extended)
    sparkSession.sessionState.executePlan(explain).executedPlan.executeCollect().foreach {
      // scalastyle:off println
      r => println(r.getString(0))
      // scalastyle:on println
    }
  }

  /**
   * Prints the physical plan to the console for debugging purposes.
   *
   * @group basic
   * @since 1.6.0
   */
  def explain(): Unit = explain(extended = false)

  /**
   * Returns all column names and their data types as an array.
   *
   * @group basic
   * @since 1.6.0
   */
  def dtypes: Array[(String, String)] = schema.fields.map { field =>
    (field.name, field.dataType.toString)
  }

  /**
   * Returns all column names as an array.
   *
   * @group basic
   * @since 1.6.0
   */
  def columns: Array[String] = schema.fields.map(_.name)

  /**
   * Returns true if the `collect` and `take` methods can be run locally
   * (without any Spark executors).
   *
   * @group basic
   * @since 1.6.0
   */
  def isLocal: Boolean = logicalPlan.isInstanceOf[LocalRelation]

  /**
   * Returns true if this Dataset contains one or more sources that continuously
   * return data as it arrives. A Dataset that reads data from a streaming source
   * must be executed as a `StreamingQuery` using the `start()` method in
   * `DataStreamWriter`. Methods that return a single answer, e.g. `count()` or
   * `collect()`, will throw an [[AnalysisException]] when there is a streaming
   * source present.
   *
   * @group streaming
   * @since 2.0.0
   */
  @Experimental
  @InterfaceStability.Evolving
  def isStreaming: Boolean = logicalPlan.isStreaming

  /**
   * Eagerly checkpoint a Dataset and return the new Dataset. Checkpointing can be used to truncate
   * the logical plan of this Dataset, which is especially useful in iterative algorithms where the
   * plan may grow exponentially. It will be saved to files inside the checkpoint
   * directory set with `SparkContext#setCheckpointDir`.
   *
   * @group basic
   * @since 2.1.0
   */
  @Experimental
  @InterfaceStability.Evolving
  def checkpoint(): Dataset[T] = checkpoint(eager = true)

  /**
   * Returns a checkpointed version of this Dataset. Checkpointing can be used to truncate the
   * logical plan of this Dataset, which is especially useful in iterative algorithms where the
   * plan may grow exponentially. It will be saved to files inside the checkpoint
   * directory set with `SparkContext#setCheckpointDir`.
   *
   * @group basic
   * @since 2.1.0
   */
  @Experimental
  @InterfaceStability.Evolving
  def checkpoint(eager: Boolean): Dataset[T] = {
    val internalRdd = queryExecution.toRdd.map(_.copy())
    internalRdd.checkpoint()

    if (eager) {
      internalRdd.count()
    }

    val physicalPlan = queryExecution.executedPlan

    // Takes the first leaf partitioning whenever we see a `PartitioningCollection`. Otherwise the
    // size of `PartitioningCollection` may grow exponentially for queries involving deep inner
    // joins.
    def firstLeafPartitioning(partitioning: Partitioning): Partitioning = {
      partitioning match {
        case p: PartitioningCollection => firstLeafPartitioning(p.partitionings.head)
        case p => p
      }
    }

    val outputPartitioning = firstLeafPartitioning(physicalPlan.outputPartitioning)

    Dataset.ofRows(
      sparkSession,
      LogicalRDD(
        logicalPlan.output,
        internalRdd,
        outputPartitioning,
        physicalPlan.outputOrdering
      )(sparkSession)).as[T]
  }

  /**
   * :: Experimental ::
   * Defines an event time watermark for this [[Dataset]]. A watermark tracks a point in time
   * before which we assume no more late data is going to arrive.
   *
   * Spark will use this watermark for several purposes:
   *  - To know when a given time window aggregation can be finalized and thus can be emitted when
   *    using output modes that do not allow updates.
   *  - To minimize the amount of state that we need to keep for on-going aggregations,
   *    `mapGroupsWithState` and `dropDuplicates` operators.
   *
   *  The current watermark is computed by looking at the `MAX(eventTime)` seen across
   *  all of the partitions in the query minus a user specified `delayThreshold`.  Due to the cost
   *  of coordinating this value across partitions, the actual watermark used is only guaranteed
   *  to be at least `delayThreshold` behind the actual event time.  In some cases we may still
   *  process records that arrive more than `delayThreshold` late.
   *
   * @param eventTime the name of the column that contains the event time of the row.
   * @param delayThreshold the minimum delay to wait to data to arrive late, relative to the latest
   *                       record that has been processed in the form of an interval
   *                       (e.g. "1 minute" or "5 hours"). NOTE: This should not be negative.
   *
   * @group streaming
   * @since 2.1.0
   */
  @Experimental
  @InterfaceStability.Evolving
  // We only accept an existing column name, not a derived column here as a watermark that is
  // defined on a derived column cannot referenced elsewhere in the plan.
  def withWatermark(eventTime: String, delayThreshold: String): Dataset[T] = withTypedPlan {
    val parsedDelay =
      Option(CalendarInterval.fromString("interval " + delayThreshold))
        .getOrElse(throw new AnalysisException(s"Unable to parse time delay '$delayThreshold'"))
    require(parsedDelay.milliseconds >= 0 && parsedDelay.months >= 0,
      s"delay threshold ($delayThreshold) should not be negative.")
    EliminateEventTimeWatermark(
      EventTimeWatermark(UnresolvedAttribute(eventTime), parsedDelay, logicalPlan))
  }

  /**
   * Displays the Dataset in a tabular form. Strings more than 20 characters will be truncated,
   * and all cells will be aligned right. For example:
   * {{{
   *   year  month AVG('Adj Close) MAX('Adj Close)
   *   1980  12    0.503218        0.595103
   *   1981  01    0.523289        0.570307
   *   1982  02    0.436504        0.475256
   *   1983  03    0.410516        0.442194
   *   1984  04    0.450090        0.483521
   * }}}
   *
   * @param numRows Number of rows to show
   *
   * @group action
   * @since 1.6.0
   */
  def show(numRows: Int): Unit = show(numRows, truncate = true)

  /**
   * Displays the top 20 rows of Dataset in a tabular form. Strings more than 20 characters
   * will be truncated, and all cells will be aligned right.
   *
   * @group action
   * @since 1.6.0
   */
  def show(): Unit = show(20)

  /**
   * Displays the top 20 rows of Dataset in a tabular form.
   *
   * @param truncate Whether truncate long strings. If true, strings more than 20 characters will
   *                 be truncated and all cells will be aligned right
   *
   * @group action
   * @since 1.6.0
   */
  def show(truncate: Boolean): Unit = show(20, truncate)

  /**
   * Displays the Dataset in a tabular form. For example:
   * {{{
   *   year  month AVG('Adj Close) MAX('Adj Close)
   *   1980  12    0.503218        0.595103
   *   1981  01    0.523289        0.570307
   *   1982  02    0.436504        0.475256
   *   1983  03    0.410516        0.442194
   *   1984  04    0.450090        0.483521
   * }}}
   * @param numRows Number of rows to show
   * @param truncate Whether truncate long strings. If true, strings more than 20 characters will
   *              be truncated and all cells will be aligned right
   *
   * @group action
   * @since 1.6.0
   */
  // scalastyle:off println
  def show(numRows: Int, truncate: Boolean): Unit = if (truncate) {
    println(showString(numRows, truncate = 20))
  } else {
    println(showString(numRows, truncate = 0))
  }

  // An internal version of `show`, which won't set execution id and trigger listeners.
  private[sql] def showInternal(_numRows: Int, truncate: Boolean): Unit = {
    val numRows = _numRows.max(0)
    val takeResult = toDF().takeInternal(numRows + 1)

    if (truncate) {
      println(showString(takeResult, numRows, truncate = 20, vertical = false))
    } else {
      println(showString(takeResult, numRows, truncate = 0, vertical = false))
    }
  }
  // scalastyle:on println

  /**
   * Displays the Dataset in a tabular form. For example:
   * {{{
   *   year  month AVG('Adj Close) MAX('Adj Close)
   *   1980  12    0.503218        0.595103
   *   1981  01    0.523289        0.570307
   *   1982  02    0.436504        0.475256
   *   1983  03    0.410516        0.442194
   *   1984  04    0.450090        0.483521
   * }}}
   *
   * @param numRows Number of rows to show
   * @param truncate If set to more than 0, truncates strings to `truncate` characters and
   *                    all cells will be aligned right.
   * @group action
   * @since 1.6.0
   */
  def show(numRows: Int, truncate: Int): Unit = show(numRows, truncate, vertical = false)

  /**
   * Displays the Dataset in a tabular form. For example:
   * {{{
   *   year  month AVG('Adj Close) MAX('Adj Close)
   *   1980  12    0.503218        0.595103
   *   1981  01    0.523289        0.570307
   *   1982  02    0.436504        0.475256
   *   1983  03    0.410516        0.442194
   *   1984  04    0.450090        0.483521
   * }}}
   *
   * If `vertical` enabled, this command prints output rows vertically (one line per column value)?
   *
   * {{{
   * -RECORD 0-------------------
   *  year            | 1980
   *  month           | 12
   *  AVG('Adj Close) | 0.503218
   *  AVG('Adj Close) | 0.595103
   * -RECORD 1-------------------
   *  year            | 1981
   *  month           | 01
   *  AVG('Adj Close) | 0.523289
   *  AVG('Adj Close) | 0.570307
   * -RECORD 2-------------------
   *  year            | 1982
   *  month           | 02
   *  AVG('Adj Close) | 0.436504
   *  AVG('Adj Close) | 0.475256
   * -RECORD 3-------------------
   *  year            | 1983
   *  month           | 03
   *  AVG('Adj Close) | 0.410516
   *  AVG('Adj Close) | 0.442194
   * -RECORD 4-------------------
   *  year            | 1984
   *  month           | 04
   *  AVG('Adj Close) | 0.450090
   *  AVG('Adj Close) | 0.483521
   * }}}
   *
   * @param numRows Number of rows to show
   * @param truncate If set to more than 0, truncates strings to `truncate` characters and
   *                    all cells will be aligned right.
   * @param vertical If set to true, prints output rows vertically (one line per column value).
   * @group action
   * @since 2.3.0
   */
  // scalastyle:off println
  def show(numRows: Int, truncate: Int, vertical: Boolean): Unit =
    println(showString(numRows, truncate, vertical))
  // scalastyle:on println

  /**
   * Returns a [[DataFrameNaFunctions]] for working with missing data.
   * {{{
   *   // Dropping rows containing any null values.
   *   ds.na.drop()
   * }}}
   *
   * @group untypedrel
   * @since 1.6.0
   */
  def na: DataFrameNaFunctions = new DataFrameNaFunctions(toDF())

  /**
   * Returns a [[DataFrameStatFunctions]] for working statistic functions support.
   * {{{
   *   // Finding frequent items in column with name 'a'.
   *   ds.stat.freqItems(Seq("a"))
   * }}}
   *
   * @group untypedrel
   * @since 1.6.0
   */
  def stat: DataFrameStatFunctions = new DataFrameStatFunctions(toDF())

  /**
   * Join with another `DataFrame`.
   *
   * Behaves as an INNER JOIN and requires a subsequent join predicate.
   *
   * @param right Right side of the join operation.
   *
   * @group untypedrel
   * @since 2.0.0
   */
  def join(right: Dataset[_]): DataFrame = withPlan {
    Join(logicalPlan, right.logicalPlan, joinType = Inner, None)
  }

  /**
   * Inner equi-join with another `DataFrame` using the given column.
   *
   * Different from other join functions, the join column will only appear once in the output,
   * i.e. similar to SQL's `JOIN USING` syntax.
   *
   * {{{
   *   // Joining df1 and df2 using the column "user_id"
   *   df1.join(df2, "user_id")
   * }}}
   *
   * @param right Right side of the join operation.
   * @param usingColumn Name of the column to join on. This column must exist on both sides.
   *
   * @note If you perform a self-join using this function without aliasing the input
   * `DataFrame`s, you will NOT be able to reference any columns after the join, since
   * there is no way to disambiguate which side of the join you would like to reference.
   *
   * @group untypedrel
   * @since 2.0.0
   */
  def join(right: Dataset[_], usingColumn: String): DataFrame = {
    join(right, Seq(usingColumn))
  }

  /**
   * Inner equi-join with another `DataFrame` using the given columns.
   *
   * Different from other join functions, the join columns will only appear once in the output,
   * i.e. similar to SQL's `JOIN USING` syntax.
   *
   * {{{
   *   // Joining df1 and df2 using the columns "user_id" and "user_name"
   *   df1.join(df2, Seq("user_id", "user_name"))
   * }}}
   *
   * @param right Right side of the join operation.
   * @param usingColumns Names of the columns to join on. This columns must exist on both sides.
   *
   * @note If you perform a self-join using this function without aliasing the input
   * `DataFrame`s, you will NOT be able to reference any columns after the join, since
   * there is no way to disambiguate which side of the join you would like to reference.
   *
   * @group untypedrel
   * @since 2.0.0
   */
  def join(right: Dataset[_], usingColumns: Seq[String]): DataFrame = {
    join(right, usingColumns, "inner")
  }

  /**
   * Equi-join with another `DataFrame` using the given columns. A cross join with a predicate
   * is specified as an inner join. If you would explicitly like to perform a cross join use the
   * `crossJoin` method.
   *
   * Different from other join functions, the join columns will only appear once in the output,
   * i.e. similar to SQL's `JOIN USING` syntax.
   *
   * @param right Right side of the join operation.
   * @param usingColumns Names of the columns to join on. This columns must exist on both sides.
   * @param joinType Type of join to perform. Default `inner`. Must be one of:
   *                 `inner`, `cross`, `outer`, `full`, `full_outer`, `left`, `left_outer`,
   *                 `right`, `right_outer`, `left_semi`, `left_anti`.
   *
   * @note If you perform a self-join using this function without aliasing the input
   * `DataFrame`s, you will NOT be able to reference any columns after the join, since
   * there is no way to disambiguate which side of the join you would like to reference.
   *
   * @group untypedrel
   * @since 2.0.0
   */
  def join(right: Dataset[_], usingColumns: Seq[String], joinType: String): DataFrame = {
    // Analyze the self join. The assumption is that the analyzer will disambiguate left vs right
    // by creating a new instance for one of the branch.
    val joined = sparkSession.sessionState.executePlan(
      Join(logicalPlan, right.logicalPlan, joinType = JoinType(joinType), None))
      .analyzed.asInstanceOf[Join]

    withPlan {
      Join(
        joined.left,
        joined.right,
        UsingJoin(JoinType(joinType), usingColumns),
        None)
    }
  }

  /**
   * Inner join with another `DataFrame`, using the given join expression.
   *
   * {{{
   *   // The following two are equivalent:
   *   df1.join(df2, $"df1Key" === $"df2Key")
   *   df1.join(df2).where($"df1Key" === $"df2Key")
   * }}}
   *
   * @group untypedrel
   * @since 2.0.0
   */
  def join(right: Dataset[_], joinExprs: Column): DataFrame = join(right, joinExprs, "inner")

  /**
   * Join with another `DataFrame`, using the given join expression. The following performs
   * a full outer join between `df1` and `df2`.
   *
   * {{{
   *   // Scala:
   *   import org.apache.spark.sql.functions._
   *   df1.join(df2, $"df1Key" === $"df2Key", "outer")
   *
   *   // Java:
   *   import static org.apache.spark.sql.functions.*;
   *   df1.join(df2, col("df1Key").equalTo(col("df2Key")), "outer");
   * }}}
   *
   * @param right Right side of the join.
   * @param joinExprs Join expression.
   * @param joinType Type of join to perform. Default `inner`. Must be one of:
   *                 `inner`, `cross`, `outer`, `full`, `full_outer`, `left`, `left_outer`,
   *                 `right`, `right_outer`, `left_semi`, `left_anti`.
   *
   * @group untypedrel
   * @since 2.0.0
   */
  def join(right: Dataset[_], joinExprs: Column, joinType: String): DataFrame = {
    // Note that in this function, we introduce a hack in the case of self-join to automatically
    // resolve ambiguous join conditions into ones that might make sense [SPARK-6231].
    // Consider this case: df.join(df, df("key") === df("key"))
    // Since df("key") === df("key") is a trivially true condition, this actually becomes a
    // cartesian join. However, most likely users expect to perform a self join using "key".
    // With that assumption, this hack turns the trivially true condition into equality on join
    // keys that are resolved to both sides.

    // Trigger analysis so in the case of self-join, the analyzer will clone the plan.
    // After the cloning, left and right side will have distinct expression ids.
    val plan = withPlan(
      Join(logicalPlan, right.logicalPlan, JoinType(joinType), Some(joinExprs.expr)))
      .queryExecution.analyzed.asInstanceOf[Join]

    // If auto self join alias is disabled, return the plan.
    if (!sparkSession.sessionState.conf.dataFrameSelfJoinAutoResolveAmbiguity) {
      return withPlan(plan)
    }

    // If left/right have no output set intersection, return the plan.
    val lanalyzed = withPlan(this.logicalPlan).queryExecution.analyzed
    val ranalyzed = withPlan(right.logicalPlan).queryExecution.analyzed
    if (lanalyzed.outputSet.intersect(ranalyzed.outputSet).isEmpty) {
      return withPlan(plan)
    }

    // Otherwise, find the trivially true predicates and automatically resolves them to both sides.
    // By the time we get here, since we have already run analysis, all attributes should've been
    // resolved and become AttributeReference.
    val cond = plan.condition.map { _.transform {
      case catalyst.expressions.EqualTo(a: AttributeReference, b: AttributeReference)
          if a.sameRef(b) =>
        catalyst.expressions.EqualTo(
          withPlan(plan.left).resolve(a.name),
          withPlan(plan.right).resolve(b.name))
    }}

    withPlan {
      plan.copy(condition = cond)
    }
  }

  /**
   * Explicit cartesian join with another `DataFrame`.
   *
   * @param right Right side of the join operation.
   *
   * @note Cartesian joins are very expensive without an extra filter that can be pushed down.
   *
   * @group untypedrel
   * @since 2.1.0
   */
  def crossJoin(right: Dataset[_]): DataFrame = withPlan {
    Join(logicalPlan, right.logicalPlan, joinType = Cross, None)
  }

  /**
   * :: Experimental ::
   * Joins this Dataset returning a `Tuple2` for each pair where `condition` evaluates to
   * true.
   *
   * This is similar to the relation `join` function with one important difference in the
   * result schema. Since `joinWith` preserves objects present on either side of the join, the
   * result schema is similarly nested into a tuple under the column names `_1` and `_2`.
   *
   * This type of join can be useful both for preserving type-safety with the original object
   * types as well as working with relational data where either side of the join has column
   * names in common.
   *
   * @param other Right side of the join.
   * @param condition Join expression.
   * @param joinType Type of join to perform. Default `inner`. Must be one of:
   *                 `inner`, `cross`, `outer`, `full`, `full_outer`, `left`, `left_outer`,
   *                 `right`, `right_outer`, `left_semi`, `left_anti`.
   *
   * @group typedrel
   * @since 1.6.0
   */
  @Experimental
  @InterfaceStability.Evolving
  def joinWith[U](other: Dataset[U], condition: Column, joinType: String): Dataset[(T, U)] = {
    // Creates a Join node and resolve it first, to get join condition resolved, self-join resolved,
    // etc.
    val joined = sparkSession.sessionState.executePlan(
      Join(
        this.logicalPlan,
        other.logicalPlan,
        JoinType(joinType),
        Some(condition.expr))).analyzed.asInstanceOf[Join]

    // For both join side, combine all outputs into a single column and alias it with "_1" or "_2",
    // to match the schema for the encoder of the join result.
    // Note that we do this before joining them, to enable the join operator to return null for one
    // side, in cases like outer-join.
    val left = {
      val combined = if (this.exprEnc.flat) {
        assert(joined.left.output.length == 1)
        Alias(joined.left.output.head, "_1")()
      } else {
        Alias(CreateStruct(joined.left.output), "_1")()
      }
      Project(combined :: Nil, joined.left)
    }

    val right = {
      val combined = if (other.exprEnc.flat) {
        assert(joined.right.output.length == 1)
        Alias(joined.right.output.head, "_2")()
      } else {
        Alias(CreateStruct(joined.right.output), "_2")()
      }
      Project(combined :: Nil, joined.right)
    }

    // Rewrites the join condition to make the attribute point to correct column/field, after we
    // combine the outputs of each join side.
    val conditionExpr = joined.condition.get transformUp {
      case a: Attribute if joined.left.outputSet.contains(a) =>
        if (this.exprEnc.flat) {
          left.output.head
        } else {
          val index = joined.left.output.indexWhere(_.exprId == a.exprId)
          GetStructField(left.output.head, index)
        }
      case a: Attribute if joined.right.outputSet.contains(a) =>
        if (other.exprEnc.flat) {
          right.output.head
        } else {
          val index = joined.right.output.indexWhere(_.exprId == a.exprId)
          GetStructField(right.output.head, index)
        }
    }

    implicit val tuple2Encoder: Encoder[(T, U)] =
      ExpressionEncoder.tuple(this.exprEnc, other.exprEnc)

    withTypedPlan(Join(left, right, joined.joinType, Some(conditionExpr)))
  }

  /**
   * :: Experimental ::
   * Using inner equi-join to join this Dataset returning a `Tuple2` for each pair
   * where `condition` evaluates to true.
   *
   * @param other Right side of the join.
   * @param condition Join expression.
   *
   * @group typedrel
   * @since 1.6.0
   */
  @Experimental
  @InterfaceStability.Evolving
  def joinWith[U](other: Dataset[U], condition: Column): Dataset[(T, U)] = {
    joinWith(other, condition, "inner")
  }

  /**
   * Returns a new Dataset with each partition sorted by the given expressions.
   *
   * This is the same operation as "SORT BY" in SQL (Hive QL).
   *
   * @group typedrel
   * @since 2.0.0
   */
  @scala.annotation.varargs
  def sortWithinPartitions(sortCol: String, sortCols: String*): Dataset[T] = {
    sortWithinPartitions((sortCol +: sortCols).map(Column(_)) : _*)
  }

  /**
   * Returns a new Dataset with each partition sorted by the given expressions.
   *
   * This is the same operation as "SORT BY" in SQL (Hive QL).
   *
   * @group typedrel
   * @since 2.0.0
   */
  @scala.annotation.varargs
  def sortWithinPartitions(sortExprs: Column*): Dataset[T] = {
    sortInternal(global = false, sortExprs)
  }

  /**
   * Returns a new Dataset sorted by the specified column, all in ascending order.
   * {{{
   *   // The following 3 are equivalent
   *   ds.sort("sortcol")
   *   ds.sort($"sortcol")
   *   ds.sort($"sortcol".asc)
   * }}}
   *
   * @group typedrel
   * @since 2.0.0
   */
  @scala.annotation.varargs
  def sort(sortCol: String, sortCols: String*): Dataset[T] = {
    sort((sortCol +: sortCols).map(apply) : _*)
  }

  /**
   * Returns a new Dataset sorted by the given expressions. For example:
   * {{{
   *   ds.sort($"col1", $"col2".desc)
   * }}}
   *
   * @group typedrel
   * @since 2.0.0
   */
  @scala.annotation.varargs
  def sort(sortExprs: Column*): Dataset[T] = {
    sortInternal(global = true, sortExprs)
  }

  /**
   * Returns a new Dataset sorted by the given expressions.
   * This is an alias of the `sort` function.
   *
   * @group typedrel
   * @since 2.0.0
   */
  @scala.annotation.varargs
  def orderBy(sortCol: String, sortCols: String*): Dataset[T] = sort(sortCol, sortCols : _*)

  /**
   * Returns a new Dataset sorted by the given expressions.
   * This is an alias of the `sort` function.
   *
   * @group typedrel
   * @since 2.0.0
   */
  @scala.annotation.varargs
  def orderBy(sortExprs: Column*): Dataset[T] = sort(sortExprs : _*)

  /**
   * Selects column based on the column name and return it as a [[Column]].
   *
   * @note The column name can also reference to a nested column like `a.b`.
   *
   * @group untypedrel
   * @since 2.0.0
   */
  def apply(colName: String): Column = col(colName)

  /**
   * Specifies some hint on the current Dataset. As an example, the following code specifies
   * that one of the plan can be broadcasted:
   *
   * {{{
   *   df1.join(df2.hint("broadcast"))
   * }}}
   *
   * @group basic
   * @since 2.2.0
   */
  @scala.annotation.varargs
<<<<<<< HEAD
  def hint(name: String, parameters: Any*): Dataset[T] = withTypedPlan {
    UnresolvedHint(name, parameters, planWithBarrier)
=======
  def hint(name: String, parameters: String*): Dataset[T] = withTypedPlan {
    UnresolvedHint(name, parameters, logicalPlan)
>>>>>>> d52f6362
  }

  /**
   * Selects column based on the column name and return it as a [[Column]].
   *
   * @note The column name can also reference to a nested column like `a.b`.
   *
   * @group untypedrel
   * @since 2.0.0
   */
  def col(colName: String): Column = colName match {
    case "*" =>
      Column(ResolvedStar(queryExecution.analyzed.output))
    case _ =>
      val expr = resolve(colName)
      Column(expr)
  }

  /**
   * Returns a new Dataset with an alias set.
   *
   * @group typedrel
   * @since 1.6.0
   */
  def as(alias: String): Dataset[T] = withTypedPlan {
    SubqueryAlias(alias, logicalPlan)
  }

  /**
   * (Scala-specific) Returns a new Dataset with an alias set.
   *
   * @group typedrel
   * @since 2.0.0
   */
  def as(alias: Symbol): Dataset[T] = as(alias.name)

  /**
   * Returns a new Dataset with an alias set. Same as `as`.
   *
   * @group typedrel
   * @since 2.0.0
   */
  def alias(alias: String): Dataset[T] = as(alias)

  /**
   * (Scala-specific) Returns a new Dataset with an alias set. Same as `as`.
   *
   * @group typedrel
   * @since 2.0.0
   */
  def alias(alias: Symbol): Dataset[T] = as(alias)

  /**
   * Selects a set of column based expressions.
   * {{{
   *   ds.select($"colA", $"colB" + 1)
   * }}}
   *
   * @group untypedrel
   * @since 2.0.0
   */
  @scala.annotation.varargs
  def select(cols: Column*): DataFrame = withPlan {
    Project(cols.map(_.named), logicalPlan)
  }

  /**
   * Selects a set of columns. This is a variant of `select` that can only select
   * existing columns using column names (i.e. cannot construct expressions).
   *
   * {{{
   *   // The following two are equivalent:
   *   ds.select("colA", "colB")
   *   ds.select($"colA", $"colB")
   * }}}
   *
   * @group untypedrel
   * @since 2.0.0
   */
  @scala.annotation.varargs
  def select(col: String, cols: String*): DataFrame = select((col +: cols).map(Column(_)) : _*)

  /**
   * Selects a set of SQL expressions. This is a variant of `select` that accepts
   * SQL expressions.
   *
   * {{{
   *   // The following are equivalent:
   *   ds.selectExpr("colA", "colB as newName", "abs(colC)")
   *   ds.select(expr("colA"), expr("colB as newName"), expr("abs(colC)"))
   * }}}
   *
   * @group untypedrel
   * @since 2.0.0
   */
  @scala.annotation.varargs
  def selectExpr(exprs: String*): DataFrame = {
    select(exprs.map { expr =>
      Column(sparkSession.sessionState.sqlParser.parseExpression(expr))
    }: _*)
  }

  /**
   * :: Experimental ::
   * Returns a new Dataset by computing the given [[Column]] expression for each element.
   *
   * {{{
   *   val ds = Seq(1, 2, 3).toDS()
   *   val newDS = ds.select(expr("value + 1").as[Int])
   * }}}
   *
   * @group typedrel
   * @since 1.6.0
   */
  @Experimental
  @InterfaceStability.Evolving
  def select[U1](c1: TypedColumn[T, U1]): Dataset[U1] = {
    implicit val encoder = c1.encoder
    val project = Project(c1.withInputType(exprEnc, logicalPlan.output).named :: Nil,
      logicalPlan)

    if (encoder.flat) {
      new Dataset[U1](sparkSession, project, encoder)
    } else {
      // Flattens inner fields of U1
      new Dataset[Tuple1[U1]](sparkSession, project, ExpressionEncoder.tuple(encoder)).map(_._1)
    }
  }

  /**
   * Internal helper function for building typed selects that return tuples. For simplicity and
   * code reuse, we do this without the help of the type system and then use helper functions
   * that cast appropriately for the user facing interface.
   */
  protected def selectUntyped(columns: TypedColumn[_, _]*): Dataset[_] = {
    val encoders = columns.map(_.encoder)
    val namedColumns =
      columns.map(_.withInputType(exprEnc, logicalPlan.output).named)
    val execution = new QueryExecution(sparkSession, Project(namedColumns, logicalPlan))
    new Dataset(sparkSession, execution, ExpressionEncoder.tuple(encoders))
  }

  /**
   * :: Experimental ::
   * Returns a new Dataset by computing the given [[Column]] expressions for each element.
   *
   * @group typedrel
   * @since 1.6.0
   */
  @Experimental
  @InterfaceStability.Evolving
  def select[U1, U2](c1: TypedColumn[T, U1], c2: TypedColumn[T, U2]): Dataset[(U1, U2)] =
    selectUntyped(c1, c2).asInstanceOf[Dataset[(U1, U2)]]

  /**
   * :: Experimental ::
   * Returns a new Dataset by computing the given [[Column]] expressions for each element.
   *
   * @group typedrel
   * @since 1.6.0
   */
  @Experimental
  @InterfaceStability.Evolving
  def select[U1, U2, U3](
      c1: TypedColumn[T, U1],
      c2: TypedColumn[T, U2],
      c3: TypedColumn[T, U3]): Dataset[(U1, U2, U3)] =
    selectUntyped(c1, c2, c3).asInstanceOf[Dataset[(U1, U2, U3)]]

  /**
   * :: Experimental ::
   * Returns a new Dataset by computing the given [[Column]] expressions for each element.
   *
   * @group typedrel
   * @since 1.6.0
   */
  @Experimental
  @InterfaceStability.Evolving
  def select[U1, U2, U3, U4](
      c1: TypedColumn[T, U1],
      c2: TypedColumn[T, U2],
      c3: TypedColumn[T, U3],
      c4: TypedColumn[T, U4]): Dataset[(U1, U2, U3, U4)] =
    selectUntyped(c1, c2, c3, c4).asInstanceOf[Dataset[(U1, U2, U3, U4)]]

  /**
   * :: Experimental ::
   * Returns a new Dataset by computing the given [[Column]] expressions for each element.
   *
   * @group typedrel
   * @since 1.6.0
   */
  @Experimental
  @InterfaceStability.Evolving
  def select[U1, U2, U3, U4, U5](
      c1: TypedColumn[T, U1],
      c2: TypedColumn[T, U2],
      c3: TypedColumn[T, U3],
      c4: TypedColumn[T, U4],
      c5: TypedColumn[T, U5]): Dataset[(U1, U2, U3, U4, U5)] =
    selectUntyped(c1, c2, c3, c4, c5).asInstanceOf[Dataset[(U1, U2, U3, U4, U5)]]

  /**
   * Filters rows using the given condition.
   * {{{
   *   // The following are equivalent:
   *   peopleDs.filter($"age" > 15)
   *   peopleDs.where($"age" > 15)
   * }}}
   *
   * @group typedrel
   * @since 1.6.0
   */
  def filter(condition: Column): Dataset[T] = withTypedPlan {
    Filter(condition.expr, logicalPlan)
  }

  /**
   * Filters rows using the given SQL expression.
   * {{{
   *   peopleDs.filter("age > 15")
   * }}}
   *
   * @group typedrel
   * @since 1.6.0
   */
  def filter(conditionExpr: String): Dataset[T] = {
    filter(Column(sparkSession.sessionState.sqlParser.parseExpression(conditionExpr)))
  }

  /**
   * Filters rows using the given condition. This is an alias for `filter`.
   * {{{
   *   // The following are equivalent:
   *   peopleDs.filter($"age" > 15)
   *   peopleDs.where($"age" > 15)
   * }}}
   *
   * @group typedrel
   * @since 1.6.0
   */
  def where(condition: Column): Dataset[T] = filter(condition)

  /**
   * Filters rows using the given SQL expression.
   * {{{
   *   peopleDs.where("age > 15")
   * }}}
   *
   * @group typedrel
   * @since 1.6.0
   */
  def where(conditionExpr: String): Dataset[T] = {
    filter(Column(sparkSession.sessionState.sqlParser.parseExpression(conditionExpr)))
  }

  /**
   * Groups the Dataset using the specified columns, so we can run aggregation on them. See
   * [[RelationalGroupedDataset]] for all the available aggregate functions.
   *
   * {{{
   *   // Compute the average for all numeric columns grouped by department.
   *   ds.groupBy($"department").avg()
   *
   *   // Compute the max age and average salary, grouped by department and gender.
   *   ds.groupBy($"department", $"gender").agg(Map(
   *     "salary" -> "avg",
   *     "age" -> "max"
   *   ))
   * }}}
   *
   * @group untypedrel
   * @since 2.0.0
   */
  @scala.annotation.varargs
  def groupBy(cols: Column*): RelationalGroupedDataset = {
    RelationalGroupedDataset(toDF(), cols.map(_.expr), RelationalGroupedDataset.GroupByType)
  }

  /**
   * Create a multi-dimensional rollup for the current Dataset using the specified columns,
   * so we can run aggregation on them.
   * See [[RelationalGroupedDataset]] for all the available aggregate functions.
   *
   * {{{
   *   // Compute the average for all numeric columns rolluped by department and group.
   *   ds.rollup($"department", $"group").avg()
   *
   *   // Compute the max age and average salary, rolluped by department and gender.
   *   ds.rollup($"department", $"gender").agg(Map(
   *     "salary" -> "avg",
   *     "age" -> "max"
   *   ))
   * }}}
   *
   * @group untypedrel
   * @since 2.0.0
   */
  @scala.annotation.varargs
  def rollup(cols: Column*): RelationalGroupedDataset = {
    RelationalGroupedDataset(toDF(), cols.map(_.expr), RelationalGroupedDataset.RollupType)
  }

  /**
   * Create a multi-dimensional cube for the current Dataset using the specified columns,
   * so we can run aggregation on them.
   * See [[RelationalGroupedDataset]] for all the available aggregate functions.
   *
   * {{{
   *   // Compute the average for all numeric columns cubed by department and group.
   *   ds.cube($"department", $"group").avg()
   *
   *   // Compute the max age and average salary, cubed by department and gender.
   *   ds.cube($"department", $"gender").agg(Map(
   *     "salary" -> "avg",
   *     "age" -> "max"
   *   ))
   * }}}
   *
   * @group untypedrel
   * @since 2.0.0
   */
  @scala.annotation.varargs
  def cube(cols: Column*): RelationalGroupedDataset = {
    RelationalGroupedDataset(toDF(), cols.map(_.expr), RelationalGroupedDataset.CubeType)
  }

  /**
   * Groups the Dataset using the specified columns, so that we can run aggregation on them.
   * See [[RelationalGroupedDataset]] for all the available aggregate functions.
   *
   * This is a variant of groupBy that can only group by existing columns using column names
   * (i.e. cannot construct expressions).
   *
   * {{{
   *   // Compute the average for all numeric columns grouped by department.
   *   ds.groupBy("department").avg()
   *
   *   // Compute the max age and average salary, grouped by department and gender.
   *   ds.groupBy($"department", $"gender").agg(Map(
   *     "salary" -> "avg",
   *     "age" -> "max"
   *   ))
   * }}}
   * @group untypedrel
   * @since 2.0.0
   */
  @scala.annotation.varargs
  def groupBy(col1: String, cols: String*): RelationalGroupedDataset = {
    val colNames: Seq[String] = col1 +: cols
    RelationalGroupedDataset(
      toDF(), colNames.map(colName => resolve(colName)), RelationalGroupedDataset.GroupByType)
  }

  /**
   * :: Experimental ::
   * (Scala-specific)
   * Reduces the elements of this Dataset using the specified binary function. The given `func`
   * must be commutative and associative or the result may be non-deterministic.
   *
   * @group action
   * @since 1.6.0
   */
  @Experimental
  @InterfaceStability.Evolving
  def reduce(func: (T, T) => T): T = rdd.reduce(func)

  /**
   * :: Experimental ::
   * (Java-specific)
   * Reduces the elements of this Dataset using the specified binary function. The given `func`
   * must be commutative and associative or the result may be non-deterministic.
   *
   * @group action
   * @since 1.6.0
   */
  @Experimental
  @InterfaceStability.Evolving
  def reduce(func: ReduceFunction[T]): T = reduce(func.call(_, _))

  /**
   * :: Experimental ::
   * (Scala-specific)
   * Returns a [[KeyValueGroupedDataset]] where the data is grouped by the given key `func`.
   *
   * @group typedrel
   * @since 2.0.0
   */
  @Experimental
  @InterfaceStability.Evolving
  def groupByKey[K: Encoder](func: T => K): KeyValueGroupedDataset[K, T] = {
    val inputPlan = logicalPlan
    val withGroupingKey = AppendColumns(func, inputPlan)
    val executed = sparkSession.sessionState.executePlan(withGroupingKey)

    new KeyValueGroupedDataset(
      encoderFor[K],
      encoderFor[T],
      executed,
      inputPlan.output,
      withGroupingKey.newColumns)
  }

  /**
   * :: Experimental ::
   * (Java-specific)
   * Returns a [[KeyValueGroupedDataset]] where the data is grouped by the given key `func`.
   *
   * @group typedrel
   * @since 2.0.0
   */
  @Experimental
  @InterfaceStability.Evolving
  def groupByKey[K](func: MapFunction[T, K], encoder: Encoder[K]): KeyValueGroupedDataset[K, T] =
    groupByKey(func.call(_))(encoder)

  /**
   * Create a multi-dimensional rollup for the current Dataset using the specified columns,
   * so we can run aggregation on them.
   * See [[RelationalGroupedDataset]] for all the available aggregate functions.
   *
   * This is a variant of rollup that can only group by existing columns using column names
   * (i.e. cannot construct expressions).
   *
   * {{{
   *   // Compute the average for all numeric columns rolluped by department and group.
   *   ds.rollup("department", "group").avg()
   *
   *   // Compute the max age and average salary, rolluped by department and gender.
   *   ds.rollup($"department", $"gender").agg(Map(
   *     "salary" -> "avg",
   *     "age" -> "max"
   *   ))
   * }}}
   *
   * @group untypedrel
   * @since 2.0.0
   */
  @scala.annotation.varargs
  def rollup(col1: String, cols: String*): RelationalGroupedDataset = {
    val colNames: Seq[String] = col1 +: cols
    RelationalGroupedDataset(
      toDF(), colNames.map(colName => resolve(colName)), RelationalGroupedDataset.RollupType)
  }

  /**
   * Create a multi-dimensional cube for the current Dataset using the specified columns,
   * so we can run aggregation on them.
   * See [[RelationalGroupedDataset]] for all the available aggregate functions.
   *
   * This is a variant of cube that can only group by existing columns using column names
   * (i.e. cannot construct expressions).
   *
   * {{{
   *   // Compute the average for all numeric columns cubed by department and group.
   *   ds.cube("department", "group").avg()
   *
   *   // Compute the max age and average salary, cubed by department and gender.
   *   ds.cube($"department", $"gender").agg(Map(
   *     "salary" -> "avg",
   *     "age" -> "max"
   *   ))
   * }}}
   * @group untypedrel
   * @since 2.0.0
   */
  @scala.annotation.varargs
  def cube(col1: String, cols: String*): RelationalGroupedDataset = {
    val colNames: Seq[String] = col1 +: cols
    RelationalGroupedDataset(
      toDF(), colNames.map(colName => resolve(colName)), RelationalGroupedDataset.CubeType)
  }

  /**
   * (Scala-specific) Aggregates on the entire Dataset without groups.
   * {{{
   *   // ds.agg(...) is a shorthand for ds.groupBy().agg(...)
   *   ds.agg("age" -> "max", "salary" -> "avg")
   *   ds.groupBy().agg("age" -> "max", "salary" -> "avg")
   * }}}
   *
   * @group untypedrel
   * @since 2.0.0
   */
  def agg(aggExpr: (String, String), aggExprs: (String, String)*): DataFrame = {
    groupBy().agg(aggExpr, aggExprs : _*)
  }

  /**
   * (Scala-specific) Aggregates on the entire Dataset without groups.
   * {{{
   *   // ds.agg(...) is a shorthand for ds.groupBy().agg(...)
   *   ds.agg(Map("age" -> "max", "salary" -> "avg"))
   *   ds.groupBy().agg(Map("age" -> "max", "salary" -> "avg"))
   * }}}
   *
   * @group untypedrel
   * @since 2.0.0
   */
  def agg(exprs: Map[String, String]): DataFrame = groupBy().agg(exprs)

  /**
   * (Java-specific) Aggregates on the entire Dataset without groups.
   * {{{
   *   // ds.agg(...) is a shorthand for ds.groupBy().agg(...)
   *   ds.agg(Map("age" -> "max", "salary" -> "avg"))
   *   ds.groupBy().agg(Map("age" -> "max", "salary" -> "avg"))
   * }}}
   *
   * @group untypedrel
   * @since 2.0.0
   */
  def agg(exprs: java.util.Map[String, String]): DataFrame = groupBy().agg(exprs)

  /**
   * Aggregates on the entire Dataset without groups.
   * {{{
   *   // ds.agg(...) is a shorthand for ds.groupBy().agg(...)
   *   ds.agg(max($"age"), avg($"salary"))
   *   ds.groupBy().agg(max($"age"), avg($"salary"))
   * }}}
   *
   * @group untypedrel
   * @since 2.0.0
   */
  @scala.annotation.varargs
  def agg(expr: Column, exprs: Column*): DataFrame = groupBy().agg(expr, exprs : _*)

  /**
   * Returns a new Dataset by taking the first `n` rows. The difference between this function
   * and `head` is that `head` is an action and returns an array (by triggering query execution)
   * while `limit` returns a new Dataset.
   *
   * @group typedrel
   * @since 2.0.0
   */
  def limit(n: Int): Dataset[T] = withTypedPlan {
    Limit(Literal(n), logicalPlan)
  }

  /**
   * Returns a new Dataset containing union of rows in this Dataset and another Dataset.
   * This is equivalent to `UNION ALL` in SQL.
   *
   * To do a SQL-style set union (that does deduplication of elements), use this function followed
   * by a [[distinct]].
   *
   * @group typedrel
   * @since 2.0.0
   */
  @deprecated("use union()", "2.0.0")
  def unionAll(other: Dataset[T]): Dataset[T] = union(other)

  /**
   * Returns a new Dataset containing union of rows in this Dataset and another Dataset.
   * This is equivalent to `UNION ALL` in SQL.
   *
   * To do a SQL-style set union (that does deduplication of elements), use this function followed
   * by a [[distinct]].
   *
   * @group typedrel
   * @since 2.0.0
   */
  def union(other: Dataset[T]): Dataset[T] = withSetOperator {
    // This breaks caching, but it's usually ok because it addresses a very specific use case:
    // using union to union many files or partitions.
    CombineUnions(Union(logicalPlan, other.logicalPlan))
  }

  /**
   * Returns a new Dataset containing rows only in both this Dataset and another Dataset.
   * This is equivalent to `INTERSECT` in SQL.
   *
   * @note Equality checking is performed directly on the encoded representation of the data
   * and thus is not affected by a custom `equals` function defined on `T`.
   *
   * @group typedrel
   * @since 1.6.0
   */
  def intersect(other: Dataset[T]): Dataset[T] = withSetOperator {
    Intersect(logicalPlan, other.logicalPlan)
  }

  /**
   * Returns a new Dataset containing rows in this Dataset but not in another Dataset.
   * This is equivalent to `EXCEPT` in SQL.
   *
   * @note Equality checking is performed directly on the encoded representation of the data
   * and thus is not affected by a custom `equals` function defined on `T`.
   *
   * @group typedrel
   * @since 2.0.0
   */
  def except(other: Dataset[T]): Dataset[T] = withSetOperator {
    Except(logicalPlan, other.logicalPlan)
  }

  /**
   * Returns a new [[Dataset]] by sampling a fraction of rows, using a user-supplied seed.
   *
   * @param withReplacement Sample with replacement or not.
   * @param fraction Fraction of rows to generate.
   * @param seed Seed for sampling.
   *
   * @note This is NOT guaranteed to provide exactly the fraction of the count
   * of the given [[Dataset]].
   *
   * @group typedrel
   * @since 1.6.0
   */
  def sample(withReplacement: Boolean, fraction: Double, seed: Long): Dataset[T] = {
    require(fraction >= 0,
      s"Fraction must be nonnegative, but got ${fraction}")

    withTypedPlan {
      Sample(0.0, fraction, withReplacement, seed, logicalPlan)()
    }
  }

  /**
   * Returns a new [[Dataset]] by sampling a fraction of rows, using a random seed.
   *
   * @param withReplacement Sample with replacement or not.
   * @param fraction Fraction of rows to generate.
   *
   * @note This is NOT guaranteed to provide exactly the fraction of the total count
   * of the given [[Dataset]].
   *
   * @group typedrel
   * @since 1.6.0
   */
  def sample(withReplacement: Boolean, fraction: Double): Dataset[T] = {
    sample(withReplacement, fraction, Utils.random.nextLong)
  }

  /**
   * Randomly splits this Dataset with the provided weights.
   *
   * @param weights weights for splits, will be normalized if they don't sum to 1.
   * @param seed Seed for sampling.
   *
   * For Java API, use [[randomSplitAsList]].
   *
   * @group typedrel
   * @since 2.0.0
   */
  def randomSplit(weights: Array[Double], seed: Long): Array[Dataset[T]] = {
    require(weights.forall(_ >= 0),
      s"Weights must be nonnegative, but got ${weights.mkString("[", ",", "]")}")
    require(weights.sum > 0,
      s"Sum of weights must be positive, but got ${weights.mkString("[", ",", "]")}")

    // It is possible that the underlying dataframe doesn't guarantee the ordering of rows in its
    // constituent partitions each time a split is materialized which could result in
    // overlapping splits. To prevent this, we explicitly sort each input partition to make the
    // ordering deterministic. Note that MapTypes cannot be sorted and are explicitly pruned out
    // from the sort order.
    val sortOrder = logicalPlan.output
      .filter(attr => RowOrdering.isOrderable(attr.dataType))
      .map(SortOrder(_, Ascending))
    val plan = if (sortOrder.nonEmpty) {
      Sort(sortOrder, global = false, logicalPlan)
    } else {
      // SPARK-12662: If sort order is empty, we materialize the dataset to guarantee determinism
      cache()
      logicalPlan
    }
    val sum = weights.sum
    val normalizedCumWeights = weights.map(_ / sum).scanLeft(0.0d)(_ + _)
    normalizedCumWeights.sliding(2).map { x =>
      new Dataset[T](
        sparkSession, Sample(x(0), x(1), withReplacement = false, seed, plan)(), encoder)
    }.toArray
  }

  /**
   * Returns a Java list that contains randomly split Dataset with the provided weights.
   *
   * @param weights weights for splits, will be normalized if they don't sum to 1.
   * @param seed Seed for sampling.
   *
   * @group typedrel
   * @since 2.0.0
   */
  def randomSplitAsList(weights: Array[Double], seed: Long): java.util.List[Dataset[T]] = {
    val values = randomSplit(weights, seed)
    java.util.Arrays.asList(values : _*)
  }

  /**
   * Randomly splits this Dataset with the provided weights.
   *
   * @param weights weights for splits, will be normalized if they don't sum to 1.
   * @group typedrel
   * @since 2.0.0
   */
  def randomSplit(weights: Array[Double]): Array[Dataset[T]] = {
    randomSplit(weights, Utils.random.nextLong)
  }

  /**
   * Randomly splits this Dataset with the provided weights. Provided for the Python Api.
   *
   * @param weights weights for splits, will be normalized if they don't sum to 1.
   * @param seed Seed for sampling.
   */
  private[spark] def randomSplit(weights: List[Double], seed: Long): Array[Dataset[T]] = {
    randomSplit(weights.toArray, seed)
  }

  /**
   * (Scala-specific) Returns a new Dataset where each row has been expanded to zero or more
   * rows by the provided function. This is similar to a `LATERAL VIEW` in HiveQL. The columns of
   * the input row are implicitly joined with each row that is output by the function.
   *
   * Given that this is deprecated, as an alternative, you can explode columns either using
   * `functions.explode()` or `flatMap()`. The following example uses these alternatives to count
   * the number of books that contain a given word:
   *
   * {{{
   *   case class Book(title: String, words: String)
   *   val ds: Dataset[Book]
   *
   *   val allWords = ds.select('title, explode(split('words, " ")).as("word"))
   *
   *   val bookCountPerWord = allWords.groupBy("word").agg(countDistinct("title"))
   * }}}
   *
   * Using `flatMap()` this can similarly be exploded as:
   *
   * {{{
   *   ds.flatMap(_.words.split(" "))
   * }}}
   *
   * @group untypedrel
   * @since 2.0.0
   */
  @deprecated("use flatMap() or select() with functions.explode() instead", "2.0.0")
  def explode[A <: Product : TypeTag](input: Column*)(f: Row => TraversableOnce[A]): DataFrame = {
    val elementSchema = ScalaReflection.schemaFor[A].dataType.asInstanceOf[StructType]

    val convert = CatalystTypeConverters.createToCatalystConverter(elementSchema)

    val rowFunction =
      f.andThen(_.map(convert(_).asInstanceOf[InternalRow]))
    val generator = UserDefinedGenerator(elementSchema, rowFunction, input.map(_.expr))

    withPlan {
      Generate(generator, join = true, outer = false,
        qualifier = None, generatorOutput = Nil, logicalPlan)
    }
  }

  /**
   * (Scala-specific) Returns a new Dataset where a single column has been expanded to zero
   * or more rows by the provided function. This is similar to a `LATERAL VIEW` in HiveQL. All
   * columns of the input row are implicitly joined with each value that is output by the function.
   *
   * Given that this is deprecated, as an alternative, you can explode columns either using
   * `functions.explode()`:
   *
   * {{{
   *   ds.select(explode(split('words, " ")).as("word"))
   * }}}
   *
   * or `flatMap()`:
   *
   * {{{
   *   ds.flatMap(_.words.split(" "))
   * }}}
   *
   * @group untypedrel
   * @since 2.0.0
   */
  @deprecated("use flatMap() or select() with functions.explode() instead", "2.0.0")
  def explode[A, B : TypeTag](inputColumn: String, outputColumn: String)(f: A => TraversableOnce[B])
    : DataFrame = {
    val dataType = ScalaReflection.schemaFor[B].dataType
    val attributes = AttributeReference(outputColumn, dataType)() :: Nil
    // TODO handle the metadata?
    val elementSchema = attributes.toStructType

    def rowFunction(row: Row): TraversableOnce[InternalRow] = {
      val convert = CatalystTypeConverters.createToCatalystConverter(dataType)
      f(row(0).asInstanceOf[A]).map(o => InternalRow(convert(o)))
    }
    val generator = UserDefinedGenerator(elementSchema, rowFunction, apply(inputColumn).expr :: Nil)

    withPlan {
      Generate(generator, join = true, outer = false,
        qualifier = None, generatorOutput = Nil, logicalPlan)
    }
  }

  /**
   * Returns a new Dataset by adding a column or replacing the existing column that has
   * the same name.
   *
   * @group untypedrel
   * @since 2.0.0
   */
  def withColumn(colName: String, col: Column): DataFrame = {
    val resolver = sparkSession.sessionState.analyzer.resolver
    val output = queryExecution.analyzed.output
    val shouldReplace = output.exists(f => resolver(f.name, colName))
    if (shouldReplace) {
      val columns = output.map { field =>
        if (resolver(field.name, colName)) {
          col.as(colName)
        } else {
          Column(field)
        }
      }
      select(columns : _*)
    } else {
      select(Column("*"), col.as(colName))
    }
  }

  /**
   * Returns a new Dataset by adding a column with metadata.
   */
  private[spark] def withColumn(colName: String, col: Column, metadata: Metadata): DataFrame = {
    withColumn(colName, col.as(colName, metadata))
  }

  /**
   * Returns a new Dataset with a column renamed.
   * This is a no-op if schema doesn't contain existingName.
   *
   * @group untypedrel
   * @since 2.0.0
   */
  def withColumnRenamed(existingName: String, newName: String): DataFrame = {
    val resolver = sparkSession.sessionState.analyzer.resolver
    val output = queryExecution.analyzed.output
    val shouldRename = output.exists(f => resolver(f.name, existingName))
    if (shouldRename) {
      val columns = output.map { col =>
        if (resolver(col.name, existingName)) {
          Column(col).as(newName)
        } else {
          Column(col)
        }
      }
      select(columns : _*)
    } else {
      toDF()
    }
  }

  /**
   * Returns a new Dataset with a column dropped. This is a no-op if schema doesn't contain
   * column name.
   *
   * This method can only be used to drop top level columns. the colName string is treated
   * literally without further interpretation.
   *
   * @group untypedrel
   * @since 2.0.0
   */
  def drop(colName: String): DataFrame = {
    drop(Seq(colName) : _*)
  }

  /**
   * Returns a new Dataset with columns dropped.
   * This is a no-op if schema doesn't contain column name(s).
   *
   * This method can only be used to drop top level columns. the colName string is treated literally
   * without further interpretation.
   *
   * @group untypedrel
   * @since 2.0.0
   */
  @scala.annotation.varargs
  def drop(colNames: String*): DataFrame = {
    val resolver = sparkSession.sessionState.analyzer.resolver
    val allColumns = queryExecution.analyzed.output
    val remainingCols = allColumns.filter { attribute =>
      colNames.forall(n => !resolver(attribute.name, n))
    }.map(attribute => Column(attribute))
    if (remainingCols.size == allColumns.size) {
      toDF()
    } else {
      this.select(remainingCols: _*)
    }
  }

  /**
   * Returns a new Dataset with a column dropped.
   * This version of drop accepts a [[Column]] rather than a name.
   * This is a no-op if the Dataset doesn't have a column
   * with an equivalent expression.
   *
   * @group untypedrel
   * @since 2.0.0
   */
  def drop(col: Column): DataFrame = {
    val expression = col match {
      case Column(u: UnresolvedAttribute) =>
        queryExecution.analyzed.resolveQuoted(
          u.name, sparkSession.sessionState.analyzer.resolver).getOrElse(u)
      case Column(expr: Expression) => expr
    }
    val attrs = this.logicalPlan.output
    val colsAfterDrop = attrs.filter { attr =>
      attr != expression
    }.map(attr => Column(attr))
    select(colsAfterDrop : _*)
  }

  /**
   * Returns a new Dataset that contains only the unique rows from this Dataset.
   * This is an alias for `distinct`.
   *
   * For a static batch [[Dataset]], it just drops duplicate rows. For a streaming [[Dataset]], it
   * will keep all data across triggers as intermediate state to drop duplicates rows. You can use
   * [[withWatermark]] to limit how late the duplicate data can be and system will accordingly limit
   * the state. In addition, too late data older than watermark will be dropped to avoid any
   * possibility of duplicates.
   *
   * @group typedrel
   * @since 2.0.0
   */
  def dropDuplicates(): Dataset[T] = dropDuplicates(this.columns)

  /**
   * (Scala-specific) Returns a new Dataset with duplicate rows removed, considering only
   * the subset of columns.
   *
   * For a static batch [[Dataset]], it just drops duplicate rows. For a streaming [[Dataset]], it
   * will keep all data across triggers as intermediate state to drop duplicates rows. You can use
   * [[withWatermark]] to limit how late the duplicate data can be and system will accordingly limit
   * the state. In addition, too late data older than watermark will be dropped to avoid any
   * possibility of duplicates.
   *
   * @group typedrel
   * @since 2.0.0
   */
  def dropDuplicates(colNames: Seq[String]): Dataset[T] = withTypedPlan {
    val resolver = sparkSession.sessionState.analyzer.resolver
    val allColumns = queryExecution.analyzed.output
    val groupCols = colNames.toSet.toSeq.flatMap { (colName: String) =>
      // It is possibly there are more than one columns with the same name,
      // so we call filter instead of find.
      val cols = allColumns.filter(col => resolver(col.name, colName))
      if (cols.isEmpty) {
        throw new AnalysisException(
          s"""Cannot resolve column name "$colName" among (${schema.fieldNames.mkString(", ")})""")
      }
      cols
    }
    Deduplicate(groupCols, logicalPlan, isStreaming)
  }

  /**
   * Returns a new Dataset with duplicate rows removed, considering only
   * the subset of columns.
   *
   * For a static batch [[Dataset]], it just drops duplicate rows. For a streaming [[Dataset]], it
   * will keep all data across triggers as intermediate state to drop duplicates rows. You can use
   * [[withWatermark]] to limit how late the duplicate data can be and system will accordingly limit
   * the state. In addition, too late data older than watermark will be dropped to avoid any
   * possibility of duplicates.
   *
   * @group typedrel
   * @since 2.0.0
   */
  def dropDuplicates(colNames: Array[String]): Dataset[T] = dropDuplicates(colNames.toSeq)

  /**
   * Returns a new [[Dataset]] with duplicate rows removed, considering only
   * the subset of columns.
   *
   * For a static batch [[Dataset]], it just drops duplicate rows. For a streaming [[Dataset]], it
   * will keep all data across triggers as intermediate state to drop duplicates rows. You can use
   * [[withWatermark]] to limit how late the duplicate data can be and system will accordingly limit
   * the state. In addition, too late data older than watermark will be dropped to avoid any
   * possibility of duplicates.
   *
   * @group typedrel
   * @since 2.0.0
   */
  @scala.annotation.varargs
  def dropDuplicates(col1: String, cols: String*): Dataset[T] = {
    val colNames: Seq[String] = col1 +: cols
    dropDuplicates(colNames)
  }

  /**
   * Computes statistics for numeric and string columns, including count, mean, stddev, min, and
   * max. If no columns are given, this function computes statistics for all numerical or string
   * columns.
   *
   * This function is meant for exploratory data analysis, as we make no guarantee about the
   * backward compatibility of the schema of the resulting Dataset. If you want to
   * programmatically compute summary statistics, use the `agg` function instead.
   *
   * {{{
   *   ds.describe("age", "height").show()
   *
   *   // output:
   *   // summary age   height
   *   // count   10.0  10.0
   *   // mean    53.3  178.05
   *   // stddev  11.6  15.7
   *   // min     18.0  163.0
   *   // max     92.0  192.0
   * }}}
   *
   * @group action
   * @since 1.6.0
   */
  @scala.annotation.varargs
  def describe(cols: String*): DataFrame = withPlan {

    // The list of summary statistics to compute, in the form of expressions.
    val statistics = List[(String, Expression => Expression)](
      "count" -> ((child: Expression) => Count(child).toAggregateExpression()),
      "mean" -> ((child: Expression) => Average(child).toAggregateExpression()),
      "stddev" -> ((child: Expression) => StddevSamp(child).toAggregateExpression()),
      "min" -> ((child: Expression) => Min(child).toAggregateExpression()),
      "max" -> ((child: Expression) => Max(child).toAggregateExpression()))

    val outputCols =
      (if (cols.isEmpty) aggregatableColumns.map(usePrettyExpression(_).sql) else cols).toList

    val ret: Seq[Row] = if (outputCols.nonEmpty) {
      val aggExprs = statistics.flatMap { case (_, colToAgg) =>
        outputCols.map(c => Column(Cast(colToAgg(Column(c).expr), StringType)).as(c))
      }

      val row = groupBy().agg(aggExprs.head, aggExprs.tail: _*).head().toSeq

      // Pivot the data so each summary is one row
      row.grouped(outputCols.size).toSeq.zip(statistics).map { case (aggregation, (statistic, _)) =>
        Row(statistic :: aggregation.toList: _*)
      }
    } else {
      // If there are no output columns, just output a single column that contains the stats.
      statistics.map { case (name, _) => Row(name) }
    }

    // All columns are string type
    val schema = StructType(
      StructField("summary", StringType) :: outputCols.map(StructField(_, StringType))).toAttributes
    // `toArray` forces materialization to make the seq serializable
    LocalRelation.fromExternalRows(schema, ret.toArray.toSeq)
  }

  /**
   * Returns the first `n` rows.
   *
   * @note this method should only be used if the resulting array is expected to be small, as
   * all the data is loaded into the driver's memory.
   *
   * @group action
   * @since 1.6.0
   */
  def head(n: Int): Array[T] = withAction("head", limit(n).queryExecution)(collectFromPlan)

  /**
   * Returns the first row.
   * @group action
   * @since 1.6.0
   */
  def head(): T = head(1).head

  /**
   * Returns the first row. Alias for head().
   * @group action
   * @since 1.6.0
   */
  def first(): T = head()

  /**
   * Concise syntax for chaining custom transformations.
   * {{{
   *   def featurize(ds: Dataset[T]): Dataset[U] = ...
   *
   *   ds
   *     .transform(featurize)
   *     .transform(...)
   * }}}
   *
   * @group typedrel
   * @since 1.6.0
   */
  def transform[U](t: Dataset[T] => Dataset[U]): Dataset[U] = t(this)

  /**
   * :: Experimental ::
   * (Scala-specific)
   * Returns a new Dataset that only contains elements where `func` returns `true`.
   *
   * @group typedrel
   * @since 1.6.0
   */
  @Experimental
  @InterfaceStability.Evolving
  def filter(func: T => Boolean): Dataset[T] = {
    withTypedPlan(TypedFilter(func, logicalPlan))
  }

  /**
   * :: Experimental ::
   * (Java-specific)
   * Returns a new Dataset that only contains elements where `func` returns `true`.
   *
   * @group typedrel
   * @since 1.6.0
   */
  @Experimental
  @InterfaceStability.Evolving
  def filter(func: FilterFunction[T]): Dataset[T] = {
    withTypedPlan(TypedFilter(func, logicalPlan))
  }

  /**
   * :: Experimental ::
   * (Scala-specific)
   * Returns a new Dataset that contains the result of applying `func` to each element.
   *
   * @group typedrel
   * @since 1.6.0
   */
  @Experimental
  @InterfaceStability.Evolving
  def map[U : Encoder](func: T => U): Dataset[U] = withTypedPlan {
    MapElements[T, U](func, logicalPlan)
  }

  /**
   * :: Experimental ::
   * (Java-specific)
   * Returns a new Dataset that contains the result of applying `func` to each element.
   *
   * @group typedrel
   * @since 1.6.0
   */
  @Experimental
  @InterfaceStability.Evolving
  def map[U](func: MapFunction[T, U], encoder: Encoder[U]): Dataset[U] = {
    implicit val uEnc = encoder
    withTypedPlan(MapElements[T, U](func, logicalPlan))
  }

  /**
   * :: Experimental ::
   * (Scala-specific)
   * Returns a new Dataset that contains the result of applying `func` to each partition.
   *
   * @group typedrel
   * @since 1.6.0
   */
  @Experimental
  @InterfaceStability.Evolving
  def mapPartitions[U : Encoder](func: Iterator[T] => Iterator[U]): Dataset[U] = {
    new Dataset[U](
      sparkSession,
      MapPartitions[T, U](func, logicalPlan),
      implicitly[Encoder[U]])
  }

  /**
   * :: Experimental ::
   * (Java-specific)
   * Returns a new Dataset that contains the result of applying `f` to each partition.
   *
   * @group typedrel
   * @since 1.6.0
   */
  @Experimental
  @InterfaceStability.Evolving
  def mapPartitions[U](f: MapPartitionsFunction[T, U], encoder: Encoder[U]): Dataset[U] = {
    val func: (Iterator[T]) => Iterator[U] = x => f.call(x.asJava).asScala
    mapPartitions(func)(encoder)
  }

  /**
   * Returns a new `DataFrame` that contains the result of applying a serialized R function
   * `func` to each partition.
   */
  private[sql] def mapPartitionsInR(
      func: Array[Byte],
      packageNames: Array[Byte],
      broadcastVars: Array[Broadcast[Object]],
      schema: StructType): DataFrame = {
    val rowEncoder = encoder.asInstanceOf[ExpressionEncoder[Row]]
    Dataset.ofRows(
      sparkSession,
      MapPartitionsInR(func, packageNames, broadcastVars, schema, rowEncoder, logicalPlan))
  }

  /**
   * :: Experimental ::
   * (Scala-specific)
   * Returns a new Dataset by first applying a function to all elements of this Dataset,
   * and then flattening the results.
   *
   * @group typedrel
   * @since 1.6.0
   */
  @Experimental
  @InterfaceStability.Evolving
  def flatMap[U : Encoder](func: T => TraversableOnce[U]): Dataset[U] =
    mapPartitions(_.flatMap(func))

  /**
   * :: Experimental ::
   * (Java-specific)
   * Returns a new Dataset by first applying a function to all elements of this Dataset,
   * and then flattening the results.
   *
   * @group typedrel
   * @since 1.6.0
   */
  @Experimental
  @InterfaceStability.Evolving
  def flatMap[U](f: FlatMapFunction[T, U], encoder: Encoder[U]): Dataset[U] = {
    val func: (T) => Iterator[U] = x => f.call(x).asScala
    flatMap(func)(encoder)
  }

  /**
   * Applies a function `f` to all rows.
   *
   * @group action
   * @since 1.6.0
   */
  def foreach(f: T => Unit): Unit = withNewExecutionId {
    rdd.foreach(f)
  }

  /**
   * (Java-specific)
   * Runs `func` on each element of this Dataset.
   *
   * @group action
   * @since 1.6.0
   */
  def foreach(func: ForeachFunction[T]): Unit = foreach(func.call(_))

  /**
   * Applies a function `f` to each partition of this Dataset.
   *
   * @group action
   * @since 1.6.0
   */
  def foreachPartition(f: Iterator[T] => Unit): Unit = withNewExecutionId {
    rdd.foreachPartition(f)
  }

  /**
   * (Java-specific)
   * Runs `func` on each partition of this Dataset.
   *
   * @group action
   * @since 1.6.0
   */
  def foreachPartition(func: ForeachPartitionFunction[T]): Unit =
    foreachPartition(it => func.call(it.asJava))

  /**
   * Returns the first `n` rows in the Dataset.
   *
   * Running take requires moving data into the application's driver process, and doing so with
   * a very large `n` can crash the driver process with OutOfMemoryError.
   *
   * @group action
   * @since 1.6.0
   */
  def take(n: Int): Array[T] = head(n)

  // An internal version of `take`, which won't set execution id and trigger listeners.
  private[sql] def takeInternal(n: Int): Array[T] = {
    collectFromPlan(limit(n).queryExecution.executedPlan)
  }

  /**
   * Returns the first `n` rows in the Dataset as a list.
   *
   * Running take requires moving data into the application's driver process, and doing so with
   * a very large `n` can crash the driver process with OutOfMemoryError.
   *
   * @group action
   * @since 1.6.0
   */
  def takeAsList(n: Int): java.util.List[T] = java.util.Arrays.asList(take(n) : _*)

  /**
   * Returns an array that contains all rows in this Dataset.
   *
   * Running collect requires moving all the data into the application's driver process, and
   * doing so on a very large dataset can crash the driver process with OutOfMemoryError.
   *
   * For Java API, use [[collectAsList]].
   *
   * @group action
   * @since 1.6.0
   */
  def collect(): Array[T] = withAction("collect", queryExecution)(collectFromPlan)

  // An internal version of `collect`, which won't set execution id and trigger listeners.
  private[sql] def collectInternal(): Array[T] = {
    collectFromPlan(queryExecution.executedPlan)
  }

  /**
   * Returns a Java list that contains all rows in this Dataset.
   *
   * Running collect requires moving all the data into the application's driver process, and
   * doing so on a very large dataset can crash the driver process with OutOfMemoryError.
   *
   * @group action
   * @since 1.6.0
   */
  def collectAsList(): java.util.List[T] = withAction("collectAsList", queryExecution) { plan =>
    val values = collectFromPlan(plan)
    java.util.Arrays.asList(values : _*)
  }

  /**
   * Return an iterator that contains all rows in this Dataset.
   *
   * The iterator will consume as much memory as the largest partition in this Dataset.
   *
   * @note this results in multiple Spark jobs, and if the input Dataset is the result
   * of a wide transformation (e.g. join with different partitioners), to avoid
   * recomputing the input Dataset should be cached first.
   *
   * @group action
   * @since 2.0.0
   */
  def toLocalIterator(): java.util.Iterator[T] = {
    withAction("toLocalIterator", queryExecution) { plan =>
      plan.executeToIterator().map(boundEnc.fromRow).asJava
    }
  }

  /**
   * Returns the number of rows in the Dataset.
   * @group action
   * @since 1.6.0
   */
  def count(): Long = withAction("count", groupBy().count().queryExecution) { plan =>
    plan.executeCollect().head.getLong(0)
  }

  // An internal version of `count`, which won't set execution id and trigger listeners.
  private[sql] def countInternal(): Long = {
    groupBy().count().queryExecution.executedPlan.executeCollect().head.getLong(0)
  }

  /**
   * Returns a new Dataset that has exactly `numPartitions` partitions.
   *
   * @group typedrel
   * @since 1.6.0
   */
  def repartition(numPartitions: Int): Dataset[T] = withTypedPlan {
    Repartition(numPartitions, shuffle = true, logicalPlan)
  }

  /**
   * Returns a new Dataset partitioned by the given partitioning expressions into
   * `numPartitions`. The resulting Dataset is hash partitioned.
   *
   * This is the same operation as "DISTRIBUTE BY" in SQL (Hive QL).
   *
   * @group typedrel
   * @since 2.0.0
   */
  @scala.annotation.varargs
  def repartition(numPartitions: Int, partitionExprs: Column*): Dataset[T] = withTypedPlan {
    RepartitionByExpression(partitionExprs.map(_.expr), logicalPlan, numPartitions)
  }

  /**
   * Returns a new Dataset partitioned by the given partitioning expressions, using
   * `spark.sql.shuffle.partitions` as number of partitions.
   * The resulting Dataset is hash partitioned.
   *
   * This is the same operation as "DISTRIBUTE BY" in SQL (Hive QL).
   *
   * @group typedrel
   * @since 2.0.0
   */
  @scala.annotation.varargs
  def repartition(partitionExprs: Column*): Dataset[T] = withTypedPlan {
    RepartitionByExpression(
      partitionExprs.map(_.expr), logicalPlan, sparkSession.sessionState.conf.numShufflePartitions)
  }

  /**
   * Returns a new Dataset that has exactly `numPartitions` partitions, when the fewer partitions
   * are requested. If a larger number of partitions is requested, it will stay at the current
   * number of partitions. Similar to coalesce defined on an `RDD`, this operation results in
   * a narrow dependency, e.g. if you go from 1000 partitions to 100 partitions, there will not
   * be a shuffle, instead each of the 100 new partitions will claim 10 of the current partitions.
   *
   * However, if you're doing a drastic coalesce, e.g. to numPartitions = 1,
   * this may result in your computation taking place on fewer nodes than
   * you like (e.g. one node in the case of numPartitions = 1). To avoid this,
   * you can call repartition. This will add a shuffle step, but means the
   * current upstream partitions will be executed in parallel (per whatever
   * the current partitioning is).
   *
   * @group typedrel
   * @since 1.6.0
   */
  def coalesce(numPartitions: Int): Dataset[T] = withTypedPlan {
    Repartition(numPartitions, shuffle = false, logicalPlan)
  }

  /**
   * Returns a new Dataset that contains only the unique rows from this Dataset.
   * This is an alias for `dropDuplicates`.
   *
   * @note Equality checking is performed directly on the encoded representation of the data
   * and thus is not affected by a custom `equals` function defined on `T`.
   *
   * @group typedrel
   * @since 2.0.0
   */
  def distinct(): Dataset[T] = dropDuplicates()

  /**
   * Persist this Dataset with the default storage level (`MEMORY_AND_DISK`).
   *
   * @group basic
   * @since 1.6.0
   */
  def persist(): this.type = {
    sparkSession.sharedState.cacheManager.cacheQuery(this)
    this
  }

  /**
   * Persist this Dataset with the default storage level (`MEMORY_AND_DISK`).
   *
   * @group basic
   * @since 1.6.0
   */
  def cache(): this.type = persist()

  /**
   * Persist this Dataset with the given storage level.
   * @param newLevel One of: `MEMORY_ONLY`, `MEMORY_AND_DISK`, `MEMORY_ONLY_SER`,
   *                 `MEMORY_AND_DISK_SER`, `DISK_ONLY`, `MEMORY_ONLY_2`,
   *                 `MEMORY_AND_DISK_2`, etc.
   *
   * @group basic
   * @since 1.6.0
   */
  def persist(newLevel: StorageLevel): this.type = {
    sparkSession.sharedState.cacheManager.cacheQuery(this, None, newLevel)
    this
  }

  /**
   * Get the Dataset's current storage level, or StorageLevel.NONE if not persisted.
   *
   * @group basic
   * @since 2.1.0
   */
  def storageLevel: StorageLevel = {
    sparkSession.sharedState.cacheManager.lookupCachedData(this).map { cachedData =>
      cachedData.cachedRepresentation.storageLevel
    }.getOrElse(StorageLevel.NONE)
  }

  /**
   * Mark the Dataset as non-persistent, and remove all blocks for it from memory and disk.
   *
   * @param blocking Whether to block until all blocks are deleted.
   *
   * @group basic
   * @since 1.6.0
   */
  def unpersist(blocking: Boolean): this.type = {
    sparkSession.sharedState.cacheManager.uncacheQuery(this, blocking)
    this
  }

  /**
   * Mark the Dataset as non-persistent, and remove all blocks for it from memory and disk.
   *
   * @group basic
   * @since 1.6.0
   */
  def unpersist(): this.type = unpersist(blocking = false)

  /**
   * Represents the content of the Dataset as an `RDD` of `T`.
   *
   * @group basic
   * @since 1.6.0
   */
  lazy val rdd: RDD[T] = {
    val objectType = exprEnc.deserializer.dataType
    val deserialized = CatalystSerde.deserialize[T](logicalPlan)
    sparkSession.sessionState.executePlan(deserialized).toRdd.mapPartitions { rows =>
      rows.map(_.get(0, objectType).asInstanceOf[T])
    }
  }

  /**
   * Returns the content of the Dataset as a `JavaRDD` of `T`s.
   * @group basic
   * @since 1.6.0
   */
  def toJavaRDD: JavaRDD[T] = rdd.toJavaRDD()

  /**
   * Returns the content of the Dataset as a `JavaRDD` of `T`s.
   * @group basic
   * @since 1.6.0
   */
  def javaRDD: JavaRDD[T] = toJavaRDD

  /**
   * Registers this Dataset as a temporary table using the given name. The lifetime of this
   * temporary table is tied to the [[SparkSession]] that was used to create this Dataset.
   *
   * @group basic
   * @since 1.6.0
   */
  @deprecated("Use createOrReplaceTempView(viewName) instead.", "2.0.0")
  def registerTempTable(tableName: String): Unit = {
    createOrReplaceTempView(tableName)
  }

  /**
   * Creates a local temporary view using the given name. The lifetime of this
   * temporary view is tied to the [[SparkSession]] that was used to create this Dataset.
   *
   * Local temporary view is session-scoped. Its lifetime is the lifetime of the session that
   * created it, i.e. it will be automatically dropped when the session terminates. It's not
   * tied to any databases, i.e. we can't use `db1.view1` to reference a local temporary view.
   *
   * @throws AnalysisException if the view name is invalid or already exists
   *
   * @group basic
   * @since 2.0.0
   */
  @throws[AnalysisException]
  def createTempView(viewName: String): Unit = withPlan {
    createTempViewCommand(viewName, replace = false, global = false)
  }



  /**
   * Creates a local temporary view using the given name. The lifetime of this
   * temporary view is tied to the [[SparkSession]] that was used to create this Dataset.
   *
   * @group basic
   * @since 2.0.0
   */
  def createOrReplaceTempView(viewName: String): Unit = withPlan {
    createTempViewCommand(viewName, replace = true, global = false)
  }

  /**
   * Creates a global temporary view using the given name. The lifetime of this
   * temporary view is tied to this Spark application.
   *
   * Global temporary view is cross-session. Its lifetime is the lifetime of the Spark application,
   * i.e. it will be automatically dropped when the application terminates. It's tied to a system
   * preserved database `global_temp`, and we must use the qualified name to refer a global temp
   * view, e.g. `SELECT * FROM global_temp.view1`.
   *
   * @throws AnalysisException if the view name is invalid or already exists
   *
   * @group basic
   * @since 2.1.0
   */
  @throws[AnalysisException]
  def createGlobalTempView(viewName: String): Unit = withPlan {
    createTempViewCommand(viewName, replace = false, global = true)
  }

  /**
   * Creates or replaces a global temporary view using the given name. The lifetime of this
   * temporary view is tied to this Spark application.
   *
   * Global temporary view is cross-session. Its lifetime is the lifetime of the Spark application,
   * i.e. it will be automatically dropped when the application terminates. It's tied to a system
   * preserved database `_global_temp`, and we must use the qualified name to refer a global temp
   * view, e.g. `SELECT * FROM _global_temp.view1`.
   *
   * @group basic
   */
  def createOrReplaceGlobalTempView(viewName: String): Unit = withPlan {
    createTempViewCommand(viewName, replace = true, global = true)
  }

  private[spark] def createTempViewCommand(
      viewName: String,
      replace: Boolean,
      global: Boolean): CreateViewCommand = {
    val viewType = if (global) GlobalTempView else LocalTempView

    val tableIdentifier = try {
      sparkSession.sessionState.sqlParser.parseTableIdentifier(viewName)
    } catch {
      case _: ParseException => throw new AnalysisException(s"Invalid view name: $viewName")
    }
    CreateViewCommand(
      name = tableIdentifier,
      userSpecifiedColumns = Nil,
      comment = None,
      properties = Map.empty,
      originalText = None,
      child = logicalPlan,
      allowExisting = false,
      replace = replace,
      viewType = viewType)
  }

  /**
   * Interface for saving the content of the non-streaming Dataset out into external storage.
   *
   * @group basic
   * @since 1.6.0
   */
  def write: DataFrameWriter[T] = {
    if (isStreaming) {
      logicalPlan.failAnalysis(
        "'write' can not be called on streaming Dataset/DataFrame")
    }
    new DataFrameWriter[T](this)
  }

  /**
   * Interface for saving the content of the streaming Dataset out into external storage.
   *
   * @group basic
   * @since 2.0.0
   */
  @InterfaceStability.Evolving
  def writeStream: DataStreamWriter[T] = {
    if (!isStreaming) {
      logicalPlan.failAnalysis(
        "'writeStream' can be called only on streaming Dataset/DataFrame")
    }
    new DataStreamWriter[T](this)
  }


  /**
   * Returns the content of the Dataset as a Dataset of JSON strings.
   * @since 2.0.0
   */
  def toJSON: Dataset[String] = {
    val rowSchema = this.schema
    val sessionLocalTimeZone = sparkSession.sessionState.conf.sessionLocalTimeZone
    mapPartitions { iter =>
      val writer = new CharArrayWriter()
      // create the Generator without separator inserted between 2 records
      val gen = new JacksonGenerator(rowSchema, writer,
        new JSONOptions(Map.empty[String, String], sessionLocalTimeZone))

      new Iterator[String] {
        override def hasNext: Boolean = iter.hasNext
        override def next(): String = {
          gen.write(exprEnc.toRow(iter.next()))
          gen.flush()

          val json = writer.toString
          if (hasNext) {
            writer.reset()
          } else {
            gen.close()
          }

          json
        }
      }
    } (Encoders.STRING)
  }

  /**
   * Returns a best-effort snapshot of the files that compose this Dataset. This method simply
   * asks each constituent BaseRelation for its respective files and takes the union of all results.
   * Depending on the source relations, this may not find all input files. Duplicates are removed.
   *
   * @group basic
   * @since 2.0.0
   */
  def inputFiles: Array[String] = {
    val files: Seq[String] = queryExecution.optimizedPlan.collect {
      case LogicalRelation(fsBasedRelation: FileRelation, _, _) =>
        fsBasedRelation.inputFiles
      case fr: FileRelation =>
        fr.inputFiles
      case r: CatalogRelation if DDLUtils.isHiveTable(r.tableMeta) =>
        r.tableMeta.storage.locationUri.map(_.toString).toArray
    }.flatten
    files.toSet.toArray
  }

  ////////////////////////////////////////////////////////////////////////////
  // For Python API
  ////////////////////////////////////////////////////////////////////////////

  /**
   * Converts a JavaRDD to a PythonRDD.
   */
  private[sql] def javaToPython: JavaRDD[Array[Byte]] = {
    val structType = schema  // capture it for closure
    val rdd = queryExecution.toRdd.map(EvaluatePython.toJava(_, structType))
    EvaluatePython.javaToPython(rdd)
  }

  private[sql] def collectToPython(): Int = {
    EvaluatePython.registerPicklers()
    withNewExecutionId {
      val toJava: (Any) => Any = EvaluatePython.toJava(_, schema)
      val iter = new SerDeUtil.AutoBatchedPickler(
        queryExecution.executedPlan.executeCollect().iterator.map(toJava))
      PythonRDD.serveIterator(iter, "serve-DataFrame")
    }
  }

  private[sql] def toPythonIterator(): Int = {
    withNewExecutionId {
      PythonRDD.toLocalIteratorAndServe(javaToPython.rdd)
    }
  }

  ////////////////////////////////////////////////////////////////////////////
  // Private Helpers
  ////////////////////////////////////////////////////////////////////////////

  /**
   * Wrap a Dataset action to track all Spark jobs in the body so that we can connect them with
   * an execution.
   */
  private def withNewExecutionId[U](body: => U): U = {
    SQLExecution.withNewExecutionId(sparkSession, queryExecution)(body)
  }

  /**
   * Wrap a Dataset action to track the QueryExecution and time cost, then report to the
   * user-registered callback functions.
   */
  private def withAction[U](name: String, qe: QueryExecution)(action: SparkPlan => U) = {
    try {
      qe.executedPlan.foreach { plan =>
        plan.resetMetrics()
      }
      val start = System.nanoTime()
      val result = SQLExecution.withNewExecutionId(sparkSession, qe) {
        action(qe.executedPlan)
      }
      val end = System.nanoTime()
      sparkSession.listenerManager.onSuccess(name, qe, end - start)
      result
    } catch {
      case e: Exception =>
        sparkSession.listenerManager.onFailure(name, qe, e)
        throw e
    }
  }

  /**
   * Collect all elements from a spark plan.
   */
  private def collectFromPlan(plan: SparkPlan): Array[T] = {
    plan.executeCollect().map(boundEnc.fromRow)
  }

  private def sortInternal(global: Boolean, sortExprs: Seq[Column]): Dataset[T] = {
    val sortOrder: Seq[SortOrder] = sortExprs.map { col =>
      col.expr match {
        case expr: SortOrder =>
          expr
        case expr: Expression =>
          SortOrder(expr, Ascending)
      }
    }
    withTypedPlan {
      Sort(sortOrder, global = global, logicalPlan)
    }
  }

  /** A convenient function to wrap a logical plan and produce a DataFrame. */
  @inline private def withPlan(logicalPlan: LogicalPlan): DataFrame = {
    Dataset.ofRows(sparkSession, logicalPlan)
  }

  /** A convenient function to wrap a logical plan and produce a Dataset. */
  @inline private def withTypedPlan[U : Encoder](logicalPlan: LogicalPlan): Dataset[U] = {
    Dataset(sparkSession, logicalPlan)
  }

  /** A convenient function to wrap a set based logical plan and produce a Dataset. */
  @inline private def withSetOperator[U : Encoder](logicalPlan: LogicalPlan): Dataset[U] = {
    if (classTag.runtimeClass.isAssignableFrom(classOf[Row])) {
      // Set operators widen types (change the schema), so we cannot reuse the row encoder.
      Dataset.ofRows(sparkSession, logicalPlan).asInstanceOf[Dataset[U]]
    } else {
      Dataset(sparkSession, logicalPlan)
    }
  }
}<|MERGE_RESOLUTION|>--- conflicted
+++ resolved
@@ -1190,13 +1190,8 @@
    * @since 2.2.0
    */
   @scala.annotation.varargs
-<<<<<<< HEAD
   def hint(name: String, parameters: Any*): Dataset[T] = withTypedPlan {
-    UnresolvedHint(name, parameters, planWithBarrier)
-=======
-  def hint(name: String, parameters: String*): Dataset[T] = withTypedPlan {
     UnresolvedHint(name, parameters, logicalPlan)
->>>>>>> d52f6362
   }
 
   /**
