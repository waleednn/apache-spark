--- conflicted
+++ resolved
@@ -414,18 +414,12 @@
         s"codegen ($codegen), cost ($cost)"
     )
 
-    // Because views are possibly resolved in the analyzed plan of this dataset. We use analyzed
-    // plan in `ExplainCommand`, for consistency. Otherwise, the plans shown by explain command
-    // might be inconsistent with the evaluated data of this dataset.
-    val explain =
-      ExplainCommand(queryExecution.analyzed, extended, codegen, cost)
-
-    sparkSession.sessionState
-      .executePlan(explain)
-      .executedPlan
-      .executeCollect()
-      .map(_.getString(0))
-      .mkString("\n")
+    // Because temporary views are resolved during analysis when we create a Dataset, and
+    // `ExplainCommand` analyzes input query plan and resolves temporary views again. Using
+    // `ExplainCommand` here will probably output different query plans, compared to the results
+    // of evaluation of the Dataset. So just output QueryExecution's query plans here.
+    val qe = ExplainCommandUtil.explainedQueryExecution(sparkSession, logicalPlan, queryExecution)
+    ExplainCommandUtil.toString(qe, extended, codegen, cost)
   }
 
   override def toString: String = {
@@ -565,25 +559,7 @@
    * @since 1.6.0
    */
   def explain(extended: Boolean): Unit = {
-<<<<<<< HEAD
     explain(extended, false, false)
-=======
-    // Because temporary views are resolved during analysis when we create a Dataset, and
-    // `ExplainCommand` analyzes input query plan and resolves temporary views again. Using
-    // `ExplainCommand` here will probably output different query plans, compared to the results
-    // of evaluation of the Dataset. So just output QueryExecution's query plans here.
-    val qe = ExplainCommandUtil.explainedQueryExecution(sparkSession, logicalPlan, queryExecution)
-
-    val outputString =
-      if (extended) {
-        qe.toString
-      } else {
-        qe.simpleString
-      }
-    // scalastyle:off println
-    println(outputString)
-    // scalastyle:on println
->>>>>>> 5663386f
   }
 
   /**
