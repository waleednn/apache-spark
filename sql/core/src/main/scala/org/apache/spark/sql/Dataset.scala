--- conflicted
+++ resolved
@@ -2048,13 +2048,8 @@
     val generator = UserDefinedGenerator(elementSchema, rowFunction, input.map(_.expr))
 
     withPlan {
-<<<<<<< HEAD
       Generate(generator, join = true, outer = false, omitGeneratorReferences = false,
-        qualifier = None, generatorOutput = Nil, logicalPlan)
-=======
-      Generate(generator, join = true, outer = false, omitGeneratorChild = false,
         qualifier = None, generatorOutput = Nil, planWithBarrier)
->>>>>>> 7cb94548
     }
   }
 
@@ -2094,13 +2089,8 @@
     val generator = UserDefinedGenerator(elementSchema, rowFunction, apply(inputColumn).expr :: Nil)
 
     withPlan {
-<<<<<<< HEAD
       Generate(generator, join = true, outer = false, omitGeneratorReferences = false,
-        qualifier = None, generatorOutput = Nil, logicalPlan)
-=======
-      Generate(generator, join = true, outer = false, omitGeneratorChild = false,
         qualifier = None, generatorOutput = Nil, planWithBarrier)
->>>>>>> 7cb94548
     }
   }
 
