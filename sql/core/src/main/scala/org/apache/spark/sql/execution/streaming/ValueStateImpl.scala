--- conflicted
+++ resolved
@@ -18,7 +18,6 @@
 
 import org.apache.commons.lang3.SerializationUtils
 
-import org.apache.spark.SparkUnsupportedOperationException
 import org.apache.spark.internal.Logging
 import org.apache.spark.sql.catalyst.InternalRow
 import org.apache.spark.sql.catalyst.encoders.ExpressionEncoder
@@ -46,13 +45,7 @@
   private def encodeKey(): UnsafeRow = {
     val keyOption = ImplicitGroupingKeyTracker.getImplicitKeyOption
     if (!keyOption.isDefined) {
-<<<<<<< HEAD
-      throw new SparkUnsupportedOperationException(
-        errorClass = "_LEGACY_ERROR_TEMP_3198",
-        messageParameters = Map("stateName" -> stateName))
-=======
       throw StateStoreErrors.implicitKeyNotFound(stateName)
->>>>>>> 58c9b5ac
     }
 
     val toRow = keyExprEnc.createSerializer()
