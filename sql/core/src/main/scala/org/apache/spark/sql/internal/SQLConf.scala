/*
 * Licensed to the Apache Software Foundation (ASF) under one or more
 * contributor license agreements.  See the NOTICE file distributed with
 * this work for additional information regarding copyright ownership.
 * The ASF licenses this file to You under the Apache License, Version 2.0
 * (the "License"); you may not use this file except in compliance with
 * the License.  You may obtain a copy of the License at
 *
 *    http://www.apache.org/licenses/LICENSE-2.0
 *
 * Unless required by applicable law or agreed to in writing, software
 * distributed under the License is distributed on an "AS IS" BASIS,
 * WITHOUT WARRANTIES OR CONDITIONS OF ANY KIND, either express or implied.
 * See the License for the specific language governing permissions and
 * limitations under the License.
 */

package org.apache.spark.sql.internal

import java.util.{NoSuchElementException, Properties}

import scala.collection.JavaConverters._
import scala.collection.immutable

import org.apache.parquet.hadoop.ParquetOutputCommitter

import org.apache.spark.Logging
import org.apache.spark.config._
import org.apache.spark.network.util.ByteUnit
import org.apache.spark.sql.catalyst.CatalystConf
import org.apache.spark.sql.catalyst.parser.ParserConf
import org.apache.spark.util.Utils

////////////////////////////////////////////////////////////////////////////////////////////////////
// This file defines the configuration options for Spark SQL.
////////////////////////////////////////////////////////////////////////////////////////////////////


object SQLConf {

  private val sqlConfEntries = java.util.Collections.synchronizedMap(
    new java.util.HashMap[String, ConfigEntry[_]]())

  private def register[T <: ConfigEntry[_]](entry: T): T = sqlConfEntries.synchronized {
    require(!sqlConfEntries.containsKey(entry.key),
      s"Duplicate SQLConfigEntry. ${entry.key} has been registered")
    sqlConfEntries.put(entry.key, entry)
    entry
  }

  private class SQLTypedConfigBuilder[T](parent: TypedConfigBuilder[T])
    extends TypedConfigBuilder(parent.parent, parent.converter, parent.stringConverter) {

    override def transform(fn: T => T): TypedConfigBuilder[T] = {
      new SQLTypedConfigBuilder(super.transform(fn))
    }

    override def toSequence: TypedConfigBuilder[Seq[T]] = {
      new SQLTypedConfigBuilder(super.toSequence)
    }

    override def optional: OptionalConfigEntry[T] = register(super.optional)

    override def withDefault(default: T): ConfigEntry[T] = register(super.withDefault(default))

    override def withDefaultString(default: String): ConfigEntry[T] =
      register(super.withDefaultString(default))

  }

  private[sql] object SQLConfigBuilder {

    def apply(key: String): SQLConfigBuilder = new SQLConfigBuilder(key)

  }

  private[sql] class SQLConfigBuilder(key: String) extends ConfigBuilder(key) {

    override def intConf: TypedConfigBuilder[Int] = {
      new SQLTypedConfigBuilder(super.intConf)
    }

    override def longConf: TypedConfigBuilder[Long] = {
      new SQLTypedConfigBuilder(super.longConf)
    }

    override def booleanConf: TypedConfigBuilder[Boolean] = {
      new SQLTypedConfigBuilder(super.booleanConf)
    }

    override def stringConf: TypedConfigBuilder[String] = {
      new SQLTypedConfigBuilder(super.stringConf)
    }

    override def bytesConf(unit: ByteUnit): TypedConfigBuilder[Long] = {
      new SQLTypedConfigBuilder(super.bytesConf(unit))
    }

  }

  val ALLOW_MULTIPLE_CONTEXTS = SQLConfigBuilder("spark.sql.allowMultipleContexts")
    .doc("When set to true, creating multiple SQLContexts/HiveContexts is allowed." +
      "When set to false, only one SQLContext/HiveContext is allowed to be created " +
      "through the constructor (new SQLContexts/HiveContexts created through newSession " +
      "method is allowed). Please note that this conf needs to be set in Spark Conf. Once" +
      "a SQLContext/HiveContext has been created, changing the value of this conf will not" +
      "have effect.")
    .booleanConf
    .withDefault(true)

  val COMPRESS_CACHED = SQLConfigBuilder("spark.sql.inMemoryColumnarStorage.compressed")
    .internal
    .doc("When set to true Spark SQL will automatically select a compression codec for each " +
      "column based on statistics of the data.")
    .booleanConf
    .withDefault(true)

  val COLUMN_BATCH_SIZE = SQLConfigBuilder("spark.sql.inMemoryColumnarStorage.batchSize")
    .internal
    .doc("Controls the size of batches for columnar caching.  Larger batch sizes can improve " +
      "memory utilization and compression, but risk OOMs when caching data.")
    .intConf
    .withDefault(10000)

  val IN_MEMORY_PARTITION_PRUNING =
    SQLConfigBuilder("spark.sql.inMemoryColumnarStorage.partitionPruning")
      .internal
      .doc("When true, enable partition pruning for in-memory columnar tables.")
      .booleanConf
      .withDefault(true)

  val AUTO_BROADCASTJOIN_THRESHOLD = SQLConfigBuilder("spark.sql.autoBroadcastJoinThreshold")
    .doc("Configures the maximum size in bytes for a table that will be broadcast to all worker " +
      "nodes when performing a join.  By setting this value to -1 broadcasting can be disabled. " +
      "Note that currently statistics are only supported for Hive Metastore tables where the " +
      "command<code>ANALYZE TABLE &lt;tableName&gt; COMPUTE STATISTICS noscan</code> has been run.")
    .intConf
    .withDefault(10 * 1024 * 1024)

  val DEFAULT_SIZE_IN_BYTES = SQLConfigBuilder("spark.sql.defaultSizeInBytes")
    .internal
    .doc("The default table size used in query planning. By default, it is set to a larger " +
      "value than `spark.sql.autoBroadcastJoinThreshold` to be more conservative. That is to say " +
      "by default the optimizer will not choose to broadcast a table unless it knows for sure its" +
      "size is small enough.")
    .longConf
    .withDefault(-1)

  val SHUFFLE_PARTITIONS = SQLConfigBuilder("spark.sql.shuffle.partitions")
    .doc("The default number of partitions to use when shuffling data for joins or aggregations.")
    .intConf
    .withDefault(200)

  val SHUFFLE_TARGET_POSTSHUFFLE_INPUT_SIZE =
    SQLConfigBuilder("spark.sql.adaptive.shuffle.targetPostShuffleInputSize")
      .doc("The target post-shuffle input size in bytes of a task.")
      .bytesConf(ByteUnit.BYTE)
      .withDefault(64 * 1024 * 1024)

  val ADAPTIVE_EXECUTION_ENABLED = SQLConfigBuilder("spark.sql.adaptive.enabled")
    .doc("When true, enable adaptive query execution.")
    .booleanConf
    .withDefault(false)

  val SHUFFLE_MIN_NUM_POSTSHUFFLE_PARTITIONS =
    SQLConfigBuilder("spark.sql.adaptive.minNumPostShufflePartitions")
      .internal
      .doc("The advisory minimal number of post-shuffle partitions provided to " +
        "ExchangeCoordinator. This setting is used in our test to make sure we " +
        "have enough parallelism to expose issues that will not be exposed with a " +
        "single partition. When the value is a non-positive value, this setting will" +
        "not be provided to ExchangeCoordinator.")
      .intConf
      .withDefault(-1)

  val SUBEXPRESSION_ELIMINATION_ENABLED =
    SQLConfigBuilder("spark.sql.subexpressionElimination.enabled")
      .internal
      .doc("When true, common subexpressions will be eliminated.")
      .booleanConf
      .withDefault(true)

  val CASE_SENSITIVE = SQLConfigBuilder("spark.sql.caseSensitive")
    .doc("Whether the query analyzer should be case sensitive or not.")
    .booleanConf
    .withDefault(true)

  val PARQUET_SCHEMA_MERGING_ENABLED = SQLConfigBuilder("spark.sql.parquet.mergeSchema")
    .doc("When true, the Parquet data source merges schemas collected from all data files, " +
         "otherwise the schema is picked from the summary file or a random data file " +
         "if no summary file is available.")
    .booleanConf
    .withDefault(false)

  val PARQUET_SCHEMA_RESPECT_SUMMARIES = SQLConfigBuilder("spark.sql.parquet.respectSummaryFiles")
    .doc("When true, we make assumption that all part-files of Parquet are consistent with " +
         "summary files and we will ignore them when merging schema. Otherwise, if this is " +
         "false, which is the default, we will merge all part-files. This should be considered " +
         "as expert-only option, and shouldn't be enabled before knowing what it means exactly.")
    .booleanConf
    .withDefault(false)

  val PARQUET_BINARY_AS_STRING = SQLConfigBuilder("spark.sql.parquet.binaryAsString")
    .doc("Some other Parquet-producing systems, in particular Impala and older versions of " +
      "Spark SQL, do not differentiate between binary data and strings when writing out the " +
      "Parquet schema. This flag tells Spark SQL to interpret binary data as a string to provide " +
      "compatibility with these systems.")
    .booleanConf
    .withDefault(false)

  val PARQUET_INT96_AS_TIMESTAMP = SQLConfigBuilder("spark.sql.parquet.int96AsTimestamp")
    .doc("Some Parquet-producing systems, in particular Impala, store Timestamp into INT96. " +
      "Spark would also store Timestamp as INT96 because we need to avoid precision lost of the " +
      "nanoseconds field. This flag tells Spark SQL to interpret INT96 data as a timestamp to " +
      "provide compatibility with these systems.")
    .booleanConf
    .withDefault(true)

  val PARQUET_CACHE_METADATA = SQLConfigBuilder("spark.sql.parquet.cacheMetadata")
    .doc("Turns on caching of Parquet schema metadata. Can speed up querying of static data.")
    .booleanConf
    .withDefault(true)

  val PARQUET_COMPRESSION = SQLConfigBuilder("spark.sql.parquet.compression.codec")
    .doc("Sets the compression codec use when writing Parquet files. Acceptable values include: " +
      "uncompressed, snappy, gzip, lzo.")
    .stringConf
    .transform(_.toLowerCase())
    .checkValues(Set("uncompressed", "snappy", "gzip", "lzo"))
    .withDefault("gzip")

  val PARQUET_FILTER_PUSHDOWN_ENABLED = SQLConfigBuilder("spark.sql.parquet.filterPushdown")
    .doc("Enables Parquet filter push-down optimization when set to true.")
    .booleanConf
    .withDefault(true)

  val PARQUET_WRITE_LEGACY_FORMAT = SQLConfigBuilder("spark.sql.parquet.writeLegacyFormat")
    .doc("Whether to follow Parquet's format specification when converting Parquet schema to " +
      "Spark SQL schema and vice versa.")
    .booleanConf
    .withDefault(false)

  val PARQUET_OUTPUT_COMMITTER_CLASS = SQLConfigBuilder("spark.sql.parquet.output.committer.class")
    .doc("The output committer class used by Parquet. The specified class needs to be a " +
      "subclass of org.apache.hadoop.mapreduce.OutputCommitter.  Typically, it's also a subclass " +
      "of org.apache.parquet.hadoop.ParquetOutputCommitter.  NOTE: 1. Instead of SQLConf, this " +
      "option must be set in Hadoop Configuration.  2. This option overrides " +
      "\"spark.sql.sources.outputCommitterClass\".")
    .stringConf
    .withDefault(classOf[ParquetOutputCommitter].getName)

  val PARQUET_UNSAFE_ROW_RECORD_READER_ENABLED =
    SQLConfigBuilder("spark.sql.parquet.enableUnsafeRowRecordReader")
      .doc("Enables using the custom ParquetUnsafeRowRecordReader.")
      .booleanConf
      .withDefault(true)

<<<<<<< HEAD
  // Note: this can not be enabled all the time because the reader will not be returning UnsafeRows.
  // Doing so is very expensive and we should remove this requirement instead of fixing it here.
  // Initial testing seems to indicate only sort requires this.
  val PARQUET_VECTORIZED_READER_ENABLED =
    SQLConfigBuilder("spark.sql.parquet.enableVectorizedReader")
      .doc("Enables vectorized parquet decoding.")
      .booleanConf
      .withDefault(false)

  val ORC_FILTER_PUSHDOWN_ENABLED = SQLConfigBuilder("spark.sql.orc.filterPushdown")
    .doc("When true, enable filter pushdown for ORC files.")
    .booleanConf
    .withDefault(false)

  val HIVE_VERIFY_PARTITION_PATH = SQLConfigBuilder("spark.sql.hive.verifyPartitionPath")
    .doc("When true, check all the partition paths under the table\'s root directory " +
         "when reading data stored in HDFS.")
    .booleanConf
    .withDefault(false)

  val HIVE_METASTORE_PARTITION_PRUNING =
    SQLConfigBuilder("spark.sql.hive.metastorePartitionPruning")
      .doc("When true, some predicates will be pushed down into the Hive metastore so that " +
           "unmatching partitions can be eliminated earlier.")
      .booleanConf
      .withDefault(false)

  val NATIVE_VIEW = SQLConfigBuilder("spark.sql.nativeView")
    .internal
    .doc("When true, CREATE VIEW will be handled by Spark SQL instead of Hive native commands.  " +
         "Note that this function is experimental and should ony be used when you are using " +
         "non-hive-compatible tables written by Spark SQL.  The SQL string used to create " +
         "view should be fully qualified, i.e. use `tbl1`.`col1` instead of `*` whenever " +
         "possible, or you may get wrong result.")
    .booleanConf
    .withDefault(false)

  val CANONICAL_NATIVE_VIEW = SQLConfigBuilder("spark.sql.nativeView.canonical")
    .internal
    .doc("When this option and spark.sql.nativeView are both true, Spark SQL tries to handle " +
         "CREATE VIEW statement using SQL query string generated from view definition logical " +
         "plan.  If the logical plan doesn't have a SQL representation, we fallback to the " +
         "original native view implementation.")
    .booleanConf
    .withDefault(true)

  val COLUMN_NAME_OF_CORRUPT_RECORD = SQLConfigBuilder("spark.sql.columnNameOfCorruptRecord")
    .doc("The name of internal column for storing raw/un-parsed JSON records that fail to parse.")
    .stringConf
    .withDefault("_corrupt_record")

  val BROADCAST_TIMEOUT = SQLConfigBuilder("spark.sql.broadcastTimeout")
    .doc("Timeout in seconds for the broadcast wait time in broadcast joins.")
    .intConf
    .withDefault(5 * 60)
=======
  val PARQUET_VECTORIZED_READER_ENABLED = booleanConf(
    key = "spark.sql.parquet.enableVectorizedReader",
    defaultValue = Some(true),
    doc = "Enables vectorized parquet decoding.")

  val ORC_FILTER_PUSHDOWN_ENABLED = booleanConf("spark.sql.orc.filterPushdown",
    defaultValue = Some(false),
    doc = "When true, enable filter pushdown for ORC files.")

  val HIVE_VERIFY_PARTITION_PATH = booleanConf("spark.sql.hive.verifyPartitionPath",
    defaultValue = Some(false),
    doc = "When true, check all the partition paths under the table\'s root directory " +
          "when reading data stored in HDFS.")

  val HIVE_METASTORE_PARTITION_PRUNING = booleanConf("spark.sql.hive.metastorePartitionPruning",
    defaultValue = Some(false),
    doc = "When true, some predicates will be pushed down into the Hive metastore so that " +
          "unmatching partitions can be eliminated earlier.")

  val NATIVE_VIEW = booleanConf("spark.sql.nativeView",
    defaultValue = Some(false),
    doc = "When true, CREATE VIEW will be handled by Spark SQL instead of Hive native commands.  " +
          "Note that this function is experimental and should ony be used when you are using " +
          "non-hive-compatible tables written by Spark SQL.  The SQL string used to create " +
          "view should be fully qualified, i.e. use `tbl1`.`col1` instead of `*` whenever " +
          "possible, or you may get wrong result.",
    isPublic = false)

  val CANONICAL_NATIVE_VIEW = booleanConf("spark.sql.nativeView.canonical",
    defaultValue = Some(true),
    doc = "When this option and spark.sql.nativeView are both true, Spark SQL tries to handle " +
          "CREATE VIEW statement using SQL query string generated from view definition logical " +
          "plan.  If the logical plan doesn't have a SQL representation, we fallback to the " +
          "original native view implementation.",
    isPublic = false)

  val COLUMN_NAME_OF_CORRUPT_RECORD = stringConf("spark.sql.columnNameOfCorruptRecord",
    defaultValue = Some("_corrupt_record"),
    doc = "The name of internal column for storing raw/un-parsed JSON records that fail to parse.")

  val BROADCAST_TIMEOUT = intConf("spark.sql.broadcastTimeout",
    defaultValue = Some(5 * 60),
    doc = "Timeout in seconds for the broadcast wait time in broadcast joins.")
>>>>>>> 3814d0bc

  // This is only used for the thriftserver
  val THRIFTSERVER_POOL = SQLConfigBuilder("spark.sql.thriftserver.scheduler.pool")
    .doc("Set a Fair Scheduler pool for a JDBC client session")
    .stringConf
    .optional

  val THRIFTSERVER_UI_STATEMENT_LIMIT =
    SQLConfigBuilder("spark.sql.thriftserver.ui.retainedStatements")
      .doc("The number of SQL statements kept in the JDBC/ODBC web UI history.")
      .intConf
      .withDefault(200)

  val THRIFTSERVER_UI_SESSION_LIMIT = SQLConfigBuilder("spark.sql.thriftserver.ui.retainedSessions")
    .doc("The number of SQL client sessions kept in the JDBC/ODBC web UI history.")
    .intConf
    .withDefault(200)

  // This is used to set the default data source
  val DEFAULT_DATA_SOURCE_NAME = SQLConfigBuilder("spark.sql.sources.default")
    .doc("The default data source to use in input/output.")
    .stringConf
    .withDefault("org.apache.spark.sql.parquet")

  // This is used to control the when we will split a schema's JSON string to multiple pieces
  // in order to fit the JSON string in metastore's table property (by default, the value has
  // a length restriction of 4000 characters). We will split the JSON string of a schema
  // to its length exceeds the threshold.
  val SCHEMA_STRING_LENGTH_THRESHOLD =
    SQLConfigBuilder("spark.sql.sources.schemaStringLengthThreshold")
      .doc("The maximum length allowed in a single cell when " +
        "storing additional schema information in Hive's metastore.")
      .internal
      .intConf
      .withDefault(4000)

  val PARTITION_DISCOVERY_ENABLED = SQLConfigBuilder("spark.sql.sources.partitionDiscovery.enabled")
    .doc("When true, automatically discover data partitions.")
    .booleanConf
    .withDefault(true)

  val PARTITION_COLUMN_TYPE_INFERENCE =
    SQLConfigBuilder("spark.sql.sources.partitionColumnTypeInference.enabled")
      .doc("When true, automatically infer the data types for partitioned columns.")
      .booleanConf
      .withDefault(true)

  val PARTITION_MAX_FILES =
    SQLConfigBuilder("spark.sql.sources.maxConcurrentWrites")
      .doc("The maximum number of concurrent files to open before falling back on sorting when " +
            "writing out files using dynamic partitioning.")
      .intConf
      .withDefault(1)

  val BUCKETING_ENABLED = SQLConfigBuilder("spark.sql.sources.bucketing.enabled")
    .doc("When false, we will treat bucketed table as normal table")
    .booleanConf
    .withDefault(true)

  // The output committer class used by HadoopFsRelation. The specified class needs to be a
  // subclass of org.apache.hadoop.mapreduce.OutputCommitter.
  //
  // NOTE:
  //
  //  1. Instead of SQLConf, this option *must be set in Hadoop Configuration*.
  //  2. This option can be overriden by "spark.sql.parquet.output.committer.class".
  val OUTPUT_COMMITTER_CLASS =
    SQLConfigBuilder("spark.sql.sources.outputCommitterClass").internal.stringConf.optional

  val PARALLEL_PARTITION_DISCOVERY_THRESHOLD =
    SQLConfigBuilder("spark.sql.sources.parallelPartitionDiscovery.threshold")
      .doc("The degree of parallelism for schema merging and partition discovery of " +
        "Parquet data sources.")
      .intConf
      .withDefault(32)

  // Whether to perform eager analysis when constructing a dataframe.
  // Set to false when debugging requires the ability to look at invalid query plans.
  val DATAFRAME_EAGER_ANALYSIS = SQLConfigBuilder("spark.sql.eagerAnalysis")
    .internal
    .doc("When true, eagerly applies query analysis on DataFrame operations.")
    .booleanConf
    .withDefault(true)

  // Whether to automatically resolve ambiguity in join conditions for self-joins.
  // See SPARK-6231.
  val DATAFRAME_SELF_JOIN_AUTO_RESOLVE_AMBIGUITY =
    SQLConfigBuilder("spark.sql.selfJoinAutoResolveAmbiguity")
      .internal
      .booleanConf
      .withDefault(true)

  // Whether to retain group by columns or not in GroupedData.agg.
  val DATAFRAME_RETAIN_GROUP_COLUMNS = SQLConfigBuilder("spark.sql.retainGroupColumns")
    .internal
    .booleanConf
    .withDefault(true)

  val DATAFRAME_PIVOT_MAX_VALUES = SQLConfigBuilder("spark.sql.pivotMaxValues")
    .doc("When doing a pivot without specifying values for the pivot column this is the maximum " +
      "number of (distinct) values that will be collected without error.")
    .intConf
    .withDefault(10000)

  val RUN_SQL_ON_FILES = SQLConfigBuilder("spark.sql.runSQLOnFiles")
    .internal
    .doc("When true, we could use `datasource`.`path` as table in SQL query")
    .booleanConf
    .withDefault(true)

  val PARSER_SUPPORT_QUOTEDID = SQLConfigBuilder("spark.sql.parser.supportQuotedIdentifiers")
    .internal
    .doc("Whether to use quoted identifier.\n  false: default(past) behavior. Implies only" +
      "alphaNumeric and underscore are valid characters in identifiers.\n" +
      "  true: implies column names can contain any character.")
    .booleanConf
    .withDefault(true)

  val PARSER_SUPPORT_SQL11_RESERVED_KEYWORDS =
    SQLConfigBuilder("spark.sql.parser.supportSQL11ReservedKeywords")
      .internal
      .doc("This flag should be set to true to enable support for SQL2011 reserved keywords.")
      .booleanConf
      .withDefault(false)

  val WHOLESTAGE_CODEGEN_ENABLED = SQLConfigBuilder("spark.sql.codegen.wholeStage")
    .internal
    .doc("When true, the whole stage (of multiple operators) will be compiled into single java" +
      " method")
    .booleanConf
    .withDefault(true)


  object Deprecated {
    val MAPRED_REDUCE_TASKS = "mapred.reduce.tasks"
    val EXTERNAL_SORT = "spark.sql.planner.externalSort"
    val USE_SQL_AGGREGATE2 = "spark.sql.useAggregate2"
    val TUNGSTEN_ENABLED = "spark.sql.tungsten.enabled"
    val CODEGEN_ENABLED = "spark.sql.codegen"
    val UNSAFE_ENABLED = "spark.sql.unsafe.enabled"
    val SORTMERGE_JOIN = "spark.sql.planner.sortMergeJoin"
  }
}

/**
 * A class that enables the setting and getting of mutable config parameters/hints.
 *
 * In the presence of a SQLContext, these can be set and queried by passing SET commands
 * into Spark SQL's query functions (i.e. sql()). Otherwise, users of this class can
 * modify the hints by programmatically calling the setters and getters of this class.
 *
 * SQLConf is thread-safe (internally synchronized, so safe to be used in multiple threads).
 */
class SQLConf extends Serializable with CatalystConf with ParserConf with Logging {
  import SQLConf._

  /** Only low degree of contention is expected for conf, thus NOT using ConcurrentHashMap. */
  @transient protected[spark] val settings = java.util.Collections.synchronizedMap(
    new java.util.HashMap[String, String]())

  /** ************************ Spark SQL Params/Hints ******************* */

  def useCompression: Boolean = getConf(COMPRESS_CACHED)

  def parquetCompressionCodec: String = getConf(PARQUET_COMPRESSION)

  def parquetCacheMetadata: Boolean = getConf(PARQUET_CACHE_METADATA)

  def columnBatchSize: Int = getConf(COLUMN_BATCH_SIZE)

  def numShufflePartitions: Int = getConf(SHUFFLE_PARTITIONS)

  def targetPostShuffleInputSize: Long =
    getConf(SHUFFLE_TARGET_POSTSHUFFLE_INPUT_SIZE)

  def adaptiveExecutionEnabled: Boolean = getConf(ADAPTIVE_EXECUTION_ENABLED)

  def minNumPostShufflePartitions: Int =
    getConf(SHUFFLE_MIN_NUM_POSTSHUFFLE_PARTITIONS)

  def parquetFilterPushDown: Boolean = getConf(PARQUET_FILTER_PUSHDOWN_ENABLED)

  def orcFilterPushDown: Boolean = getConf(ORC_FILTER_PUSHDOWN_ENABLED)

  def verifyPartitionPath: Boolean = getConf(HIVE_VERIFY_PARTITION_PATH)

  def metastorePartitionPruning: Boolean = getConf(HIVE_METASTORE_PARTITION_PRUNING)

  def nativeView: Boolean = getConf(NATIVE_VIEW)

  def wholeStageEnabled: Boolean = getConf(WHOLESTAGE_CODEGEN_ENABLED)

  def canonicalView: Boolean = getConf(CANONICAL_NATIVE_VIEW)

  def caseSensitiveAnalysis: Boolean = getConf(SQLConf.CASE_SENSITIVE)

  def subexpressionEliminationEnabled: Boolean =
    getConf(SUBEXPRESSION_ELIMINATION_ENABLED)

  def autoBroadcastJoinThreshold: Int = getConf(AUTO_BROADCASTJOIN_THRESHOLD)

  def defaultSizeInBytes: Long =
    getConf(DEFAULT_SIZE_IN_BYTES, autoBroadcastJoinThreshold + 1L)

  def isParquetBinaryAsString: Boolean = getConf(PARQUET_BINARY_AS_STRING)

  def isParquetINT96AsTimestamp: Boolean = getConf(PARQUET_INT96_AS_TIMESTAMP)

  def writeLegacyParquetFormat: Boolean = getConf(PARQUET_WRITE_LEGACY_FORMAT)

  def inMemoryPartitionPruning: Boolean = getConf(IN_MEMORY_PARTITION_PRUNING)

  def columnNameOfCorruptRecord: String = getConf(COLUMN_NAME_OF_CORRUPT_RECORD)

  def broadcastTimeout: Int = getConf(BROADCAST_TIMEOUT)

  def defaultDataSourceName: String = getConf(DEFAULT_DATA_SOURCE_NAME)

  def partitionDiscoveryEnabled(): Boolean =
    getConf(SQLConf.PARTITION_DISCOVERY_ENABLED)

  def partitionColumnTypeInferenceEnabled(): Boolean =
    getConf(SQLConf.PARTITION_COLUMN_TYPE_INFERENCE)

  def parallelPartitionDiscoveryThreshold: Int =
    getConf(SQLConf.PARALLEL_PARTITION_DISCOVERY_THRESHOLD)

  def bucketingEnabled(): Boolean = getConf(SQLConf.BUCKETING_ENABLED)

  // Do not use a value larger than 4000 as the default value of this property.
  // See the comments of SCHEMA_STRING_LENGTH_THRESHOLD above for more information.
  def schemaStringLengthThreshold: Int = getConf(SCHEMA_STRING_LENGTH_THRESHOLD)

  def dataFrameEagerAnalysis: Boolean = getConf(DATAFRAME_EAGER_ANALYSIS)

  def dataFrameSelfJoinAutoResolveAmbiguity: Boolean =
    getConf(DATAFRAME_SELF_JOIN_AUTO_RESOLVE_AMBIGUITY)

  def dataFrameRetainGroupColumns: Boolean = getConf(DATAFRAME_RETAIN_GROUP_COLUMNS)

  def runSQLOnFile: Boolean = getConf(RUN_SQL_ON_FILES)

  def supportQuotedId: Boolean = getConf(PARSER_SUPPORT_QUOTEDID)

  def supportSQL11ReservedKeywords: Boolean = getConf(PARSER_SUPPORT_SQL11_RESERVED_KEYWORDS)

  /** ********************** SQLConf functionality methods ************ */

  /** Set Spark SQL configuration properties. */
  def setConf(props: Properties): Unit = settings.synchronized {
    props.asScala.foreach { case (k, v) => setConfString(k, v) }
  }

  /** Set the given Spark SQL configuration property using a `string` value. */
  def setConfString(key: String, value: String): Unit = {
    require(key != null, "key cannot be null")
    require(value != null, s"value cannot be null for key: $key")
    val entry = sqlConfEntries.get(key)
    if (entry != null) {
      // Only verify configs in the SQLConf object
      entry.valueConverter(value)
    }
    setConfWithCheck(key, value)
  }

  /** Set the given Spark SQL configuration property. */
  def setConf[T](entry: ConfigEntry[T], value: T): Unit = {
    require(entry != null, "entry cannot be null")
    require(value != null, s"value cannot be null for key: ${entry.key}")
    require(sqlConfEntries.get(entry.key) == entry, s"$entry is not registered")
    setConfWithCheck(entry.key, entry.stringConverter(value))
  }

  def setConf[T](entry: OptionalConfigEntry[T], value: T): Unit = {
    require(entry != null, "entry cannot be null")
    require(value != null, s"value cannot be null for key: ${entry.key}")
    require(sqlConfEntries.get(entry.key) == entry, s"$entry is not registered")
    setConfWithCheck(entry.key, entry.rawStringConverter(value))
  }

  /** Return the value of Spark SQL configuration property for the given key. */
  @throws[NoSuchElementException]("if key is not set")
  def getConfString(key: String): String = {
    Option(settings.get(key)).
      orElse {
        // Try to use the default value
        Option(sqlConfEntries.get(key)).map(_.defaultValueString)
      }.
      getOrElse(throw new NoSuchElementException(key))
  }

  /**
   * Return the value of Spark SQL configuration property for the given key. If the key is not set
   * yet, return `defaultValue`. This is useful when `defaultValue` in ConfigEntry is not the
   * desired one.
   */
  def getConf[T](entry: ConfigEntry[T], defaultValue: T): T = {
    require(sqlConfEntries.get(entry.key) == entry, s"$entry is not registered")
    Option(settings.get(entry.key)).map(entry.valueConverter).getOrElse(defaultValue)
  }

  def getConf[T](entry: OptionalConfigEntry[T], defaultValue: T): T = {
    require(sqlConfEntries.get(entry.key) == entry, s"$entry is not registered")
    Option(settings.get(entry.key)).map(entry.rawValueConverter).getOrElse(defaultValue)
  }

  /**
   * Return the value of Spark SQL configuration property for the given key. If the key is not set
   * yet, return `defaultValue` in [[ConfigEntry]].
   */
  def getConf[T](entry: ConfigEntry[T]): T = {
    require(sqlConfEntries.get(entry.key) == entry, s"$entry is not registered")
    Option(settings.get(entry.key)).map(entry.valueConverter).orElse(entry.defaultValue).
      getOrElse(throw new NoSuchElementException(entry.key))
  }

  /**
   * Return the `string` value of Spark SQL configuration property for the given key. If the key is
   * not set yet, return `defaultValue`.
   */
  def getConfString(key: String, defaultValue: String): String = {
    val entry = sqlConfEntries.get(key)
    if (entry != null && defaultValue != "<undefined>") {
      // Only verify configs in the SQLConf object
      entry.valueConverter(defaultValue)
    }
    Option(settings.get(key)).getOrElse(defaultValue)
  }

  /**
   * Return all the configuration properties that have been set (i.e. not the default).
   * This creates a new copy of the config properties in the form of a Map.
   */
  def getAllConfs: immutable.Map[String, String] =
    settings.synchronized { settings.asScala.toMap }

  /**
   * Return all the configuration definitions that have been defined in [[SQLConf]]. Each
   * definition contains key, defaultValue and doc.
   */
  def getAllDefinedConfs: Seq[(String, String, String)] = sqlConfEntries.synchronized {
    sqlConfEntries.values.asScala.filter(_.isPublic).map { entry =>
      (entry.key, entry.defaultValueString, entry.doc)
    }.toSeq
  }

  private def setConfWithCheck(key: String, value: String): Unit = {
    if (key.startsWith("spark.") && !key.startsWith("spark.sql.")) {
      logWarning(s"Attempt to set non-Spark SQL config in SQLConf: key = $key, value = $value")
    }
    settings.put(key, value)
  }

  def unsetConf(key: String): Unit = {
    settings.remove(key)
  }

  def unsetConf(entry: ConfigEntry[_]): Unit = {
    settings.remove(entry.key)
  }

  def clear(): Unit = {
    settings.clear()
  }
}
<|MERGE_RESOLUTION|>--- conflicted
+++ resolved
@@ -255,15 +255,11 @@
       .booleanConf
       .withDefault(true)
 
-<<<<<<< HEAD
-  // Note: this can not be enabled all the time because the reader will not be returning UnsafeRows.
-  // Doing so is very expensive and we should remove this requirement instead of fixing it here.
-  // Initial testing seems to indicate only sort requires this.
   val PARQUET_VECTORIZED_READER_ENABLED =
     SQLConfigBuilder("spark.sql.parquet.enableVectorizedReader")
       .doc("Enables vectorized parquet decoding.")
       .booleanConf
-      .withDefault(false)
+      .withDefault(true)
 
   val ORC_FILTER_PUSHDOWN_ENABLED = SQLConfigBuilder("spark.sql.orc.filterPushdown")
     .doc("When true, enable filter pushdown for ORC files.")
@@ -311,51 +307,6 @@
     .doc("Timeout in seconds for the broadcast wait time in broadcast joins.")
     .intConf
     .withDefault(5 * 60)
-=======
-  val PARQUET_VECTORIZED_READER_ENABLED = booleanConf(
-    key = "spark.sql.parquet.enableVectorizedReader",
-    defaultValue = Some(true),
-    doc = "Enables vectorized parquet decoding.")
-
-  val ORC_FILTER_PUSHDOWN_ENABLED = booleanConf("spark.sql.orc.filterPushdown",
-    defaultValue = Some(false),
-    doc = "When true, enable filter pushdown for ORC files.")
-
-  val HIVE_VERIFY_PARTITION_PATH = booleanConf("spark.sql.hive.verifyPartitionPath",
-    defaultValue = Some(false),
-    doc = "When true, check all the partition paths under the table\'s root directory " +
-          "when reading data stored in HDFS.")
-
-  val HIVE_METASTORE_PARTITION_PRUNING = booleanConf("spark.sql.hive.metastorePartitionPruning",
-    defaultValue = Some(false),
-    doc = "When true, some predicates will be pushed down into the Hive metastore so that " +
-          "unmatching partitions can be eliminated earlier.")
-
-  val NATIVE_VIEW = booleanConf("spark.sql.nativeView",
-    defaultValue = Some(false),
-    doc = "When true, CREATE VIEW will be handled by Spark SQL instead of Hive native commands.  " +
-          "Note that this function is experimental and should ony be used when you are using " +
-          "non-hive-compatible tables written by Spark SQL.  The SQL string used to create " +
-          "view should be fully qualified, i.e. use `tbl1`.`col1` instead of `*` whenever " +
-          "possible, or you may get wrong result.",
-    isPublic = false)
-
-  val CANONICAL_NATIVE_VIEW = booleanConf("spark.sql.nativeView.canonical",
-    defaultValue = Some(true),
-    doc = "When this option and spark.sql.nativeView are both true, Spark SQL tries to handle " +
-          "CREATE VIEW statement using SQL query string generated from view definition logical " +
-          "plan.  If the logical plan doesn't have a SQL representation, we fallback to the " +
-          "original native view implementation.",
-    isPublic = false)
-
-  val COLUMN_NAME_OF_CORRUPT_RECORD = stringConf("spark.sql.columnNameOfCorruptRecord",
-    defaultValue = Some("_corrupt_record"),
-    doc = "The name of internal column for storing raw/un-parsed JSON records that fail to parse.")
-
-  val BROADCAST_TIMEOUT = intConf("spark.sql.broadcastTimeout",
-    defaultValue = Some(5 * 60),
-    doc = "Timeout in seconds for the broadcast wait time in broadcast joins.")
->>>>>>> 3814d0bc
 
   // This is only used for the thriftserver
   val THRIFTSERVER_POOL = SQLConfigBuilder("spark.sql.thriftserver.scheduler.pool")
