--- conflicted
+++ resolved
@@ -74,25 +74,15 @@
     operatorId: Long,
     storeVersion: Long,
     numPartitions: Int,
-<<<<<<< HEAD
-    checkpointUniqueIds: Option[Array[String]] = None) {
-
-  def getCheckpointUniqueId(partitionId: Int): Option[String] = {
-    checkpointUniqueIds.map(_(partitionId))
-=======
     stateStoreCkptIds: Option[Array[Array[String]]] = None) {
 
   def getStateStoreCkptId(partitionId: Int): Option[Array[String]] = {
     stateStoreCkptIds.map(_(partitionId))
->>>>>>> 3dc4817c
   }
 
   override def toString(): String = {
     s"state info [ checkpoint = $checkpointLocation, runId = $queryRunId, " +
       s"opId = $operatorId, ver = $storeVersion, numPartitions = $numPartitions] " +
-<<<<<<< HEAD
-      s"checkpointUniqueIds = $checkpointUniqueIds"
-=======
       s"stateStoreCkptIds = $stateStoreCkptIds"
   }
 }
@@ -100,7 +90,6 @@
 object StatefulOperatorStateInfo {
   def enableStateStoreCheckpointIds(conf: SQLConf): Boolean = {
     conf.stateStoreCheckpointFormatVersion >= 2
->>>>>>> 3dc4817c
   }
 }
 
@@ -226,34 +215,14 @@
   def stateSchemaDirPath(
       storeName: Option[String] = None): Path = {
     val stateCheckpointPath =
-      new Path(getStateInfo.checkpointLocation, s"${getStateInfo.operatorId.toString}")
+      new Path(getStateInfo.checkpointLocation,
+        s"${getStateInfo.operatorId.toString}")
     storeName match {
       case Some(storeName) =>
         new Path(new Path(stateCheckpointPath, "_stateSchema"), storeName)
       case None =>
         new Path(new Path(stateCheckpointPath, "_stateSchema"), "default")
     }
-  }
-
-  val checkpointInfoAccumulator: CollectionAccumulator[StateStoreCheckpointInfo] = {
-    SparkContext.getActive.map(_.collectionAccumulator[StateStoreCheckpointInfo]).get
-  }
-
-  def getCheckpointInfo(): Array[StateStoreCheckpointInfo] = {
-    assert(conf.stateStoreCheckpointFormatVersion >= 2)
-    val ret = checkpointInfoAccumulator
-      .value
-      .asScala
-      .toSeq
-      .groupBy(_.partitionId)
-      .map {
-        case (key, values) => key -> values.head
-      }
-      .toSeq
-      .sortBy(_._1)
-      .map(_._2)
-      .toArray
-    ret
   }
 
   /**
@@ -363,12 +332,6 @@
     storeMetrics.customMetrics.foreach { case (metric, value) =>
       longMetric(metric.name) += value
     }
-<<<<<<< HEAD
-    if (conf.stateStoreCheckpointFormatVersion >= 2) {
-      val checkpointInfo = store.getCheckpointInfo
-      checkpointInfoAccumulator.add(checkpointInfo)
-    }
-=======
 
     val ssInfo = store.getStateStoreCheckpointInfo
     setStateStoreCheckpointInfo(
@@ -377,7 +340,6 @@
         ssInfo.batchVersion,
         ssInfo.stateStoreCkptId.map(Array( _)),
         ssInfo.baseStateStoreCkptId.map(Array(_))))
->>>>>>> 3dc4817c
   }
 
   private def stateStoreCustomMetrics: Map[String, SQLMetric] = {
