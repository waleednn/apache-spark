--- conflicted
+++ resolved
@@ -177,14 +177,7 @@
             iter.map(r => mutablePair.update(hashExpressions(r), r))
           }
         }
-<<<<<<< HEAD
         val shuffled = new ShuffledRDD[InternalRow, InternalRow, InternalRow](rdd, part)
-        if (newOrdering.nonEmpty) {
-          shuffled.setKeyOrdering(keyOrdering)
-        }
-=======
-        val shuffled = new ShuffledRDD[Row, Row, Row](rdd, part)
->>>>>>> 88604051
         shuffled.setSerializer(serializer)
         shuffled.map(_._2)
 
@@ -214,14 +207,7 @@
           }
         }
 
-<<<<<<< HEAD
         val shuffled = new ShuffledRDD[InternalRow, Null, Null](rdd, part)
-        if (newOrdering.nonEmpty) {
-          shuffled.setKeyOrdering(keyOrdering)
-        }
-=======
-        val shuffled = new ShuffledRDD[Row, Null, Null](rdd, part)
->>>>>>> 88604051
         shuffled.setSerializer(serializer)
         shuffled.map(_._1)
 
