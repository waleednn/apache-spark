--- conflicted
+++ resolved
@@ -118,17 +118,11 @@
         newAcc
       }
       override def reset(): Unit = _set.clear()
-<<<<<<< HEAD
-      override def addImpl(v: T): Unit = _set += v
-      override def mergeImpl(other: AccumulatorV2[T, HashSet[T]]): Unit = _set ++= other.value
-      override def value: HashSet[T] = _set
-=======
-      override def add(v: T): Unit = _set.add(v)
-      override def merge(other: AccumulatorV2[T, java.util.Set[T]]): Unit = {
+      override def addImpl(v: T): Unit = _set.add(v)
+      override def mergeImpl(other: AccumulatorV2[T, java.util.Set[T]]): Unit = {
         _set.addAll(other.value)
       }
       override def value: java.util.Set[T] = _set
->>>>>>> bb322943
     }
 
     /**
