/*
 * Licensed to the Apache Software Foundation (ASF) under one or more
 * contributor license agreements.  See the NOTICE file distributed with
 * this work for additional information regarding copyright ownership.
 * The ASF licenses this file to You under the Apache License, Version 2.0
 * (the "License"); you may not use this file except in compliance with
 * the License.  You may obtain a copy of the License at
 *
 *    http://www.apache.org/licenses/LICENSE-2.0
 *
 * Unless required by applicable law or agreed to in writing, software
 * distributed under the License is distributed on an "AS IS" BASIS,
 * WITHOUT WARRANTIES OR CONDITIONS OF ANY KIND, either express or implied.
 * See the License for the specific language governing permissions and
 * limitations under the License.
 */

package org.apache.spark.sql.execution.datasources

import java.io.IOException

import org.apache.hadoop.fs.{FileSystem, Path}

import org.apache.spark.internal.io.FileCommitProtocol
import org.apache.spark.sql._
import org.apache.spark.sql.catalyst.catalog.{BucketSpec, CatalogTable, CatalogTablePartition}
import org.apache.spark.sql.catalyst.catalog.CatalogTypes.TablePartitionSpec
import org.apache.spark.sql.catalyst.expressions.Attribute
import org.apache.spark.sql.catalyst.plans.logical.LogicalPlan
import org.apache.spark.sql.execution.command._

/**
 * A command for writing data to a [[HadoopFsRelation]].  Supports both overwriting and appending.
 * Writing to dynamic partitions is also supported.
 *
 * @param staticPartitions partial partitioning spec for write. This defines the scope of partition
 *                         overwrites: when the spec is empty, all partitions are overwritten.
 *                         When it covers a prefix of the partition keys, only partitions matching
 *                         the prefix are overwritten.
 */
case class InsertIntoHadoopFsRelationCommand(
    outputPath: Path,
    staticPartitions: TablePartitionSpec,
    partitionColumns: Seq[Attribute],
    bucketSpec: Option[BucketSpec],
    fileFormat: FileFormat,
    options: Map[String, String],
    query: LogicalPlan,
    mode: SaveMode,
    catalogTable: Option[CatalogTable],
    fileIndex: Option[FileIndex])
  extends RunnableCommand {

  import org.apache.spark.sql.catalyst.catalog.ExternalCatalogUtils.escapePathName

  override protected def innerChildren: Seq[LogicalPlan] = query :: Nil

  override def run(sparkSession: SparkSession): Seq[Row] = {
    // Most formats don't do well with duplicate columns, so lets not allow that
    if (query.schema.fieldNames.length != query.schema.fieldNames.distinct.length) {
      val duplicateColumns = query.schema.fieldNames.groupBy(identity).collect {
        case (x, ys) if ys.length > 1 => "\"" + x + "\""
      }.mkString(", ")
      throw new AnalysisException(s"Duplicate column(s) : $duplicateColumns found, " +
          s"cannot save to file.")
    }

    val hadoopConf = sparkSession.sessionState.newHadoopConfWithOptions(options)
    val fs = outputPath.getFileSystem(hadoopConf)
    val qualifiedOutputPath = outputPath.makeQualified(fs.getUri, fs.getWorkingDirectory)

    val partitionsTrackedByCatalog = sparkSession.sessionState.conf.manageFilesourcePartitions &&
      catalogTable.isDefined &&
      catalogTable.get.partitionColumnNames.nonEmpty &&
      catalogTable.get.tracksPartitionsInCatalog

    var initialMatchingPartitions: Seq[TablePartitionSpec] = Nil
    var customPartitionLocations: Map[TablePartitionSpec, String] = Map.empty

    // When partitions are tracked by the catalog, compute all custom partition locations that
    // may be relevant to the insertion job.
    if (partitionsTrackedByCatalog) {
      val matchingPartitions = sparkSession.sessionState.catalog.listPartitions(
        catalogTable.get.identifier, Some(staticPartitions))
      initialMatchingPartitions = matchingPartitions.map(_.spec)
      customPartitionLocations = getCustomPartitionLocations(
        fs, catalogTable.get, qualifiedOutputPath, matchingPartitions)
    }

    val pathExists = fs.exists(qualifiedOutputPath)
    // If we are appending data to an existing dir.
    val isAppend = pathExists && (mode == SaveMode.Append)

    val committer = FileCommitProtocol.instantiate(
      sparkSession.sessionState.conf.fileCommitProtocolClass,
      jobId = java.util.UUID.randomUUID().toString,
      outputPath = outputPath.toString,
      isAppend = isAppend)

    val doInsertion = (mode, pathExists) match {
      case (SaveMode.ErrorIfExists, true) =>
        throw new AnalysisException(s"path $qualifiedOutputPath already exists.")
      case (SaveMode.Overwrite, true) =>
<<<<<<< HEAD
        deleteMatchingPaths(fs, qualifiedOutputPath, customPartitionLocations)
=======
        deleteMatchingPartitions(fs, qualifiedOutputPath, customPartitionLocations, committer)
>>>>>>> 0ef1421a
        true
      case (SaveMode.Append, _) | (SaveMode.Overwrite, _) | (SaveMode.ErrorIfExists, false) =>
        true
      case (SaveMode.Ignore, exists) =>
        !exists
      case (s, exists) =>
        throw new IllegalStateException(s"unsupported save mode $s ($exists)")
    }

    if (doInsertion) {

      // Callback for updating metastore partition metadata after the insertion job completes.
      def refreshPartitionsCallback(updatedPartitions: Seq[TablePartitionSpec]): Unit = {
        if (partitionsTrackedByCatalog) {
          val newPartitions = updatedPartitions.toSet -- initialMatchingPartitions
          if (newPartitions.nonEmpty) {
            AlterTableAddPartitionCommand(
              catalogTable.get.identifier, newPartitions.toSeq.map(p => (p, None)),
              ifNotExists = true).run(sparkSession)
          }
          if (mode == SaveMode.Overwrite) {
            val deletedPartitions = initialMatchingPartitions.toSet -- updatedPartitions
            if (deletedPartitions.nonEmpty) {
              AlterTableDropPartitionCommand(
                catalogTable.get.identifier, deletedPartitions.toSeq,
                ifExists = true, purge = false,
                retainData = true /* already deleted */).run(sparkSession)
            }
          }
        }
      }

      FileFormatWriter.write(
        sparkSession = sparkSession,
        queryExecution = Dataset.ofRows(sparkSession, query).queryExecution,
        fileFormat = fileFormat,
        committer = committer,
        outputSpec = FileFormatWriter.OutputSpec(
          qualifiedOutputPath.toString, customPartitionLocations),
        hadoopConf = hadoopConf,
        partitionColumns = partitionColumns,
        bucketSpec = bucketSpec,
        refreshFunction = refreshPartitionsCallback,
        options = options)

      fileIndex.foreach(_.refresh())
    } else {
      logInfo("Skipping insertion into a relation that already exists.")
    }

    Seq.empty[Row]
  }

  /**
   * Deletes all files that match the specified static prefix.
   * whether the file is a partition file or not.
   * Partitions with custom locations are also cleared
   * based on the custom locations map given to this class.
   */
  private def deleteMatchingPaths(
      fs: FileSystem,
      qualifiedOutputPath: Path,
      customPartitionLocations: Map[TablePartitionSpec, String],
      committer: FileCommitProtocol): Unit = {
    val staticPartitionPrefix = if (staticPartitions.nonEmpty) {
      "/" + partitionColumns.flatMap { p =>
        staticPartitions.get(p.name) match {
          case Some(value) =>
            Some(escapePathName(p.name) + "=" + escapePathName(value))
          case None =>
            None
        }
      }.mkString("/")
    } else {
      ""
    }
    // first clear the path determined by the static partition keys (e.g. /table/foo=1)
    // if staticPartitionPrefix is empty, it will delete qualifiedOutputPath (e.g. /xxx/foo.json)
    val staticPrefixPath = qualifiedOutputPath.suffix(staticPartitionPrefix)
    if (fs.exists(staticPrefixPath) && !committer.deleteWithJob(fs, staticPrefixPath, true)) {
      throw new IOException(s"Unable to clear output " +
        s"directory $staticPrefixPath prior to writing to it")
    }
    // now clear all custom partition locations (e.g. /custom/dir/where/foo=2/bar=4)
    for ((spec, customLoc) <- customPartitionLocations) {
      assert(
        (staticPartitions.toSet -- spec).isEmpty,
        "Custom partition location did not match static partitioning keys")
      val path = new Path(customLoc)
      if (fs.exists(path) && !committer.deleteWithJob(fs, path, true)) {
        throw new IOException(s"Unable to clear partition " +
          s"directory $path prior to writing to it")
      }
    }
  }

  /**
   * Given a set of input partitions, returns those that have locations that differ from the
   * Hive default (e.g. /k1=v1/k2=v2). These partitions were manually assigned locations by
   * the user.
   *
   * @return a mapping from partition specs to their custom locations
   */
  private def getCustomPartitionLocations(
      fs: FileSystem,
      table: CatalogTable,
      qualifiedOutputPath: Path,
      partitions: Seq[CatalogTablePartition]): Map[TablePartitionSpec, String] = {
    partitions.flatMap { p =>
      val defaultLocation = qualifiedOutputPath.suffix(
        "/" + PartitioningUtils.getPathFragment(p.spec, table.partitionSchema)).toString
      val catalogLocation = new Path(p.location).makeQualified(
        fs.getUri, fs.getWorkingDirectory).toString
      if (catalogLocation != defaultLocation) {
        Some(p.spec -> catalogLocation)
      } else {
        None
      }
    }.toMap
  }
}<|MERGE_RESOLUTION|>--- conflicted
+++ resolved
@@ -101,11 +101,7 @@
       case (SaveMode.ErrorIfExists, true) =>
         throw new AnalysisException(s"path $qualifiedOutputPath already exists.")
       case (SaveMode.Overwrite, true) =>
-<<<<<<< HEAD
-        deleteMatchingPaths(fs, qualifiedOutputPath, customPartitionLocations)
-=======
-        deleteMatchingPartitions(fs, qualifiedOutputPath, customPartitionLocations, committer)
->>>>>>> 0ef1421a
+        deleteMatchingPaths(fs, qualifiedOutputPath, customPartitionLocations, committer)
         true
       case (SaveMode.Append, _) | (SaveMode.Overwrite, _) | (SaveMode.ErrorIfExists, false) =>
         true
