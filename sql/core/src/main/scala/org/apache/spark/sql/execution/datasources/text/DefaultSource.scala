--- conflicted
+++ resolved
@@ -49,11 +49,7 @@
       bucketSpec: Option[BucketSpec],
       parameters: Map[String, String]): HadoopFsRelation = {
     dataSchema.foreach(verifySchema)
-<<<<<<< HEAD
-    new TextRelation(None, partitionColumns, bucketSpec, paths)(sqlContext)
-=======
-    new TextRelation(None, dataSchema, partitionColumns, paths)(sqlContext)
->>>>>>> 0d165ec2
+    new TextRelation(None, dataSchema, partitionColumns, bucketSpec, paths)(sqlContext)
   }
 
   override def shortName(): String = "text"
@@ -127,7 +123,7 @@
           bucketId: Option[Int],
           dataSchema: StructType,
           context: TaskAttemptContext): OutputWriter = {
-        new TextOutputWriter(path, bucketId, dataSchema, context)
+        new TextOutputWriter(path, bucketId, context)
       }
     }
   }
@@ -143,18 +139,11 @@
   }
 }
 
-<<<<<<< HEAD
 class TextOutputWriter(
     path: String,
     bucketId: Option[Int],
-    dataSchema: StructType,
     context: TaskAttemptContext)
-  extends OutputWriter
-  with SparkHadoopMapRedUtil {
-=======
-class TextOutputWriter(path: String, dataSchema: StructType, context: TaskAttemptContext)
   extends OutputWriter {
->>>>>>> 0d165ec2
 
   private[this] val buffer = new Text()
 
