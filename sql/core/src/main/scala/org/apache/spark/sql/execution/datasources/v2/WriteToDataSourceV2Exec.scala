/*
 * Licensed to the Apache Software Foundation (ASF) under one or more
 * contributor license agreements.  See the NOTICE file distributed with
 * this work for additional information regarding copyright ownership.
 * The ASF licenses this file to You under the Apache License, Version 2.0
 * (the "License"); you may not use this file except in compliance with
 * the License.  You may obtain a copy of the License at
 *
 *    http://www.apache.org/licenses/LICENSE-2.0
 *
 * Unless required by applicable law or agreed to in writing, software
 * distributed under the License is distributed on an "AS IS" BASIS,
 * WITHOUT WARRANTIES OR CONDITIONS OF ANY KIND, either express or implied.
 * See the License for the specific language governing permissions and
 * limitations under the License.
 */

package org.apache.spark.sql.execution.datasources.v2

import scala.util.control.NonFatal

import org.apache.spark.{SparkEnv, SparkException, TaskContext}
import org.apache.spark.executor.CommitDeniedException
import org.apache.spark.internal.Logging
import org.apache.spark.rdd.RDD
import org.apache.spark.sql.catalyst.InternalRow
import org.apache.spark.sql.catalyst.expressions.Attribute
import org.apache.spark.sql.catalyst.plans.logical.LogicalPlan
import org.apache.spark.sql.execution.SparkPlan
import org.apache.spark.sql.sources.v2.writer._
<<<<<<< HEAD
import org.apache.spark.sql.types.StructType
import org.apache.spark.util.{LongAccumulator, Utils}
=======
import org.apache.spark.util.Utils
>>>>>>> e91b6077

/**
 * Deprecated logical plan for writing data into data source v2. This is being replaced by more
 * specific logical plans, like [[org.apache.spark.sql.catalyst.plans.logical.AppendData]].
 */
@deprecated("Use specific logical plans like AppendData instead", "2.4.0")
case class WriteToDataSourceV2(writeSupport: BatchWriteSupport, query: LogicalPlan)
  extends LogicalPlan {
  override def children: Seq[LogicalPlan] = Seq(query)
  override def output: Seq[Attribute] = Nil
}

/**
 * The physical plan for writing data into data source v2.
 */
<<<<<<< HEAD
case class WriteToDataSourceV2Exec(writer: DataSourceWriter, query: SparkPlan) extends SparkPlan {

  var commitProgress: Option[StreamWriterCommitProgress] = None
=======
case class WriteToDataSourceV2Exec(writeSupport: BatchWriteSupport, query: SparkPlan)
  extends SparkPlan {
>>>>>>> e91b6077

  override def children: Seq[SparkPlan] = Seq(query)
  override def output: Seq[Attribute] = Nil

  override protected def doExecute(): RDD[InternalRow] = {
    val writerFactory = writeSupport.createBatchWriterFactory()
    val useCommitCoordinator = writeSupport.useCommitCoordinator
    val rdd = query.execute()
    val messages = new Array[WriterCommitMessage](rdd.partitions.length)
    val totalNumRowsAccumulator = new LongAccumulator()

    logInfo(s"Start processing data source write support: $writeSupport. " +
      s"The input RDD has ${messages.length} partitions.")

    try {
      sparkContext.runJob(
        rdd,
        (context: TaskContext, iter: Iterator[InternalRow]) =>
          DataWritingSparkTask.run(writerFactory, context, iter, useCommitCoordinator),
        rdd.partitions.indices,
<<<<<<< HEAD
        (index, result: DataWritingSparkTaskResult) => {
          val commitMessage = result.writerCommitMessage
          messages(index) = commitMessage
          totalNumRowsAccumulator.add(result.numRows)
          writer.onDataWriterCommit(commitMessage)
        }
      )

      logInfo(s"Data source writer $writer is committing.")
      writer.commit(messages)
      logInfo(s"Data source writer $writer committed.")
      commitProgress = Some(StreamWriterCommitProgress(totalNumRowsAccumulator.value))
=======
        (index, message: WriterCommitMessage) => {
          messages(index) = message
          writeSupport.onDataWriterCommit(message)
        }
      )

      logInfo(s"Data source write support $writeSupport is committing.")
      writeSupport.commit(messages)
      logInfo(s"Data source write support $writeSupport committed.")
>>>>>>> e91b6077
    } catch {
      case cause: Throwable =>
        logError(s"Data source write support $writeSupport is aborting.")
        try {
          writeSupport.abort(messages)
        } catch {
          case t: Throwable =>
            logError(s"Data source write support $writeSupport failed to abort.")
            cause.addSuppressed(t)
            throw new SparkException("Writing job failed.", cause)
        }
        logError(s"Data source write support $writeSupport aborted.")
        cause match {
          // Only wrap non fatal exceptions.
          case NonFatal(e) => throw new SparkException("Writing job aborted.", e)
          case _ => throw cause
        }
    }

    sparkContext.emptyRDD
  }
}

object DataWritingSparkTask extends Logging {
  def run(
      writerFactory: DataWriterFactory,
      context: TaskContext,
      iter: Iterator[InternalRow],
      useCommitCoordinator: Boolean): DataWritingSparkTaskResult = {
    val stageId = context.stageId()
    val stageAttempt = context.stageAttemptNumber()
    val partId = context.partitionId()
    val taskId = context.taskAttemptId()
    val attemptId = context.attemptNumber()
    val dataWriter = writerFactory.createWriter(partId, taskId)

    var count = 0L
    // write the data and commit this writer.
    Utils.tryWithSafeFinallyAndFailureCallbacks(block = {
      while (iter.hasNext) {
        // Count is here.
        count += 1
        dataWriter.write(iter.next())
      }

      val msg = if (useCommitCoordinator) {
        val coordinator = SparkEnv.get.outputCommitCoordinator
        val commitAuthorized = coordinator.canCommit(stageId, stageAttempt, partId, attemptId)
        if (commitAuthorized) {
          logInfo(s"Commit authorized for partition $partId (task $taskId, attempt $attemptId" +
            s"stage $stageId.$stageAttempt)")
          dataWriter.commit()
        } else {
          val message = s"Commit denied for partition $partId (task $taskId, attempt $attemptId" +
            s"stage $stageId.$stageAttempt)"
          logInfo(message)
          // throwing CommitDeniedException will trigger the catch block for abort
          throw new CommitDeniedException(message, stageId, partId, attemptId)
        }

      } else {
        logInfo(s"Writer for partition ${context.partitionId()} is committing.")
        dataWriter.commit()
      }

      logInfo(s"Committed partition $partId (task $taskId, attempt $attemptId" +
        s"stage $stageId.$stageAttempt)")

      DataWritingSparkTaskResult(count, msg)

    })(catchBlock = {
      // If there is an error, abort this writer
      logError(s"Aborting commit for partition $partId (task $taskId, attempt $attemptId" +
            s"stage $stageId.$stageAttempt)")
      dataWriter.abort()
      logError(s"Aborted commit for partition $partId (task $taskId, attempt $attemptId" +
            s"stage $stageId.$stageAttempt)")
    })
  }
}

private[v2] case class DataWritingSparkTaskResult(
                                                   numRows: Long,
                                                   writerCommitMessage: WriterCommitMessage)

/**
 * Sink progress information collected after commit.
 */
private[sql] case class StreamWriterCommitProgress(numOutputRows: Long)<|MERGE_RESOLUTION|>--- conflicted
+++ resolved
@@ -28,12 +28,7 @@
 import org.apache.spark.sql.catalyst.plans.logical.LogicalPlan
 import org.apache.spark.sql.execution.SparkPlan
 import org.apache.spark.sql.sources.v2.writer._
-<<<<<<< HEAD
-import org.apache.spark.sql.types.StructType
 import org.apache.spark.util.{LongAccumulator, Utils}
-=======
-import org.apache.spark.util.Utils
->>>>>>> e91b6077
 
 /**
  * Deprecated logical plan for writing data into data source v2. This is being replaced by more
@@ -49,14 +44,10 @@
 /**
  * The physical plan for writing data into data source v2.
  */
-<<<<<<< HEAD
-case class WriteToDataSourceV2Exec(writer: DataSourceWriter, query: SparkPlan) extends SparkPlan {
+case class WriteToDataSourceV2Exec(writeSupport: BatchWriteSupport, query: SparkPlan)
+  extends SparkPlan {
 
   var commitProgress: Option[StreamWriterCommitProgress] = None
-=======
-case class WriteToDataSourceV2Exec(writeSupport: BatchWriteSupport, query: SparkPlan)
-  extends SparkPlan {
->>>>>>> e91b6077
 
   override def children: Seq[SparkPlan] = Seq(query)
   override def output: Seq[Attribute] = Nil
@@ -77,30 +68,18 @@
         (context: TaskContext, iter: Iterator[InternalRow]) =>
           DataWritingSparkTask.run(writerFactory, context, iter, useCommitCoordinator),
         rdd.partitions.indices,
-<<<<<<< HEAD
         (index, result: DataWritingSparkTaskResult) => {
           val commitMessage = result.writerCommitMessage
           messages(index) = commitMessage
           totalNumRowsAccumulator.add(result.numRows)
-          writer.onDataWriterCommit(commitMessage)
-        }
-      )
-
-      logInfo(s"Data source writer $writer is committing.")
-      writer.commit(messages)
-      logInfo(s"Data source writer $writer committed.")
-      commitProgress = Some(StreamWriterCommitProgress(totalNumRowsAccumulator.value))
-=======
-        (index, message: WriterCommitMessage) => {
-          messages(index) = message
-          writeSupport.onDataWriterCommit(message)
+          writeSupport.onDataWriterCommit(commitMessage)
         }
       )
 
       logInfo(s"Data source write support $writeSupport is committing.")
       writeSupport.commit(messages)
       logInfo(s"Data source write support $writeSupport committed.")
->>>>>>> e91b6077
+      commitProgress = Some(StreamWriterCommitProgress(totalNumRowsAccumulator.value))
     } catch {
       case cause: Throwable =>
         logError(s"Data source write support $writeSupport is aborting.")
