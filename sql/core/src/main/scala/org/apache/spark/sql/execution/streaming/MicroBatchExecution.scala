/*
 * Licensed to the Apache Software Foundation (ASF) under one or more
 * contributor license agreements.  See the NOTICE file distributed with
 * this work for additional information regarding copyright ownership.
 * The ASF licenses this file to You under the Apache License, Version 2.0
 * (the "License"); you may not use this file except in compliance with
 * the License.  You may obtain a copy of the License at
 *
 *    http://www.apache.org/licenses/LICENSE-2.0
 *
 * Unless required by applicable law or agreed to in writing, software
 * distributed under the License is distributed on an "AS IS" BASIS,
 * WITHOUT WARRANTIES OR CONDITIONS OF ANY KIND, either express or implied.
 * See the License for the specific language governing permissions and
 * limitations under the License.
 */

package org.apache.spark.sql.execution.streaming

import scala.collection.JavaConverters._
import scala.collection.mutable.{Map => MutableMap}

import org.apache.spark.sql.{Dataset, SparkSession}
import org.apache.spark.sql.catalyst.encoders.RowEncoder
import org.apache.spark.sql.catalyst.expressions.{Alias, CurrentBatchTimestamp, CurrentDate, CurrentTimestamp}
import org.apache.spark.sql.catalyst.plans.logical.{LocalRelation, LogicalPlan, Project}
import org.apache.spark.sql.execution.SQLExecution
import org.apache.spark.sql.execution.datasources.v2.{StreamingDataSourceV2Relation, WriteToDataSourceV2}
import org.apache.spark.sql.execution.streaming.sources.MicroBatchWritSupport
import org.apache.spark.sql.sources.v2._
import org.apache.spark.sql.sources.v2.reader.streaming.{MicroBatchReadSupport, Offset => OffsetV2}
import org.apache.spark.sql.streaming.{OutputMode, ProcessingTime, Trigger}
import org.apache.spark.util.{Clock, Utils}

class MicroBatchExecution(
    sparkSession: SparkSession,
    name: String,
    checkpointRoot: String,
    analyzedPlan: LogicalPlan,
    sink: BaseStreamingSink,
    trigger: Trigger,
    triggerClock: Clock,
    outputMode: OutputMode,
    extraOptions: Map[String, String],
    deleteCheckpointOnStop: Boolean)
  extends StreamExecution(
    sparkSession, name, checkpointRoot, analyzedPlan, sink,
    trigger, triggerClock, outputMode, deleteCheckpointOnStop) {

  @volatile protected var sources: Seq[BaseStreamingSource] = Seq.empty

  private val readSupportToDataSourceMap =
    MutableMap.empty[MicroBatchReadSupport, (DataSourceV2, Map[String, String])]

  private val triggerExecutor = trigger match {
    case t: ProcessingTime => ProcessingTimeExecutor(t, triggerClock)
    case OneTimeTrigger => OneTimeExecutor()
    case _ => throw new IllegalStateException(s"Unknown type of trigger: $trigger")
  }

  private var watermarkTracker: WatermarkTracker = _

  override lazy val logicalPlan: LogicalPlan = {
    assert(queryExecutionThread eq Thread.currentThread,
      "logicalPlan must be initialized in QueryExecutionThread " +
        s"but the current thread was ${Thread.currentThread}")
    var nextSourceId = 0L
    val toExecutionRelationMap = MutableMap[StreamingRelation, StreamingExecutionRelation]()
    val v2ToExecutionRelationMap = MutableMap[StreamingRelationV2, StreamingExecutionRelation]()
    // We transform each distinct streaming relation into a StreamingExecutionRelation, keeping a
    // map as we go to ensure each identical relation gets the same StreamingExecutionRelation
    // object. For each microbatch, the StreamingExecutionRelation will be replaced with a logical
    // plan for the data within that batch.
    // Note that we have to use the previous `output` as attributes in StreamingExecutionRelation,
    // since the existing logical plan has already used those attributes. The per-microbatch
    // transformation is responsible for replacing attributes with their final values.

    val disabledSources =
      sparkSession.sqlContext.conf.disabledV2StreamingMicroBatchReaders.split(",")

    val _logicalPlan = analyzedPlan.transform {
      case streamingRelation@StreamingRelation(dataSourceV1, sourceName, output) =>
        toExecutionRelationMap.getOrElseUpdate(streamingRelation, {
          // Materialize source to avoid creating it in every batch
          val metadataPath = s"$resolvedCheckpointRoot/sources/$nextSourceId"
          val source = dataSourceV1.createSource(metadataPath)
          nextSourceId += 1
          logInfo(s"Using Source [$source] from DataSourceV1 named '$sourceName' [$dataSourceV1]")
          StreamingExecutionRelation(source, output)(sparkSession)
        })
      case s @ StreamingRelationV2(
        dataSourceV2: MicroBatchReadSupportProvider, sourceName, options, output, _) if
          !disabledSources.contains(dataSourceV2.getClass.getCanonicalName) =>
        v2ToExecutionRelationMap.getOrElseUpdate(s, {
          // Materialize source to avoid creating it in every batch
          val metadataPath = s"$resolvedCheckpointRoot/sources/$nextSourceId"
          val readSupport = dataSourceV2.createMicroBatchReadSupport(
            metadataPath,
            new DataSourceOptions(options.asJava))
          nextSourceId += 1
          readSupportToDataSourceMap(readSupport) = dataSourceV2 -> options
          logInfo(s"Using MicroBatchReadSupport [$readSupport] from " +
            s"DataSourceV2 named '$sourceName' [$dataSourceV2]")
          StreamingExecutionRelation(readSupport, output)(sparkSession)
        })
      case s @ StreamingRelationV2(dataSourceV2, sourceName, _, output, v1Relation) =>
        v2ToExecutionRelationMap.getOrElseUpdate(s, {
          // Materialize source to avoid creating it in every batch
          val metadataPath = s"$resolvedCheckpointRoot/sources/$nextSourceId"
          if (v1Relation.isEmpty) {
            throw new UnsupportedOperationException(
              s"Data source $sourceName does not support microbatch processing.")
          }
          val source = v1Relation.get.dataSource.createSource(metadataPath)
          nextSourceId += 1
          logInfo(s"Using Source [$source] from DataSourceV2 named '$sourceName' [$dataSourceV2]")
          StreamingExecutionRelation(source, output)(sparkSession)
        })
    }
    sources = _logicalPlan.collect { case s: StreamingExecutionRelation => s.source }
    uniqueSources = sources.distinct
    _logicalPlan
  }

  /**
   * Signifies whether current batch (i.e. for the batch `currentBatchId`) has been constructed
   * (i.e. written to the offsetLog) and is ready for execution.
   */
  private var isCurrentBatchConstructed = false

  /**
   * Signals to the thread executing micro-batches that it should stop running after the next
   * batch. This method blocks until the thread stops running.
   */
  override def stop(): Unit = {
    // Set the state to TERMINATED so that the batching thread knows that it was interrupted
    // intentionally
    state.set(TERMINATED)
    if (queryExecutionThread.isAlive) {
      sparkSession.sparkContext.cancelJobGroup(runId.toString)
      queryExecutionThread.interrupt()
      queryExecutionThread.join()
      // microBatchThread may spawn new jobs, so we need to cancel again to prevent a leak
      sparkSession.sparkContext.cancelJobGroup(runId.toString)
    }
    logInfo(s"Query $prettyIdString was stopped")
  }

  /**
   * Repeatedly attempts to run batches as data arrives.
   */
  protected def runActivatedStream(sparkSessionForStream: SparkSession): Unit = {

    val noDataBatchesEnabled =
      sparkSessionForStream.sessionState.conf.streamingNoDataMicroBatchesEnabled

    triggerExecutor.execute(() => {
      if (isActive) {
        var currentBatchHasNewData = false // Whether the current batch had new data

        startTrigger()

        reportTimeTaken("triggerExecution") {
          // We'll do this initialization only once every start / restart
          if (currentBatchId < 0) {
            populateStartOffsets(sparkSessionForStream)
            logInfo(s"Stream started from $committedOffsets")
          }

          // Set this before calling constructNextBatch() so any Spark jobs executed by sources
          // while getting new data have the correct description
          sparkSession.sparkContext.setJobDescription(getBatchDescriptionString)

          // Try to construct the next batch. This will return true only if the next batch is
          // ready and runnable. Note that the current batch may be runnable even without
          // new data to process as `constructNextBatch` may decide to run a batch for
          // state cleanup, etc. `isNewDataAvailable` will be updated to reflect whether new data
          // is available or not.
          if (!isCurrentBatchConstructed) {
            isCurrentBatchConstructed = constructNextBatch(noDataBatchesEnabled)
          }

          // Record the trigger offset range for progress reporting *before* processing the batch
          recordTriggerOffsets(from = committedOffsets, to = availableOffsets)

          // Remember whether the current batch has data or not. This will be required later
          // for bookkeeping after running the batch, when `isNewDataAvailable` will have changed
          // to false as the batch would have already processed the available data.
          currentBatchHasNewData = isNewDataAvailable

          currentStatus = currentStatus.copy(isDataAvailable = isNewDataAvailable)
          if (isCurrentBatchConstructed) {
            if (currentBatchHasNewData) updateStatusMessage("Processing new data")
            else updateStatusMessage("No new data but cleaning up state")
            runBatch(sparkSessionForStream)
          } else {
            updateStatusMessage("Waiting for data to arrive")
          }
        }

        finishTrigger(currentBatchHasNewData)  // Must be outside reportTimeTaken so it is recorded

        // If the current batch has been executed, then increment the batch id and reset flag.
        // Otherwise, there was no data to execute the batch and sleep for some time
        if (isCurrentBatchConstructed) {
          currentBatchId += 1
          isCurrentBatchConstructed = false
        } else Thread.sleep(pollingDelayMs)
      }
      updateStatusMessage("Waiting for next trigger")
      isActive
    })
  }

  /**
   * Populate the start offsets to start the execution at the current offsets stored in the sink
   * (i.e. avoid reprocessing data that we have already processed). This function must be called
   * before any processing occurs and will populate the following fields:
   *  - currentBatchId
   *  - committedOffsets
   *  - availableOffsets
   *  The basic structure of this method is as follows:
   *
   *  Identify (from the offset log) the offsets used to run the last batch
   *  IF last batch exists THEN
   *    Set the next batch to be executed as the last recovered batch
   *    Check the commit log to see which batch was committed last
   *    IF the last batch was committed THEN
   *      Call getBatch using the last batch start and end offsets
   *      // ^^^^ above line is needed since some sources assume last batch always re-executes
   *      Setup for a new batch i.e., start = last batch end, and identify new end
   *    DONE
   *  ELSE
   *    Identify a brand new batch
   *  DONE
   */
  private def populateStartOffsets(sparkSessionToRunBatches: SparkSession): Unit = {
    offsetLog.getLatest() match {
      case Some((latestBatchId, nextOffsets)) =>
        /* First assume that we are re-executing the latest known batch
         * in the offset log */
        currentBatchId = latestBatchId
        isCurrentBatchConstructed = true
        availableOffsets = nextOffsets.toStreamProgress(sources)
        /* Initialize committed offsets to a committed batch, which at this
         * is the second latest batch id in the offset log. */
        if (latestBatchId != 0) {
          val secondLatestBatchId = offsetLog.get(latestBatchId - 1).getOrElse {
            throw new IllegalStateException(s"batch ${latestBatchId - 1} doesn't exist")
          }
          committedOffsets = secondLatestBatchId.toStreamProgress(sources)
        }

        // update offset metadata
        nextOffsets.metadata.foreach { metadata =>
          OffsetSeqMetadata.setSessionConf(metadata, sparkSessionToRunBatches.conf)
          offsetSeqMetadata = OffsetSeqMetadata(
            metadata.batchWatermarkMs, metadata.batchTimestampMs, sparkSessionToRunBatches.conf)
          watermarkTracker = WatermarkTracker(sparkSessionToRunBatches.conf)
          watermarkTracker.setWatermark(metadata.batchWatermarkMs)
        }

        /* identify the current batch id: if commit log indicates we successfully processed the
         * latest batch id in the offset log, then we can safely move to the next batch
         * i.e., committedBatchId + 1 */
        commitLog.getLatest() match {
          case Some((latestCommittedBatchId, commitMetadata)) =>
            if (latestBatchId == latestCommittedBatchId) {
              /* The last batch was successfully committed, so we can safely process a
               * new next batch but first:
               * Make a call to getBatch using the offsets from previous batch.
               * because certain sources (e.g., KafkaSource) assume on restart the last
               * batch will be executed before getOffset is called again. */
              availableOffsets.foreach {
                case (source: Source, end: Offset) =>
                  val start = committedOffsets.get(source)
                  source.getBatch(start, end)
                case nonV1Tuple =>
                  // The V2 API does not have the same edge case requiring getBatch to be called
                  // here, so we do nothing here.
              }
              currentBatchId = latestCommittedBatchId + 1
              isCurrentBatchConstructed = false
              committedOffsets ++= availableOffsets
              watermarkTracker.setWatermark(
                math.max(watermarkTracker.currentWatermark, commitMetadata.nextBatchWatermarkMs))
            } else if (latestCommittedBatchId < latestBatchId - 1) {
              logWarning(s"Batch completion log latest batch id is " +
                s"${latestCommittedBatchId}, which is not trailing " +
                s"batchid $latestBatchId by one")
            }
          case None => logInfo("no commit log present")
        }
        logInfo(s"Resuming at batch $currentBatchId with committed offsets " +
          s"$committedOffsets and available offsets $availableOffsets")
      case None => // We are starting this stream for the first time.
        logInfo(s"Starting new streaming query.")
        currentBatchId = 0
        watermarkTracker = WatermarkTracker(sparkSessionToRunBatches.conf)
    }
  }

  /**
   * Returns true if there is any new data available to be processed.
   */
  private def isNewDataAvailable: Boolean = {
    availableOffsets.exists {
      case (source, available) =>
        committedOffsets
          .get(source)
          .map(committed => committed != available)
          .getOrElse(true)
    }
  }

  /**
   * Attempts to construct a batch according to:
   *  - Availability of new data
   *  - Need for timeouts and state cleanups in stateful operators
   *
   * Returns true only if the next batch should be executed.
   *
   * Here is the high-level logic on how this constructs the next batch.
   * - Check each source whether new data is available
   * - Updated the query's metadata and check using the last execution whether there is any need
   *   to run another batch (for state clean up, etc.)
   * - If either of the above is true, then construct the next batch by committing to the offset
   *   log that range of offsets that the next batch will process.
   */
  private def constructNextBatch(noDataBatchesEnabled: Boolean): Boolean = withProgressLocked {
    if (isCurrentBatchConstructed) return true

    // Generate a map from each unique source to the next available offset.
    val latestOffsets: Map[BaseStreamingSource, Option[Offset]] = uniqueSources.map {
      case s: Source =>
        updateStatusMessage(s"Getting offsets from $s")
        reportTimeTaken("getOffset") {
          (s, s.getOffset)
        }
      case s: MicroBatchReadSupport =>
        updateStatusMessage(s"Getting offsets from $s")
        reportTimeTaken("latestOffset") {
          val startOffset = availableOffsets
            .get(s).map(off => s.deserializeOffset(off.json))
            .getOrElse(s.initialOffset())
          (s, Option(s.latestOffset(startOffset)))
        }
    }.toMap
    availableOffsets ++= latestOffsets.filter { case (_, o) => o.nonEmpty }.mapValues(_.get)

    // Update the query metadata
    offsetSeqMetadata = offsetSeqMetadata.copy(
      batchWatermarkMs = watermarkTracker.currentWatermark,
      batchTimestampMs = triggerClock.getTimeMillis())

    // Check whether next batch should be constructed
    val lastExecutionRequiresAnotherBatch = noDataBatchesEnabled &&
      Option(lastExecution).exists(_.shouldRunAnotherBatch(offsetSeqMetadata))
    val shouldConstructNextBatch = isNewDataAvailable || lastExecutionRequiresAnotherBatch
    logTrace(
      s"noDataBatchesEnabled = $noDataBatchesEnabled, " +
      s"lastExecutionRequiresAnotherBatch = $lastExecutionRequiresAnotherBatch, " +
      s"isNewDataAvailable = $isNewDataAvailable, " +
      s"shouldConstructNextBatch = $shouldConstructNextBatch")

    if (shouldConstructNextBatch) {
      // Commit the next batch offset range to the offset log
      updateStatusMessage("Writing offsets to log")
      reportTimeTaken("walCommit") {
        assert(offsetLog.add(currentBatchId,
          availableOffsets.toOffsetSeq(sources, offsetSeqMetadata)),
          s"Concurrent update to the log. Multiple streaming jobs detected for $currentBatchId")
        logInfo(s"Committed offsets for batch $currentBatchId. " +
          s"Metadata ${offsetSeqMetadata.toString}")

        // NOTE: The following code is correct because runStream() processes exactly one
        // batch at a time. If we add pipeline parallelism (multiple batches in flight at
        // the same time), this cleanup logic will need to change.

        // Now that we've updated the scheduler's persistent checkpoint, it is safe for the
        // sources to discard data from the previous batch.
        if (currentBatchId != 0) {
          val prevBatchOff = offsetLog.get(currentBatchId - 1)
          if (prevBatchOff.isDefined) {
            prevBatchOff.get.toStreamProgress(sources).foreach {
              case (src: Source, off) => src.commit(off)
<<<<<<< HEAD
              case (readSupport: MicroBatchReadSupport, off) =>
                readSupport.commit(readSupport.deserializeOffset(off.json))
=======
              case (reader: MicroBatchReader, off) =>
                reader.commit(reader.deserializeOffset(off.json))
              case (src, _) =>
                throw new IllegalArgumentException(
                  s"Unknown source is found at constructNextBatch: $src")
>>>>>>> f62fe435
            }
          } else {
            throw new IllegalStateException(s"batch ${currentBatchId - 1} doesn't exist")
          }
        }

        // It is now safe to discard the metadata beyond the minimum number to retain.
        // Note that purge is exclusive, i.e. it purges everything before the target ID.
        if (minLogEntriesToMaintain < currentBatchId) {
          offsetLog.purge(currentBatchId - minLogEntriesToMaintain)
          commitLog.purge(currentBatchId - minLogEntriesToMaintain)
        }
      }
      noNewData = false
    } else {
      noNewData = true
      awaitProgressLockCondition.signalAll()
    }
    shouldConstructNextBatch
  }

  /**
   * Processes any data available between `availableOffsets` and `committedOffsets`.
   * @param sparkSessionToRunBatch Isolated [[SparkSession]] to run this batch with.
   */
  private def runBatch(sparkSessionToRunBatch: SparkSession): Unit = {
    logDebug(s"Running batch $currentBatchId")

    // Request unprocessed data from all sources.
    newData = reportTimeTaken("getBatch") {
      availableOffsets.flatMap {
        case (source: Source, available)
          if committedOffsets.get(source).map(_ != available).getOrElse(true) =>
          val current = committedOffsets.get(source)
          val batch = source.getBatch(current, available)
          assert(batch.isStreaming,
            s"DataFrame returned by getBatch from $source did not have isStreaming=true\n" +
              s"${batch.queryExecution.logical}")
          logDebug(s"Retrieving data from $source: $current -> $available")
          Some(source -> batch.logicalPlan)

        // TODO(cloud-fan): for data source v2, the new batch is just a new `ScanConfigBuilder`, but
        // to be compatible with streaming source v1, we return a logical plan as a new batch here.
        case (readSupport: MicroBatchReadSupport, available)
          if committedOffsets.get(readSupport).map(_ != available).getOrElse(true) =>
          val current = committedOffsets.get(readSupport).map {
            off => readSupport.deserializeOffset(off.json)
          }
          val endOffset: OffsetV2 = available match {
            case v1: SerializedOffset => readSupport.deserializeOffset(v1.json)
            case v2: OffsetV2 => v2
          }
          val startOffset = current.getOrElse(readSupport.initialOffset)
          val scanConfigBuilder = readSupport.newScanConfigBuilder(startOffset, endOffset)
          logDebug(s"Retrieving data from $readSupport: $current -> $endOffset")

          val (source, options) = readSupport match {
            // `MemoryStream` is special. It's for test only and doesn't have a `DataSourceV2`
            // implementation. We provide a fake one here for explain.
            case _: MemoryStream[_] => MemoryStreamDataSource -> Map.empty[String, String]
            // Provide a fake value here just in case something went wrong, e.g. the reader gives
            // a wrong `equals` implementation.
            case _ => readSupportToDataSourceMap.getOrElse(readSupport, {
              FakeDataSourceV2 -> Map.empty[String, String]
            })
          }
          Some(readSupport -> StreamingDataSourceV2Relation(
            readSupport.fullSchema().toAttributes, source, options, readSupport, scanConfigBuilder))
        case _ => None
      }
    }

    // Replace sources in the logical plan with data that has arrived since the last batch.
    val newBatchesPlan = logicalPlan transform {
      case StreamingExecutionRelation(source, output) =>
        newData.get(source).map { dataPlan =>
          assert(output.size == dataPlan.output.size,
            s"Invalid batch: ${Utils.truncatedString(output, ",")} != " +
              s"${Utils.truncatedString(dataPlan.output, ",")}")

          val aliases = output.zip(dataPlan.output).map { case (to, from) =>
            Alias(from, to.name)(exprId = to.exprId, explicitMetadata = Some(from.metadata))
          }
          Project(aliases, dataPlan)
        }.getOrElse {
          LocalRelation(output, isStreaming = true)
        }
    }

    // Rewire the plan to use the new attributes that were returned by the source.
    val newAttributePlan = newBatchesPlan transformAllExpressions {
      case ct: CurrentTimestamp =>
        CurrentBatchTimestamp(offsetSeqMetadata.batchTimestampMs,
          ct.dataType)
      case cd: CurrentDate =>
        CurrentBatchTimestamp(offsetSeqMetadata.batchTimestampMs,
          cd.dataType, cd.timeZoneId)
    }

    val triggerLogicalPlan = sink match {
      case _: Sink => newAttributePlan
      case s: StreamingWriteSupportProvider =>
        val writer = s.createStreamingWriteSupport(
          s"$runId",
          newAttributePlan.schema,
          outputMode,
          new DataSourceOptions(extraOptions.asJava))
        WriteToDataSourceV2(new MicroBatchWritSupport(currentBatchId, writer), newAttributePlan)
      case _ => throw new IllegalArgumentException(s"unknown sink type for $sink")
    }

    sparkSessionToRunBatch.sparkContext.setLocalProperty(
      MicroBatchExecution.BATCH_ID_KEY, currentBatchId.toString)

    reportTimeTaken("queryPlanning") {
      lastExecution = new IncrementalExecution(
        sparkSessionToRunBatch,
        triggerLogicalPlan,
        outputMode,
        checkpointFile("state"),
        runId,
        currentBatchId,
        offsetSeqMetadata)
      lastExecution.executedPlan // Force the lazy generation of execution plan
    }

    val nextBatch =
      new Dataset(sparkSessionToRunBatch, lastExecution, RowEncoder(lastExecution.analyzed.schema))

    reportTimeTaken("addBatch") {
      SQLExecution.withNewExecutionId(sparkSessionToRunBatch, lastExecution) {
        sink match {
          case s: Sink => s.addBatch(currentBatchId, nextBatch)
          case _: StreamingWriteSupportProvider =>
            // This doesn't accumulate any data - it just forces execution of the microbatch writer.
            nextBatch.collect()
        }
      }
    }

    withProgressLocked {
      watermarkTracker.updateWatermark(lastExecution.executedPlan)
      commitLog.add(currentBatchId, CommitMetadata(watermarkTracker.currentWatermark))
      committedOffsets ++= availableOffsets
      awaitProgressLockCondition.signalAll()
    }
    logDebug(s"Completed batch ${currentBatchId}")
  }

  /** Execute a function while locking the stream from making an progress */
  private[sql] def withProgressLocked[T](f: => T): T = {
    awaitProgressLock.lock()
    try {
      f
    } finally {
      awaitProgressLock.unlock()
    }
  }
}

object MicroBatchExecution {
  val BATCH_ID_KEY = "streaming.sql.batchId"
}

object MemoryStreamDataSource extends DataSourceV2

object FakeDataSourceV2 extends DataSourceV2<|MERGE_RESOLUTION|>--- conflicted
+++ resolved
@@ -384,16 +384,11 @@
           if (prevBatchOff.isDefined) {
             prevBatchOff.get.toStreamProgress(sources).foreach {
               case (src: Source, off) => src.commit(off)
-<<<<<<< HEAD
               case (readSupport: MicroBatchReadSupport, off) =>
                 readSupport.commit(readSupport.deserializeOffset(off.json))
-=======
-              case (reader: MicroBatchReader, off) =>
-                reader.commit(reader.deserializeOffset(off.json))
               case (src, _) =>
                 throw new IllegalArgumentException(
                   s"Unknown source is found at constructNextBatch: $src")
->>>>>>> f62fe435
             }
           } else {
             throw new IllegalStateException(s"batch ${currentBatchId - 1} doesn't exist")
