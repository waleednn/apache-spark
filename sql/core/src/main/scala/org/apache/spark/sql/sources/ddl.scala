--- conflicted
+++ resolved
@@ -92,12 +92,11 @@
   protected lazy val ddl: Parser[LogicalPlan] = createTable
 
   /**
-   * `CREATE TEMPORARY TABLE avroTable
-<<<<<<< HEAD
+   * `CREATE [TEMPORARY] TABLE avroTable
    * USING org.apache.spark.sql.avro
    * OPTIONS (path "../hive/src/test/resources/data/files/episodes.avro")`
    * or
-   * `CREATE TEMPORARY TABLE avroTable(intField int, stringField string...)
+   * `CREATE [TEMPORARY] TABLE avroTable(intField int, stringField string...)
    * USING org.apache.spark.sql.avro
    * OPTIONS (path "../hive/src/test/resources/data/files/episodes.avro")`
    */
@@ -108,22 +107,6 @@
       case temp ~ tableName ~ columns ~ provider ~ opts =>
         val userSpecifiedSchema = columns.flatMap(fields => Some(StructType(fields)))
         CreateTableUsing(tableName, userSpecifiedSchema, provider, temp.isDefined, opts)
-=======
-   * USING org.apache.spark.sql.avro
-   * OPTIONS (path "../hive/src/test/resources/data/files/episodes.avro")`
-   * or
-   * `CREATE TEMPORARY TABLE avroTable(intField int, stringField string...)
-   * USING org.apache.spark.sql.avro
-   * OPTIONS (path "../hive/src/test/resources/data/files/episodes.avro")`
-   */
-  protected lazy val createTable: Parser[LogicalPlan] =
-  (
-    CREATE ~ TEMPORARY ~ TABLE ~> ident
-      ~ (tableCols).? ~ (USING ~> className) ~ (OPTIONS ~> options) ^^ {
-      case tableName ~ columns ~ provider ~ opts =>
-        val userSpecifiedSchema = columns.flatMap(fields => Some(StructType(fields)))
-        CreateTableUsing(tableName, userSpecifiedSchema, provider, opts)
->>>>>>> 33132609
     }
   )
 
@@ -135,13 +118,6 @@
   protected lazy val className: Parser[String] = repsep(ident, ".") ^^ { case s => s.mkString(".")}
 
   protected lazy val pair: Parser[(String, String)] = ident ~ stringLit ^^ { case k ~ v => (k,v) }
-<<<<<<< HEAD
-
-  protected lazy val column: Parser[StructField] =
-    ident ~ dataType ^^ { case columnName ~ typ =>
-      StructField(cleanIdentifier(columnName), typ)
-    }
-=======
 
   protected lazy val column: Parser[StructField] =
     ident ~ dataType ^^ { case columnName ~ typ =>
@@ -199,71 +175,6 @@
     primitiveType
 }
 
-private[sql] case class CreateTableUsing(
-    tableName: String,
-    userSpecifiedSchema: Option[StructType],
-    provider: String,
-    options: Map[String, String]) extends RunnableCommand {
->>>>>>> 33132609
-
-  protected lazy val primitiveType: Parser[DataType] =
-    STRING ^^^ StringType |
-    BINARY ^^^ BinaryType |
-    BOOLEAN ^^^ BooleanType |
-    TINYINT ^^^ ByteType |
-    SMALLINT ^^^ ShortType |
-    INT ^^^ IntegerType |
-    BIGINT ^^^ LongType |
-    FLOAT ^^^ FloatType |
-    DOUBLE ^^^ DoubleType |
-    fixedDecimalType |                   // decimal with precision/scale
-    DECIMAL ^^^ DecimalType.Unlimited |  // decimal with no precision/scale
-    DATE ^^^ DateType |
-    TIMESTAMP ^^^ TimestampType |
-    VARCHAR ~ "(" ~ numericLit ~ ")" ^^^ StringType
-
-  protected lazy val fixedDecimalType: Parser[DataType] =
-    (DECIMAL ~ "(" ~> numericLit) ~ ("," ~> numericLit <~ ")") ^^ {
-      case precision ~ scale => DecimalType(precision.toInt, scale.toInt)
-    }
-
-  protected lazy val arrayType: Parser[DataType] =
-    ARRAY ~> "<" ~> dataType <~ ">" ^^ {
-      case tpe => ArrayType(tpe)
-    }
-
-  protected lazy val mapType: Parser[DataType] =
-    MAP ~> "<" ~> dataType ~ "," ~ dataType <~ ">" ^^ {
-      case t1 ~ _ ~ t2 => MapType(t1, t2)
-    }
-
-  protected lazy val structField: Parser[StructField] =
-    ident ~ ":" ~ dataType ^^ {
-      case fieldName ~ _ ~ tpe => StructField(cleanIdentifier(fieldName), tpe, nullable = true)
-    }
-
-  protected lazy val structType: Parser[DataType] =
-    (STRUCT ~> "<" ~> repsep(structField, ",") <~ ">" ^^ {
-    case fields => new StructType(fields)
-    }) |
-    (STRUCT ~> "<>" ^^ {
-      case fields => new StructType(Nil)
-    })
-
-  private[sql] lazy val dataType: Parser[DataType] =
-    arrayType |
-    mapType |
-    structType |
-    primitiveType
-
-  protected val escapedIdentifier = "`([^`]+)`".r
-  /** Strips backticks from ident if present */
-  protected def cleanIdentifier(ident: String): String = ident match {
-    case escapedIdentifier(i) => i
-    case plainIdent => plainIdent
-  }
-}
-
 object ResolvedDataSource {
   def apply(
       sqlContext: SQLContext,
@@ -278,40 +189,6 @@
             sys.error(s"Failed to load class for data source: $provider")
         }
     }
-<<<<<<< HEAD
-    val relation = clazz.newInstance match {
-      case dataSource: org.apache.spark.sql.sources.RelationProvider  =>
-        dataSource
-          .asInstanceOf[org.apache.spark.sql.sources.RelationProvider]
-          .createRelation(sqlContext, new CaseInsensitiveMap(options))
-      case dataSource: org.apache.spark.sql.sources.SchemaRelationProvider =>
-        dataSource
-          .asInstanceOf[org.apache.spark.sql.sources.SchemaRelationProvider]
-          .createRelation(sqlContext, new CaseInsensitiveMap(options), userSpecifiedSchema)
-    }
-
-    new ResolvedDataSource(clazz, relation)
-  }
-}
-
-private[sql] case class ResolvedDataSource(provider: Class[_], relation: BaseRelation)
-
-private[sql] case class CreateTableUsing(
-    tableName: String,
-    userSpecifiedSchema: Option[StructType],
-    provider: String,
-    temporary: Boolean,
-    options: Map[String, String]) extends Command
-
-private [sql] case class CreateTempTableUsing(
-    tableName: String,
-    userSpecifiedSchema: Option[StructType],
-    provider: String,
-    options: Map[String, String])  extends RunnableCommand {
-
-  def run(sqlContext: SQLContext) = {
-    val resolved = ResolvedDataSource(sqlContext, userSpecifiedSchema, provider, options)
-=======
 
     val relation = userSpecifiedSchema match {
       case Some(schema: StructType) => {
@@ -326,7 +203,7 @@
       }
       case None => {
         clazz.newInstance match {
-          case dataSource: org.apache.spark.sql.sources.RelationProvider  =>
+          case dataSource: org.apache.spark.sql.sources.RelationProvider =>
             dataSource
               .asInstanceOf[org.apache.spark.sql.sources.RelationProvider]
               .createRelation(sqlContext, new CaseInsensitiveMap(options))
@@ -335,7 +212,28 @@
         }
       }
     }
->>>>>>> 33132609
+
+    new ResolvedDataSource(clazz, relation)
+  }
+}
+
+private[sql] case class ResolvedDataSource(provider: Class[_], relation: BaseRelation)
+
+private[sql] case class CreateTableUsing(
+    tableName: String,
+    userSpecifiedSchema: Option[StructType],
+    provider: String,
+    temporary: Boolean,
+    options: Map[String, String]) extends Command
+
+private [sql] case class CreateTempTableUsing(
+    tableName: String,
+    userSpecifiedSchema: Option[StructType],
+    provider: String,
+    options: Map[String, String])  extends RunnableCommand {
+
+  def run(sqlContext: SQLContext) = {
+    val resolved = ResolvedDataSource(sqlContext, userSpecifiedSchema, provider, options)
 
     sqlContext.baseRelationToSchemaRDD(resolved.relation).registerTempTable(tableName)
     Seq.empty
