/*
 * Licensed to the Apache Software Foundation (ASF) under one or more
 * contributor license agreements.  See the NOTICE file distributed with
 * this work for additional information regarding copyright ownership.
 * The ASF licenses this file to You under the Apache License, Version 2.0
 * (the "License"); you may not use this file except in compliance with
 * the License.  You may obtain a copy of the License at
 *
 *    http://www.apache.org/licenses/LICENSE-2.0
 *
 * Unless required by applicable law or agreed to in writing, software
 * distributed under the License is distributed on an "AS IS" BASIS,
 * WITHOUT WARRANTIES OR CONDITIONS OF ANY KIND, either express or implied.
 * See the License for the specific language governing permissions and
 * limitations under the License.
 */

package org.apache.spark.sql.execution.datasources

import java.io.FileNotFoundException
import java.nio.charset.StandardCharsets

import scala.collection.mutable

import org.apache.hadoop.conf.Configuration
import org.apache.hadoop.fs.{FileSystem, Path}

import org.apache.spark.{SparkContext, TaskContext}
import org.apache.spark.internal.Logging
import org.apache.spark.sql.catalyst.InternalRow
import org.apache.spark.sql.execution.SQLExecution
import org.apache.spark.sql.execution.metric.{SQLMetric, SQLMetrics}
import org.apache.spark.util.SerializableConfiguration


/**
 * Simple metrics collected during an instance of [[FileFormatDataWriter]].
 * These were first introduced in https://github.com/apache/spark/pull/18159 (SPARK-20703).
 */
case class BasicWriteTaskStats(
    partitions: Seq[InternalRow],
    numFiles: Int,
    numBytes: Long,
    numRows: Long)
  extends WriteTaskStats


/**
 * Simple [[WriteTaskStatsTracker]] implementation that produces [[BasicWriteTaskStats]].
 */
class BasicWriteTaskStatsTracker(hadoopConf: Configuration)
  extends WriteTaskStatsTracker with Logging {

  private[this] val partitions: mutable.ArrayBuffer[InternalRow] = mutable.ArrayBuffer.empty
  private[this] var numFiles: Int = 0
  private[this] var submittedFiles: Int = 0
  private[this] var numBytes: Long = 0L
  private[this] var numRows: Long = 0L

  private[this] var curFile: Option[String] = None

  /**
   * Get the size of the file expected to have been written by a worker.
   * @param filePath path to the file
   * @return the file size or None if the file was not found.
   */
  private def getFileSize(filePath: String): Option[Long] = {
    val path = new Path(filePath)
    val fs = path.getFileSystem(hadoopConf)
    getFileSize(fs, path)
  }

  /**
   * Get the size of the file expected to have been written by a worker.
   * This supports the XAttr in HADOOP-17414 when the "magic committer" adds
   * a custom HTTP header to the a zero byte marker.
   * If the output file as returned by getFileStatus > 0 then the length if
   * returned. For zero-byte files, the (optional) Hadoop FS API getXAttr() is
   * invoked. If a parseable, non-negative length can be retrieved, this
   * is returned instead of the length.
   * @return the file size or None if the file was not found.
   */
  private [datasources] def getFileSize(fs: FileSystem, path: Path): Option[Long] = {
    // the normal file status probe.
    try {
      val len = fs.getFileStatus(path).getLen
      if (len > 0) {
        return Some(len)
      }
    } catch {
      case e: FileNotFoundException =>
        // may arise against eventually consistent object stores.
        logDebug(s"File $path is not yet visible", e)
        return None
    }

    // Output File Size is 0. Look to see if it has an attribute
    // declaring a future-file-length.
    // Failure of API call, parsing, invalid value all return the
    // 0 byte length.

    var len = 0L
    try {
      val attr = fs.getXAttr(path, BasicWriteJobStatsTracker.FILE_LENGTH_XATTR)
      if (attr != null && attr.nonEmpty) {
        val str = new String(attr, StandardCharsets.UTF_8)
        logDebug(s"File Length statistics for $path retrieved from XAttr: $str")
        // a non-empty header was found. parse to a long via the java class
        val l = java.lang.Long.parseLong(str)
        if (l > 0) {
          len = l
        } else {
          logDebug("Ignoring negative value in XAttr file length")
        }
      }
    } catch {
      case e: NumberFormatException =>
        // warn but don't dump the whole stack
        logInfo(s"Failed to parse" +
          s" ${BasicWriteJobStatsTracker.FILE_LENGTH_XATTR}:$e;" +
          s" bytes written may be under-reported");
      case e: UnsupportedOperationException =>
        // this is not unusual; ignore
        logDebug(s"XAttr not supported on path $path", e);
      case e: Exception =>
        // Something else. Log at debug and continue.
        logDebug(s"XAttr processing failure on $path", e);
    }
    Some(len)
  }


  override def newPartition(partitionValues: InternalRow): Unit = {
    partitions.append(partitionValues)
  }

  override def newBucket(bucketId: Int): Unit = {
    // currently unhandled
  }

  override def newFile(filePath: String): Unit = {
    statCurrentFile()
    curFile = Some(filePath)
    submittedFiles += 1
  }

  private def statCurrentFile(): Unit = {
    curFile.foreach { path =>
      getFileSize(path).foreach { len =>
        numBytes += len
        numFiles += 1
      }
      curFile = None
    }
  }

  override def newRow(row: InternalRow): Unit = {
    numRows += 1
  }

  override def getFinalStats(): WriteTaskStats = {
    statCurrentFile()

    // Reports bytesWritten and recordsWritten to the Spark output metrics.
    Option(TaskContext.get()).map(_.taskMetrics().outputMetrics).foreach { outputMetrics =>
      outputMetrics.setBytesWritten(numBytes)
      outputMetrics.setRecordsWritten(numRows)
    }

    if (submittedFiles != numFiles) {
      logInfo(s"Expected $submittedFiles files, but only saw $numFiles. " +
        "This could be due to the output format not writing empty files, " +
        "or files being not immediately visible in the filesystem.")
    }
    BasicWriteTaskStats(partitions.toSeq, numFiles, numBytes, numRows)
  }
}


/**
 * Simple [[WriteJobStatsTracker]] implementation that's serializable, capable of
 * instantiating [[BasicWriteTaskStatsTracker]] on executors and processing the
 * [[BasicWriteTaskStats]] they produce by aggregating the metrics and posting them
 * as DriverMetricUpdates.
 */
class BasicWriteJobStatsTracker(
    serializableHadoopConf: SerializableConfiguration,
    @transient val metrics: Map[String, SQLMetric])
  extends WriteJobStatsTracker {

  override def newTaskInstance(): WriteTaskStatsTracker = {
    new BasicWriteTaskStatsTracker(serializableHadoopConf.value)
  }

  override def processCommitDuration(duration: Long): Unit = {
    metrics(BasicWriteJobStatsTracker.DURATION_FILE_COMMIT).set(duration)
  }

  override def processStats(stats: Seq[WriteTaskStats]): Unit = {
    val sparkContext = SparkContext.getActive.get
    var partitionsSet: mutable.Set[InternalRow] = mutable.HashSet.empty
    var numFiles: Long = 0L
    var totalNumBytes: Long = 0L
    var totalNumOutput: Long = 0L

    val basicStats = stats.map(_.asInstanceOf[BasicWriteTaskStats])

    basicStats.foreach { summary =>
      partitionsSet ++= summary.partitions
      numFiles += summary.numFiles
      totalNumBytes += summary.numBytes
      totalNumOutput += summary.numRows
    }

    metrics(BasicWriteJobStatsTracker.NUM_FILES_KEY).add(numFiles)
    metrics(BasicWriteJobStatsTracker.NUM_OUTPUT_BYTES_KEY).add(totalNumBytes)
    metrics(BasicWriteJobStatsTracker.NUM_OUTPUT_ROWS_KEY).add(totalNumOutput)
    metrics(BasicWriteJobStatsTracker.NUM_PARTS_KEY).add(partitionsSet.size)

    val executionId = sparkContext.getLocalProperty(SQLExecution.EXECUTION_ID_KEY)
    SQLMetrics.postDriverMetricUpdates(sparkContext, executionId, metrics.values.toList)
  }
}

object BasicWriteJobStatsTracker {
  private val NUM_FILES_KEY = "numFiles"
  private val NUM_OUTPUT_BYTES_KEY = "numOutputBytes"
  private val NUM_OUTPUT_ROWS_KEY = "numOutputRows"
  private val NUM_PARTS_KEY = "numParts"
<<<<<<< HEAD
  private val DURATION_FILE_COMMIT = "durationCommit"
=======
  /** XAttr key of the data length header added in HADOOP-17414. */
  val FILE_LENGTH_XATTR = "header.x-hadoop-s3a-magic-data-length"
>>>>>>> 4dc16f2d

  def metrics: Map[String, SQLMetric] = {
    val sparkContext = SparkContext.getActive.get
    Map(
      NUM_FILES_KEY -> SQLMetrics.createMetric(sparkContext, "number of written files"),
      NUM_OUTPUT_BYTES_KEY -> SQLMetrics.createSizeMetric(sparkContext, "written output"),
      NUM_OUTPUT_ROWS_KEY -> SQLMetrics.createMetric(sparkContext, "number of output rows"),
      NUM_PARTS_KEY -> SQLMetrics.createMetric(sparkContext, "number of dynamic part"),
      DURATION_FILE_COMMIT-> SQLMetrics.createTimingMetric(sparkContext, "duration of commit files")
    )
  }
}<|MERGE_RESOLUTION|>--- conflicted
+++ resolved
@@ -227,12 +227,9 @@
   private val NUM_OUTPUT_BYTES_KEY = "numOutputBytes"
   private val NUM_OUTPUT_ROWS_KEY = "numOutputRows"
   private val NUM_PARTS_KEY = "numParts"
-<<<<<<< HEAD
   private val DURATION_FILE_COMMIT = "durationCommit"
-=======
   /** XAttr key of the data length header added in HADOOP-17414. */
   val FILE_LENGTH_XATTR = "header.x-hadoop-s3a-magic-data-length"
->>>>>>> 4dc16f2d
 
   def metrics: Map[String, SQLMetric] = {
     val sparkContext = SparkContext.getActive.get
