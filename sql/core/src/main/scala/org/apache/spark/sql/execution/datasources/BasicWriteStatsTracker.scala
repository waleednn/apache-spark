--- conflicted
+++ resolved
@@ -192,15 +192,7 @@
     new BasicWriteTaskStatsTracker(serializableHadoopConf.value)
   }
 
-<<<<<<< HEAD
   override def processStats(stats: Seq[WriteTaskStats], duration: Long): Unit = {
-=======
-  override def processCommitDuration(duration: Long): Unit = {
-    metrics(BasicWriteJobStatsTracker.DURATION_FILE_COMMIT).set(duration)
-  }
-
-  override def processStats(stats: Seq[WriteTaskStats]): Unit = {
->>>>>>> 9ddd28ca
     val sparkContext = SparkContext.getActive.get
     var partitionsSet: mutable.Set[InternalRow] = mutable.HashSet.empty
     var numFiles: Long = 0L
@@ -233,11 +225,8 @@
   private val NUM_OUTPUT_ROWS_KEY = "numOutputRows"
   private val NUM_PARTS_KEY = "numParts"
   private val DURATION_FILE_COMMIT = "durationCommit"
-<<<<<<< HEAD
-=======
   /** XAttr key of the data length header added in HADOOP-17414. */
   val FILE_LENGTH_XATTR = "header.x-hadoop-s3a-magic-data-length"
->>>>>>> 9ddd28ca
 
   def metrics: Map[String, SQLMetric] = {
     val sparkContext = SparkContext.getActive.get
