--- conflicted
+++ resolved
@@ -434,12 +434,8 @@
   private def processData(store: StateStore, singleIterator: Iterator[InternalRow]):
     CompletionIterator[InternalRow, Iterator[InternalRow]] = {
     val processorHandle = new StatefulProcessorHandleImpl(
-<<<<<<< HEAD
-      store, getStateInfo.queryRunId, keyEncoder, timeoutMode, isStreaming, metrics)
-=======
       store, getStateInfo.queryRunId, keyEncoder, ttlMode, timeoutMode,
-      isStreaming, batchTimestampMs)
->>>>>>> 04bf9817
+      isStreaming, batchTimestampMs, metrics)
     assert(processorHandle.getHandleState == StatefulProcessorHandleState.CREATED)
     statefulProcessor.setHandle(processorHandle)
     statefulProcessor.init(outputMode, timeoutMode, ttlMode)
@@ -453,11 +449,7 @@
       initStateIterator: Iterator[InternalRow]):
     CompletionIterator[InternalRow, Iterator[InternalRow]] = {
     val processorHandle = new StatefulProcessorHandleImpl(store, getStateInfo.queryRunId,
-<<<<<<< HEAD
-      keyEncoder, timeoutMode, isStreaming, metrics)
-=======
-      keyEncoder, ttlMode, timeoutMode, isStreaming)
->>>>>>> 04bf9817
+      keyEncoder, ttlMode, timeoutMode, isStreaming, batchTimestampMs, metrics)
     assert(processorHandle.getHandleState == StatefulProcessorHandleState.CREATED)
     statefulProcessor.setHandle(processorHandle)
     statefulProcessor.init(outputMode, timeoutMode, ttlMode)
