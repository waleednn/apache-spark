--- conflicted
+++ resolved
@@ -72,23 +72,6 @@
     }
   }
 
-<<<<<<< HEAD
-  override def outputPartitioning: Partitioning = joinType match {
-    case _ if isSkewJoin => UnknownPartitioning(0)
-    case _: InnerLike =>
-      PartitioningCollection(Seq(left.outputPartitioning, right.outputPartitioning))
-    // For left and right outer joins, the output is partitioned by the streamed input's join keys.
-    case LeftOuter => left.outputPartitioning
-    case RightOuter => right.outputPartitioning
-    case FullOuter => UnknownPartitioning(left.outputPartitioning.numPartitions)
-    case LeftExistence(_) => left.outputPartitioning
-    case x =>
-      throw new IllegalArgumentException(
-        s"${getClass.getSimpleName} should not take $x as the JoinType")
-  }
-
-=======
->>>>>>> 8c7d6f97
   override def requiredChildDistribution: Seq[Distribution] = {
     if (isSkewJoin) {
       // We re-arrange the shuffle partitions to deal with skew join, and the new children
@@ -96,6 +79,14 @@
       UnspecifiedDistribution :: UnspecifiedDistribution :: Nil
     } else {
       super.requiredChildDistribution
+    }
+  }
+
+  override def outputPartitioning: Partitioning = {
+    if (isSkewJoin) {
+      UnknownPartitioning(0)
+    } else {
+      super.outputPartitioning
     }
   }
 
