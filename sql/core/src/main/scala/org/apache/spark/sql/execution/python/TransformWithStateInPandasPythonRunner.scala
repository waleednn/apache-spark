/*
 * Licensed to the Apache Software Foundation (ASF) under one or more
 * contributor license agreements.  See the NOTICE file distributed with
 * this work for additional information regarding copyright ownership.
 * The ASF licenses this file to You under the Apache License, Version 2.0
 * (the "License"); you may not use this file except in compliance with
 * the License.  You may obtain a copy of the License at
 *
 *    http://www.apache.org/licenses/LICENSE-2.0
 *
 * Unless required by applicable law or agreed to in writing, software
 * distributed under the License is distributed on an "AS IS" BASIS,
 * WITHOUT WARRANTIES OR CONDITIONS OF ANY KIND, either express or implied.
 * See the License for the specific language governing permissions and
 * limitations under the License.
 */

package org.apache.spark.sql.execution.python

import java.io.DataOutputStream
import java.net.ServerSocket

import scala.concurrent.ExecutionContext

import org.apache.arrow.vector.VectorSchemaRoot
import org.apache.arrow.vector.ipc.ArrowStreamWriter

import org.apache.spark.TaskContext
import org.apache.spark.api.python.{BasePythonRunner, ChainedPythonFunctions, PythonRDD}
import org.apache.spark.internal.Logging
import org.apache.spark.sql.catalyst.InternalRow
import org.apache.spark.sql.execution.metric.SQLMetric
import org.apache.spark.sql.execution.python.TransformWithStateInPandasPythonRunner.{InType, OutType}
import org.apache.spark.sql.execution.streaming.StatefulProcessorHandleImpl
import org.apache.spark.sql.internal.SQLConf
import org.apache.spark.sql.types.StructType
import org.apache.spark.sql.vectorized.ColumnarBatch
import org.apache.spark.util.ThreadUtils

/**
 * Python runner implementation for TransformWithStateInPandas.
 */
class TransformWithStateInPandasPythonRunner(
    funcs: Seq[(ChainedPythonFunctions, Long)],
    evalType: Int,
    argOffsets: Array[Array[Int]],
    _schema: StructType,
    processorHandle: StatefulProcessorHandleImpl,
    _timeZoneId: String,
    initialWorkerConf: Map[String, String],
    override val pythonMetrics: Map[String, SQLMetric],
    jobArtifactUUID: Option[String],
    groupingKeySchema: StructType,
    hasInitialState: Boolean,
    initialStateSchema: StructType,
    initialStateDataIterator: Iterator[(InternalRow, Iterator[InternalRow])])
  extends BasePythonRunner[InType, OutType](funcs.map(_._1), evalType, argOffsets, jobArtifactUUID)
  with PythonArrowInput[InType]
  with BasicPythonArrowOutput
  with Logging {

  private val sqlConf = SQLConf.get
  private val arrowMaxRecordsPerBatch = sqlConf.arrowMaxRecordsPerBatch

  private var stateServerSocketPort: Int = 0

  override protected val workerConf: Map[String, String] = initialWorkerConf +
    (SQLConf.ARROW_EXECUTION_MAX_RECORDS_PER_BATCH.key -> arrowMaxRecordsPerBatch.toString)

  // Use lazy val to initialize the fields before these are accessed in [[PythonArrowInput]]'s
  // constructor.
  override protected lazy val schema: StructType = _schema
  override protected lazy val timeZoneId: String = _timeZoneId
  override protected val errorOnDuplicatedFieldNames: Boolean = true
  override protected val largeVarTypes: Boolean = sqlConf.arrowUseLargeVarTypes

  override protected def handleMetadataBeforeExec(stream: DataOutputStream): Unit = {
    super.handleMetadataBeforeExec(stream)
    // Also write the port number for state server
    stream.writeInt(stateServerSocketPort)
    PythonRDD.writeUTF(groupingKeySchema.json, stream)
  }

  override def compute(
      inputIterator: Iterator[InType],
      partitionIndex: Int,
      context: TaskContext): Iterator[OutType] = {
    var stateServerSocket: ServerSocket = null
    var failed = false
    try {
      stateServerSocket = new ServerSocket( /* port = */0,
        /* backlog = */1)
      stateServerSocketPort = stateServerSocket.getLocalPort
    } catch {
      case e: Throwable =>
        failed = true
        throw e
    } finally {
      if (failed) {
        closeServerSocketChannelSilently(stateServerSocket)
      }
    }

    val executor = ThreadUtils.newDaemonSingleThreadExecutor("stateConnectionListenerThread")
    val executionContext = ExecutionContext.fromExecutor(executor)

    executionContext.execute(
      new TransformWithStateInPandasStateServer(stateServerSocket, processorHandle,
        groupingKeySchema, timeZoneId, errorOnDuplicatedFieldNames, largeVarTypes,
<<<<<<< HEAD
        arrowMaxRecordsPerBatch,
        hasInitialState = hasInitialState,
        initialStateSchema = initialStateSchema,
        initialStateDataIterator = initialStateDataIterator))
=======
        sqlConf.arrowTransformWithStateInPandasMaxRecordsPerBatch))
>>>>>>> d97acc17

    context.addTaskCompletionListener[Unit] { _ =>
      logInfo(log"completion listener called")
      executor.shutdownNow()
      closeServerSocketChannelSilently(stateServerSocket)
    }

    super.compute(inputIterator, partitionIndex, context)
  }

  private def closeServerSocketChannelSilently(stateServerSocket: ServerSocket): Unit = {
    try {
      logInfo(log"closing the state server socket")
      stateServerSocket.close()
    } catch {
      case e: Exception =>
        logError(log"failed to close state server socket", e)
    }
  }

  override protected def writeUDF(dataOut: DataOutputStream): Unit = {
    PythonUDFRunner.writeUDFs(dataOut, funcs, argOffsets, None)
  }

  private var pandasWriter: BaseStreamingArrowWriter = _

  override protected def writeNextInputToArrowStream(
      root: VectorSchemaRoot,
      writer: ArrowStreamWriter,
      dataOut: DataOutputStream,
      inputIterator: Iterator[InType]): Boolean = {
    if (pandasWriter == null) {
      pandasWriter = new BaseStreamingArrowWriter(root, writer, arrowMaxRecordsPerBatch)
    }

    if (inputIterator.hasNext) {
      val startData = dataOut.size()
      val next = inputIterator.next()
      val dataIter = next._2

      while (dataIter.hasNext) {
        val dataRow = dataIter.next()
        pandasWriter.writeRow(dataRow)
      }
      pandasWriter.finalizeCurrentArrowBatch()
      val deltaData = dataOut.size() - startData
      pythonMetrics("pythonDataSent") += deltaData
      true
    } else {
      super[PythonArrowInput].close()
      false
    }
  }
}

object TransformWithStateInPandasPythonRunner {
  type InType = (InternalRow, Iterator[InternalRow])
  type OutType = ColumnarBatch
}
<|MERGE_RESOLUTION|>--- conflicted
+++ resolved
@@ -107,14 +107,10 @@
     executionContext.execute(
       new TransformWithStateInPandasStateServer(stateServerSocket, processorHandle,
         groupingKeySchema, timeZoneId, errorOnDuplicatedFieldNames, largeVarTypes,
-<<<<<<< HEAD
-        arrowMaxRecordsPerBatch,
+        sqlConf.arrowTransformWithStateInPandasMaxRecordsPerBatch,
         hasInitialState = hasInitialState,
         initialStateSchema = initialStateSchema,
         initialStateDataIterator = initialStateDataIterator))
-=======
-        sqlConf.arrowTransformWithStateInPandasMaxRecordsPerBatch))
->>>>>>> d97acc17
 
     context.addTaskCompletionListener[Unit] { _ =>
       logInfo(log"completion listener called")
