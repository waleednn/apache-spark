--- conflicted
+++ resolved
@@ -75,18 +75,10 @@
 
     new OutputWriterFactory {
       override def newInstance(
-<<<<<<< HEAD
-          stagingDir: String,
-          fileNamePrefix: String,
-          dataSchema: StructType,
-          context: TaskAttemptContext): OutputWriter = {
-        new TextOutputWriter(stagingDir, fileNamePrefix, dataSchema, context)
-=======
           path: String,
           dataSchema: StructType,
           context: TaskAttemptContext): OutputWriter = {
         new TextOutputWriter(path, dataSchema, context)
->>>>>>> 0cba535a
       }
 
       override def getFileExtension(context: TaskAttemptContext): String = {
@@ -135,12 +127,7 @@
 }
 
 class TextOutputWriter(
-<<<<<<< HEAD
-    stagingDir: String,
-    fileNamePrefix: String,
-=======
     path: String,
->>>>>>> 0cba535a
     dataSchema: StructType,
     context: TaskAttemptContext)
   extends OutputWriter {
