--- conflicted
+++ resolved
@@ -245,14 +245,6 @@
       part, query, overwrite, false) if part.isEmpty =>
       ExecutedCommand(InsertIntoDataSource(l, query, overwrite)) :: Nil
 
-<<<<<<< HEAD
-=======
-    case i @ logical.InsertIntoTable(
-      l @ LogicalRelation(t: HadoopFsRelation, _, _), part, query, overwrite, false) =>
-      val mode = if (overwrite) SaveMode.Overwrite else SaveMode.Append
-      ExecutedCommand(InsertIntoHadoopFsRelation(t, query, mode)) :: Nil
-
->>>>>>> d062587d
     case _ => Nil
   }
 
