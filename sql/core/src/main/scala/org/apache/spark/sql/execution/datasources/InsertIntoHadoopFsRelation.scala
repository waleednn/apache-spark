--- conflicted
+++ resolved
@@ -78,11 +78,7 @@
           s"cannot save to file.")
     }
 
-<<<<<<< HEAD
-    val hadoopConf = sparkSession.sparkContext.hadoopConfiguration
-=======
-    val hadoopConf = new Configuration(sqlContext.sessionState.hadoopConf)
->>>>>>> c71c6853
+    val hadoopConf = new Configuration(sparkSession.sessionState.hadoopConf)
     val fs = outputPath.getFileSystem(hadoopConf)
     val qualifiedOutputPath = outputPath.makeQualified(fs.getUri, fs.getWorkingDirectory)
 
@@ -135,7 +131,7 @@
             dataColumns = dataColumns,
             inputSchema = query.output,
             PartitioningUtils.DEFAULT_PARTITION_NAME,
-            sparkSession.conf.getConf(SQLConf.PARTITION_MAX_FILES),
+            sparkSession.getConf(SQLConf.PARTITION_MAX_FILES),
             isAppend)
         }
 
