/*
 * Licensed to the Apache Software Foundation (ASF) under one or more
 * contributor license agreements.  See the NOTICE file distributed with
 * this work for additional information regarding copyright ownership.
 * The ASF licenses this file to You under the Apache License, Version 2.0
 * (the "License"); you may not use this file except in compliance with
 * the License.  You may obtain a copy of the License at
 *
 *    http://www.apache.org/licenses/LICENSE-2.0
 *
 * Unless required by applicable law or agreed to in writing, software
 * distributed under the License is distributed on an "AS IS" BASIS,
 * WITHOUT WARRANTIES OR CONDITIONS OF ANY KIND, either express or implied.
 * See the License for the specific language governing permissions and
 * limitations under the License.
 */

package org.apache.spark.sql

import java.util.Properties

import scala.collection.JavaConverters._

import org.apache.spark.sql.catalyst.TableIdentifier
import org.apache.spark.sql.catalyst.analysis.UnresolvedRelation
import org.apache.spark.sql.catalyst.plans.logical.{InsertIntoTable, Project}
import org.apache.spark.sql.execution.datasources.{BucketSpec, CreateTableUsingAsSelect, DataSource, HadoopFsRelation}
import org.apache.spark.sql.execution.datasources.jdbc.JdbcUtils

/**
 * Interface used to write a [[Dataset]] to external storage systems (e.g. file systems,
 * key-value stores, etc). Use [[Dataset.write]] to access this.
 *
 * @since 1.4.0
 */
final class DataFrameWriter[T] private[sql](ds: Dataset[T]) {

  private val df = ds.toDF()

  /**
   * Specifies the behavior when data or table already exists. Options include:
   *   - `SaveMode.Overwrite`: overwrite the existing data.
   *   - `SaveMode.Append`: append the data.
   *   - `SaveMode.Ignore`: ignore the operation (i.e. no-op).
   *   - `SaveMode.ErrorIfExists`: default option, throw an exception at runtime.
   *
   * @since 1.4.0
   */
  def mode(saveMode: SaveMode): DataFrameWriter[T] = {
    this.mode = saveMode
    this
  }

  /**
   * Specifies the behavior when data or table already exists. Options include:
   *   - `overwrite`: overwrite the existing data.
   *   - `append`: append the data.
   *   - `ignore`: ignore the operation (i.e. no-op).
   *   - `error`: default option, throw an exception at runtime.
   *
   * @since 1.4.0
   */
  def mode(saveMode: String): DataFrameWriter[T] = {
    this.mode = saveMode.toLowerCase match {
      case "overwrite" => SaveMode.Overwrite
      case "append" => SaveMode.Append
      case "ignore" => SaveMode.Ignore
      case "error" | "default" => SaveMode.ErrorIfExists
      case _ => throw new IllegalArgumentException(s"Unknown save mode: $saveMode. " +
        "Accepted save modes are 'overwrite', 'append', 'ignore', 'error'.")
    }
    this
  }

  /**
   * Specifies the underlying output data source. Built-in options include "parquet", "json", etc.
   *
   * @since 1.4.0
   */
  def format(source: String): DataFrameWriter[T] = {
    this.source = source
    this
  }

  /**
   * Adds an output option for the underlying data source.
   *
   * @since 1.4.0
   */
  def option(key: String, value: String): DataFrameWriter[T] = {
    this.extraOptions += (key -> value)
    this
  }

  /**
   * Adds an output option for the underlying data source.
   *
   * @since 2.0.0
   */
  def option(key: String, value: Boolean): DataFrameWriter[T] = option(key, value.toString)

  /**
   * Adds an output option for the underlying data source.
   *
   * @since 2.0.0
   */
  def option(key: String, value: Long): DataFrameWriter[T] = option(key, value.toString)

  /**
   * Adds an output option for the underlying data source.
   *
   * @since 2.0.0
   */
  def option(key: String, value: Double): DataFrameWriter[T] = option(key, value.toString)

  /**
   * (Scala-specific) Adds output options for the underlying data source.
   *
   * @since 1.4.0
   */
  def options(options: scala.collection.Map[String, String]): DataFrameWriter[T] = {
    this.extraOptions ++= options
    this
  }

  /**
   * Adds output options for the underlying data source.
   *
   * @since 1.4.0
   */
  def options(options: java.util.Map[String, String]): DataFrameWriter[T] = {
    this.options(options.asScala)
    this
  }

  /**
   * Partitions the output by the given columns on the file system. If specified, the output is
   * laid out on the file system similar to Hive's partitioning scheme. As an example, when we
   * partition a dataset by year and then month, the directory layout would look like:
   *
   *   - year=2016/month=01/
   *   - year=2016/month=02/
   *
   * Partitioning is one of the most widely used techniques to optimize physical data layout.
   * It provides a coarse-grained index for skipping unnecessary data reads when queries have
   * predicates on the partitioned columns. In order for partitioning to work well, the number
   * of distinct values in each column should typically be less than tens of thousands.
   *
   * This was initially applicable for Parquet but in 1.5+ covers JSON, text, ORC and avro as well.
   *
   * @since 1.4.0
   */
  @scala.annotation.varargs
  def partitionBy(colNames: String*): DataFrameWriter[T] = {
    this.partitioningColumns = Option(colNames)
    this
  }

  /**
   * Buckets the output by the given columns. If specified, the output is laid out on the file
   * system similar to Hive's bucketing scheme.
   *
   * This is applicable for Parquet, JSON and ORC.
   *
   * @since 2.0
   */
  @scala.annotation.varargs
  def bucketBy(numBuckets: Int, colName: String, colNames: String*): DataFrameWriter[T] = {
    this.numBuckets = Option(numBuckets)
    this.bucketColumnNames = Option(colName +: colNames)
    this
  }

  /**
   * Sorts the output in each bucket by the given columns.
   *
   * This is applicable for Parquet, JSON and ORC.
   *
   * @since 2.0
   */
  @scala.annotation.varargs
  def sortBy(colName: String, colNames: String*): DataFrameWriter[T] = {
    this.sortColumnNames = Option(colName +: colNames)
    this
  }

  /**
   * Saves the content of the [[DataFrame]] at the specified path.
   *
   * @since 1.4.0
   */
  def save(path: String): Unit = {
    this.extraOptions += ("path" -> path)
    save()
  }

  /**
   * Saves the content of the [[DataFrame]] as the specified table.
   *
   * @since 1.4.0
   */
  def save(): Unit = {
    assertNotBucketed("save")
    val dataSource = DataSource(
      df.sparkSession,
      className = source,
      partitionColumns = partitioningColumns.getOrElse(Nil),
      bucketSpec = getBucketSpec,
      options = extraOptions.toMap)

    dataSource.write(mode, df)
  }
  /**
   * Inserts the content of the [[DataFrame]] to the specified table. It requires that
   * the schema of the [[DataFrame]] is the same as the schema of the table.
   *
   * Note: Unlike `saveAsTable`, `insertInto` ignores the column names and just uses position-based
   * resolution. For example:
   *
   * {{{
   *    scala> Seq((1, 2)).toDF("i", "j").write.mode("overwrite").saveAsTable("t1")
   *    scala> Seq((3, 4)).toDF("j", "i").write.insertInto("t1")
   *    scala> Seq((5, 6)).toDF("a", "b").write.insertInto("t1")
   *    scala> sql("select * from t1").show
   *    +---+---+
   *    |  i|  j|
   *    +---+---+
   *    |  5|  6|
   *    |  3|  4|
   *    |  1|  2|
   *    +---+---+
   * }}}
   *
   * Because it inserts data to an existing table, format or options will be ignored.
   *
   * @since 1.4.0
   */
  def insertInto(tableName: String): Unit = {
    insertInto(df.sparkSession.sessionState.sqlParser.parseTableIdentifier(tableName))
  }

  private def insertInto(tableIdent: TableIdentifier): Unit = {
    assertNotBucketed("insertInto")

    if (partitioningColumns.isDefined) {
      throw new AnalysisException(
        "insertInto() can't be used together with partitionBy(). " +
          "Partition columns have already be defined for the table. " +
          "It is not necessary to use partitionBy()."
      )
    }

<<<<<<< HEAD
    val overwrite = mode == SaveMode.Overwrite

    // A partitioned relation's schema can be different from the input logicalPlan, since
    // partition columns are all moved after data columns. We Project to adjust the ordering.
    // TODO: this belongs to the analyzer.
    val input = normalizedParCols.map { parCols =>
      val (inputPartCols, inputDataCols) = df.logicalPlan.output.partition { attr =>
        parCols.contains(attr.name)
      }
      Project(inputDataCols ++ inputPartCols, df.logicalPlan)
    }.getOrElse(df.logicalPlan)

    df.sparkSession.sessionState.executePlan(
      InsertIntoTable(
        UnresolvedRelation(tableIdent),
        Map.empty[String, Option[String]],
        input,
        overwrite,
=======
    df.sparkSession.sessionState.executePlan(
      InsertIntoTable(
        table = UnresolvedRelation(tableIdent),
        partition = Map.empty[String, Option[String]],
        child = df.logicalPlan,
        overwrite = mode == SaveMode.Overwrite,
>>>>>>> 6d0f921a
        ifNotExists = false)).toRdd
  }

  private def normalizedParCols: Option[Seq[String]] = partitioningColumns.map { cols =>
    cols.map(normalize(_, "Partition"))
  }

  private def normalizedBucketColNames: Option[Seq[String]] = bucketColumnNames.map { cols =>
    cols.map(normalize(_, "Bucketing"))
  }

  private def normalizedSortColNames: Option[Seq[String]] = sortColumnNames.map { cols =>
    cols.map(normalize(_, "Sorting"))
  }

  private def getBucketSpec: Option[BucketSpec] = {
    if (sortColumnNames.isDefined) {
      require(numBuckets.isDefined, "sortBy must be used together with bucketBy")
    }

    for {
      n <- numBuckets
    } yield {
      require(n > 0 && n < 100000, "Bucket number must be greater than 0 and less than 100000.")

      // partitionBy columns cannot be used in bucketBy
      if (normalizedParCols.nonEmpty &&
        normalizedBucketColNames.get.toSet.intersect(normalizedParCols.get.toSet).nonEmpty) {
          throw new AnalysisException(
            s"bucketBy columns '${bucketColumnNames.get.mkString(", ")}' should not be part of " +
            s"partitionBy columns '${partitioningColumns.get.mkString(", ")}'")
      }

      BucketSpec(n, normalizedBucketColNames.get, normalizedSortColNames.getOrElse(Nil))
    }
  }

  /**
   * The given column name may not be equal to any of the existing column names if we were in
   * case-insensitive context. Normalize the given column name to the real one so that we don't
   * need to care about case sensitivity afterwards.
   */
  private def normalize(columnName: String, columnType: String): String = {
    val validColumnNames = df.logicalPlan.output.map(_.name)
    validColumnNames.find(df.sparkSession.sessionState.analyzer.resolver(_, columnName))
      .getOrElse(throw new AnalysisException(s"$columnType column $columnName not found in " +
        s"existing columns (${validColumnNames.mkString(", ")})"))
  }

  private def assertNotBucketed(operation: String): Unit = {
    if (numBuckets.isDefined || sortColumnNames.isDefined) {
      throw new AnalysisException(s"'$operation' does not support bucketing right now")
    }
  }

  private def assertNotPartitioned(operation: String): Unit = {
    if (partitioningColumns.isDefined) {
      throw new AnalysisException( s"'$operation' does not support partitioning")
    }
  }

  /**
   * Saves the content of the [[DataFrame]] as the specified table.
   *
   * In the case the table already exists, behavior of this function depends on the
   * save mode, specified by the `mode` function (default to throwing an exception).
   * When `mode` is `Overwrite`, the schema of the [[DataFrame]] does not need to be
   * the same as that of the existing table.
   *
   * When `mode` is `Append`, if there is an existing table, we will use the format and options of
   * the existing table. The column order in the schema of the [[DataFrame]] doesn't need to be same
   * as that of the existing table. Unlike `insertInto`, `saveAsTable` will use the column names to
   * find the correct column positions. For example:
   *
   * {{{
   *    scala> Seq((1, 2)).toDF("i", "j").write.mode("overwrite").saveAsTable("t1")
   *    scala> Seq((3, 4)).toDF("j", "i").write.mode("append").saveAsTable("t1")
   *    scala> sql("select * from t1").show
   *    +---+---+
   *    |  i|  j|
   *    +---+---+
   *    |  1|  2|
   *    |  4|  3|
   *    +---+---+
   * }}}
   *
   * When the DataFrame is created from a non-partitioned [[HadoopFsRelation]] with a single input
   * path, and the data source provider can be mapped to an existing Hive builtin SerDe (i.e. ORC
   * and Parquet), the table is persisted in a Hive compatible format, which means other systems
   * like Hive will be able to read this table. Otherwise, the table is persisted in a Spark SQL
   * specific format.
   *
   * @since 1.4.0
   */
  def saveAsTable(tableName: String): Unit = {
    saveAsTable(df.sparkSession.sessionState.sqlParser.parseTableIdentifier(tableName))
  }

  private def saveAsTable(tableIdent: TableIdentifier): Unit = {

    val tableExists = df.sparkSession.sessionState.catalog.tableExists(tableIdent)

    (tableExists, mode) match {
      case (true, SaveMode.Ignore) =>
        // Do nothing

      case (true, SaveMode.ErrorIfExists) =>
        throw new AnalysisException(s"Table $tableIdent already exists.")

      case _ =>
        val cmd =
          CreateTableUsingAsSelect(
            tableIdent,
            source,
            partitioningColumns.map(_.toArray).getOrElse(Array.empty[String]),
            getBucketSpec,
            mode,
            extraOptions.toMap,
            df.logicalPlan)
        df.sparkSession.sessionState.executePlan(cmd).toRdd
    }
  }

  /**
   * Saves the content of the [[DataFrame]] to an external database table via JDBC. In the case the
   * table already exists in the external database, behavior of this function depends on the
   * save mode, specified by the `mode` function (default to throwing an exception).
   *
   * Don't create too many partitions in parallel on a large cluster; otherwise Spark might crash
   * your external database systems.
   *
   * @param url JDBC database url of the form `jdbc:subprotocol:subname`
   * @param table Name of the table in the external database.
   * @param connectionProperties JDBC database connection arguments, a list of arbitrary string
   *                             tag/value. Normally at least a "user" and "password" property
   *                             should be included.
   * @since 1.4.0
   */
  def jdbc(url: String, table: String, connectionProperties: Properties): Unit = {
    assertNotPartitioned("jdbc")
    assertNotBucketed("jdbc")

    val props = new Properties()
    extraOptions.foreach { case (key, value) =>
      props.put(key, value)
    }
    // connectionProperties should override settings in extraOptions
    props.putAll(connectionProperties)
    val conn = JdbcUtils.createConnectionFactory(url, props)()

    try {
      var tableExists = JdbcUtils.tableExists(conn, url, table)

      if (mode == SaveMode.Ignore && tableExists) {
        return
      }

      if (mode == SaveMode.ErrorIfExists && tableExists) {
        sys.error(s"Table $table already exists.")
      }

      if (mode == SaveMode.Overwrite && tableExists) {
        JdbcUtils.dropTable(conn, table)
        tableExists = false
      }

      // Create the table if the table didn't exist.
      if (!tableExists) {
        val schema = JdbcUtils.schemaString(df, url)
        val sql = s"CREATE TABLE $table ($schema)"
        val statement = conn.createStatement
        try {
          statement.executeUpdate(sql)
        } finally {
          statement.close()
        }
      }
    } finally {
      conn.close()
    }

    JdbcUtils.saveTable(df, url, table, props)
  }

  /**
   * Saves the content of the [[DataFrame]] in JSON format at the specified path.
   * This is equivalent to:
   * {{{
   *   format("json").save(path)
   * }}}
   *
   * You can set the following JSON-specific option(s) for writing JSON files:
   * <li>`compression` (default `null`): compression codec to use when saving to file. This can be
   * one of the known case-insensitive shorten names (`none`, `bzip2`, `gzip`, `lz4`,
   * `snappy` and `deflate`). </li>
   *
   * @since 1.4.0
   */
  def json(path: String): Unit = {
    format("json").save(path)
  }

  /**
   * Saves the content of the [[DataFrame]] in Parquet format at the specified path.
   * This is equivalent to:
   * {{{
   *   format("parquet").save(path)
   * }}}
   *
   * You can set the following Parquet-specific option(s) for writing Parquet files:
   * <li>`compression` (default is the value specified in `spark.sql.parquet.compression.codec`):
   * compression codec to use when saving to file. This can be one of the known case-insensitive
   * shorten names(none, `snappy`, `gzip`, and `lzo`). This will override
   * `spark.sql.parquet.compression.codec`.</li>
   *
   * @since 1.4.0
   */
  def parquet(path: String): Unit = {
    format("parquet").save(path)
  }

  /**
   * Saves the content of the [[DataFrame]] in ORC format at the specified path.
   * This is equivalent to:
   * {{{
   *   format("orc").save(path)
   * }}}
   *
   * You can set the following ORC-specific option(s) for writing ORC files:
   * <li>`compression` (default `snappy`): compression codec to use when saving to file. This can be
   * one of the known case-insensitive shorten names(`none`, `snappy`, `zlib`, and `lzo`).
   * This will override `orc.compress`.</li>
   *
   * @since 1.5.0
   * @note Currently, this method can only be used after enabling Hive support
   */
  def orc(path: String): Unit = {
    format("orc").save(path)
  }

  /**
   * Saves the content of the [[DataFrame]] in a text file at the specified path.
   * The DataFrame must have only one column that is of string type.
   * Each row becomes a new line in the output file. For example:
   * {{{
   *   // Scala:
   *   df.write.text("/path/to/output")
   *
   *   // Java:
   *   df.write().text("/path/to/output")
   * }}}
   *
   * You can set the following option(s) for writing text files:
   * <li>`compression` (default `null`): compression codec to use when saving to file. This can be
   * one of the known case-insensitive shorten names (`none`, `bzip2`, `gzip`, `lz4`,
   * `snappy` and `deflate`). </li>
   *
   * @since 1.6.0
   */
  def text(path: String): Unit = {
    format("text").save(path)
  }

  /**
   * Saves the content of the [[DataFrame]] in CSV format at the specified path.
   * This is equivalent to:
   * {{{
   *   format("csv").save(path)
   * }}}
   *
   * You can set the following CSV-specific option(s) for writing CSV files:
   * <li>`sep` (default `,`): sets the single character as a separator for each
   * field and value.</li>
   * <li>`quote` (default `"`): sets the single character used for escaping quoted values where
   * the separator can be part of the value.</li>
   * <li>`escape` (default `\`): sets the single character used for escaping quotes inside
   * an already quoted value.</li>
   * <li>`escapeQuotes` (default `true`): a flag indicating whether values containing
   * quotes should always be enclosed in quotes. Default is to escape all values containing
   * a quote character.</li>
   * <li>`header` (default `false`): writes the names of columns as the first line.</li>
   * <li>`nullValue` (default empty string): sets the string representation of a null value.</li>
   * <li>`compression` (default `null`): compression codec to use when saving to file. This can be
   * one of the known case-insensitive shorten names (`none`, `bzip2`, `gzip`, `lz4`,
   * `snappy` and `deflate`). </li>
   *
   * @since 2.0.0
   */
  def csv(path: String): Unit = {
    format("csv").save(path)
  }

  ///////////////////////////////////////////////////////////////////////////////////////
  // Builder pattern config options
  ///////////////////////////////////////////////////////////////////////////////////////

  private var source: String = df.sparkSession.sessionState.conf.defaultDataSourceName

  private var mode: SaveMode = SaveMode.ErrorIfExists

  private var extraOptions = new scala.collection.mutable.HashMap[String, String]

  private var partitioningColumns: Option[Seq[String]] = None

  private var bucketColumnNames: Option[Seq[String]] = None

  private var numBuckets: Option[Int] = None

  private var sortColumnNames: Option[Seq[String]] = None
}<|MERGE_RESOLUTION|>--- conflicted
+++ resolved
@@ -250,33 +250,12 @@
       )
     }
 
-<<<<<<< HEAD
-    val overwrite = mode == SaveMode.Overwrite
-
-    // A partitioned relation's schema can be different from the input logicalPlan, since
-    // partition columns are all moved after data columns. We Project to adjust the ordering.
-    // TODO: this belongs to the analyzer.
-    val input = normalizedParCols.map { parCols =>
-      val (inputPartCols, inputDataCols) = df.logicalPlan.output.partition { attr =>
-        parCols.contains(attr.name)
-      }
-      Project(inputDataCols ++ inputPartCols, df.logicalPlan)
-    }.getOrElse(df.logicalPlan)
-
-    df.sparkSession.sessionState.executePlan(
-      InsertIntoTable(
-        UnresolvedRelation(tableIdent),
-        Map.empty[String, Option[String]],
-        input,
-        overwrite,
-=======
     df.sparkSession.sessionState.executePlan(
       InsertIntoTable(
         table = UnresolvedRelation(tableIdent),
         partition = Map.empty[String, Option[String]],
         child = df.logicalPlan,
         overwrite = mode == SaveMode.Overwrite,
->>>>>>> 6d0f921a
         ifNotExists = false)).toRdd
   }
 
