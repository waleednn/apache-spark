/*
 * Licensed to the Apache Software Foundation (ASF) under one or more
 * contributor license agreements.  See the NOTICE file distributed with
 * this work for additional information regarding copyright ownership.
 * The ASF licenses this file to You under the Apache License, Version 2.0
 * (the "License"); you may not use this file except in compliance with
 * the License.  You may obtain a copy of the License at
 *
 *    http://www.apache.org/licenses/LICENSE-2.0
 *
 * Unless required by applicable law or agreed to in writing, software
 * distributed under the License is distributed on an "AS IS" BASIS,
 * WITHOUT WARRANTIES OR CONDITIONS OF ANY KIND, either express or implied.
 * See the License for the specific language governing permissions and
 * limitations under the License.
 */

package org.apache.spark.sql

import java.util.{Locale, Properties}

import scala.collection.JavaConverters._

import org.apache.spark.annotation.Stable
import org.apache.spark.sql.catalog.v2.{CatalogPlugin, Identifier, TableCatalog}
import org.apache.spark.sql.catalog.v2.expressions._
import org.apache.spark.sql.catalyst.TableIdentifier
import org.apache.spark.sql.catalyst.analysis.{EliminateSubqueryAliases, NoSuchTableException, UnresolvedRelation}
import org.apache.spark.sql.catalyst.catalog._
import org.apache.spark.sql.catalyst.expressions.Literal
import org.apache.spark.sql.catalyst.plans.logical.{AppendData, CreateTableAsSelect, LogicalPlan, OverwriteByExpression, OverwritePartitionsDynamic, ReplaceTableAsSelect}
import org.apache.spark.sql.catalyst.plans.logical.sql.InsertIntoStatement
import org.apache.spark.sql.catalyst.util.CaseInsensitiveMap
import org.apache.spark.sql.execution.SQLExecution
import org.apache.spark.sql.execution.command.DDLUtils
import org.apache.spark.sql.execution.datasources.{CreateTable, DataSource, DataSourceUtils, LogicalRelation}
import org.apache.spark.sql.execution.datasources.v2._
import org.apache.spark.sql.internal.SQLConf.PartitionOverwriteMode
import org.apache.spark.sql.sources.BaseRelation
import org.apache.spark.sql.sources.v2._
import org.apache.spark.sql.sources.v2.TableCapability._
import org.apache.spark.sql.sources.v2.internal.V1Table
import org.apache.spark.sql.types.{IntegerType, StructType}
import org.apache.spark.sql.util.CaseInsensitiveStringMap

/**
 * Interface used to write a [[Dataset]] to external storage systems (e.g. file systems,
 * key-value stores, etc). Use `Dataset.write` to access this.
 *
 * @since 1.4.0
 */
@Stable
final class DataFrameWriter[T] private[sql](ds: Dataset[T]) {

  private val df = ds.toDF()

  /**
   * Specifies the behavior when data or table already exists. Options include:
   * <ul>
   * <li>`SaveMode.Overwrite`: overwrite the existing data.</li>
   * <li>`SaveMode.Append`: append the data.</li>
   * <li>`SaveMode.Ignore`: ignore the operation (i.e. no-op).</li>
   * <li>`SaveMode.ErrorIfExists`: throw an exception at runtime.</li>
   * </ul>
   * <p>
   * When writing to data source v1, the default option is `ErrorIfExists`. When writing to data
   * source v2, the default option is `Append`.
   *
   * @since 1.4.0
   */
  def mode(saveMode: SaveMode): DataFrameWriter[T] = {
    this.mode = Some(saveMode)
    this
  }

  /**
   * Specifies the behavior when data or table already exists. Options include:
   * <ul>
   * <li>`overwrite`: overwrite the existing data.</li>
   * <li>`append`: append the data.</li>
   * <li>`ignore`: ignore the operation (i.e. no-op).</li>
   * <li>`error` or `errorifexists`: default option, throw an exception at runtime.</li>
   * </ul>
   *
   * @since 1.4.0
   */
  def mode(saveMode: String): DataFrameWriter[T] = {
    saveMode.toLowerCase(Locale.ROOT) match {
      case "overwrite" => mode(SaveMode.Overwrite)
      case "append" => mode(SaveMode.Append)
      case "ignore" => mode(SaveMode.Ignore)
      case "error" | "errorifexists" => mode(SaveMode.ErrorIfExists)
      case "default" => this
      case _ => throw new IllegalArgumentException(s"Unknown save mode: $saveMode. " +
        "Accepted save modes are 'overwrite', 'append', 'ignore', 'error', 'errorifexists'.")
    }
  }

  /**
   * Specifies the underlying output data source. Built-in options include "parquet", "json", etc.
   *
   * @since 1.4.0
   */
  def format(source: String): DataFrameWriter[T] = {
    this.source = source
    this
  }

  /**
   * Adds an output option for the underlying data source.
   *
   * You can set the following option(s):
   * <ul>
   * <li>`timeZone` (default session local timezone): sets the string that indicates a timezone
   * to be used to format timestamps in the JSON/CSV datasources or partition values.</li>
   * </ul>
   *
   * @since 1.4.0
   */
  def option(key: String, value: String): DataFrameWriter[T] = {
    this.extraOptions += (key -> value)
    this
  }

  /**
   * Adds an output option for the underlying data source.
   *
   * @since 2.0.0
   */
  def option(key: String, value: Boolean): DataFrameWriter[T] = option(key, value.toString)

  /**
   * Adds an output option for the underlying data source.
   *
   * @since 2.0.0
   */
  def option(key: String, value: Long): DataFrameWriter[T] = option(key, value.toString)

  /**
   * Adds an output option for the underlying data source.
   *
   * @since 2.0.0
   */
  def option(key: String, value: Double): DataFrameWriter[T] = option(key, value.toString)

  /**
   * (Scala-specific) Adds output options for the underlying data source.
   *
   * You can set the following option(s):
   * <ul>
   * <li>`timeZone` (default session local timezone): sets the string that indicates a timezone
   * to be used to format timestamps in the JSON/CSV datasources or partition values.</li>
   * </ul>
   *
   * @since 1.4.0
   */
  def options(options: scala.collection.Map[String, String]): DataFrameWriter[T] = {
    this.extraOptions ++= options
    this
  }

  /**
   * Adds output options for the underlying data source.
   *
   * You can set the following option(s):
   * <ul>
   * <li>`timeZone` (default session local timezone): sets the string that indicates a timezone
   * to be used to format timestamps in the JSON/CSV datasources or partition values.</li>
   * </ul>
   *
   * @since 1.4.0
   */
  def options(options: java.util.Map[String, String]): DataFrameWriter[T] = {
    this.options(options.asScala)
    this
  }

  /**
   * Partitions the output by the given columns on the file system. If specified, the output is
   * laid out on the file system similar to Hive's partitioning scheme. As an example, when we
   * partition a dataset by year and then month, the directory layout would look like:
   * <ul>
   * <li>year=2016/month=01/</li>
   * <li>year=2016/month=02/</li>
   * </ul>
   *
   * Partitioning is one of the most widely used techniques to optimize physical data layout.
   * It provides a coarse-grained index for skipping unnecessary data reads when queries have
   * predicates on the partitioned columns. In order for partitioning to work well, the number
   * of distinct values in each column should typically be less than tens of thousands.
   *
   * This is applicable for all file-based data sources (e.g. Parquet, JSON) starting with Spark
   * 2.1.0.
   *
   * @since 1.4.0
   */
  @scala.annotation.varargs
  def partitionBy(colNames: String*): DataFrameWriter[T] = {
    this.partitioningColumns = Option(colNames)
    this
  }

  /**
   * Buckets the output by the given columns. If specified, the output is laid out on the file
   * system similar to Hive's bucketing scheme.
   *
   * This is applicable for all file-based data sources (e.g. Parquet, JSON) starting with Spark
   * 2.1.0.
   *
   * @since 2.0
   */
  @scala.annotation.varargs
  def bucketBy(numBuckets: Int, colName: String, colNames: String*): DataFrameWriter[T] = {
    this.numBuckets = Option(numBuckets)
    this.bucketColumnNames = Option(colName +: colNames)
    this
  }

  /**
   * Sorts the output in each bucket by the given columns.
   *
   * This is applicable for all file-based data sources (e.g. Parquet, JSON) starting with Spark
   * 2.1.0.
   *
   * @since 2.0
   */
  @scala.annotation.varargs
  def sortBy(colName: String, colNames: String*): DataFrameWriter[T] = {
    this.sortColumnNames = Option(colName +: colNames)
    this
  }

  /**
   * Saves the content of the `DataFrame` at the specified path.
   *
   * @since 1.4.0
   */
  def save(path: String): Unit = {
    this.extraOptions += ("path" -> path)
    save()
  }

  /**
   * Saves the content of the `DataFrame` as the specified table.
   *
   * @since 1.4.0
   */
  def save(): Unit = {
    if (source.toLowerCase(Locale.ROOT) == DDLUtils.HIVE_PROVIDER) {
      throw new AnalysisException("Hive data source can only be used with tables, you can not " +
        "write files of Hive data source directly.")
    }

    assertNotBucketed("save")

    val maybeV2Provider = lookupV2Provider()
    if (maybeV2Provider.isDefined) {
      if (partitioningColumns.nonEmpty) {
        throw new AnalysisException(
          "Cannot write data to TableProvider implementation if partition columns are specified.")
      }

      val provider = maybeV2Provider.get
      val sessionOptions = DataSourceV2Utils.extractSessionConfigs(
        provider, df.sparkSession.sessionState.conf)
      val options = sessionOptions ++ extraOptions
      val dsOptions = new CaseInsensitiveStringMap(options.asJava)

      import org.apache.spark.sql.execution.datasources.v2.DataSourceV2Implicits._
      provider.getTable(dsOptions) match {
        case table: SupportsWrite if table.supports(BATCH_WRITE) =>
          lazy val relation = DataSourceV2Relation.create(table, dsOptions)
          modeForDSV2 match {
            case SaveMode.Append =>
              runCommand(df.sparkSession, "save") {
                AppendData.byName(relation, df.logicalPlan)
              }

            case SaveMode.Overwrite if table.supportsAny(TRUNCATE, OVERWRITE_BY_FILTER) =>
              // truncate the table
              runCommand(df.sparkSession, "save") {
                OverwriteByExpression.byName(relation, df.logicalPlan, Literal(true))
              }

            case other =>
              throw new AnalysisException(s"TableProvider implementation $source cannot be " +
                s"written with $other mode, please use Append or Overwrite " +
                "modes instead.")
          }

        // Streaming also uses the data source V2 API. So it may be that the data source implements
        // v2, but has no v2 implementation for batch writes. In that case, we fall back to saving
        // as though it's a V1 source.
        case _ => saveToV1Source()
      }
    } else {
      saveToV1Source()
    }
  }

  private def saveToV1Source(): Unit = {
    partitioningColumns.foreach { columns =>
      extraOptions += (DataSourceUtils.PARTITIONING_COLUMNS_KEY ->
        DataSourceUtils.encodePartitioningColumns(columns))
    }

    // Code path for data source v1.
    runCommand(df.sparkSession, "save") {
      DataSource(
        sparkSession = df.sparkSession,
        className = source,
        partitionColumns = partitioningColumns.getOrElse(Nil),
        options = extraOptions.toMap).planForWriting(modeForDSV1, df.logicalPlan)
    }
  }

  /**
   * Inserts the content of the `DataFrame` to the specified table. It requires that
   * the schema of the `DataFrame` is the same as the schema of the table.
   *
   * @note Unlike `saveAsTable`, `insertInto` ignores the column names and just uses position-based
   * resolution. For example:
   *
   * {{{
   *    scala> Seq((1, 2)).toDF("i", "j").write.mode("overwrite").saveAsTable("t1")
   *    scala> Seq((3, 4)).toDF("j", "i").write.insertInto("t1")
   *    scala> Seq((5, 6)).toDF("a", "b").write.insertInto("t1")
   *    scala> sql("select * from t1").show
   *    +---+---+
   *    |  i|  j|
   *    +---+---+
   *    |  5|  6|
   *    |  3|  4|
   *    |  1|  2|
   *    +---+---+
   * }}}
   *
   * Because it inserts data to an existing table, format or options will be ignored.
   *
   * @since 1.4.0
   */
  def insertInto(tableName: String): Unit = {
    insertInto(tableName, None)
  }

  /**
   * Inserts the content of the `DataFrame` to the specific table partition.
   *
   * {{{
   *    scala> Seq((3, 4)).toDF("j", "i").write.insertInto(ptTableName, "pt1='0101'", "pt2='0202'")
   * }}}
   *
   * @since 3.0
   */
  def insertInto(tableName: String, partionInfo: String*): Unit = {
    insertInto(tableName, Option(partionInfo))
  }


  private def insertInto(tableName: String, partionInfo: Option[Seq[String]]): Unit = {
    import df.sparkSession.sessionState.analyzer.{AsTableIdentifier, CatalogObjectIdentifier}
    import org.apache.spark.sql.catalog.v2.CatalogV2Implicits._

    assertNotBucketed("insertInto")

    if (partitioningColumns.isDefined) {
      throw new AnalysisException(
        "insertInto() can't be used together with partitionBy(). " +
          "Partition columns have already been defined for the table. " +
          "It is not necessary to use partitionBy()."
      )
    }

    val session = df.sparkSession
    val canUseV2 = lookupV2Provider().isDefined
    val sessionCatalog = session.sessionState.analyzer.sessionCatalog

    var parition = Map[String, Option[String]]()
    if (partionInfo.isDefined) {
      val res = partionInfo.get.foreach(partion => {
        val partionKey = partion.replaceAll("'", "").split("=")(0)
        val partionValue = partion.replaceAll("'", "").split("=")(1)
        parition += (partionKey -> Some(partionValue))
      })
    }

    session.sessionState.sqlParser.parseMultipartIdentifier(tableName) match {
      case CatalogObjectIdentifier(Some(catalog), ident) =>
        insertInto(catalog, ident)

      case CatalogObjectIdentifier(None, ident) if canUseV2 && ident.namespace().length <= 1 =>
        insertInto(sessionCatalog, ident)

      case AsTableIdentifier(tableIdentifier) =>
        insertInto(tableIdentifier, parition)
      case other =>
        throw new AnalysisException(
          s"Couldn't find a catalog to handle the identifier ${other.quoted}.")
    }
  }

  private def insertInto(catalog: CatalogPlugin, ident: Identifier): Unit = {
    import org.apache.spark.sql.catalog.v2.CatalogV2Implicits._

    val table = catalog.asTableCatalog.loadTable(ident) match {
      case _: V1Table =>
        return insertInto(TableIdentifier(ident.name(), ident.namespace().headOption),
          Map.empty[String, Option[String]])
      case t =>
        DataSourceV2Relation.create(t)
    }

    val command = modeForDSV2 match {
      case SaveMode.Append =>
        AppendData.byPosition(table, df.logicalPlan)

      case SaveMode.Overwrite =>
        val conf = df.sparkSession.sessionState.conf
        val dynamicPartitionOverwrite = table.table.partitioning.size > 0 &&
          conf.partitionOverwriteMode == PartitionOverwriteMode.DYNAMIC

        if (dynamicPartitionOverwrite) {
          OverwritePartitionsDynamic.byPosition(table, df.logicalPlan)
        } else {
          OverwriteByExpression.byPosition(table, df.logicalPlan, Literal(true))
        }

      case other =>
        throw new AnalysisException(s"insertInto does not support $other mode, " +
          s"please use Append or Overwrite mode instead.")
    }

    runCommand(df.sparkSession, "insertInto") {
      command
    }
  }

  private def insertInto(
      tableIdent: TableIdentifier,
      partionInfo: Map[String, Option[String]]): Unit = {
    runCommand(df.sparkSession, "insertInto") {
      InsertIntoStatement(
        table = UnresolvedRelation(tableIdent),
<<<<<<< HEAD
        partition = partionInfo,
=======
        partitionSpec = Map.empty[String, Option[String]],
>>>>>>> 8f632d70
        query = df.logicalPlan,
        overwrite = modeForDSV1 == SaveMode.Overwrite,
        ifPartitionNotExists = false)
    }
  }

  private def getBucketSpec: Option[BucketSpec] = {
    if (sortColumnNames.isDefined && numBuckets.isEmpty) {
      throw new AnalysisException("sortBy must be used together with bucketBy")
    }

    numBuckets.map { n =>
      BucketSpec(n, bucketColumnNames.get, sortColumnNames.getOrElse(Nil))
    }
  }

  private def assertNotBucketed(operation: String): Unit = {
    if (getBucketSpec.isDefined) {
      if (sortColumnNames.isEmpty) {
        throw new AnalysisException(s"'$operation' does not support bucketBy right now")
      } else {
        throw new AnalysisException(s"'$operation' does not support bucketBy and sortBy right now")
      }
    }
  }

  private def assertNotPartitioned(operation: String): Unit = {
    if (partitioningColumns.isDefined) {
      throw new AnalysisException(s"'$operation' does not support partitioning")
    }
  }

  /**
   * Saves the content of the `DataFrame` as the specified table.
   *
   * In the case the table already exists, behavior of this function depends on the
   * save mode, specified by the `mode` function (default to throwing an exception).
   * When `mode` is `Overwrite`, the schema of the `DataFrame` does not need to be
   * the same as that of the existing table.
   *
   * When `mode` is `Append`, if there is an existing table, we will use the format and options of
   * the existing table. The column order in the schema of the `DataFrame` doesn't need to be same
   * as that of the existing table. Unlike `insertInto`, `saveAsTable` will use the column names to
   * find the correct column positions. For example:
   *
   * {{{
   *    scala> Seq((1, 2)).toDF("i", "j").write.mode("overwrite").saveAsTable("t1")
   *    scala> Seq((3, 4)).toDF("j", "i").write.mode("append").saveAsTable("t1")
   *    scala> sql("select * from t1").show
   *    +---+---+
   *    |  i|  j|
   *    +---+---+
   *    |  1|  2|
   *    |  4|  3|
   *    +---+---+
   * }}}
   *
   * In this method, save mode is used to determine the behavior if the data source table exists in
   * Spark catalog. We will always overwrite the underlying data of data source (e.g. a table in
   * JDBC data source) if the table doesn't exist in Spark catalog, and will always append to the
   * underlying data of data source if the table already exists.
   *
   * When the DataFrame is created from a non-partitioned `HadoopFsRelation` with a single input
   * path, and the data source provider can be mapped to an existing Hive builtin SerDe (i.e. ORC
   * and Parquet), the table is persisted in a Hive compatible format, which means other systems
   * like Hive will be able to read this table. Otherwise, the table is persisted in a Spark SQL
   * specific format.
   *
   * @since 1.4.0
   */
  def saveAsTable(tableName: String): Unit = {
    import df.sparkSession.sessionState.analyzer.{AsTableIdentifier, CatalogObjectIdentifier}
    import org.apache.spark.sql.catalog.v2.CatalogV2Implicits._

    val session = df.sparkSession
    val canUseV2 = lookupV2Provider().isDefined
    val sessionCatalog = session.sessionState.analyzer.sessionCatalog

    session.sessionState.sqlParser.parseMultipartIdentifier(tableName) match {
      case CatalogObjectIdentifier(Some(catalog), ident) =>
        saveAsTable(catalog.asTableCatalog, ident, modeForDSV2)

      case CatalogObjectIdentifier(None, ident) if canUseV2 && ident.namespace().length <= 1 =>
        // We pass in the modeForDSV1, as using the V2 session catalog should maintain compatibility
        // for now.
        saveAsTable(sessionCatalog.asTableCatalog, ident, modeForDSV1)

      case AsTableIdentifier(tableIdentifier) =>
        saveAsTable(tableIdentifier)

      case other =>
        throw new AnalysisException(
          s"Couldn't find a catalog to handle the identifier ${other.quoted}.")
    }
  }


  private def saveAsTable(catalog: TableCatalog, ident: Identifier, mode: SaveMode): Unit = {
    val partitioning = partitioningColumns.map { colNames =>
      colNames.map(name => IdentityTransform(FieldReference(name)))
    }.getOrElse(Seq.empty[Transform])
    val bucketing = bucketColumnNames.map { cols =>
      Seq(BucketTransform(LiteralValue(numBuckets.get, IntegerType), cols.map(FieldReference(_))))
    }.getOrElse(Seq.empty[Transform])
    val partitionTransforms = partitioning ++ bucketing

    val tableOpt = try Option(catalog.loadTable(ident)) catch {
      case _: NoSuchTableException => None
    }

    def getLocationIfExists: Option[(String, String)] = {
      val opts = CaseInsensitiveMap(extraOptions.toMap)
      opts.get("path").map("location" -> _)
    }

    val command = (mode, tableOpt) match {
      case (_, Some(table: V1Table)) =>
        return saveAsTable(TableIdentifier(ident.name(), ident.namespace().headOption))

      case (SaveMode.Append, Some(table)) =>
        AppendData.byName(DataSourceV2Relation.create(table), df.logicalPlan)

      case (SaveMode.Overwrite, _) =>
        ReplaceTableAsSelect(
          catalog,
          ident,
          partitionTransforms,
          df.queryExecution.analyzed,
          Map("provider" -> source) ++ getLocationIfExists,
          extraOptions.toMap,
          orCreate = true)      // Create the table if it doesn't exist

      case (other, _) =>
        // We have a potential race condition here in AppendMode, if the table suddenly gets
        // created between our existence check and physical execution, but this can't be helped
        // in any case.
        CreateTableAsSelect(
          catalog,
          ident,
          partitionTransforms,
          df.queryExecution.analyzed,
          Map("provider" -> source) ++ getLocationIfExists,
          extraOptions.toMap,
          ignoreIfExists = other == SaveMode.Ignore)
    }

    runCommand(df.sparkSession, "saveAsTable") {
      command
    }
  }

  private def saveAsTable(tableIdent: TableIdentifier): Unit = {
    val catalog = df.sparkSession.sessionState.catalog
    val tableExists = catalog.tableExists(tableIdent)
    val db = tableIdent.database.getOrElse(catalog.getCurrentDatabase)
    val tableIdentWithDB = tableIdent.copy(database = Some(db))
    val tableName = tableIdentWithDB.unquotedString

    (tableExists, modeForDSV1) match {
      case (true, SaveMode.Ignore) =>
        // Do nothing

      case (true, SaveMode.ErrorIfExists) =>
        throw new AnalysisException(s"Table $tableIdent already exists.")

      case (true, SaveMode.Overwrite) =>
        // Get all input data source or hive relations of the query.
        val srcRelations = df.logicalPlan.collect {
          case LogicalRelation(src: BaseRelation, _, _, _) => src
          case relation: HiveTableRelation => relation.tableMeta.identifier
        }

        val tableRelation = df.sparkSession.table(tableIdentWithDB).queryExecution.analyzed
        EliminateSubqueryAliases(tableRelation) match {
          // check if the table is a data source table (the relation is a BaseRelation).
          case LogicalRelation(dest: BaseRelation, _, _, _) if srcRelations.contains(dest) =>
            throw new AnalysisException(
              s"Cannot overwrite table $tableName that is also being read from")
          // check hive table relation when overwrite mode
          case relation: HiveTableRelation
              if srcRelations.contains(relation.tableMeta.identifier) =>
            throw new AnalysisException(
              s"Cannot overwrite table $tableName that is also being read from")
          case _ => // OK
        }

        // Drop the existing table
        catalog.dropTable(tableIdentWithDB, ignoreIfNotExists = true, purge = false)
        createTable(tableIdentWithDB)
        // Refresh the cache of the table in the catalog.
        catalog.refreshTable(tableIdentWithDB)

      case _ => createTable(tableIdent)
    }
  }

  private def createTable(tableIdent: TableIdentifier): Unit = {
    val storage = DataSource.buildStorageFormatFromOptions(extraOptions.toMap)
    val tableType = if (storage.locationUri.isDefined) {
      CatalogTableType.EXTERNAL
    } else {
      CatalogTableType.MANAGED
    }

    val tableDesc = CatalogTable(
      identifier = tableIdent,
      tableType = tableType,
      storage = storage,
      schema = new StructType,
      provider = Some(source),
      partitionColumnNames = partitioningColumns.getOrElse(Nil),
      bucketSpec = getBucketSpec)

    runCommand(df.sparkSession, "saveAsTable")(
      CreateTable(tableDesc, modeForDSV1, Some(df.logicalPlan)))
  }

  /**
   * Saves the content of the `DataFrame` to an external database table via JDBC. In the case the
   * table already exists in the external database, behavior of this function depends on the
   * save mode, specified by the `mode` function (default to throwing an exception).
   *
   * Don't create too many partitions in parallel on a large cluster; otherwise Spark might crash
   * your external database systems.
   *
   * You can set the following JDBC-specific option(s) for storing JDBC:
   * <ul>
   * <li>`truncate` (default `false`): use `TRUNCATE TABLE` instead of `DROP TABLE`.</li>
   * </ul>
   *
   * In case of failures, users should turn off `truncate` option to use `DROP TABLE` again. Also,
   * due to the different behavior of `TRUNCATE TABLE` among DBMS, it's not always safe to use this.
   * MySQLDialect, DB2Dialect, MsSqlServerDialect, DerbyDialect, and OracleDialect supports this
   * while PostgresDialect and default JDBCDirect doesn't. For unknown and unsupported JDBCDirect,
   * the user option `truncate` is ignored.
   *
   * @param url JDBC database url of the form `jdbc:subprotocol:subname`
   * @param table Name of the table in the external database.
   * @param connectionProperties JDBC database connection arguments, a list of arbitrary string
   *                             tag/value. Normally at least a "user" and "password" property
   *                             should be included. "batchsize" can be used to control the
   *                             number of rows per insert. "isolationLevel" can be one of
   *                             "NONE", "READ_COMMITTED", "READ_UNCOMMITTED", "REPEATABLE_READ",
   *                             or "SERIALIZABLE", corresponding to standard transaction
   *                             isolation levels defined by JDBC's Connection object, with default
   *                             of "READ_UNCOMMITTED".
   * @since 1.4.0
   */
  def jdbc(url: String, table: String, connectionProperties: Properties): Unit = {
    assertNotPartitioned("jdbc")
    assertNotBucketed("jdbc")
    // connectionProperties should override settings in extraOptions.
    this.extraOptions ++= connectionProperties.asScala
    // explicit url and dbtable should override all
    this.extraOptions += ("url" -> url, "dbtable" -> table)
    format("jdbc").save()
  }

  /**
   * Saves the content of the `DataFrame` in JSON format (<a href="http://jsonlines.org/">
   * JSON Lines text format or newline-delimited JSON</a>) at the specified path.
   * This is equivalent to:
   * {{{
   *   format("json").save(path)
   * }}}
   *
   * You can set the following JSON-specific option(s) for writing JSON files:
   * <ul>
   * <li>`compression` (default `null`): compression codec to use when saving to file. This can be
   * one of the known case-insensitive shorten names (`none`, `bzip2`, `gzip`, `lz4`,
   * `snappy` and `deflate`). </li>
   * <li>`dateFormat` (default `uuuu-MM-dd`): sets the string that indicates a date format.
   * Custom date formats follow the formats at `java.time.format.DateTimeFormatter`.
   * This applies to date type.</li>
   * <li>`timestampFormat` (default `uuuu-MM-dd'T'HH:mm:ss.SSSXXX`): sets the string that
   * indicates a timestamp format. Custom date formats follow the formats at
   * `java.time.format.DateTimeFormatter`. This applies to timestamp type.</li>
   * <li>`encoding` (by default it is not set): specifies encoding (charset) of saved json
   * files. If it is not set, the UTF-8 charset will be used. </li>
   * <li>`lineSep` (default `\n`): defines the line separator that should be used for writing.</li>
   * </ul>
   *
   * @since 1.4.0
   */
  def json(path: String): Unit = {
    format("json").save(path)
  }

  /**
   * Saves the content of the `DataFrame` in Parquet format at the specified path.
   * This is equivalent to:
   * {{{
   *   format("parquet").save(path)
   * }}}
   *
   * You can set the following Parquet-specific option(s) for writing Parquet files:
   * <ul>
   * <li>`compression` (default is the value specified in `spark.sql.parquet.compression.codec`):
   * compression codec to use when saving to file. This can be one of the known case-insensitive
   * shorten names(`none`, `uncompressed`, `snappy`, `gzip`, `lzo`, `brotli`, `lz4`, and `zstd`).
   * This will override `spark.sql.parquet.compression.codec`.</li>
   * </ul>
   *
   * @since 1.4.0
   */
  def parquet(path: String): Unit = {
    format("parquet").save(path)
  }

  /**
   * Saves the content of the `DataFrame` in ORC format at the specified path.
   * This is equivalent to:
   * {{{
   *   format("orc").save(path)
   * }}}
   *
   * You can set the following ORC-specific option(s) for writing ORC files:
   * <ul>
   * <li>`compression` (default is the value specified in `spark.sql.orc.compression.codec`):
   * compression codec to use when saving to file. This can be one of the known case-insensitive
   * shorten names(`none`, `snappy`, `zlib`, and `lzo`). This will override
   * `orc.compress` and `spark.sql.orc.compression.codec`. If `orc.compress` is given,
   * it overrides `spark.sql.orc.compression.codec`.</li>
   * </ul>
   *
   * @since 1.5.0
   */
  def orc(path: String): Unit = {
    format("orc").save(path)
  }

  /**
   * Saves the content of the `DataFrame` in a text file at the specified path.
   * The DataFrame must have only one column that is of string type.
   * Each row becomes a new line in the output file. For example:
   * {{{
   *   // Scala:
   *   df.write.text("/path/to/output")
   *
   *   // Java:
   *   df.write().text("/path/to/output")
   * }}}
   * The text files will be encoded as UTF-8.
   *
   * You can set the following option(s) for writing text files:
   * <ul>
   * <li>`compression` (default `null`): compression codec to use when saving to file. This can be
   * one of the known case-insensitive shorten names (`none`, `bzip2`, `gzip`, `lz4`,
   * `snappy` and `deflate`). </li>
   * <li>`lineSep` (default `\n`): defines the line separator that should be used for writing.</li>
   * </ul>
   *
   * @since 1.6.0
   */
  def text(path: String): Unit = {
    format("text").save(path)
  }

  /**
   * Saves the content of the `DataFrame` in CSV format at the specified path.
   * This is equivalent to:
   * {{{
   *   format("csv").save(path)
   * }}}
   *
   * You can set the following CSV-specific option(s) for writing CSV files:
   * <ul>
   * <li>`sep` (default `,`): sets a single character as a separator for each
   * field and value.</li>
   * <li>`quote` (default `"`): sets a single character used for escaping quoted values where
   * the separator can be part of the value. If an empty string is set, it uses `u0000`
   * (null character).</li>
   * <li>`escape` (default `\`): sets a single character used for escaping quotes inside
   * an already quoted value.</li>
   * <li>`charToEscapeQuoteEscaping` (default `escape` or `\0`): sets a single character used for
   * escaping the escape for the quote character. The default value is escape character when escape
   * and quote characters are different, `\0` otherwise.</li>
   * <li>`escapeQuotes` (default `true`): a flag indicating whether values containing
   * quotes should always be enclosed in quotes. Default is to escape all values containing
   * a quote character.</li>
   * <li>`quoteAll` (default `false`): a flag indicating whether all values should always be
   * enclosed in quotes. Default is to only escape values containing a quote character.</li>
   * <li>`header` (default `false`): writes the names of columns as the first line.</li>
   * <li>`nullValue` (default empty string): sets the string representation of a null value.</li>
   * <li>`emptyValue` (default `""`): sets the string representation of an empty value.</li>
   * <li>`encoding` (by default it is not set): specifies encoding (charset) of saved csv
   * files. If it is not set, the UTF-8 charset will be used.</li>
   * <li>`compression` (default `null`): compression codec to use when saving to file. This can be
   * one of the known case-insensitive shorten names (`none`, `bzip2`, `gzip`, `lz4`,
   * `snappy` and `deflate`). </li>
   * <li>`dateFormat` (default `uuuu-MM-dd`): sets the string that indicates a date format.
   * Custom date formats follow the formats at `java.time.format.DateTimeFormatter`.
   * This applies to date type.</li>
   * <li>`timestampFormat` (default `uuuu-MM-dd'T'HH:mm:ss.SSSXXX`): sets the string that
   * indicates a timestamp format. Custom date formats follow the formats at
   * `java.time.format.DateTimeFormatter`. This applies to timestamp type.</li>
   * <li>`ignoreLeadingWhiteSpace` (default `true`): a flag indicating whether or not leading
   * whitespaces from values being written should be skipped.</li>
   * <li>`ignoreTrailingWhiteSpace` (default `true`): a flag indicating defines whether or not
   * trailing whitespaces from values being written should be skipped.</li>
   * <li>`lineSep` (default `\n`): defines the line separator that should be used for writing.
   * Maximum length is 1 character.</li>
   * </ul>
   *
   * @since 2.0.0
   */
  def csv(path: String): Unit = {
    format("csv").save(path)
  }

  /**
   * Wrap a DataFrameWriter action to track the QueryExecution and time cost, then report to the
   * user-registered callback functions.
   */
  private def runCommand(session: SparkSession, name: String)(command: LogicalPlan): Unit = {
    val qe = session.sessionState.executePlan(command)
    // call `QueryExecution.toRDD` to trigger the execution of commands.
    SQLExecution.withNewExecutionId(session, qe, Some(name))(qe.toRdd)
  }

  private def modeForDSV1 = mode.getOrElse(SaveMode.ErrorIfExists)

  private def modeForDSV2 = mode.getOrElse(SaveMode.Append)

  private def lookupV2Provider(): Option[TableProvider] = {
    DataSource.lookupDataSourceV2(source, df.sparkSession.sessionState.conf) match {
      // TODO(SPARK-28396): File source v2 write path is currently broken.
      case Some(_: FileDataSourceV2) => None
      case other => other
    }
  }

  ///////////////////////////////////////////////////////////////////////////////////////
  // Builder pattern config options
  ///////////////////////////////////////////////////////////////////////////////////////

  private var source: String = df.sparkSession.sessionState.conf.defaultDataSourceName

  private var mode: Option[SaveMode] = None

  private val extraOptions = new scala.collection.mutable.HashMap[String, String]

  private var partitioningColumns: Option[Seq[String]] = None

  private var bucketColumnNames: Option[Seq[String]] = None

  private var numBuckets: Option[Int] = None

  private var sortColumnNames: Option[Seq[String]] = None
}<|MERGE_RESOLUTION|>--- conflicted
+++ resolved
@@ -441,11 +441,7 @@
     runCommand(df.sparkSession, "insertInto") {
       InsertIntoStatement(
         table = UnresolvedRelation(tableIdent),
-<<<<<<< HEAD
         partition = partionInfo,
-=======
-        partitionSpec = Map.empty[String, Option[String]],
->>>>>>> 8f632d70
         query = df.logicalPlan,
         overwrite = modeForDSV1 == SaveMode.Overwrite,
         ifPartitionNotExists = false)
