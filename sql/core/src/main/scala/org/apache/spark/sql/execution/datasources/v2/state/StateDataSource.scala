--- conflicted
+++ resolved
@@ -180,37 +180,31 @@
     operatorId: Int,
     storeName: String,
     joinSide: JoinSideValues,
-<<<<<<< HEAD
-    snapshotStartBatchId: Option[Long],
-    snapshotPartitionId: Option[Int],
-    stateVarName: Option[String]) {
-  def stateCheckpointLocation: Path = new Path(resolvedCpLocation, DIR_NAME_STATE)
-
-  override def toString: String = {
-    s"StateSourceOptions(checkpointLocation=$resolvedCpLocation, batchId=$batchId, " +
-      s"operatorId=$operatorId, storeName=$storeName, joinSide=$joinSide, " +
-      s"snapshotStartBatchId=${snapshotStartBatchId.getOrElse("None")}, " +
-      s"snapshotPartitionId=${snapshotPartitionId.getOrElse("None")}, " +
-      s"stateVarName=${stateVarName.getOrElse("None")})"
-=======
     readChangeFeed: Boolean,
     fromSnapshotOptions: Option[FromSnapshotOptions],
-    readChangeFeedOptions: Option[ReadChangeFeedOptions]) {
+    readChangeFeedOptions: Option[ReadChangeFeedOptions],
+    stateVarName: Option[String]) {
   def stateCheckpointLocation: Path = new Path(resolvedCpLocation, DIR_NAME_STATE)
 
   override def toString: String = {
     var desc = s"StateSourceOptions(checkpointLocation=$resolvedCpLocation, batchId=$batchId, " +
       s"operatorId=$operatorId, storeName=$storeName, joinSide=$joinSide"
+
     if (fromSnapshotOptions.isDefined) {
       desc += s", snapshotStartBatchId=${fromSnapshotOptions.get.snapshotStartBatchId}"
       desc += s", snapshotPartitionId=${fromSnapshotOptions.get.snapshotPartitionId}"
     }
+
     if (readChangeFeedOptions.isDefined) {
       desc += s", changeStartBatchId=${readChangeFeedOptions.get.changeStartBatchId}"
       desc += s", changeEndBatchId=${readChangeFeedOptions.get.changeEndBatchId}"
     }
+
+    if (stateVarName.isDefined) {
+      desc += s", stateVarName=${stateVarName.get}"
+    }
+
     desc + ")"
->>>>>>> 5bbe9c85
   }
 }
 
@@ -220,15 +214,15 @@
   val OPERATOR_ID = newOption("operatorId")
   val STORE_NAME = newOption("storeName")
   val JOIN_SIDE = newOption("joinSide")
+
   val SNAPSHOT_START_BATCH_ID = newOption("snapshotStartBatchId")
   val SNAPSHOT_PARTITION_ID = newOption("snapshotPartitionId")
-<<<<<<< HEAD
-  val STATE_VAR_NAME = newOption("stateVarName")
-=======
+
   val READ_CHANGE_FEED = newOption("readChangeFeed")
   val CHANGE_START_BATCH_ID = newOption("changeStartBatchId")
   val CHANGE_END_BATCH_ID = newOption("changeEndBatchId")
->>>>>>> 5bbe9c85
+
+  val STATE_VAR_NAME = newOption("stateVarName")
 
   object JoinSideValues extends Enumeration {
     type JoinSideValues = Value
@@ -371,13 +365,8 @@
     }
 
     StateSourceOptions(
-<<<<<<< HEAD
-      resolvedCpLocation, batchId, operatorId, storeName,
-      joinSide, snapshotStartBatchId, snapshotPartitionId, stateVarName)
-=======
       resolvedCpLocation, batchId.get, operatorId, storeName, joinSide,
-      readChangeFeed, fromSnapshotOptions, readChangeFeedOptions)
->>>>>>> 5bbe9c85
+      readChangeFeed, fromSnapshotOptions, readChangeFeedOptions, stateVarName)
   }
 
   private def resolvedCheckpointLocation(
