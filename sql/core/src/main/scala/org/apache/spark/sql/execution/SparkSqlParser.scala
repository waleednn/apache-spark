/*
 * Licensed to the Apache Software Foundation (ASF) under one or more
 * contributor license agreements.  See the NOTICE file distributed with
 * this work for additional information regarding copyright ownership.
 * The ASF licenses this file to You under the Apache License, Version 2.0
 * (the "License"); you may not use this file except in compliance with
 * the License.  You may obtain a copy of the License at
 *
 *    http://www.apache.org/licenses/LICENSE-2.0
 *
 * Unless required by applicable law or agreed to in writing, software
 * distributed under the License is distributed on an "AS IS" BASIS,
 * WITHOUT WARRANTIES OR CONDITIONS OF ANY KIND, either express or implied.
 * See the License for the specific language governing permissions and
 * limitations under the License.
 */

package org.apache.spark.sql.execution

import java.time.ZoneOffset
import java.util.{Locale, TimeZone}
import javax.ws.rs.core.UriBuilder

import scala.collection.JavaConverters._

import org.antlr.v4.runtime.{ParserRuleContext, Token}
import org.antlr.v4.runtime.tree.TerminalNode

import org.apache.spark.sql.SaveMode
import org.apache.spark.sql.catalyst.{FunctionIdentifier, TableIdentifier}
import org.apache.spark.sql.catalyst.catalog._
import org.apache.spark.sql.catalyst.expressions.Expression
import org.apache.spark.sql.catalyst.parser._
import org.apache.spark.sql.catalyst.parser.SqlBaseParser._
import org.apache.spark.sql.catalyst.plans.logical._
import org.apache.spark.sql.catalyst.util.DateTimeConstants
import org.apache.spark.sql.execution.command._
import org.apache.spark.sql.execution.datasources._
import org.apache.spark.sql.internal.{HiveSerDe, SQLConf, VariableSubstitution}
import org.apache.spark.sql.internal.StaticSQLConf.CATALOG_IMPLEMENTATION
import org.apache.spark.sql.types.StructType

/**
 * Concrete parser for Spark SQL statements.
 */
class SparkSqlParser(conf: SQLConf) extends AbstractSqlParser(conf) {
  val astBuilder = new SparkSqlAstBuilder(conf)

  private val substitutor = new VariableSubstitution(conf)

  protected override def parse[T](command: String)(toResult: SqlBaseParser => T): T = {
    super.parse(substitutor.substitute(command))(toResult)
  }
}

/**
 * Builder that converts an ANTLR ParseTree into a LogicalPlan/Expression/TableIdentifier.
 */
class SparkSqlAstBuilder(conf: SQLConf) extends AstBuilder(conf) {
  import org.apache.spark.sql.catalyst.parser.ParserUtils._

  private val configKeyValueDef = """([a-zA-Z_\d\\.:]+)\s*=(.*)""".r
  private val configKeyDef = """([a-zA-Z_\d\\.:]+)$""".r

  /**
   * Create a [[SetCommand]] logical plan.
   *
   * Note that we assume that everything after the SET keyword is assumed to be a part of the
   * key-value pair. The split between key and value is made by searching for the first `=`
   * character in the raw string.
   */
  override def visitSetConfiguration(ctx: SetConfigurationContext): LogicalPlan = withOrigin(ctx) {
    remainder(ctx.SET.getSymbol).trim match {
      case configKeyValueDef(key, value) =>
        SetCommand(Some(key -> Option(value.trim)))
      case configKeyDef(key) =>
        SetCommand(Some(key -> None))
      case s if s == "-v" =>
        SetCommand(Some("-v" -> None))
      case s if s.isEmpty =>
        SetCommand(None)
      case _ => throw new ParseException("Expected format is 'SET', 'SET key', or " +
        "'SET key=value'. If you want to include special characters in key, " +
        "please use quotes, e.g., SET `ke y`=value.", ctx)
    }
  }

  override def visitSetQuotedConfiguration(ctx: SetQuotedConfigurationContext)
    : LogicalPlan = withOrigin(ctx) {
    val keyStr = ctx.configKey().getText
    if (ctx.EQ() != null) {
      SetCommand(Some(keyStr -> Option(remainder(ctx.EQ().getSymbol).trim)))
    } else {
      SetCommand(Some(keyStr -> None))
    }
  }

  /**
   * Create a [[ResetCommand]] logical plan.
   * Example SQL :
   * {{{
   *   RESET;
   *   RESET spark.sql.session.timeZone;
   * }}}
   */
  override def visitResetConfiguration(
      ctx: ResetConfigurationContext): LogicalPlan = withOrigin(ctx) {
    remainder(ctx.RESET.getSymbol).trim match {
      case configKeyDef(key) =>
        ResetCommand(Some(key))
      case s if s.trim.isEmpty =>
        ResetCommand(None)
      case _ => throw new ParseException("Expected format is 'RESET' or 'RESET key'. " +
        "If you want to include special characters in key, " +
        "please use quotes, e.g., RESET `ke y`.", ctx)
    }
  }

  override def visitResetQuotedConfiguration(
      ctx: ResetQuotedConfigurationContext): LogicalPlan = withOrigin(ctx) {
    ResetCommand(Some(ctx.configKey().getText))
  }

  /**
   * Create a [[SetCommand]] logical plan to set [[SQLConf.SESSION_LOCAL_TIMEZONE]]
   * Example SQL :
   * {{{
   *   SET TIME ZONE LOCAL;
   *   SET TIME ZONE 'Asia/Shanghai';
   *   SET TIME ZONE INTERVAL 10 HOURS;
   * }}}
   */
  override def visitSetTimeZone(ctx: SetTimeZoneContext): LogicalPlan = withOrigin(ctx) {
    val key = SQLConf.SESSION_LOCAL_TIMEZONE.key
    if (ctx.interval != null) {
      val interval = parseIntervalLiteral(ctx.interval)
      if (interval.months != 0 || interval.days != 0 ||
        math.abs(interval.microseconds) > 18 * DateTimeConstants.MICROS_PER_HOUR ||
        interval.microseconds % DateTimeConstants.MICROS_PER_SECOND != 0) {
        throw new ParseException("The interval value must be in the range of [-18, +18] hours" +
          " with second precision",
          ctx.interval())
      } else {
        val seconds = (interval.microseconds / DateTimeConstants.MICROS_PER_SECOND).toInt
        SetCommand(Some(key -> Some(ZoneOffset.ofTotalSeconds(seconds).toString)))
      }
    } else if (ctx.timezone != null) {
      ctx.timezone.getType match {
        case SqlBaseParser.LOCAL =>
          SetCommand(Some(key -> Some(TimeZone.getDefault.getID)))
        case _ =>
          SetCommand(Some(key -> Some(string(ctx.STRING))))
      }
    } else {
      throw new ParseException("Invalid time zone displacement value", ctx)
    }
  }

  /**
   * Create a [[RefreshResource]] logical plan.
   */
  override def visitRefreshResource(ctx: RefreshResourceContext): LogicalPlan = withOrigin(ctx) {
    val path = if (ctx.STRING != null) string(ctx.STRING) else extractUnquotedResourcePath(ctx)
    RefreshResource(path)
  }

  private def extractUnquotedResourcePath(ctx: RefreshResourceContext): String = withOrigin(ctx) {
    val unquotedPath = remainder(ctx.REFRESH.getSymbol).trim
    validate(
      unquotedPath != null && !unquotedPath.isEmpty,
      "Resource paths cannot be empty in REFRESH statements. Use / to match everything",
      ctx)
    val forbiddenSymbols = Seq(" ", "\n", "\r", "\t")
    validate(
      !forbiddenSymbols.exists(unquotedPath.contains(_)),
      "REFRESH statements cannot contain ' ', '\\n', '\\r', '\\t' inside unquoted resource paths",
      ctx)
    unquotedPath
  }

  /**
   * Create a [[ClearCacheCommand]] logical plan.
   */
  override def visitClearCache(ctx: ClearCacheContext): LogicalPlan = withOrigin(ctx) {
    ClearCacheCommand
  }

  /**
   * Create an [[ExplainCommand]] logical plan.
   * The syntax of using this command in SQL is:
   * {{{
   *   EXPLAIN (EXTENDED | CODEGEN | COST | FORMATTED) SELECT * FROM ...
   * }}}
   */
  override def visitExplain(ctx: ExplainContext): LogicalPlan = withOrigin(ctx) {
    if (ctx.LOGICAL != null) {
      operationNotAllowed("EXPLAIN LOGICAL", ctx)
    }

    val statement = plan(ctx.statement)
    if (statement == null) {
      null  // This is enough since ParseException will raise later.
    } else {
      ExplainCommand(
        logicalPlan = statement,
        mode = {
          if (ctx.EXTENDED != null) ExtendedMode
          else if (ctx.CODEGEN != null) CodegenMode
          else if (ctx.COST != null) CostMode
          else if (ctx.FORMATTED != null) FormattedMode
          else SimpleMode
        })
    }
  }

  /**
   * Create a [[DescribeQueryCommand]] logical command.
   */
  override def visitDescribeQuery(ctx: DescribeQueryContext): LogicalPlan = withOrigin(ctx) {
    DescribeQueryCommand(source(ctx.query), visitQuery(ctx.query))
  }

  /**
   * Converts a multi-part identifier to a TableIdentifier.
   *
   * If the multi-part identifier has too many parts, this will throw a ParseException.
   */
  def tableIdentifier(
      multipart: Seq[String],
      command: String,
      ctx: ParserRuleContext): TableIdentifier = {
    multipart match {
      case Seq(tableName) =>
        TableIdentifier(tableName)
      case Seq(database, tableName) =>
        TableIdentifier(tableName, Some(database))
      case _ =>
        operationNotAllowed(s"$command does not support multi-part identifiers", ctx)
    }
  }

  /**
   * Create a table, returning a [[CreateTable]] logical plan.
   *
   * This is used to produce CreateTempViewUsing from CREATE TEMPORARY TABLE.
   *
   * TODO: Remove this. It is used because CreateTempViewUsing is not a Catalyst plan.
   * Either move CreateTempViewUsing into catalyst as a parsed logical plan, or remove it because
   * it is deprecated.
   */
  override def visitCreateTable(ctx: CreateTableContext): LogicalPlan = withOrigin(ctx) {
    val (ident, temp, ifNotExists, external) = visitCreateTableHeader(ctx.createTableHeader)

    if (!temp || ctx.query != null) {
      super.visitCreateTable(ctx)
    } else {
      if (external) {
        operationNotAllowed("CREATE EXTERNAL TABLE ... USING", ctx)
      }
      if (ifNotExists) {
        // Unlike CREATE TEMPORARY VIEW USING, CREATE TEMPORARY TABLE USING does not support
        // IF NOT EXISTS. Users are not allowed to replace the existing temp table.
        operationNotAllowed("CREATE TEMPORARY TABLE IF NOT EXISTS", ctx)
      }

      val (_, _, _, options, _, _) = visitCreateTableClauses(ctx.createTableClauses())
      val provider = Option(ctx.tableProvider).map(_.multipartIdentifier.getText).getOrElse(
        throw new ParseException("CREATE TEMPORARY TABLE without a provider is not allowed.", ctx))
      val schema = Option(ctx.colTypeList()).map(createSchema)

      logWarning(s"CREATE TEMPORARY TABLE ... USING ... is deprecated, please use " +
          "CREATE TEMPORARY VIEW ... USING ... instead")

      val table = tableIdentifier(ident, "CREATE TEMPORARY VIEW", ctx)
      CreateTempViewUsing(table, schema, replace = false, global = false, provider, options)
    }
  }

  /**
   * Creates a [[CreateTempViewUsing]] logical plan.
   */
  override def visitCreateTempViewUsing(
      ctx: CreateTempViewUsingContext): LogicalPlan = withOrigin(ctx) {
    CreateTempViewUsing(
      tableIdent = visitTableIdentifier(ctx.tableIdentifier()),
      userSpecifiedSchema = Option(ctx.colTypeList()).map(createSchema),
      replace = ctx.REPLACE != null,
      global = ctx.GLOBAL != null,
      provider = ctx.tableProvider.multipartIdentifier.getText,
      options = Option(ctx.tablePropertyList).map(visitPropertyKeyValues).getOrElse(Map.empty))
  }

  /**
   * Convert a nested constants list into a sequence of string sequences.
   */
  override def visitNestedConstantList(
      ctx: NestedConstantListContext): Seq[Seq[String]] = withOrigin(ctx) {
    ctx.constantList.asScala.map(visitConstantList).toSeq
  }

  /**
   * Convert a constants list into a String sequence.
   */
  override def visitConstantList(ctx: ConstantListContext): Seq[String] = withOrigin(ctx) {
    ctx.constant.asScala.map(visitStringConstant).toSeq
  }

  /**
   * Fail an unsupported Hive native command.
   */
  override def visitFailNativeCommand(
    ctx: FailNativeCommandContext): LogicalPlan = withOrigin(ctx) {
    val keywords = if (ctx.unsupportedHiveNativeCommands != null) {
      ctx.unsupportedHiveNativeCommands.children.asScala.collect {
        case n: TerminalNode => n.getText
      }.mkString(" ")
    } else {
      // SET ROLE is the exception to the rule, because we handle this before other SET commands.
      "SET ROLE"
    }
    operationNotAllowed(keywords, ctx)
  }

  /**
   * Create a [[AddFileCommand]], [[AddJarCommand]], [[ListFilesCommand]] or [[ListJarsCommand]]
   * command depending on the requested operation on resources.
   * Expected format:
   * {{{
   *   ADD (FILE[S] <filepath ...> | JAR[S] <jarpath ...>)
   *   LIST (FILE[S] [filepath ...] | JAR[S] [jarpath ...])
   * }}}
   *
   * Note that filepath/jarpath can be given as follows;
   *  - /path/to/fileOrJar
   *  - "/path/to/fileOrJar"
   *  - '/path/to/fileOrJar'
   */
  override def visitManageResource(ctx: ManageResourceContext): LogicalPlan = withOrigin(ctx) {
    val mayebePaths = if (ctx.STRING != null) string(ctx.STRING) else remainder(ctx.identifier).trim
    ctx.op.getType match {
      case SqlBaseParser.ADD =>
        ctx.identifier.getText.toLowerCase(Locale.ROOT) match {
          case "file" => AddFileCommand(mayebePaths)
          case "jar" => AddJarCommand(mayebePaths)
          case other => operationNotAllowed(s"ADD with resource type '$other'", ctx)
        }
      case SqlBaseParser.LIST =>
        ctx.identifier.getText.toLowerCase(Locale.ROOT) match {
          case "files" | "file" =>
            if (mayebePaths.length > 0) {
              ListFilesCommand(mayebePaths.split("\\s+"))
            } else {
              ListFilesCommand()
            }
          case "jars" | "jar" =>
            if (mayebePaths.length > 0) {
              ListJarsCommand(mayebePaths.split("\\s+"))
            } else {
              ListJarsCommand()
            }
          case other => operationNotAllowed(s"LIST with resource type '$other'", ctx)
        }
      case _ => operationNotAllowed(s"Other types of operation on resources", ctx)
    }
  }

  /**
   * Create a Hive serde table, returning a [[CreateTable]] logical plan.
   *
   * This is a legacy syntax for Hive compatibility, we recommend users to use the Spark SQL
   * CREATE TABLE syntax to create Hive serde table, e.g. "CREATE TABLE ... USING hive ..."
   *
   * Note: several features are currently not supported - temporary tables, bucketing,
   * skewed columns and storage handlers (STORED BY).
   *
   * Expected format:
   * {{{
   *   CREATE [EXTERNAL] TABLE [IF NOT EXISTS] [db_name.]table_name
   *   [(col1[:] data_type [COMMENT col_comment], ...)]
   *   create_table_clauses
   *   [AS select_statement];
   *
   *   create_table_clauses (order insensitive):
   *     [COMMENT table_comment]
   *     [PARTITIONED BY (col2[:] data_type [COMMENT col_comment], ...)]
   *     [ROW FORMAT row_format]
   *     [STORED AS file_format]
   *     [LOCATION path]
   *     [TBLPROPERTIES (property_name=property_value, ...)]
   * }}}
   */
  override def visitCreateHiveTable(ctx: CreateHiveTableContext): LogicalPlan = withOrigin(ctx) {
    val (ident, temp, ifNotExists, external) = visitCreateTableHeader(ctx.createTableHeader)
    // TODO: implement temporary tables
    if (temp) {
      throw new ParseException(
        "CREATE TEMPORARY TABLE is not supported yet. " +
          "Please use CREATE TEMPORARY VIEW as an alternative.", ctx)
    }
    if (ctx.skewSpec.size > 0) {
      operationNotAllowed("CREATE TABLE ... SKEWED BY", ctx)
    }

    checkDuplicateClauses(ctx.TBLPROPERTIES, "TBLPROPERTIES", ctx)
    checkDuplicateClauses(ctx.PARTITIONED, "PARTITIONED BY", ctx)
    checkDuplicateClauses(ctx.commentSpec(), "COMMENT", ctx)
    checkDuplicateClauses(ctx.bucketSpec(), "CLUSTERED BY", ctx)
    checkDuplicateClauses(ctx.createFileFormat, "STORED AS/BY", ctx)
    checkDuplicateClauses(ctx.rowFormat, "ROW FORMAT", ctx)
    checkDuplicateClauses(ctx.locationSpec, "LOCATION", ctx)

    val dataCols = Option(ctx.columns).map(visitColTypeList).getOrElse(Nil)
    val partitionCols = Option(ctx.partitionColumns).map(visitColTypeList).getOrElse(Nil)
    val properties = Option(ctx.tableProps).map(visitPropertyKeyValues).getOrElse(Map.empty)
    val selectQuery = Option(ctx.query).map(plan)
    val bucketSpec = ctx.bucketSpec().asScala.headOption.map(visitBucketSpec)

    // Note: Hive requires partition columns to be distinct from the schema, so we need
    // to include the partition columns here explicitly
    val schema = StructType(dataCols ++ partitionCols)

    // Storage format
    val defaultStorage = HiveSerDe.getDefaultStorage(conf)
    validateRowFormatFileFormat(
      ctx.rowFormat.asScala.toSeq, ctx.createFileFormat.asScala.toSeq, ctx)
    val fileStorage = ctx.createFileFormat.asScala.headOption.map(visitCreateFileFormat)
      .getOrElse(CatalogStorageFormat.empty)
    val rowStorage = ctx.rowFormat.asScala.headOption.map(visitRowFormat)
      .getOrElse(CatalogStorageFormat.empty)
    val location = visitLocationSpecList(ctx.locationSpec())
    // If we are creating an EXTERNAL table, then the LOCATION field is required
    if (external && location.isEmpty) {
      operationNotAllowed("CREATE EXTERNAL TABLE must be accompanied by LOCATION", ctx)
    }

    val locUri = location.map(CatalogUtils.stringToURI(_))
    val storage = CatalogStorageFormat(
      locationUri = locUri,
      inputFormat = fileStorage.inputFormat.orElse(defaultStorage.inputFormat),
      outputFormat = fileStorage.outputFormat.orElse(defaultStorage.outputFormat),
      serde = rowStorage.serde.orElse(fileStorage.serde).orElse(defaultStorage.serde),
      compressed = false,
      properties = rowStorage.properties ++ fileStorage.properties)
    // If location is defined, we'll assume this is an external table.
    // Otherwise, we may accidentally delete existing data.
    val tableType = if (external || location.isDefined) {
      CatalogTableType.EXTERNAL
    } else {
      CatalogTableType.MANAGED
    }

    val name = tableIdentifier(ident, "CREATE TABLE ... STORED AS ...", ctx)

    // TODO support the sql text - have a proper location for this!
    val tableDesc = CatalogTable(
      identifier = name,
      tableType = tableType,
      storage = storage,
      schema = schema,
      bucketSpec = bucketSpec,
      provider = Some(DDLUtils.HIVE_PROVIDER),
      partitionColumnNames = partitionCols.map(_.name),
      properties = properties,
      comment = visitCommentSpecList(ctx.commentSpec()))

    val mode = if (ifNotExists) SaveMode.Ignore else SaveMode.ErrorIfExists

    selectQuery match {
      case Some(q) =>
        // Don't allow explicit specification of schema for CTAS.
        if (dataCols.nonEmpty) {
          operationNotAllowed(
            "Schema may not be specified in a Create Table As Select (CTAS) statement",
            ctx)
        }

        // When creating partitioned table with CTAS statement, we can't specify data type for the
        // partition columns.
        if (partitionCols.nonEmpty) {
          val errorMessage = "Create Partitioned Table As Select cannot specify data type for " +
            "the partition columns of the target table."
          operationNotAllowed(errorMessage, ctx)
        }

        // Hive CTAS supports dynamic partition by specifying partition column names.
        val partitionColumnNames =
          Option(ctx.partitionColumnNames)
            .map(visitIdentifierList(_).toArray)
            .getOrElse(Array.empty[String])

        val tableDescWithPartitionColNames =
          tableDesc.copy(partitionColumnNames = partitionColumnNames)

        val hasStorageProperties = (ctx.createFileFormat.size != 0) || (ctx.rowFormat.size != 0)
        if (conf.convertCTAS && !hasStorageProperties) {
          // At here, both rowStorage.serdeProperties and fileStorage.serdeProperties
          // are empty Maps.
          val newTableDesc = tableDescWithPartitionColNames.copy(
            storage = CatalogStorageFormat.empty.copy(locationUri = locUri),
            provider = Some(conf.defaultDataSourceName))
          CreateTable(newTableDesc, mode, Some(q))
        } else {
          CreateTable(tableDescWithPartitionColNames, mode, Some(q))
        }
      case None =>
        // When creating partitioned table, we must specify data type for the partition columns.
        if (Option(ctx.partitionColumnNames).isDefined) {
          val errorMessage = "Must specify a data type for each partition column while creating " +
            "Hive partitioned table."
          operationNotAllowed(errorMessage, ctx)
        }

        CreateTable(tableDesc, mode, None)
    }
  }

  /**
   * Create a [[CreateTableLikeCommand]] command.
   *
   * For example:
   * {{{
   *   CREATE TABLE [IF NOT EXISTS] [db_name.]table_name
   *   LIKE [other_db_name.]existing_table_name
   *   [USING provider |
   *    [
   *     [ROW FORMAT row_format]
   *     [STORED AS file_format] [WITH SERDEPROPERTIES (...)]
   *    ]
   *   ]
   *   [locationSpec]
   *   [TBLPROPERTIES (property_name=property_value, ...)]
   * }}}
   */
  override def visitCreateTableLike(ctx: CreateTableLikeContext): LogicalPlan = withOrigin(ctx) {
    val targetTable = visitTableIdentifier(ctx.target)
    val sourceTable = visitTableIdentifier(ctx.source)
    checkDuplicateClauses(ctx.tableProvider, "PROVIDER", ctx)
    checkDuplicateClauses(ctx.createFileFormat, "STORED AS/BY", ctx)
    checkDuplicateClauses(ctx.rowFormat, "ROW FORMAT", ctx)
    checkDuplicateClauses(ctx.locationSpec, "LOCATION", ctx)
    checkDuplicateClauses(ctx.TBLPROPERTIES, "TBLPROPERTIES", ctx)
    val provider = ctx.tableProvider.asScala.headOption.map(_.multipartIdentifier.getText)
    val location = visitLocationSpecList(ctx.locationSpec())
    // rowStorage used to determine CatalogStorageFormat.serde and
    // CatalogStorageFormat.properties in STORED AS clause.
    val rowStorage = ctx.rowFormat.asScala.headOption.map(visitRowFormat)
      .getOrElse(CatalogStorageFormat.empty)
    val fileFormat = ctx.createFileFormat.asScala.headOption.map(visitCreateFileFormat) match {
      case Some(f) =>
        if (provider.isDefined) {
          throw new ParseException("'STORED AS hiveFormats' and 'USING provider' " +
            "should not be specified both", ctx)
        }
        f.copy(
          locationUri = location.map(CatalogUtils.stringToURI),
          serde = rowStorage.serde.orElse(f.serde),
          properties = rowStorage.properties ++ f.properties)
      case None =>
        if (rowStorage.serde.isDefined) {
          throw new ParseException("'ROW FORMAT' must be used with 'STORED AS'", ctx)
        }
        CatalogStorageFormat.empty.copy(locationUri = location.map(CatalogUtils.stringToURI))
    }
    val properties = Option(ctx.tableProps).map(visitPropertyKeyValues).getOrElse(Map.empty)
    CreateTableLikeCommand(
      targetTable, sourceTable, fileFormat, provider, properties, ctx.EXISTS != null)
  }

  /**
   * Create a [[CatalogStorageFormat]] for creating tables.
   *
   * Format: STORED AS ...
   */
  override def visitCreateFileFormat(
      ctx: CreateFileFormatContext): CatalogStorageFormat = withOrigin(ctx) {
    (ctx.fileFormat, ctx.storageHandler) match {
      // Expected format: INPUTFORMAT input_format OUTPUTFORMAT output_format
      case (c: TableFileFormatContext, null) =>
        visitTableFileFormat(c)
      // Expected format: SEQUENCEFILE | TEXTFILE | RCFILE | ORC | PARQUET | AVRO
      case (c: GenericFileFormatContext, null) =>
        visitGenericFileFormat(c)
      case (null, storageHandler) =>
        operationNotAllowed("STORED BY", ctx)
      case _ =>
        throw new ParseException("Expected either STORED AS or STORED BY, not both", ctx)
    }
  }

  /**
   * Create a [[CatalogStorageFormat]].
   */
  override def visitTableFileFormat(
      ctx: TableFileFormatContext): CatalogStorageFormat = withOrigin(ctx) {
    CatalogStorageFormat.empty.copy(
      inputFormat = Option(string(ctx.inFmt)),
      outputFormat = Option(string(ctx.outFmt)))
  }

  /**
   * Resolve a [[HiveSerDe]] based on the name given and return it as a [[CatalogStorageFormat]].
   */
  override def visitGenericFileFormat(
      ctx: GenericFileFormatContext): CatalogStorageFormat = withOrigin(ctx) {
    val source = ctx.identifier.getText
    HiveSerDe.sourceToSerDe(source) match {
      case Some(s) =>
        CatalogStorageFormat.empty.copy(
          inputFormat = s.inputFormat,
          outputFormat = s.outputFormat,
          serde = s.serde)
      case None =>
        operationNotAllowed(s"STORED AS with file format '$source'", ctx)
    }
  }

  /**
   * Create a [[CatalogStorageFormat]] used for creating tables.
   *
   * Example format:
   * {{{
   *   SERDE serde_name [WITH SERDEPROPERTIES (k1=v1, k2=v2, ...)]
   * }}}
   *
   * OR
   *
   * {{{
   *   DELIMITED [FIELDS TERMINATED BY char [ESCAPED BY char]]
   *   [COLLECTION ITEMS TERMINATED BY char]
   *   [MAP KEYS TERMINATED BY char]
   *   [LINES TERMINATED BY char]
   *   [NULL DEFINED AS char]
   * }}}
   */
  private def visitRowFormat(ctx: RowFormatContext): CatalogStorageFormat = withOrigin(ctx) {
    ctx match {
      case serde: RowFormatSerdeContext => visitRowFormatSerde(serde)
      case delimited: RowFormatDelimitedContext => visitRowFormatDelimited(delimited)
    }
  }

  /**
   * Create SERDE row format name and properties pair.
   */
  override def visitRowFormatSerde(
      ctx: RowFormatSerdeContext): CatalogStorageFormat = withOrigin(ctx) {
    import ctx._
    CatalogStorageFormat.empty.copy(
      serde = Option(string(name)),
      properties = Option(tablePropertyList).map(visitPropertyKeyValues).getOrElse(Map.empty))
  }

  /**
   * Create a delimited row format properties object.
   */
  override def visitRowFormatDelimited(
      ctx: RowFormatDelimitedContext): CatalogStorageFormat = withOrigin(ctx) {
    // TODO we need proper support for the NULL format.
    val entries =
      entry("field.delim", ctx.fieldsTerminatedBy) ++
        entry("serialization.format", ctx.fieldsTerminatedBy) ++
        entry("escape.delim", ctx.escapedBy) ++
        // The following typo is inherited from Hive...
        entry("colelction.delim", ctx.collectionItemsTerminatedBy) ++
        entry("mapkey.delim", ctx.keysTerminatedBy) ++
        Option(ctx.linesSeparatedBy).toSeq.map { token =>
          val value = string(token)
          validate(
            value == "\n",
            s"LINES TERMINATED BY only supports newline '\\n' right now: $value",
            ctx)
          "line.delim" -> value
        }
    CatalogStorageFormat.empty.copy(properties = entries.toMap)
  }

  /**
   * Throw a [[ParseException]] if the user specified incompatible SerDes through ROW FORMAT
   * and STORED AS.
   *
   * The following are allowed. Anything else is not:
   *   ROW FORMAT SERDE ... STORED AS [SEQUENCEFILE | RCFILE | TEXTFILE]
   *   ROW FORMAT DELIMITED ... STORED AS TEXTFILE
   *   ROW FORMAT ... STORED AS INPUTFORMAT ... OUTPUTFORMAT ...
   */
  private def validateRowFormatFileFormat(
      rowFormatCtx: RowFormatContext,
      createFileFormatCtx: CreateFileFormatContext,
      parentCtx: ParserRuleContext): Unit = {
    if (rowFormatCtx == null || createFileFormatCtx == null) {
      return
    }
    (rowFormatCtx, createFileFormatCtx.fileFormat) match {
      case (_, ffTable: TableFileFormatContext) => // OK
      case (rfSerde: RowFormatSerdeContext, ffGeneric: GenericFileFormatContext) =>
        ffGeneric.identifier.getText.toLowerCase(Locale.ROOT) match {
          case ("sequencefile" | "textfile" | "rcfile") => // OK
          case fmt =>
            operationNotAllowed(
              s"ROW FORMAT SERDE is incompatible with format '$fmt', which also specifies a serde",
              parentCtx)
        }
      case (rfDelimited: RowFormatDelimitedContext, ffGeneric: GenericFileFormatContext) =>
        ffGeneric.identifier.getText.toLowerCase(Locale.ROOT) match {
          case "textfile" => // OK
          case fmt => operationNotAllowed(
            s"ROW FORMAT DELIMITED is only compatible with 'textfile', not '$fmt'", parentCtx)
        }
      case _ =>
        // should never happen
        def str(ctx: ParserRuleContext): String = {
          (0 until ctx.getChildCount).map { i => ctx.getChild(i).getText }.mkString(" ")
        }
        operationNotAllowed(
          s"Unexpected combination of ${str(rowFormatCtx)} and ${str(createFileFormatCtx)}",
          parentCtx)
    }
  }

  private def validateRowFormatFileFormat(
      rowFormatCtx: Seq[RowFormatContext],
      createFileFormatCtx: Seq[CreateFileFormatContext],
      parentCtx: ParserRuleContext): Unit = {
    if (rowFormatCtx.size == 1 && createFileFormatCtx.size == 1) {
      validateRowFormatFileFormat(rowFormatCtx.head, createFileFormatCtx.head, parentCtx)
    }
  }

  /**
   * Create a [[ScriptInputOutputSchema]].
   */
  override protected def withScriptIOSchema(
      ctx: ParserRuleContext,
      inRowFormat: RowFormatContext,
      recordWriter: Token,
      outRowFormat: RowFormatContext,
      recordReader: Token,
      schemaLess: Boolean): ScriptInputOutputSchema = {
    if (recordWriter != null || recordReader != null) {
      // TODO: what does this message mean?
      throw new ParseException(
        "Unsupported operation: Used defined record reader/writer classes.", ctx)
    }

<<<<<<< HEAD
    if (!conf.getConf(CATALOG_IMPLEMENTATION).equals("hive")) {
      super.withScriptIOSchema(
        ctx,
        inRowFormat,
        recordWriter,
        outRowFormat,
        recordReader,
        schemaLess)
    } else {
      def format(
          fmt: RowFormatContext,
          configKey: String,
          defaultConfigValue: String): ScriptIOFormat = fmt match {
        case c: RowFormatDelimitedContext =>
          getRowFormatDelimited(c)

        case c: RowFormatSerdeContext =>
          // Use a serde format.
          val CatalogStorageFormat(None, None, None, Some(name), _, props) = visitRowFormatSerde(c)

          // SPARK-10310: Special cases LazySimpleSerDe
          val recordHandler = if (name == "org.apache.hadoop.hive.serde2.lazy.LazySimpleSerDe") {
            Option(conf.getConfString(configKey, defaultConfigValue))
          } else {
            None
          }
          (Seq.empty, Option(name), props.toSeq, recordHandler)

        case null =>
          // Use default (serde) format.
          val name = conf.getConfString("hive.script.serde",
            "org.apache.hadoop.hive.serde2.lazy.LazySimpleSerDe")
          val props = Seq("field.delim" -> "\t")
          val recordHandler = Option(conf.getConfString(configKey, defaultConfigValue))
          (Nil, Option(name), props, recordHandler)
      }
=======
    // Decode and input/output format.
    type Format = (Seq[(String, String)], Option[String], Seq[(String, String)], Option[String])
    def format(
        fmt: RowFormatContext,
        configKey: String,
        defaultConfigValue: String): Format = fmt match {
      case c: RowFormatDelimitedContext =>
        // TODO we should use the visitRowFormatDelimited function here. However HiveScriptIOSchema
        // expects a seq of pairs in which the old parsers' token names are used as keys.
        // Transforming the result of visitRowFormatDelimited would be quite a bit messier than
        // retrieving the key value pairs ourselves.
        val entries = entry("TOK_TABLEROWFORMATFIELD", c.fieldsTerminatedBy) ++
          entry("TOK_TABLEROWFORMATCOLLITEMS", c.collectionItemsTerminatedBy) ++
          entry("TOK_TABLEROWFORMATMAPKEYS", c.keysTerminatedBy) ++
          entry("TOK_TABLEROWFORMATNULL", c.nullDefinedAs) ++
          Option(c.linesSeparatedBy).toSeq.map { token =>
            val value = string(token)
            validate(
              value == "\n",
              s"LINES TERMINATED BY only supports newline '\\n' right now: $value",
              c)
            "TOK_TABLEROWFORMATLINES" -> value
          }

        (entries, None, Seq.empty, None)

      case c: RowFormatSerdeContext =>
        // Use a serde format.
        val CatalogStorageFormat(None, None, None, Some(name), _, props) = visitRowFormatSerde(c)
>>>>>>> db74fd0d

      val (inFormat, inSerdeClass, inSerdeProps, reader) =
        format(
          inRowFormat, "hive.script.recordreader",
          "org.apache.hadoop.hive.ql.exec.TextRecordReader")

      val (outFormat, outSerdeClass, outSerdeProps, writer) =
        format(
          outRowFormat, "hive.script.recordwriter",
          "org.apache.hadoop.hive.ql.exec.TextRecordWriter")

      ScriptInputOutputSchema(
        inFormat, outFormat,
        inSerdeClass, outSerdeClass,
        inSerdeProps, outSerdeProps,
        reader, writer,
        schemaLess)
    }
  }

  /**
   * Create a clause for DISTRIBUTE BY.
   */
  override protected def withRepartitionByExpression(
      ctx: QueryOrganizationContext,
      expressions: Seq[Expression],
      query: LogicalPlan): LogicalPlan = {
    RepartitionByExpression(expressions, query, None)
  }

  /**
   * Return the parameters for [[InsertIntoDir]] logical plan.
   *
   * Expected format:
   * {{{
   *   INSERT OVERWRITE [LOCAL] DIRECTORY
   *   [path]
   *   [OPTIONS table_property_list]
   *   select_statement;
   * }}}
   */
  override def visitInsertOverwriteDir(
      ctx: InsertOverwriteDirContext): InsertDirParams = withOrigin(ctx) {
    val options = Option(ctx.options).map(visitPropertyKeyValues).getOrElse(Map.empty)
    var storage = DataSource.buildStorageFormatFromOptions(options)

    val path = Option(ctx.path).map(string).getOrElse("")

    if (!(path.isEmpty ^ storage.locationUri.isEmpty)) {
      throw new ParseException(
        "Directory path and 'path' in OPTIONS should be specified one, but not both", ctx)
    }

    if (!path.isEmpty) {
      val customLocation = Some(CatalogUtils.stringToURI(path))
      storage = storage.copy(locationUri = customLocation)
    }

    if (ctx.LOCAL() != null) {
      // assert if directory is local when LOCAL keyword is mentioned
      val scheme = Option(storage.locationUri.get.getScheme)
      scheme match {
        case None =>
          // force scheme to be file rather than fs.default.name
          val loc = Some(UriBuilder.fromUri(CatalogUtils.stringToURI(path)).scheme("file").build())
          storage = storage.copy(locationUri = loc)
        case Some(pathScheme) if (!pathScheme.equals("file")) =>
          throw new ParseException("LOCAL is supported only with file: scheme", ctx)
      }
    }

    val provider = ctx.tableProvider.multipartIdentifier.getText

    (false, storage, Some(provider))
  }

  /**
   * Return the parameters for [[InsertIntoDir]] logical plan.
   *
   * Expected format:
   * {{{
   *   INSERT OVERWRITE [LOCAL] DIRECTORY
   *   path
   *   [ROW FORMAT row_format]
   *   [STORED AS file_format]
   *   select_statement;
   * }}}
   */
  override def visitInsertOverwriteHiveDir(
      ctx: InsertOverwriteHiveDirContext): InsertDirParams = withOrigin(ctx) {
    validateRowFormatFileFormat(ctx.rowFormat, ctx.createFileFormat, ctx)
    val rowStorage = Option(ctx.rowFormat).map(visitRowFormat)
      .getOrElse(CatalogStorageFormat.empty)
    val fileStorage = Option(ctx.createFileFormat).map(visitCreateFileFormat)
      .getOrElse(CatalogStorageFormat.empty)

    val path = string(ctx.path)
    // The path field is required
    if (path.isEmpty) {
      operationNotAllowed("INSERT OVERWRITE DIRECTORY must be accompanied by path", ctx)
    }

    val defaultStorage = HiveSerDe.getDefaultStorage(conf)

    val storage = CatalogStorageFormat(
      locationUri = Some(CatalogUtils.stringToURI(path)),
      inputFormat = fileStorage.inputFormat.orElse(defaultStorage.inputFormat),
      outputFormat = fileStorage.outputFormat.orElse(defaultStorage.outputFormat),
      serde = rowStorage.serde.orElse(fileStorage.serde).orElse(defaultStorage.serde),
      compressed = false,
      properties = rowStorage.properties ++ fileStorage.properties)

    (ctx.LOCAL != null, storage, Some(DDLUtils.HIVE_PROVIDER))
  }
}<|MERGE_RESOLUTION|>--- conflicted
+++ resolved
@@ -742,7 +742,6 @@
         "Unsupported operation: Used defined record reader/writer classes.", ctx)
     }
 
-<<<<<<< HEAD
     if (!conf.getConf(CATALOG_IMPLEMENTATION).equals("hive")) {
       super.withScriptIOSchema(
         ctx,
@@ -779,37 +778,6 @@
           val recordHandler = Option(conf.getConfString(configKey, defaultConfigValue))
           (Nil, Option(name), props, recordHandler)
       }
-=======
-    // Decode and input/output format.
-    type Format = (Seq[(String, String)], Option[String], Seq[(String, String)], Option[String])
-    def format(
-        fmt: RowFormatContext,
-        configKey: String,
-        defaultConfigValue: String): Format = fmt match {
-      case c: RowFormatDelimitedContext =>
-        // TODO we should use the visitRowFormatDelimited function here. However HiveScriptIOSchema
-        // expects a seq of pairs in which the old parsers' token names are used as keys.
-        // Transforming the result of visitRowFormatDelimited would be quite a bit messier than
-        // retrieving the key value pairs ourselves.
-        val entries = entry("TOK_TABLEROWFORMATFIELD", c.fieldsTerminatedBy) ++
-          entry("TOK_TABLEROWFORMATCOLLITEMS", c.collectionItemsTerminatedBy) ++
-          entry("TOK_TABLEROWFORMATMAPKEYS", c.keysTerminatedBy) ++
-          entry("TOK_TABLEROWFORMATNULL", c.nullDefinedAs) ++
-          Option(c.linesSeparatedBy).toSeq.map { token =>
-            val value = string(token)
-            validate(
-              value == "\n",
-              s"LINES TERMINATED BY only supports newline '\\n' right now: $value",
-              c)
-            "TOK_TABLEROWFORMATLINES" -> value
-          }
-
-        (entries, None, Seq.empty, None)
-
-      case c: RowFormatSerdeContext =>
-        // Use a serde format.
-        val CatalogStorageFormat(None, None, None, Some(name), _, props) = visitRowFormatSerde(c)
->>>>>>> db74fd0d
 
       val (inFormat, inSerdeClass, inSerdeProps, reader) =
         format(
