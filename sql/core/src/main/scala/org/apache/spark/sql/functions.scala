/*
 * Licensed to the Apache Software Foundation (ASF) under one or more
 * contributor license agreements.  See the NOTICE file distributed with
 * this work for additional information regarding copyright ownership.
 * The ASF licenses this file to You under the Apache License, Version 2.0
 * (the "License"); you may not use this file except in compliance with
 * the License.  You may obtain a copy of the License at
 *
 *    http://www.apache.org/licenses/LICENSE-2.0
 *
 * Unless required by applicable law or agreed to in writing, software
 * distributed under the License is distributed on an "AS IS" BASIS,
 * WITHOUT WARRANTIES OR CONDITIONS OF ANY KIND, either express or implied.
 * See the License for the specific language governing permissions and
 * limitations under the License.
 */

package org.apache.spark.sql

import scala.language.implicitConversions
import scala.reflect.runtime.universe.{TypeTag, typeTag}
import scala.util.Try

import org.apache.spark.annotation.Experimental
import org.apache.spark.sql.catalyst.{SqlParser, ScalaReflection}
import org.apache.spark.sql.catalyst.analysis.{UnresolvedFunction, Star}
import org.apache.spark.sql.catalyst.expressions._
import org.apache.spark.sql.catalyst.plans.logical.BroadcastHint
import org.apache.spark.sql.types._
import org.apache.spark.util.Utils

/**
 * :: Experimental ::
 * Functions available for [[DataFrame]].
 *
 * @groupname udf_funcs UDF functions
 * @groupname agg_funcs Aggregate functions
 * @groupname datetime_funcs Date time functions
 * @groupname sort_funcs Sorting functions
 * @groupname normal_funcs Non-aggregate functions
 * @groupname math_funcs Math functions
 * @groupname misc_funcs Misc functions
 * @groupname window_funcs Window functions
 * @groupname string_funcs String functions
 * @groupname collection_funcs Collection functions
 * @groupname Ungrouped Support functions for DataFrames.
 * @since 1.3.0
 */
@Experimental
// scalastyle:off
object functions {
// scalastyle:on

  private[this] implicit def toColumn(expr: Expression): Column = Column(expr)

  /**
   * Returns a [[Column]] based on the given column name.
   *
   * @group normal_funcs
   * @since 1.3.0
   */
  def col(colName: String): Column = Column(colName)

  /**
   * Returns a [[Column]] based on the given column name. Alias of [[col]].
   *
   * @group normal_funcs
   * @since 1.3.0
   */
  def column(colName: String): Column = Column(colName)

  /**
   * Creates a [[Column]] of literal value.
   *
   * The passed in object is returned directly if it is already a [[Column]].
   * If the object is a Scala Symbol, it is converted into a [[Column]] also.
   * Otherwise, a new [[Column]] is created to represent the literal value.
   *
   * @group normal_funcs
   * @since 1.3.0
   */
  def lit(literal: Any): Column = {
    literal match {
      case c: Column => return c
      case s: Symbol => return new ColumnName(literal.asInstanceOf[Symbol].name)
      case _ =>  // continue
    }

    val literalExpr = Literal(literal)
    Column(literalExpr)
  }

  //////////////////////////////////////////////////////////////////////////////////////////////
  // Sort functions
  //////////////////////////////////////////////////////////////////////////////////////////////

  /**
   * Returns a sort expression based on ascending order of the column.
   * {{{
   *   // Sort by dept in ascending order, and then age in descending order.
   *   df.sort(asc("dept"), desc("age"))
   * }}}
   *
   * @group sort_funcs
   * @since 1.3.0
   */
  def asc(columnName: String): Column = Column(columnName).asc

  /**
   * Returns a sort expression based on the descending order of the column.
   * {{{
   *   // Sort by dept in ascending order, and then age in descending order.
   *   df.sort(asc("dept"), desc("age"))
   * }}}
   *
   * @group sort_funcs
   * @since 1.3.0
   */
  def desc(columnName: String): Column = Column(columnName).desc

  //////////////////////////////////////////////////////////////////////////////////////////////
  // Aggregate functions
  //////////////////////////////////////////////////////////////////////////////////////////////

  /**
   * Aggregate function: returns the approximate number of distinct items in a group.
   *
   * @group agg_funcs
   * @since 1.3.0
   */
  def approxCountDistinct(e: Column): Column = ApproxCountDistinct(e.expr)

  /**
   * Aggregate function: returns the approximate number of distinct items in a group.
   *
   * @group agg_funcs
   * @since 1.3.0
   */
  def approxCountDistinct(columnName: String): Column = approxCountDistinct(column(columnName))

  /**
   * Aggregate function: returns the approximate number of distinct items in a group.
   *
   * @group agg_funcs
   * @since 1.3.0
   */
  def approxCountDistinct(e: Column, rsd: Double): Column = ApproxCountDistinct(e.expr, rsd)

  /**
   * Aggregate function: returns the approximate number of distinct items in a group.
   *
   * @group agg_funcs
   * @since 1.3.0
   */
  def approxCountDistinct(columnName: String, rsd: Double): Column = {
    approxCountDistinct(Column(columnName), rsd)
  }

  /**
   * Aggregate function: returns the average of the values in a group.
   *
   * @group agg_funcs
   * @since 1.3.0
   */
  def avg(e: Column): Column = Average(e.expr)

  /**
   * Aggregate function: returns the average of the values in a group.
   *
   * @group agg_funcs
   * @since 1.3.0
   */
  def avg(columnName: String): Column = avg(Column(columnName))

  /**
   * Aggregate function: returns the number of items in a group.
   *
   * @group agg_funcs
   * @since 1.3.0
   */
  def count(e: Column): Column = e.expr match {
    // Turn count(*) into count(1)
    case s: Star => Count(Literal(1))
    case _ => Count(e.expr)
  }

  /**
   * Aggregate function: returns the number of items in a group.
   *
   * @group agg_funcs
   * @since 1.3.0
   */
  def count(columnName: String): Column = count(Column(columnName))

  /**
   * Aggregate function: returns the number of distinct items in a group.
   *
   * @group agg_funcs
   * @since 1.3.0
   */
  @scala.annotation.varargs
  def countDistinct(expr: Column, exprs: Column*): Column =
    CountDistinct((expr +: exprs).map(_.expr))

  /**
   * Aggregate function: returns the number of distinct items in a group.
   *
   * @group agg_funcs
   * @since 1.3.0
   */
  @scala.annotation.varargs
  def countDistinct(columnName: String, columnNames: String*): Column =
    countDistinct(Column(columnName), columnNames.map(Column.apply) : _*)

  /**
   * Aggregate function: returns the first value in a group.
   *
   * @group agg_funcs
   * @since 1.3.0
   */
  def first(e: Column): Column = First(e.expr)

  /**
   * Aggregate function: returns the first value of a column in a group.
   *
   * @group agg_funcs
   * @since 1.3.0
   */
  def first(columnName: String): Column = first(Column(columnName))

  /**
   * Aggregate function: returns the last value in a group.
   *
   * @group agg_funcs
   * @since 1.3.0
   */
  def last(e: Column): Column = Last(e.expr)

  /**
   * Aggregate function: returns the last value of the column in a group.
   *
   * @group agg_funcs
   * @since 1.3.0
   */
  def last(columnName: String): Column = last(Column(columnName))

  /**
   * Aggregate function: returns the maximum value of the expression in a group.
   *
   * @group agg_funcs
   * @since 1.3.0
   */
  def max(e: Column): Column = Max(e.expr)

  /**
   * Aggregate function: returns the maximum value of the column in a group.
   *
   * @group agg_funcs
   * @since 1.3.0
   */
  def max(columnName: String): Column = max(Column(columnName))

  /**
   * Aggregate function: returns the average of the values in a group.
   * Alias for avg.
   *
   * @group agg_funcs
   * @since 1.4.0
   */
  def mean(e: Column): Column = avg(e)

  /**
   * Aggregate function: returns the average of the values in a group.
   * Alias for avg.
   *
   * @group agg_funcs
   * @since 1.4.0
   */
  def mean(columnName: String): Column = avg(columnName)

  /**
   * Aggregate function: returns the minimum value of the expression in a group.
   *
   * @group agg_funcs
   * @since 1.3.0
   */
  def min(e: Column): Column = Min(e.expr)

  /**
   * Aggregate function: returns the minimum value of the column in a group.
   *
   * @group agg_funcs
   * @since 1.3.0
   */
  def min(columnName: String): Column = min(Column(columnName))

  /**
   * Aggregate function: returns the sum of all values in the expression.
   *
   * @group agg_funcs
   * @since 1.3.0
   */
  def sum(e: Column): Column = Sum(e.expr)

  /**
   * Aggregate function: returns the sum of all values in the given column.
   *
   * @group agg_funcs
   * @since 1.3.0
   */
  def sum(columnName: String): Column = sum(Column(columnName))

  /**
   * Aggregate function: returns the sum of distinct values in the expression.
   *
   * @group agg_funcs
   * @since 1.3.0
   */
  def sumDistinct(e: Column): Column = SumDistinct(e.expr)

  /**
   * Aggregate function: returns the sum of distinct values in the expression.
   *
   * @group agg_funcs
   * @since 1.3.0
   */
  def sumDistinct(columnName: String): Column = sumDistinct(Column(columnName))

  //////////////////////////////////////////////////////////////////////////////////////////////
  // Window functions
  //////////////////////////////////////////////////////////////////////////////////////////////

  /**
   * Window function: returns the cumulative distribution of values within a window partition,
   * i.e. the fraction of rows that are below the current row.
   *
   * {{{
   *   N = total number of rows in the partition
   *   cumeDist(x) = number of values before (and including) x / N
   * }}}
   *
   *
   * This is equivalent to the CUME_DIST function in SQL.
   *
   * @group window_funcs
   * @since 1.4.0
   */
  def cumeDist(): Column = {
    UnresolvedWindowFunction("cume_dist", Nil)
  }

  /**
   * Window function: returns the rank of rows within a window partition, without any gaps.
   *
   * The difference between rank and denseRank is that denseRank leaves no gaps in ranking
   * sequence when there are ties. That is, if you were ranking a competition using denseRank
   * and had three people tie for second place, you would say that all three were in second
   * place and that the next person came in third.
   *
   * This is equivalent to the DENSE_RANK function in SQL.
   *
   * @group window_funcs
   * @since 1.4.0
   */
<<<<<<< HEAD
  def max(columnName: String): Column = max(Column(columnName))

  /**
   * Aggregate function: returns the standard deviation of the expression
   * in a group.
   *
   * @group agg_funcs
   * @since 1.5.0
   */
  def stddev(e: Column): Column = Stddev(e.expr)

  /**
   * Aggregate function: returns the standard deviation of the column
   * in a group.
   *
   * @group agg_funcs
   * @since 1.5.0
   */
  def stddev(columnName: String): Column = stddev(Column(columnName))

  //////////////////////////////////////////////////////////////////////////////////////////////
  // Window functions
  //////////////////////////////////////////////////////////////////////////////////////////////
=======
  def denseRank(): Column = {
    UnresolvedWindowFunction("dense_rank", Nil)
  }
>>>>>>> 1633d0a2

  /**
   * Window function: returns the value that is `offset` rows before the current row, and
   * `null` if there is less than `offset` rows before the current row. For example,
   * an `offset` of one will return the previous row at any given point in the window partition.
   *
   * This is equivalent to the LAG function in SQL.
   *
   * @group window_funcs
   * @since 1.4.0
   */
  def lag(e: Column, offset: Int): Column = {
    lag(e, offset, null)
  }

  /**
   * Window function: returns the value that is `offset` rows before the current row, and
   * `null` if there is less than `offset` rows before the current row. For example,
   * an `offset` of one will return the previous row at any given point in the window partition.
   *
   * This is equivalent to the LAG function in SQL.
   *
   * @group window_funcs
   * @since 1.4.0
   */
  def lag(columnName: String, offset: Int): Column = {
    lag(columnName, offset, null)
  }

  /**
   * Window function: returns the value that is `offset` rows before the current row, and
   * `defaultValue` if there is less than `offset` rows before the current row. For example,
   * an `offset` of one will return the previous row at any given point in the window partition.
   *
   * This is equivalent to the LAG function in SQL.
   *
   * @group window_funcs
   * @since 1.4.0
   */
  def lag(columnName: String, offset: Int, defaultValue: Any): Column = {
    lag(Column(columnName), offset, defaultValue)
  }

  /**
   * Window function: returns the value that is `offset` rows before the current row, and
   * `defaultValue` if there is less than `offset` rows before the current row. For example,
   * an `offset` of one will return the previous row at any given point in the window partition.
   *
   * This is equivalent to the LAG function in SQL.
   *
   * @group window_funcs
   * @since 1.4.0
   */
  def lag(e: Column, offset: Int, defaultValue: Any): Column = {
    UnresolvedWindowFunction("lag", e.expr :: Literal(offset) :: Literal(defaultValue) :: Nil)
  }

  /**
   * Window function: returns the value that is `offset` rows after the current row, and
   * `null` if there is less than `offset` rows after the current row. For example,
   * an `offset` of one will return the next row at any given point in the window partition.
   *
   * This is equivalent to the LEAD function in SQL.
   *
   * @group window_funcs
   * @since 1.4.0
   */
  def lead(columnName: String, offset: Int): Column = {
    lead(columnName, offset, null)
  }

  /**
   * Window function: returns the value that is `offset` rows after the current row, and
   * `null` if there is less than `offset` rows after the current row. For example,
   * an `offset` of one will return the next row at any given point in the window partition.
   *
   * This is equivalent to the LEAD function in SQL.
   *
   * @group window_funcs
   * @since 1.4.0
   */
  def lead(e: Column, offset: Int): Column = {
    lead(e, offset, null)
  }

  /**
   * Window function: returns the value that is `offset` rows after the current row, and
   * `defaultValue` if there is less than `offset` rows after the current row. For example,
   * an `offset` of one will return the next row at any given point in the window partition.
   *
   * This is equivalent to the LEAD function in SQL.
   *
   * @group window_funcs
   * @since 1.4.0
   */
  def lead(columnName: String, offset: Int, defaultValue: Any): Column = {
    lead(Column(columnName), offset, defaultValue)
  }

  /**
   * Window function: returns the value that is `offset` rows after the current row, and
   * `defaultValue` if there is less than `offset` rows after the current row. For example,
   * an `offset` of one will return the next row at any given point in the window partition.
   *
   * This is equivalent to the LEAD function in SQL.
   *
   * @group window_funcs
   * @since 1.4.0
   */
  def lead(e: Column, offset: Int, defaultValue: Any): Column = {
    UnresolvedWindowFunction("lead", e.expr :: Literal(offset) :: Literal(defaultValue) :: Nil)
  }

  /**
   * Window function: returns the ntile group id (from 1 to `n` inclusive) in an ordered window
   * partition. Fow example, if `n` is 4, the first quarter of the rows will get value 1, the second
   * quarter will get 2, the third quarter will get 3, and the last quarter will get 4.
   *
   * This is equivalent to the NTILE function in SQL.
   *
   * @group window_funcs
   * @since 1.4.0
   */
  def ntile(n: Int): Column = {
    UnresolvedWindowFunction("ntile", lit(n).expr :: Nil)
  }

  /**
   * Window function: returns the relative rank (i.e. percentile) of rows within a window partition.
   *
   * This is computed by:
   * {{{
   *   (rank of row in its partition - 1) / (number of rows in the partition - 1)
   * }}}
   *
   * This is equivalent to the PERCENT_RANK function in SQL.
   *
   * @group window_funcs
   * @since 1.4.0
   */
  def percentRank(): Column = {
    UnresolvedWindowFunction("percent_rank", Nil)
  }

  /**
   * Window function: returns the rank of rows within a window partition.
   *
   * The difference between rank and denseRank is that denseRank leaves no gaps in ranking
   * sequence when there are ties. That is, if you were ranking a competition using denseRank
   * and had three people tie for second place, you would say that all three were in second
   * place and that the next person came in third.
   *
   * This is equivalent to the RANK function in SQL.
   *
   * @group window_funcs
   * @since 1.4.0
   */
  def rank(): Column = {
    UnresolvedWindowFunction("rank", Nil)
  }

  /**
   * Window function: returns a sequential number starting at 1 within a window partition.
   *
   * This is equivalent to the ROW_NUMBER function in SQL.
   *
   * @group window_funcs
   * @since 1.4.0
   */
  def rowNumber(): Column = {
    UnresolvedWindowFunction("row_number", Nil)
  }

  //////////////////////////////////////////////////////////////////////////////////////////////
  // Non-aggregate functions
  //////////////////////////////////////////////////////////////////////////////////////////////

  /**
   * Computes the absolute value.
   *
   * @group normal_funcs
   * @since 1.3.0
   */
  def abs(e: Column): Column = Abs(e.expr)

  /**
   * Creates a new array column. The input columns must all have the same data type.
   *
   * @group normal_funcs
   * @since 1.4.0
   */
  @scala.annotation.varargs
  def array(cols: Column*): Column = CreateArray(cols.map(_.expr))

  /**
   * Creates a new array column. The input columns must all have the same data type.
   *
   * @group normal_funcs
   * @since 1.4.0
   */
  def array(colName: String, colNames: String*): Column = {
    array((colName +: colNames).map(col) : _*)
  }

  /**
   * Marks a DataFrame as small enough for use in broadcast joins.
   *
   * The following example marks the right DataFrame for broadcast hash join using `joinKey`.
   * {{{
   *   // left and right are DataFrames
   *   left.join(broadcast(right), "joinKey")
   * }}}
   *
   * @group normal_funcs
   * @since 1.5.0
   */
  def broadcast(df: DataFrame): DataFrame = {
    DataFrame(df.sqlContext, BroadcastHint(df.logicalPlan))
  }

  /**
   * Returns the first column that is not null, or null if all inputs are null.
   *
   * For example, `coalesce(a, b, c)` will return a if a is not null,
   * or b if a is null and b is not null, or c if both a and b are null but c is not null.
   *
   * @group normal_funcs
   * @since 1.3.0
   */
  @scala.annotation.varargs
  def coalesce(e: Column*): Column = Coalesce(e.map(_.expr))

  /**
   * Creates a string column for the file name of the current Spark task.
   *
   * @group normal_funcs
   */
  def inputFileName(): Column = InputFileName()

  /**
   * Return true iff the column is NaN.
   *
   * @group normal_funcs
   * @since 1.5.0
   */
  def isNaN(e: Column): Column = IsNaN(e.expr)

  /**
   * A column expression that generates monotonically increasing 64-bit integers.
   *
   * The generated ID is guaranteed to be monotonically increasing and unique, but not consecutive.
   * The current implementation puts the partition ID in the upper 31 bits, and the record number
   * within each partition in the lower 33 bits. The assumption is that the data frame has
   * less than 1 billion partitions, and each partition has less than 8 billion records.
   *
   * As an example, consider a [[DataFrame]] with two partitions, each with 3 records.
   * This expression would return the following IDs:
   * 0, 1, 2, 8589934592 (1L << 33), 8589934593, 8589934594.
   *
   * @group normal_funcs
   * @since 1.4.0
   */
  def monotonicallyIncreasingId(): Column = MonotonicallyIncreasingID()

  /**
   * Returns col1 if it is not NaN, or col2 if col1 is NaN.
   *
   * Both inputs should be floating point columns (DoubleType or FloatType).
   *
   * @group normal_funcs
   * @since 1.5.0
   */
  def nanvl(col1: Column, col2: Column): Column = NaNvl(col1.expr, col2.expr)

  /**
   * Unary minus, i.e. negate the expression.
   * {{{
   *   // Select the amount column and negates all values.
   *   // Scala:
   *   df.select( -df("amount") )
   *
   *   // Java:
   *   df.select( negate(df.col("amount")) );
   * }}}
   *
   * @group normal_funcs
   * @since 1.3.0
   */
  def negate(e: Column): Column = -e

  /**
   * Inversion of boolean expression, i.e. NOT.
   * {{{
   *   // Scala: select rows that are not active (isActive === false)
   *   df.filter( !df("isActive") )
   *
   *   // Java:
   *   df.filter( not(df.col("isActive")) );
   * }}}
   *
   * @group normal_funcs
   * @since 1.3.0
   */
  def not(e: Column): Column = !e

  /**
   * Generate a random column with i.i.d. samples from U[0.0, 1.0].
   *
   * @group normal_funcs
   * @since 1.4.0
   */
  def rand(seed: Long): Column = Rand(seed)

  /**
   * Generate a random column with i.i.d. samples from U[0.0, 1.0].
   *
   * @group normal_funcs
   * @since 1.4.0
   */
  def rand(): Column = rand(Utils.random.nextLong)

  /**
   * Generate a column with i.i.d. samples from the standard normal distribution.
   *
   * @group normal_funcs
   * @since 1.4.0
   */
  def randn(seed: Long): Column = Randn(seed)

  /**
   * Generate a column with i.i.d. samples from the standard normal distribution.
   *
   * @group normal_funcs
   * @since 1.4.0
   */
  def randn(): Column = randn(Utils.random.nextLong)

  /**
   * Partition ID of the Spark task.
   *
   * Note that this is indeterministic because it depends on data partitioning and task scheduling.
   *
   * @group normal_funcs
   * @since 1.4.0
   */
  def sparkPartitionId(): Column = SparkPartitionID()

  /**
   * Computes the square root of the specified float value.
   *
   * @group math_funcs
   * @since 1.3.0
   */
  def sqrt(e: Column): Column = Sqrt(e.expr)

  /**
   * Computes the square root of the specified float value.
   *
   * @group math_funcs
   * @since 1.5.0
   */
  def sqrt(colName: String): Column = sqrt(Column(colName))

  /**
   * Creates a new struct column.
   * If the input column is a column in a [[DataFrame]], or a derived column expression
   * that is named (i.e. aliased), its name would be remained as the StructField's name,
   * otherwise, the newly generated StructField's name would be auto generated as col${index + 1},
   * i.e. col1, col2, col3, ...
   *
   * @group normal_funcs
   * @since 1.4.0
   */
  @scala.annotation.varargs
  def struct(cols: Column*): Column = {
    CreateStruct(cols.map(_.expr))
  }

  /**
   * Creates a new struct column that composes multiple input columns.
   *
   * @group normal_funcs
   * @since 1.4.0
   */
  def struct(colName: String, colNames: String*): Column = {
    struct((colName +: colNames).map(col) : _*)
  }

  /**
   * Evaluates a list of conditions and returns one of multiple possible result expressions.
   * If otherwise is not defined at the end, null is returned for unmatched conditions.
   *
   * {{{
   *   // Example: encoding gender string column into integer.
   *
   *   // Scala:
   *   people.select(when(people("gender") === "male", 0)
   *     .when(people("gender") === "female", 1)
   *     .otherwise(2))
   *
   *   // Java:
   *   people.select(when(col("gender").equalTo("male"), 0)
   *     .when(col("gender").equalTo("female"), 1)
   *     .otherwise(2))
   * }}}
   *
   * @group normal_funcs
   * @since 1.4.0
   */
  def when(condition: Column, value: Any): Column = {
    CaseWhen(Seq(condition.expr, lit(value).expr))
  }

  /**
   * Computes bitwise NOT.
   *
   * @group normal_funcs
   * @since 1.4.0
   */
  def bitwiseNOT(e: Column): Column = BitwiseNot(e.expr)

  /**
   * Parses the expression string into the column that it represents, similar to
   * DataFrame.selectExpr
   * {{{
   *   // get the number of words of each length
   *   df.groupBy(expr("length(word)")).count()
   * }}}
   *
   * @group normal_funcs
   */
  def expr(expr: String): Column = Column(new SqlParser().parseExpression(expr))

  //////////////////////////////////////////////////////////////////////////////////////////////
  // Math Functions
  //////////////////////////////////////////////////////////////////////////////////////////////

  /**
   * Computes the cosine inverse of the given value; the returned angle is in the range
   * 0.0 through pi.
   *
   * @group math_funcs
   * @since 1.4.0
   */
  def acos(e: Column): Column = Acos(e.expr)

  /**
   * Computes the cosine inverse of the given column; the returned angle is in the range
   * 0.0 through pi.
   *
   * @group math_funcs
   * @since 1.4.0
   */
  def acos(columnName: String): Column = acos(Column(columnName))

  /**
   * Computes the sine inverse of the given value; the returned angle is in the range
   * -pi/2 through pi/2.
   *
   * @group math_funcs
   * @since 1.4.0
   */
  def asin(e: Column): Column = Asin(e.expr)

  /**
   * Computes the sine inverse of the given column; the returned angle is in the range
   * -pi/2 through pi/2.
   *
   * @group math_funcs
   * @since 1.4.0
   */
  def asin(columnName: String): Column = asin(Column(columnName))

  /**
   * Computes the tangent inverse of the given value.
   *
   * @group math_funcs
   * @since 1.4.0
   */
  def atan(e: Column): Column = Atan(e.expr)

  /**
   * Computes the tangent inverse of the given column.
   *
   * @group math_funcs
   * @since 1.4.0
   */
  def atan(columnName: String): Column = atan(Column(columnName))

  /**
   * Returns the angle theta from the conversion of rectangular coordinates (x, y) to
   * polar coordinates (r, theta).
   *
   * @group math_funcs
   * @since 1.4.0
   */
  def atan2(l: Column, r: Column): Column = Atan2(l.expr, r.expr)

  /**
   * Returns the angle theta from the conversion of rectangular coordinates (x, y) to
   * polar coordinates (r, theta).
   *
   * @group math_funcs
   * @since 1.4.0
   */
  def atan2(l: Column, rightName: String): Column = atan2(l, Column(rightName))

  /**
   * Returns the angle theta from the conversion of rectangular coordinates (x, y) to
   * polar coordinates (r, theta).
   *
   * @group math_funcs
   * @since 1.4.0
   */
  def atan2(leftName: String, r: Column): Column = atan2(Column(leftName), r)

  /**
   * Returns the angle theta from the conversion of rectangular coordinates (x, y) to
   * polar coordinates (r, theta).
   *
   * @group math_funcs
   * @since 1.4.0
   */
  def atan2(leftName: String, rightName: String): Column =
    atan2(Column(leftName), Column(rightName))

  /**
   * Returns the angle theta from the conversion of rectangular coordinates (x, y) to
   * polar coordinates (r, theta).
   *
   * @group math_funcs
   * @since 1.4.0
   */
  def atan2(l: Column, r: Double): Column = atan2(l, lit(r).expr)

  /**
   * Returns the angle theta from the conversion of rectangular coordinates (x, y) to
   * polar coordinates (r, theta).
   *
   * @group math_funcs
   * @since 1.4.0
   */
  def atan2(leftName: String, r: Double): Column = atan2(Column(leftName), r)

  /**
   * Returns the angle theta from the conversion of rectangular coordinates (x, y) to
   * polar coordinates (r, theta).
   *
   * @group math_funcs
   * @since 1.4.0
   */
  def atan2(l: Double, r: Column): Column = atan2(lit(l).expr, r)

  /**
   * Returns the angle theta from the conversion of rectangular coordinates (x, y) to
   * polar coordinates (r, theta).
   *
   * @group math_funcs
   * @since 1.4.0
   */
  def atan2(l: Double, rightName: String): Column = atan2(l, Column(rightName))

  /**
   * An expression that returns the string representation of the binary value of the given long
   * column. For example, bin("12") returns "1100".
   *
   * @group math_funcs
   * @since 1.5.0
   */
  def bin(e: Column): Column = Bin(e.expr)

  /**
   * An expression that returns the string representation of the binary value of the given long
   * column. For example, bin("12") returns "1100".
   *
   * @group math_funcs
   * @since 1.5.0
   */
  def bin(columnName: String): Column = bin(Column(columnName))

  /**
   * Computes the cube-root of the given value.
   *
   * @group math_funcs
   * @since 1.4.0
   */
  def cbrt(e: Column): Column = Cbrt(e.expr)

  /**
   * Computes the cube-root of the given column.
   *
   * @group math_funcs
   * @since 1.4.0
   */
  def cbrt(columnName: String): Column = cbrt(Column(columnName))

  /**
   * Computes the ceiling of the given value.
   *
   * @group math_funcs
   * @since 1.4.0
   */
  def ceil(e: Column): Column = Ceil(e.expr)

  /**
   * Computes the ceiling of the given column.
   *
   * @group math_funcs
   * @since 1.4.0
   */
  def ceil(columnName: String): Column = ceil(Column(columnName))

  /**
   * Convert a number in a string column from one base to another.
   *
   * @group math_funcs
   * @since 1.5.0
   */
  def conv(num: Column, fromBase: Int, toBase: Int): Column =
    Conv(num.expr, lit(fromBase).expr, lit(toBase).expr)

  /**
   * Computes the cosine of the given value.
   *
   * @group math_funcs
   * @since 1.4.0
   */
  def cos(e: Column): Column = Cos(e.expr)

  /**
   * Computes the cosine of the given column.
   *
   * @group math_funcs
   * @since 1.4.0
   */
  def cos(columnName: String): Column = cos(Column(columnName))

  /**
   * Computes the hyperbolic cosine of the given value.
   *
   * @group math_funcs
   * @since 1.4.0
   */
  def cosh(e: Column): Column = Cosh(e.expr)

  /**
   * Computes the hyperbolic cosine of the given column.
   *
   * @group math_funcs
   * @since 1.4.0
   */
  def cosh(columnName: String): Column = cosh(Column(columnName))

  /**
   * Computes the exponential of the given value.
   *
   * @group math_funcs
   * @since 1.4.0
   */
  def exp(e: Column): Column = Exp(e.expr)

  /**
   * Computes the exponential of the given column.
   *
   * @group math_funcs
   * @since 1.4.0
   */
  def exp(columnName: String): Column = exp(Column(columnName))

  /**
   * Computes the exponential of the given value minus one.
   *
   * @group math_funcs
   * @since 1.4.0
   */
  def expm1(e: Column): Column = Expm1(e.expr)

  /**
   * Computes the exponential of the given column.
   *
   * @group math_funcs
   * @since 1.4.0
   */
  def expm1(columnName: String): Column = expm1(Column(columnName))

  /**
   * Computes the factorial of the given value.
   *
   * @group math_funcs
   * @since 1.5.0
   */
  def factorial(e: Column): Column = Factorial(e.expr)

  /**
   * Computes the factorial of the given column.
   *
   * @group math_funcs
   * @since 1.5.0
   */
  def factorial(columnName: String): Column = factorial(Column(columnName))

  /**
   * Computes the floor of the given value.
   *
   * @group math_funcs
   * @since 1.4.0
   */
  def floor(e: Column): Column = Floor(e.expr)

  /**
   * Computes the floor of the given column.
   *
   * @group math_funcs
   * @since 1.4.0
   */
  def floor(columnName: String): Column = floor(Column(columnName))

  /**
   * Returns the greatest value of the list of values, skipping null values.
   * This function takes at least 2 parameters. It will return null iff all parameters are null.
   *
   * @group normal_funcs
   * @since 1.5.0
   */
  @scala.annotation.varargs
  def greatest(exprs: Column*): Column = {
    require(exprs.length > 1, "greatest requires at least 2 arguments.")
    Greatest(exprs.map(_.expr))
  }

  /**
   * Returns the greatest value of the list of column names, skipping null values.
   * This function takes at least 2 parameters. It will return null iff all parameters are null.
   *
   * @group normal_funcs
   * @since 1.5.0
   */
  @scala.annotation.varargs
  def greatest(columnName: String, columnNames: String*): Column = {
    greatest((columnName +: columnNames).map(Column.apply): _*)
  }

  /**
    * Computes hex value of the given column.
    *
    * @group math_funcs
    * @since 1.5.0
    */
  def hex(column: Column): Column = Hex(column.expr)

  /**
   * Inverse of hex. Interprets each pair of characters as a hexadecimal number
   * and converts to the byte representation of number.
   *
   * @group math_funcs
   * @since 1.5.0
   */
  def unhex(column: Column): Column = Unhex(column.expr)

  /**
   * Computes `sqrt(a^2^ + b^2^)` without intermediate overflow or underflow.
   *
   * @group math_funcs
   * @since 1.4.0
   */
  def hypot(l: Column, r: Column): Column = Hypot(l.expr, r.expr)

  /**
   * Computes `sqrt(a^2^ + b^2^)` without intermediate overflow or underflow.
   *
   * @group math_funcs
   * @since 1.4.0
   */
  def hypot(l: Column, rightName: String): Column = hypot(l, Column(rightName))

  /**
   * Computes `sqrt(a^2^ + b^2^)` without intermediate overflow or underflow.
   *
   * @group math_funcs
   * @since 1.4.0
   */
  def hypot(leftName: String, r: Column): Column = hypot(Column(leftName), r)

  /**
   * Computes `sqrt(a^2^ + b^2^)` without intermediate overflow or underflow.
   *
   * @group math_funcs
   * @since 1.4.0
   */
  def hypot(leftName: String, rightName: String): Column =
    hypot(Column(leftName), Column(rightName))

  /**
   * Computes `sqrt(a^2^ + b^2^)` without intermediate overflow or underflow.
   *
   * @group math_funcs
   * @since 1.4.0
   */
  def hypot(l: Column, r: Double): Column = hypot(l, lit(r).expr)

  /**
   * Computes `sqrt(a^2^ + b^2^)` without intermediate overflow or underflow.
   *
   * @group math_funcs
   * @since 1.4.0
   */
  def hypot(leftName: String, r: Double): Column = hypot(Column(leftName), r)

  /**
   * Computes `sqrt(a^2^ + b^2^)` without intermediate overflow or underflow.
   *
   * @group math_funcs
   * @since 1.4.0
   */
  def hypot(l: Double, r: Column): Column = hypot(lit(l).expr, r)

  /**
   * Computes `sqrt(a^2^ + b^2^)` without intermediate overflow or underflow.
   *
   * @group math_funcs
   * @since 1.4.0
   */
  def hypot(l: Double, rightName: String): Column = hypot(l, Column(rightName))

  /**
   * Returns the least value of the list of values, skipping null values.
   * This function takes at least 2 parameters. It will return null iff all parameters are null.
   *
   * @group normal_funcs
   * @since 1.5.0
   */
  @scala.annotation.varargs
  def least(exprs: Column*): Column = {
    require(exprs.length > 1, "least requires at least 2 arguments.")
    Least(exprs.map(_.expr))
  }

  /**
   * Returns the least value of the list of column names, skipping null values.
   * This function takes at least 2 parameters. It will return null iff all parameters are null.
   *
   * @group normal_funcs
   * @since 1.5.0
   */
  @scala.annotation.varargs
  def least(columnName: String, columnNames: String*): Column = {
    least((columnName +: columnNames).map(Column.apply): _*)
  }

  /**
   * Computes the natural logarithm of the given value.
   *
   * @group math_funcs
   * @since 1.4.0
   */
  def log(e: Column): Column = Log(e.expr)

  /**
   * Computes the natural logarithm of the given column.
   *
   * @group math_funcs
   * @since 1.4.0
   */
  def log(columnName: String): Column = log(Column(columnName))

  /**
   * Returns the first argument-base logarithm of the second argument.
   *
   * @group math_funcs
   * @since 1.4.0
   */
  def log(base: Double, a: Column): Column = Logarithm(lit(base).expr, a.expr)

  /**
   * Returns the first argument-base logarithm of the second argument.
   *
   * @group math_funcs
   * @since 1.4.0
   */
  def log(base: Double, columnName: String): Column = log(base, Column(columnName))

  /**
   * Computes the logarithm of the given value in base 10.
   *
   * @group math_funcs
   * @since 1.4.0
   */
  def log10(e: Column): Column = Log10(e.expr)

  /**
   * Computes the logarithm of the given value in base 10.
   *
   * @group math_funcs
   * @since 1.4.0
   */
  def log10(columnName: String): Column = log10(Column(columnName))

  /**
   * Computes the natural logarithm of the given value plus one.
   *
   * @group math_funcs
   * @since 1.4.0
   */
  def log1p(e: Column): Column = Log1p(e.expr)

  /**
   * Computes the natural logarithm of the given column plus one.
   *
   * @group math_funcs
   * @since 1.4.0
   */
  def log1p(columnName: String): Column = log1p(Column(columnName))

  /**
   * Computes the logarithm of the given column in base 2.
   *
   * @group math_funcs
   * @since 1.5.0
   */
  def log2(expr: Column): Column = Log2(expr.expr)

  /**
   * Computes the logarithm of the given value in base 2.
   *
   * @group math_funcs
   * @since 1.5.0
   */
  def log2(columnName: String): Column = log2(Column(columnName))

  /**
   * Returns the value of the first argument raised to the power of the second argument.
   *
   * @group math_funcs
   * @since 1.4.0
   */
  def pow(l: Column, r: Column): Column = Pow(l.expr, r.expr)

  /**
   * Returns the value of the first argument raised to the power of the second argument.
   *
   * @group math_funcs
   * @since 1.4.0
   */
  def pow(l: Column, rightName: String): Column = pow(l, Column(rightName))

  /**
   * Returns the value of the first argument raised to the power of the second argument.
   *
   * @group math_funcs
   * @since 1.4.0
   */
  def pow(leftName: String, r: Column): Column = pow(Column(leftName), r)

  /**
   * Returns the value of the first argument raised to the power of the second argument.
   *
   * @group math_funcs
   * @since 1.4.0
   */
  def pow(leftName: String, rightName: String): Column = pow(Column(leftName), Column(rightName))

  /**
   * Returns the value of the first argument raised to the power of the second argument.
   *
   * @group math_funcs
   * @since 1.4.0
   */
  def pow(l: Column, r: Double): Column = pow(l, lit(r).expr)

  /**
   * Returns the value of the first argument raised to the power of the second argument.
   *
   * @group math_funcs
   * @since 1.4.0
   */
  def pow(leftName: String, r: Double): Column = pow(Column(leftName), r)

  /**
   * Returns the value of the first argument raised to the power of the second argument.
   *
   * @group math_funcs
   * @since 1.4.0
   */
  def pow(l: Double, r: Column): Column = pow(lit(l).expr, r)

  /**
   * Returns the value of the first argument raised to the power of the second argument.
   *
   * @group math_funcs
   * @since 1.4.0
   */
  def pow(l: Double, rightName: String): Column = pow(l, Column(rightName))

  /**
   * Returns the positive value of dividend mod divisor.
   *
   * @group math_funcs
   * @since 1.5.0
   */
  def pmod(dividend: Column, divisor: Column): Column = Pmod(dividend.expr, divisor.expr)

  /**
   * Returns the positive value of dividend mod divisor.
   *
   * @group math_funcs
   * @since 1.5.0
   */
  def pmod(dividendColName: String, divisorColName: String): Column =
    pmod(Column(dividendColName), Column(divisorColName))

  /**
   * Returns the double value that is closest in value to the argument and
   * is equal to a mathematical integer.
   *
   * @group math_funcs
   * @since 1.4.0
   */
  def rint(e: Column): Column = Rint(e.expr)

  /**
   * Returns the double value that is closest in value to the argument and
   * is equal to a mathematical integer.
   *
   * @group math_funcs
   * @since 1.4.0
   */
  def rint(columnName: String): Column = rint(Column(columnName))

  /**
   * Returns the value of the column `e` rounded to 0 decimal places.
   *
   * @group math_funcs
   * @since 1.5.0
   */
  def round(e: Column): Column = round(e.expr, 0)

  /**
   * Returns the value of the given column rounded to 0 decimal places.
   *
   * @group math_funcs
   * @since 1.5.0
   */
  def round(columnName: String): Column = round(Column(columnName), 0)

  /**
   * Round the value of `e` to `scale` decimal places if `scale` >= 0
   * or at integral part when `scale` < 0.
   *
   * @group math_funcs
   * @since 1.5.0
   */
  def round(e: Column, scale: Int): Column = Round(e.expr, Literal(scale))

  /**
   * Round the value of the given column to `scale` decimal places if `scale` >= 0
   * or at integral part when `scale` < 0.
   *
   * @group math_funcs
   * @since 1.5.0
   */
  def round(columnName: String, scale: Int): Column = round(Column(columnName), scale)

  /**
   * Shift the the given value numBits left. If the given value is a long value, this function
   * will return a long value else it will return an integer value.
   *
   * @group math_funcs
   * @since 1.5.0
   */
  def shiftLeft(e: Column, numBits: Int): Column = ShiftLeft(e.expr, lit(numBits).expr)

  /**
   * Shift the the given value numBits left. If the given value is a long value, this function
   * will return a long value else it will return an integer value.
   *
   * @group math_funcs
   * @since 1.5.0
   */
  def shiftLeft(columnName: String, numBits: Int): Column =
    shiftLeft(Column(columnName), numBits)

  /**
   * Shift the the given value numBits right. If the given value is a long value, it will return
   * a long value else it will return an integer value.
   *
   * @group math_funcs
   * @since 1.5.0
   */
  def shiftRight(e: Column, numBits: Int): Column = ShiftRight(e.expr, lit(numBits).expr)

  /**
   * Unsigned shift the the given value numBits right. If the given value is a long value,
   * it will return a long value else it will return an integer value.
   *
   * @group math_funcs
   * @since 1.5.0
   */
  def shiftRightUnsigned(columnName: String, numBits: Int): Column =
    shiftRightUnsigned(Column(columnName), numBits)

  /**
   * Unsigned shift the the given value numBits right. If the given value is a long value,
   * it will return a long value else it will return an integer value.
   *
   * @group math_funcs
   * @since 1.5.0
   */
  def shiftRightUnsigned(e: Column, numBits: Int): Column =
    ShiftRightUnsigned(e.expr, lit(numBits).expr)

  /**
   * Shift the the given value numBits right. If the given value is a long value, it will return
   * a long value else it will return an integer value.
   *
   * @group math_funcs
   * @since 1.5.0
   */
  def shiftRight(columnName: String, numBits: Int): Column =
    shiftRight(Column(columnName), numBits)

  /**
   * Computes the signum of the given value.
   *
   * @group math_funcs
   * @since 1.4.0
   */
  def signum(e: Column): Column = Signum(e.expr)

  /**
   * Computes the signum of the given column.
   *
   * @group math_funcs
   * @since 1.4.0
   */
  def signum(columnName: String): Column = signum(Column(columnName))

  /**
   * Computes the sine of the given value.
   *
   * @group math_funcs
   * @since 1.4.0
   */
  def sin(e: Column): Column = Sin(e.expr)

  /**
   * Computes the sine of the given column.
   *
   * @group math_funcs
   * @since 1.4.0
   */
  def sin(columnName: String): Column = sin(Column(columnName))

  /**
   * Computes the hyperbolic sine of the given value.
   *
   * @group math_funcs
   * @since 1.4.0
   */
  def sinh(e: Column): Column = Sinh(e.expr)

  /**
   * Computes the hyperbolic sine of the given column.
   *
   * @group math_funcs
   * @since 1.4.0
   */
  def sinh(columnName: String): Column = sinh(Column(columnName))

  /**
   * Computes the tangent of the given value.
   *
   * @group math_funcs
   * @since 1.4.0
   */
  def tan(e: Column): Column = Tan(e.expr)

  /**
   * Computes the tangent of the given column.
   *
   * @group math_funcs
   * @since 1.4.0
   */
  def tan(columnName: String): Column = tan(Column(columnName))

  /**
   * Computes the hyperbolic tangent of the given value.
   *
   * @group math_funcs
   * @since 1.4.0
   */
  def tanh(e: Column): Column = Tanh(e.expr)

  /**
   * Computes the hyperbolic tangent of the given column.
   *
   * @group math_funcs
   * @since 1.4.0
   */
  def tanh(columnName: String): Column = tanh(Column(columnName))

  /**
   * Converts an angle measured in radians to an approximately equivalent angle measured in degrees.
   *
   * @group math_funcs
   * @since 1.4.0
   */
  def toDegrees(e: Column): Column = ToDegrees(e.expr)

  /**
   * Converts an angle measured in radians to an approximately equivalent angle measured in degrees.
   *
   * @group math_funcs
   * @since 1.4.0
   */
  def toDegrees(columnName: String): Column = toDegrees(Column(columnName))

  /**
   * Converts an angle measured in degrees to an approximately equivalent angle measured in radians.
   *
   * @group math_funcs
   * @since 1.4.0
   */
  def toRadians(e: Column): Column = ToRadians(e.expr)

  /**
   * Converts an angle measured in degrees to an approximately equivalent angle measured in radians.
   *
   * @group math_funcs
   * @since 1.4.0
   */
  def toRadians(columnName: String): Column = toRadians(Column(columnName))

  //////////////////////////////////////////////////////////////////////////////////////////////
  // Misc functions
  //////////////////////////////////////////////////////////////////////////////////////////////

  /**
   * Calculates the MD5 digest of a binary column and returns the value
   * as a 32 character hex string.
   *
   * @group misc_funcs
   * @since 1.5.0
   */
  def md5(e: Column): Column = Md5(e.expr)

  /**
   * Calculates the SHA-1 digest of a binary column and returns the value
   * as a 40 character hex string.
   *
   * @group misc_funcs
   * @since 1.5.0
   */
  def sha1(e: Column): Column = Sha1(e.expr)

  /**
   * Calculates the SHA-2 family of hash functions of a binary column and
   * returns the value as a hex string.
   *
   * @param e column to compute SHA-2 on.
   * @param numBits one of 224, 256, 384, or 512.
   *
   * @group misc_funcs
   * @since 1.5.0
   */
  def sha2(e: Column, numBits: Int): Column = {
    require(Seq(0, 224, 256, 384, 512).contains(numBits),
      s"numBits $numBits is not in the permitted values (0, 224, 256, 384, 512)")
    Sha2(e.expr, lit(numBits).expr)
  }

  /**
   * Calculates the cyclic redundancy check value  (CRC32) of a binary column and
   * returns the value as a bigint.
   *
   * @group misc_funcs
   * @since 1.5.0
   */
  def crc32(e: Column): Column = Crc32(e.expr)

  //////////////////////////////////////////////////////////////////////////////////////////////
  // String functions
  //////////////////////////////////////////////////////////////////////////////////////////////

  /**
   * Computes the numeric value of the first character of the string column, and returns the
   * result as a int column.
   *
   * @group string_funcs
   * @since 1.5.0
   */
  def ascii(e: Column): Column = Ascii(e.expr)

  /**
   * Computes the BASE64 encoding of a binary column and returns it as a string column.
   * This is the reverse of unbase64.
   *
   * @group string_funcs
   * @since 1.5.0
   */
  def base64(e: Column): Column = Base64(e.expr)

  /**
   * Concatenates multiple input string columns together into a single string column.
   *
   * @group string_funcs
   * @since 1.5.0
   */
  @scala.annotation.varargs
  def concat(exprs: Column*): Column = Concat(exprs.map(_.expr))

  /**
   * Concatenates multiple input string columns together into a single string column,
   * using the given separator.
   *
   * @group string_funcs
   * @since 1.5.0
   */
  @scala.annotation.varargs
  def concat_ws(sep: String, exprs: Column*): Column = {
    ConcatWs(Literal.create(sep, StringType) +: exprs.map(_.expr))
  }

  /**
   * Computes the first argument into a string from a binary using the provided character set
   * (one of 'US-ASCII', 'ISO-8859-1', 'UTF-8', 'UTF-16BE', 'UTF-16LE', 'UTF-16').
   * If either argument is null, the result will also be null.
   *
   * @group string_funcs
   * @since 1.5.0
   */
  def decode(value: Column, charset: String): Column = Decode(value.expr, lit(charset).expr)

  /**
   * Computes the first argument into a binary from a string using the provided character set
   * (one of 'US-ASCII', 'ISO-8859-1', 'UTF-8', 'UTF-16BE', 'UTF-16LE', 'UTF-16').
   * If either argument is null, the result will also be null.
   *
   * @group string_funcs
   * @since 1.5.0
   */
  def encode(value: Column, charset: String): Column = Encode(value.expr, lit(charset).expr)

  /**
   * Formats numeric column x to a format like '#,###,###.##', rounded to d decimal places,
   * and returns the result as a string column.
   *
   * If d is 0, the result has no decimal point or fractional part.
   * If d < 0, the result will be null.
   *
   * @group string_funcs
   * @since 1.5.0
   */
  def format_number(x: Column, d: Int): Column = FormatNumber(x.expr, lit(d).expr)

  /**
   * Formats the arguments in printf-style and returns the result as a string column.
   *
   * @group string_funcs
   * @since 1.5.0
   */
  @scala.annotation.varargs
  def format_string(format: String, arguments: Column*): Column = {
    FormatString((lit(format) +: arguments).map(_.expr): _*)
  }

  /**
   * Returns a new string column by converting the first letter of each word to uppercase.
   * Words are delimited by whitespace.
   *
   * For example, "hello world" will become "Hello World".
   *
   * @group string_funcs
   * @since 1.5.0
   */
  def initcap(e: Column): Column = InitCap(e.expr)

  /**
   * Locate the position of the first occurrence of substr column in the given string.
   * Returns null if either of the arguments are null.
   *
   * NOTE: The position is not zero based, but 1 based index, returns 0 if substr
   * could not be found in str.
   *
   * @group string_funcs
   * @since 1.5.0
   */
  def instr(str: Column, substring: String): Column = StringInstr(str.expr, lit(substring).expr)

  /**
   * Computes the length of a given string or binary column.
   *
   * @group string_funcs
   * @since 1.5.0
   */
  def length(e: Column): Column = Length(e.expr)

  /**
   * Converts a string column to lower case.
   *
   * @group string_funcs
   * @since 1.3.0
   */
  def lower(e: Column): Column = Lower(e.expr)

  /**
   * Computes the Levenshtein distance of the two given string columns.
   * @group string_funcs
   * @since 1.5.0
   */
  def levenshtein(l: Column, r: Column): Column = Levenshtein(l.expr, r.expr)

  /**
   * Locate the position of the first occurrence of substr.
   * NOTE: The position is not zero based, but 1 based index, returns 0 if substr
   * could not be found in str.
   *
   * @group string_funcs
   * @since 1.5.0
   */
  def locate(substr: String, str: Column): Column = {
    new StringLocate(lit(substr).expr, str.expr)
  }

  /**
   * Trim the spaces from left end for the specified string value.
   *
   * @group string_funcs
   * @since 1.5.0
   */
  def ltrim(e: Column): Column = StringTrimLeft(e.expr)

  /**
   * Locate the position of the first occurrence of substr in a string column, after position pos.
   *
   * NOTE: The position is not zero based, but 1 based index. returns 0 if substr
   * could not be found in str.
   *
   * @group string_funcs
   * @since 1.5.0
   */
  def locate(substr: String, str: Column, pos: Int): Column = {
    StringLocate(lit(substr).expr, str.expr, lit(pos).expr)
  }

  /**
   * Left-pad the string column with
   *
   * @group string_funcs
   * @since 1.5.0
   */
  def lpad(str: Column, len: Int, pad: String): Column = {
    StringLPad(str.expr, lit(len).expr, lit(pad).expr)
  }

  /**
   * Extract a specific(idx) group identified by a java regex, from the specified string column.
   *
   * @group string_funcs
   * @since 1.5.0
   */
  def regexp_extract(e: Column, exp: String, groupIdx: Int): Column = {
    RegExpExtract(e.expr, lit(exp).expr, lit(groupIdx).expr)
  }

  /**
   * Replace all substrings of the specified string value that match regexp with rep.
   *
   * @group string_funcs
   * @since 1.5.0
   */
  def regexp_replace(e: Column, pattern: String, replacement: String): Column = {
    RegExpReplace(e.expr, lit(pattern).expr, lit(replacement).expr)
  }

  /**
   * Decodes a BASE64 encoded string column and returns it as a binary column.
   * This is the reverse of base64.
   *
   * @group string_funcs
   * @since 1.5.0
   */
  def unbase64(e: Column): Column = UnBase64(e.expr)

  /**
   * Right-padded with pad to a length of len.
   *
   * @group string_funcs
   * @since 1.5.0
   */
  def rpad(str: Column, len: Int, pad: String): Column = {
    StringRPad(str.expr, lit(len).expr, lit(pad).expr)
  }

  /**
   * Repeats a string column n times, and returns it as a new string column.
   *
   * @group string_funcs
   * @since 1.5.0
   */
  def repeat(str: Column, n: Int): Column = {
    StringRepeat(str.expr, lit(n).expr)
  }

  /**
   * Reverses the string column and returns it as a new string column.
   *
   * @group string_funcs
   * @since 1.5.0
   */
  def reverse(str: Column): Column = {
    StringReverse(str.expr)
  }

  /**
   * Trim the spaces from right end for the specified string value.
   *
   * @group string_funcs
   * @since 1.5.0
   */
  def rtrim(e: Column): Column = StringTrimRight(e.expr)

  /**
   * * Return the soundex code for the specified expression.
   *
   * @group string_funcs
   * @since 1.5.0
   */
  def soundex(e: Column): Column = SoundEx(e.expr)

  /**
   * Splits str around pattern (pattern is a regular expression).
   * NOTE: pattern is a string represent the regular expression.
   *
   * @group string_funcs
   * @since 1.5.0
   */
  def split(str: Column, pattern: String): Column = {
    StringSplit(str.expr, lit(pattern).expr)
  }

  /**
   * Substring starts at `pos` and is of length `len` when str is String type or
   * returns the slice of byte array that starts at `pos` in byte and is of length `len`
   * when str is Binary type
   *
   * @group string_funcs
   * @since 1.5.0
   */
  def substring(str: Column, pos: Int, len: Int): Column =
    Substring(str.expr, lit(pos).expr, lit(len).expr)

  /**
   * Returns the substring from string str before count occurrences of the delimiter delim.
   * If count is positive, everything the left of the final delimiter (counting from left) is
   * returned. If count is negative, every to the right of the final delimiter (counting from the
   * right) is returned. substring_index performs a case-sensitive match when searching for delim.
   *
   * @group string_funcs
   */
  def substring_index(str: Column, delim: String, count: Int): Column =
    SubstringIndex(str.expr, lit(delim).expr, lit(count).expr)

  /**
   * Trim the spaces from both ends for the specified string column.
   *
   * @group string_funcs
   * @since 1.5.0
   */
  def trim(e: Column): Column = StringTrim(e.expr)

  /**
   * Converts a string column to upper case.
   *
   * @group string_funcs
   * @since 1.3.0
   */
  def upper(e: Column): Column = Upper(e.expr)

  //////////////////////////////////////////////////////////////////////////////////////////////
  // DateTime functions
  //////////////////////////////////////////////////////////////////////////////////////////////

  /**
   * Returns the date that is numMonths after startDate.
   *
   * @group datetime_funcs
   * @since 1.5.0
   */
  def add_months(startDate: Column, numMonths: Int): Column =
    AddMonths(startDate.expr, Literal(numMonths))

  /**
   * Returns the current date as a date column.
   *
   * @group datetime_funcs
   * @since 1.5.0
   */
  def current_date(): Column = CurrentDate()

  /**
   * Returns the current timestamp as a timestamp column.
   *
   * @group datetime_funcs
   * @since 1.5.0
   */
  def current_timestamp(): Column = CurrentTimestamp()

  /**
   * Converts a date/timestamp/string to a value of string in the format specified by the date
   * format given by the second argument.
   *
   * A pattern could be for instance `dd.MM.yyyy` and could return a string like '18.03.1993'. All
   * pattern letters of [[java.text.SimpleDateFormat]] can be used.
   *
   * NOTE: Use when ever possible specialized functions like [[year]]. These benefit from a
   * specialized implementation.
   *
   * @group datetime_funcs
   * @since 1.5.0
   */
  def date_format(dateExpr: Column, format: String): Column =
    DateFormatClass(dateExpr.expr, Literal(format))

  /**
   * Returns the date that is `days` days after `start`
   * @group datetime_funcs
   * @since 1.5.0
   */
  def date_add(start: Column, days: Int): Column = DateAdd(start.expr, Literal(days))

  /**
   * Returns the date that is `days` days before `start`
   * @group datetime_funcs
   * @since 1.5.0
   */
  def date_sub(start: Column, days: Int): Column = DateSub(start.expr, Literal(days))

  /**
   * Returns the number of days from `start` to `end`.
   * @group datetime_funcs
   * @since 1.5.0
   */
  def datediff(end: Column, start: Column): Column = DateDiff(end.expr, start.expr)

  /**
   * Extracts the year as an integer from a given date/timestamp/string.
   * @group datetime_funcs
   * @since 1.5.0
   */
  def year(e: Column): Column = Year(e.expr)

  /**
   * Extracts the quarter as an integer from a given date/timestamp/string.
   * @group datetime_funcs
   * @since 1.5.0
   */
  def quarter(e: Column): Column = Quarter(e.expr)

  /**
   * Extracts the month as an integer from a given date/timestamp/string.
   * @group datetime_funcs
   * @since 1.5.0
   */
  def month(e: Column): Column = Month(e.expr)

  /**
   * Extracts the day of the month as an integer from a given date/timestamp/string.
   * @group datetime_funcs
   * @since 1.5.0
   */
  def dayofmonth(e: Column): Column = DayOfMonth(e.expr)

  /**
   * Extracts the day of the year as an integer from a given date/timestamp/string.
   * @group datetime_funcs
   * @since 1.5.0
   */
  def dayofyear(e: Column): Column = DayOfYear(e.expr)

  /**
   * Extracts the hours as an integer from a given date/timestamp/string.
   * @group datetime_funcs
   * @since 1.5.0
   */
  def hour(e: Column): Column = Hour(e.expr)

  /**
   * Given a date column, returns the last day of the month which the given date belongs to.
   * For example, input "2015-07-27" returns "2015-07-31" since July 31 is the last day of the
   * month in July 2015.
   *
   * @group datetime_funcs
   * @since 1.5.0
   */
  def last_day(e: Column): Column = LastDay(e.expr)

  /**
   * Extracts the minutes as an integer from a given date/timestamp/string.
   * @group datetime_funcs
   * @since 1.5.0
   */
  def minute(e: Column): Column = Minute(e.expr)

  /*
   * Returns number of months between dates `date1` and `date2`.
   * @group datetime_funcs
   * @since 1.5.0
   */
  def months_between(date1: Column, date2: Column): Column = MonthsBetween(date1.expr, date2.expr)

  /**
   * Given a date column, returns the first date which is later than the value of the date column
   * that is on the specified day of the week.
   *
   * For example, `next_day('2015-07-27', "Sunday")` returns 2015-08-02 because that is the first
   * Sunday after 2015-07-27.
   *
   * Day of the week parameter is case insensitive, and accepts:
   * "Mon", "Tue", "Wed", "Thu", "Fri", "Sat", "Sun".
   *
   * @group datetime_funcs
   * @since 1.5.0
   */
  def next_day(date: Column, dayOfWeek: String): Column = NextDay(date.expr, lit(dayOfWeek).expr)

  /**
   * Extracts the seconds as an integer from a given date/timestamp/string.
   * @group datetime_funcs
   * @since 1.5.0
   */
  def second(e: Column): Column = Second(e.expr)

  /**
   * Extracts the week number as an integer from a given date/timestamp/string.
   * @group datetime_funcs
   * @since 1.5.0
   */
  def weekofyear(e: Column): Column = WeekOfYear(e.expr)

  /**
   * Converts the number of seconds from unix epoch (1970-01-01 00:00:00 UTC) to a string
   * representing the timestamp of that moment in the current system time zone in the given
   * format.
   * @group datetime_funcs
   * @since 1.5.0
   */
  def from_unixtime(ut: Column): Column = FromUnixTime(ut.expr, Literal("yyyy-MM-dd HH:mm:ss"))

  /**
   * Converts the number of seconds from unix epoch (1970-01-01 00:00:00 UTC) to a string
   * representing the timestamp of that moment in the current system time zone in the given
   * format.
   * @group datetime_funcs
   * @since 1.5.0
   */
  def from_unixtime(ut: Column, f: String): Column = FromUnixTime(ut.expr, Literal(f))

  /**
   * Gets current Unix timestamp in seconds.
   * @group datetime_funcs
   * @since 1.5.0
   */
  def unix_timestamp(): Column = UnixTimestamp(CurrentTimestamp(), Literal("yyyy-MM-dd HH:mm:ss"))

  /**
   * Converts time string in format yyyy-MM-dd HH:mm:ss to Unix timestamp (in seconds),
   * using the default timezone and the default locale, return null if fail.
   * @group datetime_funcs
   * @since 1.5.0
   */
  def unix_timestamp(s: Column): Column = UnixTimestamp(s.expr, Literal("yyyy-MM-dd HH:mm:ss"))

  /**
   * Convert time string with given pattern
   * (see [http://docs.oracle.com/javase/tutorial/i18n/format/simpleDateFormat.html])
   * to Unix time stamp (in seconds), return null if fail.
   * @group datetime_funcs
   * @since 1.5.0
   */
  def unix_timestamp(s: Column, p: String): Column = UnixTimestamp(s.expr, Literal(p))

  /**
   * Converts the column into DateType.
   *
   * @group datetime_funcs
   * @since 1.5.0
   */
  def to_date(e: Column): Column = ToDate(e.expr)

  /**
   * Returns date truncated to the unit specified by the format.
   *
   * @param format: 'year', 'yyyy', 'yy' for truncate by year,
   *               or 'month', 'mon', 'mm' for truncate by month
   *
   * @group datetime_funcs
   * @since 1.5.0
   */
  def trunc(date: Column, format: String): Column = TruncDate(date.expr, Literal(format))

  /**
   * Assumes given timestamp is UTC and converts to given timezone.
   * @group datetime_funcs
   * @since 1.5.0
   */
  def from_utc_timestamp(ts: Column, tz: String): Column =
    FromUTCTimestamp(ts.expr, Literal(tz).expr)

  /**
   * Assumes given timestamp is in given timezone and converts to UTC.
   * @group datetime_funcs
   * @since 1.5.0
   */
  def to_utc_timestamp(ts: Column, tz: String): Column = ToUTCTimestamp(ts.expr, Literal(tz).expr)

  //////////////////////////////////////////////////////////////////////////////////////////////
  // Collection functions
  //////////////////////////////////////////////////////////////////////////////////////////////

  /**
   * Creates a new row for each element in the given array or map column.
   *
   * @group collection_funcs
   * @since 1.3.0
   */
  def explode(e: Column): Column = Explode(e.expr)

  /**
   * Returns length of array or map.
   *
   * @group collection_funcs
   * @since 1.5.0
   */
  def size(e: Column): Column = Size(e.expr)

  /**
   * Sorts the input array for the given column in ascending order,
   * according to the natural ordering of the array elements.
   *
   * @group collection_funcs
   * @since 1.5.0
   */
  def sort_array(e: Column): Column = sort_array(e, asc = true)

  /**
   * Sorts the input array for the given column in ascending / descending order,
   * according to the natural ordering of the array elements.
   *
   * @group collection_funcs
   * @since 1.5.0
   */
  def sort_array(e: Column, asc: Boolean): Column = SortArray(e.expr, lit(asc).expr)

  //////////////////////////////////////////////////////////////////////////////////////////////
  //////////////////////////////////////////////////////////////////////////////////////////////

  // scalastyle:off

  /* Use the following code to generate:
  (0 to 10).map { x =>
    val types = (1 to x).foldRight("RT")((i, s) => {s"A$i, $s"})
    val typeTags = (1 to x).map(i => s"A$i: TypeTag").foldLeft("RT: TypeTag")(_ + ", " + _)
    val inputTypes = (1 to x).foldRight("Nil")((i, s) => {s"ScalaReflection.schemaFor(typeTag[A$i]).dataType :: $s"})
    println(s"""
    /**
     * Defines a user-defined function of ${x} arguments as user-defined function (UDF).
     * The data types are automatically inferred based on the function's signature.
     *
     * @group udf_funcs
     * @since 1.3.0
     */
    def udf[$typeTags](f: Function$x[$types]): UserDefinedFunction = {
      val inputTypes = Try($inputTypes).getOrElse(Nil)
      UserDefinedFunction(f, ScalaReflection.schemaFor(typeTag[RT]).dataType, inputTypes)
    }""")
  }

  (0 to 10).map { x =>
    val args = (1 to x).map(i => s"arg$i: Column").mkString(", ")
    val fTypes = Seq.fill(x + 1)("_").mkString(", ")
    val argsInUDF = (1 to x).map(i => s"arg$i.expr").mkString(", ")
    println(s"""
    /**
     * Call a Scala function of ${x} arguments as user-defined function (UDF). This requires
     * you to specify the return data type.
     *
     * @group udf_funcs
     * @since 1.3.0
     * @deprecated As of 1.5.0, since it's redundant with udf()
     */
    @deprecated("Use udf", "1.5.0")
    def callUDF(f: Function$x[$fTypes], returnType: DataType${if (args.length > 0) ", " + args else ""}): Column = {
      ScalaUDF(f, returnType, Seq($argsInUDF))
    }""")
  }
  }
  */
  /**
   * Defines a user-defined function of 0 arguments as user-defined function (UDF).
   * The data types are automatically inferred based on the function's signature.
   *
   * @group udf_funcs
   * @since 1.3.0
   */
  def udf[RT: TypeTag](f: Function0[RT]): UserDefinedFunction = {
    val inputTypes = Try(Nil).getOrElse(Nil)
    UserDefinedFunction(f, ScalaReflection.schemaFor(typeTag[RT]).dataType, inputTypes)
  }

  /**
   * Defines a user-defined function of 1 arguments as user-defined function (UDF).
   * The data types are automatically inferred based on the function's signature.
   *
   * @group udf_funcs
   * @since 1.3.0
   */
  def udf[RT: TypeTag, A1: TypeTag](f: Function1[A1, RT]): UserDefinedFunction = {
    val inputTypes = Try(ScalaReflection.schemaFor(typeTag[A1]).dataType :: Nil).getOrElse(Nil)
    UserDefinedFunction(f, ScalaReflection.schemaFor(typeTag[RT]).dataType, inputTypes)
  }

  /**
   * Defines a user-defined function of 2 arguments as user-defined function (UDF).
   * The data types are automatically inferred based on the function's signature.
   *
   * @group udf_funcs
   * @since 1.3.0
   */
  def udf[RT: TypeTag, A1: TypeTag, A2: TypeTag](f: Function2[A1, A2, RT]): UserDefinedFunction = {
    val inputTypes = Try(ScalaReflection.schemaFor(typeTag[A1]).dataType :: ScalaReflection.schemaFor(typeTag[A2]).dataType :: Nil).getOrElse(Nil)
    UserDefinedFunction(f, ScalaReflection.schemaFor(typeTag[RT]).dataType, inputTypes)
  }

  /**
   * Defines a user-defined function of 3 arguments as user-defined function (UDF).
   * The data types are automatically inferred based on the function's signature.
   *
   * @group udf_funcs
   * @since 1.3.0
   */
  def udf[RT: TypeTag, A1: TypeTag, A2: TypeTag, A3: TypeTag](f: Function3[A1, A2, A3, RT]): UserDefinedFunction = {
    val inputTypes = Try(ScalaReflection.schemaFor(typeTag[A1]).dataType :: ScalaReflection.schemaFor(typeTag[A2]).dataType :: ScalaReflection.schemaFor(typeTag[A3]).dataType :: Nil).getOrElse(Nil)
    UserDefinedFunction(f, ScalaReflection.schemaFor(typeTag[RT]).dataType, inputTypes)
  }

  /**
   * Defines a user-defined function of 4 arguments as user-defined function (UDF).
   * The data types are automatically inferred based on the function's signature.
   *
   * @group udf_funcs
   * @since 1.3.0
   */
  def udf[RT: TypeTag, A1: TypeTag, A2: TypeTag, A3: TypeTag, A4: TypeTag](f: Function4[A1, A2, A3, A4, RT]): UserDefinedFunction = {
    val inputTypes = Try(ScalaReflection.schemaFor(typeTag[A1]).dataType :: ScalaReflection.schemaFor(typeTag[A2]).dataType :: ScalaReflection.schemaFor(typeTag[A3]).dataType :: ScalaReflection.schemaFor(typeTag[A4]).dataType :: Nil).getOrElse(Nil)
    UserDefinedFunction(f, ScalaReflection.schemaFor(typeTag[RT]).dataType, inputTypes)
  }

  /**
   * Defines a user-defined function of 5 arguments as user-defined function (UDF).
   * The data types are automatically inferred based on the function's signature.
   *
   * @group udf_funcs
   * @since 1.3.0
   */
  def udf[RT: TypeTag, A1: TypeTag, A2: TypeTag, A3: TypeTag, A4: TypeTag, A5: TypeTag](f: Function5[A1, A2, A3, A4, A5, RT]): UserDefinedFunction = {
    val inputTypes = Try(ScalaReflection.schemaFor(typeTag[A1]).dataType :: ScalaReflection.schemaFor(typeTag[A2]).dataType :: ScalaReflection.schemaFor(typeTag[A3]).dataType :: ScalaReflection.schemaFor(typeTag[A4]).dataType :: ScalaReflection.schemaFor(typeTag[A5]).dataType :: Nil).getOrElse(Nil)
    UserDefinedFunction(f, ScalaReflection.schemaFor(typeTag[RT]).dataType, inputTypes)
  }

  /**
   * Defines a user-defined function of 6 arguments as user-defined function (UDF).
   * The data types are automatically inferred based on the function's signature.
   *
   * @group udf_funcs
   * @since 1.3.0
   */
  def udf[RT: TypeTag, A1: TypeTag, A2: TypeTag, A3: TypeTag, A4: TypeTag, A5: TypeTag, A6: TypeTag](f: Function6[A1, A2, A3, A4, A5, A6, RT]): UserDefinedFunction = {
    val inputTypes = Try(ScalaReflection.schemaFor(typeTag[A1]).dataType :: ScalaReflection.schemaFor(typeTag[A2]).dataType :: ScalaReflection.schemaFor(typeTag[A3]).dataType :: ScalaReflection.schemaFor(typeTag[A4]).dataType :: ScalaReflection.schemaFor(typeTag[A5]).dataType :: ScalaReflection.schemaFor(typeTag[A6]).dataType :: Nil).getOrElse(Nil)
    UserDefinedFunction(f, ScalaReflection.schemaFor(typeTag[RT]).dataType, inputTypes)
  }

  /**
   * Defines a user-defined function of 7 arguments as user-defined function (UDF).
   * The data types are automatically inferred based on the function's signature.
   *
   * @group udf_funcs
   * @since 1.3.0
   */
  def udf[RT: TypeTag, A1: TypeTag, A2: TypeTag, A3: TypeTag, A4: TypeTag, A5: TypeTag, A6: TypeTag, A7: TypeTag](f: Function7[A1, A2, A3, A4, A5, A6, A7, RT]): UserDefinedFunction = {
    val inputTypes = Try(ScalaReflection.schemaFor(typeTag[A1]).dataType :: ScalaReflection.schemaFor(typeTag[A2]).dataType :: ScalaReflection.schemaFor(typeTag[A3]).dataType :: ScalaReflection.schemaFor(typeTag[A4]).dataType :: ScalaReflection.schemaFor(typeTag[A5]).dataType :: ScalaReflection.schemaFor(typeTag[A6]).dataType :: ScalaReflection.schemaFor(typeTag[A7]).dataType :: Nil).getOrElse(Nil)
    UserDefinedFunction(f, ScalaReflection.schemaFor(typeTag[RT]).dataType, inputTypes)
  }

  /**
   * Defines a user-defined function of 8 arguments as user-defined function (UDF).
   * The data types are automatically inferred based on the function's signature.
   *
   * @group udf_funcs
   * @since 1.3.0
   */
  def udf[RT: TypeTag, A1: TypeTag, A2: TypeTag, A3: TypeTag, A4: TypeTag, A5: TypeTag, A6: TypeTag, A7: TypeTag, A8: TypeTag](f: Function8[A1, A2, A3, A4, A5, A6, A7, A8, RT]): UserDefinedFunction = {
    val inputTypes = Try(ScalaReflection.schemaFor(typeTag[A1]).dataType :: ScalaReflection.schemaFor(typeTag[A2]).dataType :: ScalaReflection.schemaFor(typeTag[A3]).dataType :: ScalaReflection.schemaFor(typeTag[A4]).dataType :: ScalaReflection.schemaFor(typeTag[A5]).dataType :: ScalaReflection.schemaFor(typeTag[A6]).dataType :: ScalaReflection.schemaFor(typeTag[A7]).dataType :: ScalaReflection.schemaFor(typeTag[A8]).dataType :: Nil).getOrElse(Nil)
    UserDefinedFunction(f, ScalaReflection.schemaFor(typeTag[RT]).dataType, inputTypes)
  }

  /**
   * Defines a user-defined function of 9 arguments as user-defined function (UDF).
   * The data types are automatically inferred based on the function's signature.
   *
   * @group udf_funcs
   * @since 1.3.0
   */
  def udf[RT: TypeTag, A1: TypeTag, A2: TypeTag, A3: TypeTag, A4: TypeTag, A5: TypeTag, A6: TypeTag, A7: TypeTag, A8: TypeTag, A9: TypeTag](f: Function9[A1, A2, A3, A4, A5, A6, A7, A8, A9, RT]): UserDefinedFunction = {
    val inputTypes = Try(ScalaReflection.schemaFor(typeTag[A1]).dataType :: ScalaReflection.schemaFor(typeTag[A2]).dataType :: ScalaReflection.schemaFor(typeTag[A3]).dataType :: ScalaReflection.schemaFor(typeTag[A4]).dataType :: ScalaReflection.schemaFor(typeTag[A5]).dataType :: ScalaReflection.schemaFor(typeTag[A6]).dataType :: ScalaReflection.schemaFor(typeTag[A7]).dataType :: ScalaReflection.schemaFor(typeTag[A8]).dataType :: ScalaReflection.schemaFor(typeTag[A9]).dataType :: Nil).getOrElse(Nil)
    UserDefinedFunction(f, ScalaReflection.schemaFor(typeTag[RT]).dataType, inputTypes)
  }

  /**
   * Defines a user-defined function of 10 arguments as user-defined function (UDF).
   * The data types are automatically inferred based on the function's signature.
   *
   * @group udf_funcs
   * @since 1.3.0
   */
  def udf[RT: TypeTag, A1: TypeTag, A2: TypeTag, A3: TypeTag, A4: TypeTag, A5: TypeTag, A6: TypeTag, A7: TypeTag, A8: TypeTag, A9: TypeTag, A10: TypeTag](f: Function10[A1, A2, A3, A4, A5, A6, A7, A8, A9, A10, RT]): UserDefinedFunction = {
    val inputTypes = Try(ScalaReflection.schemaFor(typeTag[A1]).dataType :: ScalaReflection.schemaFor(typeTag[A2]).dataType :: ScalaReflection.schemaFor(typeTag[A3]).dataType :: ScalaReflection.schemaFor(typeTag[A4]).dataType :: ScalaReflection.schemaFor(typeTag[A5]).dataType :: ScalaReflection.schemaFor(typeTag[A6]).dataType :: ScalaReflection.schemaFor(typeTag[A7]).dataType :: ScalaReflection.schemaFor(typeTag[A8]).dataType :: ScalaReflection.schemaFor(typeTag[A9]).dataType :: ScalaReflection.schemaFor(typeTag[A10]).dataType :: Nil).getOrElse(Nil)
    UserDefinedFunction(f, ScalaReflection.schemaFor(typeTag[RT]).dataType, inputTypes)
  }

  //////////////////////////////////////////////////////////////////////////////////////////////////

  /**
   * Call a Scala function of 0 arguments as user-defined function (UDF). This requires
   * you to specify the return data type.
   *
   * @group udf_funcs
   * @since 1.3.0
   * @deprecated As of 1.5.0, since it's redundant with udf()
   */
  @deprecated("Use udf", "1.5.0")
  def callUDF(f: Function0[_], returnType: DataType): Column = {
    ScalaUDF(f, returnType, Seq())
  }

  /**
   * Call a Scala function of 1 arguments as user-defined function (UDF). This requires
   * you to specify the return data type.
   *
   * @group udf_funcs
   * @since 1.3.0
   * @deprecated As of 1.5.0, since it's redundant with udf()
   */
  @deprecated("Use udf", "1.5.0")
  def callUDF(f: Function1[_, _], returnType: DataType, arg1: Column): Column = {
    ScalaUDF(f, returnType, Seq(arg1.expr))
  }

  /**
   * Call a Scala function of 2 arguments as user-defined function (UDF). This requires
   * you to specify the return data type.
   *
   * @group udf_funcs
   * @since 1.3.0
   * @deprecated As of 1.5.0, since it's redundant with udf()
   */
  @deprecated("Use udf", "1.5.0")
  def callUDF(f: Function2[_, _, _], returnType: DataType, arg1: Column, arg2: Column): Column = {
    ScalaUDF(f, returnType, Seq(arg1.expr, arg2.expr))
  }

  /**
   * Call a Scala function of 3 arguments as user-defined function (UDF). This requires
   * you to specify the return data type.
   *
   * @group udf_funcs
   * @since 1.3.0
   * @deprecated As of 1.5.0, since it's redundant with udf()
   */
  @deprecated("Use udf", "1.5.0")
  def callUDF(f: Function3[_, _, _, _], returnType: DataType, arg1: Column, arg2: Column, arg3: Column): Column = {
    ScalaUDF(f, returnType, Seq(arg1.expr, arg2.expr, arg3.expr))
  }

  /**
   * Call a Scala function of 4 arguments as user-defined function (UDF). This requires
   * you to specify the return data type.
   *
   * @group udf_funcs
   * @since 1.3.0
   * @deprecated As of 1.5.0, since it's redundant with udf()
   */
  @deprecated("Use udf", "1.5.0")
  def callUDF(f: Function4[_, _, _, _, _], returnType: DataType, arg1: Column, arg2: Column, arg3: Column, arg4: Column): Column = {
    ScalaUDF(f, returnType, Seq(arg1.expr, arg2.expr, arg3.expr, arg4.expr))
  }

  /**
   * Call a Scala function of 5 arguments as user-defined function (UDF). This requires
   * you to specify the return data type.
   *
   * @group udf_funcs
   * @since 1.3.0
   * @deprecated As of 1.5.0, since it's redundant with udf()
   */
  @deprecated("Use udf", "1.5.0")
  def callUDF(f: Function5[_, _, _, _, _, _], returnType: DataType, arg1: Column, arg2: Column, arg3: Column, arg4: Column, arg5: Column): Column = {
    ScalaUDF(f, returnType, Seq(arg1.expr, arg2.expr, arg3.expr, arg4.expr, arg5.expr))
  }

  /**
   * Call a Scala function of 6 arguments as user-defined function (UDF). This requires
   * you to specify the return data type.
   *
   * @group udf_funcs
   * @since 1.3.0
   * @deprecated As of 1.5.0, since it's redundant with udf()
   */
  @deprecated("Use udf", "1.5.0")
  def callUDF(f: Function6[_, _, _, _, _, _, _], returnType: DataType, arg1: Column, arg2: Column, arg3: Column, arg4: Column, arg5: Column, arg6: Column): Column = {
    ScalaUDF(f, returnType, Seq(arg1.expr, arg2.expr, arg3.expr, arg4.expr, arg5.expr, arg6.expr))
  }

  /**
   * Call a Scala function of 7 arguments as user-defined function (UDF). This requires
   * you to specify the return data type.
   *
   * @group udf_funcs
   * @since 1.3.0
   * @deprecated As of 1.5.0, since it's redundant with udf()
   */
  @deprecated("Use udf", "1.5.0")
  def callUDF(f: Function7[_, _, _, _, _, _, _, _], returnType: DataType, arg1: Column, arg2: Column, arg3: Column, arg4: Column, arg5: Column, arg6: Column, arg7: Column): Column = {
    ScalaUDF(f, returnType, Seq(arg1.expr, arg2.expr, arg3.expr, arg4.expr, arg5.expr, arg6.expr, arg7.expr))
  }

  /**
   * Call a Scala function of 8 arguments as user-defined function (UDF). This requires
   * you to specify the return data type.
   *
   * @group udf_funcs
   * @since 1.3.0
   * @deprecated As of 1.5.0, since it's redundant with udf()
   */
  @deprecated("Use udf", "1.5.0")
  def callUDF(f: Function8[_, _, _, _, _, _, _, _, _], returnType: DataType, arg1: Column, arg2: Column, arg3: Column, arg4: Column, arg5: Column, arg6: Column, arg7: Column, arg8: Column): Column = {
    ScalaUDF(f, returnType, Seq(arg1.expr, arg2.expr, arg3.expr, arg4.expr, arg5.expr, arg6.expr, arg7.expr, arg8.expr))
  }

  /**
   * Call a Scala function of 9 arguments as user-defined function (UDF). This requires
   * you to specify the return data type.
   *
   * @group udf_funcs
   * @since 1.3.0
   * @deprecated As of 1.5.0, since it's redundant with udf()
   */
  @deprecated("Use udf", "1.5.0")
  def callUDF(f: Function9[_, _, _, _, _, _, _, _, _, _], returnType: DataType, arg1: Column, arg2: Column, arg3: Column, arg4: Column, arg5: Column, arg6: Column, arg7: Column, arg8: Column, arg9: Column): Column = {
    ScalaUDF(f, returnType, Seq(arg1.expr, arg2.expr, arg3.expr, arg4.expr, arg5.expr, arg6.expr, arg7.expr, arg8.expr, arg9.expr))
  }

  /**
   * Call a Scala function of 10 arguments as user-defined function (UDF). This requires
   * you to specify the return data type.
   *
   * @group udf_funcs
   * @since 1.3.0
   * @deprecated As of 1.5.0, since it's redundant with udf()
   */
  @deprecated("Use udf", "1.5.0")
  def callUDF(f: Function10[_, _, _, _, _, _, _, _, _, _, _], returnType: DataType, arg1: Column, arg2: Column, arg3: Column, arg4: Column, arg5: Column, arg6: Column, arg7: Column, arg8: Column, arg9: Column, arg10: Column): Column = {
    ScalaUDF(f, returnType, Seq(arg1.expr, arg2.expr, arg3.expr, arg4.expr, arg5.expr, arg6.expr, arg7.expr, arg8.expr, arg9.expr, arg10.expr))
  }

  // scalastyle:on

  /**
   * Call an user-defined function.
   * Example:
   * {{{
   *  import org.apache.spark.sql._
   *
   *  val df = Seq(("id1", 1), ("id2", 4), ("id3", 5)).toDF("id", "value")
   *  val sqlContext = df.sqlContext
   *  sqlContext.udf.register("simpleUDF", (v: Int) => v * v)
   *  df.select($"id", callUDF("simpleUDF", $"value"))
   * }}}
   *
   * @group udf_funcs
   * @since 1.5.0
   */
  def callUDF(udfName: String, cols: Column*): Column = {
    UnresolvedFunction(udfName, cols.map(_.expr), isDistinct = false)
  }

  /**
   * Call an user-defined function.
   * Example:
   * {{{
   *  import org.apache.spark.sql._
   *
   *  val df = Seq(("id1", 1), ("id2", 4), ("id3", 5)).toDF("id", "value")
   *  val sqlContext = df.sqlContext
   *  sqlContext.udf.register("simpleUDF", (v: Int) => v * v)
   *  df.select($"id", callUdf("simpleUDF", $"value"))
   * }}}
   *
   * @group udf_funcs
   * @since 1.4.0
   * @deprecated As of 1.5.0, since it was not coherent to have two functions callUdf and callUDF
   */
  @deprecated("Use callUDF", "1.5.0")
  def callUdf(udfName: String, cols: Column*): Column = {
    // Note: we avoid using closures here because on file systems that are case-insensitive, the
    // compiled class file for the closure here will conflict with the one in callUDF (upper case).
    val exprs = new Array[Expression](cols.size)
    var i = 0
    while (i < cols.size) {
      exprs(i) = cols(i).expr
      i += 1
    }
    UnresolvedFunction(udfName, exprs, isDistinct = false)
  }
}<|MERGE_RESOLUTION|>--- conflicted
+++ resolved
@@ -295,6 +295,24 @@
   def min(columnName: String): Column = min(Column(columnName))
 
   /**
+   * Aggregate function: returns the standard deviation of the expression
+   * in a group.
+   *
+   * @group agg_funcs
+   * @since 1.5.0
+   */
+  def stddev(e: Column): Column = Stddev(e.expr)
+
+  /**
+   * Aggregate function: returns the standard deviation of the column
+   * in a group.
+   *
+   * @group agg_funcs
+   * @since 1.5.0
+   */
+  def stddev(columnName: String): Column = stddev(Column(columnName))
+
+  /**
    * Aggregate function: returns the sum of all values in the expression.
    *
    * @group agg_funcs
@@ -362,35 +380,9 @@
    * @group window_funcs
    * @since 1.4.0
    */
-<<<<<<< HEAD
-  def max(columnName: String): Column = max(Column(columnName))
-
-  /**
-   * Aggregate function: returns the standard deviation of the expression
-   * in a group.
-   *
-   * @group agg_funcs
-   * @since 1.5.0
-   */
-  def stddev(e: Column): Column = Stddev(e.expr)
-
-  /**
-   * Aggregate function: returns the standard deviation of the column
-   * in a group.
-   *
-   * @group agg_funcs
-   * @since 1.5.0
-   */
-  def stddev(columnName: String): Column = stddev(Column(columnName))
-
-  //////////////////////////////////////////////////////////////////////////////////////////////
-  // Window functions
-  //////////////////////////////////////////////////////////////////////////////////////////////
-=======
   def denseRank(): Column = {
     UnresolvedWindowFunction("dense_rank", Nil)
   }
->>>>>>> 1633d0a2
 
   /**
    * Window function: returns the value that is `offset` rows before the current row, and
