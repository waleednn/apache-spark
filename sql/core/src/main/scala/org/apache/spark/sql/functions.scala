--- conflicted
+++ resolved
@@ -3301,20 +3301,20 @@
   def sort_array(e: Column, asc: Boolean): Column = withExpr { SortArray(e.expr, lit(asc).expr) }
 
   /**
-<<<<<<< HEAD
    * Returns the minimum value in the array.
-=======
-   * Returns the maximum value in the array.
->>>>>>> 69310220
    *
    * @group collection_funcs
    * @since 2.4.0
    */
-<<<<<<< HEAD
   def array_min(e: Column): Column = withExpr { ArrayMin(e.expr) }
-=======
+
+  /**
+   * Returns the maximum value in the array.
+   *
+   * @group collection_funcs
+   * @since 2.4.0
+   */
   def array_max(e: Column): Column = withExpr { ArrayMax(e.expr) }
->>>>>>> 69310220
 
   /**
    * Returns an unordered array containing the keys of the map.
