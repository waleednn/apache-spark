/*
 * Licensed to the Apache Software Foundation (ASF) under one or more
 * contributor license agreements.  See the NOTICE file distributed with
 * this work for additional information regarding copyright ownership.
 * The ASF licenses this file to You under the Apache License, Version 2.0
 * (the "License"); you may not use this file except in compliance with
 * the License.  You may obtain a copy of the License at
 *
 *    http://www.apache.org/licenses/LICENSE-2.0
 *
 * Unless required by applicable law or agreed to in writing, software
 * distributed under the License is distributed on an "AS IS" BASIS,
 * WITHOUT WARRANTIES OR CONDITIONS OF ANY KIND, either express or implied.
 * See the License for the specific language governing permissions and
 * limitations under the License.
 */

package org.apache.spark.sql

import scala.language.implicitConversions
import scala.reflect.runtime.universe.{TypeTag, typeTag}
import scala.util.Try

import org.apache.spark.annotation.Experimental
import org.apache.spark.sql.catalyst.{SqlParser, ScalaReflection}
import org.apache.spark.sql.catalyst.analysis.{UnresolvedFunction, Star}
import org.apache.spark.sql.catalyst.expressions._
import org.apache.spark.sql.catalyst.plans.logical.BroadcastHint
import org.apache.spark.sql.types._
import org.apache.spark.util.Utils

/**
 * :: Experimental ::
 * Functions available for [[DataFrame]].
 *
 * @groupname udf_funcs UDF functions
 * @groupname agg_funcs Aggregate functions
 * @groupname datetime_funcs Date time functions
 * @groupname sort_funcs Sorting functions
 * @groupname normal_funcs Non-aggregate functions
 * @groupname math_funcs Math functions
 * @groupname misc_funcs Misc functions
 * @groupname window_funcs Window functions
 * @groupname string_funcs String functions
 * @groupname collection_funcs Collection functions
 * @groupname Ungrouped Support functions for DataFrames.
 * @since 1.3.0
 */
@Experimental
// scalastyle:off
object functions {
// scalastyle:on

  private[this] implicit def toColumn(expr: Expression): Column = Column(expr)

  /**
   * Returns a [[Column]] based on the given column name.
   *
   * @group normal_funcs
   * @since 1.3.0
   */
  def col(colName: String): Column = Column(colName)

  /**
   * Returns a [[Column]] based on the given column name. Alias of [[col]].
   *
   * @group normal_funcs
   * @since 1.3.0
   */
  def column(colName: String): Column = Column(colName)

  /**
   * Convert a number in string format from one base to another.
   *
   * @group math_funcs
   * @since 1.5.0
   */
  def conv(num: Column, fromBase: Int, toBase: Int): Column =
    Conv(num.expr, lit(fromBase).expr, lit(toBase).expr)

  /**
   * Creates a [[Column]] of literal value.
   *
   * The passed in object is returned directly if it is already a [[Column]].
   * If the object is a Scala Symbol, it is converted into a [[Column]] also.
   * Otherwise, a new [[Column]] is created to represent the literal value.
   *
   * @group normal_funcs
   * @since 1.3.0
   */
  def lit(literal: Any): Column = {
    literal match {
      case c: Column => return c
      case s: Symbol => return new ColumnName(literal.asInstanceOf[Symbol].name)
      case _ =>  // continue
    }

    val literalExpr = Literal(literal)
    Column(literalExpr)
  }

  //////////////////////////////////////////////////////////////////////////////////////////////
  // Sort functions
  //////////////////////////////////////////////////////////////////////////////////////////////

  /**
   * Returns a sort expression based on ascending order of the column.
   * {{{
   *   // Sort by dept in ascending order, and then age in descending order.
   *   df.sort(asc("dept"), desc("age"))
   * }}}
   *
   * @group sort_funcs
   * @since 1.3.0
   */
  def asc(columnName: String): Column = Column(columnName).asc

  /**
   * Returns a sort expression based on the descending order of the column.
   * {{{
   *   // Sort by dept in ascending order, and then age in descending order.
   *   df.sort(asc("dept"), desc("age"))
   * }}}
   *
   * @group sort_funcs
   * @since 1.3.0
   */
  def desc(columnName: String): Column = Column(columnName).desc

  //////////////////////////////////////////////////////////////////////////////////////////////
  // Aggregate functions
  //////////////////////////////////////////////////////////////////////////////////////////////

  /**
   * Aggregate function: returns the sum of all values in the expression.
   *
   * @group agg_funcs
   * @since 1.3.0
   */
  def sum(e: Column): Column = Sum(e.expr)

  /**
   * Aggregate function: returns the sum of all values in the given column.
   *
   * @group agg_funcs
   * @since 1.3.0
   */
  def sum(columnName: String): Column = sum(Column(columnName))

  /**
   * Aggregate function: returns the sum of distinct values in the expression.
   *
   * @group agg_funcs
   * @since 1.3.0
   */
  def sumDistinct(e: Column): Column = SumDistinct(e.expr)

  /**
   * Aggregate function: returns the sum of distinct values in the expression.
   *
   * @group agg_funcs
   * @since 1.3.0
   */
  def sumDistinct(columnName: String): Column = sumDistinct(Column(columnName))

  /**
   * Aggregate function: returns the number of items in a group.
   *
   * @group agg_funcs
   * @since 1.3.0
   */
  def count(e: Column): Column = e.expr match {
    // Turn count(*) into count(1)
    case s: Star => Count(Literal(1))
    case _ => Count(e.expr)
  }

  /**
   * Aggregate function: returns the number of items in a group.
   *
   * @group agg_funcs
   * @since 1.3.0
   */
  def count(columnName: String): Column = count(Column(columnName))

  /**
   * Aggregate function: returns the number of distinct items in a group.
   *
   * @group agg_funcs
   * @since 1.3.0
   */
  @scala.annotation.varargs
  def countDistinct(expr: Column, exprs: Column*): Column =
    CountDistinct((expr +: exprs).map(_.expr))

  /**
   * Aggregate function: returns the number of distinct items in a group.
   *
   * @group agg_funcs
   * @since 1.3.0
   */
  @scala.annotation.varargs
  def countDistinct(columnName: String, columnNames: String*): Column =
    countDistinct(Column(columnName), columnNames.map(Column.apply) : _*)

  /**
   * Aggregate function: returns the approximate number of distinct items in a group.
   *
   * @group agg_funcs
   * @since 1.3.0
   */
  def approxCountDistinct(e: Column): Column = ApproxCountDistinct(e.expr)

  /**
   * Aggregate function: returns the approximate number of distinct items in a group.
   *
   * @group agg_funcs
   * @since 1.3.0
   */
  def approxCountDistinct(columnName: String): Column = approxCountDistinct(column(columnName))

  /**
   * Aggregate function: returns the approximate number of distinct items in a group.
   *
   * @group agg_funcs
   * @since 1.3.0
   */
  def approxCountDistinct(e: Column, rsd: Double): Column = ApproxCountDistinct(e.expr, rsd)

  /**
   * Aggregate function: returns the approximate number of distinct items in a group.
   *
   * @group agg_funcs
   * @since 1.3.0
   */
  def approxCountDistinct(columnName: String, rsd: Double): Column = {
    approxCountDistinct(Column(columnName), rsd)
  }

  /**
   * Aggregate function: returns the average of the values in a group.
   *
   * @group agg_funcs
   * @since 1.3.0
   */
  def avg(e: Column): Column = Average(e.expr)

  /**
   * Aggregate function: returns the average of the values in a group.
   *
   * @group agg_funcs
   * @since 1.3.0
   */
  def avg(columnName: String): Column = avg(Column(columnName))

  /**
   * Aggregate function: returns the first value in a group.
   *
   * @group agg_funcs
   * @since 1.3.0
   */
  def first(e: Column): Column = First(e.expr)

  /**
   * Aggregate function: returns the first value of a column in a group.
   *
   * @group agg_funcs
   * @since 1.3.0
   */
  def first(columnName: String): Column = first(Column(columnName))

  /**
   * Aggregate function: returns the last value in a group.
   *
   * @group agg_funcs
   * @since 1.3.0
   */
  def last(e: Column): Column = Last(e.expr)

  /**
   * Aggregate function: returns the last value of the column in a group.
   *
   * @group agg_funcs
   * @since 1.3.0
   */
  def last(columnName: String): Column = last(Column(columnName))

  /**
   * Aggregate function: returns the average of the values in a group.
   * Alias for avg.
   *
   * @group agg_funcs
   * @since 1.4.0
   */
  def mean(e: Column): Column = avg(e)

  /**
   * Aggregate function: returns the average of the values in a group.
   * Alias for avg.
   *
   * @group agg_funcs
   * @since 1.4.0
   */
  def mean(columnName: String): Column = avg(columnName)

  /**
   * Aggregate function: returns the minimum value of the expression in a group.
   *
   * @group agg_funcs
   * @since 1.3.0
   */
  def min(e: Column): Column = Min(e.expr)

  /**
   * Aggregate function: returns the minimum value of the column in a group.
   *
   * @group agg_funcs
   * @since 1.3.0
   */
  def min(columnName: String): Column = min(Column(columnName))

  /**
   * Aggregate function: returns the maximum value of the expression in a group.
   *
   * @group agg_funcs
   * @since 1.3.0
   */
  def max(e: Column): Column = Max(e.expr)

  /**
   * Aggregate function: returns the maximum value of the column in a group.
   *
   * @group agg_funcs
   * @since 1.3.0
   */
  def max(columnName: String): Column = max(Column(columnName))

  //////////////////////////////////////////////////////////////////////////////////////////////
  // Window functions
  //////////////////////////////////////////////////////////////////////////////////////////////

  /**
   * Window function: returns the value that is `offset` rows before the current row, and
   * `null` if there is less than `offset` rows before the current row. For example,
   * an `offset` of one will return the previous row at any given point in the window partition.
   *
   * This is equivalent to the LAG function in SQL.
   *
   * @group window_funcs
   * @since 1.4.0
   */
  def lag(e: Column, offset: Int): Column = {
    lag(e, offset, null)
  }

  /**
   * Window function: returns the value that is `offset` rows before the current row, and
   * `null` if there is less than `offset` rows before the current row. For example,
   * an `offset` of one will return the previous row at any given point in the window partition.
   *
   * This is equivalent to the LAG function in SQL.
   *
   * @group window_funcs
   * @since 1.4.0
   */
  def lag(columnName: String, offset: Int): Column = {
    lag(columnName, offset, null)
  }

  /**
   * Window function: returns the value that is `offset` rows before the current row, and
   * `defaultValue` if there is less than `offset` rows before the current row. For example,
   * an `offset` of one will return the previous row at any given point in the window partition.
   *
   * This is equivalent to the LAG function in SQL.
   *
   * @group window_funcs
   * @since 1.4.0
   */
  def lag(columnName: String, offset: Int, defaultValue: Any): Column = {
    lag(Column(columnName), offset, defaultValue)
  }

  /**
   * Window function: returns the value that is `offset` rows before the current row, and
   * `defaultValue` if there is less than `offset` rows before the current row. For example,
   * an `offset` of one will return the previous row at any given point in the window partition.
   *
   * This is equivalent to the LAG function in SQL.
   *
   * @group window_funcs
   * @since 1.4.0
   */
  def lag(e: Column, offset: Int, defaultValue: Any): Column = {
    UnresolvedWindowFunction("lag", e.expr :: Literal(offset) :: Literal(defaultValue) :: Nil)
  }

  /**
   * Window function: returns the value that is `offset` rows after the current row, and
   * `null` if there is less than `offset` rows after the current row. For example,
   * an `offset` of one will return the next row at any given point in the window partition.
   *
   * This is equivalent to the LEAD function in SQL.
   *
   * @group window_funcs
   * @since 1.4.0
   */
  def lead(columnName: String, offset: Int): Column = {
    lead(columnName, offset, null)
  }

  /**
   * Window function: returns the value that is `offset` rows after the current row, and
   * `null` if there is less than `offset` rows after the current row. For example,
   * an `offset` of one will return the next row at any given point in the window partition.
   *
   * This is equivalent to the LEAD function in SQL.
   *
   * @group window_funcs
   * @since 1.4.0
   */
  def lead(e: Column, offset: Int): Column = {
    lead(e, offset, null)
  }

  /**
   * Window function: returns the value that is `offset` rows after the current row, and
   * `defaultValue` if there is less than `offset` rows after the current row. For example,
   * an `offset` of one will return the next row at any given point in the window partition.
   *
   * This is equivalent to the LEAD function in SQL.
   *
   * @group window_funcs
   * @since 1.4.0
   */
  def lead(columnName: String, offset: Int, defaultValue: Any): Column = {
    lead(Column(columnName), offset, defaultValue)
  }

  /**
   * Window function: returns the value that is `offset` rows after the current row, and
   * `defaultValue` if there is less than `offset` rows after the current row. For example,
   * an `offset` of one will return the next row at any given point in the window partition.
   *
   * This is equivalent to the LEAD function in SQL.
   *
   * @group window_funcs
   * @since 1.4.0
   */
  def lead(e: Column, offset: Int, defaultValue: Any): Column = {
    UnresolvedWindowFunction("lead", e.expr :: Literal(offset) :: Literal(defaultValue) :: Nil)
  }

  /**
   * Window function: returns the ntile group id (from 1 to `n` inclusive) in an ordered window
   * partition. Fow example, if `n` is 4, the first quarter of the rows will get value 1, the second
   * quarter will get 2, the third quarter will get 3, and the last quarter will get 4.
   *
   * This is equivalent to the NTILE function in SQL.
   *
   * @group window_funcs
   * @since 1.4.0
   */
  def ntile(n: Int): Column = {
    UnresolvedWindowFunction("ntile", lit(n).expr :: Nil)
  }

  /**
   * Window function: returns a sequential number starting at 1 within a window partition.
   *
   * This is equivalent to the ROW_NUMBER function in SQL.
   *
   * @group window_funcs
   * @since 1.4.0
   */
  def rowNumber(): Column = {
    UnresolvedWindowFunction("row_number", Nil)
  }

  /**
   * Window function: returns the rank of rows within a window partition, without any gaps.
   *
   * The difference between rank and denseRank is that denseRank leaves no gaps in ranking
   * sequence when there are ties. That is, if you were ranking a competition using denseRank
   * and had three people tie for second place, you would say that all three were in second
   * place and that the next person came in third.
   *
   * This is equivalent to the DENSE_RANK function in SQL.
   *
   * @group window_funcs
   * @since 1.4.0
   */
  def denseRank(): Column = {
    UnresolvedWindowFunction("dense_rank", Nil)
  }

  /**
   * Window function: returns the rank of rows within a window partition.
   *
   * The difference between rank and denseRank is that denseRank leaves no gaps in ranking
   * sequence when there are ties. That is, if you were ranking a competition using denseRank
   * and had three people tie for second place, you would say that all three were in second
   * place and that the next person came in third.
   *
   * This is equivalent to the RANK function in SQL.
   *
   * @group window_funcs
   * @since 1.4.0
   */
  def rank(): Column = {
    UnresolvedWindowFunction("rank", Nil)
  }

  /**
   * Window function: returns the cumulative distribution of values within a window partition,
   * i.e. the fraction of rows that are below the current row.
   *
   * {{{
   *   N = total number of rows in the partition
   *   cumeDist(x) = number of values before (and including) x / N
   * }}}
   *
   *
   * This is equivalent to the CUME_DIST function in SQL.
   *
   * @group window_funcs
   * @since 1.4.0
   */
  def cumeDist(): Column = {
    UnresolvedWindowFunction("cume_dist", Nil)
  }

  /**
   * Window function: returns the relative rank (i.e. percentile) of rows within a window partition.
   *
   * This is computed by:
   * {{{
   *   (rank of row in its partition - 1) / (number of rows in the partition - 1)
   * }}}
   *
   * This is equivalent to the PERCENT_RANK function in SQL.
   *
   * @group window_funcs
   * @since 1.4.0
   */
  def percentRank(): Column = {
    UnresolvedWindowFunction("percent_rank", Nil)
  }

  //////////////////////////////////////////////////////////////////////////////////////////////
  // Non-aggregate functions
  //////////////////////////////////////////////////////////////////////////////////////////////

  /**
   * Computes the absolute value.
   *
   * @group normal_funcs
   * @since 1.3.0
   */
  def abs(e: Column): Column = Abs(e.expr)

  /**
   * Creates a new array column. The input columns must all have the same data type.
   *
   * @group normal_funcs
   * @since 1.4.0
   */
  @scala.annotation.varargs
  def array(cols: Column*): Column = CreateArray(cols.map(_.expr))

  /**
   * Creates a new array column. The input columns must all have the same data type.
   *
   * @group normal_funcs
   * @since 1.4.0
   */
  def array(colName: String, colNames: String*): Column = {
    array((colName +: colNames).map(col) : _*)
  }

  /**
   * Marks a DataFrame as small enough for use in broadcast joins.
   *
   * The following example marks the right DataFrame for broadcast hash join using `joinKey`.
   * {{{
   *   // left and right are DataFrames
   *   left.join(broadcast(right), "joinKey")
   * }}}
   *
   * @group normal_funcs
   * @since 1.5.0
   */
  def broadcast(df: DataFrame): DataFrame = {
    DataFrame(df.sqlContext, BroadcastHint(df.logicalPlan))
  }

  /**
   * Returns the first column that is not null and not NaN.
   * {{{
   *   df.select(coalesce(df("a"), df("b")))
   * }}}
   *
   * @group normal_funcs
   * @since 1.3.0
   */
  @scala.annotation.varargs
  def coalesce(e: Column*): Column = Coalesce(e.map(_.expr))

  /**
   * Creates a new row for each element in the given array or map column.
   */
  def explode(e: Column): Column = Explode(e.expr)

  /**
   * Return true iff the column is NaN.
   *
   * @group normal_funcs
   * @since 1.5.0
   */
  def isNaN(e: Column): Column = IsNaN(e.expr)

  /**
   * A column expression that generates monotonically increasing 64-bit integers.
   *
   * The generated ID is guaranteed to be monotonically increasing and unique, but not consecutive.
   * The current implementation puts the partition ID in the upper 31 bits, and the record number
   * within each partition in the lower 33 bits. The assumption is that the data frame has
   * less than 1 billion partitions, and each partition has less than 8 billion records.
   *
   * As an example, consider a [[DataFrame]] with two partitions, each with 3 records.
   * This expression would return the following IDs:
   * 0, 1, 2, 8589934592 (1L << 33), 8589934593, 8589934594.
   *
   * @group normal_funcs
   * @since 1.4.0
   */
  def monotonicallyIncreasingId(): Column = MonotonicallyIncreasingID()

  /**
   * Return an alternative value `r` if `l` is NaN.
   * This function is useful for mapping NaN values to null.
   *
   * @group normal_funcs
   * @since 1.5.0
   */
  def nanvl(l: Column, r: Column): Column = NaNvl(l.expr, r.expr)

  /**
   * Unary minus, i.e. negate the expression.
   * {{{
   *   // Select the amount column and negates all values.
   *   // Scala:
   *   df.select( -df("amount") )
   *
   *   // Java:
   *   df.select( negate(df.col("amount")) );
   * }}}
   *
   * @group normal_funcs
   * @since 1.3.0
   */
  def negate(e: Column): Column = -e

  /**
   * Inversion of boolean expression, i.e. NOT.
   * {{{
   *   // Scala: select rows that are not active (isActive === false)
   *   df.filter( !df("isActive") )
   *
   *   // Java:
   *   df.filter( not(df.col("isActive")) );
   * }}}
   *
   * @group normal_funcs
   * @since 1.3.0
   */
  def not(e: Column): Column = !e

  /**
   * Evaluates a list of conditions and returns one of multiple possible result expressions.
   * If otherwise is not defined at the end, null is returned for unmatched conditions.
   *
   * {{{
   *   // Example: encoding gender string column into integer.
   *
   *   // Scala:
   *   people.select(when(people("gender") === "male", 0)
   *     .when(people("gender") === "female", 1)
   *     .otherwise(2))
   *
   *   // Java:
   *   people.select(when(col("gender").equalTo("male"), 0)
   *     .when(col("gender").equalTo("female"), 1)
   *     .otherwise(2))
   * }}}
   *
   * @group normal_funcs
   * @since 1.4.0
   */
  def when(condition: Column, value: Any): Column = {
    CaseWhen(Seq(condition.expr, lit(value).expr))
  }

  /**
   * Generate a random column with i.i.d. samples from U[0.0, 1.0].
   *
   * @group normal_funcs
   * @since 1.4.0
   */
  def rand(seed: Long): Column = Rand(seed)

  /**
   * Generate a random column with i.i.d. samples from U[0.0, 1.0].
   *
   * @group normal_funcs
   * @since 1.4.0
   */
  def rand(): Column = rand(Utils.random.nextLong)

  /**
   * Generate a column with i.i.d. samples from the standard normal distribution.
   *
   * @group normal_funcs
   * @since 1.4.0
   */
  def randn(seed: Long): Column = Randn(seed)

  /**
   * Generate a column with i.i.d. samples from the standard normal distribution.
   *
   * @group normal_funcs
   * @since 1.4.0
   */
  def randn(): Column = randn(Utils.random.nextLong)

  /**
   * Partition ID of the Spark task.
   *
   * Note that this is indeterministic because it depends on data partitioning and task scheduling.
   *
   * @group normal_funcs
   * @since 1.4.0
   */
  def sparkPartitionId(): Column = SparkPartitionID()

  /**
   * Computes the square root of the specified float value.
   *
   * @group math_funcs
   * @since 1.3.0
   */
  def sqrt(e: Column): Column = Sqrt(e.expr)

  /**
   * Computes the square root of the specified float value.
   *
   * @group math_funcs
   * @since 1.5.0
   */
  def sqrt(colName: String): Column = sqrt(Column(colName))

  /**
   * Creates a new struct column.
   * If the input column is a column in a [[DataFrame]], or a derived column expression
   * that is named (i.e. aliased), its name would be remained as the StructField's name,
   * otherwise, the newly generated StructField's name would be auto generated as col${index + 1},
   * i.e. col1, col2, col3, ...
   *
   * @group normal_funcs
   * @since 1.4.0
   */
  @scala.annotation.varargs
  def struct(cols: Column*): Column = {
    CreateStruct(cols.map(_.expr))
  }

  /**
   * Creates a new struct column that composes multiple input columns.
   *
   * @group normal_funcs
   * @since 1.4.0
   */
  def struct(colName: String, colNames: String*): Column = {
    struct((colName +: colNames).map(col) : _*)
  }

  /**
   * Computes bitwise NOT.
   *
   * @group normal_funcs
   * @since 1.4.0
   */
  def bitwiseNOT(e: Column): Column = BitwiseNot(e.expr)

  /**
   * Parses the expression string into the column that it represents, similar to
   * DataFrame.selectExpr
   * {{{
   *   // get the number of words of each length
   *   df.groupBy(expr("length(word)")).count()
   * }}}
   *
   * @group normal_funcs
   */
  def expr(expr: String): Column = Column(new SqlParser().parseExpression(expr))

  //////////////////////////////////////////////////////////////////////////////////////////////
  // Math Functions
  //////////////////////////////////////////////////////////////////////////////////////////////

  /**
   * Computes the cosine inverse of the given value; the returned angle is in the range
   * 0.0 through pi.
   *
   * @group math_funcs
   * @since 1.4.0
   */
  def acos(e: Column): Column = Acos(e.expr)

  /**
   * Computes the cosine inverse of the given column; the returned angle is in the range
   * 0.0 through pi.
   *
   * @group math_funcs
   * @since 1.4.0
   */
  def acos(columnName: String): Column = acos(Column(columnName))

  /**
   * Computes the sine inverse of the given value; the returned angle is in the range
   * -pi/2 through pi/2.
   *
   * @group math_funcs
   * @since 1.4.0
   */
  def asin(e: Column): Column = Asin(e.expr)

  /**
   * Computes the sine inverse of the given column; the returned angle is in the range
   * -pi/2 through pi/2.
   *
   * @group math_funcs
   * @since 1.4.0
   */
  def asin(columnName: String): Column = asin(Column(columnName))

  /**
   * Computes the tangent inverse of the given value.
   *
   * @group math_funcs
   * @since 1.4.0
   */
  def atan(e: Column): Column = Atan(e.expr)

  /**
   * Computes the tangent inverse of the given column.
   *
   * @group math_funcs
   * @since 1.4.0
   */
  def atan(columnName: String): Column = atan(Column(columnName))

  /**
   * Returns the angle theta from the conversion of rectangular coordinates (x, y) to
   * polar coordinates (r, theta).
   *
   * @group math_funcs
   * @since 1.4.0
   */
  def atan2(l: Column, r: Column): Column = Atan2(l.expr, r.expr)

  /**
   * Returns the angle theta from the conversion of rectangular coordinates (x, y) to
   * polar coordinates (r, theta).
   *
   * @group math_funcs
   * @since 1.4.0
   */
  def atan2(l: Column, rightName: String): Column = atan2(l, Column(rightName))

  /**
   * Returns the angle theta from the conversion of rectangular coordinates (x, y) to
   * polar coordinates (r, theta).
   *
   * @group math_funcs
   * @since 1.4.0
   */
  def atan2(leftName: String, r: Column): Column = atan2(Column(leftName), r)

  /**
   * Returns the angle theta from the conversion of rectangular coordinates (x, y) to
   * polar coordinates (r, theta).
   *
   * @group math_funcs
   * @since 1.4.0
   */
  def atan2(leftName: String, rightName: String): Column =
    atan2(Column(leftName), Column(rightName))

  /**
   * Returns the angle theta from the conversion of rectangular coordinates (x, y) to
   * polar coordinates (r, theta).
   *
   * @group math_funcs
   * @since 1.4.0
   */
  def atan2(l: Column, r: Double): Column = atan2(l, lit(r).expr)

  /**
   * Returns the angle theta from the conversion of rectangular coordinates (x, y) to
   * polar coordinates (r, theta).
   *
   * @group math_funcs
   * @since 1.4.0
   */
  def atan2(leftName: String, r: Double): Column = atan2(Column(leftName), r)

  /**
   * Returns the angle theta from the conversion of rectangular coordinates (x, y) to
   * polar coordinates (r, theta).
   *
   * @group math_funcs
   * @since 1.4.0
   */
  def atan2(l: Double, r: Column): Column = atan2(lit(l).expr, r)

  /**
   * Returns the angle theta from the conversion of rectangular coordinates (x, y) to
   * polar coordinates (r, theta).
   *
   * @group math_funcs
   * @since 1.4.0
   */
  def atan2(l: Double, rightName: String): Column = atan2(l, Column(rightName))

  /**
   * An expression that returns the string representation of the binary value of the given long
   * column. For example, bin("12") returns "1100".
   *
   * @group math_funcs
   * @since 1.5.0
   */
  def bin(e: Column): Column = Bin(e.expr)

  /**
   * An expression that returns the string representation of the binary value of the given long
   * column. For example, bin("12") returns "1100".
   *
   * @group math_funcs
   * @since 1.5.0
   */
  def bin(columnName: String): Column = bin(Column(columnName))

  /**
   * Computes the cube-root of the given value.
   *
   * @group math_funcs
   * @since 1.4.0
   */
  def cbrt(e: Column): Column = Cbrt(e.expr)

  /**
   * Computes the cube-root of the given column.
   *
   * @group math_funcs
   * @since 1.4.0
   */
  def cbrt(columnName: String): Column = cbrt(Column(columnName))

  /**
   * Computes the ceiling of the given value.
   *
   * @group math_funcs
   * @since 1.4.0
   */
  def ceil(e: Column): Column = Ceil(e.expr)

  /**
   * Computes the ceiling of the given column.
   *
   * @group math_funcs
   * @since 1.4.0
   */
  def ceil(columnName: String): Column = ceil(Column(columnName))

  /**
   * Computes the cosine of the given value.
   *
   * @group math_funcs
   * @since 1.4.0
   */
  def cos(e: Column): Column = Cos(e.expr)

  /**
   * Computes the cosine of the given column.
   *
   * @group math_funcs
   * @since 1.4.0
   */
  def cos(columnName: String): Column = cos(Column(columnName))

  /**
   * Computes the hyperbolic cosine of the given value.
   *
   * @group math_funcs
   * @since 1.4.0
   */
  def cosh(e: Column): Column = Cosh(e.expr)

  /**
   * Computes the hyperbolic cosine of the given column.
   *
   * @group math_funcs
   * @since 1.4.0
   */
  def cosh(columnName: String): Column = cosh(Column(columnName))

  /**
   * Returns the current date.
   *
   * @group datetime_funcs
   * @since 1.5.0
   */
  def current_date(): Column = CurrentDate()

  /**
   * Returns the current timestamp.
   *
   * @group datetime_funcs
   * @since 1.5.0
   */
  def current_timestamp(): Column = CurrentTimestamp()

  /**
   * Computes the exponential of the given value.
   *
   * @group math_funcs
   * @since 1.4.0
   */
  def exp(e: Column): Column = Exp(e.expr)

  /**
   * Computes the exponential of the given column.
   *
   * @group math_funcs
   * @since 1.4.0
   */
  def exp(columnName: String): Column = exp(Column(columnName))

  /**
   * Computes the exponential of the given value minus one.
   *
   * @group math_funcs
   * @since 1.4.0
   */
  def expm1(e: Column): Column = Expm1(e.expr)

  /**
   * Computes the exponential of the given column.
   *
   * @group math_funcs
   * @since 1.4.0
   */
  def expm1(columnName: String): Column = expm1(Column(columnName))

  /**
   * Computes the factorial of the given value.
   *
   * @group math_funcs
   * @since 1.5.0
   */
  def factorial(e: Column): Column = Factorial(e.expr)

  /**
   * Computes the factorial of the given column.
   *
   * @group math_funcs
   * @since 1.5.0
   */
  def factorial(columnName: String): Column = factorial(Column(columnName))

  /**
   * Computes the floor of the given value.
   *
   * @group math_funcs
   * @since 1.4.0
   */
  def floor(e: Column): Column = Floor(e.expr)

  /**
   * Computes the floor of the given column.
   *
   * @group math_funcs
   * @since 1.4.0
   */
  def floor(columnName: String): Column = floor(Column(columnName))

  /**
   * Returns the greatest value of the list of values, skipping null values.
   * This function takes at least 2 parameters. It will return null iff all parameters are null.
   *
   * @group normal_funcs
   * @since 1.5.0
   */
  @scala.annotation.varargs
  def greatest(exprs: Column*): Column = {
    require(exprs.length > 1, "greatest requires at least 2 arguments.")
    Greatest(exprs.map(_.expr))
  }

  /**
   * Returns the greatest value of the list of column names, skipping null values.
   * This function takes at least 2 parameters. It will return null iff all parameters are null.
   *
   * @group normal_funcs
   * @since 1.5.0
   */
  @scala.annotation.varargs
  def greatest(columnName: String, columnNames: String*): Column = {
    greatest((columnName +: columnNames).map(Column.apply): _*)
  }

  /**
    * Computes hex value of the given column.
    *
    * @group math_funcs
    * @since 1.5.0
    */
  def hex(column: Column): Column = Hex(column.expr)

  /**
   * Inverse of hex. Interprets each pair of characters as a hexadecimal number
   * and converts to the byte representation of number.
   *
   * @group math_funcs
   * @since 1.5.0
   */
  def unhex(column: Column): Column = Unhex(column.expr)

  /**
   * Computes `sqrt(a^2^ + b^2^)` without intermediate overflow or underflow.
   *
   * @group math_funcs
   * @since 1.4.0
   */
  def hypot(l: Column, r: Column): Column = Hypot(l.expr, r.expr)

  /**
   * Computes `sqrt(a^2^ + b^2^)` without intermediate overflow or underflow.
   *
   * @group math_funcs
   * @since 1.4.0
   */
  def hypot(l: Column, rightName: String): Column = hypot(l, Column(rightName))

  /**
   * Computes `sqrt(a^2^ + b^2^)` without intermediate overflow or underflow.
   *
   * @group math_funcs
   * @since 1.4.0
   */
  def hypot(leftName: String, r: Column): Column = hypot(Column(leftName), r)

  /**
   * Computes `sqrt(a^2^ + b^2^)` without intermediate overflow or underflow.
   *
   * @group math_funcs
   * @since 1.4.0
   */
  def hypot(leftName: String, rightName: String): Column =
    hypot(Column(leftName), Column(rightName))

  /**
   * Computes `sqrt(a^2^ + b^2^)` without intermediate overflow or underflow.
   *
   * @group math_funcs
   * @since 1.4.0
   */
  def hypot(l: Column, r: Double): Column = hypot(l, lit(r).expr)

  /**
   * Computes `sqrt(a^2^ + b^2^)` without intermediate overflow or underflow.
   *
   * @group math_funcs
   * @since 1.4.0
   */
  def hypot(leftName: String, r: Double): Column = hypot(Column(leftName), r)

  /**
   * Computes `sqrt(a^2^ + b^2^)` without intermediate overflow or underflow.
   *
   * @group math_funcs
   * @since 1.4.0
   */
  def hypot(l: Double, r: Column): Column = hypot(lit(l).expr, r)

  /**
   * Computes `sqrt(a^2^ + b^2^)` without intermediate overflow or underflow.
   *
   * @group math_funcs
   * @since 1.4.0
   */
  def hypot(l: Double, rightName: String): Column = hypot(l, Column(rightName))

  /**
   * Returns the least value of the list of values, skipping null values.
   * This function takes at least 2 parameters. It will return null iff all parameters are null.
   *
   * @group normal_funcs
   * @since 1.5.0
   */
  @scala.annotation.varargs
  def least(exprs: Column*): Column = {
    require(exprs.length > 1, "least requires at least 2 arguments.")
    Least(exprs.map(_.expr))
  }

  /**
   * Returns the least value of the list of column names, skipping null values.
   * This function takes at least 2 parameters. It will return null iff all parameters are null.
   *
   * @group normal_funcs
   * @since 1.5.0
   */
  @scala.annotation.varargs
  def least(columnName: String, columnNames: String*): Column = {
    least((columnName +: columnNames).map(Column.apply): _*)
  }

  /**
   * Computes the natural logarithm of the given value.
   *
   * @group math_funcs
   * @since 1.4.0
   */
  def log(e: Column): Column = Log(e.expr)

  /**
   * Computes the natural logarithm of the given column.
   *
   * @group math_funcs
   * @since 1.4.0
   */
  def log(columnName: String): Column = log(Column(columnName))

  /**
   * Returns the first argument-base logarithm of the second argument.
   *
   * @group math_funcs
   * @since 1.4.0
   */
  def log(base: Double, a: Column): Column = Logarithm(lit(base).expr, a.expr)

  /**
   * Returns the first argument-base logarithm of the second argument.
   *
   * @group math_funcs
   * @since 1.4.0
   */
  def log(base: Double, columnName: String): Column = log(base, Column(columnName))

  /**
   * Computes the logarithm of the given value in base 10.
   *
   * @group math_funcs
   * @since 1.4.0
   */
  def log10(e: Column): Column = Log10(e.expr)

  /**
   * Computes the logarithm of the given value in base 10.
   *
   * @group math_funcs
   * @since 1.4.0
   */
  def log10(columnName: String): Column = log10(Column(columnName))

  /**
   * Computes the natural logarithm of the given value plus one.
   *
   * @group math_funcs
   * @since 1.4.0
   */
  def log1p(e: Column): Column = Log1p(e.expr)

  /**
   * Computes the natural logarithm of the given column plus one.
   *
   * @group math_funcs
   * @since 1.4.0
   */
  def log1p(columnName: String): Column = log1p(Column(columnName))

  /**
   * Computes the logarithm of the given column in base 2.
   *
   * @group math_funcs
   * @since 1.5.0
   */
  def log2(expr: Column): Column = Log2(expr.expr)

  /**
   * Computes the logarithm of the given value in base 2.
   *
   * @group math_funcs
   * @since 1.5.0
   */
  def log2(columnName: String): Column = log2(Column(columnName))

  /**
   * Returns the value of the first argument raised to the power of the second argument.
   *
   * @group math_funcs
   * @since 1.4.0
   */
  def pow(l: Column, r: Column): Column = Pow(l.expr, r.expr)

  /**
   * Returns the value of the first argument raised to the power of the second argument.
   *
   * @group math_funcs
   * @since 1.4.0
   */
  def pow(l: Column, rightName: String): Column = pow(l, Column(rightName))

  /**
   * Returns the value of the first argument raised to the power of the second argument.
   *
   * @group math_funcs
   * @since 1.4.0
   */
  def pow(leftName: String, r: Column): Column = pow(Column(leftName), r)

  /**
   * Returns the value of the first argument raised to the power of the second argument.
   *
   * @group math_funcs
   * @since 1.4.0
   */
  def pow(leftName: String, rightName: String): Column = pow(Column(leftName), Column(rightName))

  /**
   * Returns the value of the first argument raised to the power of the second argument.
   *
   * @group math_funcs
   * @since 1.4.0
   */
  def pow(l: Column, r: Double): Column = pow(l, lit(r).expr)

  /**
   * Returns the value of the first argument raised to the power of the second argument.
   *
   * @group math_funcs
   * @since 1.4.0
   */
  def pow(leftName: String, r: Double): Column = pow(Column(leftName), r)

  /**
   * Returns the value of the first argument raised to the power of the second argument.
   *
   * @group math_funcs
   * @since 1.4.0
   */
  def pow(l: Double, r: Column): Column = pow(lit(l).expr, r)

  /**
   * Returns the value of the first argument raised to the power of the second argument.
   *
   * @group math_funcs
   * @since 1.4.0
   */
  def pow(l: Double, rightName: String): Column = pow(l, Column(rightName))

  /**
   * Returns the positive value of dividend mod divisor.
   *
   * @group math_funcs
   * @since 1.5.0
   */
  def pmod(dividend: Column, divisor: Column): Column = Pmod(dividend.expr, divisor.expr)

  /**
   * Returns the positive value of dividend mod divisor.
   *
   * @group math_funcs
   * @since 1.5.0
   */
  def pmod(dividendColName: String, divisorColName: String): Column =
    pmod(Column(dividendColName), Column(divisorColName))

  /**
   * Returns the double value that is closest in value to the argument and
   * is equal to a mathematical integer.
   *
   * @group math_funcs
   * @since 1.4.0
   */
  def rint(e: Column): Column = Rint(e.expr)

  /**
   * Returns the double value that is closest in value to the argument and
   * is equal to a mathematical integer.
   *
   * @group math_funcs
   * @since 1.4.0
   */
  def rint(columnName: String): Column = rint(Column(columnName))

  /**
   * Returns the value of the column `e` rounded to 0 decimal places.
   *
   * @group math_funcs
   * @since 1.5.0
   */
  def round(e: Column): Column = round(e.expr, 0)

  /**
   * Returns the value of the given column rounded to 0 decimal places.
   *
   * @group math_funcs
   * @since 1.5.0
   */
  def round(columnName: String): Column = round(Column(columnName), 0)

  /**
   * Returns the value of `e` rounded to `scale` decimal places.
   *
   * @group math_funcs
   * @since 1.5.0
   */
  def round(e: Column, scale: Int): Column = Round(e.expr, Literal(scale))

  /**
   * Returns the value of the given column rounded to `scale` decimal places.
   *
   * @group math_funcs
   * @since 1.5.0
   */
  def round(columnName: String, scale: Int): Column = round(Column(columnName), scale)

  /**
   * Shift the the given value numBits left. If the given value is a long value, this function
   * will return a long value else it will return an integer value.
   *
   * @group math_funcs
   * @since 1.5.0
   */
  def shiftLeft(e: Column, numBits: Int): Column = ShiftLeft(e.expr, lit(numBits).expr)

  /**
   * Shift the the given value numBits left. If the given value is a long value, this function
   * will return a long value else it will return an integer value.
   *
   * @group math_funcs
   * @since 1.5.0
   */
  def shiftLeft(columnName: String, numBits: Int): Column =
    shiftLeft(Column(columnName), numBits)

  /**
   * Shift the the given value numBits right. If the given value is a long value, it will return
   * a long value else it will return an integer value.
   *
   * @group math_funcs
   * @since 1.5.0
   */
  def shiftRight(e: Column, numBits: Int): Column = ShiftRight(e.expr, lit(numBits).expr)

  /**
   * Unsigned shift the the given value numBits right. If the given value is a long value,
   * it will return a long value else it will return an integer value.
   *
   * @group math_funcs
   * @since 1.5.0
   */
  def shiftRightUnsigned(columnName: String, numBits: Int): Column =
    shiftRightUnsigned(Column(columnName), numBits)

  /**
   * Unsigned shift the the given value numBits right. If the given value is a long value,
   * it will return a long value else it will return an integer value.
   *
   * @group math_funcs
   * @since 1.5.0
   */
  def shiftRightUnsigned(e: Column, numBits: Int): Column =
    ShiftRightUnsigned(e.expr, lit(numBits).expr)

  /**
   * Shift the the given value numBits right. If the given value is a long value, it will return
   * a long value else it will return an integer value.
   *
   * @group math_funcs
   * @since 1.5.0
   */
  def shiftRight(columnName: String, numBits: Int): Column =
    shiftRight(Column(columnName), numBits)

  /**
   * Computes the signum of the given value.
   *
   * @group math_funcs
   * @since 1.4.0
   */
  def signum(e: Column): Column = Signum(e.expr)

  /**
   * Computes the signum of the given column.
   *
   * @group math_funcs
   * @since 1.4.0
   */
  def signum(columnName: String): Column = signum(Column(columnName))

  /**
   * Computes the sine of the given value.
   *
   * @group math_funcs
   * @since 1.4.0
   */
  def sin(e: Column): Column = Sin(e.expr)

  /**
   * Computes the sine of the given column.
   *
   * @group math_funcs
   * @since 1.4.0
   */
  def sin(columnName: String): Column = sin(Column(columnName))

  /**
   * Computes the hyperbolic sine of the given value.
   *
   * @group math_funcs
   * @since 1.4.0
   */
  def sinh(e: Column): Column = Sinh(e.expr)

  /**
   * Computes the hyperbolic sine of the given column.
   *
   * @group math_funcs
   * @since 1.4.0
   */
  def sinh(columnName: String): Column = sinh(Column(columnName))

  /**
   * Computes the tangent of the given value.
   *
   * @group math_funcs
   * @since 1.4.0
   */
  def tan(e: Column): Column = Tan(e.expr)

  /**
   * Computes the tangent of the given column.
   *
   * @group math_funcs
   * @since 1.4.0
   */
  def tan(columnName: String): Column = tan(Column(columnName))

  /**
   * Computes the hyperbolic tangent of the given value.
   *
   * @group math_funcs
   * @since 1.4.0
   */
  def tanh(e: Column): Column = Tanh(e.expr)

  /**
   * Computes the hyperbolic tangent of the given column.
   *
   * @group math_funcs
   * @since 1.4.0
   */
  def tanh(columnName: String): Column = tanh(Column(columnName))

  /**
   * Converts an angle measured in radians to an approximately equivalent angle measured in degrees.
   *
   * @group math_funcs
   * @since 1.4.0
   */
  def toDegrees(e: Column): Column = ToDegrees(e.expr)

  /**
   * Converts an angle measured in radians to an approximately equivalent angle measured in degrees.
   *
   * @group math_funcs
   * @since 1.4.0
   */
  def toDegrees(columnName: String): Column = toDegrees(Column(columnName))

  /**
   * Converts an angle measured in degrees to an approximately equivalent angle measured in radians.
   *
   * @group math_funcs
   * @since 1.4.0
   */
  def toRadians(e: Column): Column = ToRadians(e.expr)

  /**
   * Converts an angle measured in degrees to an approximately equivalent angle measured in radians.
   *
   * @group math_funcs
   * @since 1.4.0
   */
  def toRadians(columnName: String): Column = toRadians(Column(columnName))

  //////////////////////////////////////////////////////////////////////////////////////////////
  // Misc functions
  //////////////////////////////////////////////////////////////////////////////////////////////

  /**
   * Calculates the MD5 digest of a binary column and returns the value
   * as a 32 character hex string.
   *
   * @group misc_funcs
   * @since 1.5.0
   */
  def md5(e: Column): Column = Md5(e.expr)

  /**
   * Calculates the SHA-1 digest of a binary column and returns the value
   * as a 40 character hex string.
   *
   * @group misc_funcs
   * @since 1.5.0
   */
  def sha1(e: Column): Column = Sha1(e.expr)

  /**
   * Calculates the SHA-2 family of hash functions of a binary column and
   * returns the value as a hex string.
   *
   * @param e column to compute SHA-2 on.
   * @param numBits one of 224, 256, 384, or 512.
   *
   * @group misc_funcs
   * @since 1.5.0
   */
  def sha2(e: Column, numBits: Int): Column = {
    require(Seq(0, 224, 256, 384, 512).contains(numBits),
      s"numBits $numBits is not in the permitted values (0, 224, 256, 384, 512)")
    Sha2(e.expr, lit(numBits).expr)
  }

  /**
   * Calculates the cyclic redundancy check value  (CRC32) of a binary column and
   * returns the value as a bigint.
   *
   * @group misc_funcs
   * @since 1.5.0
   */
  def crc32(e: Column): Column = Crc32(e.expr)

  //////////////////////////////////////////////////////////////////////////////////////////////
  // String functions
  //////////////////////////////////////////////////////////////////////////////////////////////

  /**
   * Concatenates input strings together into a single string.
   *
   * @group string_funcs
   * @since 1.5.0
   */
  @scala.annotation.varargs
  def concat(exprs: Column*): Column = Concat(exprs.map(_.expr))

  /**
   * Concatenates input strings together into a single string, using the given separator.
   *
   * @group string_funcs
   * @since 1.5.0
   */
  @scala.annotation.varargs
  def concat_ws(sep: String, exprs: Column*): Column = {
    ConcatWs(Literal.create(sep, StringType) +: exprs.map(_.expr))
  }

  /**
   * Computes the length of a given string / binary value.
   *
   * @group string_funcs
   * @since 1.5.0
   */
  def length(e: Column): Column = Length(e.expr)

  /**
   * Converts a string expression to lower case.
   *
   * @group string_funcs
   * @since 1.3.0
   */
  def lower(e: Column): Column = Lower(e.expr)

  /**
   * Converts a string expression to upper case.
   *
   * @group string_funcs
   * @since 1.3.0
   */
  def upper(e: Column): Column = Upper(e.expr)

  /**
   * Formats the number X to a format like '#,###,###.##', rounded to d decimal places,
   * and returns the result as a string.
   * If d is 0, the result has no decimal point or fractional part.
   * If d < 0, the result will be null.
   *
   * @group string_funcs
   * @since 1.5.0
   */
  def format_number(x: Column, d: Int): Column = FormatNumber(x.expr, lit(d).expr)

  /**
   * Computes the Levenshtein distance of the two given string columns.
   * @group string_funcs
   * @since 1.5.0
   */
  def levenshtein(l: Column, r: Column): Column = Levenshtein(l.expr, r.expr)

  /**
   * Computes the numeric value of the first character of the specified string column.
   *
   * @group string_funcs
   * @since 1.5.0
   */
  def ascii(e: Column): Column = Ascii(e.expr)

  /**
   * Trim the spaces from both ends for the specified string column.
   *
   * @group string_funcs
   * @since 1.5.0
   */
  def trim(e: Column): Column = StringTrim(e.expr)

  /**
   * Trim the spaces from left end for the specified string value.
   *
   * @group string_funcs
   * @since 1.5.0
   */
  def ltrim(e: Column): Column = StringTrimLeft(e.expr)

  /**
   * Trim the spaces from right end for the specified string value.
   *
   * @group string_funcs
   * @since 1.5.0
   */
  def rtrim(e: Column): Column = StringTrimRight(e.expr)

  /**
   * Formats the arguments in printf-style and returns the result as a string column.
   *
   * @group string_funcs
   * @since 1.5.0
   */
  @scala.annotation.varargs
  def format_string(format: String, arguments: Column*): Column = {
    FormatString((lit(format) +: arguments).map(_.expr): _*)
  }

  /**
   * Locate the position of the first occurrence of substr column in the given string.
   * Returns null if either of the arguments are null.
   *
   * NOTE: The position is not zero based, but 1 based index, returns 0 if substr
   * could not be found in str.
   *
   * @group string_funcs
   * @since 1.5.0
   */
  def instr(str: Column, substring: String): Column = StringInstr(str.expr, lit(substring).expr)

  /**
   * Locate the position of the first occurrence of substr in a string column.
   *
   * NOTE: The position is not zero based, but 1 based index, returns 0 if substr
   * could not be found in str.
   *
   * @group string_funcs
   * @since 1.5.0
   */
  def locate(substr: String, str: Column): Column = {
    new StringLocate(lit(substr).expr, str.expr)
  }

  /**
   * Locate the position of the first occurrence of substr in a string column, after position pos.
   *
   * NOTE: The position is not zero based, but 1 based index. returns 0 if substr
   * could not be found in str.
   *
   * @group string_funcs
   * @since 1.5.0
   */
  def locate(substr: String, str: Column, pos: Int): Column = {
    StringLocate(lit(substr).expr, str.expr, lit(pos).expr)
  }


  /**
   * Extract a specific(idx) group identified by a java regex, from the specified string column.
   *
   * @group string_funcs
   * @since 1.5.0
   */
  def regexp_extract(e: Column, exp: String, groupIdx: Int): Column = {
    RegExpExtract(e.expr, lit(exp).expr, lit(groupIdx).expr)
  }

  /**
   * Replace all substrings of the specified string value that match regexp with rep.
   *
   * @group string_funcs
   * @since 1.5.0
   */
  def regexp_replace(e: Column, pattern: String, replacement: String): Column = {
    RegExpReplace(e.expr, lit(pattern).expr, lit(replacement).expr)
  }

  /**
   * Computes the BASE64 encoding of a binary column and returns it as a string column.
   * This is the reverse of unbase64.
   *
   * @group string_funcs
   * @since 1.5.0
   */
  def base64(e: Column): Column = Base64(e.expr)

  /**
   * Decodes a BASE64 encoded string column and returns it as a binary column.
   * This is the reverse of base64.
   *
   * @group string_funcs
   * @since 1.5.0
   */
  def unbase64(e: Column): Column = UnBase64(e.expr)

  /**
   * Left-padded with pad to a length of len.
   *
   * @group string_funcs
   * @since 1.5.0
   */
  def lpad(str: Column, len: Int, pad: String): Column = {
    StringLPad(str.expr, lit(len).expr, lit(pad).expr)
  }

  /**
   * Computes the first argument into a binary from a string using the provided character set
   * (one of 'US-ASCII', 'ISO-8859-1', 'UTF-8', 'UTF-16BE', 'UTF-16LE', 'UTF-16').
   * If either argument is null, the result will also be null.
   *
   * @group string_funcs
   * @since 1.5.0
   */
  def encode(value: Column, charset: String): Column = Encode(value.expr, lit(charset).expr)

  /**
   * Computes the first argument into a string from a binary using the provided character set
   * (one of 'US-ASCII', 'ISO-8859-1', 'UTF-8', 'UTF-16BE', 'UTF-16LE', 'UTF-16').
   * If either argument is null, the result will also be null.
   *
   * @group string_funcs
   * @since 1.5.0
   */
  def decode(value: Column, charset: String): Column = Decode(value.expr, lit(charset).expr)

  /**
   * Right-padded with pad to a length of len.
   *
   * @group string_funcs
   * @since 1.5.0
   */
  def rpad(str: Column, len: Int, pad: String): Column = {
    StringRPad(str.expr, lit(len).expr, lit(pad).expr)
  }

  /**
   * Repeats a string column n times, and returns it as a new string column.
   *
   * @group string_funcs
   * @since 1.5.0
   */
  def repeat(str: Column, n: Int): Column = {
    StringRepeat(str.expr, lit(n).expr)
  }

  /**
   * Splits str around pattern (pattern is a regular expression).
   * NOTE: pattern is a string represent the regular expression.
   *
   * @group string_funcs
   * @since 1.5.0
   */
  def split(str: Column, pattern: String): Column = {
    StringSplit(str.expr, lit(pattern).expr)
  }

  /**
   * Reversed the string for the specified value.
   *
   * @group string_funcs
   * @since 1.5.0
   */
  def reverse(str: Column): Column = {
    StringReverse(str.expr)
  }

  //////////////////////////////////////////////////////////////////////////////////////////////
  // DateTime functions
  //////////////////////////////////////////////////////////////////////////////////////////////

  /**
   * Returns the date that is numMonths after startDate.
   * @group datetime_funcs
   * @since 1.5.0
   */
  def add_months(startDate: Column, numMonths: Column): Column =
    AddMonths(startDate.expr, numMonths.expr)

  /**
   * Converts a date/timestamp/string to a value of string in the format specified by the date
   * format given by the second argument.
   *
   * A pattern could be for instance `dd.MM.yyyy` and could return a string like '18.03.1993'. All
   * pattern letters of [[java.text.SimpleDateFormat]] can be used.
   *
   * NOTE: Use when ever possible specialized functions like [[year]]. These benefit from a
   * specialized implementation.
   *
   * @group datetime_funcs
   * @since 1.5.0
   */
  def date_format(dateExpr: Column, format: String): Column =
    DateFormatClass(dateExpr.expr, Literal(format))

  /**
   * Converts a date/timestamp/string to a value of string in the format specified by the date
   * format given by the second argument.
   *
   * A pattern could be for instance `dd.MM.yyyy` and could return a string like '18.03.1993'. All
   * pattern letters of [[java.text.SimpleDateFormat]] can be used.
   *
   * NOTE: Use when ever possible specialized functions like [[year]]. These benefit from a
   * specialized implementation.
   *
   * @group datetime_funcs
   * @since 1.5.0
   */
  def date_format(dateColumnName: String, format: String): Column =
    date_format(Column(dateColumnName), format)

  /**
   * Extracts the year as an integer from a given date/timestamp/string.
   * @group datetime_funcs
   * @since 1.5.0
   */
  def date_add(startdate: Column, days: Column): Column = DateAdd(startdate.expr, days.expr)

  /**
   * Extracts the year as an integer from a given date/timestamp/string.
   * @group datetime_funcs
   * @since 1.5.0
   */
  def date_sub(startdate: Column, days: Column): Column = DateSub(startdate.expr, days.expr)

  /**
   * Extracts the year as an integer from a given date/timestamp/string.
   * @group datetime_funcs
   * @since 1.5.0
   */
  def year(e: Column): Column = Year(e.expr)

  /**
   * Extracts the year as an integer from a given date/timestamp/string.
   * @group datetime_funcs
   * @since 1.5.0
   */
  def year(columnName: String): Column = year(Column(columnName))

  /**
   * Extracts the quarter as an integer from a given date/timestamp/string.
   * @group datetime_funcs
   * @since 1.5.0
   */
  def quarter(e: Column): Column = Quarter(e.expr)

  /**
   * Extracts the quarter as an integer from a given date/timestamp/string.
   * @group datetime_funcs
   * @since 1.5.0
   */
  def quarter(columnName: String): Column = quarter(Column(columnName))

  /**
   * Extracts the month as an integer from a given date/timestamp/string.
   * @group datetime_funcs
   * @since 1.5.0
   */
  def month(e: Column): Column = Month(e.expr)

  /**
   * Extracts the month as an integer from a given date/timestamp/string.
   * @group datetime_funcs
   * @since 1.5.0
   */
  def month(columnName: String): Column = month(Column(columnName))

  /**
   * Extracts the day of the month as an integer from a given date/timestamp/string.
   * @group datetime_funcs
   * @since 1.5.0
   */
  def dayofmonth(e: Column): Column = DayOfMonth(e.expr)

  /**
   * Extracts the day of the month as an integer from a given date/timestamp/string.
   * @group datetime_funcs
   * @since 1.5.0
   */
  def dayofmonth(columnName: String): Column = dayofmonth(Column(columnName))

  /**
   * Extracts the day of the year as an integer from a given date/timestamp/string.
   * @group datetime_funcs
   * @since 1.5.0
   */
  def dayofyear(e: Column): Column = DayOfYear(e.expr)

  /**
   * Extracts the day of the year as an integer from a given date/timestamp/string.
   * @group datetime_funcs
   * @since 1.5.0
   */
  def dayofyear(columnName: String): Column = dayofyear(Column(columnName))

  /**
   * Extracts the hours as an integer from a given date/timestamp/string.
   * @group datetime_funcs
   * @since 1.5.0
   */
  def hour(e: Column): Column = Hour(e.expr)

  /**
   * Extracts the hours as an integer from a given date/timestamp/string.
   * @group datetime_funcs
   * @since 1.5.0
   */
  def hour(columnName: String): Column = hour(Column(columnName))

  /**
   * Given a date column, returns the last day of the month which the given date belongs to.
   * For example, input "2015-07-27" returns "2015-07-31" since July 31 is the last day of the
   * month in July 2015.
   *
   * @group datetime_funcs
   * @since 1.5.0
   */
  def last_day(e: Column): Column = LastDay(e.expr)

  /**
   * Extracts the minutes as an integer from a given date/timestamp/string.
   * @group datetime_funcs
   * @since 1.5.0
   */
  def minute(e: Column): Column = Minute(e.expr)

  /**
   * Extracts the minutes as an integer from a given date/timestamp/string.
   * @group datetime_funcs
   * @since 1.5.0
   */
  def minute(columnName: String): Column = minute(Column(columnName))

  /**
<<<<<<< HEAD
   * Returns number of months between dates date1 and date2.
   * @group datetime_funcs
   * @since 1.5.0
   */
  def months_between(l: Column, r: Column): Column = MonthsBetween(l.expr, r.expr)
=======
   * Given a date column, returns the first date which is later than the value of the date column
   * that is on the specified day of the week.
   *
   * For example, `next_day('2015-07-27', "Sunday")` returns 2015-08-02 because that is the first
   * Sunday after 2015-07-27.
   *
   * Day of the week parameter is case insensitive, and accepts:
   * "Mon", "Tue", "Wed", "Thu", "Fri", "Sat", "Sun".
   *
   * @group datetime_funcs
   * @since 1.5.0
   */
  def next_day(date: Column, dayOfWeek: String): Column = NextDay(date.expr, lit(dayOfWeek).expr)
>>>>>>> 15667a0a

  /**
   * Extracts the seconds as an integer from a given date/timestamp/string.
   * @group datetime_funcs
   * @since 1.5.0
   */
  def second(e: Column): Column = Second(e.expr)

  /**
   * Extracts the seconds as an integer from a given date/timestamp/string.
   * @group datetime_funcs
   * @since 1.5.0
   */
  def second(columnName: String): Column = second(Column(columnName))

  /**
   * Adds a time and an interval value
   * @group datetime_funcs
   * @since 1.5.0
   */
  def time_add(l: Column, r: Column): Column = TimeAdd(l.expr, r.expr)

  /**
   * Subtracts an interval from a time value
   * @group datetime_funcs
   * @since 1.5.0
   */
  def time_sub(l: Column, r: Column): Column = TimeSub(l.expr, r.expr)

  /**
   * Extracts the week number as an integer from a given date/timestamp/string.
   * @group datetime_funcs
   * @since 1.5.0
   */
  def weekofyear(e: Column): Column = WeekOfYear(e.expr)

  /**
   * Extracts the week number as an integer from a given date/timestamp/string.
   * @group datetime_funcs
   * @since 1.5.0
   */
  def weekofyear(columnName: String): Column = weekofyear(Column(columnName))

  //////////////////////////////////////////////////////////////////////////////////////////////
  // Collection functions
  //////////////////////////////////////////////////////////////////////////////////////////////

  /**
   * Returns length of array or map
   * @group collection_funcs
   * @since 1.5.0
   */
  def size(columnName: String): Column = size(Column(columnName))

  /**
   * Returns length of array or map
   * @group collection_funcs
   * @since 1.5.0
   */
  def size(column: Column): Column = Size(column.expr)


  //////////////////////////////////////////////////////////////////////////////////////////////
  //////////////////////////////////////////////////////////////////////////////////////////////

  // scalastyle:off

  /* Use the following code to generate:
  (0 to 10).map { x =>
    val types = (1 to x).foldRight("RT")((i, s) => {s"A$i, $s"})
    val typeTags = (1 to x).map(i => s"A$i: TypeTag").foldLeft("RT: TypeTag")(_ + ", " + _)
    val inputTypes = (1 to x).foldRight("Nil")((i, s) => {s"ScalaReflection.schemaFor(typeTag[A$i]).dataType :: $s"})
    println(s"""
    /**
     * Defines a user-defined function of ${x} arguments as user-defined function (UDF).
     * The data types are automatically inferred based on the function's signature.
     *
     * @group udf_funcs
     * @since 1.3.0
     */
    def udf[$typeTags](f: Function$x[$types]): UserDefinedFunction = {
      val inputTypes = Try($inputTypes).getOrElse(Nil)
      UserDefinedFunction(f, ScalaReflection.schemaFor(typeTag[RT]).dataType, inputTypes)
    }""")
  }

  (0 to 10).map { x =>
    val args = (1 to x).map(i => s"arg$i: Column").mkString(", ")
    val fTypes = Seq.fill(x + 1)("_").mkString(", ")
    val argsInUDF = (1 to x).map(i => s"arg$i.expr").mkString(", ")
    println(s"""
    /**
     * Call a Scala function of ${x} arguments as user-defined function (UDF). This requires
     * you to specify the return data type.
     *
     * @group udf_funcs
     * @since 1.3.0
     * @deprecated As of 1.5.0, since it's redundant with udf()
     */
    @deprecated("Use udf", "1.5.0")
    def callUDF(f: Function$x[$fTypes], returnType: DataType${if (args.length > 0) ", " + args else ""}): Column = {
      ScalaUDF(f, returnType, Seq($argsInUDF))
    }""")
  }
  }
  */
  /**
   * Defines a user-defined function of 0 arguments as user-defined function (UDF).
   * The data types are automatically inferred based on the function's signature.
   *
   * @group udf_funcs
   * @since 1.3.0
   */
  def udf[RT: TypeTag](f: Function0[RT]): UserDefinedFunction = {
    val inputTypes = Try(Nil).getOrElse(Nil)
    UserDefinedFunction(f, ScalaReflection.schemaFor(typeTag[RT]).dataType, inputTypes)
  }

  /**
   * Defines a user-defined function of 1 arguments as user-defined function (UDF).
   * The data types are automatically inferred based on the function's signature.
   *
   * @group udf_funcs
   * @since 1.3.0
   */
  def udf[RT: TypeTag, A1: TypeTag](f: Function1[A1, RT]): UserDefinedFunction = {
    val inputTypes = Try(ScalaReflection.schemaFor(typeTag[A1]).dataType :: Nil).getOrElse(Nil)
    UserDefinedFunction(f, ScalaReflection.schemaFor(typeTag[RT]).dataType, inputTypes)
  }

  /**
   * Defines a user-defined function of 2 arguments as user-defined function (UDF).
   * The data types are automatically inferred based on the function's signature.
   *
   * @group udf_funcs
   * @since 1.3.0
   */
  def udf[RT: TypeTag, A1: TypeTag, A2: TypeTag](f: Function2[A1, A2, RT]): UserDefinedFunction = {
    val inputTypes = Try(ScalaReflection.schemaFor(typeTag[A1]).dataType :: ScalaReflection.schemaFor(typeTag[A2]).dataType :: Nil).getOrElse(Nil)
    UserDefinedFunction(f, ScalaReflection.schemaFor(typeTag[RT]).dataType, inputTypes)
  }

  /**
   * Defines a user-defined function of 3 arguments as user-defined function (UDF).
   * The data types are automatically inferred based on the function's signature.
   *
   * @group udf_funcs
   * @since 1.3.0
   */
  def udf[RT: TypeTag, A1: TypeTag, A2: TypeTag, A3: TypeTag](f: Function3[A1, A2, A3, RT]): UserDefinedFunction = {
    val inputTypes = Try(ScalaReflection.schemaFor(typeTag[A1]).dataType :: ScalaReflection.schemaFor(typeTag[A2]).dataType :: ScalaReflection.schemaFor(typeTag[A3]).dataType :: Nil).getOrElse(Nil)
    UserDefinedFunction(f, ScalaReflection.schemaFor(typeTag[RT]).dataType, inputTypes)
  }

  /**
   * Defines a user-defined function of 4 arguments as user-defined function (UDF).
   * The data types are automatically inferred based on the function's signature.
   *
   * @group udf_funcs
   * @since 1.3.0
   */
  def udf[RT: TypeTag, A1: TypeTag, A2: TypeTag, A3: TypeTag, A4: TypeTag](f: Function4[A1, A2, A3, A4, RT]): UserDefinedFunction = {
    val inputTypes = Try(ScalaReflection.schemaFor(typeTag[A1]).dataType :: ScalaReflection.schemaFor(typeTag[A2]).dataType :: ScalaReflection.schemaFor(typeTag[A3]).dataType :: ScalaReflection.schemaFor(typeTag[A4]).dataType :: Nil).getOrElse(Nil)
    UserDefinedFunction(f, ScalaReflection.schemaFor(typeTag[RT]).dataType, inputTypes)
  }

  /**
   * Defines a user-defined function of 5 arguments as user-defined function (UDF).
   * The data types are automatically inferred based on the function's signature.
   *
   * @group udf_funcs
   * @since 1.3.0
   */
  def udf[RT: TypeTag, A1: TypeTag, A2: TypeTag, A3: TypeTag, A4: TypeTag, A5: TypeTag](f: Function5[A1, A2, A3, A4, A5, RT]): UserDefinedFunction = {
    val inputTypes = Try(ScalaReflection.schemaFor(typeTag[A1]).dataType :: ScalaReflection.schemaFor(typeTag[A2]).dataType :: ScalaReflection.schemaFor(typeTag[A3]).dataType :: ScalaReflection.schemaFor(typeTag[A4]).dataType :: ScalaReflection.schemaFor(typeTag[A5]).dataType :: Nil).getOrElse(Nil)
    UserDefinedFunction(f, ScalaReflection.schemaFor(typeTag[RT]).dataType, inputTypes)
  }

  /**
   * Defines a user-defined function of 6 arguments as user-defined function (UDF).
   * The data types are automatically inferred based on the function's signature.
   *
   * @group udf_funcs
   * @since 1.3.0
   */
  def udf[RT: TypeTag, A1: TypeTag, A2: TypeTag, A3: TypeTag, A4: TypeTag, A5: TypeTag, A6: TypeTag](f: Function6[A1, A2, A3, A4, A5, A6, RT]): UserDefinedFunction = {
    val inputTypes = Try(ScalaReflection.schemaFor(typeTag[A1]).dataType :: ScalaReflection.schemaFor(typeTag[A2]).dataType :: ScalaReflection.schemaFor(typeTag[A3]).dataType :: ScalaReflection.schemaFor(typeTag[A4]).dataType :: ScalaReflection.schemaFor(typeTag[A5]).dataType :: ScalaReflection.schemaFor(typeTag[A6]).dataType :: Nil).getOrElse(Nil)
    UserDefinedFunction(f, ScalaReflection.schemaFor(typeTag[RT]).dataType, inputTypes)
  }

  /**
   * Defines a user-defined function of 7 arguments as user-defined function (UDF).
   * The data types are automatically inferred based on the function's signature.
   *
   * @group udf_funcs
   * @since 1.3.0
   */
  def udf[RT: TypeTag, A1: TypeTag, A2: TypeTag, A3: TypeTag, A4: TypeTag, A5: TypeTag, A6: TypeTag, A7: TypeTag](f: Function7[A1, A2, A3, A4, A5, A6, A7, RT]): UserDefinedFunction = {
    val inputTypes = Try(ScalaReflection.schemaFor(typeTag[A1]).dataType :: ScalaReflection.schemaFor(typeTag[A2]).dataType :: ScalaReflection.schemaFor(typeTag[A3]).dataType :: ScalaReflection.schemaFor(typeTag[A4]).dataType :: ScalaReflection.schemaFor(typeTag[A5]).dataType :: ScalaReflection.schemaFor(typeTag[A6]).dataType :: ScalaReflection.schemaFor(typeTag[A7]).dataType :: Nil).getOrElse(Nil)
    UserDefinedFunction(f, ScalaReflection.schemaFor(typeTag[RT]).dataType, inputTypes)
  }

  /**
   * Defines a user-defined function of 8 arguments as user-defined function (UDF).
   * The data types are automatically inferred based on the function's signature.
   *
   * @group udf_funcs
   * @since 1.3.0
   */
  def udf[RT: TypeTag, A1: TypeTag, A2: TypeTag, A3: TypeTag, A4: TypeTag, A5: TypeTag, A6: TypeTag, A7: TypeTag, A8: TypeTag](f: Function8[A1, A2, A3, A4, A5, A6, A7, A8, RT]): UserDefinedFunction = {
    val inputTypes = Try(ScalaReflection.schemaFor(typeTag[A1]).dataType :: ScalaReflection.schemaFor(typeTag[A2]).dataType :: ScalaReflection.schemaFor(typeTag[A3]).dataType :: ScalaReflection.schemaFor(typeTag[A4]).dataType :: ScalaReflection.schemaFor(typeTag[A5]).dataType :: ScalaReflection.schemaFor(typeTag[A6]).dataType :: ScalaReflection.schemaFor(typeTag[A7]).dataType :: ScalaReflection.schemaFor(typeTag[A8]).dataType :: Nil).getOrElse(Nil)
    UserDefinedFunction(f, ScalaReflection.schemaFor(typeTag[RT]).dataType, inputTypes)
  }

  /**
   * Defines a user-defined function of 9 arguments as user-defined function (UDF).
   * The data types are automatically inferred based on the function's signature.
   *
   * @group udf_funcs
   * @since 1.3.0
   */
  def udf[RT: TypeTag, A1: TypeTag, A2: TypeTag, A3: TypeTag, A4: TypeTag, A5: TypeTag, A6: TypeTag, A7: TypeTag, A8: TypeTag, A9: TypeTag](f: Function9[A1, A2, A3, A4, A5, A6, A7, A8, A9, RT]): UserDefinedFunction = {
    val inputTypes = Try(ScalaReflection.schemaFor(typeTag[A1]).dataType :: ScalaReflection.schemaFor(typeTag[A2]).dataType :: ScalaReflection.schemaFor(typeTag[A3]).dataType :: ScalaReflection.schemaFor(typeTag[A4]).dataType :: ScalaReflection.schemaFor(typeTag[A5]).dataType :: ScalaReflection.schemaFor(typeTag[A6]).dataType :: ScalaReflection.schemaFor(typeTag[A7]).dataType :: ScalaReflection.schemaFor(typeTag[A8]).dataType :: ScalaReflection.schemaFor(typeTag[A9]).dataType :: Nil).getOrElse(Nil)
    UserDefinedFunction(f, ScalaReflection.schemaFor(typeTag[RT]).dataType, inputTypes)
  }

  /**
   * Defines a user-defined function of 10 arguments as user-defined function (UDF).
   * The data types are automatically inferred based on the function's signature.
   *
   * @group udf_funcs
   * @since 1.3.0
   */
  def udf[RT: TypeTag, A1: TypeTag, A2: TypeTag, A3: TypeTag, A4: TypeTag, A5: TypeTag, A6: TypeTag, A7: TypeTag, A8: TypeTag, A9: TypeTag, A10: TypeTag](f: Function10[A1, A2, A3, A4, A5, A6, A7, A8, A9, A10, RT]): UserDefinedFunction = {
    val inputTypes = Try(ScalaReflection.schemaFor(typeTag[A1]).dataType :: ScalaReflection.schemaFor(typeTag[A2]).dataType :: ScalaReflection.schemaFor(typeTag[A3]).dataType :: ScalaReflection.schemaFor(typeTag[A4]).dataType :: ScalaReflection.schemaFor(typeTag[A5]).dataType :: ScalaReflection.schemaFor(typeTag[A6]).dataType :: ScalaReflection.schemaFor(typeTag[A7]).dataType :: ScalaReflection.schemaFor(typeTag[A8]).dataType :: ScalaReflection.schemaFor(typeTag[A9]).dataType :: ScalaReflection.schemaFor(typeTag[A10]).dataType :: Nil).getOrElse(Nil)
    UserDefinedFunction(f, ScalaReflection.schemaFor(typeTag[RT]).dataType, inputTypes)
  }

  //////////////////////////////////////////////////////////////////////////////////////////////////

  /**
   * Call a Scala function of 0 arguments as user-defined function (UDF). This requires
   * you to specify the return data type.
   *
   * @group udf_funcs
   * @since 1.3.0
   * @deprecated As of 1.5.0, since it's redundant with udf()
   */
  @deprecated("Use udf", "1.5.0")
  def callUDF(f: Function0[_], returnType: DataType): Column = {
    ScalaUDF(f, returnType, Seq())
  }

  /**
   * Call a Scala function of 1 arguments as user-defined function (UDF). This requires
   * you to specify the return data type.
   *
   * @group udf_funcs
   * @since 1.3.0
   * @deprecated As of 1.5.0, since it's redundant with udf()
   */
  @deprecated("Use udf", "1.5.0")
  def callUDF(f: Function1[_, _], returnType: DataType, arg1: Column): Column = {
    ScalaUDF(f, returnType, Seq(arg1.expr))
  }

  /**
   * Call a Scala function of 2 arguments as user-defined function (UDF). This requires
   * you to specify the return data type.
   *
   * @group udf_funcs
   * @since 1.3.0
   * @deprecated As of 1.5.0, since it's redundant with udf()
   */
  @deprecated("Use udf", "1.5.0")
  def callUDF(f: Function2[_, _, _], returnType: DataType, arg1: Column, arg2: Column): Column = {
    ScalaUDF(f, returnType, Seq(arg1.expr, arg2.expr))
  }

  /**
   * Call a Scala function of 3 arguments as user-defined function (UDF). This requires
   * you to specify the return data type.
   *
   * @group udf_funcs
   * @since 1.3.0
   * @deprecated As of 1.5.0, since it's redundant with udf()
   */
  @deprecated("Use udf", "1.5.0")
  def callUDF(f: Function3[_, _, _, _], returnType: DataType, arg1: Column, arg2: Column, arg3: Column): Column = {
    ScalaUDF(f, returnType, Seq(arg1.expr, arg2.expr, arg3.expr))
  }

  /**
   * Call a Scala function of 4 arguments as user-defined function (UDF). This requires
   * you to specify the return data type.
   *
   * @group udf_funcs
   * @since 1.3.0
   * @deprecated As of 1.5.0, since it's redundant with udf()
   */
  @deprecated("Use udf", "1.5.0")
  def callUDF(f: Function4[_, _, _, _, _], returnType: DataType, arg1: Column, arg2: Column, arg3: Column, arg4: Column): Column = {
    ScalaUDF(f, returnType, Seq(arg1.expr, arg2.expr, arg3.expr, arg4.expr))
  }

  /**
   * Call a Scala function of 5 arguments as user-defined function (UDF). This requires
   * you to specify the return data type.
   *
   * @group udf_funcs
   * @since 1.3.0
   * @deprecated As of 1.5.0, since it's redundant with udf()
   */
  @deprecated("Use udf", "1.5.0")
  def callUDF(f: Function5[_, _, _, _, _, _], returnType: DataType, arg1: Column, arg2: Column, arg3: Column, arg4: Column, arg5: Column): Column = {
    ScalaUDF(f, returnType, Seq(arg1.expr, arg2.expr, arg3.expr, arg4.expr, arg5.expr))
  }

  /**
   * Call a Scala function of 6 arguments as user-defined function (UDF). This requires
   * you to specify the return data type.
   *
   * @group udf_funcs
   * @since 1.3.0
   * @deprecated As of 1.5.0, since it's redundant with udf()
   */
  @deprecated("Use udf", "1.5.0")
  def callUDF(f: Function6[_, _, _, _, _, _, _], returnType: DataType, arg1: Column, arg2: Column, arg3: Column, arg4: Column, arg5: Column, arg6: Column): Column = {
    ScalaUDF(f, returnType, Seq(arg1.expr, arg2.expr, arg3.expr, arg4.expr, arg5.expr, arg6.expr))
  }

  /**
   * Call a Scala function of 7 arguments as user-defined function (UDF). This requires
   * you to specify the return data type.
   *
   * @group udf_funcs
   * @since 1.3.0
   * @deprecated As of 1.5.0, since it's redundant with udf()
   */
  @deprecated("Use udf", "1.5.0")
  def callUDF(f: Function7[_, _, _, _, _, _, _, _], returnType: DataType, arg1: Column, arg2: Column, arg3: Column, arg4: Column, arg5: Column, arg6: Column, arg7: Column): Column = {
    ScalaUDF(f, returnType, Seq(arg1.expr, arg2.expr, arg3.expr, arg4.expr, arg5.expr, arg6.expr, arg7.expr))
  }

  /**
   * Call a Scala function of 8 arguments as user-defined function (UDF). This requires
   * you to specify the return data type.
   *
   * @group udf_funcs
   * @since 1.3.0
   * @deprecated As of 1.5.0, since it's redundant with udf()
   */
  @deprecated("Use udf", "1.5.0")
  def callUDF(f: Function8[_, _, _, _, _, _, _, _, _], returnType: DataType, arg1: Column, arg2: Column, arg3: Column, arg4: Column, arg5: Column, arg6: Column, arg7: Column, arg8: Column): Column = {
    ScalaUDF(f, returnType, Seq(arg1.expr, arg2.expr, arg3.expr, arg4.expr, arg5.expr, arg6.expr, arg7.expr, arg8.expr))
  }

  /**
   * Call a Scala function of 9 arguments as user-defined function (UDF). This requires
   * you to specify the return data type.
   *
   * @group udf_funcs
   * @since 1.3.0
   * @deprecated As of 1.5.0, since it's redundant with udf()
   */
  @deprecated("Use udf", "1.5.0")
  def callUDF(f: Function9[_, _, _, _, _, _, _, _, _, _], returnType: DataType, arg1: Column, arg2: Column, arg3: Column, arg4: Column, arg5: Column, arg6: Column, arg7: Column, arg8: Column, arg9: Column): Column = {
    ScalaUDF(f, returnType, Seq(arg1.expr, arg2.expr, arg3.expr, arg4.expr, arg5.expr, arg6.expr, arg7.expr, arg8.expr, arg9.expr))
  }

  /**
   * Call a Scala function of 10 arguments as user-defined function (UDF). This requires
   * you to specify the return data type.
   *
   * @group udf_funcs
   * @since 1.3.0
   * @deprecated As of 1.5.0, since it's redundant with udf()
   */
  @deprecated("Use udf", "1.5.0")
  def callUDF(f: Function10[_, _, _, _, _, _, _, _, _, _, _], returnType: DataType, arg1: Column, arg2: Column, arg3: Column, arg4: Column, arg5: Column, arg6: Column, arg7: Column, arg8: Column, arg9: Column, arg10: Column): Column = {
    ScalaUDF(f, returnType, Seq(arg1.expr, arg2.expr, arg3.expr, arg4.expr, arg5.expr, arg6.expr, arg7.expr, arg8.expr, arg9.expr, arg10.expr))
  }

  // scalastyle:on

  /**
   * Call an user-defined function.
   * Example:
   * {{{
   *  import org.apache.spark.sql._
   *
   *  val df = Seq(("id1", 1), ("id2", 4), ("id3", 5)).toDF("id", "value")
   *  val sqlContext = df.sqlContext
   *  sqlContext.udf.register("simpleUDF", (v: Int) => v * v)
   *  df.select($"id", callUDF("simpleUDF", $"value"))
   * }}}
   *
   * @group udf_funcs
   * @since 1.5.0
   */
  def callUDF(udfName: String, cols: Column*): Column = {
    UnresolvedFunction(udfName, cols.map(_.expr), isDistinct = false)
  }

  /**
   * Call an user-defined function.
   * Example:
   * {{{
   *  import org.apache.spark.sql._
   *
   *  val df = Seq(("id1", 1), ("id2", 4), ("id3", 5)).toDF("id", "value")
   *  val sqlContext = df.sqlContext
   *  sqlContext.udf.register("simpleUDF", (v: Int) => v * v)
   *  df.select($"id", callUdf("simpleUDF", $"value"))
   * }}}
   *
   * @group udf_funcs
   * @since 1.4.0
   * @deprecated As of 1.5.0, since it was not coherent to have two functions callUdf and callUDF
   */
  @deprecated("Use callUDF", "1.5.0")
  def callUdf(udfName: String, cols: Column*): Column = {
    // Note: we avoid using closures here because on file systems that are case-insensitive, the
    // compiled class file for the closure here will conflict with the one in callUDF (upper case).
    val exprs = new Array[Expression](cols.size)
    var i = 0
    while (i < cols.size) {
      exprs(i) = cols(i).expr
      i += 1
    }
    UnresolvedFunction(udfName, exprs, isDistinct = false)
  }
}<|MERGE_RESOLUTION|>--- conflicted
+++ resolved
@@ -2078,14 +2078,14 @@
    */
   def minute(columnName: String): Column = minute(Column(columnName))
 
-  /**
-<<<<<<< HEAD
+  /*
    * Returns number of months between dates date1 and date2.
    * @group datetime_funcs
    * @since 1.5.0
    */
   def months_between(l: Column, r: Column): Column = MonthsBetween(l.expr, r.expr)
-=======
+
+  /**
    * Given a date column, returns the first date which is later than the value of the date column
    * that is on the specified day of the week.
    *
@@ -2099,7 +2099,6 @@
    * @since 1.5.0
    */
   def next_day(date: Column, dayOfWeek: String): Column = NextDay(date.expr, lit(dayOfWeek).expr)
->>>>>>> 15667a0a
 
   /**
    * Extracts the seconds as an integer from a given date/timestamp/string.
