/*
 * Licensed to the Apache Software Foundation (ASF) under one or more
 * contributor license agreements.  See the NOTICE file distributed with
 * this work for additional information regarding copyright ownership.
 * The ASF licenses this file to You under the Apache License, Version 2.0
 * (the "License"); you may not use this file except in compliance with
 * the License.  You may obtain a copy of the License at
 *
 *    http://www.apache.org/licenses/LICENSE-2.0
 *
 * Unless required by applicable law or agreed to in writing, software
 * distributed under the License is distributed on an "AS IS" BASIS,
 * WITHOUT WARRANTIES OR CONDITIONS OF ANY KIND, either express or implied.
 * See the License for the specific language governing permissions and
 * limitations under the License.
 */

package org.apache.spark.sql

import scala.collection.JavaConverters._
import scala.language.implicitConversions
import scala.reflect.runtime.universe.{typeTag, TypeTag}
import scala.util.Try
import scala.util.control.NonFatal

import org.apache.spark.annotation.InterfaceStability
import org.apache.spark.sql.api.java._
import org.apache.spark.sql.catalyst.ScalaReflection
import org.apache.spark.sql.catalyst.analysis.{Star, UnresolvedFunction}
import org.apache.spark.sql.catalyst.encoders.ExpressionEncoder
import org.apache.spark.sql.catalyst.expressions._
import org.apache.spark.sql.catalyst.expressions.aggregate._
import org.apache.spark.sql.catalyst.plans.logical.{HintInfo, ResolvedHint}
import org.apache.spark.sql.execution.SparkSqlParser
import org.apache.spark.sql.expressions.UserDefinedFunction
import org.apache.spark.sql.internal.SQLConf
import org.apache.spark.sql.types._
import org.apache.spark.util.Utils


/**
 * Functions available for DataFrame operations.
 *
 * @groupname udf_funcs UDF functions
 * @groupname agg_funcs Aggregate functions
 * @groupname datetime_funcs Date time functions
 * @groupname sort_funcs Sorting functions
 * @groupname normal_funcs Non-aggregate functions
 * @groupname math_funcs Math functions
 * @groupname misc_funcs Misc functions
 * @groupname window_funcs Window functions
 * @groupname string_funcs String functions
 * @groupname collection_funcs Collection functions
 * @groupname Ungrouped Support functions for DataFrames
 * @since 1.3.0
 */
@InterfaceStability.Stable
// scalastyle:off
object functions {
// scalastyle:on

  private def withExpr(expr: Expression): Column = Column(expr)

  private def withAggregateFunction(
    func: AggregateFunction,
    isDistinct: Boolean = false): Column = {
    Column(func.toAggregateExpression(isDistinct))
  }

  /**
   * Returns a [[Column]] based on the given column name.
   *
   * @group normal_funcs
   * @since 1.3.0
   */
  def col(colName: String): Column = Column(colName)

  /**
   * Returns a [[Column]] based on the given column name. Alias of [[col]].
   *
   * @group normal_funcs
   * @since 1.3.0
   */
  def column(colName: String): Column = Column(colName)

  /**
   * Creates a [[Column]] of literal value.
   *
   * The passed in object is returned directly if it is already a [[Column]].
   * If the object is a Scala Symbol, it is converted into a [[Column]] also.
   * Otherwise, a new [[Column]] is created to represent the literal value.
   *
   * @group normal_funcs
   * @since 1.3.0
   */
  def lit(literal: Any): Column = typedLit(literal)

  /**
   * Creates a [[Column]] of literal value.
   *
   * The passed in object is returned directly if it is already a [[Column]].
   * If the object is a Scala Symbol, it is converted into a [[Column]] also.
   * Otherwise, a new [[Column]] is created to represent the literal value.
   * The difference between this function and [[lit]] is that this function
   * can handle parameterized scala types e.g.: List, Seq and Map.
   *
   * @group normal_funcs
   * @since 2.2.0
   */
  def typedLit[T : TypeTag](literal: T): Column = literal match {
    case c: Column => c
    case s: Symbol => new ColumnName(s.name)
    case _ => Column(Literal.create(literal))
  }

  //////////////////////////////////////////////////////////////////////////////////////////////
  // Sort functions
  //////////////////////////////////////////////////////////////////////////////////////////////

  /**
   * Returns a sort expression based on ascending order of the column.
   * {{{
   *   df.sort(asc("dept"), desc("age"))
   * }}}
   *
   * @group sort_funcs
   * @since 1.3.0
   */
  def asc(columnName: String): Column = Column(columnName).asc

  /**
   * Returns a sort expression based on ascending order of the column,
   * and null values return before non-null values.
   * {{{
   *   df.sort(asc_nulls_first("dept"), desc("age"))
   * }}}
   *
   * @group sort_funcs
   * @since 2.1.0
   */
  def asc_nulls_first(columnName: String): Column = Column(columnName).asc_nulls_first

  /**
   * Returns a sort expression based on ascending order of the column,
   * and null values appear after non-null values.
   * {{{
   *   df.sort(asc_nulls_last("dept"), desc("age"))
   * }}}
   *
   * @group sort_funcs
   * @since 2.1.0
   */
  def asc_nulls_last(columnName: String): Column = Column(columnName).asc_nulls_last

  /**
   * Returns a sort expression based on the descending order of the column.
   * {{{
   *   df.sort(asc("dept"), desc("age"))
   * }}}
   *
   * @group sort_funcs
   * @since 1.3.0
   */
  def desc(columnName: String): Column = Column(columnName).desc

  /**
   * Returns a sort expression based on the descending order of the column,
   * and null values appear before non-null values.
   * {{{
   *   df.sort(asc("dept"), desc_nulls_first("age"))
   * }}}
   *
   * @group sort_funcs
   * @since 2.1.0
   */
  def desc_nulls_first(columnName: String): Column = Column(columnName).desc_nulls_first

  /**
   * Returns a sort expression based on the descending order of the column,
   * and null values appear after non-null values.
   * {{{
   *   df.sort(asc("dept"), desc_nulls_last("age"))
   * }}}
   *
   * @group sort_funcs
   * @since 2.1.0
   */
  def desc_nulls_last(columnName: String): Column = Column(columnName).desc_nulls_last


  //////////////////////////////////////////////////////////////////////////////////////////////
  // Aggregate functions
  //////////////////////////////////////////////////////////////////////////////////////////////

  /**
   * @group agg_funcs
   * @since 1.3.0
   */
  @deprecated("Use approx_count_distinct", "2.1.0")
  def approxCountDistinct(e: Column): Column = approx_count_distinct(e)

  /**
   * @group agg_funcs
   * @since 1.3.0
   */
  @deprecated("Use approx_count_distinct", "2.1.0")
  def approxCountDistinct(columnName: String): Column = approx_count_distinct(columnName)

  /**
   * @group agg_funcs
   * @since 1.3.0
   */
  @deprecated("Use approx_count_distinct", "2.1.0")
  def approxCountDistinct(e: Column, rsd: Double): Column = approx_count_distinct(e, rsd)

  /**
   * @group agg_funcs
   * @since 1.3.0
   */
  @deprecated("Use approx_count_distinct", "2.1.0")
  def approxCountDistinct(columnName: String, rsd: Double): Column = {
    approx_count_distinct(Column(columnName), rsd)
  }

  /**
   * Aggregate function: returns the approximate number of distinct items in a group.
   *
   * @group agg_funcs
   * @since 2.1.0
   */
  def approx_count_distinct(e: Column): Column = withAggregateFunction {
    HyperLogLogPlusPlus(e.expr)
  }

  /**
   * Aggregate function: returns the approximate number of distinct items in a group.
   *
   * @group agg_funcs
   * @since 2.1.0
   */
  def approx_count_distinct(columnName: String): Column = approx_count_distinct(column(columnName))

  /**
   * Aggregate function: returns the approximate number of distinct items in a group.
   *
   * @param rsd maximum estimation error allowed (default = 0.05)
   *
   * @group agg_funcs
   * @since 2.1.0
   */
  def approx_count_distinct(e: Column, rsd: Double): Column = withAggregateFunction {
    HyperLogLogPlusPlus(e.expr, rsd, 0, 0)
  }

  /**
   * Aggregate function: returns the approximate number of distinct items in a group.
   *
   * @param rsd maximum estimation error allowed (default = 0.05)
   *
   * @group agg_funcs
   * @since 2.1.0
   */
  def approx_count_distinct(columnName: String, rsd: Double): Column = {
    approx_count_distinct(Column(columnName), rsd)
  }

  /**
   * Aggregate function: returns the average of the values in a group.
   *
   * @group agg_funcs
   * @since 1.3.0
   */
  def avg(e: Column): Column = withAggregateFunction { Average(e.expr) }

  /**
   * Aggregate function: returns the average of the values in a group.
   *
   * @group agg_funcs
   * @since 1.3.0
   */
  def avg(columnName: String): Column = avg(Column(columnName))

  /**
   * Aggregate function: returns a list of objects with duplicates.
   *
   * @note The function is non-deterministic because the order of collected results depends
   * on order of rows which may be non-deterministic after a shuffle.
   *
   * @group agg_funcs
   * @since 1.6.0
   */
  def collect_list(e: Column): Column = withAggregateFunction { CollectList(e.expr) }

  /**
   * Aggregate function: returns a list of objects with duplicates.
   *
   * @note The function is non-deterministic because the order of collected results depends
   * on order of rows which may be non-deterministic after a shuffle.
   *
   * @group agg_funcs
   * @since 1.6.0
   */
  def collect_list(columnName: String): Column = collect_list(Column(columnName))

  /**
   * Aggregate function: returns a set of objects with duplicate elements eliminated.
   *
   * @note The function is non-deterministic because the order of collected results depends
   * on order of rows which may be non-deterministic after a shuffle.
   *
   * @group agg_funcs
   * @since 1.6.0
   */
  def collect_set(e: Column): Column = withAggregateFunction { CollectSet(e.expr) }

  /**
   * Aggregate function: returns a set of objects with duplicate elements eliminated.
   *
   * @note The function is non-deterministic because the order of collected results depends
   * on order of rows which may be non-deterministic after a shuffle.
   *
   * @group agg_funcs
   * @since 1.6.0
   */
  def collect_set(columnName: String): Column = collect_set(Column(columnName))

  /**
   * Aggregate function: returns the Pearson Correlation Coefficient for two columns.
   *
   * @group agg_funcs
   * @since 1.6.0
   */
  def corr(column1: Column, column2: Column): Column = withAggregateFunction {
    Corr(column1.expr, column2.expr)
  }

  /**
   * Aggregate function: returns the Pearson Correlation Coefficient for two columns.
   *
   * @group agg_funcs
   * @since 1.6.0
   */
  def corr(columnName1: String, columnName2: String): Column = {
    corr(Column(columnName1), Column(columnName2))
  }

  /**
   * Aggregate function: returns the number of items in a group.
   *
   * @group agg_funcs
   * @since 1.3.0
   */
  def count(e: Column): Column = withAggregateFunction {
    e.expr match {
      // Turn count(*) into count(1)
      case s: Star => Count(Literal(1))
      case _ => Count(e.expr)
    }
  }

  /**
   * Aggregate function: returns the number of items in a group.
   *
   * @group agg_funcs
   * @since 1.3.0
   */
  def count(columnName: String): TypedColumn[Any, Long] =
    count(Column(columnName)).as(ExpressionEncoder[Long]())

  /**
   * Aggregate function: returns the number of distinct items in a group.
   *
   * @group agg_funcs
   * @since 1.3.0
   */
  @scala.annotation.varargs
  def countDistinct(expr: Column, exprs: Column*): Column = {
    withAggregateFunction(Count.apply((expr +: exprs).map(_.expr)), isDistinct = true)
  }

  /**
   * Aggregate function: returns the number of distinct items in a group.
   *
   * @group agg_funcs
   * @since 1.3.0
   */
  @scala.annotation.varargs
  def countDistinct(columnName: String, columnNames: String*): Column =
    countDistinct(Column(columnName), columnNames.map(Column.apply) : _*)

  /**
   * Aggregate function: returns the population covariance for two columns.
   *
   * @group agg_funcs
   * @since 2.0.0
   */
  def covar_pop(column1: Column, column2: Column): Column = withAggregateFunction {
    CovPopulation(column1.expr, column2.expr)
  }

  /**
   * Aggregate function: returns the population covariance for two columns.
   *
   * @group agg_funcs
   * @since 2.0.0
   */
  def covar_pop(columnName1: String, columnName2: String): Column = {
    covar_pop(Column(columnName1), Column(columnName2))
  }

  /**
   * Aggregate function: returns the sample covariance for two columns.
   *
   * @group agg_funcs
   * @since 2.0.0
   */
  def covar_samp(column1: Column, column2: Column): Column = withAggregateFunction {
    CovSample(column1.expr, column2.expr)
  }

  /**
   * Aggregate function: returns the sample covariance for two columns.
   *
   * @group agg_funcs
   * @since 2.0.0
   */
  def covar_samp(columnName1: String, columnName2: String): Column = {
    covar_samp(Column(columnName1), Column(columnName2))
  }

  /**
   * Aggregate function: returns the first value in a group.
   *
   * The function by default returns the first values it sees. It will return the first non-null
   * value it sees when ignoreNulls is set to true. If all values are null, then null is returned.
   *
   * @note The function is non-deterministic because its results depends on order of rows which
   * may be non-deterministic after a shuffle.
   *
   * @group agg_funcs
   * @since 2.0.0
   */
  def first(e: Column, ignoreNulls: Boolean): Column = withAggregateFunction {
    new First(e.expr, Literal(ignoreNulls))
  }

  /**
   * Aggregate function: returns the first value of a column in a group.
   *
   * The function by default returns the first values it sees. It will return the first non-null
   * value it sees when ignoreNulls is set to true. If all values are null, then null is returned.
   *
   * @note The function is non-deterministic because its results depends on order of rows which
   * may be non-deterministic after a shuffle.
   *
   * @group agg_funcs
   * @since 2.0.0
   */
  def first(columnName: String, ignoreNulls: Boolean): Column = {
    first(Column(columnName), ignoreNulls)
  }

  /**
   * Aggregate function: returns the first value in a group.
   *
   * The function by default returns the first values it sees. It will return the first non-null
   * value it sees when ignoreNulls is set to true. If all values are null, then null is returned.
   *
   * @note The function is non-deterministic because its results depends on order of rows which
   * may be non-deterministic after a shuffle.
   *
   * @group agg_funcs
   * @since 1.3.0
   */
  def first(e: Column): Column = first(e, ignoreNulls = false)

  /**
   * Aggregate function: returns the first value of a column in a group.
   *
   * The function by default returns the first values it sees. It will return the first non-null
   * value it sees when ignoreNulls is set to true. If all values are null, then null is returned.
   *
   * @note The function is non-deterministic because its results depends on order of rows which
   * may be non-deterministic after a shuffle.
   *
   * @group agg_funcs
   * @since 1.3.0
   */
  def first(columnName: String): Column = first(Column(columnName))

  /**
   * Aggregate function: indicates whether a specified column in a GROUP BY list is aggregated
   * or not, returns 1 for aggregated or 0 for not aggregated in the result set.
   *
   * @group agg_funcs
   * @since 2.0.0
   */
  def grouping(e: Column): Column = Column(Grouping(e.expr))

  /**
   * Aggregate function: indicates whether a specified column in a GROUP BY list is aggregated
   * or not, returns 1 for aggregated or 0 for not aggregated in the result set.
   *
   * @group agg_funcs
   * @since 2.0.0
   */
  def grouping(columnName: String): Column = grouping(Column(columnName))

  /**
   * Aggregate function: returns the level of grouping, equals to
   *
   * {{{
   *   (grouping(c1) <<; (n-1)) + (grouping(c2) <<; (n-2)) + ... + grouping(cn)
   * }}}
   *
   * @note The list of columns should match with grouping columns exactly, or empty (means all the
   * grouping columns).
   *
   * @group agg_funcs
   * @since 2.0.0
   */
  def grouping_id(cols: Column*): Column = Column(GroupingID(cols.map(_.expr)))

  /**
   * Aggregate function: returns the level of grouping, equals to
   *
   * {{{
   *   (grouping(c1) <<; (n-1)) + (grouping(c2) <<; (n-2)) + ... + grouping(cn)
   * }}}
   *
   * @note The list of columns should match with grouping columns exactly.
   *
   * @group agg_funcs
   * @since 2.0.0
   */
  def grouping_id(colName: String, colNames: String*): Column = {
    grouping_id((Seq(colName) ++ colNames).map(n => Column(n)) : _*)
  }

  /**
   * Aggregate function: returns the kurtosis of the values in a group.
   *
   * @group agg_funcs
   * @since 1.6.0
   */
  def kurtosis(e: Column): Column = withAggregateFunction { Kurtosis(e.expr) }

  /**
   * Aggregate function: returns the kurtosis of the values in a group.
   *
   * @group agg_funcs
   * @since 1.6.0
   */
  def kurtosis(columnName: String): Column = kurtosis(Column(columnName))

  /**
   * Aggregate function: returns the last value in a group.
   *
   * The function by default returns the last values it sees. It will return the last non-null
   * value it sees when ignoreNulls is set to true. If all values are null, then null is returned.
   *
   * @note The function is non-deterministic because its results depends on order of rows which
   * may be non-deterministic after a shuffle.
   *
   * @group agg_funcs
   * @since 2.0.0
   */
  def last(e: Column, ignoreNulls: Boolean): Column = withAggregateFunction {
    new Last(e.expr, Literal(ignoreNulls))
  }

  /**
   * Aggregate function: returns the last value of the column in a group.
   *
   * The function by default returns the last values it sees. It will return the last non-null
   * value it sees when ignoreNulls is set to true. If all values are null, then null is returned.
   *
   * @note The function is non-deterministic because its results depends on order of rows which
   * may be non-deterministic after a shuffle.
   *
   * @group agg_funcs
   * @since 2.0.0
   */
  def last(columnName: String, ignoreNulls: Boolean): Column = {
    last(Column(columnName), ignoreNulls)
  }

  /**
   * Aggregate function: returns the last value in a group.
   *
   * The function by default returns the last values it sees. It will return the last non-null
   * value it sees when ignoreNulls is set to true. If all values are null, then null is returned.
   *
   * @note The function is non-deterministic because its results depends on order of rows which
   * may be non-deterministic after a shuffle.
   *
   * @group agg_funcs
   * @since 1.3.0
   */
  def last(e: Column): Column = last(e, ignoreNulls = false)

  /**
   * Aggregate function: returns the last value of the column in a group.
   *
   * The function by default returns the last values it sees. It will return the last non-null
   * value it sees when ignoreNulls is set to true. If all values are null, then null is returned.
   *
   * @note The function is non-deterministic because its results depends on order of rows which
   * may be non-deterministic after a shuffle.
   *
   * @group agg_funcs
   * @since 1.3.0
   */
  def last(columnName: String): Column = last(Column(columnName), ignoreNulls = false)

  /**
   * Aggregate function: returns the maximum value of the expression in a group.
   *
   * @group agg_funcs
   * @since 1.3.0
   */
  def max(e: Column): Column = withAggregateFunction { Max(e.expr) }

  /**
   * Aggregate function: returns the maximum value of the column in a group.
   *
   * @group agg_funcs
   * @since 1.3.0
   */
  def max(columnName: String): Column = max(Column(columnName))

  /**
   * Aggregate function: returns the average of the values in a group.
   * Alias for avg.
   *
   * @group agg_funcs
   * @since 1.4.0
   */
  def mean(e: Column): Column = avg(e)

  /**
   * Aggregate function: returns the average of the values in a group.
   * Alias for avg.
   *
   * @group agg_funcs
   * @since 1.4.0
   */
  def mean(columnName: String): Column = avg(columnName)

  /**
   * Aggregate function: returns the minimum value of the expression in a group.
   *
   * @group agg_funcs
   * @since 1.3.0
   */
  def min(e: Column): Column = withAggregateFunction { Min(e.expr) }

  /**
   * Aggregate function: returns the minimum value of the column in a group.
   *
   * @group agg_funcs
   * @since 1.3.0
   */
  def min(columnName: String): Column = min(Column(columnName))

  /**
   * Aggregate function: returns the skewness of the values in a group.
   *
   * @group agg_funcs
   * @since 1.6.0
   */
  def skewness(e: Column): Column = withAggregateFunction { Skewness(e.expr) }

  /**
   * Aggregate function: returns the skewness of the values in a group.
   *
   * @group agg_funcs
   * @since 1.6.0
   */
  def skewness(columnName: String): Column = skewness(Column(columnName))

  /**
   * Aggregate function: alias for `stddev_samp`.
   *
   * @group agg_funcs
   * @since 1.6.0
   */
  def stddev(e: Column): Column = withAggregateFunction { StddevSamp(e.expr) }

  /**
   * Aggregate function: alias for `stddev_samp`.
   *
   * @group agg_funcs
   * @since 1.6.0
   */
  def stddev(columnName: String): Column = stddev(Column(columnName))

  /**
   * Aggregate function: returns the sample standard deviation of
   * the expression in a group.
   *
   * @group agg_funcs
   * @since 1.6.0
   */
  def stddev_samp(e: Column): Column = withAggregateFunction { StddevSamp(e.expr) }

  /**
   * Aggregate function: returns the sample standard deviation of
   * the expression in a group.
   *
   * @group agg_funcs
   * @since 1.6.0
   */
  def stddev_samp(columnName: String): Column = stddev_samp(Column(columnName))

  /**
   * Aggregate function: returns the population standard deviation of
   * the expression in a group.
   *
   * @group agg_funcs
   * @since 1.6.0
   */
  def stddev_pop(e: Column): Column = withAggregateFunction { StddevPop(e.expr) }

  /**
   * Aggregate function: returns the population standard deviation of
   * the expression in a group.
   *
   * @group agg_funcs
   * @since 1.6.0
   */
  def stddev_pop(columnName: String): Column = stddev_pop(Column(columnName))

  /**
   * Aggregate function: returns the sum of all values in the expression.
   *
   * @group agg_funcs
   * @since 1.3.0
   */
  def sum(e: Column): Column = withAggregateFunction { Sum(e.expr) }

  /**
   * Aggregate function: returns the sum of all values in the given column.
   *
   * @group agg_funcs
   * @since 1.3.0
   */
  def sum(columnName: String): Column = sum(Column(columnName))

  /**
   * Aggregate function: returns the sum of distinct values in the expression.
   *
   * @group agg_funcs
   * @since 1.3.0
   */
  def sumDistinct(e: Column): Column = withAggregateFunction(Sum(e.expr), isDistinct = true)

  /**
   * Aggregate function: returns the sum of distinct values in the expression.
   *
   * @group agg_funcs
   * @since 1.3.0
   */
  def sumDistinct(columnName: String): Column = sumDistinct(Column(columnName))

  /**
   * Aggregate function: alias for `var_samp`.
   *
   * @group agg_funcs
   * @since 1.6.0
   */
  def variance(e: Column): Column = withAggregateFunction { VarianceSamp(e.expr) }

  /**
   * Aggregate function: alias for `var_samp`.
   *
   * @group agg_funcs
   * @since 1.6.0
   */
  def variance(columnName: String): Column = variance(Column(columnName))

  /**
   * Aggregate function: returns the unbiased variance of the values in a group.
   *
   * @group agg_funcs
   * @since 1.6.0
   */
  def var_samp(e: Column): Column = withAggregateFunction { VarianceSamp(e.expr) }

  /**
   * Aggregate function: returns the unbiased variance of the values in a group.
   *
   * @group agg_funcs
   * @since 1.6.0
   */
  def var_samp(columnName: String): Column = var_samp(Column(columnName))

  /**
   * Aggregate function: returns the population variance of the values in a group.
   *
   * @group agg_funcs
   * @since 1.6.0
   */
  def var_pop(e: Column): Column = withAggregateFunction { VariancePop(e.expr) }

  /**
   * Aggregate function: returns the population variance of the values in a group.
   *
   * @group agg_funcs
   * @since 1.6.0
   */
  def var_pop(columnName: String): Column = var_pop(Column(columnName))


  //////////////////////////////////////////////////////////////////////////////////////////////
  // Window functions
  //////////////////////////////////////////////////////////////////////////////////////////////
  /**
   * Window function: returns the special frame boundary that represents the first row in the
   * window partition.
   *
   * @group window_funcs
   * @since 2.3.0
   */
  def unboundedPreceding(): Column = Column(UnboundedPreceding)

  /**
   * Window function: returns the special frame boundary that represents the last row in the
   * window partition.
   *
   * @group window_funcs
   * @since 2.3.0
   */
  def unboundedFollowing(): Column = Column(UnboundedFollowing)

  /**
   * Window function: returns the special frame boundary that represents the current row in the
   * window partition.
   *
   * @group window_funcs
   * @since 2.3.0
   */
  def currentRow(): Column = Column(CurrentRow)

  /**
   * Window function: returns the cumulative distribution of values within a window partition,
   * i.e. the fraction of rows that are below the current row.
   *
   * {{{
   *   N = total number of rows in the partition
   *   cumeDist(x) = number of values before (and including) x / N
   * }}}
   *
   * @group window_funcs
   * @since 1.6.0
   */
  def cume_dist(): Column = withExpr { new CumeDist }

  /**
   * Window function: returns the rank of rows within a window partition, without any gaps.
   *
   * The difference between rank and dense_rank is that denseRank leaves no gaps in ranking
   * sequence when there are ties. That is, if you were ranking a competition using dense_rank
   * and had three people tie for second place, you would say that all three were in second
   * place and that the next person came in third. Rank would give me sequential numbers, making
   * the person that came in third place (after the ties) would register as coming in fifth.
   *
   * This is equivalent to the DENSE_RANK function in SQL.
   *
   * @group window_funcs
   * @since 1.6.0
   */
  def dense_rank(): Column = withExpr { new DenseRank }

  /**
   * Window function: returns the value that is `offset` rows before the current row, and
   * `null` if there is less than `offset` rows before the current row. For example,
   * an `offset` of one will return the previous row at any given point in the window partition.
   *
   * This is equivalent to the LAG function in SQL.
   *
   * @group window_funcs
   * @since 1.4.0
   */
  def lag(e: Column, offset: Int): Column = lag(e, offset, null)

  /**
   * Window function: returns the value that is `offset` rows before the current row, and
   * `null` if there is less than `offset` rows before the current row. For example,
   * an `offset` of one will return the previous row at any given point in the window partition.
   *
   * This is equivalent to the LAG function in SQL.
   *
   * @group window_funcs
   * @since 1.4.0
   */
  def lag(columnName: String, offset: Int): Column = lag(columnName, offset, null)

  /**
   * Window function: returns the value that is `offset` rows before the current row, and
   * `defaultValue` if there is less than `offset` rows before the current row. For example,
   * an `offset` of one will return the previous row at any given point in the window partition.
   *
   * This is equivalent to the LAG function in SQL.
   *
   * @group window_funcs
   * @since 1.4.0
   */
  def lag(columnName: String, offset: Int, defaultValue: Any): Column = {
    lag(Column(columnName), offset, defaultValue)
  }

  /**
   * Window function: returns the value that is `offset` rows before the current row, and
   * `defaultValue` if there is less than `offset` rows before the current row. For example,
   * an `offset` of one will return the previous row at any given point in the window partition.
   *
   * This is equivalent to the LAG function in SQL.
   *
   * @group window_funcs
   * @since 1.4.0
   */
  def lag(e: Column, offset: Int, defaultValue: Any): Column = withExpr {
    Lag(e.expr, Literal(offset), Literal(defaultValue))
  }

  /**
   * Window function: returns the value that is `offset` rows after the current row, and
   * `null` if there is less than `offset` rows after the current row. For example,
   * an `offset` of one will return the next row at any given point in the window partition.
   *
   * This is equivalent to the LEAD function in SQL.
   *
   * @group window_funcs
   * @since 1.4.0
   */
  def lead(columnName: String, offset: Int): Column = { lead(columnName, offset, null) }

  /**
   * Window function: returns the value that is `offset` rows after the current row, and
   * `null` if there is less than `offset` rows after the current row. For example,
   * an `offset` of one will return the next row at any given point in the window partition.
   *
   * This is equivalent to the LEAD function in SQL.
   *
   * @group window_funcs
   * @since 1.4.0
   */
  def lead(e: Column, offset: Int): Column = { lead(e, offset, null) }

  /**
   * Window function: returns the value that is `offset` rows after the current row, and
   * `defaultValue` if there is less than `offset` rows after the current row. For example,
   * an `offset` of one will return the next row at any given point in the window partition.
   *
   * This is equivalent to the LEAD function in SQL.
   *
   * @group window_funcs
   * @since 1.4.0
   */
  def lead(columnName: String, offset: Int, defaultValue: Any): Column = {
    lead(Column(columnName), offset, defaultValue)
  }

  /**
   * Window function: returns the value that is `offset` rows after the current row, and
   * `defaultValue` if there is less than `offset` rows after the current row. For example,
   * an `offset` of one will return the next row at any given point in the window partition.
   *
   * This is equivalent to the LEAD function in SQL.
   *
   * @group window_funcs
   * @since 1.4.0
   */
  def lead(e: Column, offset: Int, defaultValue: Any): Column = withExpr {
    Lead(e.expr, Literal(offset), Literal(defaultValue))
  }

  /**
   * Window function: returns the ntile group id (from 1 to `n` inclusive) in an ordered window
   * partition. For example, if `n` is 4, the first quarter of the rows will get value 1, the second
   * quarter will get 2, the third quarter will get 3, and the last quarter will get 4.
   *
   * This is equivalent to the NTILE function in SQL.
   *
   * @group window_funcs
   * @since 1.4.0
   */
  def ntile(n: Int): Column = withExpr { new NTile(Literal(n)) }

  /**
   * Window function: returns the relative rank (i.e. percentile) of rows within a window partition.
   *
   * This is computed by:
   * {{{
   *   (rank of row in its partition - 1) / (number of rows in the partition - 1)
   * }}}
   *
   * This is equivalent to the PERCENT_RANK function in SQL.
   *
   * @group window_funcs
   * @since 1.6.0
   */
  def percent_rank(): Column = withExpr { new PercentRank }

  /**
   * Window function: returns the rank of rows within a window partition.
   *
   * The difference between rank and dense_rank is that dense_rank leaves no gaps in ranking
   * sequence when there are ties. That is, if you were ranking a competition using dense_rank
   * and had three people tie for second place, you would say that all three were in second
   * place and that the next person came in third. Rank would give me sequential numbers, making
   * the person that came in third place (after the ties) would register as coming in fifth.
   *
   * This is equivalent to the RANK function in SQL.
   *
   * @group window_funcs
   * @since 1.4.0
   */
  def rank(): Column = withExpr { new Rank }

  /**
   * Window function: returns a sequential number starting at 1 within a window partition.
   *
   * @group window_funcs
   * @since 1.6.0
   */
  def row_number(): Column = withExpr { RowNumber() }

  //////////////////////////////////////////////////////////////////////////////////////////////
  // Non-aggregate functions
  //////////////////////////////////////////////////////////////////////////////////////////////

  /**
   * Computes the absolute value.
   *
   * @group normal_funcs
   * @since 1.3.0
   */
  def abs(e: Column): Column = withExpr { Abs(e.expr) }

  /**
   * Creates a new array column. The input columns must all have the same data type.
   *
   * @group normal_funcs
   * @since 1.4.0
   */
  @scala.annotation.varargs
  def array(cols: Column*): Column = withExpr { CreateArray(cols.map(_.expr)) }

  /**
   * Creates a new array column. The input columns must all have the same data type.
   *
   * @group normal_funcs
   * @since 1.4.0
   */
  @scala.annotation.varargs
  def array(colName: String, colNames: String*): Column = {
    array((colName +: colNames).map(col) : _*)
  }

  /**
   * Creates a new map column. The input columns must be grouped as key-value pairs, e.g.
   * (key1, value1, key2, value2, ...). The key columns must all have the same data type, and can't
   * be null. The value columns must all have the same data type.
   *
   * @group normal_funcs
   * @since 2.0
   */
  @scala.annotation.varargs
  def map(cols: Column*): Column = withExpr { CreateMap(cols.map(_.expr)) }

  /**
   * Creates a new map column. The array in the first column is used for keys. The array in the
   * second column is used for values. All elements in the array for key should not be null.
   *
   * @group normal_funcs
   * @since 2.4
   */
  def map_from_arrays(keys: Column, values: Column): Column = withExpr {
    MapFromArrays(keys.expr, values.expr)
  }

  /**
   * Marks a DataFrame as small enough for use in broadcast joins.
   *
   * The following example marks the right DataFrame for broadcast hash join using `joinKey`.
   * {{{
   *   // left and right are DataFrames
   *   left.join(broadcast(right), "joinKey")
   * }}}
   *
   * @group normal_funcs
   * @since 1.5.0
   */
  def broadcast[T](df: Dataset[T]): Dataset[T] = {
    Dataset[T](df.sparkSession,
      ResolvedHint(df.logicalPlan, HintInfo(broadcast = true)))(df.exprEnc)
  }

  /**
   * Returns the first column that is not null, or null if all inputs are null.
   *
   * For example, `coalesce(a, b, c)` will return a if a is not null,
   * or b if a is null and b is not null, or c if both a and b are null but c is not null.
   *
   * @group normal_funcs
   * @since 1.3.0
   */
  @scala.annotation.varargs
  def coalesce(e: Column*): Column = withExpr { Coalesce(e.map(_.expr)) }

  /**
   * Creates a string column for the file name of the current Spark task.
   *
   * @group normal_funcs
   * @since 1.6.0
   */
  def input_file_name(): Column = withExpr { InputFileName() }

  /**
   * Return true iff the column is NaN.
   *
   * @group normal_funcs
   * @since 1.6.0
   */
  def isnan(e: Column): Column = withExpr { IsNaN(e.expr) }

  /**
   * Return true iff the column is null.
   *
   * @group normal_funcs
   * @since 1.6.0
   */
  def isnull(e: Column): Column = withExpr { IsNull(e.expr) }

  /**
   * A column expression that generates monotonically increasing 64-bit integers.
   *
   * The generated ID is guaranteed to be monotonically increasing and unique, but not consecutive.
   * The current implementation puts the partition ID in the upper 31 bits, and the record number
   * within each partition in the lower 33 bits. The assumption is that the data frame has
   * less than 1 billion partitions, and each partition has less than 8 billion records.
   *
   * As an example, consider a `DataFrame` with two partitions, each with 3 records.
   * This expression would return the following IDs:
   *
   * {{{
   * 0, 1, 2, 8589934592 (1L << 33), 8589934593, 8589934594.
   * }}}
   *
   * @group normal_funcs
   * @since 1.4.0
   */
  @deprecated("Use monotonically_increasing_id()", "2.0.0")
  def monotonicallyIncreasingId(): Column = monotonically_increasing_id()

  /**
   * A column expression that generates monotonically increasing 64-bit integers.
   *
   * The generated ID is guaranteed to be monotonically increasing and unique, but not consecutive.
   * The current implementation puts the partition ID in the upper 31 bits, and the record number
   * within each partition in the lower 33 bits. The assumption is that the data frame has
   * less than 1 billion partitions, and each partition has less than 8 billion records.
   *
   * As an example, consider a `DataFrame` with two partitions, each with 3 records.
   * This expression would return the following IDs:
   *
   * {{{
   * 0, 1, 2, 8589934592 (1L << 33), 8589934593, 8589934594.
   * }}}
   *
   * @group normal_funcs
   * @since 1.6.0
   */
  def monotonically_increasing_id(): Column = withExpr { MonotonicallyIncreasingID() }

  /**
   * Returns col1 if it is not NaN, or col2 if col1 is NaN.
   *
   * Both inputs should be floating point columns (DoubleType or FloatType).
   *
   * @group normal_funcs
   * @since 1.5.0
   */
  def nanvl(col1: Column, col2: Column): Column = withExpr { NaNvl(col1.expr, col2.expr) }

  /**
   * Unary minus, i.e. negate the expression.
   * {{{
   *   // Select the amount column and negates all values.
   *   // Scala:
   *   df.select( -df("amount") )
   *
   *   // Java:
   *   df.select( negate(df.col("amount")) );
   * }}}
   *
   * @group normal_funcs
   * @since 1.3.0
   */
  def negate(e: Column): Column = -e

  /**
   * Inversion of boolean expression, i.e. NOT.
   * {{{
   *   // Scala: select rows that are not active (isActive === false)
   *   df.filter( !df("isActive") )
   *
   *   // Java:
   *   df.filter( not(df.col("isActive")) );
   * }}}
   *
   * @group normal_funcs
   * @since 1.3.0
   */
  def not(e: Column): Column = !e

  /**
   * Generate a random column with independent and identically distributed (i.i.d.) samples
   * from U[0.0, 1.0].
   *
   * @note The function is non-deterministic in general case.
   *
   * @group normal_funcs
   * @since 1.4.0
   */
  def rand(seed: Long): Column = withExpr { Rand(seed) }

  /**
   * Generate a random column with independent and identically distributed (i.i.d.) samples
   * from U[0.0, 1.0].
   *
   * @note The function is non-deterministic in general case.
   *
   * @group normal_funcs
   * @since 1.4.0
   */
  def rand(): Column = rand(Utils.random.nextLong)

  /**
   * Generate a column with independent and identically distributed (i.i.d.) samples from
   * the standard normal distribution.
   *
   * @note The function is non-deterministic in general case.
   *
   * @group normal_funcs
   * @since 1.4.0
   */
  def randn(seed: Long): Column = withExpr { Randn(seed) }

  /**
   * Generate a column with independent and identically distributed (i.i.d.) samples from
   * the standard normal distribution.
   *
   * @note The function is non-deterministic in general case.
   *
   * @group normal_funcs
   * @since 1.4.0
   */
  def randn(): Column = randn(Utils.random.nextLong)

  /**
   * Partition ID.
   *
   * @note This is non-deterministic because it depends on data partitioning and task scheduling.
   *
   * @group normal_funcs
   * @since 1.6.0
   */
  def spark_partition_id(): Column = withExpr { SparkPartitionID() }

  /**
   * Computes the square root of the specified float value.
   *
   * @group math_funcs
   * @since 1.3.0
   */
  def sqrt(e: Column): Column = withExpr { Sqrt(e.expr) }

  /**
   * Computes the square root of the specified float value.
   *
   * @group math_funcs
   * @since 1.5.0
   */
  def sqrt(colName: String): Column = sqrt(Column(colName))

  /**
   * Creates a new struct column.
   * If the input column is a column in a `DataFrame`, or a derived column expression
   * that is named (i.e. aliased), its name would be retained as the StructField's name,
   * otherwise, the newly generated StructField's name would be auto generated as
   * `col` with a suffix `index + 1`, i.e. col1, col2, col3, ...
   *
   * @group normal_funcs
   * @since 1.4.0
   */
  @scala.annotation.varargs
  def struct(cols: Column*): Column = withExpr { CreateStruct(cols.map(_.expr)) }

  /**
   * Creates a new struct column that composes multiple input columns.
   *
   * @group normal_funcs
   * @since 1.4.0
   */
  @scala.annotation.varargs
  def struct(colName: String, colNames: String*): Column = {
    struct((colName +: colNames).map(col) : _*)
  }

  /**
   * Evaluates a list of conditions and returns one of multiple possible result expressions.
   * If otherwise is not defined at the end, null is returned for unmatched conditions.
   *
   * {{{
   *   // Example: encoding gender string column into integer.
   *
   *   // Scala:
   *   people.select(when(people("gender") === "male", 0)
   *     .when(people("gender") === "female", 1)
   *     .otherwise(2))
   *
   *   // Java:
   *   people.select(when(col("gender").equalTo("male"), 0)
   *     .when(col("gender").equalTo("female"), 1)
   *     .otherwise(2))
   * }}}
   *
   * @group normal_funcs
   * @since 1.4.0
   */
  def when(condition: Column, value: Any): Column = withExpr {
    CaseWhen(Seq((condition.expr, lit(value).expr)))
  }

  /**
   * Computes bitwise NOT.
   *
   * @group normal_funcs
   * @since 1.4.0
   */
  def bitwiseNOT(e: Column): Column = withExpr { BitwiseNot(e.expr) }

  /**
   * Parses the expression string into the column that it represents, similar to
   * [[Dataset#selectExpr]].
   * {{{
   *   // get the number of words of each length
   *   df.groupBy(expr("length(word)")).count()
   * }}}
   *
   * @group normal_funcs
   */
  def expr(expr: String): Column = {
    val parser = SparkSession.getActiveSession.map(_.sessionState.sqlParser).getOrElse {
      new SparkSqlParser(new SQLConf)
    }
    Column(parser.parseExpression(expr))
  }

  //////////////////////////////////////////////////////////////////////////////////////////////
  // Math Functions
  //////////////////////////////////////////////////////////////////////////////////////////////

  /**
   * @return inverse cosine of `e` in radians, as if computed by `java.lang.Math.acos`
   *
   * @group math_funcs
   * @since 1.4.0
   */
  def acos(e: Column): Column = withExpr { Acos(e.expr) }

  /**
   * @return inverse cosine of `columnName`, as if computed by `java.lang.Math.acos`
   *
   * @group math_funcs
   * @since 1.4.0
   */
  def acos(columnName: String): Column = acos(Column(columnName))

  /**
   * @return inverse sine of `e` in radians, as if computed by `java.lang.Math.asin`
   *
   * @group math_funcs
   * @since 1.4.0
   */
  def asin(e: Column): Column = withExpr { Asin(e.expr) }

  /**
   * @return inverse sine of `columnName`, as if computed by `java.lang.Math.asin`
   *
   * @group math_funcs
   * @since 1.4.0
   */
  def asin(columnName: String): Column = asin(Column(columnName))

  /**
   * @return inverse tangent of `e`, as if computed by `java.lang.Math.atan`
   *
   * @group math_funcs
   * @since 1.4.0
   */
  def atan(e: Column): Column = withExpr { Atan(e.expr) }

  /**
   * @return inverse tangent of `columnName`, as if computed by `java.lang.Math.atan`
   *
   * @group math_funcs
   * @since 1.4.0
   */
  def atan(columnName: String): Column = atan(Column(columnName))

  /**
   * @param y coordinate on y-axis
   * @param x coordinate on x-axis
   * @return the <i>theta</i> component of the point
   *         (<i>r</i>, <i>theta</i>)
   *         in polar coordinates that corresponds to the point
   *         (<i>x</i>, <i>y</i>) in Cartesian coordinates,
   *         as if computed by `java.lang.Math.atan2`
   *
   * @group math_funcs
   * @since 1.4.0
   */
  def atan2(y: Column, x: Column): Column = withExpr { Atan2(y.expr, x.expr) }

  /**
   * @param y coordinate on y-axis
   * @param xName coordinate on x-axis
   * @return the <i>theta</i> component of the point
   *         (<i>r</i>, <i>theta</i>)
   *         in polar coordinates that corresponds to the point
   *         (<i>x</i>, <i>y</i>) in Cartesian coordinates,
   *         as if computed by `java.lang.Math.atan2`
   *
   * @group math_funcs
   * @since 1.4.0
   */
  def atan2(y: Column, xName: String): Column = atan2(y, Column(xName))

  /**
   * @param yName coordinate on y-axis
   * @param x coordinate on x-axis
   * @return the <i>theta</i> component of the point
   *         (<i>r</i>, <i>theta</i>)
   *         in polar coordinates that corresponds to the point
   *         (<i>x</i>, <i>y</i>) in Cartesian coordinates,
   *         as if computed by `java.lang.Math.atan2`
   *
   * @group math_funcs
   * @since 1.4.0
   */
  def atan2(yName: String, x: Column): Column = atan2(Column(yName), x)

  /**
   * @param yName coordinate on y-axis
   * @param xName coordinate on x-axis
   * @return the <i>theta</i> component of the point
   *         (<i>r</i>, <i>theta</i>)
   *         in polar coordinates that corresponds to the point
   *         (<i>x</i>, <i>y</i>) in Cartesian coordinates,
   *         as if computed by `java.lang.Math.atan2`
   *
   * @group math_funcs
   * @since 1.4.0
   */
  def atan2(yName: String, xName: String): Column =
    atan2(Column(yName), Column(xName))

  /**
   * @param y coordinate on y-axis
   * @param xValue coordinate on x-axis
   * @return the <i>theta</i> component of the point
   *         (<i>r</i>, <i>theta</i>)
   *         in polar coordinates that corresponds to the point
   *         (<i>x</i>, <i>y</i>) in Cartesian coordinates,
   *         as if computed by `java.lang.Math.atan2`
   *
   * @group math_funcs
   * @since 1.4.0
   */
  def atan2(y: Column, xValue: Double): Column = atan2(y, lit(xValue))

  /**
   * @param yName coordinate on y-axis
   * @param xValue coordinate on x-axis
   * @return the <i>theta</i> component of the point
   *         (<i>r</i>, <i>theta</i>)
   *         in polar coordinates that corresponds to the point
   *         (<i>x</i>, <i>y</i>) in Cartesian coordinates,
   *         as if computed by `java.lang.Math.atan2`
   *
   * @group math_funcs
   * @since 1.4.0
   */
  def atan2(yName: String, xValue: Double): Column = atan2(Column(yName), xValue)

  /**
   * @param yValue coordinate on y-axis
   * @param x coordinate on x-axis
   * @return the <i>theta</i> component of the point
   *         (<i>r</i>, <i>theta</i>)
   *         in polar coordinates that corresponds to the point
   *         (<i>x</i>, <i>y</i>) in Cartesian coordinates,
   *         as if computed by `java.lang.Math.atan2`
   *
   * @group math_funcs
   * @since 1.4.0
   */
  def atan2(yValue: Double, x: Column): Column = atan2(lit(yValue), x)

  /**
   * @param yValue coordinate on y-axis
   * @param xName coordinate on x-axis
   * @return the <i>theta</i> component of the point
   *         (<i>r</i>, <i>theta</i>)
   *         in polar coordinates that corresponds to the point
   *         (<i>x</i>, <i>y</i>) in Cartesian coordinates,
   *         as if computed by `java.lang.Math.atan2`
   *
   * @group math_funcs
   * @since 1.4.0
   */
  def atan2(yValue: Double, xName: String): Column = atan2(yValue, Column(xName))

  /**
   * An expression that returns the string representation of the binary value of the given long
   * column. For example, bin("12") returns "1100".
   *
   * @group math_funcs
   * @since 1.5.0
   */
  def bin(e: Column): Column = withExpr { Bin(e.expr) }

  /**
   * An expression that returns the string representation of the binary value of the given long
   * column. For example, bin("12") returns "1100".
   *
   * @group math_funcs
   * @since 1.5.0
   */
  def bin(columnName: String): Column = bin(Column(columnName))

  /**
   * Computes the cube-root of the given value.
   *
   * @group math_funcs
   * @since 1.4.0
   */
  def cbrt(e: Column): Column = withExpr { Cbrt(e.expr) }

  /**
   * Computes the cube-root of the given column.
   *
   * @group math_funcs
   * @since 1.4.0
   */
  def cbrt(columnName: String): Column = cbrt(Column(columnName))

  /**
   * Computes the ceiling of the given value.
   *
   * @group math_funcs
   * @since 1.4.0
   */
  def ceil(e: Column): Column = withExpr { Ceil(e.expr) }

  /**
   * Computes the ceiling of the given column.
   *
   * @group math_funcs
   * @since 1.4.0
   */
  def ceil(columnName: String): Column = ceil(Column(columnName))

  /**
   * Convert a number in a string column from one base to another.
   *
   * @group math_funcs
   * @since 1.5.0
   */
  def conv(num: Column, fromBase: Int, toBase: Int): Column = withExpr {
    Conv(num.expr, lit(fromBase).expr, lit(toBase).expr)
  }

  /**
   * @param e angle in radians
   * @return cosine of the angle, as if computed by `java.lang.Math.cos`
   *
   * @group math_funcs
   * @since 1.4.0
   */
  def cos(e: Column): Column = withExpr { Cos(e.expr) }

  /**
   * @param columnName angle in radians
   * @return cosine of the angle, as if computed by `java.lang.Math.cos`
   *
   * @group math_funcs
   * @since 1.4.0
   */
  def cos(columnName: String): Column = cos(Column(columnName))

  /**
   * @param e hyperbolic angle
   * @return hyperbolic cosine of the angle, as if computed by `java.lang.Math.cosh`
   *
   * @group math_funcs
   * @since 1.4.0
   */
  def cosh(e: Column): Column = withExpr { Cosh(e.expr) }

  /**
   * @param columnName hyperbolic angle
   * @return hyperbolic cosine of the angle, as if computed by `java.lang.Math.cosh`
   *
   * @group math_funcs
   * @since 1.4.0
   */
  def cosh(columnName: String): Column = cosh(Column(columnName))

  /**
   * Computes the exponential of the given value.
   *
   * @group math_funcs
   * @since 1.4.0
   */
  def exp(e: Column): Column = withExpr { Exp(e.expr) }

  /**
   * Computes the exponential of the given column.
   *
   * @group math_funcs
   * @since 1.4.0
   */
  def exp(columnName: String): Column = exp(Column(columnName))

  /**
   * Computes the exponential of the given value minus one.
   *
   * @group math_funcs
   * @since 1.4.0
   */
  def expm1(e: Column): Column = withExpr { Expm1(e.expr) }

  /**
   * Computes the exponential of the given column.
   *
   * @group math_funcs
   * @since 1.4.0
   */
  def expm1(columnName: String): Column = expm1(Column(columnName))

  /**
   * Computes the factorial of the given value.
   *
   * @group math_funcs
   * @since 1.5.0
   */
  def factorial(e: Column): Column = withExpr { Factorial(e.expr) }

  /**
   * Computes the floor of the given value.
   *
   * @group math_funcs
   * @since 1.4.0
   */
  def floor(e: Column): Column = withExpr { Floor(e.expr) }

  /**
   * Computes the floor of the given column.
   *
   * @group math_funcs
   * @since 1.4.0
   */
  def floor(columnName: String): Column = floor(Column(columnName))

  /**
   * Returns the greatest value of the list of values, skipping null values.
   * This function takes at least 2 parameters. It will return null iff all parameters are null.
   *
   * @group normal_funcs
   * @since 1.5.0
   */
  @scala.annotation.varargs
  def greatest(exprs: Column*): Column = withExpr { Greatest(exprs.map(_.expr)) }

  /**
   * Returns the greatest value of the list of column names, skipping null values.
   * This function takes at least 2 parameters. It will return null iff all parameters are null.
   *
   * @group normal_funcs
   * @since 1.5.0
   */
  @scala.annotation.varargs
  def greatest(columnName: String, columnNames: String*): Column = {
    greatest((columnName +: columnNames).map(Column.apply): _*)
  }

  /**
   * Computes hex value of the given column.
   *
   * @group math_funcs
   * @since 1.5.0
   */
  def hex(column: Column): Column = withExpr { Hex(column.expr) }

  /**
   * Inverse of hex. Interprets each pair of characters as a hexadecimal number
   * and converts to the byte representation of number.
   *
   * @group math_funcs
   * @since 1.5.0
   */
  def unhex(column: Column): Column = withExpr { Unhex(column.expr) }

  /**
   * Computes `sqrt(a^2^ + b^2^)` without intermediate overflow or underflow.
   *
   * @group math_funcs
   * @since 1.4.0
   */
  def hypot(l: Column, r: Column): Column = withExpr { Hypot(l.expr, r.expr) }

  /**
   * Computes `sqrt(a^2^ + b^2^)` without intermediate overflow or underflow.
   *
   * @group math_funcs
   * @since 1.4.0
   */
  def hypot(l: Column, rightName: String): Column = hypot(l, Column(rightName))

  /**
   * Computes `sqrt(a^2^ + b^2^)` without intermediate overflow or underflow.
   *
   * @group math_funcs
   * @since 1.4.0
   */
  def hypot(leftName: String, r: Column): Column = hypot(Column(leftName), r)

  /**
   * Computes `sqrt(a^2^ + b^2^)` without intermediate overflow or underflow.
   *
   * @group math_funcs
   * @since 1.4.0
   */
  def hypot(leftName: String, rightName: String): Column =
    hypot(Column(leftName), Column(rightName))

  /**
   * Computes `sqrt(a^2^ + b^2^)` without intermediate overflow or underflow.
   *
   * @group math_funcs
   * @since 1.4.0
   */
  def hypot(l: Column, r: Double): Column = hypot(l, lit(r))

  /**
   * Computes `sqrt(a^2^ + b^2^)` without intermediate overflow or underflow.
   *
   * @group math_funcs
   * @since 1.4.0
   */
  def hypot(leftName: String, r: Double): Column = hypot(Column(leftName), r)

  /**
   * Computes `sqrt(a^2^ + b^2^)` without intermediate overflow or underflow.
   *
   * @group math_funcs
   * @since 1.4.0
   */
  def hypot(l: Double, r: Column): Column = hypot(lit(l), r)

  /**
   * Computes `sqrt(a^2^ + b^2^)` without intermediate overflow or underflow.
   *
   * @group math_funcs
   * @since 1.4.0
   */
  def hypot(l: Double, rightName: String): Column = hypot(l, Column(rightName))

  /**
   * Returns the least value of the list of values, skipping null values.
   * This function takes at least 2 parameters. It will return null iff all parameters are null.
   *
   * @group normal_funcs
   * @since 1.5.0
   */
  @scala.annotation.varargs
  def least(exprs: Column*): Column = withExpr { Least(exprs.map(_.expr)) }

  /**
   * Returns the least value of the list of column names, skipping null values.
   * This function takes at least 2 parameters. It will return null iff all parameters are null.
   *
   * @group normal_funcs
   * @since 1.5.0
   */
  @scala.annotation.varargs
  def least(columnName: String, columnNames: String*): Column = {
    least((columnName +: columnNames).map(Column.apply): _*)
  }

  /**
   * Computes the natural logarithm of the given value.
   *
   * @group math_funcs
   * @since 1.4.0
   */
  def log(e: Column): Column = withExpr { Log(e.expr) }

  /**
   * Computes the natural logarithm of the given column.
   *
   * @group math_funcs
   * @since 1.4.0
   */
  def log(columnName: String): Column = log(Column(columnName))

  /**
   * Returns the first argument-base logarithm of the second argument.
   *
   * @group math_funcs
   * @since 1.4.0
   */
  def log(base: Double, a: Column): Column = withExpr { Logarithm(lit(base).expr, a.expr) }

  /**
   * Returns the first argument-base logarithm of the second argument.
   *
   * @group math_funcs
   * @since 1.4.0
   */
  def log(base: Double, columnName: String): Column = log(base, Column(columnName))

  /**
   * Computes the logarithm of the given value in base 10.
   *
   * @group math_funcs
   * @since 1.4.0
   */
  def log10(e: Column): Column = withExpr { Log10(e.expr) }

  /**
   * Computes the logarithm of the given value in base 10.
   *
   * @group math_funcs
   * @since 1.4.0
   */
  def log10(columnName: String): Column = log10(Column(columnName))

  /**
   * Computes the natural logarithm of the given value plus one.
   *
   * @group math_funcs
   * @since 1.4.0
   */
  def log1p(e: Column): Column = withExpr { Log1p(e.expr) }

  /**
   * Computes the natural logarithm of the given column plus one.
   *
   * @group math_funcs
   * @since 1.4.0
   */
  def log1p(columnName: String): Column = log1p(Column(columnName))

  /**
   * Computes the logarithm of the given column in base 2.
   *
   * @group math_funcs
   * @since 1.5.0
   */
  def log2(expr: Column): Column = withExpr { Log2(expr.expr) }

  /**
   * Computes the logarithm of the given value in base 2.
   *
   * @group math_funcs
   * @since 1.5.0
   */
  def log2(columnName: String): Column = log2(Column(columnName))

  /**
   * Returns the value of the first argument raised to the power of the second argument.
   *
   * @group math_funcs
   * @since 1.4.0
   */
  def pow(l: Column, r: Column): Column = withExpr { Pow(l.expr, r.expr) }

  /**
   * Returns the value of the first argument raised to the power of the second argument.
   *
   * @group math_funcs
   * @since 1.4.0
   */
  def pow(l: Column, rightName: String): Column = pow(l, Column(rightName))

  /**
   * Returns the value of the first argument raised to the power of the second argument.
   *
   * @group math_funcs
   * @since 1.4.0
   */
  def pow(leftName: String, r: Column): Column = pow(Column(leftName), r)

  /**
   * Returns the value of the first argument raised to the power of the second argument.
   *
   * @group math_funcs
   * @since 1.4.0
   */
  def pow(leftName: String, rightName: String): Column = pow(Column(leftName), Column(rightName))

  /**
   * Returns the value of the first argument raised to the power of the second argument.
   *
   * @group math_funcs
   * @since 1.4.0
   */
  def pow(l: Column, r: Double): Column = pow(l, lit(r))

  /**
   * Returns the value of the first argument raised to the power of the second argument.
   *
   * @group math_funcs
   * @since 1.4.0
   */
  def pow(leftName: String, r: Double): Column = pow(Column(leftName), r)

  /**
   * Returns the value of the first argument raised to the power of the second argument.
   *
   * @group math_funcs
   * @since 1.4.0
   */
  def pow(l: Double, r: Column): Column = pow(lit(l), r)

  /**
   * Returns the value of the first argument raised to the power of the second argument.
   *
   * @group math_funcs
   * @since 1.4.0
   */
  def pow(l: Double, rightName: String): Column = pow(l, Column(rightName))

  /**
   * Returns the positive value of dividend mod divisor.
   *
   * @group math_funcs
   * @since 1.5.0
   */
  def pmod(dividend: Column, divisor: Column): Column = withExpr {
    Pmod(dividend.expr, divisor.expr)
  }

  /**
   * Returns the double value that is closest in value to the argument and
   * is equal to a mathematical integer.
   *
   * @group math_funcs
   * @since 1.4.0
   */
  def rint(e: Column): Column = withExpr { Rint(e.expr) }

  /**
   * Returns the double value that is closest in value to the argument and
   * is equal to a mathematical integer.
   *
   * @group math_funcs
   * @since 1.4.0
   */
  def rint(columnName: String): Column = rint(Column(columnName))

  /**
   * Returns the value of the column `e` rounded to 0 decimal places with HALF_UP round mode.
   *
   * @group math_funcs
   * @since 1.5.0
   */
  def round(e: Column): Column = round(e, 0)

  /**
   * Round the value of `e` to `scale` decimal places with HALF_UP round mode
   * if `scale` is greater than or equal to 0 or at integral part when `scale` is less than 0.
   *
   * @group math_funcs
   * @since 1.5.0
   */
  def round(e: Column, scale: Int): Column = withExpr { Round(e.expr, Literal(scale)) }

  /**
   * Returns the value of the column `e` rounded to 0 decimal places with HALF_EVEN round mode.
   *
   * @group math_funcs
   * @since 2.0.0
   */
  def bround(e: Column): Column = bround(e, 0)

  /**
   * Round the value of `e` to `scale` decimal places with HALF_EVEN round mode
   * if `scale` is greater than or equal to 0 or at integral part when `scale` is less than 0.
   *
   * @group math_funcs
   * @since 2.0.0
   */
  def bround(e: Column, scale: Int): Column = withExpr { BRound(e.expr, Literal(scale)) }

  /**
   * Shift the given value numBits left. If the given value is a long value, this function
   * will return a long value else it will return an integer value.
   *
   * @group math_funcs
   * @since 1.5.0
   */
  def shiftLeft(e: Column, numBits: Int): Column = withExpr { ShiftLeft(e.expr, lit(numBits).expr) }

  /**
   * (Signed) shift the given value numBits right. If the given value is a long value, it will
   * return a long value else it will return an integer value.
   *
   * @group math_funcs
   * @since 1.5.0
   */
  def shiftRight(e: Column, numBits: Int): Column = withExpr {
    ShiftRight(e.expr, lit(numBits).expr)
  }

  /**
   * Unsigned shift the given value numBits right. If the given value is a long value,
   * it will return a long value else it will return an integer value.
   *
   * @group math_funcs
   * @since 1.5.0
   */
  def shiftRightUnsigned(e: Column, numBits: Int): Column = withExpr {
    ShiftRightUnsigned(e.expr, lit(numBits).expr)
  }

  /**
   * Computes the signum of the given value.
   *
   * @group math_funcs
   * @since 1.4.0
   */
  def signum(e: Column): Column = withExpr { Signum(e.expr) }

  /**
   * Computes the signum of the given column.
   *
   * @group math_funcs
   * @since 1.4.0
   */
  def signum(columnName: String): Column = signum(Column(columnName))

  /**
   * @param e angle in radians
   * @return sine of the angle, as if computed by `java.lang.Math.sin`
   *
   * @group math_funcs
   * @since 1.4.0
   */
  def sin(e: Column): Column = withExpr { Sin(e.expr) }

  /**
   * @param columnName angle in radians
   * @return sine of the angle, as if computed by `java.lang.Math.sin`
   *
   * @group math_funcs
   * @since 1.4.0
   */
  def sin(columnName: String): Column = sin(Column(columnName))

  /**
   * @param e hyperbolic angle
   * @return hyperbolic sine of the given value, as if computed by `java.lang.Math.sinh`
   *
   * @group math_funcs
   * @since 1.4.0
   */
  def sinh(e: Column): Column = withExpr { Sinh(e.expr) }

  /**
   * @param columnName hyperbolic angle
   * @return hyperbolic sine of the given value, as if computed by `java.lang.Math.sinh`
   *
   * @group math_funcs
   * @since 1.4.0
   */
  def sinh(columnName: String): Column = sinh(Column(columnName))

  /**
   * @param e angle in radians
   * @return tangent of the given value, as if computed by `java.lang.Math.tan`
   *
   * @group math_funcs
   * @since 1.4.0
   */
  def tan(e: Column): Column = withExpr { Tan(e.expr) }

  /**
   * @param columnName angle in radians
   * @return tangent of the given value, as if computed by `java.lang.Math.tan`
   *
   * @group math_funcs
   * @since 1.4.0
   */
  def tan(columnName: String): Column = tan(Column(columnName))

  /**
   * @param e hyperbolic angle
   * @return hyperbolic tangent of the given value, as if computed by `java.lang.Math.tanh`
   *
   * @group math_funcs
   * @since 1.4.0
   */
  def tanh(e: Column): Column = withExpr { Tanh(e.expr) }

  /**
   * @param columnName hyperbolic angle
   * @return hyperbolic tangent of the given value, as if computed by `java.lang.Math.tanh`
   *
   * @group math_funcs
   * @since 1.4.0
   */
  def tanh(columnName: String): Column = tanh(Column(columnName))

  /**
   * @group math_funcs
   * @since 1.4.0
   */
  @deprecated("Use degrees", "2.1.0")
  def toDegrees(e: Column): Column = degrees(e)

  /**
   * @group math_funcs
   * @since 1.4.0
   */
  @deprecated("Use degrees", "2.1.0")
  def toDegrees(columnName: String): Column = degrees(Column(columnName))

  /**
   * Converts an angle measured in radians to an approximately equivalent angle measured in degrees.
   *
   * @param e angle in radians
   * @return angle in degrees, as if computed by `java.lang.Math.toDegrees`
   *
   * @group math_funcs
   * @since 2.1.0
   */
  def degrees(e: Column): Column = withExpr { ToDegrees(e.expr) }

  /**
   * Converts an angle measured in radians to an approximately equivalent angle measured in degrees.
   *
   * @param columnName angle in radians
   * @return angle in degrees, as if computed by `java.lang.Math.toDegrees`
   *
   * @group math_funcs
   * @since 2.1.0
   */
  def degrees(columnName: String): Column = degrees(Column(columnName))

  /**
   * @group math_funcs
   * @since 1.4.0
   */
  @deprecated("Use radians", "2.1.0")
  def toRadians(e: Column): Column = radians(e)

  /**
   * @group math_funcs
   * @since 1.4.0
   */
  @deprecated("Use radians", "2.1.0")
  def toRadians(columnName: String): Column = radians(Column(columnName))

  /**
   * Converts an angle measured in degrees to an approximately equivalent angle measured in radians.
   *
   * @param e angle in degrees
   * @return angle in radians, as if computed by `java.lang.Math.toRadians`
   *
   * @group math_funcs
   * @since 2.1.0
   */
  def radians(e: Column): Column = withExpr { ToRadians(e.expr) }

  /**
   * Converts an angle measured in degrees to an approximately equivalent angle measured in radians.
   *
   * @param columnName angle in degrees
   * @return angle in radians, as if computed by `java.lang.Math.toRadians`
   *
   * @group math_funcs
   * @since 2.1.0
   */
  def radians(columnName: String): Column = radians(Column(columnName))

  //////////////////////////////////////////////////////////////////////////////////////////////
  // Misc functions
  //////////////////////////////////////////////////////////////////////////////////////////////

  /**
   * Calculates the MD5 digest of a binary column and returns the value
   * as a 32 character hex string.
   *
   * @group misc_funcs
   * @since 1.5.0
   */
  def md5(e: Column): Column = withExpr { Md5(e.expr) }

  /**
   * Calculates the SHA-1 digest of a binary column and returns the value
   * as a 40 character hex string.
   *
   * @group misc_funcs
   * @since 1.5.0
   */
  def sha1(e: Column): Column = withExpr { Sha1(e.expr) }

  /**
   * Calculates the SHA-2 family of hash functions of a binary column and
   * returns the value as a hex string.
   *
   * @param e column to compute SHA-2 on.
   * @param numBits one of 224, 256, 384, or 512.
   *
   * @group misc_funcs
   * @since 1.5.0
   */
  def sha2(e: Column, numBits: Int): Column = {
    require(Seq(0, 224, 256, 384, 512).contains(numBits),
      s"numBits $numBits is not in the permitted values (0, 224, 256, 384, 512)")
    withExpr { Sha2(e.expr, lit(numBits).expr) }
  }

  /**
   * Calculates the cyclic redundancy check value  (CRC32) of a binary column and
   * returns the value as a bigint.
   *
   * @group misc_funcs
   * @since 1.5.0
   */
  def crc32(e: Column): Column = withExpr { Crc32(e.expr) }

  /**
   * Calculates the hash code of given columns, and returns the result as an int column.
   *
   * @group misc_funcs
   * @since 2.0.0
   */
  @scala.annotation.varargs
  def hash(cols: Column*): Column = withExpr {
    new Murmur3Hash(cols.map(_.expr))
  }

  //////////////////////////////////////////////////////////////////////////////////////////////
  // String functions
  //////////////////////////////////////////////////////////////////////////////////////////////

  /**
   * Computes the numeric value of the first character of the string column, and returns the
   * result as an int column.
   *
   * @group string_funcs
   * @since 1.5.0
   */
  def ascii(e: Column): Column = withExpr { Ascii(e.expr) }

  /**
   * Computes the BASE64 encoding of a binary column and returns it as a string column.
   * This is the reverse of unbase64.
   *
   * @group string_funcs
   * @since 1.5.0
   */
  def base64(e: Column): Column = withExpr { Base64(e.expr) }

  /**
   * Concatenates multiple input string columns together into a single string column,
   * using the given separator.
   *
   * @group string_funcs
   * @since 1.5.0
   */
  @scala.annotation.varargs
  def concat_ws(sep: String, exprs: Column*): Column = withExpr {
    ConcatWs(Literal.create(sep, StringType) +: exprs.map(_.expr))
  }

  /**
   * Computes the first argument into a string from a binary using the provided character set
   * (one of 'US-ASCII', 'ISO-8859-1', 'UTF-8', 'UTF-16BE', 'UTF-16LE', 'UTF-16').
   * If either argument is null, the result will also be null.
   *
   * @group string_funcs
   * @since 1.5.0
   */
  def decode(value: Column, charset: String): Column = withExpr {
    Decode(value.expr, lit(charset).expr)
  }

  /**
   * Computes the first argument into a binary from a string using the provided character set
   * (one of 'US-ASCII', 'ISO-8859-1', 'UTF-8', 'UTF-16BE', 'UTF-16LE', 'UTF-16').
   * If either argument is null, the result will also be null.
   *
   * @group string_funcs
   * @since 1.5.0
   */
  def encode(value: Column, charset: String): Column = withExpr {
    Encode(value.expr, lit(charset).expr)
  }

  /**
   * Formats numeric column x to a format like '#,###,###.##', rounded to d decimal places
   * with HALF_EVEN round mode, and returns the result as a string column.
   *
   * If d is 0, the result has no decimal point or fractional part.
   * If d is less than 0, the result will be null.
   *
   * @group string_funcs
   * @since 1.5.0
   */
  def format_number(x: Column, d: Int): Column = withExpr {
    FormatNumber(x.expr, lit(d).expr)
  }

  /**
   * Formats the arguments in printf-style and returns the result as a string column.
   *
   * @group string_funcs
   * @since 1.5.0
   */
  @scala.annotation.varargs
  def format_string(format: String, arguments: Column*): Column = withExpr {
    FormatString((lit(format) +: arguments).map(_.expr): _*)
  }

  /**
   * Returns a new string column by converting the first letter of each word to uppercase.
   * Words are delimited by whitespace.
   *
   * For example, "hello world" will become "Hello World".
   *
   * @group string_funcs
   * @since 1.5.0
   */
  def initcap(e: Column): Column = withExpr { InitCap(e.expr) }

  /**
   * Locate the position of the first occurrence of substr column in the given string.
   * Returns null if either of the arguments are null.
   *
   * @note The position is not zero based, but 1 based index. Returns 0 if substr
   * could not be found in str.
   *
   * @group string_funcs
   * @since 1.5.0
   */
  def instr(str: Column, substring: String): Column = withExpr {
    StringInstr(str.expr, lit(substring).expr)
  }

  /**
   * Computes the character length of a given string or number of bytes of a binary string.
   * The length of character strings include the trailing spaces. The length of binary strings
   * includes binary zeros.
   *
   * @group string_funcs
   * @since 1.5.0
   */
  def length(e: Column): Column = withExpr { Length(e.expr) }

  /**
   * Converts a string column to lower case.
   *
   * @group string_funcs
   * @since 1.3.0
   */
  def lower(e: Column): Column = withExpr { Lower(e.expr) }

  /**
   * Computes the Levenshtein distance of the two given string columns.
   * @group string_funcs
   * @since 1.5.0
   */
  def levenshtein(l: Column, r: Column): Column = withExpr { Levenshtein(l.expr, r.expr) }

  /**
   * Locate the position of the first occurrence of substr.
   *
   * @note The position is not zero based, but 1 based index. Returns 0 if substr
   * could not be found in str.
   *
   * @group string_funcs
   * @since 1.5.0
   */
  def locate(substr: String, str: Column): Column = withExpr {
    new StringLocate(lit(substr).expr, str.expr)
  }

  /**
   * Locate the position of the first occurrence of substr in a string column, after position pos.
   *
   * @note The position is not zero based, but 1 based index. returns 0 if substr
   * could not be found in str.
   *
   * @group string_funcs
   * @since 1.5.0
   */
  def locate(substr: String, str: Column, pos: Int): Column = withExpr {
    StringLocate(lit(substr).expr, str.expr, lit(pos).expr)
  }

  /**
   * Left-pad the string column with pad to a length of len. If the string column is longer
   * than len, the return value is shortened to len characters.
   *
   * @group string_funcs
   * @since 1.5.0
   */
  def lpad(str: Column, len: Int, pad: String): Column = withExpr {
    StringLPad(str.expr, lit(len).expr, lit(pad).expr)
  }

  /**
   * Trim the spaces from left end for the specified string value.
   *
   * @group string_funcs
   * @since 1.5.0
   */
  def ltrim(e: Column): Column = withExpr {StringTrimLeft(e.expr) }

  /**
   * Trim the specified character string from left end for the specified string column.
   * @group string_funcs
   * @since 2.3.0
   */
  def ltrim(e: Column, trimString: String): Column = withExpr {
    StringTrimLeft(e.expr, Literal(trimString))
  }

  /**
   * Extract a specific group matched by a Java regex, from the specified string column.
   * If the regex did not match, or the specified group did not match, an empty string is returned.
   *
   * @group string_funcs
   * @since 1.5.0
   */
  def regexp_extract(e: Column, exp: String, groupIdx: Int): Column = withExpr {
    RegExpExtract(e.expr, lit(exp).expr, lit(groupIdx).expr)
  }

  /**
   * Replace all substrings of the specified string value that match regexp with rep.
   *
   * @group string_funcs
   * @since 1.5.0
   */
  def regexp_replace(e: Column, pattern: String, replacement: String): Column = withExpr {
    RegExpReplace(e.expr, lit(pattern).expr, lit(replacement).expr)
  }

  /**
   * Replace all substrings of the specified string value that match regexp with rep.
   *
   * @group string_funcs
   * @since 2.1.0
   */
  def regexp_replace(e: Column, pattern: Column, replacement: Column): Column = withExpr {
    RegExpReplace(e.expr, pattern.expr, replacement.expr)
  }

  /**
   * Decodes a BASE64 encoded string column and returns it as a binary column.
   * This is the reverse of base64.
   *
   * @group string_funcs
   * @since 1.5.0
   */
  def unbase64(e: Column): Column = withExpr { UnBase64(e.expr) }

  /**
   * Right-pad the string column with pad to a length of len. If the string column is longer
   * than len, the return value is shortened to len characters.
   *
   * @group string_funcs
   * @since 1.5.0
   */
  def rpad(str: Column, len: Int, pad: String): Column = withExpr {
    StringRPad(str.expr, lit(len).expr, lit(pad).expr)
  }

  /**
   * Repeats a string column n times, and returns it as a new string column.
   *
   * @group string_funcs
   * @since 1.5.0
   */
  def repeat(str: Column, n: Int): Column = withExpr {
    StringRepeat(str.expr, lit(n).expr)
  }

  /**
   * Trim the spaces from right end for the specified string value.
   *
   * @group string_funcs
   * @since 1.5.0
   */
  def rtrim(e: Column): Column = withExpr { StringTrimRight(e.expr) }

  /**
   * Trim the specified character string from right end for the specified string column.
   * @group string_funcs
   * @since 2.3.0
   */
  def rtrim(e: Column, trimString: String): Column = withExpr {
    StringTrimRight(e.expr, Literal(trimString))
  }

  /**
   * Returns the soundex code for the specified expression.
   *
   * @group string_funcs
   * @since 1.5.0
   */
  def soundex(e: Column): Column = withExpr { SoundEx(e.expr) }

  /**
   * Splits str around pattern (pattern is a regular expression).
   *
   * @note Pattern is a string representation of the regular expression.
   *
   * @group string_funcs
   * @since 1.5.0
   */
  def split(str: Column, pattern: String): Column = withExpr {
    StringSplit(str.expr, lit(pattern).expr)
  }

  /**
   * Substring starts at `pos` and is of length `len` when str is String type or
   * returns the slice of byte array that starts at `pos` in byte and is of length `len`
   * when str is Binary type
   *
   * @note The position is not zero based, but 1 based index.
   *
   * @group string_funcs
   * @since 1.5.0
   */
  def substring(str: Column, pos: Int, len: Int): Column = withExpr {
    Substring(str.expr, lit(pos).expr, lit(len).expr)
  }

  /**
   * Returns the substring from string str before count occurrences of the delimiter delim.
   * If count is positive, everything the left of the final delimiter (counting from left) is
   * returned. If count is negative, every to the right of the final delimiter (counting from the
   * right) is returned. substring_index performs a case-sensitive match when searching for delim.
   *
   * @group string_funcs
   */
  def substring_index(str: Column, delim: String, count: Int): Column = withExpr {
    SubstringIndex(str.expr, lit(delim).expr, lit(count).expr)
  }

  /**
   * Translate any character in the src by a character in replaceString.
   * The characters in replaceString correspond to the characters in matchingString.
   * The translate will happen when any character in the string matches the character
   * in the `matchingString`.
   *
   * @group string_funcs
   * @since 1.5.0
   */
  def translate(src: Column, matchingString: String, replaceString: String): Column = withExpr {
    StringTranslate(src.expr, lit(matchingString).expr, lit(replaceString).expr)
  }

  /**
   * Trim the spaces from both ends for the specified string column.
   *
   * @group string_funcs
   * @since 1.5.0
   */
  def trim(e: Column): Column = withExpr { StringTrim(e.expr) }

  /**
   * Trim the specified character from both ends for the specified string column.
   * @group string_funcs
   * @since 2.3.0
   */
  def trim(e: Column, trimString: String): Column = withExpr {
    StringTrim(e.expr, Literal(trimString))
  }

  /**
   * Converts a string column to upper case.
   *
   * @group string_funcs
   * @since 1.3.0
   */
  def upper(e: Column): Column = withExpr { Upper(e.expr) }

  //////////////////////////////////////////////////////////////////////////////////////////////
  // DateTime functions
  //////////////////////////////////////////////////////////////////////////////////////////////

  /**
   * Returns the date that is numMonths after startDate.
   *
   * @group datetime_funcs
   * @since 1.5.0
   */
  def add_months(startDate: Column, numMonths: Int): Column = withExpr {
    AddMonths(startDate.expr, Literal(numMonths))
  }

  /**
   * Returns the current date as a date column.
   *
   * @group datetime_funcs
   * @since 1.5.0
   */
  def current_date(): Column = withExpr { CurrentDate() }

  /**
   * Returns the current timestamp as a timestamp column.
   *
   * @group datetime_funcs
   * @since 1.5.0
   */
  def current_timestamp(): Column = withExpr { CurrentTimestamp() }

  /**
   * Converts a date/timestamp/string to a value of string in the format specified by the date
   * format given by the second argument.
   *
   * A pattern `dd.MM.yyyy` would return a string like `18.03.1993`.
   * All pattern letters of `java.text.SimpleDateFormat` can be used.
   *
   * @note Use specialized functions like [[year]] whenever possible as they benefit from a
   * specialized implementation.
   *
   * @group datetime_funcs
   * @since 1.5.0
   */
  def date_format(dateExpr: Column, format: String): Column = withExpr {
    DateFormatClass(dateExpr.expr, Literal(format))
  }

  /**
   * Returns the date that is `days` days after `start`
   * @group datetime_funcs
   * @since 1.5.0
   */
  def date_add(start: Column, days: Int): Column = withExpr { DateAdd(start.expr, Literal(days)) }

  /**
   * Returns the date that is `days` days before `start`
   * @group datetime_funcs
   * @since 1.5.0
   */
  def date_sub(start: Column, days: Int): Column = withExpr { DateSub(start.expr, Literal(days)) }

  /**
   * Returns the number of days from `start` to `end`.
   * @group datetime_funcs
   * @since 1.5.0
   */
  def datediff(end: Column, start: Column): Column = withExpr { DateDiff(end.expr, start.expr) }

  /**
   * Extracts the year as an integer from a given date/timestamp/string.
   * @group datetime_funcs
   * @since 1.5.0
   */
  def year(e: Column): Column = withExpr { Year(e.expr) }

  /**
   * Extracts the quarter as an integer from a given date/timestamp/string.
   * @group datetime_funcs
   * @since 1.5.0
   */
  def quarter(e: Column): Column = withExpr { Quarter(e.expr) }

  /**
   * Extracts the month as an integer from a given date/timestamp/string.
   * @group datetime_funcs
   * @since 1.5.0
   */
  def month(e: Column): Column = withExpr { Month(e.expr) }

  /**
   * Extracts the day of the week as an integer from a given date/timestamp/string.
   * @group datetime_funcs
   * @since 2.3.0
   */
  def dayofweek(e: Column): Column = withExpr { DayOfWeek(e.expr) }

  /**
   * Extracts the day of the month as an integer from a given date/timestamp/string.
   * @group datetime_funcs
   * @since 1.5.0
   */
  def dayofmonth(e: Column): Column = withExpr { DayOfMonth(e.expr) }

  /**
   * Extracts the day of the year as an integer from a given date/timestamp/string.
   * @group datetime_funcs
   * @since 1.5.0
   */
  def dayofyear(e: Column): Column = withExpr { DayOfYear(e.expr) }

  /**
   * Extracts the hours as an integer from a given date/timestamp/string.
   * @group datetime_funcs
   * @since 1.5.0
   */
  def hour(e: Column): Column = withExpr { Hour(e.expr) }

  /**
   * Given a date column, returns the last day of the month which the given date belongs to.
   * For example, input "2015-07-27" returns "2015-07-31" since July 31 is the last day of the
   * month in July 2015.
   *
   * @group datetime_funcs
   * @since 1.5.0
   */
  def last_day(e: Column): Column = withExpr { LastDay(e.expr) }

  /**
   * Extracts the minutes as an integer from a given date/timestamp/string.
   * @group datetime_funcs
   * @since 1.5.0
   */
  def minute(e: Column): Column = withExpr { Minute(e.expr) }

  /**
   * Returns number of months between dates `date1` and `date2`.
   * If `date1` is later than `date2`, then the result is positive.
   * If `date1` and `date2` are on the same day of month, or both are the last day of month,
   * time of day will be ignored.
   *
   * Otherwise, the difference is calculated based on 31 days per month, and rounded to
   * 8 digits.
   * @group datetime_funcs
   * @since 1.5.0
   */
  def months_between(date1: Column, date2: Column): Column = withExpr {
    new MonthsBetween(date1.expr, date2.expr)
  }

  /**
   * Returns number of months between dates `date1` and `date2`. If `roundOff` is set to true, the
   * result is rounded off to 8 digits; it is not rounded otherwise.
   * @group datetime_funcs
   * @since 2.4.0
   */
  def months_between(date1: Column, date2: Column, roundOff: Boolean): Column = withExpr {
    MonthsBetween(date1.expr, date2.expr, lit(roundOff).expr)
  }

  /**
   * Given a date column, returns the first date which is later than the value of the date column
   * that is on the specified day of the week.
   *
   * For example, `next_day('2015-07-27', "Sunday")` returns 2015-08-02 because that is the first
   * Sunday after 2015-07-27.
   *
   * Day of the week parameter is case insensitive, and accepts:
   * "Mon", "Tue", "Wed", "Thu", "Fri", "Sat", "Sun".
   *
   * @group datetime_funcs
   * @since 1.5.0
   */
  def next_day(date: Column, dayOfWeek: String): Column = withExpr {
    NextDay(date.expr, lit(dayOfWeek).expr)
  }

  /**
   * Extracts the seconds as an integer from a given date/timestamp/string.
   * @group datetime_funcs
   * @since 1.5.0
   */
  def second(e: Column): Column = withExpr { Second(e.expr) }

  /**
   * Extracts the week number as an integer from a given date/timestamp/string.
   * @group datetime_funcs
   * @since 1.5.0
   */
  def weekofyear(e: Column): Column = withExpr { WeekOfYear(e.expr) }

  /**
   * Converts the number of seconds from unix epoch (1970-01-01 00:00:00 UTC) to a string
   * representing the timestamp of that moment in the current system time zone in the given
   * format.
   * @group datetime_funcs
   * @since 1.5.0
   */
  def from_unixtime(ut: Column): Column = withExpr {
    FromUnixTime(ut.expr, Literal("yyyy-MM-dd HH:mm:ss"))
  }

  /**
   * Converts the number of seconds from unix epoch (1970-01-01 00:00:00 UTC) to a string
   * representing the timestamp of that moment in the current system time zone in the given
   * format.
   * @group datetime_funcs
   * @since 1.5.0
   */
  def from_unixtime(ut: Column, f: String): Column = withExpr {
    FromUnixTime(ut.expr, Literal(f))
  }

  /**
   * Returns the current Unix timestamp (in seconds).
   *
   * @note All calls of `unix_timestamp` within the same query return the same value
   * (i.e. the current timestamp is calculated at the start of query evaluation).
   *
   * @group datetime_funcs
   * @since 1.5.0
   */
  def unix_timestamp(): Column = withExpr {
    UnixTimestamp(CurrentTimestamp(), Literal("yyyy-MM-dd HH:mm:ss"))
  }

  /**
   * Converts time string in format yyyy-MM-dd HH:mm:ss to Unix timestamp (in seconds),
   * using the default timezone and the default locale.
   * Returns `null` if fails.
   *
   * @group datetime_funcs
   * @since 1.5.0
   */
  def unix_timestamp(s: Column): Column = withExpr {
    UnixTimestamp(s.expr, Literal("yyyy-MM-dd HH:mm:ss"))
  }

  /**
   * Converts time string with given pattern to Unix timestamp (in seconds).
   * Returns `null` if fails.
   *
   * @see <a href="http://docs.oracle.com/javase/tutorial/i18n/format/simpleDateFormat.html">
   * Customizing Formats</a>
   * @group datetime_funcs
   * @since 1.5.0
   */
  def unix_timestamp(s: Column, p: String): Column = withExpr { UnixTimestamp(s.expr, Literal(p)) }

  /**
   * Convert time string to a Unix timestamp (in seconds) by casting rules to `TimestampType`.
   * @group datetime_funcs
   * @since 2.2.0
   */
  def to_timestamp(s: Column): Column = withExpr {
    new ParseToTimestamp(s.expr)
  }

  /**
   * Convert time string to a Unix timestamp (in seconds) with a specified format
   * (see [http://docs.oracle.com/javase/tutorial/i18n/format/simpleDateFormat.html])
   * to Unix timestamp (in seconds), return null if fail.
   * @group datetime_funcs
   * @since 2.2.0
   */
  def to_timestamp(s: Column, fmt: String): Column = withExpr {
    new ParseToTimestamp(s.expr, Literal(fmt))
  }

  /**
   * Converts the column into `DateType` by casting rules to `DateType`.
   *
   * @group datetime_funcs
   * @since 1.5.0
   */
  def to_date(e: Column): Column = withExpr { new ParseToDate(e.expr) }

  /**
   * Converts the column into a `DateType` with a specified format
   * (see [http://docs.oracle.com/javase/tutorial/i18n/format/simpleDateFormat.html])
   * return null if fail.
   *
   * @group datetime_funcs
   * @since 2.2.0
   */
  def to_date(e: Column, fmt: String): Column = withExpr {
    new ParseToDate(e.expr, Literal(fmt))
  }

  /**
   * Returns date truncated to the unit specified by the format.
   *
   * @param format: 'year', 'yyyy', 'yy' for truncate by year,
   *               or 'month', 'mon', 'mm' for truncate by month
   *
   * @group datetime_funcs
   * @since 1.5.0
   */
  def trunc(date: Column, format: String): Column = withExpr {
    TruncDate(date.expr, Literal(format))
  }

  /**
   * Returns timestamp truncated to the unit specified by the format.
   *
   * @param format: 'year', 'yyyy', 'yy' for truncate by year,
   *                'month', 'mon', 'mm' for truncate by month,
   *                'day', 'dd' for truncate by day,
   *                Other options are: 'second', 'minute', 'hour', 'week', 'month', 'quarter'
   *
   * @group datetime_funcs
   * @since 2.3.0
   */
  def date_trunc(format: String, timestamp: Column): Column = withExpr {
    TruncTimestamp(Literal(format), timestamp.expr)
  }

  /**
   * Given a timestamp like '2017-07-14 02:40:00.0', interprets it as a time in UTC, and renders
   * that time as a timestamp in the given time zone. For example, 'GMT+1' would yield
   * '2017-07-14 03:40:00.0'.
   * @group datetime_funcs
   * @since 1.5.0
   */
  def from_utc_timestamp(ts: Column, tz: String): Column = withExpr {
    FromUTCTimestamp(ts.expr, Literal(tz))
  }

  /**
   * Given a timestamp like '2017-07-14 02:40:00.0', interprets it as a time in the given time
   * zone, and renders that time as a timestamp in UTC. For example, 'GMT+1' would yield
   * '2017-07-14 01:40:00.0'.
   * @group datetime_funcs
   * @since 1.5.0
   */
  def to_utc_timestamp(ts: Column, tz: String): Column = withExpr {
    ToUTCTimestamp(ts.expr, Literal(tz))
  }

  /**
   * Bucketize rows into one or more time windows given a timestamp specifying column. Window
   * starts are inclusive but the window ends are exclusive, e.g. 12:05 will be in the window
   * [12:05,12:10) but not in [12:00,12:05). Windows can support microsecond precision. Windows in
   * the order of months are not supported. The following example takes the average stock price for
   * a one minute window every 10 seconds starting 5 seconds after the hour:
   *
   * {{{
   *   val df = ... // schema => timestamp: TimestampType, stockId: StringType, price: DoubleType
   *   df.groupBy(window($"time", "1 minute", "10 seconds", "5 seconds"), $"stockId")
   *     .agg(mean("price"))
   * }}}
   *
   * The windows will look like:
   *
   * {{{
   *   09:00:05-09:01:05
   *   09:00:15-09:01:15
   *   09:00:25-09:01:25 ...
   * }}}
   *
   * For a streaming query, you may use the function `current_timestamp` to generate windows on
   * processing time.
   *
   * @param timeColumn The column or the expression to use as the timestamp for windowing by time.
   *                   The time column must be of TimestampType.
   * @param windowDuration A string specifying the width of the window, e.g. `10 minutes`,
   *                       `1 second`. Check `org.apache.spark.unsafe.types.CalendarInterval` for
   *                       valid duration identifiers. Note that the duration is a fixed length of
   *                       time, and does not vary over time according to a calendar. For example,
   *                       `1 day` always means 86,400,000 milliseconds, not a calendar day.
   * @param slideDuration A string specifying the sliding interval of the window, e.g. `1 minute`.
   *                      A new window will be generated every `slideDuration`. Must be less than
   *                      or equal to the `windowDuration`. Check
   *                      `org.apache.spark.unsafe.types.CalendarInterval` for valid duration
   *                      identifiers. This duration is likewise absolute, and does not vary
   *                      according to a calendar.
   * @param startTime The offset with respect to 1970-01-01 00:00:00 UTC with which to start
   *                  window intervals. For example, in order to have hourly tumbling windows that
   *                  start 15 minutes past the hour, e.g. 12:15-13:15, 13:15-14:15... provide
   *                  `startTime` as `15 minutes`.
   *
   * @group datetime_funcs
   * @since 2.0.0
   */
  def window(
      timeColumn: Column,
      windowDuration: String,
      slideDuration: String,
      startTime: String): Column = {
    withExpr {
      TimeWindow(timeColumn.expr, windowDuration, slideDuration, startTime)
    }.as("window")
  }


  /**
   * Bucketize rows into one or more time windows given a timestamp specifying column. Window
   * starts are inclusive but the window ends are exclusive, e.g. 12:05 will be in the window
   * [12:05,12:10) but not in [12:00,12:05). Windows can support microsecond precision. Windows in
   * the order of months are not supported. The windows start beginning at 1970-01-01 00:00:00 UTC.
   * The following example takes the average stock price for a one minute window every 10 seconds:
   *
   * {{{
   *   val df = ... // schema => timestamp: TimestampType, stockId: StringType, price: DoubleType
   *   df.groupBy(window($"time", "1 minute", "10 seconds"), $"stockId")
   *     .agg(mean("price"))
   * }}}
   *
   * The windows will look like:
   *
   * {{{
   *   09:00:00-09:01:00
   *   09:00:10-09:01:10
   *   09:00:20-09:01:20 ...
   * }}}
   *
   * For a streaming query, you may use the function `current_timestamp` to generate windows on
   * processing time.
   *
   * @param timeColumn The column or the expression to use as the timestamp for windowing by time.
   *                   The time column must be of TimestampType.
   * @param windowDuration A string specifying the width of the window, e.g. `10 minutes`,
   *                       `1 second`. Check `org.apache.spark.unsafe.types.CalendarInterval` for
   *                       valid duration identifiers. Note that the duration is a fixed length of
   *                       time, and does not vary over time according to a calendar. For example,
   *                       `1 day` always means 86,400,000 milliseconds, not a calendar day.
   * @param slideDuration A string specifying the sliding interval of the window, e.g. `1 minute`.
   *                      A new window will be generated every `slideDuration`. Must be less than
   *                      or equal to the `windowDuration`. Check
   *                      `org.apache.spark.unsafe.types.CalendarInterval` for valid duration
   *                      identifiers. This duration is likewise absolute, and does not vary
   *                      according to a calendar.
   *
   * @group datetime_funcs
   * @since 2.0.0
   */
  def window(timeColumn: Column, windowDuration: String, slideDuration: String): Column = {
    window(timeColumn, windowDuration, slideDuration, "0 second")
  }

  /**
   * Generates tumbling time windows given a timestamp specifying column. Window
   * starts are inclusive but the window ends are exclusive, e.g. 12:05 will be in the window
   * [12:05,12:10) but not in [12:00,12:05). Windows can support microsecond precision. Windows in
   * the order of months are not supported. The windows start beginning at 1970-01-01 00:00:00 UTC.
   * The following example takes the average stock price for a one minute tumbling window:
   *
   * {{{
   *   val df = ... // schema => timestamp: TimestampType, stockId: StringType, price: DoubleType
   *   df.groupBy(window($"time", "1 minute"), $"stockId")
   *     .agg(mean("price"))
   * }}}
   *
   * The windows will look like:
   *
   * {{{
   *   09:00:00-09:01:00
   *   09:01:00-09:02:00
   *   09:02:00-09:03:00 ...
   * }}}
   *
   * For a streaming query, you may use the function `current_timestamp` to generate windows on
   * processing time.
   *
   * @param timeColumn The column or the expression to use as the timestamp for windowing by time.
   *                   The time column must be of TimestampType.
   * @param windowDuration A string specifying the width of the window, e.g. `10 minutes`,
   *                       `1 second`. Check `org.apache.spark.unsafe.types.CalendarInterval` for
   *                       valid duration identifiers.
   *
   * @group datetime_funcs
   * @since 2.0.0
   */
  def window(timeColumn: Column, windowDuration: String): Column = {
    window(timeColumn, windowDuration, windowDuration, "0 second")
  }

  //////////////////////////////////////////////////////////////////////////////////////////////
  // Collection functions
  //////////////////////////////////////////////////////////////////////////////////////////////

  /**
   * Returns null if the array is null, true if the array contains `value`, and false otherwise.
   * @group collection_funcs
   * @since 1.5.0
   */
  def array_contains(column: Column, value: Any): Column = withExpr {
    ArrayContains(column.expr, Literal(value))
  }

  /**
   * Returns `true` if `a1` and `a2` have at least one non-null element in common. If not and both
   * the arrays are non-empty and any of them contains a `null`, it returns `null`. It returns
   * `false` otherwise.
   * @group collection_funcs
   * @since 2.4.0
   */
  def arrays_overlap(a1: Column, a2: Column): Column = withExpr {
    ArraysOverlap(a1.expr, a2.expr)
  }

  /**
   * Returns an array containing all the elements in `x` from index `start` (or starting from the
   * end if `start` is negative) with the specified `length`.
   * @group collection_funcs
   * @since 2.4.0
   */
  def slice(x: Column, start: Int, length: Int): Column = withExpr {
    Slice(x.expr, Literal(start), Literal(length))
  }

  /**
   * Concatenates the elements of `column` using the `delimiter`. Null values are replaced with
   * `nullReplacement`.
   * @group collection_funcs
   * @since 2.4.0
   */
  def array_join(column: Column, delimiter: String, nullReplacement: String): Column = withExpr {
    ArrayJoin(column.expr, Literal(delimiter), Some(Literal(nullReplacement)))
  }

  /**
   * Concatenates the elements of `column` using the `delimiter`.
   * @group collection_funcs
   * @since 2.4.0
   */
  def array_join(column: Column, delimiter: String): Column = withExpr {
    ArrayJoin(column.expr, Literal(delimiter), None)
  }

  /**
   * Concatenates multiple input columns together into a single column.
   * The function works with strings, binary and compatible array columns.
   *
   * @group collection_funcs
   * @since 1.5.0
   */
  @scala.annotation.varargs
  def concat(exprs: Column*): Column = withExpr { Concat(exprs.map(_.expr)) }

  /**
   * Locates the position of the first occurrence of the value in the given array as long.
   * Returns null if either of the arguments are null.
   *
   * @note The position is not zero based, but 1 based index. Returns 0 if value
   * could not be found in array.
   *
   * @group collection_funcs
   * @since 2.4.0
   */
  def array_position(column: Column, value: Any): Column = withExpr {
    ArrayPosition(column.expr, Literal(value))
  }

  /**
   * Returns element of array at given index in value if column is array. Returns value for
   * the given key in value if column is map.
   *
   * @group collection_funcs
   * @since 2.4.0
   */
  def element_at(column: Column, value: Any): Column = withExpr {
    ElementAt(column.expr, Literal(value))
  }

  /**
   * Sorts the input array in ascending order. The elements of the input array must be orderable.
   * Null elements will be placed at the end of the returned array.
   *
   * @group collection_funcs
   * @since 2.4.0
   */
  def array_sort(e: Column): Column = withExpr { ArraySort(e.expr) }

  /**
   * Remove all elements that equal to element from the given array.
   * @group collection_funcs
   * @since 2.4.0
   */
  def array_remove(column: Column, element: Any): Column = withExpr {
    ArrayRemove(column.expr, Literal(element))
  }

  /**
   * Creates a new row for each element in the given array or map column.
   *
   * @group collection_funcs
   * @since 1.3.0
   */
  def explode(e: Column): Column = withExpr { Explode(e.expr) }

  /**
   * Creates a new row for each element in the given array or map column.
   * Unlike explode, if the array/map is null or empty then null is produced.
   *
   * @group collection_funcs
   * @since 2.2.0
   */
  def explode_outer(e: Column): Column = withExpr { GeneratorOuter(Explode(e.expr)) }

  /**
   * Creates a new row for each element with position in the given array or map column.
   *
   * @group collection_funcs
   * @since 2.1.0
   */
  def posexplode(e: Column): Column = withExpr { PosExplode(e.expr) }

  /**
   * Creates a new row for each element with position in the given array or map column.
   * Unlike posexplode, if the array/map is null or empty then the row (null, null) is produced.
   *
   * @group collection_funcs
   * @since 2.2.0
   */
  def posexplode_outer(e: Column): Column = withExpr { GeneratorOuter(PosExplode(e.expr)) }

  /**
   * Extracts json object from a json string based on json path specified, and returns json string
   * of the extracted json object. It will return null if the input json string is invalid.
   *
   * @group collection_funcs
   * @since 1.6.0
   */
  def get_json_object(e: Column, path: String): Column = withExpr {
    GetJsonObject(e.expr, lit(path).expr)
  }

  /**
   * Creates a new row for a json column according to the given field names.
   *
   * @group collection_funcs
   * @since 1.6.0
   */
  @scala.annotation.varargs
  def json_tuple(json: Column, fields: String*): Column = withExpr {
    require(fields.nonEmpty, "at least 1 field name should be given.")
    JsonTuple(json.expr +: fields.map(Literal.apply))
  }

  /**
   * (Scala-specific) Parses a column containing a JSON string into a `StructType` with the
   * specified schema. Returns `null`, in the case of an unparseable string.
   *
   * @param e a string column containing JSON data.
   * @param schema the schema to use when parsing the json string
   * @param options options to control how the json is parsed. Accepts the same options as the
   *                json data source.
   *
   * @group collection_funcs
   * @since 2.1.0
   */
  def from_json(e: Column, schema: StructType, options: Map[String, String]): Column =
    from_json(e, schema.asInstanceOf[DataType], options)

  /**
   * (Scala-specific) Parses a column containing a JSON string into a `MapType` with `StringType`
   * as keys type, `StructType` or `ArrayType` of `StructType`s with the specified schema.
   * Returns `null`, in the case of an unparseable string.
   *
   * @param e a string column containing JSON data.
   * @param schema the schema to use when parsing the json string
   * @param options options to control how the json is parsed. accepts the same options and the
   *                json data source.
   *
   * @group collection_funcs
   * @since 2.2.0
   */
  def from_json(e: Column, schema: DataType, options: Map[String, String]): Column = withExpr {
    new JsonToStructs(schema, options, e.expr)
  }

  /**
   * (Java-specific) Parses a column containing a JSON string into a `StructType` with the
   * specified schema. Returns `null`, in the case of an unparseable string.
   *
   * @param e a string column containing JSON data.
   * @param schema the schema to use when parsing the json string
   * @param options options to control how the json is parsed. accepts the same options and the
   *                json data source.
   *
   * @group collection_funcs
   * @since 2.1.0
   */
  def from_json(e: Column, schema: StructType, options: java.util.Map[String, String]): Column =
    from_json(e, schema, options.asScala.toMap)

  /**
   * (Java-specific) Parses a column containing a JSON string into a `MapType` with `StringType`
   * as keys type, `StructType` or `ArrayType` of `StructType`s with the specified schema.
   * Returns `null`, in the case of an unparseable string.
   *
   * @param e a string column containing JSON data.
   * @param schema the schema to use when parsing the json string
   * @param options options to control how the json is parsed. accepts the same options and the
   *                json data source.
   *
   * @group collection_funcs
   * @since 2.2.0
   */
  def from_json(e: Column, schema: DataType, options: java.util.Map[String, String]): Column =
    from_json(e, schema, options.asScala.toMap)

  /**
   * Parses a column containing a JSON string into a `StructType` with the specified schema.
   * Returns `null`, in the case of an unparseable string.
   *
   * @param e a string column containing JSON data.
   * @param schema the schema to use when parsing the json string
   *
   * @group collection_funcs
   * @since 2.1.0
   */
  def from_json(e: Column, schema: StructType): Column =
    from_json(e, schema, Map.empty[String, String])

  /**
   * Parses a column containing a JSON string into a `MapType` with `StringType` as keys type,
   * `StructType` or `ArrayType` of `StructType`s with the specified schema.
   * Returns `null`, in the case of an unparseable string.
   *
   * @param e a string column containing JSON data.
   * @param schema the schema to use when parsing the json string
   *
   * @group collection_funcs
   * @since 2.2.0
   */
  def from_json(e: Column, schema: DataType): Column =
    from_json(e, schema, Map.empty[String, String])

  /**
   * (Java-specific) Parses a column containing a JSON string into a `MapType` with `StringType`
   * as keys type, `StructType` or `ArrayType` of `StructType`s with the specified schema.
   * Returns `null`, in the case of an unparseable string.
   *
   * @param e a string column containing JSON data.
   * @param schema the schema to use when parsing the json string as a json string. In Spark 2.1,
   *               the user-provided schema has to be in JSON format. Since Spark 2.2, the DDL
   *               format is also supported for the schema.
   *
   * @group collection_funcs
   * @since 2.1.0
   */
  def from_json(e: Column, schema: String, options: java.util.Map[String, String]): Column = {
    from_json(e, schema, options.asScala.toMap)
  }

  /**
   * (Scala-specific) Parses a column containing a JSON string into a `MapType` with `StringType`
   * as keys type, `StructType` or `ArrayType` of `StructType`s with the specified schema.
   * Returns `null`, in the case of an unparseable string.
   *
   * @param e a string column containing JSON data.
   * @param schema the schema to use when parsing the json string as a json string, it could be a
   *               JSON format string or a DDL-formatted string.
   *
   * @group collection_funcs
   * @since 2.3.0
   */
  def from_json(e: Column, schema: String, options: Map[String, String]): Column = {
    val dataType = try {
      DataType.fromJson(schema)
    } catch {
      case NonFatal(_) => StructType.fromDDL(schema)
    }
    from_json(e, dataType, options)
  }

  /**
   * (Scala-specific) Converts a column containing a `StructType`, `ArrayType` of `StructType`s,
   * a `MapType` or `ArrayType` of `MapType`s into a JSON string with the specified schema.
   * Throws an exception, in the case of an unsupported type.
   *
   * @param e a column containing a struct or array of the structs.
   * @param options options to control how the struct column is converted into a json string.
   *                accepts the same options and the json data source.
   *
   * @group collection_funcs
   * @since 2.1.0
   */
  def to_json(e: Column, options: Map[String, String]): Column = withExpr {
    StructsToJson(options, e.expr)
  }

  /**
   * (Java-specific) Converts a column containing a `StructType`, `ArrayType` of `StructType`s,
   * a `MapType` or `ArrayType` of `MapType`s into a JSON string with the specified schema.
   * Throws an exception, in the case of an unsupported type.
   *
   * @param e a column containing a struct or array of the structs.
   * @param options options to control how the struct column is converted into a json string.
   *                accepts the same options and the json data source.
   *
   * @group collection_funcs
   * @since 2.1.0
   */
  def to_json(e: Column, options: java.util.Map[String, String]): Column =
    to_json(e, options.asScala.toMap)

  /**
   * Converts a column containing a `StructType`, `ArrayType` of `StructType`s,
   * a `MapType` or `ArrayType` of `MapType`s into a JSON string with the specified schema.
   * Throws an exception, in the case of an unsupported type.
   *
   * @param e a column containing a struct or array of the structs.
   *
   * @group collection_funcs
   * @since 2.1.0
   */
  def to_json(e: Column): Column =
    to_json(e, Map.empty[String, String])

  /**
   * Returns length of array or map.
   *
   * @group collection_funcs
   * @since 1.5.0
   */
  def size(e: Column): Column = withExpr { Size(e.expr) }

  /**
   * Sorts the input array for the given column in ascending order,
   * according to the natural ordering of the array elements.
   * Null elements will be placed at the beginning of the returned array.
   *
   * @group collection_funcs
   * @since 1.5.0
   */
  def sort_array(e: Column): Column = sort_array(e, asc = true)

  /**
   * Sorts the input array for the given column in ascending or descending order,
   * according to the natural ordering of the array elements.
   * Null elements will be placed at the beginning of the returned array in ascending order or
   * at the end of the returned array in descending order.
   *
   * @group collection_funcs
   * @since 1.5.0
   */
  def sort_array(e: Column, asc: Boolean): Column = withExpr { SortArray(e.expr, lit(asc).expr) }

  /**
   * Returns the minimum value in the array.
   *
   * @group collection_funcs
   * @since 2.4.0
   */
  def array_min(e: Column): Column = withExpr { ArrayMin(e.expr) }

  /**
   * Returns the maximum value in the array.
   *
   * @group collection_funcs
   * @since 2.4.0
   */
  def array_max(e: Column): Column = withExpr { ArrayMax(e.expr) }

  /**
   * Returns a reversed string or an array with reverse order of elements.
   * @group collection_funcs
   * @since 1.5.0
   */
  def reverse(e: Column): Column = withExpr { Reverse(e.expr) }

  /**
   * Creates a single array from an array of arrays. If a structure of nested arrays is deeper than
   * two levels, only one level of nesting is removed.
   * @group collection_funcs
   * @since 2.4.0
   */
  def flatten(e: Column): Column = withExpr { Flatten(e.expr) }

  /**
   * Creates an array containing the left argument repeated the number of times given by the
   * right argument.
   *
   * @group collection_funcs
   * @since 2.4.0
   */
  def array_repeat(left: Column, right: Column): Column = withExpr {
    ArrayRepeat(left.expr, right.expr)
  }

  /**
   * Creates an array containing the left argument repeated the number of times given by the
   * right argument.
   *
   * @group collection_funcs
   * @since 2.4.0
   */
  def array_repeat(e: Column, count: Int): Column = array_repeat(e, lit(count))

  /**
   * Returns an unordered array containing the keys of the map.
   * @group collection_funcs
   * @since 2.3.0
   */
  def map_keys(e: Column): Column = withExpr { MapKeys(e.expr) }

  /**
   * Returns an unordered array containing the values of the map.
   * @group collection_funcs
   * @since 2.3.0
   */
  def map_values(e: Column): Column = withExpr { MapValues(e.expr) }

  /**
   * Returns an unordered array of all entries in the given map.
   * @group collection_funcs
   * @since 2.4.0
   */
  def map_entries(e: Column): Column = withExpr { MapEntries(e.expr) }

  /**
<<<<<<< HEAD
   * Returns a map created from the given array of entries.
   * @group collection_funcs
   * @since 2.4.0
   */
  def map_from_entries(e: Column): Column = withExpr { MapFromEntries(e.expr) }
=======
   * Returns a merged array of structs in which the N-th struct contains all N-th values of input
   * arrays.
   * @group collection_funcs
   * @since 2.4.0
   */
  def arrays_zip(e: Column*): Column = withExpr { ArraysZip(e.map(_.expr)) }
>>>>>>> 534065ef

  //////////////////////////////////////////////////////////////////////////////////////////////
  // Mask functions
  //////////////////////////////////////////////////////////////////////////////////////////////
  /**
   * Returns a string which is the masked representation of the input.
   * @group mask_funcs
   * @since 2.4.0
   */
  def mask(e: Column): Column = withExpr { new Mask(e.expr) }

  /**
   * Returns a string which is the masked representation of the input, using `upper`, `lower` and
   * `digit` as replacement characters.
   * @group mask_funcs
   * @since 2.4.0
   */
  def mask(e: Column, upper: String, lower: String, digit: String): Column = withExpr {
    Mask(e.expr, upper, lower, digit)
  }

  /**
   * Returns a string with the first `n` characters masked.
   * @group mask_funcs
   * @since 2.4.0
   */
  def mask_first_n(e: Column, n: Int): Column = withExpr { new MaskFirstN(e.expr, Literal(n)) }

  /**
   * Returns a string with the first `n` characters masked, using `upper`, `lower` and `digit` as
   * replacement characters.
   * @group mask_funcs
   * @since 2.4.0
   */
  def mask_first_n(
      e: Column,
      n: Int,
      upper: String,
      lower: String,
      digit: String): Column = withExpr {
    MaskFirstN(e.expr, n, upper, lower, digit)
  }

  /**
   * Returns a string with the last `n` characters masked.
   * @group mask_funcs
   * @since 2.4.0
   */
  def mask_last_n(e: Column, n: Int): Column = withExpr { new MaskLastN(e.expr, Literal(n)) }

  /**
   * Returns a string with the last `n` characters masked, using `upper`, `lower` and `digit` as
   * replacement characters.
   * @group mask_funcs
   * @since 2.4.0
   */
  def mask_last_n(
      e: Column,
      n: Int,
      upper: String,
      lower: String,
      digit: String): Column = withExpr {
    MaskLastN(e.expr, n, upper, lower, digit)
  }

  /**
   * Returns a string with all but the first `n` characters masked.
   * @group mask_funcs
   * @since 2.4.0
   */
  def mask_show_first_n(e: Column, n: Int): Column = withExpr {
    new MaskShowFirstN(e.expr, Literal(n))
  }

  /**
   * Returns a string with all but the first `n` characters masked, using `upper`, `lower` and
   * `digit` as replacement characters.
   * @group mask_funcs
   * @since 2.4.0
   */
  def mask_show_first_n(
      e: Column,
      n: Int,
      upper: String,
      lower: String,
      digit: String): Column = withExpr {
    MaskShowFirstN(e.expr, n, upper, lower, digit)
  }

  /**
   * Returns a string with all but the last `n` characters masked.
   * @group mask_funcs
   * @since 2.4.0
   */
  def mask_show_last_n(e: Column, n: Int): Column = withExpr {
    new MaskShowLastN(e.expr, Literal(n))
  }

  /**
   * Returns a string with all but the last `n` characters masked, using `upper`, `lower` and
   * `digit` as replacement characters.
   * @group mask_funcs
   * @since 2.4.0
   */
  def mask_show_last_n(
      e: Column,
      n: Int,
      upper: String,
      lower: String,
      digit: String): Column = withExpr {
    MaskShowLastN(e.expr, n, upper, lower, digit)
  }

  /**
   * Returns a hashed value based on the input column.
   * @group mask_funcs
   * @since 2.4.0
   */
  def mask_hash(e: Column): Column = withExpr { MaskHash(e.expr) }

  // scalastyle:off line.size.limit
  // scalastyle:off parameter.number

  /* Use the following code to generate:

  (0 to 10).foreach { x =>
    val types = (1 to x).foldRight("RT")((i, s) => {s"A$i, $s"})
    val typeTags = (1 to x).map(i => s"A$i: TypeTag").foldLeft("RT: TypeTag")(_ + ", " + _)
    val inputTypes = (1 to x).foldRight("Nil")((i, s) => {s"ScalaReflection.schemaFor(typeTag[A$i]).dataType :: $s"})
    println(s"""
      |/**
      | * Defines a Scala closure of $x arguments as user-defined function (UDF).
      | * The data types are automatically inferred based on the Scala closure's
      | * signature. By default the returned UDF is deterministic. To change it to
      | * nondeterministic, call the API `UserDefinedFunction.asNondeterministic()`.
      | *
      | * @group udf_funcs
      | * @since 1.3.0
      | */
      |def udf[$typeTags](f: Function$x[$types]): UserDefinedFunction = {
      |  val ScalaReflection.Schema(dataType, nullable) = ScalaReflection.schemaFor[RT]
      |  val inputTypes = Try($inputTypes).toOption
      |  val udf = UserDefinedFunction(f, dataType, inputTypes)
      |  if (nullable) udf else udf.asNonNullable()
      |}""".stripMargin)
  }

  (0 to 10).foreach { i =>
    val extTypeArgs = (0 to i).map(_ => "_").mkString(", ")
    val anyTypeArgs = (0 to i).map(_ => "Any").mkString(", ")
    val anyCast = s".asInstanceOf[UDF$i[$anyTypeArgs]]"
    val anyParams = (1 to i).map(_ => "_: Any").mkString(", ")
    val funcCall = if (i == 0) "() => func" else "func"
    println(s"""
      |/**
      | * Defines a Java UDF$i instance as user-defined function (UDF).
      | * The caller must specify the output data type, and there is no automatic input type coercion.
      | * By default the returned UDF is deterministic. To change it to nondeterministic, call the
      | * API `UserDefinedFunction.asNondeterministic()`.
      | *
      | * @group udf_funcs
      | * @since 2.3.0
      | */
      |def udf(f: UDF$i[$extTypeArgs], returnType: DataType): UserDefinedFunction = {
      |  val func = f$anyCast.call($anyParams)
      |  UserDefinedFunction($funcCall, returnType, inputTypes = None)
      |}""".stripMargin)
  }

  */

  //////////////////////////////////////////////////////////////////////////////////////////////
  // Scala UDF functions
  //////////////////////////////////////////////////////////////////////////////////////////////

  /**
   * Defines a Scala closure of 0 arguments as user-defined function (UDF).
   * The data types are automatically inferred based on the Scala closure's
   * signature. By default the returned UDF is deterministic. To change it to
   * nondeterministic, call the API `UserDefinedFunction.asNondeterministic()`.
   *
   * @group udf_funcs
   * @since 1.3.0
   */
  def udf[RT: TypeTag](f: Function0[RT]): UserDefinedFunction = {
    val ScalaReflection.Schema(dataType, nullable) = ScalaReflection.schemaFor[RT]
    val inputTypes = Try(Nil).toOption
    val udf = UserDefinedFunction(f, dataType, inputTypes)
    if (nullable) udf else udf.asNonNullable()
  }

  /**
   * Defines a Scala closure of 1 arguments as user-defined function (UDF).
   * The data types are automatically inferred based on the Scala closure's
   * signature. By default the returned UDF is deterministic. To change it to
   * nondeterministic, call the API `UserDefinedFunction.asNondeterministic()`.
   *
   * @group udf_funcs
   * @since 1.3.0
   */
  def udf[RT: TypeTag, A1: TypeTag](f: Function1[A1, RT]): UserDefinedFunction = {
    val ScalaReflection.Schema(dataType, nullable) = ScalaReflection.schemaFor[RT]
    val inputTypes = Try(ScalaReflection.schemaFor(typeTag[A1]).dataType :: Nil).toOption
    val udf = UserDefinedFunction(f, dataType, inputTypes)
    if (nullable) udf else udf.asNonNullable()
  }

  /**
   * Defines a Scala closure of 2 arguments as user-defined function (UDF).
   * The data types are automatically inferred based on the Scala closure's
   * signature. By default the returned UDF is deterministic. To change it to
   * nondeterministic, call the API `UserDefinedFunction.asNondeterministic()`.
   *
   * @group udf_funcs
   * @since 1.3.0
   */
  def udf[RT: TypeTag, A1: TypeTag, A2: TypeTag](f: Function2[A1, A2, RT]): UserDefinedFunction = {
    val ScalaReflection.Schema(dataType, nullable) = ScalaReflection.schemaFor[RT]
    val inputTypes = Try(ScalaReflection.schemaFor(typeTag[A1]).dataType :: ScalaReflection.schemaFor(typeTag[A2]).dataType :: Nil).toOption
    val udf = UserDefinedFunction(f, dataType, inputTypes)
    if (nullable) udf else udf.asNonNullable()
  }

  /**
   * Defines a Scala closure of 3 arguments as user-defined function (UDF).
   * The data types are automatically inferred based on the Scala closure's
   * signature. By default the returned UDF is deterministic. To change it to
   * nondeterministic, call the API `UserDefinedFunction.asNondeterministic()`.
   *
   * @group udf_funcs
   * @since 1.3.0
   */
  def udf[RT: TypeTag, A1: TypeTag, A2: TypeTag, A3: TypeTag](f: Function3[A1, A2, A3, RT]): UserDefinedFunction = {
    val ScalaReflection.Schema(dataType, nullable) = ScalaReflection.schemaFor[RT]
    val inputTypes = Try(ScalaReflection.schemaFor(typeTag[A1]).dataType :: ScalaReflection.schemaFor(typeTag[A2]).dataType :: ScalaReflection.schemaFor(typeTag[A3]).dataType :: Nil).toOption
    val udf = UserDefinedFunction(f, dataType, inputTypes)
    if (nullable) udf else udf.asNonNullable()
  }

  /**
   * Defines a Scala closure of 4 arguments as user-defined function (UDF).
   * The data types are automatically inferred based on the Scala closure's
   * signature. By default the returned UDF is deterministic. To change it to
   * nondeterministic, call the API `UserDefinedFunction.asNondeterministic()`.
   *
   * @group udf_funcs
   * @since 1.3.0
   */
  def udf[RT: TypeTag, A1: TypeTag, A2: TypeTag, A3: TypeTag, A4: TypeTag](f: Function4[A1, A2, A3, A4, RT]): UserDefinedFunction = {
    val ScalaReflection.Schema(dataType, nullable) = ScalaReflection.schemaFor[RT]
    val inputTypes = Try(ScalaReflection.schemaFor(typeTag[A1]).dataType :: ScalaReflection.schemaFor(typeTag[A2]).dataType :: ScalaReflection.schemaFor(typeTag[A3]).dataType :: ScalaReflection.schemaFor(typeTag[A4]).dataType :: Nil).toOption
    val udf = UserDefinedFunction(f, dataType, inputTypes)
    if (nullable) udf else udf.asNonNullable()
  }

  /**
   * Defines a Scala closure of 5 arguments as user-defined function (UDF).
   * The data types are automatically inferred based on the Scala closure's
   * signature. By default the returned UDF is deterministic. To change it to
   * nondeterministic, call the API `UserDefinedFunction.asNondeterministic()`.
   *
   * @group udf_funcs
   * @since 1.3.0
   */
  def udf[RT: TypeTag, A1: TypeTag, A2: TypeTag, A3: TypeTag, A4: TypeTag, A5: TypeTag](f: Function5[A1, A2, A3, A4, A5, RT]): UserDefinedFunction = {
    val ScalaReflection.Schema(dataType, nullable) = ScalaReflection.schemaFor[RT]
    val inputTypes = Try(ScalaReflection.schemaFor(typeTag[A1]).dataType :: ScalaReflection.schemaFor(typeTag[A2]).dataType :: ScalaReflection.schemaFor(typeTag[A3]).dataType :: ScalaReflection.schemaFor(typeTag[A4]).dataType :: ScalaReflection.schemaFor(typeTag[A5]).dataType :: Nil).toOption
    val udf = UserDefinedFunction(f, dataType, inputTypes)
    if (nullable) udf else udf.asNonNullable()
  }

  /**
   * Defines a Scala closure of 6 arguments as user-defined function (UDF).
   * The data types are automatically inferred based on the Scala closure's
   * signature. By default the returned UDF is deterministic. To change it to
   * nondeterministic, call the API `UserDefinedFunction.asNondeterministic()`.
   *
   * @group udf_funcs
   * @since 1.3.0
   */
  def udf[RT: TypeTag, A1: TypeTag, A2: TypeTag, A3: TypeTag, A4: TypeTag, A5: TypeTag, A6: TypeTag](f: Function6[A1, A2, A3, A4, A5, A6, RT]): UserDefinedFunction = {
    val ScalaReflection.Schema(dataType, nullable) = ScalaReflection.schemaFor[RT]
    val inputTypes = Try(ScalaReflection.schemaFor(typeTag[A1]).dataType :: ScalaReflection.schemaFor(typeTag[A2]).dataType :: ScalaReflection.schemaFor(typeTag[A3]).dataType :: ScalaReflection.schemaFor(typeTag[A4]).dataType :: ScalaReflection.schemaFor(typeTag[A5]).dataType :: ScalaReflection.schemaFor(typeTag[A6]).dataType :: Nil).toOption
    val udf = UserDefinedFunction(f, dataType, inputTypes)
    if (nullable) udf else udf.asNonNullable()
  }

  /**
   * Defines a Scala closure of 7 arguments as user-defined function (UDF).
   * The data types are automatically inferred based on the Scala closure's
   * signature. By default the returned UDF is deterministic. To change it to
   * nondeterministic, call the API `UserDefinedFunction.asNondeterministic()`.
   *
   * @group udf_funcs
   * @since 1.3.0
   */
  def udf[RT: TypeTag, A1: TypeTag, A2: TypeTag, A3: TypeTag, A4: TypeTag, A5: TypeTag, A6: TypeTag, A7: TypeTag](f: Function7[A1, A2, A3, A4, A5, A6, A7, RT]): UserDefinedFunction = {
    val ScalaReflection.Schema(dataType, nullable) = ScalaReflection.schemaFor[RT]
    val inputTypes = Try(ScalaReflection.schemaFor(typeTag[A1]).dataType :: ScalaReflection.schemaFor(typeTag[A2]).dataType :: ScalaReflection.schemaFor(typeTag[A3]).dataType :: ScalaReflection.schemaFor(typeTag[A4]).dataType :: ScalaReflection.schemaFor(typeTag[A5]).dataType :: ScalaReflection.schemaFor(typeTag[A6]).dataType :: ScalaReflection.schemaFor(typeTag[A7]).dataType :: Nil).toOption
    val udf = UserDefinedFunction(f, dataType, inputTypes)
    if (nullable) udf else udf.asNonNullable()
  }

  /**
   * Defines a Scala closure of 8 arguments as user-defined function (UDF).
   * The data types are automatically inferred based on the Scala closure's
   * signature. By default the returned UDF is deterministic. To change it to
   * nondeterministic, call the API `UserDefinedFunction.asNondeterministic()`.
   *
   * @group udf_funcs
   * @since 1.3.0
   */
  def udf[RT: TypeTag, A1: TypeTag, A2: TypeTag, A3: TypeTag, A4: TypeTag, A5: TypeTag, A6: TypeTag, A7: TypeTag, A8: TypeTag](f: Function8[A1, A2, A3, A4, A5, A6, A7, A8, RT]): UserDefinedFunction = {
    val ScalaReflection.Schema(dataType, nullable) = ScalaReflection.schemaFor[RT]
    val inputTypes = Try(ScalaReflection.schemaFor(typeTag[A1]).dataType :: ScalaReflection.schemaFor(typeTag[A2]).dataType :: ScalaReflection.schemaFor(typeTag[A3]).dataType :: ScalaReflection.schemaFor(typeTag[A4]).dataType :: ScalaReflection.schemaFor(typeTag[A5]).dataType :: ScalaReflection.schemaFor(typeTag[A6]).dataType :: ScalaReflection.schemaFor(typeTag[A7]).dataType :: ScalaReflection.schemaFor(typeTag[A8]).dataType :: Nil).toOption
    val udf = UserDefinedFunction(f, dataType, inputTypes)
    if (nullable) udf else udf.asNonNullable()
  }

  /**
   * Defines a Scala closure of 9 arguments as user-defined function (UDF).
   * The data types are automatically inferred based on the Scala closure's
   * signature. By default the returned UDF is deterministic. To change it to
   * nondeterministic, call the API `UserDefinedFunction.asNondeterministic()`.
   *
   * @group udf_funcs
   * @since 1.3.0
   */
  def udf[RT: TypeTag, A1: TypeTag, A2: TypeTag, A3: TypeTag, A4: TypeTag, A5: TypeTag, A6: TypeTag, A7: TypeTag, A8: TypeTag, A9: TypeTag](f: Function9[A1, A2, A3, A4, A5, A6, A7, A8, A9, RT]): UserDefinedFunction = {
    val ScalaReflection.Schema(dataType, nullable) = ScalaReflection.schemaFor[RT]
    val inputTypes = Try(ScalaReflection.schemaFor(typeTag[A1]).dataType :: ScalaReflection.schemaFor(typeTag[A2]).dataType :: ScalaReflection.schemaFor(typeTag[A3]).dataType :: ScalaReflection.schemaFor(typeTag[A4]).dataType :: ScalaReflection.schemaFor(typeTag[A5]).dataType :: ScalaReflection.schemaFor(typeTag[A6]).dataType :: ScalaReflection.schemaFor(typeTag[A7]).dataType :: ScalaReflection.schemaFor(typeTag[A8]).dataType :: ScalaReflection.schemaFor(typeTag[A9]).dataType :: Nil).toOption
    val udf = UserDefinedFunction(f, dataType, inputTypes)
    if (nullable) udf else udf.asNonNullable()
  }

  /**
   * Defines a Scala closure of 10 arguments as user-defined function (UDF).
   * The data types are automatically inferred based on the Scala closure's
   * signature. By default the returned UDF is deterministic. To change it to
   * nondeterministic, call the API `UserDefinedFunction.asNondeterministic()`.
   *
   * @group udf_funcs
   * @since 1.3.0
   */
  def udf[RT: TypeTag, A1: TypeTag, A2: TypeTag, A3: TypeTag, A4: TypeTag, A5: TypeTag, A6: TypeTag, A7: TypeTag, A8: TypeTag, A9: TypeTag, A10: TypeTag](f: Function10[A1, A2, A3, A4, A5, A6, A7, A8, A9, A10, RT]): UserDefinedFunction = {
    val ScalaReflection.Schema(dataType, nullable) = ScalaReflection.schemaFor[RT]
    val inputTypes = Try(ScalaReflection.schemaFor(typeTag[A1]).dataType :: ScalaReflection.schemaFor(typeTag[A2]).dataType :: ScalaReflection.schemaFor(typeTag[A3]).dataType :: ScalaReflection.schemaFor(typeTag[A4]).dataType :: ScalaReflection.schemaFor(typeTag[A5]).dataType :: ScalaReflection.schemaFor(typeTag[A6]).dataType :: ScalaReflection.schemaFor(typeTag[A7]).dataType :: ScalaReflection.schemaFor(typeTag[A8]).dataType :: ScalaReflection.schemaFor(typeTag[A9]).dataType :: ScalaReflection.schemaFor(typeTag[A10]).dataType :: Nil).toOption
    val udf = UserDefinedFunction(f, dataType, inputTypes)
    if (nullable) udf else udf.asNonNullable()
  }

  //////////////////////////////////////////////////////////////////////////////////////////////
  // Java UDF functions
  //////////////////////////////////////////////////////////////////////////////////////////////

  /**
   * Defines a Java UDF0 instance as user-defined function (UDF).
   * The caller must specify the output data type, and there is no automatic input type coercion.
   * By default the returned UDF is deterministic. To change it to nondeterministic, call the
   * API `UserDefinedFunction.asNondeterministic()`.
   *
   * @group udf_funcs
   * @since 2.3.0
   */
  def udf(f: UDF0[_], returnType: DataType): UserDefinedFunction = {
    val func = f.asInstanceOf[UDF0[Any]].call()
    UserDefinedFunction(() => func, returnType, inputTypes = None)
  }

  /**
   * Defines a Java UDF1 instance as user-defined function (UDF).
   * The caller must specify the output data type, and there is no automatic input type coercion.
   * By default the returned UDF is deterministic. To change it to nondeterministic, call the
   * API `UserDefinedFunction.asNondeterministic()`.
   *
   * @group udf_funcs
   * @since 2.3.0
   */
  def udf(f: UDF1[_, _], returnType: DataType): UserDefinedFunction = {
    val func = f.asInstanceOf[UDF1[Any, Any]].call(_: Any)
    UserDefinedFunction(func, returnType, inputTypes = None)
  }

  /**
   * Defines a Java UDF2 instance as user-defined function (UDF).
   * The caller must specify the output data type, and there is no automatic input type coercion.
   * By default the returned UDF is deterministic. To change it to nondeterministic, call the
   * API `UserDefinedFunction.asNondeterministic()`.
   *
   * @group udf_funcs
   * @since 2.3.0
   */
  def udf(f: UDF2[_, _, _], returnType: DataType): UserDefinedFunction = {
    val func = f.asInstanceOf[UDF2[Any, Any, Any]].call(_: Any, _: Any)
    UserDefinedFunction(func, returnType, inputTypes = None)
  }

  /**
   * Defines a Java UDF3 instance as user-defined function (UDF).
   * The caller must specify the output data type, and there is no automatic input type coercion.
   * By default the returned UDF is deterministic. To change it to nondeterministic, call the
   * API `UserDefinedFunction.asNondeterministic()`.
   *
   * @group udf_funcs
   * @since 2.3.0
   */
  def udf(f: UDF3[_, _, _, _], returnType: DataType): UserDefinedFunction = {
    val func = f.asInstanceOf[UDF3[Any, Any, Any, Any]].call(_: Any, _: Any, _: Any)
    UserDefinedFunction(func, returnType, inputTypes = None)
  }

  /**
   * Defines a Java UDF4 instance as user-defined function (UDF).
   * The caller must specify the output data type, and there is no automatic input type coercion.
   * By default the returned UDF is deterministic. To change it to nondeterministic, call the
   * API `UserDefinedFunction.asNondeterministic()`.
   *
   * @group udf_funcs
   * @since 2.3.0
   */
  def udf(f: UDF4[_, _, _, _, _], returnType: DataType): UserDefinedFunction = {
    val func = f.asInstanceOf[UDF4[Any, Any, Any, Any, Any]].call(_: Any, _: Any, _: Any, _: Any)
    UserDefinedFunction(func, returnType, inputTypes = None)
  }

  /**
   * Defines a Java UDF5 instance as user-defined function (UDF).
   * The caller must specify the output data type, and there is no automatic input type coercion.
   * By default the returned UDF is deterministic. To change it to nondeterministic, call the
   * API `UserDefinedFunction.asNondeterministic()`.
   *
   * @group udf_funcs
   * @since 2.3.0
   */
  def udf(f: UDF5[_, _, _, _, _, _], returnType: DataType): UserDefinedFunction = {
    val func = f.asInstanceOf[UDF5[Any, Any, Any, Any, Any, Any]].call(_: Any, _: Any, _: Any, _: Any, _: Any)
    UserDefinedFunction(func, returnType, inputTypes = None)
  }

  /**
   * Defines a Java UDF6 instance as user-defined function (UDF).
   * The caller must specify the output data type, and there is no automatic input type coercion.
   * By default the returned UDF is deterministic. To change it to nondeterministic, call the
   * API `UserDefinedFunction.asNondeterministic()`.
   *
   * @group udf_funcs
   * @since 2.3.0
   */
  def udf(f: UDF6[_, _, _, _, _, _, _], returnType: DataType): UserDefinedFunction = {
    val func = f.asInstanceOf[UDF6[Any, Any, Any, Any, Any, Any, Any]].call(_: Any, _: Any, _: Any, _: Any, _: Any, _: Any)
    UserDefinedFunction(func, returnType, inputTypes = None)
  }

  /**
   * Defines a Java UDF7 instance as user-defined function (UDF).
   * The caller must specify the output data type, and there is no automatic input type coercion.
   * By default the returned UDF is deterministic. To change it to nondeterministic, call the
   * API `UserDefinedFunction.asNondeterministic()`.
   *
   * @group udf_funcs
   * @since 2.3.0
   */
  def udf(f: UDF7[_, _, _, _, _, _, _, _], returnType: DataType): UserDefinedFunction = {
    val func = f.asInstanceOf[UDF7[Any, Any, Any, Any, Any, Any, Any, Any]].call(_: Any, _: Any, _: Any, _: Any, _: Any, _: Any, _: Any)
    UserDefinedFunction(func, returnType, inputTypes = None)
  }

  /**
   * Defines a Java UDF8 instance as user-defined function (UDF).
   * The caller must specify the output data type, and there is no automatic input type coercion.
   * By default the returned UDF is deterministic. To change it to nondeterministic, call the
   * API `UserDefinedFunction.asNondeterministic()`.
   *
   * @group udf_funcs
   * @since 2.3.0
   */
  def udf(f: UDF8[_, _, _, _, _, _, _, _, _], returnType: DataType): UserDefinedFunction = {
    val func = f.asInstanceOf[UDF8[Any, Any, Any, Any, Any, Any, Any, Any, Any]].call(_: Any, _: Any, _: Any, _: Any, _: Any, _: Any, _: Any, _: Any)
    UserDefinedFunction(func, returnType, inputTypes = None)
  }

  /**
   * Defines a Java UDF9 instance as user-defined function (UDF).
   * The caller must specify the output data type, and there is no automatic input type coercion.
   * By default the returned UDF is deterministic. To change it to nondeterministic, call the
   * API `UserDefinedFunction.asNondeterministic()`.
   *
   * @group udf_funcs
   * @since 2.3.0
   */
  def udf(f: UDF9[_, _, _, _, _, _, _, _, _, _], returnType: DataType): UserDefinedFunction = {
    val func = f.asInstanceOf[UDF9[Any, Any, Any, Any, Any, Any, Any, Any, Any, Any]].call(_: Any, _: Any, _: Any, _: Any, _: Any, _: Any, _: Any, _: Any, _: Any)
    UserDefinedFunction(func, returnType, inputTypes = None)
  }

  /**
   * Defines a Java UDF10 instance as user-defined function (UDF).
   * The caller must specify the output data type, and there is no automatic input type coercion.
   * By default the returned UDF is deterministic. To change it to nondeterministic, call the
   * API `UserDefinedFunction.asNondeterministic()`.
   *
   * @group udf_funcs
   * @since 2.3.0
   */
  def udf(f: UDF10[_, _, _, _, _, _, _, _, _, _, _], returnType: DataType): UserDefinedFunction = {
    val func = f.asInstanceOf[UDF10[Any, Any, Any, Any, Any, Any, Any, Any, Any, Any, Any]].call(_: Any, _: Any, _: Any, _: Any, _: Any, _: Any, _: Any, _: Any, _: Any, _: Any)
    UserDefinedFunction(func, returnType, inputTypes = None)
  }

  // scalastyle:on parameter.number
  // scalastyle:on line.size.limit

  /**
   * Defines a deterministic user-defined function (UDF) using a Scala closure. For this variant,
   * the caller must specify the output data type, and there is no automatic input type coercion.
   * By default the returned UDF is deterministic. To change it to nondeterministic, call the
   * API `UserDefinedFunction.asNondeterministic()`.
   *
   * @param f  A closure in Scala
   * @param dataType  The output data type of the UDF
   *
   * @group udf_funcs
   * @since 2.0.0
   */
  def udf(f: AnyRef, dataType: DataType): UserDefinedFunction = {
    UserDefinedFunction(f, dataType, None)
  }

  /**
   * Call an user-defined function.
   * Example:
   * {{{
   *  import org.apache.spark.sql._
   *
   *  val df = Seq(("id1", 1), ("id2", 4), ("id3", 5)).toDF("id", "value")
   *  val spark = df.sparkSession
   *  spark.udf.register("simpleUDF", (v: Int) => v * v)
   *  df.select($"id", callUDF("simpleUDF", $"value"))
   * }}}
   *
   * @group udf_funcs
   * @since 1.5.0
   */
  @scala.annotation.varargs
  def callUDF(udfName: String, cols: Column*): Column = withExpr {
    UnresolvedFunction(udfName, cols.map(_.expr), isDistinct = false)
  }
}<|MERGE_RESOLUTION|>--- conflicted
+++ resolved
@@ -3520,20 +3520,19 @@
   def map_entries(e: Column): Column = withExpr { MapEntries(e.expr) }
 
   /**
-<<<<<<< HEAD
    * Returns a map created from the given array of entries.
    * @group collection_funcs
    * @since 2.4.0
    */
   def map_from_entries(e: Column): Column = withExpr { MapFromEntries(e.expr) }
-=======
+
+  /**
    * Returns a merged array of structs in which the N-th struct contains all N-th values of input
    * arrays.
    * @group collection_funcs
    * @since 2.4.0
    */
   def arrays_zip(e: Column*): Column = withExpr { ArraysZip(e.map(_.expr)) }
->>>>>>> 534065ef
 
   //////////////////////////////////////////////////////////////////////////////////////////////
   // Mask functions
