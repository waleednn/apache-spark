/*
 * Licensed to the Apache Software Foundation (ASF) under one or more
 * contributor license agreements.  See the NOTICE file distributed with
 * this work for additional information regarding copyright ownership.
 * The ASF licenses this file to You under the Apache License, Version 2.0
 * (the "License"); you may not use this file except in compliance with
 * the License.  You may obtain a copy of the License at
 *
 *    http://www.apache.org/licenses/LICENSE-2.0
 *
 * Unless required by applicable law or agreed to in writing, software
 * distributed under the License is distributed on an "AS IS" BASIS,
 * WITHOUT WARRANTIES OR CONDITIONS OF ANY KIND, either express or implied.
 * See the License for the specific language governing permissions and
 * limitations under the License.
 */

package org.apache.spark.sql

import scala.collection.JavaConverters._
import scala.language.implicitConversions
import scala.reflect.runtime.universe.{typeTag, TypeTag}
import scala.util.Try
import scala.util.control.NonFatal

import org.apache.spark.annotation.InterfaceStability
import org.apache.spark.sql.api.java._
import org.apache.spark.sql.catalyst.ScalaReflection
import org.apache.spark.sql.catalyst.analysis.{Star, UnresolvedFunction}
import org.apache.spark.sql.catalyst.encoders.ExpressionEncoder
import org.apache.spark.sql.catalyst.expressions._
import org.apache.spark.sql.catalyst.expressions.aggregate._
import org.apache.spark.sql.catalyst.plans.logical.{HintInfo, ResolvedHint}
import org.apache.spark.sql.execution.SparkSqlParser
import org.apache.spark.sql.expressions.UserDefinedFunction
import org.apache.spark.sql.internal.SQLConf
import org.apache.spark.sql.types._
import org.apache.spark.util.Utils


/**
 * Functions available for DataFrame operations.
 *
 * @groupname udf_funcs UDF functions
 * @groupname agg_funcs Aggregate functions
 * @groupname datetime_funcs Date time functions
 * @groupname sort_funcs Sorting functions
 * @groupname normal_funcs Non-aggregate functions
 * @groupname math_funcs Math functions
 * @groupname misc_funcs Misc functions
 * @groupname window_funcs Window functions
 * @groupname string_funcs String functions
 * @groupname collection_funcs Collection functions
 * @groupname Ungrouped Support functions for DataFrames
 * @since 1.3.0
 */
@InterfaceStability.Stable
// scalastyle:off
object functions {
// scalastyle:on

  private def withExpr(expr: Expression): Column = Column(expr)

  private def withAggregateFunction(
    func: AggregateFunction,
    isDistinct: Boolean = false): Column = {
    Column(func.toAggregateExpression(isDistinct))
  }

  /**
   * Returns a [[Column]] based on the given column name.
   *
   * @group normal_funcs
   * @since 1.3.0
   */
  def col(colName: String): Column = Column(colName)

  /**
   * Returns a [[Column]] based on the given column name. Alias of [[col]].
   *
   * @group normal_funcs
   * @since 1.3.0
   */
  def column(colName: String): Column = Column(colName)

  /**
   * Creates a [[Column]] of literal value.
   *
   * The passed in object is returned directly if it is already a [[Column]].
   * If the object is a Scala Symbol, it is converted into a [[Column]] also.
   * Otherwise, a new [[Column]] is created to represent the literal value.
   *
   * @group normal_funcs
   * @since 1.3.0
   */
  def lit(literal: Any): Column = typedLit(literal)

  /**
   * Creates a [[Column]] of literal value.
   *
   * The passed in object is returned directly if it is already a [[Column]].
   * If the object is a Scala Symbol, it is converted into a [[Column]] also.
   * Otherwise, a new [[Column]] is created to represent the literal value.
   * The difference between this function and [[lit]] is that this function
   * can handle parameterized scala types e.g.: List, Seq and Map.
   *
   * @group normal_funcs
   * @since 2.2.0
   */
  def typedLit[T : TypeTag](literal: T): Column = literal match {
    case c: Column => c
    case s: Symbol => new ColumnName(s.name)
    case _ => Column(Literal.create(literal))
  }

  //////////////////////////////////////////////////////////////////////////////////////////////
  // Sort functions
  //////////////////////////////////////////////////////////////////////////////////////////////

  /**
   * Returns a sort expression based on ascending order of the column.
   * {{{
   *   df.sort(asc("dept"), desc("age"))
   * }}}
   *
   * @group sort_funcs
   * @since 1.3.0
   */
  def asc(columnName: String): Column = Column(columnName).asc

  /**
   * Returns a sort expression based on ascending order of the column,
   * and null values return before non-null values.
   * {{{
   *   df.sort(asc_nulls_first("dept"), desc("age"))
   * }}}
   *
   * @group sort_funcs
   * @since 2.1.0
   */
  def asc_nulls_first(columnName: String): Column = Column(columnName).asc_nulls_first

  /**
   * Returns a sort expression based on ascending order of the column,
   * and null values appear after non-null values.
   * {{{
   *   df.sort(asc_nulls_last("dept"), desc("age"))
   * }}}
   *
   * @group sort_funcs
   * @since 2.1.0
   */
  def asc_nulls_last(columnName: String): Column = Column(columnName).asc_nulls_last

  /**
   * Returns a sort expression based on the descending order of the column.
   * {{{
   *   df.sort(asc("dept"), desc("age"))
   * }}}
   *
   * @group sort_funcs
   * @since 1.3.0
   */
  def desc(columnName: String): Column = Column(columnName).desc

  /**
   * Returns a sort expression based on the descending order of the column,
   * and null values appear before non-null values.
   * {{{
   *   df.sort(asc("dept"), desc_nulls_first("age"))
   * }}}
   *
   * @group sort_funcs
   * @since 2.1.0
   */
  def desc_nulls_first(columnName: String): Column = Column(columnName).desc_nulls_first

  /**
   * Returns a sort expression based on the descending order of the column,
   * and null values appear after non-null values.
   * {{{
   *   df.sort(asc("dept"), desc_nulls_last("age"))
   * }}}
   *
   * @group sort_funcs
   * @since 2.1.0
   */
  def desc_nulls_last(columnName: String): Column = Column(columnName).desc_nulls_last


  //////////////////////////////////////////////////////////////////////////////////////////////
  // Aggregate functions
  //////////////////////////////////////////////////////////////////////////////////////////////

  /**
   * @group agg_funcs
   * @since 1.3.0
   */
  @deprecated("Use approx_count_distinct", "2.1.0")
  def approxCountDistinct(e: Column): Column = approx_count_distinct(e)

  /**
   * @group agg_funcs
   * @since 1.3.0
   */
  @deprecated("Use approx_count_distinct", "2.1.0")
  def approxCountDistinct(columnName: String): Column = approx_count_distinct(columnName)

  /**
   * @group agg_funcs
   * @since 1.3.0
   */
  @deprecated("Use approx_count_distinct", "2.1.0")
  def approxCountDistinct(e: Column, rsd: Double): Column = approx_count_distinct(e, rsd)

  /**
   * @group agg_funcs
   * @since 1.3.0
   */
  @deprecated("Use approx_count_distinct", "2.1.0")
  def approxCountDistinct(columnName: String, rsd: Double): Column = {
    approx_count_distinct(Column(columnName), rsd)
  }

  /**
   * Aggregate function: returns the approximate number of distinct items in a group.
   *
   * @group agg_funcs
   * @since 2.1.0
   */
  def approx_count_distinct(e: Column): Column = withAggregateFunction {
    HyperLogLogPlusPlus(e.expr)
  }

  /**
   * Aggregate function: returns the approximate number of distinct items in a group.
   *
   * @group agg_funcs
   * @since 2.1.0
   */
  def approx_count_distinct(columnName: String): Column = approx_count_distinct(column(columnName))

  /**
   * Aggregate function: returns the approximate number of distinct items in a group.
   *
   * @param rsd maximum estimation error allowed (default = 0.05)
   *
   * @group agg_funcs
   * @since 2.1.0
   */
  def approx_count_distinct(e: Column, rsd: Double): Column = withAggregateFunction {
    HyperLogLogPlusPlus(e.expr, rsd, 0, 0)
  }

  /**
   * Aggregate function: returns the approximate number of distinct items in a group.
   *
   * @param rsd maximum estimation error allowed (default = 0.05)
   *
   * @group agg_funcs
   * @since 2.1.0
   */
  def approx_count_distinct(columnName: String, rsd: Double): Column = {
    approx_count_distinct(Column(columnName), rsd)
  }

  /**
   * Aggregate function: returns the average of the values in a group.
   *
   * @group agg_funcs
   * @since 1.3.0
   */
  def avg(e: Column): Column = withAggregateFunction { Average(e.expr) }

  /**
   * Aggregate function: returns the average of the values in a group.
   *
   * @group agg_funcs
   * @since 1.3.0
   */
  def avg(columnName: String): Column = avg(Column(columnName))

  /**
   * Aggregate function: returns a list of objects with duplicates.
   *
   * @note The function is non-deterministic because the order of collected results depends
   * on order of rows which may be non-deterministic after a shuffle.
   *
   * @group agg_funcs
   * @since 1.6.0
   */
  def collect_list(e: Column): Column = withAggregateFunction { CollectList(e.expr) }

  /**
   * Aggregate function: returns a list of objects with duplicates.
   *
   * @note The function is non-deterministic because the order of collected results depends
   * on order of rows which may be non-deterministic after a shuffle.
   *
   * @group agg_funcs
   * @since 1.6.0
   */
  def collect_list(columnName: String): Column = collect_list(Column(columnName))

  /**
   * Aggregate function: returns a set of objects with duplicate elements eliminated.
   *
   * @note The function is non-deterministic because the order of collected results depends
   * on order of rows which may be non-deterministic after a shuffle.
   *
   * @group agg_funcs
   * @since 1.6.0
   */
  def collect_set(e: Column): Column = withAggregateFunction { CollectSet(e.expr) }

  /**
   * Aggregate function: returns a set of objects with duplicate elements eliminated.
   *
   * @note The function is non-deterministic because the order of collected results depends
   * on order of rows which may be non-deterministic after a shuffle.
   *
   * @group agg_funcs
   * @since 1.6.0
   */
  def collect_set(columnName: String): Column = collect_set(Column(columnName))

  /**
   * Aggregate function: returns the Pearson Correlation Coefficient for two columns.
   *
   * @group agg_funcs
   * @since 1.6.0
   */
  def corr(column1: Column, column2: Column): Column = withAggregateFunction {
    Corr(column1.expr, column2.expr)
  }

  /**
   * Aggregate function: returns the Pearson Correlation Coefficient for two columns.
   *
   * @group agg_funcs
   * @since 1.6.0
   */
  def corr(columnName1: String, columnName2: String): Column = {
    corr(Column(columnName1), Column(columnName2))
  }

  /**
   * Aggregate function: returns the number of items in a group.
   *
   * @group agg_funcs
   * @since 1.3.0
   */
  def count(e: Column): Column = withAggregateFunction {
    e.expr match {
      // Turn count(*) into count(1)
      case s: Star => Count(Literal(1))
      case _ => Count(e.expr)
    }
  }

  /**
   * Aggregate function: returns the number of items in a group.
   *
   * @group agg_funcs
   * @since 1.3.0
   */
  def count(columnName: String): TypedColumn[Any, Long] =
    count(Column(columnName)).as(ExpressionEncoder[Long]())

  /**
   * Aggregate function: returns the number of distinct items in a group.
   *
   * @group agg_funcs
   * @since 1.3.0
   */
  @scala.annotation.varargs
  def countDistinct(expr: Column, exprs: Column*): Column = {
    withAggregateFunction(Count.apply((expr +: exprs).map(_.expr)), isDistinct = true)
  }

  /**
   * Aggregate function: returns the number of distinct items in a group.
   *
   * @group agg_funcs
   * @since 1.3.0
   */
  @scala.annotation.varargs
  def countDistinct(columnName: String, columnNames: String*): Column =
    countDistinct(Column(columnName), columnNames.map(Column.apply) : _*)

  /**
   * Aggregate function: returns the population covariance for two columns.
   *
   * @group agg_funcs
   * @since 2.0.0
   */
  def covar_pop(column1: Column, column2: Column): Column = withAggregateFunction {
    CovPopulation(column1.expr, column2.expr)
  }

  /**
   * Aggregate function: returns the population covariance for two columns.
   *
   * @group agg_funcs
   * @since 2.0.0
   */
  def covar_pop(columnName1: String, columnName2: String): Column = {
    covar_pop(Column(columnName1), Column(columnName2))
  }

  /**
   * Aggregate function: returns the sample covariance for two columns.
   *
   * @group agg_funcs
   * @since 2.0.0
   */
  def covar_samp(column1: Column, column2: Column): Column = withAggregateFunction {
    CovSample(column1.expr, column2.expr)
  }

  /**
   * Aggregate function: returns the sample covariance for two columns.
   *
   * @group agg_funcs
   * @since 2.0.0
   */
  def covar_samp(columnName1: String, columnName2: String): Column = {
    covar_samp(Column(columnName1), Column(columnName2))
  }

  /**
   * Aggregate function: returns the first value in a group.
   *
   * The function by default returns the first values it sees. It will return the first non-null
   * value it sees when ignoreNulls is set to true. If all values are null, then null is returned.
   *
   * @note The function is non-deterministic because its results depends on order of rows which
   * may be non-deterministic after a shuffle.
   *
   * @group agg_funcs
   * @since 2.0.0
   */
  def first(e: Column, ignoreNulls: Boolean): Column = withAggregateFunction {
    new First(e.expr, Literal(ignoreNulls))
  }

  /**
   * Aggregate function: returns the first value of a column in a group.
   *
   * The function by default returns the first values it sees. It will return the first non-null
   * value it sees when ignoreNulls is set to true. If all values are null, then null is returned.
   *
   * @note The function is non-deterministic because its results depends on order of rows which
   * may be non-deterministic after a shuffle.
   *
   * @group agg_funcs
   * @since 2.0.0
   */
  def first(columnName: String, ignoreNulls: Boolean): Column = {
    first(Column(columnName), ignoreNulls)
  }

  /**
   * Aggregate function: returns the first value in a group.
   *
   * The function by default returns the first values it sees. It will return the first non-null
   * value it sees when ignoreNulls is set to true. If all values are null, then null is returned.
   *
   * @note The function is non-deterministic because its results depends on order of rows which
   * may be non-deterministic after a shuffle.
   *
   * @group agg_funcs
   * @since 1.3.0
   */
  def first(e: Column): Column = first(e, ignoreNulls = false)

  /**
   * Aggregate function: returns the first value of a column in a group.
   *
   * The function by default returns the first values it sees. It will return the first non-null
   * value it sees when ignoreNulls is set to true. If all values are null, then null is returned.
   *
   * @note The function is non-deterministic because its results depends on order of rows which
   * may be non-deterministic after a shuffle.
   *
   * @group agg_funcs
   * @since 1.3.0
   */
  def first(columnName: String): Column = first(Column(columnName))

  /**
   * Aggregate function: indicates whether a specified column in a GROUP BY list is aggregated
   * or not, returns 1 for aggregated or 0 for not aggregated in the result set.
   *
   * @group agg_funcs
   * @since 2.0.0
   */
  def grouping(e: Column): Column = Column(Grouping(e.expr))

  /**
   * Aggregate function: indicates whether a specified column in a GROUP BY list is aggregated
   * or not, returns 1 for aggregated or 0 for not aggregated in the result set.
   *
   * @group agg_funcs
   * @since 2.0.0
   */
  def grouping(columnName: String): Column = grouping(Column(columnName))

  /**
   * Aggregate function: returns the level of grouping, equals to
   *
   * {{{
   *   (grouping(c1) <<; (n-1)) + (grouping(c2) <<; (n-2)) + ... + grouping(cn)
   * }}}
   *
   * @note The list of columns should match with grouping columns exactly, or empty (means all the
   * grouping columns).
   *
   * @group agg_funcs
   * @since 2.0.0
   */
  def grouping_id(cols: Column*): Column = Column(GroupingID(cols.map(_.expr)))

  /**
   * Aggregate function: returns the level of grouping, equals to
   *
   * {{{
   *   (grouping(c1) <<; (n-1)) + (grouping(c2) <<; (n-2)) + ... + grouping(cn)
   * }}}
   *
   * @note The list of columns should match with grouping columns exactly.
   *
   * @group agg_funcs
   * @since 2.0.0
   */
  def grouping_id(colName: String, colNames: String*): Column = {
    grouping_id((Seq(colName) ++ colNames).map(n => Column(n)) : _*)
  }

  /**
   * Aggregate function: returns the kurtosis of the values in a group.
   *
   * @group agg_funcs
   * @since 1.6.0
   */
  def kurtosis(e: Column): Column = withAggregateFunction { Kurtosis(e.expr) }

  /**
   * Aggregate function: returns the kurtosis of the values in a group.
   *
   * @group agg_funcs
   * @since 1.6.0
   */
  def kurtosis(columnName: String): Column = kurtosis(Column(columnName))

  /**
   * Aggregate function: returns the last value in a group.
   *
   * The function by default returns the last values it sees. It will return the last non-null
   * value it sees when ignoreNulls is set to true. If all values are null, then null is returned.
   *
   * @note The function is non-deterministic because its results depends on order of rows which
   * may be non-deterministic after a shuffle.
   *
   * @group agg_funcs
   * @since 2.0.0
   */
  def last(e: Column, ignoreNulls: Boolean): Column = withAggregateFunction {
    new Last(e.expr, Literal(ignoreNulls))
  }

  /**
   * Aggregate function: returns the last value of the column in a group.
   *
   * The function by default returns the last values it sees. It will return the last non-null
   * value it sees when ignoreNulls is set to true. If all values are null, then null is returned.
   *
   * @note The function is non-deterministic because its results depends on order of rows which
   * may be non-deterministic after a shuffle.
   *
   * @group agg_funcs
   * @since 2.0.0
   */
  def last(columnName: String, ignoreNulls: Boolean): Column = {
    last(Column(columnName), ignoreNulls)
  }

  /**
   * Aggregate function: returns the last value in a group.
   *
   * The function by default returns the last values it sees. It will return the last non-null
   * value it sees when ignoreNulls is set to true. If all values are null, then null is returned.
   *
   * @note The function is non-deterministic because its results depends on order of rows which
   * may be non-deterministic after a shuffle.
   *
   * @group agg_funcs
   * @since 1.3.0
   */
  def last(e: Column): Column = last(e, ignoreNulls = false)

  /**
   * Aggregate function: returns the last value of the column in a group.
   *
   * The function by default returns the last values it sees. It will return the last non-null
   * value it sees when ignoreNulls is set to true. If all values are null, then null is returned.
   *
   * @note The function is non-deterministic because its results depends on order of rows which
   * may be non-deterministic after a shuffle.
   *
   * @group agg_funcs
   * @since 1.3.0
   */
  def last(columnName: String): Column = last(Column(columnName), ignoreNulls = false)

  /**
   * Aggregate function: returns the maximum value of the expression in a group.
   *
   * @group agg_funcs
   * @since 1.3.0
   */
  def max(e: Column): Column = withAggregateFunction { Max(e.expr) }

  /**
   * Aggregate function: returns the maximum value of the column in a group.
   *
   * @group agg_funcs
   * @since 1.3.0
   */
  def max(columnName: String): Column = max(Column(columnName))

  /**
   * Aggregate function: returns the average of the values in a group.
   * Alias for avg.
   *
   * @group agg_funcs
   * @since 1.4.0
   */
  def mean(e: Column): Column = avg(e)

  /**
   * Aggregate function: returns the average of the values in a group.
   * Alias for avg.
   *
   * @group agg_funcs
   * @since 1.4.0
   */
  def mean(columnName: String): Column = avg(columnName)

  /**
   * Aggregate function: returns the minimum value of the expression in a group.
   *
   * @group agg_funcs
   * @since 1.3.0
   */
  def min(e: Column): Column = withAggregateFunction { Min(e.expr) }

  /**
   * Aggregate function: returns the minimum value of the column in a group.
   *
   * @group agg_funcs
   * @since 1.3.0
   */
  def min(columnName: String): Column = min(Column(columnName))

  /**
   * Aggregate function: returns the skewness of the values in a group.
   *
   * @group agg_funcs
   * @since 1.6.0
   */
  def skewness(e: Column): Column = withAggregateFunction { Skewness(e.expr) }

  /**
   * Aggregate function: returns the skewness of the values in a group.
   *
   * @group agg_funcs
   * @since 1.6.0
   */
  def skewness(columnName: String): Column = skewness(Column(columnName))

  /**
   * Aggregate function: alias for `stddev_samp`.
   *
   * @group agg_funcs
   * @since 1.6.0
   */
  def stddev(e: Column): Column = withAggregateFunction { StddevSamp(e.expr) }

  /**
   * Aggregate function: alias for `stddev_samp`.
   *
   * @group agg_funcs
   * @since 1.6.0
   */
  def stddev(columnName: String): Column = stddev(Column(columnName))

  /**
   * Aggregate function: returns the sample standard deviation of
   * the expression in a group.
   *
   * @group agg_funcs
   * @since 1.6.0
   */
  def stddev_samp(e: Column): Column = withAggregateFunction { StddevSamp(e.expr) }

  /**
   * Aggregate function: returns the sample standard deviation of
   * the expression in a group.
   *
   * @group agg_funcs
   * @since 1.6.0
   */
  def stddev_samp(columnName: String): Column = stddev_samp(Column(columnName))

  /**
   * Aggregate function: returns the population standard deviation of
   * the expression in a group.
   *
   * @group agg_funcs
   * @since 1.6.0
   */
  def stddev_pop(e: Column): Column = withAggregateFunction { StddevPop(e.expr) }

  /**
   * Aggregate function: returns the population standard deviation of
   * the expression in a group.
   *
   * @group agg_funcs
   * @since 1.6.0
   */
  def stddev_pop(columnName: String): Column = stddev_pop(Column(columnName))

  /**
   * Aggregate function: returns the sum of all values in the expression.
   *
   * @group agg_funcs
   * @since 1.3.0
   */
  def sum(e: Column): Column = withAggregateFunction { Sum(e.expr) }

  /**
   * Aggregate function: returns the sum of all values in the given column.
   *
   * @group agg_funcs
   * @since 1.3.0
   */
  def sum(columnName: String): Column = sum(Column(columnName))

  /**
   * Aggregate function: returns the sum of distinct values in the expression.
   *
   * @group agg_funcs
   * @since 1.3.0
   */
  def sumDistinct(e: Column): Column = withAggregateFunction(Sum(e.expr), isDistinct = true)

  /**
   * Aggregate function: returns the sum of distinct values in the expression.
   *
   * @group agg_funcs
   * @since 1.3.0
   */
  def sumDistinct(columnName: String): Column = sumDistinct(Column(columnName))

  /**
   * Aggregate function: alias for `var_samp`.
   *
   * @group agg_funcs
   * @since 1.6.0
   */
  def variance(e: Column): Column = withAggregateFunction { VarianceSamp(e.expr) }

  /**
   * Aggregate function: alias for `var_samp`.
   *
   * @group agg_funcs
   * @since 1.6.0
   */
  def variance(columnName: String): Column = variance(Column(columnName))

  /**
   * Aggregate function: returns the unbiased variance of the values in a group.
   *
   * @group agg_funcs
   * @since 1.6.0
   */
  def var_samp(e: Column): Column = withAggregateFunction { VarianceSamp(e.expr) }

  /**
   * Aggregate function: returns the unbiased variance of the values in a group.
   *
   * @group agg_funcs
   * @since 1.6.0
   */
  def var_samp(columnName: String): Column = var_samp(Column(columnName))

  /**
   * Aggregate function: returns the population variance of the values in a group.
   *
   * @group agg_funcs
   * @since 1.6.0
   */
  def var_pop(e: Column): Column = withAggregateFunction { VariancePop(e.expr) }

  /**
   * Aggregate function: returns the population variance of the values in a group.
   *
   * @group agg_funcs
   * @since 1.6.0
   */
  def var_pop(columnName: String): Column = var_pop(Column(columnName))


  //////////////////////////////////////////////////////////////////////////////////////////////
  // Window functions
  //////////////////////////////////////////////////////////////////////////////////////////////
  /**
   * Window function: returns the special frame boundary that represents the first row in the
   * window partition.
   *
   * @group window_funcs
   * @since 2.3.0
   */
  def unboundedPreceding(): Column = Column(UnboundedPreceding)

  /**
   * Window function: returns the special frame boundary that represents the last row in the
   * window partition.
   *
   * @group window_funcs
   * @since 2.3.0
   */
  def unboundedFollowing(): Column = Column(UnboundedFollowing)

  /**
   * Window function: returns the special frame boundary that represents the current row in the
   * window partition.
   *
   * @group window_funcs
   * @since 2.3.0
   */
  def currentRow(): Column = Column(CurrentRow)

  /**
   * Window function: returns the cumulative distribution of values within a window partition,
   * i.e. the fraction of rows that are below the current row.
   *
   * {{{
   *   N = total number of rows in the partition
   *   cumeDist(x) = number of values before (and including) x / N
   * }}}
   *
   * @group window_funcs
   * @since 1.6.0
   */
  def cume_dist(): Column = withExpr { new CumeDist }

  /**
   * Window function: returns the rank of rows within a window partition, without any gaps.
   *
   * The difference between rank and dense_rank is that denseRank leaves no gaps in ranking
   * sequence when there are ties. That is, if you were ranking a competition using dense_rank
   * and had three people tie for second place, you would say that all three were in second
   * place and that the next person came in third. Rank would give me sequential numbers, making
   * the person that came in third place (after the ties) would register as coming in fifth.
   *
   * This is equivalent to the DENSE_RANK function in SQL.
   *
   * @group window_funcs
   * @since 1.6.0
   */
  def dense_rank(): Column = withExpr { new DenseRank }

  /**
   * Window function: returns the value that is `offset` rows before the current row, and
   * `null` if there is less than `offset` rows before the current row. For example,
   * an `offset` of one will return the previous row at any given point in the window partition.
   *
   * This is equivalent to the LAG function in SQL.
   *
   * @group window_funcs
   * @since 1.4.0
   */
  def lag(e: Column, offset: Int): Column = lag(e, offset, null)

  /**
   * Window function: returns the value that is `offset` rows before the current row, and
   * `null` if there is less than `offset` rows before the current row. For example,
   * an `offset` of one will return the previous row at any given point in the window partition.
   *
   * This is equivalent to the LAG function in SQL.
   *
   * @group window_funcs
   * @since 1.4.0
   */
  def lag(columnName: String, offset: Int): Column = lag(columnName, offset, null)

  /**
   * Window function: returns the value that is `offset` rows before the current row, and
   * `defaultValue` if there is less than `offset` rows before the current row. For example,
   * an `offset` of one will return the previous row at any given point in the window partition.
   *
   * This is equivalent to the LAG function in SQL.
   *
   * @group window_funcs
   * @since 1.4.0
   */
  def lag(columnName: String, offset: Int, defaultValue: Any): Column = {
    lag(Column(columnName), offset, defaultValue)
  }

  /**
   * Window function: returns the value that is `offset` rows before the current row, and
   * `defaultValue` if there is less than `offset` rows before the current row. For example,
   * an `offset` of one will return the previous row at any given point in the window partition.
   *
   * This is equivalent to the LAG function in SQL.
   *
   * @group window_funcs
   * @since 1.4.0
   */
  def lag(e: Column, offset: Int, defaultValue: Any): Column = withExpr {
    Lag(e.expr, Literal(offset), Literal(defaultValue))
  }

  /**
   * Window function: returns the value that is `offset` rows after the current row, and
   * `null` if there is less than `offset` rows after the current row. For example,
   * an `offset` of one will return the next row at any given point in the window partition.
   *
   * This is equivalent to the LEAD function in SQL.
   *
   * @group window_funcs
   * @since 1.4.0
   */
  def lead(columnName: String, offset: Int): Column = { lead(columnName, offset, null) }

  /**
   * Window function: returns the value that is `offset` rows after the current row, and
   * `null` if there is less than `offset` rows after the current row. For example,
   * an `offset` of one will return the next row at any given point in the window partition.
   *
   * This is equivalent to the LEAD function in SQL.
   *
   * @group window_funcs
   * @since 1.4.0
   */
  def lead(e: Column, offset: Int): Column = { lead(e, offset, null) }

  /**
   * Window function: returns the value that is `offset` rows after the current row, and
   * `defaultValue` if there is less than `offset` rows after the current row. For example,
   * an `offset` of one will return the next row at any given point in the window partition.
   *
   * This is equivalent to the LEAD function in SQL.
   *
   * @group window_funcs
   * @since 1.4.0
   */
  def lead(columnName: String, offset: Int, defaultValue: Any): Column = {
    lead(Column(columnName), offset, defaultValue)
  }

  /**
   * Window function: returns the value that is `offset` rows after the current row, and
   * `defaultValue` if there is less than `offset` rows after the current row. For example,
   * an `offset` of one will return the next row at any given point in the window partition.
   *
   * This is equivalent to the LEAD function in SQL.
   *
   * @group window_funcs
   * @since 1.4.0
   */
  def lead(e: Column, offset: Int, defaultValue: Any): Column = withExpr {
    Lead(e.expr, Literal(offset), Literal(defaultValue))
  }

  /**
   * Window function: returns the ntile group id (from 1 to `n` inclusive) in an ordered window
   * partition. For example, if `n` is 4, the first quarter of the rows will get value 1, the second
   * quarter will get 2, the third quarter will get 3, and the last quarter will get 4.
   *
   * This is equivalent to the NTILE function in SQL.
   *
   * @group window_funcs
   * @since 1.4.0
   */
  def ntile(n: Int): Column = withExpr { new NTile(Literal(n)) }

  /**
   * Window function: returns the relative rank (i.e. percentile) of rows within a window partition.
   *
   * This is computed by:
   * {{{
   *   (rank of row in its partition - 1) / (number of rows in the partition - 1)
   * }}}
   *
   * This is equivalent to the PERCENT_RANK function in SQL.
   *
   * @group window_funcs
   * @since 1.6.0
   */
  def percent_rank(): Column = withExpr { new PercentRank }

  /**
   * Window function: returns the rank of rows within a window partition.
   *
   * The difference between rank and dense_rank is that dense_rank leaves no gaps in ranking
   * sequence when there are ties. That is, if you were ranking a competition using dense_rank
   * and had three people tie for second place, you would say that all three were in second
   * place and that the next person came in third. Rank would give me sequential numbers, making
   * the person that came in third place (after the ties) would register as coming in fifth.
   *
   * This is equivalent to the RANK function in SQL.
   *
   * @group window_funcs
   * @since 1.4.0
   */
  def rank(): Column = withExpr { new Rank }

  /**
   * Window function: returns a sequential number starting at 1 within a window partition.
   *
   * @group window_funcs
   * @since 1.6.0
   */
  def row_number(): Column = withExpr { RowNumber() }

  //////////////////////////////////////////////////////////////////////////////////////////////
  // Non-aggregate functions
  //////////////////////////////////////////////////////////////////////////////////////////////

  /**
   * Computes the absolute value.
   *
   * @group normal_funcs
   * @since 1.3.0
   */
  def abs(e: Column): Column = withExpr { Abs(e.expr) }

  /**
   * Creates a new array column. The input columns must all have the same data type.
   *
   * @group normal_funcs
   * @since 1.4.0
   */
  @scala.annotation.varargs
  def array(cols: Column*): Column = withExpr { CreateArray(cols.map(_.expr)) }

  /**
   * Creates a new array column. The input columns must all have the same data type.
   *
   * @group normal_funcs
   * @since 1.4.0
   */
  @scala.annotation.varargs
  def array(colName: String, colNames: String*): Column = {
    array((colName +: colNames).map(col) : _*)
  }

  /**
   * Creates a new map column. The input columns must be grouped as key-value pairs, e.g.
   * (key1, value1, key2, value2, ...). The key columns must all have the same data type, and can't
   * be null. The value columns must all have the same data type.
   *
   * @group normal_funcs
   * @since 2.0
   */
  @scala.annotation.varargs
  def map(cols: Column*): Column = withExpr { CreateMap(cols.map(_.expr)) }

  /**
   * Marks a DataFrame as small enough for use in broadcast joins.
   *
   * The following example marks the right DataFrame for broadcast hash join using `joinKey`.
   * {{{
   *   // left and right are DataFrames
   *   left.join(broadcast(right), "joinKey")
   * }}}
   *
   * @group normal_funcs
   * @since 1.5.0
   */
  def broadcast[T](df: Dataset[T]): Dataset[T] = {
    Dataset[T](df.sparkSession,
      ResolvedHint(df.logicalPlan, HintInfo(broadcast = true)))(df.exprEnc)
  }

  /**
   * Returns the first column that is not null, or null if all inputs are null.
   *
   * For example, `coalesce(a, b, c)` will return a if a is not null,
   * or b if a is null and b is not null, or c if both a and b are null but c is not null.
   *
   * @group normal_funcs
   * @since 1.3.0
   */
  @scala.annotation.varargs
  def coalesce(e: Column*): Column = withExpr { Coalesce(e.map(_.expr)) }

  /**
   * Creates a string column for the file name of the current Spark task.
   *
   * @group normal_funcs
   * @since 1.6.0
   */
  def input_file_name(): Column = withExpr { InputFileName() }

  /**
   * Return true iff the column is NaN.
   *
   * @group normal_funcs
   * @since 1.6.0
   */
  def isnan(e: Column): Column = withExpr { IsNaN(e.expr) }

  /**
   * Return true iff the column is null.
   *
   * @group normal_funcs
   * @since 1.6.0
   */
  def isnull(e: Column): Column = withExpr { IsNull(e.expr) }

  /**
   * A column expression that generates monotonically increasing 64-bit integers.
   *
   * The generated ID is guaranteed to be monotonically increasing and unique, but not consecutive.
   * The current implementation puts the partition ID in the upper 31 bits, and the record number
   * within each partition in the lower 33 bits. The assumption is that the data frame has
   * less than 1 billion partitions, and each partition has less than 8 billion records.
   *
   * As an example, consider a `DataFrame` with two partitions, each with 3 records.
   * This expression would return the following IDs:
   *
   * {{{
   * 0, 1, 2, 8589934592 (1L << 33), 8589934593, 8589934594.
   * }}}
   *
   * @group normal_funcs
   * @since 1.4.0
   */
  @deprecated("Use monotonically_increasing_id()", "2.0.0")
  def monotonicallyIncreasingId(): Column = monotonically_increasing_id()

  /**
   * A column expression that generates monotonically increasing 64-bit integers.
   *
   * The generated ID is guaranteed to be monotonically increasing and unique, but not consecutive.
   * The current implementation puts the partition ID in the upper 31 bits, and the record number
   * within each partition in the lower 33 bits. The assumption is that the data frame has
   * less than 1 billion partitions, and each partition has less than 8 billion records.
   *
   * As an example, consider a `DataFrame` with two partitions, each with 3 records.
   * This expression would return the following IDs:
   *
   * {{{
   * 0, 1, 2, 8589934592 (1L << 33), 8589934593, 8589934594.
   * }}}
   *
   * @group normal_funcs
   * @since 1.6.0
   */
  def monotonically_increasing_id(): Column = withExpr { MonotonicallyIncreasingID() }

  /**
   * Returns col1 if it is not NaN, or col2 if col1 is NaN.
   *
   * Both inputs should be floating point columns (DoubleType or FloatType).
   *
   * @group normal_funcs
   * @since 1.5.0
   */
  def nanvl(col1: Column, col2: Column): Column = withExpr { NaNvl(col1.expr, col2.expr) }

  /**
   * Unary minus, i.e. negate the expression.
   * {{{
   *   // Select the amount column and negates all values.
   *   // Scala:
   *   df.select( -df("amount") )
   *
   *   // Java:
   *   df.select( negate(df.col("amount")) );
   * }}}
   *
   * @group normal_funcs
   * @since 1.3.0
   */
  def negate(e: Column): Column = -e

  /**
   * Inversion of boolean expression, i.e. NOT.
   * {{{
   *   // Scala: select rows that are not active (isActive === false)
   *   df.filter( !df("isActive") )
   *
   *   // Java:
   *   df.filter( not(df.col("isActive")) );
   * }}}
   *
   * @group normal_funcs
   * @since 1.3.0
   */
  def not(e: Column): Column = !e

  /**
   * Generate a random column with independent and identically distributed (i.i.d.) samples
   * from U[0.0, 1.0].
   *
   * @note The function is non-deterministic in general case.
   *
   * @group normal_funcs
   * @since 1.4.0
   */
  def rand(seed: Long): Column = withExpr { Rand(seed) }

  /**
   * Generate a random column with independent and identically distributed (i.i.d.) samples
   * from U[0.0, 1.0].
   *
   * @note The function is non-deterministic in general case.
   *
   * @group normal_funcs
   * @since 1.4.0
   */
  def rand(): Column = rand(Utils.random.nextLong)

  /**
   * Generate a column with independent and identically distributed (i.i.d.) samples from
   * the standard normal distribution.
   *
   * @note The function is non-deterministic in general case.
   *
   * @group normal_funcs
   * @since 1.4.0
   */
  def randn(seed: Long): Column = withExpr { Randn(seed) }

  /**
   * Generate a column with independent and identically distributed (i.i.d.) samples from
   * the standard normal distribution.
   *
   * @note The function is non-deterministic in general case.
   *
   * @group normal_funcs
   * @since 1.4.0
   */
  def randn(): Column = randn(Utils.random.nextLong)

  /**
   * Partition ID.
   *
   * @note This is non-deterministic because it depends on data partitioning and task scheduling.
   *
   * @group normal_funcs
   * @since 1.6.0
   */
  def spark_partition_id(): Column = withExpr { SparkPartitionID() }

  /**
   * Computes the square root of the specified float value.
   *
   * @group math_funcs
   * @since 1.3.0
   */
  def sqrt(e: Column): Column = withExpr { Sqrt(e.expr) }

  /**
   * Computes the square root of the specified float value.
   *
   * @group math_funcs
   * @since 1.5.0
   */
  def sqrt(colName: String): Column = sqrt(Column(colName))

  /**
   * Creates a new struct column.
   * If the input column is a column in a `DataFrame`, or a derived column expression
   * that is named (i.e. aliased), its name would be retained as the StructField's name,
   * otherwise, the newly generated StructField's name would be auto generated as
   * `col` with a suffix `index + 1`, i.e. col1, col2, col3, ...
   *
   * @group normal_funcs
   * @since 1.4.0
   */
  @scala.annotation.varargs
  def struct(cols: Column*): Column = withExpr { CreateStruct(cols.map(_.expr)) }

  /**
   * Creates a new struct column that composes multiple input columns.
   *
   * @group normal_funcs
   * @since 1.4.0
   */
  @scala.annotation.varargs
  def struct(colName: String, colNames: String*): Column = {
    struct((colName +: colNames).map(col) : _*)
  }

  /**
   * Evaluates a list of conditions and returns one of multiple possible result expressions.
   * If otherwise is not defined at the end, null is returned for unmatched conditions.
   *
   * {{{
   *   // Example: encoding gender string column into integer.
   *
   *   // Scala:
   *   people.select(when(people("gender") === "male", 0)
   *     .when(people("gender") === "female", 1)
   *     .otherwise(2))
   *
   *   // Java:
   *   people.select(when(col("gender").equalTo("male"), 0)
   *     .when(col("gender").equalTo("female"), 1)
   *     .otherwise(2))
   * }}}
   *
   * @group normal_funcs
   * @since 1.4.0
   */
  def when(condition: Column, value: Any): Column = withExpr {
    CaseWhen(Seq((condition.expr, lit(value).expr)))
  }

  /**
   * Computes bitwise NOT.
   *
   * @group normal_funcs
   * @since 1.4.0
   */
  def bitwiseNOT(e: Column): Column = withExpr { BitwiseNot(e.expr) }

  /**
   * Parses the expression string into the column that it represents, similar to
   * [[Dataset#selectExpr]].
   * {{{
   *   // get the number of words of each length
   *   df.groupBy(expr("length(word)")).count()
   * }}}
   *
   * @group normal_funcs
   */
  def expr(expr: String): Column = {
    val parser = SparkSession.getActiveSession.map(_.sessionState.sqlParser).getOrElse {
      new SparkSqlParser(new SQLConf)
    }
    Column(parser.parseExpression(expr))
  }

  //////////////////////////////////////////////////////////////////////////////////////////////
  // Math Functions
  //////////////////////////////////////////////////////////////////////////////////////////////

  /**
   * @return inverse cosine of `e` in radians, as if computed by `java.lang.Math.acos`
   *
   * @group math_funcs
   * @since 1.4.0
   */
  def acos(e: Column): Column = withExpr { Acos(e.expr) }

  /**
   * @return inverse cosine of `columnName`, as if computed by `java.lang.Math.acos`
   *
   * @group math_funcs
   * @since 1.4.0
   */
  def acos(columnName: String): Column = acos(Column(columnName))

  /**
   * @return inverse sine of `e` in radians, as if computed by `java.lang.Math.asin`
   *
   * @group math_funcs
   * @since 1.4.0
   */
  def asin(e: Column): Column = withExpr { Asin(e.expr) }

  /**
   * @return inverse sine of `columnName`, as if computed by `java.lang.Math.asin`
   *
   * @group math_funcs
   * @since 1.4.0
   */
  def asin(columnName: String): Column = asin(Column(columnName))

  /**
   * @return inverse tangent of `e`, as if computed by `java.lang.Math.atan`
   *
   * @group math_funcs
   * @since 1.4.0
   */
  def atan(e: Column): Column = withExpr { Atan(e.expr) }

  /**
   * @return inverse tangent of `columnName`, as if computed by `java.lang.Math.atan`
   *
   * @group math_funcs
   * @since 1.4.0
   */
  def atan(columnName: String): Column = atan(Column(columnName))

  /**
   * @param y coordinate on y-axis
   * @param x coordinate on x-axis
   * @return the <i>theta</i> component of the point
   *         (<i>r</i>, <i>theta</i>)
   *         in polar coordinates that corresponds to the point
   *         (<i>x</i>, <i>y</i>) in Cartesian coordinates,
   *         as if computed by `java.lang.Math.atan2`
   *
   * @group math_funcs
   * @since 1.4.0
   */
  def atan2(y: Column, x: Column): Column = withExpr { Atan2(y.expr, x.expr) }

  /**
   * @param y coordinate on y-axis
   * @param xName coordinate on x-axis
   * @return the <i>theta</i> component of the point
   *         (<i>r</i>, <i>theta</i>)
   *         in polar coordinates that corresponds to the point
   *         (<i>x</i>, <i>y</i>) in Cartesian coordinates,
   *         as if computed by `java.lang.Math.atan2`
   *
   * @group math_funcs
   * @since 1.4.0
   */
  def atan2(y: Column, xName: String): Column = atan2(y, Column(xName))

  /**
   * @param yName coordinate on y-axis
   * @param x coordinate on x-axis
   * @return the <i>theta</i> component of the point
   *         (<i>r</i>, <i>theta</i>)
   *         in polar coordinates that corresponds to the point
   *         (<i>x</i>, <i>y</i>) in Cartesian coordinates,
   *         as if computed by `java.lang.Math.atan2`
   *
   * @group math_funcs
   * @since 1.4.0
   */
  def atan2(yName: String, x: Column): Column = atan2(Column(yName), x)

  /**
   * @param yName coordinate on y-axis
   * @param xName coordinate on x-axis
   * @return the <i>theta</i> component of the point
   *         (<i>r</i>, <i>theta</i>)
   *         in polar coordinates that corresponds to the point
   *         (<i>x</i>, <i>y</i>) in Cartesian coordinates,
   *         as if computed by `java.lang.Math.atan2`
   *
   * @group math_funcs
   * @since 1.4.0
   */
  def atan2(yName: String, xName: String): Column =
    atan2(Column(yName), Column(xName))

  /**
   * @param y coordinate on y-axis
   * @param xValue coordinate on x-axis
   * @return the <i>theta</i> component of the point
   *         (<i>r</i>, <i>theta</i>)
   *         in polar coordinates that corresponds to the point
   *         (<i>x</i>, <i>y</i>) in Cartesian coordinates,
   *         as if computed by `java.lang.Math.atan2`
   *
   * @group math_funcs
   * @since 1.4.0
   */
  def atan2(y: Column, xValue: Double): Column = atan2(y, lit(xValue))

  /**
   * @param yName coordinate on y-axis
   * @param xValue coordinate on x-axis
   * @return the <i>theta</i> component of the point
   *         (<i>r</i>, <i>theta</i>)
   *         in polar coordinates that corresponds to the point
   *         (<i>x</i>, <i>y</i>) in Cartesian coordinates,
   *         as if computed by `java.lang.Math.atan2`
   *
   * @group math_funcs
   * @since 1.4.0
   */
  def atan2(yName: String, xValue: Double): Column = atan2(Column(yName), xValue)

  /**
   * @param yValue coordinate on y-axis
   * @param x coordinate on x-axis
   * @return the <i>theta</i> component of the point
   *         (<i>r</i>, <i>theta</i>)
   *         in polar coordinates that corresponds to the point
   *         (<i>x</i>, <i>y</i>) in Cartesian coordinates,
   *         as if computed by `java.lang.Math.atan2`
   *
   * @group math_funcs
   * @since 1.4.0
   */
  def atan2(yValue: Double, x: Column): Column = atan2(lit(yValue), x)

  /**
   * @param yValue coordinate on y-axis
   * @param xName coordinate on x-axis
   * @return the <i>theta</i> component of the point
   *         (<i>r</i>, <i>theta</i>)
   *         in polar coordinates that corresponds to the point
   *         (<i>x</i>, <i>y</i>) in Cartesian coordinates,
   *         as if computed by `java.lang.Math.atan2`
   *
   * @group math_funcs
   * @since 1.4.0
   */
  def atan2(yValue: Double, xName: String): Column = atan2(yValue, Column(xName))

  /**
   * An expression that returns the string representation of the binary value of the given long
   * column. For example, bin("12") returns "1100".
   *
   * @group math_funcs
   * @since 1.5.0
   */
  def bin(e: Column): Column = withExpr { Bin(e.expr) }

  /**
   * An expression that returns the string representation of the binary value of the given long
   * column. For example, bin("12") returns "1100".
   *
   * @group math_funcs
   * @since 1.5.0
   */
  def bin(columnName: String): Column = bin(Column(columnName))

  /**
   * Computes the cube-root of the given value.
   *
   * @group math_funcs
   * @since 1.4.0
   */
  def cbrt(e: Column): Column = withExpr { Cbrt(e.expr) }

  /**
   * Computes the cube-root of the given column.
   *
   * @group math_funcs
   * @since 1.4.0
   */
  def cbrt(columnName: String): Column = cbrt(Column(columnName))

  /**
   * Computes the ceiling of the given value.
   *
   * @group math_funcs
   * @since 1.4.0
   */
  def ceil(e: Column): Column = withExpr { Ceil(e.expr) }

  /**
   * Computes the ceiling of the given column.
   *
   * @group math_funcs
   * @since 1.4.0
   */
  def ceil(columnName: String): Column = ceil(Column(columnName))

  /**
   * Convert a number in a string column from one base to another.
   *
   * @group math_funcs
   * @since 1.5.0
   */
  def conv(num: Column, fromBase: Int, toBase: Int): Column = withExpr {
    Conv(num.expr, lit(fromBase).expr, lit(toBase).expr)
  }

  /**
   * @param e angle in radians
   * @return cosine of the angle, as if computed by `java.lang.Math.cos`
   *
   * @group math_funcs
   * @since 1.4.0
   */
  def cos(e: Column): Column = withExpr { Cos(e.expr) }

  /**
   * @param columnName angle in radians
   * @return cosine of the angle, as if computed by `java.lang.Math.cos`
   *
   * @group math_funcs
   * @since 1.4.0
   */
  def cos(columnName: String): Column = cos(Column(columnName))

  /**
   * @param e hyperbolic angle
   * @return hyperbolic cosine of the angle, as if computed by `java.lang.Math.cosh`
   *
   * @group math_funcs
   * @since 1.4.0
   */
  def cosh(e: Column): Column = withExpr { Cosh(e.expr) }

  /**
   * @param columnName hyperbolic angle
   * @return hyperbolic cosine of the angle, as if computed by `java.lang.Math.cosh`
   *
   * @group math_funcs
   * @since 1.4.0
   */
  def cosh(columnName: String): Column = cosh(Column(columnName))

  /**
   * Computes the exponential of the given value.
   *
   * @group math_funcs
   * @since 1.4.0
   */
  def exp(e: Column): Column = withExpr { Exp(e.expr) }

  /**
   * Computes the exponential of the given column.
   *
   * @group math_funcs
   * @since 1.4.0
   */
  def exp(columnName: String): Column = exp(Column(columnName))

  /**
   * Computes the exponential of the given value minus one.
   *
   * @group math_funcs
   * @since 1.4.0
   */
  def expm1(e: Column): Column = withExpr { Expm1(e.expr) }

  /**
   * Computes the exponential of the given column.
   *
   * @group math_funcs
   * @since 1.4.0
   */
  def expm1(columnName: String): Column = expm1(Column(columnName))

  /**
   * Computes the factorial of the given value.
   *
   * @group math_funcs
   * @since 1.5.0
   */
  def factorial(e: Column): Column = withExpr { Factorial(e.expr) }

  /**
   * Computes the floor of the given value.
   *
   * @group math_funcs
   * @since 1.4.0
   */
  def floor(e: Column): Column = withExpr { Floor(e.expr) }

  /**
   * Computes the floor of the given column.
   *
   * @group math_funcs
   * @since 1.4.0
   */
  def floor(columnName: String): Column = floor(Column(columnName))

  /**
   * Returns the greatest value of the list of values, skipping null values.
   * This function takes at least 2 parameters. It will return null iff all parameters are null.
   *
   * @group normal_funcs
   * @since 1.5.0
   */
  @scala.annotation.varargs
  def greatest(exprs: Column*): Column = withExpr { Greatest(exprs.map(_.expr)) }

  /**
   * Returns the greatest value of the list of column names, skipping null values.
   * This function takes at least 2 parameters. It will return null iff all parameters are null.
   *
   * @group normal_funcs
   * @since 1.5.0
   */
  @scala.annotation.varargs
  def greatest(columnName: String, columnNames: String*): Column = {
    greatest((columnName +: columnNames).map(Column.apply): _*)
  }

  /**
   * Computes hex value of the given column.
   *
   * @group math_funcs
   * @since 1.5.0
   */
  def hex(column: Column): Column = withExpr { Hex(column.expr) }

  /**
   * Inverse of hex. Interprets each pair of characters as a hexadecimal number
   * and converts to the byte representation of number.
   *
   * @group math_funcs
   * @since 1.5.0
   */
  def unhex(column: Column): Column = withExpr { Unhex(column.expr) }

  /**
   * Computes `sqrt(a^2^ + b^2^)` without intermediate overflow or underflow.
   *
   * @group math_funcs
   * @since 1.4.0
   */
  def hypot(l: Column, r: Column): Column = withExpr { Hypot(l.expr, r.expr) }

  /**
   * Computes `sqrt(a^2^ + b^2^)` without intermediate overflow or underflow.
   *
   * @group math_funcs
   * @since 1.4.0
   */
  def hypot(l: Column, rightName: String): Column = hypot(l, Column(rightName))

  /**
   * Computes `sqrt(a^2^ + b^2^)` without intermediate overflow or underflow.
   *
   * @group math_funcs
   * @since 1.4.0
   */
  def hypot(leftName: String, r: Column): Column = hypot(Column(leftName), r)

  /**
   * Computes `sqrt(a^2^ + b^2^)` without intermediate overflow or underflow.
   *
   * @group math_funcs
   * @since 1.4.0
   */
  def hypot(leftName: String, rightName: String): Column =
    hypot(Column(leftName), Column(rightName))

  /**
   * Computes `sqrt(a^2^ + b^2^)` without intermediate overflow or underflow.
   *
   * @group math_funcs
   * @since 1.4.0
   */
  def hypot(l: Column, r: Double): Column = hypot(l, lit(r))

  /**
   * Computes `sqrt(a^2^ + b^2^)` without intermediate overflow or underflow.
   *
   * @group math_funcs
   * @since 1.4.0
   */
  def hypot(leftName: String, r: Double): Column = hypot(Column(leftName), r)

  /**
   * Computes `sqrt(a^2^ + b^2^)` without intermediate overflow or underflow.
   *
   * @group math_funcs
   * @since 1.4.0
   */
  def hypot(l: Double, r: Column): Column = hypot(lit(l), r)

  /**
   * Computes `sqrt(a^2^ + b^2^)` without intermediate overflow or underflow.
   *
   * @group math_funcs
   * @since 1.4.0
   */
  def hypot(l: Double, rightName: String): Column = hypot(l, Column(rightName))

  /**
   * Returns the least value of the list of values, skipping null values.
   * This function takes at least 2 parameters. It will return null iff all parameters are null.
   *
   * @group normal_funcs
   * @since 1.5.0
   */
  @scala.annotation.varargs
  def least(exprs: Column*): Column = withExpr { Least(exprs.map(_.expr)) }

  /**
   * Returns the least value of the list of column names, skipping null values.
   * This function takes at least 2 parameters. It will return null iff all parameters are null.
   *
   * @group normal_funcs
   * @since 1.5.0
   */
  @scala.annotation.varargs
  def least(columnName: String, columnNames: String*): Column = {
    least((columnName +: columnNames).map(Column.apply): _*)
  }

  /**
   * Computes the natural logarithm of the given value.
   *
   * @group math_funcs
   * @since 1.4.0
   */
  def log(e: Column): Column = withExpr { Log(e.expr) }

  /**
   * Computes the natural logarithm of the given column.
   *
   * @group math_funcs
   * @since 1.4.0
   */
  def log(columnName: String): Column = log(Column(columnName))

  /**
   * Returns the first argument-base logarithm of the second argument.
   *
   * @group math_funcs
   * @since 1.4.0
   */
  def log(base: Double, a: Column): Column = withExpr { Logarithm(lit(base).expr, a.expr) }

  /**
   * Returns the first argument-base logarithm of the second argument.
   *
   * @group math_funcs
   * @since 1.4.0
   */
  def log(base: Double, columnName: String): Column = log(base, Column(columnName))

  /**
   * Computes the logarithm of the given value in base 10.
   *
   * @group math_funcs
   * @since 1.4.0
   */
  def log10(e: Column): Column = withExpr { Log10(e.expr) }

  /**
   * Computes the logarithm of the given value in base 10.
   *
   * @group math_funcs
   * @since 1.4.0
   */
  def log10(columnName: String): Column = log10(Column(columnName))

  /**
   * Computes the natural logarithm of the given value plus one.
   *
   * @group math_funcs
   * @since 1.4.0
   */
  def log1p(e: Column): Column = withExpr { Log1p(e.expr) }

  /**
   * Computes the natural logarithm of the given column plus one.
   *
   * @group math_funcs
   * @since 1.4.0
   */
  def log1p(columnName: String): Column = log1p(Column(columnName))

  /**
   * Computes the logarithm of the given column in base 2.
   *
   * @group math_funcs
   * @since 1.5.0
   */
  def log2(expr: Column): Column = withExpr { Log2(expr.expr) }

  /**
   * Computes the logarithm of the given value in base 2.
   *
   * @group math_funcs
   * @since 1.5.0
   */
  def log2(columnName: String): Column = log2(Column(columnName))

  /**
   * Returns the value of the first argument raised to the power of the second argument.
   *
   * @group math_funcs
   * @since 1.4.0
   */
  def pow(l: Column, r: Column): Column = withExpr { Pow(l.expr, r.expr) }

  /**
   * Returns the value of the first argument raised to the power of the second argument.
   *
   * @group math_funcs
   * @since 1.4.0
   */
  def pow(l: Column, rightName: String): Column = pow(l, Column(rightName))

  /**
   * Returns the value of the first argument raised to the power of the second argument.
   *
   * @group math_funcs
   * @since 1.4.0
   */
  def pow(leftName: String, r: Column): Column = pow(Column(leftName), r)

  /**
   * Returns the value of the first argument raised to the power of the second argument.
   *
   * @group math_funcs
   * @since 1.4.0
   */
  def pow(leftName: String, rightName: String): Column = pow(Column(leftName), Column(rightName))

  /**
   * Returns the value of the first argument raised to the power of the second argument.
   *
   * @group math_funcs
   * @since 1.4.0
   */
  def pow(l: Column, r: Double): Column = pow(l, lit(r))

  /**
   * Returns the value of the first argument raised to the power of the second argument.
   *
   * @group math_funcs
   * @since 1.4.0
   */
  def pow(leftName: String, r: Double): Column = pow(Column(leftName), r)

  /**
   * Returns the value of the first argument raised to the power of the second argument.
   *
   * @group math_funcs
   * @since 1.4.0
   */
  def pow(l: Double, r: Column): Column = pow(lit(l), r)

  /**
   * Returns the value of the first argument raised to the power of the second argument.
   *
   * @group math_funcs
   * @since 1.4.0
   */
  def pow(l: Double, rightName: String): Column = pow(l, Column(rightName))

  /**
   * Returns the positive value of dividend mod divisor.
   *
   * @group math_funcs
   * @since 1.5.0
   */
  def pmod(dividend: Column, divisor: Column): Column = withExpr {
    Pmod(dividend.expr, divisor.expr)
  }

  /**
   * Returns the double value that is closest in value to the argument and
   * is equal to a mathematical integer.
   *
   * @group math_funcs
   * @since 1.4.0
   */
  def rint(e: Column): Column = withExpr { Rint(e.expr) }

  /**
   * Returns the double value that is closest in value to the argument and
   * is equal to a mathematical integer.
   *
   * @group math_funcs
   * @since 1.4.0
   */
  def rint(columnName: String): Column = rint(Column(columnName))

  /**
   * Returns the value of the column `e` rounded to 0 decimal places with HALF_UP round mode.
   *
   * @group math_funcs
   * @since 1.5.0
   */
  def round(e: Column): Column = round(e, 0)

  /**
   * Round the value of `e` to `scale` decimal places with HALF_UP round mode
   * if `scale` is greater than or equal to 0 or at integral part when `scale` is less than 0.
   *
   * @group math_funcs
   * @since 1.5.0
   */
  def round(e: Column, scale: Int): Column = withExpr { Round(e.expr, Literal(scale)) }

  /**
   * Returns the value of the column `e` rounded to 0 decimal places with HALF_EVEN round mode.
   *
   * @group math_funcs
   * @since 2.0.0
   */
  def bround(e: Column): Column = bround(e, 0)

  /**
   * Round the value of `e` to `scale` decimal places with HALF_EVEN round mode
   * if `scale` is greater than or equal to 0 or at integral part when `scale` is less than 0.
   *
   * @group math_funcs
   * @since 2.0.0
   */
  def bround(e: Column, scale: Int): Column = withExpr { BRound(e.expr, Literal(scale)) }

  /**
   * Shift the given value numBits left. If the given value is a long value, this function
   * will return a long value else it will return an integer value.
   *
   * @group math_funcs
   * @since 1.5.0
   */
  def shiftLeft(e: Column, numBits: Int): Column = withExpr { ShiftLeft(e.expr, lit(numBits).expr) }

  /**
   * (Signed) shift the given value numBits right. If the given value is a long value, it will
   * return a long value else it will return an integer value.
   *
   * @group math_funcs
   * @since 1.5.0
   */
  def shiftRight(e: Column, numBits: Int): Column = withExpr {
    ShiftRight(e.expr, lit(numBits).expr)
  }

  /**
   * Unsigned shift the given value numBits right. If the given value is a long value,
   * it will return a long value else it will return an integer value.
   *
   * @group math_funcs
   * @since 1.5.0
   */
  def shiftRightUnsigned(e: Column, numBits: Int): Column = withExpr {
    ShiftRightUnsigned(e.expr, lit(numBits).expr)
  }

  /**
   * Computes the signum of the given value.
   *
   * @group math_funcs
   * @since 1.4.0
   */
  def signum(e: Column): Column = withExpr { Signum(e.expr) }

  /**
   * Computes the signum of the given column.
   *
   * @group math_funcs
   * @since 1.4.0
   */
  def signum(columnName: String): Column = signum(Column(columnName))

  /**
   * @param e angle in radians
   * @return sine of the angle, as if computed by `java.lang.Math.sin`
   *
   * @group math_funcs
   * @since 1.4.0
   */
  def sin(e: Column): Column = withExpr { Sin(e.expr) }

  /**
   * @param columnName angle in radians
   * @return sine of the angle, as if computed by `java.lang.Math.sin`
   *
   * @group math_funcs
   * @since 1.4.0
   */
  def sin(columnName: String): Column = sin(Column(columnName))

  /**
   * @param e hyperbolic angle
   * @return hyperbolic sine of the given value, as if computed by `java.lang.Math.sinh`
   *
   * @group math_funcs
   * @since 1.4.0
   */
  def sinh(e: Column): Column = withExpr { Sinh(e.expr) }

  /**
   * @param columnName hyperbolic angle
   * @return hyperbolic sine of the given value, as if computed by `java.lang.Math.sinh`
   *
   * @group math_funcs
   * @since 1.4.0
   */
  def sinh(columnName: String): Column = sinh(Column(columnName))

  /**
   * @param e angle in radians
   * @return tangent of the given value, as if computed by `java.lang.Math.tan`
   *
   * @group math_funcs
   * @since 1.4.0
   */
  def tan(e: Column): Column = withExpr { Tan(e.expr) }

  /**
   * @param columnName angle in radians
   * @return tangent of the given value, as if computed by `java.lang.Math.tan`
   *
   * @group math_funcs
   * @since 1.4.0
   */
  def tan(columnName: String): Column = tan(Column(columnName))

  /**
   * @param e hyperbolic angle
   * @return hyperbolic tangent of the given value, as if computed by `java.lang.Math.tanh`
   *
   * @group math_funcs
   * @since 1.4.0
   */
  def tanh(e: Column): Column = withExpr { Tanh(e.expr) }

  /**
   * @param columnName hyperbolic angle
   * @return hyperbolic tangent of the given value, as if computed by `java.lang.Math.tanh`
   *
   * @group math_funcs
   * @since 1.4.0
   */
  def tanh(columnName: String): Column = tanh(Column(columnName))

  /**
   * @group math_funcs
   * @since 1.4.0
   */
  @deprecated("Use degrees", "2.1.0")
  def toDegrees(e: Column): Column = degrees(e)

  /**
   * @group math_funcs
   * @since 1.4.0
   */
  @deprecated("Use degrees", "2.1.0")
  def toDegrees(columnName: String): Column = degrees(Column(columnName))

  /**
   * Converts an angle measured in radians to an approximately equivalent angle measured in degrees.
   *
   * @param e angle in radians
   * @return angle in degrees, as if computed by `java.lang.Math.toDegrees`
   *
   * @group math_funcs
   * @since 2.1.0
   */
  def degrees(e: Column): Column = withExpr { ToDegrees(e.expr) }

  /**
   * Converts an angle measured in radians to an approximately equivalent angle measured in degrees.
   *
   * @param columnName angle in radians
   * @return angle in degrees, as if computed by `java.lang.Math.toDegrees`
   *
   * @group math_funcs
   * @since 2.1.0
   */
  def degrees(columnName: String): Column = degrees(Column(columnName))

  /**
   * @group math_funcs
   * @since 1.4.0
   */
  @deprecated("Use radians", "2.1.0")
  def toRadians(e: Column): Column = radians(e)

  /**
   * @group math_funcs
   * @since 1.4.0
   */
  @deprecated("Use radians", "2.1.0")
  def toRadians(columnName: String): Column = radians(Column(columnName))

  /**
   * Converts an angle measured in degrees to an approximately equivalent angle measured in radians.
   *
   * @param e angle in degrees
   * @return angle in radians, as if computed by `java.lang.Math.toRadians`
   *
   * @group math_funcs
   * @since 2.1.0
   */
  def radians(e: Column): Column = withExpr { ToRadians(e.expr) }

  /**
   * Converts an angle measured in degrees to an approximately equivalent angle measured in radians.
   *
   * @param columnName angle in degrees
   * @return angle in radians, as if computed by `java.lang.Math.toRadians`
   *
   * @group math_funcs
   * @since 2.1.0
   */
  def radians(columnName: String): Column = radians(Column(columnName))

  //////////////////////////////////////////////////////////////////////////////////////////////
  // Misc functions
  //////////////////////////////////////////////////////////////////////////////////////////////

  /**
   * Calculates the MD5 digest of a binary column and returns the value
   * as a 32 character hex string.
   *
   * @group misc_funcs
   * @since 1.5.0
   */
  def md5(e: Column): Column = withExpr { Md5(e.expr) }

  /**
   * Calculates the SHA-1 digest of a binary column and returns the value
   * as a 40 character hex string.
   *
   * @group misc_funcs
   * @since 1.5.0
   */
  def sha1(e: Column): Column = withExpr { Sha1(e.expr) }

  /**
   * Calculates the SHA-2 family of hash functions of a binary column and
   * returns the value as a hex string.
   *
   * @param e column to compute SHA-2 on.
   * @param numBits one of 224, 256, 384, or 512.
   *
   * @group misc_funcs
   * @since 1.5.0
   */
  def sha2(e: Column, numBits: Int): Column = {
    require(Seq(0, 224, 256, 384, 512).contains(numBits),
      s"numBits $numBits is not in the permitted values (0, 224, 256, 384, 512)")
    withExpr { Sha2(e.expr, lit(numBits).expr) }
  }

  /**
   * Calculates the cyclic redundancy check value  (CRC32) of a binary column and
   * returns the value as a bigint.
   *
   * @group misc_funcs
   * @since 1.5.0
   */
  def crc32(e: Column): Column = withExpr { Crc32(e.expr) }

  /**
   * Calculates the hash code of given columns, and returns the result as an int column.
   *
   * @group misc_funcs
   * @since 2.0.0
   */
  @scala.annotation.varargs
  def hash(cols: Column*): Column = withExpr {
    new Murmur3Hash(cols.map(_.expr))
  }

  //////////////////////////////////////////////////////////////////////////////////////////////
  // String functions
  //////////////////////////////////////////////////////////////////////////////////////////////

  /**
   * Computes the numeric value of the first character of the string column, and returns the
   * result as an int column.
   *
   * @group string_funcs
   * @since 1.5.0
   */
  def ascii(e: Column): Column = withExpr { Ascii(e.expr) }

  /**
   * Computes the BASE64 encoding of a binary column and returns it as a string column.
   * This is the reverse of unbase64.
   *
   * @group string_funcs
   * @since 1.5.0
   */
  def base64(e: Column): Column = withExpr { Base64(e.expr) }

  /**
   * Concatenates multiple input string columns together into a single string column,
   * using the given separator.
   *
   * @group string_funcs
   * @since 1.5.0
   */
  @scala.annotation.varargs
  def concat_ws(sep: String, exprs: Column*): Column = withExpr {
    ConcatWs(Literal.create(sep, StringType) +: exprs.map(_.expr))
  }

  /**
   * Computes the first argument into a string from a binary using the provided character set
   * (one of 'US-ASCII', 'ISO-8859-1', 'UTF-8', 'UTF-16BE', 'UTF-16LE', 'UTF-16').
   * If either argument is null, the result will also be null.
   *
   * @group string_funcs
   * @since 1.5.0
   */
  def decode(value: Column, charset: String): Column = withExpr {
    Decode(value.expr, lit(charset).expr)
  }

  /**
   * Computes the first argument into a binary from a string using the provided character set
   * (one of 'US-ASCII', 'ISO-8859-1', 'UTF-8', 'UTF-16BE', 'UTF-16LE', 'UTF-16').
   * If either argument is null, the result will also be null.
   *
   * @group string_funcs
   * @since 1.5.0
   */
  def encode(value: Column, charset: String): Column = withExpr {
    Encode(value.expr, lit(charset).expr)
  }

  /**
   * Formats numeric column x to a format like '#,###,###.##', rounded to d decimal places
   * with HALF_EVEN round mode, and returns the result as a string column.
   *
   * If d is 0, the result has no decimal point or fractional part.
   * If d is less than 0, the result will be null.
   *
   * @group string_funcs
   * @since 1.5.0
   */
  def format_number(x: Column, d: Int): Column = withExpr {
    FormatNumber(x.expr, lit(d).expr)
  }

  /**
   * Formats the arguments in printf-style and returns the result as a string column.
   *
   * @group string_funcs
   * @since 1.5.0
   */
  @scala.annotation.varargs
  def format_string(format: String, arguments: Column*): Column = withExpr {
    FormatString((lit(format) +: arguments).map(_.expr): _*)
  }

  /**
   * Returns a new string column by converting the first letter of each word to uppercase.
   * Words are delimited by whitespace.
   *
   * For example, "hello world" will become "Hello World".
   *
   * @group string_funcs
   * @since 1.5.0
   */
  def initcap(e: Column): Column = withExpr { InitCap(e.expr) }

  /**
   * Locate the position of the first occurrence of substr column in the given string.
   * Returns null if either of the arguments are null.
   *
   * @note The position is not zero based, but 1 based index. Returns 0 if substr
   * could not be found in str.
   *
   * @group string_funcs
   * @since 1.5.0
   */
  def instr(str: Column, substring: String): Column = withExpr {
    StringInstr(str.expr, lit(substring).expr)
  }

  /**
   * Computes the character length of a given string or number of bytes of a binary string.
   * The length of character strings include the trailing spaces. The length of binary strings
   * includes binary zeros.
   *
   * @group string_funcs
   * @since 1.5.0
   */
  def length(e: Column): Column = withExpr { Length(e.expr) }

  /**
   * Converts a string column to lower case.
   *
   * @group string_funcs
   * @since 1.3.0
   */
  def lower(e: Column): Column = withExpr { Lower(e.expr) }

  /**
   * Computes the Levenshtein distance of the two given string columns.
   * @group string_funcs
   * @since 1.5.0
   */
  def levenshtein(l: Column, r: Column): Column = withExpr { Levenshtein(l.expr, r.expr) }

  /**
   * Locate the position of the first occurrence of substr.
   *
   * @note The position is not zero based, but 1 based index. Returns 0 if substr
   * could not be found in str.
   *
   * @group string_funcs
   * @since 1.5.0
   */
  def locate(substr: String, str: Column): Column = withExpr {
    new StringLocate(lit(substr).expr, str.expr)
  }

  /**
   * Locate the position of the first occurrence of substr in a string column, after position pos.
   *
   * @note The position is not zero based, but 1 based index. returns 0 if substr
   * could not be found in str.
   *
   * @group string_funcs
   * @since 1.5.0
   */
  def locate(substr: String, str: Column, pos: Int): Column = withExpr {
    StringLocate(lit(substr).expr, str.expr, lit(pos).expr)
  }

  /**
   * Left-pad the string column with pad to a length of len. If the string column is longer
   * than len, the return value is shortened to len characters.
   *
   * @group string_funcs
   * @since 1.5.0
   */
  def lpad(str: Column, len: Int, pad: String): Column = withExpr {
    StringLPad(str.expr, lit(len).expr, lit(pad).expr)
  }

  /**
   * Trim the spaces from left end for the specified string value.
   *
   * @group string_funcs
   * @since 1.5.0
   */
  def ltrim(e: Column): Column = withExpr {StringTrimLeft(e.expr) }

  /**
   * Trim the specified character string from left end for the specified string column.
   * @group string_funcs
   * @since 2.3.0
   */
  def ltrim(e: Column, trimString: String): Column = withExpr {
    StringTrimLeft(e.expr, Literal(trimString))
  }

  /**
   * Extract a specific group matched by a Java regex, from the specified string column.
   * If the regex did not match, or the specified group did not match, an empty string is returned.
   *
   * @group string_funcs
   * @since 1.5.0
   */
  def regexp_extract(e: Column, exp: String, groupIdx: Int): Column = withExpr {
    RegExpExtract(e.expr, lit(exp).expr, lit(groupIdx).expr)
  }

  /**
   * Replace all substrings of the specified string value that match regexp with rep.
   *
   * @group string_funcs
   * @since 1.5.0
   */
  def regexp_replace(e: Column, pattern: String, replacement: String): Column = withExpr {
    RegExpReplace(e.expr, lit(pattern).expr, lit(replacement).expr)
  }

  /**
   * Replace all substrings of the specified string value that match regexp with rep.
   *
   * @group string_funcs
   * @since 2.1.0
   */
  def regexp_replace(e: Column, pattern: Column, replacement: Column): Column = withExpr {
    RegExpReplace(e.expr, pattern.expr, replacement.expr)
  }

  /**
   * Decodes a BASE64 encoded string column and returns it as a binary column.
   * This is the reverse of base64.
   *
   * @group string_funcs
   * @since 1.5.0
   */
  def unbase64(e: Column): Column = withExpr { UnBase64(e.expr) }

  /**
   * Right-pad the string column with pad to a length of len. If the string column is longer
   * than len, the return value is shortened to len characters.
   *
   * @group string_funcs
   * @since 1.5.0
   */
  def rpad(str: Column, len: Int, pad: String): Column = withExpr {
    StringRPad(str.expr, lit(len).expr, lit(pad).expr)
  }

  /**
   * Repeats a string column n times, and returns it as a new string column.
   *
   * @group string_funcs
   * @since 1.5.0
   */
  def repeat(str: Column, n: Int): Column = withExpr {
    StringRepeat(str.expr, lit(n).expr)
  }

  /**
   * Trim the spaces from right end for the specified string value.
   *
   * @group string_funcs
   * @since 1.5.0
   */
  def rtrim(e: Column): Column = withExpr { StringTrimRight(e.expr) }

  /**
   * Trim the specified character string from right end for the specified string column.
   * @group string_funcs
   * @since 2.3.0
   */
  def rtrim(e: Column, trimString: String): Column = withExpr {
    StringTrimRight(e.expr, Literal(trimString))
  }

  /**
   * Returns the soundex code for the specified expression.
   *
   * @group string_funcs
   * @since 1.5.0
   */
  def soundex(e: Column): Column = withExpr { SoundEx(e.expr) }

  /**
   * Splits str around pattern (pattern is a regular expression).
   *
   * @note Pattern is a string representation of the regular expression.
   *
   * @group string_funcs
   * @since 1.5.0
   */
  def split(str: Column, pattern: String): Column = withExpr {
    StringSplit(str.expr, lit(pattern).expr)
  }

  /**
   * Substring starts at `pos` and is of length `len` when str is String type or
   * returns the slice of byte array that starts at `pos` in byte and is of length `len`
   * when str is Binary type
   *
   * @note The position is not zero based, but 1 based index.
   *
   * @group string_funcs
   * @since 1.5.0
   */
  def substring(str: Column, pos: Int, len: Int): Column = withExpr {
    Substring(str.expr, lit(pos).expr, lit(len).expr)
  }

  /**
   * Returns the substring from string str before count occurrences of the delimiter delim.
   * If count is positive, everything the left of the final delimiter (counting from left) is
   * returned. If count is negative, every to the right of the final delimiter (counting from the
   * right) is returned. substring_index performs a case-sensitive match when searching for delim.
   *
   * @group string_funcs
   */
  def substring_index(str: Column, delim: String, count: Int): Column = withExpr {
    SubstringIndex(str.expr, lit(delim).expr, lit(count).expr)
  }

  /**
   * Translate any character in the src by a character in replaceString.
   * The characters in replaceString correspond to the characters in matchingString.
   * The translate will happen when any character in the string matches the character
   * in the `matchingString`.
   *
   * @group string_funcs
   * @since 1.5.0
   */
  def translate(src: Column, matchingString: String, replaceString: String): Column = withExpr {
    StringTranslate(src.expr, lit(matchingString).expr, lit(replaceString).expr)
  }

  /**
   * Trim the spaces from both ends for the specified string column.
   *
   * @group string_funcs
   * @since 1.5.0
   */
  def trim(e: Column): Column = withExpr { StringTrim(e.expr) }

  /**
   * Trim the specified character from both ends for the specified string column.
   * @group string_funcs
   * @since 2.3.0
   */
  def trim(e: Column, trimString: String): Column = withExpr {
    StringTrim(e.expr, Literal(trimString))
  }

  /**
   * Converts a string column to upper case.
   *
   * @group string_funcs
   * @since 1.3.0
   */
  def upper(e: Column): Column = withExpr { Upper(e.expr) }

  //////////////////////////////////////////////////////////////////////////////////////////////
  // DateTime functions
  //////////////////////////////////////////////////////////////////////////////////////////////

  /**
   * Returns the date that is numMonths after startDate.
   *
   * @group datetime_funcs
   * @since 1.5.0
   */
  def add_months(startDate: Column, numMonths: Int): Column = withExpr {
    AddMonths(startDate.expr, Literal(numMonths))
  }

  /**
   * Returns the current date as a date column.
   *
   * @group datetime_funcs
   * @since 1.5.0
   */
  def current_date(): Column = withExpr { CurrentDate() }

  /**
   * Returns the current timestamp as a timestamp column.
   *
   * @group datetime_funcs
   * @since 1.5.0
   */
  def current_timestamp(): Column = withExpr { CurrentTimestamp() }

  /**
   * Converts a date/timestamp/string to a value of string in the format specified by the date
   * format given by the second argument.
   *
   * A pattern `dd.MM.yyyy` would return a string like `18.03.1993`.
   * All pattern letters of `java.text.SimpleDateFormat` can be used.
   *
   * @note Use specialized functions like [[year]] whenever possible as they benefit from a
   * specialized implementation.
   *
   * @group datetime_funcs
   * @since 1.5.0
   */
  def date_format(dateExpr: Column, format: String): Column = withExpr {
    DateFormatClass(dateExpr.expr, Literal(format))
  }

  /**
   * Returns the date that is `days` days after `start`
   * @group datetime_funcs
   * @since 1.5.0
   */
  def date_add(start: Column, days: Int): Column = withExpr { DateAdd(start.expr, Literal(days)) }

  /**
   * Returns the date that is `days` days before `start`
   * @group datetime_funcs
   * @since 1.5.0
   */
  def date_sub(start: Column, days: Int): Column = withExpr { DateSub(start.expr, Literal(days)) }

  /**
   * Returns the number of days from `start` to `end`.
   * @group datetime_funcs
   * @since 1.5.0
   */
  def datediff(end: Column, start: Column): Column = withExpr { DateDiff(end.expr, start.expr) }

  /**
   * Extracts the year as an integer from a given date/timestamp/string.
   * @group datetime_funcs
   * @since 1.5.0
   */
  def year(e: Column): Column = withExpr { Year(e.expr) }

  /**
   * Extracts the quarter as an integer from a given date/timestamp/string.
   * @group datetime_funcs
   * @since 1.5.0
   */
  def quarter(e: Column): Column = withExpr { Quarter(e.expr) }

  /**
   * Extracts the month as an integer from a given date/timestamp/string.
   * @group datetime_funcs
   * @since 1.5.0
   */
  def month(e: Column): Column = withExpr { Month(e.expr) }

  /**
   * Extracts the day of the week as an integer from a given date/timestamp/string.
   * @group datetime_funcs
   * @since 2.3.0
   */
  def dayofweek(e: Column): Column = withExpr { DayOfWeek(e.expr) }

  /**
   * Extracts the day of the month as an integer from a given date/timestamp/string.
   * @group datetime_funcs
   * @since 1.5.0
   */
  def dayofmonth(e: Column): Column = withExpr { DayOfMonth(e.expr) }

  /**
   * Extracts the day of the year as an integer from a given date/timestamp/string.
   * @group datetime_funcs
   * @since 1.5.0
   */
  def dayofyear(e: Column): Column = withExpr { DayOfYear(e.expr) }

  /**
   * Extracts the hours as an integer from a given date/timestamp/string.
   * @group datetime_funcs
   * @since 1.5.0
   */
  def hour(e: Column): Column = withExpr { Hour(e.expr) }

  /**
   * Given a date column, returns the last day of the month which the given date belongs to.
   * For example, input "2015-07-27" returns "2015-07-31" since July 31 is the last day of the
   * month in July 2015.
   *
   * @group datetime_funcs
   * @since 1.5.0
   */
  def last_day(e: Column): Column = withExpr { LastDay(e.expr) }

  /**
   * Extracts the minutes as an integer from a given date/timestamp/string.
   * @group datetime_funcs
   * @since 1.5.0
   */
  def minute(e: Column): Column = withExpr { Minute(e.expr) }

  /**
   * Returns number of months between dates `date1` and `date2`.
   * If `date1` is later than `date2`, then the result is positive.
   * If `date1` and `date2` are on the same day of month, or both are the last day of month,
   * time of day will be ignored.
   *
   * Otherwise, the difference is calculated based on 31 days per month, and rounded to
   * 8 digits.
   * @group datetime_funcs
   * @since 1.5.0
   */
  def months_between(date1: Column, date2: Column): Column = withExpr {
    new MonthsBetween(date1.expr, date2.expr)
  }

  /**
   * Returns number of months between dates `date1` and `date2`. If `roundOff` is set to true, the
   * result is rounded off to 8 digits; it is not rounded otherwise.
   * @group datetime_funcs
   * @since 2.4.0
   */
  def months_between(date1: Column, date2: Column, roundOff: Boolean): Column = withExpr {
    MonthsBetween(date1.expr, date2.expr, lit(roundOff).expr)
  }

  /**
   * Given a date column, returns the first date which is later than the value of the date column
   * that is on the specified day of the week.
   *
   * For example, `next_day('2015-07-27', "Sunday")` returns 2015-08-02 because that is the first
   * Sunday after 2015-07-27.
   *
   * Day of the week parameter is case insensitive, and accepts:
   * "Mon", "Tue", "Wed", "Thu", "Fri", "Sat", "Sun".
   *
   * @group datetime_funcs
   * @since 1.5.0
   */
  def next_day(date: Column, dayOfWeek: String): Column = withExpr {
    NextDay(date.expr, lit(dayOfWeek).expr)
  }

  /**
   * Extracts the seconds as an integer from a given date/timestamp/string.
   * @group datetime_funcs
   * @since 1.5.0
   */
  def second(e: Column): Column = withExpr { Second(e.expr) }

  /**
   * Extracts the week number as an integer from a given date/timestamp/string.
   * @group datetime_funcs
   * @since 1.5.0
   */
  def weekofyear(e: Column): Column = withExpr { WeekOfYear(e.expr) }

  /**
   * Converts the number of seconds from unix epoch (1970-01-01 00:00:00 UTC) to a string
   * representing the timestamp of that moment in the current system time zone in the given
   * format.
   * @group datetime_funcs
   * @since 1.5.0
   */
  def from_unixtime(ut: Column): Column = withExpr {
    FromUnixTime(ut.expr, Literal("yyyy-MM-dd HH:mm:ss"))
  }

  /**
   * Converts the number of seconds from unix epoch (1970-01-01 00:00:00 UTC) to a string
   * representing the timestamp of that moment in the current system time zone in the given
   * format.
   * @group datetime_funcs
   * @since 1.5.0
   */
  def from_unixtime(ut: Column, f: String): Column = withExpr {
    FromUnixTime(ut.expr, Literal(f))
  }

  /**
   * Returns the current Unix timestamp (in seconds).
   *
   * @note All calls of `unix_timestamp` within the same query return the same value
   * (i.e. the current timestamp is calculated at the start of query evaluation).
   *
   * @group datetime_funcs
   * @since 1.5.0
   */
  def unix_timestamp(): Column = withExpr {
    UnixTimestamp(CurrentTimestamp(), Literal("yyyy-MM-dd HH:mm:ss"))
  }

  /**
   * Converts time string in format yyyy-MM-dd HH:mm:ss to Unix timestamp (in seconds),
   * using the default timezone and the default locale.
   * Returns `null` if fails.
   *
   * @group datetime_funcs
   * @since 1.5.0
   */
  def unix_timestamp(s: Column): Column = withExpr {
    UnixTimestamp(s.expr, Literal("yyyy-MM-dd HH:mm:ss"))
  }

  /**
   * Converts time string with given pattern to Unix timestamp (in seconds).
   * Returns `null` if fails.
   *
   * @see <a href="http://docs.oracle.com/javase/tutorial/i18n/format/simpleDateFormat.html">
   * Customizing Formats</a>
   * @group datetime_funcs
   * @since 1.5.0
   */
  def unix_timestamp(s: Column, p: String): Column = withExpr { UnixTimestamp(s.expr, Literal(p)) }

  /**
   * Convert time string to a Unix timestamp (in seconds) by casting rules to `TimestampType`.
   * @group datetime_funcs
   * @since 2.2.0
   */
  def to_timestamp(s: Column): Column = withExpr {
    new ParseToTimestamp(s.expr)
  }

  /**
   * Convert time string to a Unix timestamp (in seconds) with a specified format
   * (see [http://docs.oracle.com/javase/tutorial/i18n/format/simpleDateFormat.html])
   * to Unix timestamp (in seconds), return null if fail.
   * @group datetime_funcs
   * @since 2.2.0
   */
  def to_timestamp(s: Column, fmt: String): Column = withExpr {
    new ParseToTimestamp(s.expr, Literal(fmt))
  }

  /**
   * Converts the column into `DateType` by casting rules to `DateType`.
   *
   * @group datetime_funcs
   * @since 1.5.0
   */
  def to_date(e: Column): Column = withExpr { new ParseToDate(e.expr) }

  /**
   * Converts the column into a `DateType` with a specified format
   * (see [http://docs.oracle.com/javase/tutorial/i18n/format/simpleDateFormat.html])
   * return null if fail.
   *
   * @group datetime_funcs
   * @since 2.2.0
   */
  def to_date(e: Column, fmt: String): Column = withExpr {
    new ParseToDate(e.expr, Literal(fmt))
  }

  /**
   * Returns date truncated to the unit specified by the format.
   *
   * @param format: 'year', 'yyyy', 'yy' for truncate by year,
   *               or 'month', 'mon', 'mm' for truncate by month
   *
   * @group datetime_funcs
   * @since 1.5.0
   */
  def trunc(date: Column, format: String): Column = withExpr {
    TruncDate(date.expr, Literal(format))
  }

  /**
   * Returns timestamp truncated to the unit specified by the format.
   *
   * @param format: 'year', 'yyyy', 'yy' for truncate by year,
   *                'month', 'mon', 'mm' for truncate by month,
   *                'day', 'dd' for truncate by day,
   *                Other options are: 'second', 'minute', 'hour', 'week', 'month', 'quarter'
   *
   * @group datetime_funcs
   * @since 2.3.0
   */
  def date_trunc(format: String, timestamp: Column): Column = withExpr {
    TruncTimestamp(Literal(format), timestamp.expr)
  }

  /**
   * Given a timestamp like '2017-07-14 02:40:00.0', interprets it as a time in UTC, and renders
   * that time as a timestamp in the given time zone. For example, 'GMT+1' would yield
   * '2017-07-14 03:40:00.0'.
   * @group datetime_funcs
   * @since 1.5.0
   */
  def from_utc_timestamp(ts: Column, tz: String): Column = withExpr {
    FromUTCTimestamp(ts.expr, Literal(tz))
  }

  /**
   * Given a timestamp like '2017-07-14 02:40:00.0', interprets it as a time in the given time
   * zone, and renders that time as a timestamp in UTC. For example, 'GMT+1' would yield
   * '2017-07-14 01:40:00.0'.
   * @group datetime_funcs
   * @since 1.5.0
   */
  def to_utc_timestamp(ts: Column, tz: String): Column = withExpr {
    ToUTCTimestamp(ts.expr, Literal(tz))
  }

  /**
   * Bucketize rows into one or more time windows given a timestamp specifying column. Window
   * starts are inclusive but the window ends are exclusive, e.g. 12:05 will be in the window
   * [12:05,12:10) but not in [12:00,12:05). Windows can support microsecond precision. Windows in
   * the order of months are not supported. The following example takes the average stock price for
   * a one minute window every 10 seconds starting 5 seconds after the hour:
   *
   * {{{
   *   val df = ... // schema => timestamp: TimestampType, stockId: StringType, price: DoubleType
   *   df.groupBy(window($"time", "1 minute", "10 seconds", "5 seconds"), $"stockId")
   *     .agg(mean("price"))
   * }}}
   *
   * The windows will look like:
   *
   * {{{
   *   09:00:05-09:01:05
   *   09:00:15-09:01:15
   *   09:00:25-09:01:25 ...
   * }}}
   *
   * For a streaming query, you may use the function `current_timestamp` to generate windows on
   * processing time.
   *
   * @param timeColumn The column or the expression to use as the timestamp for windowing by time.
   *                   The time column must be of TimestampType.
   * @param windowDuration A string specifying the width of the window, e.g. `10 minutes`,
   *                       `1 second`. Check `org.apache.spark.unsafe.types.CalendarInterval` for
   *                       valid duration identifiers. Note that the duration is a fixed length of
   *                       time, and does not vary over time according to a calendar. For example,
   *                       `1 day` always means 86,400,000 milliseconds, not a calendar day.
   * @param slideDuration A string specifying the sliding interval of the window, e.g. `1 minute`.
   *                      A new window will be generated every `slideDuration`. Must be less than
   *                      or equal to the `windowDuration`. Check
   *                      `org.apache.spark.unsafe.types.CalendarInterval` for valid duration
   *                      identifiers. This duration is likewise absolute, and does not vary
   *                      according to a calendar.
   * @param startTime The offset with respect to 1970-01-01 00:00:00 UTC with which to start
   *                  window intervals. For example, in order to have hourly tumbling windows that
   *                  start 15 minutes past the hour, e.g. 12:15-13:15, 13:15-14:15... provide
   *                  `startTime` as `15 minutes`.
   *
   * @group datetime_funcs
   * @since 2.0.0
   */
  def window(
      timeColumn: Column,
      windowDuration: String,
      slideDuration: String,
      startTime: String): Column = {
    withExpr {
      TimeWindow(timeColumn.expr, windowDuration, slideDuration, startTime)
    }.as("window")
  }


  /**
   * Bucketize rows into one or more time windows given a timestamp specifying column. Window
   * starts are inclusive but the window ends are exclusive, e.g. 12:05 will be in the window
   * [12:05,12:10) but not in [12:00,12:05). Windows can support microsecond precision. Windows in
   * the order of months are not supported. The windows start beginning at 1970-01-01 00:00:00 UTC.
   * The following example takes the average stock price for a one minute window every 10 seconds:
   *
   * {{{
   *   val df = ... // schema => timestamp: TimestampType, stockId: StringType, price: DoubleType
   *   df.groupBy(window($"time", "1 minute", "10 seconds"), $"stockId")
   *     .agg(mean("price"))
   * }}}
   *
   * The windows will look like:
   *
   * {{{
   *   09:00:00-09:01:00
   *   09:00:10-09:01:10
   *   09:00:20-09:01:20 ...
   * }}}
   *
   * For a streaming query, you may use the function `current_timestamp` to generate windows on
   * processing time.
   *
   * @param timeColumn The column or the expression to use as the timestamp for windowing by time.
   *                   The time column must be of TimestampType.
   * @param windowDuration A string specifying the width of the window, e.g. `10 minutes`,
   *                       `1 second`. Check `org.apache.spark.unsafe.types.CalendarInterval` for
   *                       valid duration identifiers. Note that the duration is a fixed length of
   *                       time, and does not vary over time according to a calendar. For example,
   *                       `1 day` always means 86,400,000 milliseconds, not a calendar day.
   * @param slideDuration A string specifying the sliding interval of the window, e.g. `1 minute`.
   *                      A new window will be generated every `slideDuration`. Must be less than
   *                      or equal to the `windowDuration`. Check
   *                      `org.apache.spark.unsafe.types.CalendarInterval` for valid duration
   *                      identifiers. This duration is likewise absolute, and does not vary
   *                      according to a calendar.
   *
   * @group datetime_funcs
   * @since 2.0.0
   */
  def window(timeColumn: Column, windowDuration: String, slideDuration: String): Column = {
    window(timeColumn, windowDuration, slideDuration, "0 second")
  }

  /**
   * Generates tumbling time windows given a timestamp specifying column. Window
   * starts are inclusive but the window ends are exclusive, e.g. 12:05 will be in the window
   * [12:05,12:10) but not in [12:00,12:05). Windows can support microsecond precision. Windows in
   * the order of months are not supported. The windows start beginning at 1970-01-01 00:00:00 UTC.
   * The following example takes the average stock price for a one minute tumbling window:
   *
   * {{{
   *   val df = ... // schema => timestamp: TimestampType, stockId: StringType, price: DoubleType
   *   df.groupBy(window($"time", "1 minute"), $"stockId")
   *     .agg(mean("price"))
   * }}}
   *
   * The windows will look like:
   *
   * {{{
   *   09:00:00-09:01:00
   *   09:01:00-09:02:00
   *   09:02:00-09:03:00 ...
   * }}}
   *
   * For a streaming query, you may use the function `current_timestamp` to generate windows on
   * processing time.
   *
   * @param timeColumn The column or the expression to use as the timestamp for windowing by time.
   *                   The time column must be of TimestampType.
   * @param windowDuration A string specifying the width of the window, e.g. `10 minutes`,
   *                       `1 second`. Check `org.apache.spark.unsafe.types.CalendarInterval` for
   *                       valid duration identifiers.
   *
   * @group datetime_funcs
   * @since 2.0.0
   */
  def window(timeColumn: Column, windowDuration: String): Column = {
    window(timeColumn, windowDuration, windowDuration, "0 second")
  }

  //////////////////////////////////////////////////////////////////////////////////////////////
  // Collection functions
  //////////////////////////////////////////////////////////////////////////////////////////////

  /**
   * Returns null if the array is null, true if the array contains `value`, and false otherwise.
   * @group collection_funcs
   * @since 1.5.0
   */
  def array_contains(column: Column, value: Any): Column = withExpr {
    ArrayContains(column.expr, Literal(value))
  }

  /**
   * Returns `true` if `a1` and `a2` have at least one non-null element in common. If not and both
   * the arrays are non-empty and any of them contains a `null`, it returns `null`. It returns
   * `false` otherwise.
   * @group collection_funcs
   * @since 2.4.0
   */
  def arrays_overlap(a1: Column, a2: Column): Column = withExpr {
    ArraysOverlap(a1.expr, a2.expr)
  }

  /**
   * Returns an array containing all the elements in `x` from index `start` (or starting from the
   * end if `start` is negative) with the specified `length`.
   * @group collection_funcs
   * @since 2.4.0
   */
  def slice(x: Column, start: Int, length: Int): Column = withExpr {
    Slice(x.expr, Literal(start), Literal(length))
  }

  /**
   * Concatenates the elements of `column` using the `delimiter`. Null values are replaced with
   * `nullReplacement`.
   * @group collection_funcs
   * @since 2.4.0
   */
  def array_join(column: Column, delimiter: String, nullReplacement: String): Column = withExpr {
    ArrayJoin(column.expr, Literal(delimiter), Some(Literal(nullReplacement)))
  }

  /**
   * Concatenates the elements of `column` using the `delimiter`.
   * @group collection_funcs
   * @since 2.4.0
   */
  def array_join(column: Column, delimiter: String): Column = withExpr {
    ArrayJoin(column.expr, Literal(delimiter), None)
  }

  /**
   * Concatenates multiple input columns together into a single column.
   * The function works with strings, binary and compatible array columns.
   *
   * @group collection_funcs
   * @since 1.5.0
   */
  @scala.annotation.varargs
  def concat(exprs: Column*): Column = withExpr { Concat(exprs.map(_.expr)) }

  /**
   * Locates the position of the first occurrence of the value in the given array as long.
   * Returns null if either of the arguments are null.
   *
   * @note The position is not zero based, but 1 based index. Returns 0 if value
   * could not be found in array.
   *
   * @group collection_funcs
   * @since 2.4.0
   */
  def array_position(column: Column, value: Any): Column = withExpr {
    ArrayPosition(column.expr, Literal(value))
  }

  /**
   * Returns element of array at given index in value if column is array. Returns value for
   * the given key in value if column is map.
   *
   * @group collection_funcs
   * @since 2.4.0
   */
  def element_at(column: Column, value: Any): Column = withExpr {
    ElementAt(column.expr, Literal(value))
  }

  /**
   * Sorts the input array in ascending order. The elements of the input array must be orderable.
   * Null elements will be placed at the end of the returned array.
   *
   * @group collection_funcs
   * @since 2.4.0
   */
  def array_sort(e: Column): Column = withExpr { ArraySort(e.expr) }

  /**
   * Creates a new row for each element in the given array or map column.
   *
   * @group collection_funcs
   * @since 1.3.0
   */
  def explode(e: Column): Column = withExpr { Explode(e.expr) }

  /**
   * Creates a new row for each element in the given array or map column.
   * Unlike explode, if the array/map is null or empty then null is produced.
   *
   * @group collection_funcs
   * @since 2.2.0
   */
  def explode_outer(e: Column): Column = withExpr { GeneratorOuter(Explode(e.expr)) }

  /**
   * Creates a new row for each element with position in the given array or map column.
   *
   * @group collection_funcs
   * @since 2.1.0
   */
  def posexplode(e: Column): Column = withExpr { PosExplode(e.expr) }

  /**
   * Creates a new row for each element with position in the given array or map column.
   * Unlike posexplode, if the array/map is null or empty then the row (null, null) is produced.
   *
   * @group collection_funcs
   * @since 2.2.0
   */
  def posexplode_outer(e: Column): Column = withExpr { GeneratorOuter(PosExplode(e.expr)) }

  /**
   * Extracts json object from a json string based on json path specified, and returns json string
   * of the extracted json object. It will return null if the input json string is invalid.
   *
   * @group collection_funcs
   * @since 1.6.0
   */
  def get_json_object(e: Column, path: String): Column = withExpr {
    GetJsonObject(e.expr, lit(path).expr)
  }

  /**
   * Creates a new row for a json column according to the given field names.
   *
   * @group collection_funcs
   * @since 1.6.0
   */
  @scala.annotation.varargs
  def json_tuple(json: Column, fields: String*): Column = withExpr {
    require(fields.nonEmpty, "at least 1 field name should be given.")
    JsonTuple(json.expr +: fields.map(Literal.apply))
  }

  /**
   * (Scala-specific) Parses a column containing a JSON string into a `StructType` with the
   * specified schema. Returns `null`, in the case of an unparseable string.
   *
   * @param e a string column containing JSON data.
   * @param schema the schema to use when parsing the json string
   * @param options options to control how the json is parsed. Accepts the same options as the
   *                json data source.
   *
   * @group collection_funcs
   * @since 2.1.0
   */
  def from_json(e: Column, schema: StructType, options: Map[String, String]): Column =
    from_json(e, schema.asInstanceOf[DataType], options)

  /**
   * (Scala-specific) Parses a column containing a JSON string into a `MapType` with `StringType`
   * as keys type, `StructType` or `ArrayType` of `StructType`s with the specified schema.
   * Returns `null`, in the case of an unparseable string.
   *
   * @param e a string column containing JSON data.
   * @param schema the schema to use when parsing the json string
   * @param options options to control how the json is parsed. accepts the same options and the
   *                json data source.
   *
   * @group collection_funcs
   * @since 2.2.0
   */
  def from_json(e: Column, schema: DataType, options: Map[String, String]): Column = withExpr {
    new JsonToStructs(schema, options, e.expr)
  }

  /**
   * (Java-specific) Parses a column containing a JSON string into a `StructType` with the
   * specified schema. Returns `null`, in the case of an unparseable string.
   *
   * @param e a string column containing JSON data.
   * @param schema the schema to use when parsing the json string
   * @param options options to control how the json is parsed. accepts the same options and the
   *                json data source.
   *
   * @group collection_funcs
   * @since 2.1.0
   */
  def from_json(e: Column, schema: StructType, options: java.util.Map[String, String]): Column =
    from_json(e, schema, options.asScala.toMap)

  /**
   * (Java-specific) Parses a column containing a JSON string into a `MapType` with `StringType`
   * as keys type, `StructType` or `ArrayType` of `StructType`s with the specified schema.
   * Returns `null`, in the case of an unparseable string.
   *
   * @param e a string column containing JSON data.
   * @param schema the schema to use when parsing the json string
   * @param options options to control how the json is parsed. accepts the same options and the
   *                json data source.
   *
   * @group collection_funcs
   * @since 2.2.0
   */
  def from_json(e: Column, schema: DataType, options: java.util.Map[String, String]): Column =
    from_json(e, schema, options.asScala.toMap)

  /**
   * Parses a column containing a JSON string into a `StructType` with the specified schema.
   * Returns `null`, in the case of an unparseable string.
   *
   * @param e a string column containing JSON data.
   * @param schema the schema to use when parsing the json string
   *
   * @group collection_funcs
   * @since 2.1.0
   */
  def from_json(e: Column, schema: StructType): Column =
    from_json(e, schema, Map.empty[String, String])

  /**
   * Parses a column containing a JSON string into a `MapType` with `StringType` as keys type,
   * `StructType` or `ArrayType` of `StructType`s with the specified schema.
   * Returns `null`, in the case of an unparseable string.
   *
   * @param e a string column containing JSON data.
   * @param schema the schema to use when parsing the json string
   *
   * @group collection_funcs
   * @since 2.2.0
   */
  def from_json(e: Column, schema: DataType): Column =
    from_json(e, schema, Map.empty[String, String])

  /**
   * (Java-specific) Parses a column containing a JSON string into a `MapType` with `StringType`
   * as keys type, `StructType` or `ArrayType` of `StructType`s with the specified schema.
   * Returns `null`, in the case of an unparseable string.
   *
   * @param e a string column containing JSON data.
   * @param schema the schema to use when parsing the json string as a json string. In Spark 2.1,
   *               the user-provided schema has to be in JSON format. Since Spark 2.2, the DDL
   *               format is also supported for the schema.
   *
   * @group collection_funcs
   * @since 2.1.0
   */
  def from_json(e: Column, schema: String, options: java.util.Map[String, String]): Column = {
    from_json(e, schema, options.asScala.toMap)
  }

  /**
   * (Scala-specific) Parses a column containing a JSON string into a `MapType` with `StringType`
   * as keys type, `StructType` or `ArrayType` of `StructType`s with the specified schema.
   * Returns `null`, in the case of an unparseable string.
   *
   * @param e a string column containing JSON data.
   * @param schema the schema to use when parsing the json string as a json string, it could be a
   *               JSON format string or a DDL-formatted string.
   *
   * @group collection_funcs
   * @since 2.3.0
   */
  def from_json(e: Column, schema: String, options: Map[String, String]): Column = {
    val dataType = try {
      DataType.fromJson(schema)
    } catch {
      case NonFatal(_) => StructType.fromDDL(schema)
    }
    from_json(e, dataType, options)
  }

  /**
   * (Scala-specific) Converts a column containing a `StructType`, `ArrayType` of `StructType`s,
   * a `MapType` or `ArrayType` of `MapType`s into a JSON string with the specified schema.
   * Throws an exception, in the case of an unsupported type.
   *
   * @param e a column containing a struct or array of the structs.
   * @param options options to control how the struct column is converted into a json string.
   *                accepts the same options and the json data source.
   *
   * @group collection_funcs
   * @since 2.1.0
   */
  def to_json(e: Column, options: Map[String, String]): Column = withExpr {
    StructsToJson(options, e.expr)
  }

  /**
   * (Java-specific) Converts a column containing a `StructType`, `ArrayType` of `StructType`s,
   * a `MapType` or `ArrayType` of `MapType`s into a JSON string with the specified schema.
   * Throws an exception, in the case of an unsupported type.
   *
   * @param e a column containing a struct or array of the structs.
   * @param options options to control how the struct column is converted into a json string.
   *                accepts the same options and the json data source.
   *
   * @group collection_funcs
   * @since 2.1.0
   */
  def to_json(e: Column, options: java.util.Map[String, String]): Column =
    to_json(e, options.asScala.toMap)

  /**
   * Converts a column containing a `StructType`, `ArrayType` of `StructType`s,
   * a `MapType` or `ArrayType` of `MapType`s into a JSON string with the specified schema.
   * Throws an exception, in the case of an unsupported type.
   *
   * @param e a column containing a struct or array of the structs.
   *
   * @group collection_funcs
   * @since 2.1.0
   */
  def to_json(e: Column): Column =
    to_json(e, Map.empty[String, String])

  /**
   * Returns length of array or map.
   *
   * @group collection_funcs
   * @since 1.5.0
   */
  def size(e: Column): Column = withExpr { Size(e.expr) }

  /**
   * Sorts the input array for the given column in ascending order,
   * according to the natural ordering of the array elements.
   * Null elements will be placed at the beginning of the returned array.
   *
   * @group collection_funcs
   * @since 1.5.0
   */
  def sort_array(e: Column): Column = sort_array(e, asc = true)

  /**
   * Sorts the input array for the given column in ascending or descending order,
   * according to the natural ordering of the array elements.
   * Null elements will be placed at the beginning of the returned array in ascending order or
   * at the end of the returned array in descending order.
   *
   * @group collection_funcs
   * @since 1.5.0
   */
  def sort_array(e: Column, asc: Boolean): Column = withExpr { SortArray(e.expr, lit(asc).expr) }

  /**
   * Returns the minimum value in the array.
   *
   * @group collection_funcs
   * @since 2.4.0
   */
  def array_min(e: Column): Column = withExpr { ArrayMin(e.expr) }

  /**
   * Returns the maximum value in the array.
   *
   * @group collection_funcs
   * @since 2.4.0
   */
  def array_max(e: Column): Column = withExpr { ArrayMax(e.expr) }

  /**
   * Returns a reversed string or an array with reverse order of elements.
   * @group collection_funcs
   * @since 1.5.0
   */
  def reverse(e: Column): Column = withExpr { Reverse(e.expr) }

  /**
   * Creates a single array from an array of arrays. If a structure of nested arrays is deeper than
   * two levels, only one level of nesting is removed.
   * @group collection_funcs
   * @since 2.4.0
   */
  def flatten(e: Column): Column = withExpr { Flatten(e.expr) }

  /**
   * Creates an array containing the left argument repeated the number of times given by the
   * right argument.
   *
   * @group collection_funcs
   * @since 2.4.0
   */
  def array_repeat(left: Column, right: Column): Column = withExpr {
    ArrayRepeat(left.expr, right.expr)
  }

  /**
   * Creates an array containing the left argument repeated the number of times given by the
   * right argument.
   *
   * @group collection_funcs
   * @since 2.4.0
   */
  def array_repeat(e: Column, count: Int): Column = array_repeat(e, lit(count))

  /**
   * Returns an unordered array containing the keys of the map.
   * @group collection_funcs
   * @since 2.3.0
   */
  def map_keys(e: Column): Column = withExpr { MapKeys(e.expr) }

  /**
   * Returns an unordered array containing the values of the map.
   * @group collection_funcs
   * @since 2.3.0
   */
  def map_values(e: Column): Column = withExpr { MapValues(e.expr) }

  /**
<<<<<<< HEAD
   * Returns a map created from the given array of entries.
   * @group collection_funcs
   * @since 2.4.0
   */
  def map_from_entries(e: Column): Column = withExpr { MapFromEntries(e.expr) }
=======
   * Returns an unordered array of all entries in the given map.
   * @group collection_funcs
   * @since 2.4.0
   */
  def map_entries(e: Column): Column = withExpr { MapEntries(e.expr) }
>>>>>>> fa2ae9d2

  // scalastyle:off line.size.limit
  // scalastyle:off parameter.number

  /* Use the following code to generate:

  (0 to 10).foreach { x =>
    val types = (1 to x).foldRight("RT")((i, s) => {s"A$i, $s"})
    val typeTags = (1 to x).map(i => s"A$i: TypeTag").foldLeft("RT: TypeTag")(_ + ", " + _)
    val inputTypes = (1 to x).foldRight("Nil")((i, s) => {s"ScalaReflection.schemaFor(typeTag[A$i]).dataType :: $s"})
    println(s"""
      |/**
      | * Defines a Scala closure of $x arguments as user-defined function (UDF).
      | * The data types are automatically inferred based on the Scala closure's
      | * signature. By default the returned UDF is deterministic. To change it to
      | * nondeterministic, call the API `UserDefinedFunction.asNondeterministic()`.
      | *
      | * @group udf_funcs
      | * @since 1.3.0
      | */
      |def udf[$typeTags](f: Function$x[$types]): UserDefinedFunction = {
      |  val ScalaReflection.Schema(dataType, nullable) = ScalaReflection.schemaFor[RT]
      |  val inputTypes = Try($inputTypes).toOption
      |  val udf = UserDefinedFunction(f, dataType, inputTypes)
      |  if (nullable) udf else udf.asNonNullable()
      |}""".stripMargin)
  }

  (0 to 10).foreach { i =>
    val extTypeArgs = (0 to i).map(_ => "_").mkString(", ")
    val anyTypeArgs = (0 to i).map(_ => "Any").mkString(", ")
    val anyCast = s".asInstanceOf[UDF$i[$anyTypeArgs]]"
    val anyParams = (1 to i).map(_ => "_: Any").mkString(", ")
    val funcCall = if (i == 0) "() => func" else "func"
    println(s"""
      |/**
      | * Defines a Java UDF$i instance as user-defined function (UDF).
      | * The caller must specify the output data type, and there is no automatic input type coercion.
      | * By default the returned UDF is deterministic. To change it to nondeterministic, call the
      | * API `UserDefinedFunction.asNondeterministic()`.
      | *
      | * @group udf_funcs
      | * @since 2.3.0
      | */
      |def udf(f: UDF$i[$extTypeArgs], returnType: DataType): UserDefinedFunction = {
      |  val func = f$anyCast.call($anyParams)
      |  UserDefinedFunction($funcCall, returnType, inputTypes = None)
      |}""".stripMargin)
  }

  */

  //////////////////////////////////////////////////////////////////////////////////////////////
  // Scala UDF functions
  //////////////////////////////////////////////////////////////////////////////////////////////

  /**
   * Defines a Scala closure of 0 arguments as user-defined function (UDF).
   * The data types are automatically inferred based on the Scala closure's
   * signature. By default the returned UDF is deterministic. To change it to
   * nondeterministic, call the API `UserDefinedFunction.asNondeterministic()`.
   *
   * @group udf_funcs
   * @since 1.3.0
   */
  def udf[RT: TypeTag](f: Function0[RT]): UserDefinedFunction = {
    val ScalaReflection.Schema(dataType, nullable) = ScalaReflection.schemaFor[RT]
    val inputTypes = Try(Nil).toOption
    val udf = UserDefinedFunction(f, dataType, inputTypes)
    if (nullable) udf else udf.asNonNullable()
  }

  /**
   * Defines a Scala closure of 1 arguments as user-defined function (UDF).
   * The data types are automatically inferred based on the Scala closure's
   * signature. By default the returned UDF is deterministic. To change it to
   * nondeterministic, call the API `UserDefinedFunction.asNondeterministic()`.
   *
   * @group udf_funcs
   * @since 1.3.0
   */
  def udf[RT: TypeTag, A1: TypeTag](f: Function1[A1, RT]): UserDefinedFunction = {
    val ScalaReflection.Schema(dataType, nullable) = ScalaReflection.schemaFor[RT]
    val inputTypes = Try(ScalaReflection.schemaFor(typeTag[A1]).dataType :: Nil).toOption
    val udf = UserDefinedFunction(f, dataType, inputTypes)
    if (nullable) udf else udf.asNonNullable()
  }

  /**
   * Defines a Scala closure of 2 arguments as user-defined function (UDF).
   * The data types are automatically inferred based on the Scala closure's
   * signature. By default the returned UDF is deterministic. To change it to
   * nondeterministic, call the API `UserDefinedFunction.asNondeterministic()`.
   *
   * @group udf_funcs
   * @since 1.3.0
   */
  def udf[RT: TypeTag, A1: TypeTag, A2: TypeTag](f: Function2[A1, A2, RT]): UserDefinedFunction = {
    val ScalaReflection.Schema(dataType, nullable) = ScalaReflection.schemaFor[RT]
    val inputTypes = Try(ScalaReflection.schemaFor(typeTag[A1]).dataType :: ScalaReflection.schemaFor(typeTag[A2]).dataType :: Nil).toOption
    val udf = UserDefinedFunction(f, dataType, inputTypes)
    if (nullable) udf else udf.asNonNullable()
  }

  /**
   * Defines a Scala closure of 3 arguments as user-defined function (UDF).
   * The data types are automatically inferred based on the Scala closure's
   * signature. By default the returned UDF is deterministic. To change it to
   * nondeterministic, call the API `UserDefinedFunction.asNondeterministic()`.
   *
   * @group udf_funcs
   * @since 1.3.0
   */
  def udf[RT: TypeTag, A1: TypeTag, A2: TypeTag, A3: TypeTag](f: Function3[A1, A2, A3, RT]): UserDefinedFunction = {
    val ScalaReflection.Schema(dataType, nullable) = ScalaReflection.schemaFor[RT]
    val inputTypes = Try(ScalaReflection.schemaFor(typeTag[A1]).dataType :: ScalaReflection.schemaFor(typeTag[A2]).dataType :: ScalaReflection.schemaFor(typeTag[A3]).dataType :: Nil).toOption
    val udf = UserDefinedFunction(f, dataType, inputTypes)
    if (nullable) udf else udf.asNonNullable()
  }

  /**
   * Defines a Scala closure of 4 arguments as user-defined function (UDF).
   * The data types are automatically inferred based on the Scala closure's
   * signature. By default the returned UDF is deterministic. To change it to
   * nondeterministic, call the API `UserDefinedFunction.asNondeterministic()`.
   *
   * @group udf_funcs
   * @since 1.3.0
   */
  def udf[RT: TypeTag, A1: TypeTag, A2: TypeTag, A3: TypeTag, A4: TypeTag](f: Function4[A1, A2, A3, A4, RT]): UserDefinedFunction = {
    val ScalaReflection.Schema(dataType, nullable) = ScalaReflection.schemaFor[RT]
    val inputTypes = Try(ScalaReflection.schemaFor(typeTag[A1]).dataType :: ScalaReflection.schemaFor(typeTag[A2]).dataType :: ScalaReflection.schemaFor(typeTag[A3]).dataType :: ScalaReflection.schemaFor(typeTag[A4]).dataType :: Nil).toOption
    val udf = UserDefinedFunction(f, dataType, inputTypes)
    if (nullable) udf else udf.asNonNullable()
  }

  /**
   * Defines a Scala closure of 5 arguments as user-defined function (UDF).
   * The data types are automatically inferred based on the Scala closure's
   * signature. By default the returned UDF is deterministic. To change it to
   * nondeterministic, call the API `UserDefinedFunction.asNondeterministic()`.
   *
   * @group udf_funcs
   * @since 1.3.0
   */
  def udf[RT: TypeTag, A1: TypeTag, A2: TypeTag, A3: TypeTag, A4: TypeTag, A5: TypeTag](f: Function5[A1, A2, A3, A4, A5, RT]): UserDefinedFunction = {
    val ScalaReflection.Schema(dataType, nullable) = ScalaReflection.schemaFor[RT]
    val inputTypes = Try(ScalaReflection.schemaFor(typeTag[A1]).dataType :: ScalaReflection.schemaFor(typeTag[A2]).dataType :: ScalaReflection.schemaFor(typeTag[A3]).dataType :: ScalaReflection.schemaFor(typeTag[A4]).dataType :: ScalaReflection.schemaFor(typeTag[A5]).dataType :: Nil).toOption
    val udf = UserDefinedFunction(f, dataType, inputTypes)
    if (nullable) udf else udf.asNonNullable()
  }

  /**
   * Defines a Scala closure of 6 arguments as user-defined function (UDF).
   * The data types are automatically inferred based on the Scala closure's
   * signature. By default the returned UDF is deterministic. To change it to
   * nondeterministic, call the API `UserDefinedFunction.asNondeterministic()`.
   *
   * @group udf_funcs
   * @since 1.3.0
   */
  def udf[RT: TypeTag, A1: TypeTag, A2: TypeTag, A3: TypeTag, A4: TypeTag, A5: TypeTag, A6: TypeTag](f: Function6[A1, A2, A3, A4, A5, A6, RT]): UserDefinedFunction = {
    val ScalaReflection.Schema(dataType, nullable) = ScalaReflection.schemaFor[RT]
    val inputTypes = Try(ScalaReflection.schemaFor(typeTag[A1]).dataType :: ScalaReflection.schemaFor(typeTag[A2]).dataType :: ScalaReflection.schemaFor(typeTag[A3]).dataType :: ScalaReflection.schemaFor(typeTag[A4]).dataType :: ScalaReflection.schemaFor(typeTag[A5]).dataType :: ScalaReflection.schemaFor(typeTag[A6]).dataType :: Nil).toOption
    val udf = UserDefinedFunction(f, dataType, inputTypes)
    if (nullable) udf else udf.asNonNullable()
  }

  /**
   * Defines a Scala closure of 7 arguments as user-defined function (UDF).
   * The data types are automatically inferred based on the Scala closure's
   * signature. By default the returned UDF is deterministic. To change it to
   * nondeterministic, call the API `UserDefinedFunction.asNondeterministic()`.
   *
   * @group udf_funcs
   * @since 1.3.0
   */
  def udf[RT: TypeTag, A1: TypeTag, A2: TypeTag, A3: TypeTag, A4: TypeTag, A5: TypeTag, A6: TypeTag, A7: TypeTag](f: Function7[A1, A2, A3, A4, A5, A6, A7, RT]): UserDefinedFunction = {
    val ScalaReflection.Schema(dataType, nullable) = ScalaReflection.schemaFor[RT]
    val inputTypes = Try(ScalaReflection.schemaFor(typeTag[A1]).dataType :: ScalaReflection.schemaFor(typeTag[A2]).dataType :: ScalaReflection.schemaFor(typeTag[A3]).dataType :: ScalaReflection.schemaFor(typeTag[A4]).dataType :: ScalaReflection.schemaFor(typeTag[A5]).dataType :: ScalaReflection.schemaFor(typeTag[A6]).dataType :: ScalaReflection.schemaFor(typeTag[A7]).dataType :: Nil).toOption
    val udf = UserDefinedFunction(f, dataType, inputTypes)
    if (nullable) udf else udf.asNonNullable()
  }

  /**
   * Defines a Scala closure of 8 arguments as user-defined function (UDF).
   * The data types are automatically inferred based on the Scala closure's
   * signature. By default the returned UDF is deterministic. To change it to
   * nondeterministic, call the API `UserDefinedFunction.asNondeterministic()`.
   *
   * @group udf_funcs
   * @since 1.3.0
   */
  def udf[RT: TypeTag, A1: TypeTag, A2: TypeTag, A3: TypeTag, A4: TypeTag, A5: TypeTag, A6: TypeTag, A7: TypeTag, A8: TypeTag](f: Function8[A1, A2, A3, A4, A5, A6, A7, A8, RT]): UserDefinedFunction = {
    val ScalaReflection.Schema(dataType, nullable) = ScalaReflection.schemaFor[RT]
    val inputTypes = Try(ScalaReflection.schemaFor(typeTag[A1]).dataType :: ScalaReflection.schemaFor(typeTag[A2]).dataType :: ScalaReflection.schemaFor(typeTag[A3]).dataType :: ScalaReflection.schemaFor(typeTag[A4]).dataType :: ScalaReflection.schemaFor(typeTag[A5]).dataType :: ScalaReflection.schemaFor(typeTag[A6]).dataType :: ScalaReflection.schemaFor(typeTag[A7]).dataType :: ScalaReflection.schemaFor(typeTag[A8]).dataType :: Nil).toOption
    val udf = UserDefinedFunction(f, dataType, inputTypes)
    if (nullable) udf else udf.asNonNullable()
  }

  /**
   * Defines a Scala closure of 9 arguments as user-defined function (UDF).
   * The data types are automatically inferred based on the Scala closure's
   * signature. By default the returned UDF is deterministic. To change it to
   * nondeterministic, call the API `UserDefinedFunction.asNondeterministic()`.
   *
   * @group udf_funcs
   * @since 1.3.0
   */
  def udf[RT: TypeTag, A1: TypeTag, A2: TypeTag, A3: TypeTag, A4: TypeTag, A5: TypeTag, A6: TypeTag, A7: TypeTag, A8: TypeTag, A9: TypeTag](f: Function9[A1, A2, A3, A4, A5, A6, A7, A8, A9, RT]): UserDefinedFunction = {
    val ScalaReflection.Schema(dataType, nullable) = ScalaReflection.schemaFor[RT]
    val inputTypes = Try(ScalaReflection.schemaFor(typeTag[A1]).dataType :: ScalaReflection.schemaFor(typeTag[A2]).dataType :: ScalaReflection.schemaFor(typeTag[A3]).dataType :: ScalaReflection.schemaFor(typeTag[A4]).dataType :: ScalaReflection.schemaFor(typeTag[A5]).dataType :: ScalaReflection.schemaFor(typeTag[A6]).dataType :: ScalaReflection.schemaFor(typeTag[A7]).dataType :: ScalaReflection.schemaFor(typeTag[A8]).dataType :: ScalaReflection.schemaFor(typeTag[A9]).dataType :: Nil).toOption
    val udf = UserDefinedFunction(f, dataType, inputTypes)
    if (nullable) udf else udf.asNonNullable()
  }

  /**
   * Defines a Scala closure of 10 arguments as user-defined function (UDF).
   * The data types are automatically inferred based on the Scala closure's
   * signature. By default the returned UDF is deterministic. To change it to
   * nondeterministic, call the API `UserDefinedFunction.asNondeterministic()`.
   *
   * @group udf_funcs
   * @since 1.3.0
   */
  def udf[RT: TypeTag, A1: TypeTag, A2: TypeTag, A3: TypeTag, A4: TypeTag, A5: TypeTag, A6: TypeTag, A7: TypeTag, A8: TypeTag, A9: TypeTag, A10: TypeTag](f: Function10[A1, A2, A3, A4, A5, A6, A7, A8, A9, A10, RT]): UserDefinedFunction = {
    val ScalaReflection.Schema(dataType, nullable) = ScalaReflection.schemaFor[RT]
    val inputTypes = Try(ScalaReflection.schemaFor(typeTag[A1]).dataType :: ScalaReflection.schemaFor(typeTag[A2]).dataType :: ScalaReflection.schemaFor(typeTag[A3]).dataType :: ScalaReflection.schemaFor(typeTag[A4]).dataType :: ScalaReflection.schemaFor(typeTag[A5]).dataType :: ScalaReflection.schemaFor(typeTag[A6]).dataType :: ScalaReflection.schemaFor(typeTag[A7]).dataType :: ScalaReflection.schemaFor(typeTag[A8]).dataType :: ScalaReflection.schemaFor(typeTag[A9]).dataType :: ScalaReflection.schemaFor(typeTag[A10]).dataType :: Nil).toOption
    val udf = UserDefinedFunction(f, dataType, inputTypes)
    if (nullable) udf else udf.asNonNullable()
  }

  //////////////////////////////////////////////////////////////////////////////////////////////
  // Java UDF functions
  //////////////////////////////////////////////////////////////////////////////////////////////

  /**
   * Defines a Java UDF0 instance as user-defined function (UDF).
   * The caller must specify the output data type, and there is no automatic input type coercion.
   * By default the returned UDF is deterministic. To change it to nondeterministic, call the
   * API `UserDefinedFunction.asNondeterministic()`.
   *
   * @group udf_funcs
   * @since 2.3.0
   */
  def udf(f: UDF0[_], returnType: DataType): UserDefinedFunction = {
    val func = f.asInstanceOf[UDF0[Any]].call()
    UserDefinedFunction(() => func, returnType, inputTypes = None)
  }

  /**
   * Defines a Java UDF1 instance as user-defined function (UDF).
   * The caller must specify the output data type, and there is no automatic input type coercion.
   * By default the returned UDF is deterministic. To change it to nondeterministic, call the
   * API `UserDefinedFunction.asNondeterministic()`.
   *
   * @group udf_funcs
   * @since 2.3.0
   */
  def udf(f: UDF1[_, _], returnType: DataType): UserDefinedFunction = {
    val func = f.asInstanceOf[UDF1[Any, Any]].call(_: Any)
    UserDefinedFunction(func, returnType, inputTypes = None)
  }

  /**
   * Defines a Java UDF2 instance as user-defined function (UDF).
   * The caller must specify the output data type, and there is no automatic input type coercion.
   * By default the returned UDF is deterministic. To change it to nondeterministic, call the
   * API `UserDefinedFunction.asNondeterministic()`.
   *
   * @group udf_funcs
   * @since 2.3.0
   */
  def udf(f: UDF2[_, _, _], returnType: DataType): UserDefinedFunction = {
    val func = f.asInstanceOf[UDF2[Any, Any, Any]].call(_: Any, _: Any)
    UserDefinedFunction(func, returnType, inputTypes = None)
  }

  /**
   * Defines a Java UDF3 instance as user-defined function (UDF).
   * The caller must specify the output data type, and there is no automatic input type coercion.
   * By default the returned UDF is deterministic. To change it to nondeterministic, call the
   * API `UserDefinedFunction.asNondeterministic()`.
   *
   * @group udf_funcs
   * @since 2.3.0
   */
  def udf(f: UDF3[_, _, _, _], returnType: DataType): UserDefinedFunction = {
    val func = f.asInstanceOf[UDF3[Any, Any, Any, Any]].call(_: Any, _: Any, _: Any)
    UserDefinedFunction(func, returnType, inputTypes = None)
  }

  /**
   * Defines a Java UDF4 instance as user-defined function (UDF).
   * The caller must specify the output data type, and there is no automatic input type coercion.
   * By default the returned UDF is deterministic. To change it to nondeterministic, call the
   * API `UserDefinedFunction.asNondeterministic()`.
   *
   * @group udf_funcs
   * @since 2.3.0
   */
  def udf(f: UDF4[_, _, _, _, _], returnType: DataType): UserDefinedFunction = {
    val func = f.asInstanceOf[UDF4[Any, Any, Any, Any, Any]].call(_: Any, _: Any, _: Any, _: Any)
    UserDefinedFunction(func, returnType, inputTypes = None)
  }

  /**
   * Defines a Java UDF5 instance as user-defined function (UDF).
   * The caller must specify the output data type, and there is no automatic input type coercion.
   * By default the returned UDF is deterministic. To change it to nondeterministic, call the
   * API `UserDefinedFunction.asNondeterministic()`.
   *
   * @group udf_funcs
   * @since 2.3.0
   */
  def udf(f: UDF5[_, _, _, _, _, _], returnType: DataType): UserDefinedFunction = {
    val func = f.asInstanceOf[UDF5[Any, Any, Any, Any, Any, Any]].call(_: Any, _: Any, _: Any, _: Any, _: Any)
    UserDefinedFunction(func, returnType, inputTypes = None)
  }

  /**
   * Defines a Java UDF6 instance as user-defined function (UDF).
   * The caller must specify the output data type, and there is no automatic input type coercion.
   * By default the returned UDF is deterministic. To change it to nondeterministic, call the
   * API `UserDefinedFunction.asNondeterministic()`.
   *
   * @group udf_funcs
   * @since 2.3.0
   */
  def udf(f: UDF6[_, _, _, _, _, _, _], returnType: DataType): UserDefinedFunction = {
    val func = f.asInstanceOf[UDF6[Any, Any, Any, Any, Any, Any, Any]].call(_: Any, _: Any, _: Any, _: Any, _: Any, _: Any)
    UserDefinedFunction(func, returnType, inputTypes = None)
  }

  /**
   * Defines a Java UDF7 instance as user-defined function (UDF).
   * The caller must specify the output data type, and there is no automatic input type coercion.
   * By default the returned UDF is deterministic. To change it to nondeterministic, call the
   * API `UserDefinedFunction.asNondeterministic()`.
   *
   * @group udf_funcs
   * @since 2.3.0
   */
  def udf(f: UDF7[_, _, _, _, _, _, _, _], returnType: DataType): UserDefinedFunction = {
    val func = f.asInstanceOf[UDF7[Any, Any, Any, Any, Any, Any, Any, Any]].call(_: Any, _: Any, _: Any, _: Any, _: Any, _: Any, _: Any)
    UserDefinedFunction(func, returnType, inputTypes = None)
  }

  /**
   * Defines a Java UDF8 instance as user-defined function (UDF).
   * The caller must specify the output data type, and there is no automatic input type coercion.
   * By default the returned UDF is deterministic. To change it to nondeterministic, call the
   * API `UserDefinedFunction.asNondeterministic()`.
   *
   * @group udf_funcs
   * @since 2.3.0
   */
  def udf(f: UDF8[_, _, _, _, _, _, _, _, _], returnType: DataType): UserDefinedFunction = {
    val func = f.asInstanceOf[UDF8[Any, Any, Any, Any, Any, Any, Any, Any, Any]].call(_: Any, _: Any, _: Any, _: Any, _: Any, _: Any, _: Any, _: Any)
    UserDefinedFunction(func, returnType, inputTypes = None)
  }

  /**
   * Defines a Java UDF9 instance as user-defined function (UDF).
   * The caller must specify the output data type, and there is no automatic input type coercion.
   * By default the returned UDF is deterministic. To change it to nondeterministic, call the
   * API `UserDefinedFunction.asNondeterministic()`.
   *
   * @group udf_funcs
   * @since 2.3.0
   */
  def udf(f: UDF9[_, _, _, _, _, _, _, _, _, _], returnType: DataType): UserDefinedFunction = {
    val func = f.asInstanceOf[UDF9[Any, Any, Any, Any, Any, Any, Any, Any, Any, Any]].call(_: Any, _: Any, _: Any, _: Any, _: Any, _: Any, _: Any, _: Any, _: Any)
    UserDefinedFunction(func, returnType, inputTypes = None)
  }

  /**
   * Defines a Java UDF10 instance as user-defined function (UDF).
   * The caller must specify the output data type, and there is no automatic input type coercion.
   * By default the returned UDF is deterministic. To change it to nondeterministic, call the
   * API `UserDefinedFunction.asNondeterministic()`.
   *
   * @group udf_funcs
   * @since 2.3.0
   */
  def udf(f: UDF10[_, _, _, _, _, _, _, _, _, _, _], returnType: DataType): UserDefinedFunction = {
    val func = f.asInstanceOf[UDF10[Any, Any, Any, Any, Any, Any, Any, Any, Any, Any, Any]].call(_: Any, _: Any, _: Any, _: Any, _: Any, _: Any, _: Any, _: Any, _: Any, _: Any)
    UserDefinedFunction(func, returnType, inputTypes = None)
  }

  // scalastyle:on parameter.number
  // scalastyle:on line.size.limit

  /**
   * Defines a deterministic user-defined function (UDF) using a Scala closure. For this variant,
   * the caller must specify the output data type, and there is no automatic input type coercion.
   * By default the returned UDF is deterministic. To change it to nondeterministic, call the
   * API `UserDefinedFunction.asNondeterministic()`.
   *
   * @param f  A closure in Scala
   * @param dataType  The output data type of the UDF
   *
   * @group udf_funcs
   * @since 2.0.0
   */
  def udf(f: AnyRef, dataType: DataType): UserDefinedFunction = {
    UserDefinedFunction(f, dataType, None)
  }

  /**
   * Call an user-defined function.
   * Example:
   * {{{
   *  import org.apache.spark.sql._
   *
   *  val df = Seq(("id1", 1), ("id2", 4), ("id3", 5)).toDF("id", "value")
   *  val spark = df.sparkSession
   *  spark.udf.register("simpleUDF", (v: Int) => v * v)
   *  df.select($"id", callUDF("simpleUDF", $"value"))
   * }}}
   *
   * @group udf_funcs
   * @since 1.5.0
   */
  @scala.annotation.varargs
  def callUDF(udfName: String, cols: Column*): Column = withExpr {
    UnresolvedFunction(udfName, cols.map(_.expr), isDistinct = false)
  }
}<|MERGE_RESOLUTION|>--- conflicted
+++ resolved
@@ -3493,19 +3493,18 @@
   def map_values(e: Column): Column = withExpr { MapValues(e.expr) }
 
   /**
-<<<<<<< HEAD
+   * Returns an unordered array of all entries in the given map.
+   * @group collection_funcs
+   * @since 2.4.0
+   */
+  def map_entries(e: Column): Column = withExpr { MapEntries(e.expr) }
+
+  /**
    * Returns a map created from the given array of entries.
    * @group collection_funcs
    * @since 2.4.0
    */
   def map_from_entries(e: Column): Column = withExpr { MapFromEntries(e.expr) }
-=======
-   * Returns an unordered array of all entries in the given map.
-   * @group collection_funcs
-   * @since 2.4.0
-   */
-  def map_entries(e: Column): Column = withExpr { MapEntries(e.expr) }
->>>>>>> fa2ae9d2
 
   // scalastyle:off line.size.limit
   // scalastyle:off parameter.number
