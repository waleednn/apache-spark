--- conflicted
+++ resolved
@@ -3040,7 +3040,6 @@
   }
 
   /**
-<<<<<<< HEAD
    * Returns an array containing all the elements in `x` from index `start` (or starting from the
    * end if `start` is negative) with the specified `length`.
    * @group collection_funcs
@@ -3048,7 +3047,9 @@
    */
   def slice(x: Column, start: Int, length: Int): Column = withExpr {
     Slice(x.expr, Literal(start), Literal(length))
-=======
+  }
+
+  /**
    * Concatenates the elements of `column` using the `delimiter`. Null values are replaced with
    * `nullReplacement`.
    * @group collection_funcs
@@ -3065,7 +3066,6 @@
    */
   def array_join(column: Column, delimiter: String): Column = withExpr {
     ArrayJoin(column.expr, Literal(delimiter), None)
->>>>>>> 109935fc
   }
 
   /**
