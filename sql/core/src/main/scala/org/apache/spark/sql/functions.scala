--- conflicted
+++ resolved
@@ -882,6 +882,24 @@
   def atan2(l: Double, rightName: String): Column = atan2(l, Column(rightName))
 
   /**
+   * An expression that returns the string representation of the binary value of the given long
+   * column. For example, bin("12") returns "1100".
+   *
+   * @group math_funcs
+   * @since 1.4.0
+   */
+  def bin(e: Column): Column = Bin(e.expr)
+
+  /**
+   * An expression that returns the string representation of the binary value of the given long
+   * column. For example, bin("12") returns "1100".
+   *
+   * @group math_funcs
+   * @since 1.4.0
+   */
+  def bin(columnName: String): Column = bin(Column(columnName))
+
+  /**
    * Computes the cube-root of the given value.
    *
    * @group math_funcs
@@ -1334,25 +1352,6 @@
    */
   def toRadians(columnName: String): Column = toRadians(Column(columnName))
 
-<<<<<<< HEAD
-  /**
-   * An expression that returns the string representation of the binary value of the given long
-   * column. For example, bin("12") returns "1100".
-   *
-   * @group math_funcs
-   * @since 1.4.0
-   */
-  def bin(e: Column): Column = Bin(e.expr)
-
-  /**
-   * An expression that returns the string representation of the binary value of the given long
-   * column. For example, bin("12") returns "1100".
-   *
-   * @group math_funcs
-   * @since 1.4.0
-   */
-  def bin(columnName: String): Column = bin(Column(columnName))
-=======
   //////////////////////////////////////////////////////////////////////////////////////////////
   // String functions
   //////////////////////////////////////////////////////////////////////////////////////////////
@@ -1370,7 +1369,6 @@
    * @since 1.5.0
    */
   def strlen(columnName: String): Column = strlen(Column(columnName))
->>>>>>> e84545fa
 
   //////////////////////////////////////////////////////////////////////////////////////////////
   //////////////////////////////////////////////////////////////////////////////////////////////
