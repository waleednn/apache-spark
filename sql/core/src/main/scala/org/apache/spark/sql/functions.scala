/*
 * Licensed to the Apache Software Foundation (ASF) under one or more
 * contributor license agreements.  See the NOTICE file distributed with
 * this work for additional information regarding copyright ownership.
 * The ASF licenses this file to You under the Apache License, Version 2.0
 * (the "License"); you may not use this file except in compliance with
 * the License.  You may obtain a copy of the License at
 *
 *    http://www.apache.org/licenses/LICENSE-2.0
 *
 * Unless required by applicable law or agreed to in writing, software
 * distributed under the License is distributed on an "AS IS" BASIS,
 * WITHOUT WARRANTIES OR CONDITIONS OF ANY KIND, either express or implied.
 * See the License for the specific language governing permissions and
 * limitations under the License.
 */

package org.apache.spark.sql

import scala.collection.JavaConverters._
import scala.language.implicitConversions
import scala.reflect.runtime.universe.{typeTag, TypeTag}
import scala.util.Try
import scala.util.control.NonFatal

import org.apache.spark.annotation.InterfaceStability
import org.apache.spark.sql.api.java._
import org.apache.spark.sql.catalyst.ScalaReflection
import org.apache.spark.sql.catalyst.analysis.{Star, UnresolvedFunction}
import org.apache.spark.sql.catalyst.encoders.ExpressionEncoder
import org.apache.spark.sql.catalyst.expressions._
import org.apache.spark.sql.catalyst.expressions.aggregate._
import org.apache.spark.sql.catalyst.plans.logical.{HintInfo, ResolvedHint}
import org.apache.spark.sql.execution.SparkSqlParser
import org.apache.spark.sql.expressions.{SparkUserDefinedFunction, UserDefinedFunction}
import org.apache.spark.sql.internal.SQLConf
import org.apache.spark.sql.types._
import org.apache.spark.util.Utils


/**
 * Commonly used functions available for DataFrame operations. Using functions defined here provides
 * a little bit more compile-time safety to make sure the function exists.
 *
 * Spark also includes more built-in functions that are less common and are not defined here.
 * You can still access them (and all the functions defined here) using the `functions.expr()` API
 * and calling them through a SQL expression string. You can find the entire list of functions
 * at SQL API documentation.
 *
 * As an example, `isnan` is a function that is defined here. You can use `isnan(col("myCol"))`
 * to invoke the `isnan` function. This way the programming language's compiler ensures `isnan`
 * exists and is of the proper form. You can also use `expr("isnan(myCol)")` function to invoke the
 * same function. In this case, Spark itself will ensure `isnan` exists when it analyzes the query.
 *
 * `regr_count` is an example of a function that is built-in but not defined here, because it is
 * less commonly used. To invoke it, use `expr("regr_count(yCol, xCol)")`.
 *
 * @groupname udf_funcs UDF functions
 * @groupname agg_funcs Aggregate functions
 * @groupname datetime_funcs Date time functions
 * @groupname sort_funcs Sorting functions
 * @groupname normal_funcs Non-aggregate functions
 * @groupname math_funcs Math functions
 * @groupname misc_funcs Misc functions
 * @groupname window_funcs Window functions
 * @groupname string_funcs String functions
 * @groupname collection_funcs Collection functions
 * @groupname Ungrouped Support functions for DataFrames
 * @since 1.3.0
 */
@InterfaceStability.Stable
// scalastyle:off
object functions {
// scalastyle:on

  private def withExpr(expr: Expression): Column = Column(expr)

  private def withAggregateFunction(
    func: AggregateFunction,
    isDistinct: Boolean = false): Column = {
    Column(func.toAggregateExpression(isDistinct))
  }

  /**
   * Returns a [[Column]] based on the given column name.
   *
   * @group normal_funcs
   * @since 1.3.0
   */
  def col(colName: String): Column = Column(colName)

  /**
   * Returns a [[Column]] based on the given column name. Alias of [[col]].
   *
   * @group normal_funcs
   * @since 1.3.0
   */
  def column(colName: String): Column = Column(colName)

  /**
   * Creates a [[Column]] of literal value.
   *
   * The passed in object is returned directly if it is already a [[Column]].
   * If the object is a Scala Symbol, it is converted into a [[Column]] also.
   * Otherwise, a new [[Column]] is created to represent the literal value.
   *
   * @group normal_funcs
   * @since 1.3.0
   */
  def lit(literal: Any): Column = typedLit(literal)

  /**
   * Creates a [[Column]] of literal value.
   *
   * The passed in object is returned directly if it is already a [[Column]].
   * If the object is a Scala Symbol, it is converted into a [[Column]] also.
   * Otherwise, a new [[Column]] is created to represent the literal value.
   * The difference between this function and [[lit]] is that this function
   * can handle parameterized scala types e.g.: List, Seq and Map.
   *
   * @group normal_funcs
   * @since 2.2.0
   */
  def typedLit[T : TypeTag](literal: T): Column = literal match {
    case c: Column => c
    case s: Symbol => new ColumnName(s.name)
    case _ => Column(Literal.create(literal))
  }

  //////////////////////////////////////////////////////////////////////////////////////////////
  // Sort functions
  //////////////////////////////////////////////////////////////////////////////////////////////

  /**
   * Returns a sort expression based on ascending order of the column.
   * {{{
   *   df.sort(asc("dept"), desc("age"))
   * }}}
   *
   * @group sort_funcs
   * @since 1.3.0
   */
  def asc(columnName: String): Column = Column(columnName).asc

  /**
   * Returns a sort expression based on ascending order of the column,
   * and null values return before non-null values.
   * {{{
   *   df.sort(asc_nulls_first("dept"), desc("age"))
   * }}}
   *
   * @group sort_funcs
   * @since 2.1.0
   */
  def asc_nulls_first(columnName: String): Column = Column(columnName).asc_nulls_first

  /**
   * Returns a sort expression based on ascending order of the column,
   * and null values appear after non-null values.
   * {{{
   *   df.sort(asc_nulls_last("dept"), desc("age"))
   * }}}
   *
   * @group sort_funcs
   * @since 2.1.0
   */
  def asc_nulls_last(columnName: String): Column = Column(columnName).asc_nulls_last

  /**
   * Returns a sort expression based on the descending order of the column.
   * {{{
   *   df.sort(asc("dept"), desc("age"))
   * }}}
   *
   * @group sort_funcs
   * @since 1.3.0
   */
  def desc(columnName: String): Column = Column(columnName).desc

  /**
   * Returns a sort expression based on the descending order of the column,
   * and null values appear before non-null values.
   * {{{
   *   df.sort(asc("dept"), desc_nulls_first("age"))
   * }}}
   *
   * @group sort_funcs
   * @since 2.1.0
   */
  def desc_nulls_first(columnName: String): Column = Column(columnName).desc_nulls_first

  /**
   * Returns a sort expression based on the descending order of the column,
   * and null values appear after non-null values.
   * {{{
   *   df.sort(asc("dept"), desc_nulls_last("age"))
   * }}}
   *
   * @group sort_funcs
   * @since 2.1.0
   */
  def desc_nulls_last(columnName: String): Column = Column(columnName).desc_nulls_last


  //////////////////////////////////////////////////////////////////////////////////////////////
  // Aggregate functions
  //////////////////////////////////////////////////////////////////////////////////////////////

  /**
   * @group agg_funcs
   * @since 1.3.0
   */
  @deprecated("Use approx_count_distinct", "2.1.0")
  def approxCountDistinct(e: Column): Column = approx_count_distinct(e)

  /**
   * @group agg_funcs
   * @since 1.3.0
   */
  @deprecated("Use approx_count_distinct", "2.1.0")
  def approxCountDistinct(columnName: String): Column = approx_count_distinct(columnName)

  /**
   * @group agg_funcs
   * @since 1.3.0
   */
  @deprecated("Use approx_count_distinct", "2.1.0")
  def approxCountDistinct(e: Column, rsd: Double): Column = approx_count_distinct(e, rsd)

  /**
   * @group agg_funcs
   * @since 1.3.0
   */
  @deprecated("Use approx_count_distinct", "2.1.0")
  def approxCountDistinct(columnName: String, rsd: Double): Column = {
    approx_count_distinct(Column(columnName), rsd)
  }

  /**
   * Aggregate function: returns the approximate number of distinct items in a group.
   *
   * @group agg_funcs
   * @since 2.1.0
   */
  def approx_count_distinct(e: Column): Column = withAggregateFunction {
    HyperLogLogPlusPlus(e.expr)
  }

  /**
   * Aggregate function: returns the approximate number of distinct items in a group.
   *
   * @group agg_funcs
   * @since 2.1.0
   */
  def approx_count_distinct(columnName: String): Column = approx_count_distinct(column(columnName))

  /**
   * Aggregate function: returns the approximate number of distinct items in a group.
   *
   * @param rsd maximum estimation error allowed (default = 0.05)
   *
   * @group agg_funcs
   * @since 2.1.0
   */
  def approx_count_distinct(e: Column, rsd: Double): Column = withAggregateFunction {
    HyperLogLogPlusPlus(e.expr, rsd, 0, 0)
  }

  /**
   * Aggregate function: returns the approximate number of distinct items in a group.
   *
   * @param rsd maximum estimation error allowed (default = 0.05)
   *
   * @group agg_funcs
   * @since 2.1.0
   */
  def approx_count_distinct(columnName: String, rsd: Double): Column = {
    approx_count_distinct(Column(columnName), rsd)
  }

  /**
   * Aggregate function: returns the average of the values in a group.
   *
   * @group agg_funcs
   * @since 1.3.0
   */
  def avg(e: Column): Column = withAggregateFunction { Average(e.expr) }

  /**
   * Aggregate function: returns the average of the values in a group.
   *
   * @group agg_funcs
   * @since 1.3.0
   */
  def avg(columnName: String): Column = avg(Column(columnName))

  /**
   * Aggregate function: returns a list of objects with duplicates.
   *
   * @note The function is non-deterministic because the order of collected results depends
   * on order of rows which may be non-deterministic after a shuffle.
   *
   * @group agg_funcs
   * @since 1.6.0
   */
  def collect_list(e: Column): Column = withAggregateFunction { CollectList(e.expr) }

  /**
   * Aggregate function: returns a list of objects with duplicates.
   *
   * @note The function is non-deterministic because the order of collected results depends
   * on order of rows which may be non-deterministic after a shuffle.
   *
   * @group agg_funcs
   * @since 1.6.0
   */
  def collect_list(columnName: String): Column = collect_list(Column(columnName))

  /**
   * Aggregate function: returns a set of objects with duplicate elements eliminated.
   *
   * @note The function is non-deterministic because the order of collected results depends
   * on order of rows which may be non-deterministic after a shuffle.
   *
   * @group agg_funcs
   * @since 1.6.0
   */
  def collect_set(e: Column): Column = withAggregateFunction { CollectSet(e.expr) }

  /**
   * Aggregate function: returns a set of objects with duplicate elements eliminated.
   *
   * @note The function is non-deterministic because the order of collected results depends
   * on order of rows which may be non-deterministic after a shuffle.
   *
   * @group agg_funcs
   * @since 1.6.0
   */
  def collect_set(columnName: String): Column = collect_set(Column(columnName))

  /**
   * Aggregate function: returns the Pearson Correlation Coefficient for two columns.
   *
   * @group agg_funcs
   * @since 1.6.0
   */
  def corr(column1: Column, column2: Column): Column = withAggregateFunction {
    Corr(column1.expr, column2.expr)
  }

  /**
   * Aggregate function: returns the Pearson Correlation Coefficient for two columns.
   *
   * @group agg_funcs
   * @since 1.6.0
   */
  def corr(columnName1: String, columnName2: String): Column = {
    corr(Column(columnName1), Column(columnName2))
  }

  /**
   * Aggregate function: returns the number of items in a group.
   *
   * @group agg_funcs
   * @since 1.3.0
   */
  def count(e: Column): Column = withAggregateFunction {
    e.expr match {
      // Turn count(*) into count(1)
      case s: Star => Count(Literal(1))
      case _ => Count(e.expr)
    }
  }

  /**
   * Aggregate function: returns the number of items in a group.
   *
   * @group agg_funcs
   * @since 1.3.0
   */
  def count(columnName: String): TypedColumn[Any, Long] =
    count(Column(columnName)).as(ExpressionEncoder[Long]())

  /**
   * Aggregate function: returns the number of distinct items in a group.
   *
   * @group agg_funcs
   * @since 1.3.0
   */
  @scala.annotation.varargs
  def countDistinct(expr: Column, exprs: Column*): Column = {
    withAggregateFunction(Count.apply((expr +: exprs).map(_.expr)), isDistinct = true)
  }

  /**
   * Aggregate function: returns the number of distinct items in a group.
   *
   * @group agg_funcs
   * @since 1.3.0
   */
  @scala.annotation.varargs
  def countDistinct(columnName: String, columnNames: String*): Column =
    countDistinct(Column(columnName), columnNames.map(Column.apply) : _*)

  /**
   * Aggregate function: returns the population covariance for two columns.
   *
   * @group agg_funcs
   * @since 2.0.0
   */
  def covar_pop(column1: Column, column2: Column): Column = withAggregateFunction {
    CovPopulation(column1.expr, column2.expr)
  }

  /**
   * Aggregate function: returns the population covariance for two columns.
   *
   * @group agg_funcs
   * @since 2.0.0
   */
  def covar_pop(columnName1: String, columnName2: String): Column = {
    covar_pop(Column(columnName1), Column(columnName2))
  }

  /**
   * Aggregate function: returns the sample covariance for two columns.
   *
   * @group agg_funcs
   * @since 2.0.0
   */
  def covar_samp(column1: Column, column2: Column): Column = withAggregateFunction {
    CovSample(column1.expr, column2.expr)
  }

  /**
   * Aggregate function: returns the sample covariance for two columns.
   *
   * @group agg_funcs
   * @since 2.0.0
   */
  def covar_samp(columnName1: String, columnName2: String): Column = {
    covar_samp(Column(columnName1), Column(columnName2))
  }

  /**
   * Aggregate function: returns the first value in a group.
   *
   * The function by default returns the first values it sees. It will return the first non-null
   * value it sees when ignoreNulls is set to true. If all values are null, then null is returned.
   *
   * @note The function is non-deterministic because its results depends on order of rows which
   * may be non-deterministic after a shuffle.
   *
   * @group agg_funcs
   * @since 2.0.0
   */
  def first(e: Column, ignoreNulls: Boolean): Column = withAggregateFunction {
    new First(e.expr, Literal(ignoreNulls))
  }

  /**
   * Aggregate function: returns the first value of a column in a group.
   *
   * The function by default returns the first values it sees. It will return the first non-null
   * value it sees when ignoreNulls is set to true. If all values are null, then null is returned.
   *
   * @note The function is non-deterministic because its results depends on order of rows which
   * may be non-deterministic after a shuffle.
   *
   * @group agg_funcs
   * @since 2.0.0
   */
  def first(columnName: String, ignoreNulls: Boolean): Column = {
    first(Column(columnName), ignoreNulls)
  }

  /**
   * Aggregate function: returns the first value in a group.
   *
   * The function by default returns the first values it sees. It will return the first non-null
   * value it sees when ignoreNulls is set to true. If all values are null, then null is returned.
   *
   * @note The function is non-deterministic because its results depends on order of rows which
   * may be non-deterministic after a shuffle.
   *
   * @group agg_funcs
   * @since 1.3.0
   */
  def first(e: Column): Column = first(e, ignoreNulls = false)

  /**
   * Aggregate function: returns the first value of a column in a group.
   *
   * The function by default returns the first values it sees. It will return the first non-null
   * value it sees when ignoreNulls is set to true. If all values are null, then null is returned.
   *
   * @note The function is non-deterministic because its results depends on order of rows which
   * may be non-deterministic after a shuffle.
   *
   * @group agg_funcs
   * @since 1.3.0
   */
  def first(columnName: String): Column = first(Column(columnName))

  /**
   * Aggregate function: indicates whether a specified column in a GROUP BY list is aggregated
   * or not, returns 1 for aggregated or 0 for not aggregated in the result set.
   *
   * @group agg_funcs
   * @since 2.0.0
   */
  def grouping(e: Column): Column = Column(Grouping(e.expr))

  /**
   * Aggregate function: indicates whether a specified column in a GROUP BY list is aggregated
   * or not, returns 1 for aggregated or 0 for not aggregated in the result set.
   *
   * @group agg_funcs
   * @since 2.0.0
   */
  def grouping(columnName: String): Column = grouping(Column(columnName))

  /**
   * Aggregate function: returns the level of grouping, equals to
   *
   * {{{
   *   (grouping(c1) <<; (n-1)) + (grouping(c2) <<; (n-2)) + ... + grouping(cn)
   * }}}
   *
   * @note The list of columns should match with grouping columns exactly, or empty (means all the
   * grouping columns).
   *
   * @group agg_funcs
   * @since 2.0.0
   */
  def grouping_id(cols: Column*): Column = Column(GroupingID(cols.map(_.expr)))

  /**
   * Aggregate function: returns the level of grouping, equals to
   *
   * {{{
   *   (grouping(c1) <<; (n-1)) + (grouping(c2) <<; (n-2)) + ... + grouping(cn)
   * }}}
   *
   * @note The list of columns should match with grouping columns exactly.
   *
   * @group agg_funcs
   * @since 2.0.0
   */
  def grouping_id(colName: String, colNames: String*): Column = {
    grouping_id((Seq(colName) ++ colNames).map(n => Column(n)) : _*)
  }

  /**
   * Aggregate function: returns the kurtosis of the values in a group.
   *
   * @group agg_funcs
   * @since 1.6.0
   */
  def kurtosis(e: Column): Column = withAggregateFunction { Kurtosis(e.expr) }

  /**
   * Aggregate function: returns the kurtosis of the values in a group.
   *
   * @group agg_funcs
   * @since 1.6.0
   */
  def kurtosis(columnName: String): Column = kurtosis(Column(columnName))

  /**
   * Aggregate function: returns the last value in a group.
   *
   * The function by default returns the last values it sees. It will return the last non-null
   * value it sees when ignoreNulls is set to true. If all values are null, then null is returned.
   *
   * @note The function is non-deterministic because its results depends on order of rows which
   * may be non-deterministic after a shuffle.
   *
   * @group agg_funcs
   * @since 2.0.0
   */
  def last(e: Column, ignoreNulls: Boolean): Column = withAggregateFunction {
    new Last(e.expr, Literal(ignoreNulls))
  }

  /**
   * Aggregate function: returns the last value of the column in a group.
   *
   * The function by default returns the last values it sees. It will return the last non-null
   * value it sees when ignoreNulls is set to true. If all values are null, then null is returned.
   *
   * @note The function is non-deterministic because its results depends on order of rows which
   * may be non-deterministic after a shuffle.
   *
   * @group agg_funcs
   * @since 2.0.0
   */
  def last(columnName: String, ignoreNulls: Boolean): Column = {
    last(Column(columnName), ignoreNulls)
  }

  /**
   * Aggregate function: returns the last value in a group.
   *
   * The function by default returns the last values it sees. It will return the last non-null
   * value it sees when ignoreNulls is set to true. If all values are null, then null is returned.
   *
   * @note The function is non-deterministic because its results depends on order of rows which
   * may be non-deterministic after a shuffle.
   *
   * @group agg_funcs
   * @since 1.3.0
   */
  def last(e: Column): Column = last(e, ignoreNulls = false)

  /**
   * Aggregate function: returns the last value of the column in a group.
   *
   * The function by default returns the last values it sees. It will return the last non-null
   * value it sees when ignoreNulls is set to true. If all values are null, then null is returned.
   *
   * @note The function is non-deterministic because its results depends on order of rows which
   * may be non-deterministic after a shuffle.
   *
   * @group agg_funcs
   * @since 1.3.0
   */
  def last(columnName: String): Column = last(Column(columnName), ignoreNulls = false)

  /**
   * Aggregate function: returns the maximum value of the expression in a group.
   *
   * @group agg_funcs
   * @since 1.3.0
   */
  def max(e: Column): Column = withAggregateFunction { Max(e.expr) }

  /**
   * Aggregate function: returns the maximum value of the column in a group.
   *
   * @group agg_funcs
   * @since 1.3.0
   */
  def max(columnName: String): Column = max(Column(columnName))

  /**
   * Aggregate function: returns the average of the values in a group.
   * Alias for avg.
   *
   * @group agg_funcs
   * @since 1.4.0
   */
  def mean(e: Column): Column = avg(e)

  /**
   * Aggregate function: returns the average of the values in a group.
   * Alias for avg.
   *
   * @group agg_funcs
   * @since 1.4.0
   */
  def mean(columnName: String): Column = avg(columnName)

  /**
   * Aggregate function: returns the minimum value of the expression in a group.
   *
   * @group agg_funcs
   * @since 1.3.0
   */
  def min(e: Column): Column = withAggregateFunction { Min(e.expr) }

  /**
   * Aggregate function: returns the minimum value of the column in a group.
   *
   * @group agg_funcs
   * @since 1.3.0
   */
  def min(columnName: String): Column = min(Column(columnName))

  /**
   * Aggregate function: returns the skewness of the values in a group.
   *
   * @group agg_funcs
   * @since 1.6.0
   */
  def skewness(e: Column): Column = withAggregateFunction { Skewness(e.expr) }

  /**
   * Aggregate function: returns the skewness of the values in a group.
   *
   * @group agg_funcs
   * @since 1.6.0
   */
  def skewness(columnName: String): Column = skewness(Column(columnName))

  /**
   * Aggregate function: alias for `stddev_samp`.
   *
   * @group agg_funcs
   * @since 1.6.0
   */
  def stddev(e: Column): Column = withAggregateFunction { StddevSamp(e.expr) }

  /**
   * Aggregate function: alias for `stddev_samp`.
   *
   * @group agg_funcs
   * @since 1.6.0
   */
  def stddev(columnName: String): Column = stddev(Column(columnName))

  /**
   * Aggregate function: returns the sample standard deviation of
   * the expression in a group.
   *
   * @group agg_funcs
   * @since 1.6.0
   */
  def stddev_samp(e: Column): Column = withAggregateFunction { StddevSamp(e.expr) }

  /**
   * Aggregate function: returns the sample standard deviation of
   * the expression in a group.
   *
   * @group agg_funcs
   * @since 1.6.0
   */
  def stddev_samp(columnName: String): Column = stddev_samp(Column(columnName))

  /**
   * Aggregate function: returns the population standard deviation of
   * the expression in a group.
   *
   * @group agg_funcs
   * @since 1.6.0
   */
  def stddev_pop(e: Column): Column = withAggregateFunction { StddevPop(e.expr) }

  /**
   * Aggregate function: returns the population standard deviation of
   * the expression in a group.
   *
   * @group agg_funcs
   * @since 1.6.0
   */
  def stddev_pop(columnName: String): Column = stddev_pop(Column(columnName))

  /**
   * Aggregate function: returns the sum of all values in the expression.
   *
   * @group agg_funcs
   * @since 1.3.0
   */
  def sum(e: Column): Column = withAggregateFunction { Sum(e.expr) }

  /**
   * Aggregate function: returns the sum of all values in the given column.
   *
   * @group agg_funcs
   * @since 1.3.0
   */
  def sum(columnName: String): Column = sum(Column(columnName))

  /**
   * Aggregate function: returns the sum of distinct values in the expression.
   *
   * @group agg_funcs
   * @since 1.3.0
   */
  def sumDistinct(e: Column): Column = withAggregateFunction(Sum(e.expr), isDistinct = true)

  /**
   * Aggregate function: returns the sum of distinct values in the expression.
   *
   * @group agg_funcs
   * @since 1.3.0
   */
  def sumDistinct(columnName: String): Column = sumDistinct(Column(columnName))

  /**
   * Aggregate function: alias for `var_samp`.
   *
   * @group agg_funcs
   * @since 1.6.0
   */
  def variance(e: Column): Column = withAggregateFunction { VarianceSamp(e.expr) }

  /**
   * Aggregate function: alias for `var_samp`.
   *
   * @group agg_funcs
   * @since 1.6.0
   */
  def variance(columnName: String): Column = variance(Column(columnName))

  /**
   * Aggregate function: returns the unbiased variance of the values in a group.
   *
   * @group agg_funcs
   * @since 1.6.0
   */
  def var_samp(e: Column): Column = withAggregateFunction { VarianceSamp(e.expr) }

  /**
   * Aggregate function: returns the unbiased variance of the values in a group.
   *
   * @group agg_funcs
   * @since 1.6.0
   */
  def var_samp(columnName: String): Column = var_samp(Column(columnName))

  /**
   * Aggregate function: returns the population variance of the values in a group.
   *
   * @group agg_funcs
   * @since 1.6.0
   */
  def var_pop(e: Column): Column = withAggregateFunction { VariancePop(e.expr) }

  /**
   * Aggregate function: returns the population variance of the values in a group.
   *
   * @group agg_funcs
   * @since 1.6.0
   */
  def var_pop(columnName: String): Column = var_pop(Column(columnName))


  //////////////////////////////////////////////////////////////////////////////////////////////
  // Window functions
  //////////////////////////////////////////////////////////////////////////////////////////////

  /**
   * Window function: returns the cumulative distribution of values within a window partition,
   * i.e. the fraction of rows that are below the current row.
   *
   * {{{
   *   N = total number of rows in the partition
   *   cumeDist(x) = number of values before (and including) x / N
   * }}}
   *
   * @group window_funcs
   * @since 1.6.0
   */
  def cume_dist(): Column = withExpr { new CumeDist }

  /**
   * Window function: returns the rank of rows within a window partition, without any gaps.
   *
   * The difference between rank and dense_rank is that denseRank leaves no gaps in ranking
   * sequence when there are ties. That is, if you were ranking a competition using dense_rank
   * and had three people tie for second place, you would say that all three were in second
   * place and that the next person came in third. Rank would give me sequential numbers, making
   * the person that came in third place (after the ties) would register as coming in fifth.
   *
   * This is equivalent to the DENSE_RANK function in SQL.
   *
   * @group window_funcs
   * @since 1.6.0
   */
  def dense_rank(): Column = withExpr { new DenseRank }

  /**
   * Window function: returns the value that is `offset` rows before the current row, and
   * `null` if there is less than `offset` rows before the current row. For example,
   * an `offset` of one will return the previous row at any given point in the window partition.
   *
   * This is equivalent to the LAG function in SQL.
   *
   * @group window_funcs
   * @since 1.4.0
   */
  def lag(e: Column, offset: Int): Column = lag(e, offset, null)

  /**
   * Window function: returns the value that is `offset` rows before the current row, and
   * `null` if there is less than `offset` rows before the current row. For example,
   * an `offset` of one will return the previous row at any given point in the window partition.
   *
   * This is equivalent to the LAG function in SQL.
   *
   * @group window_funcs
   * @since 1.4.0
   */
  def lag(columnName: String, offset: Int): Column = lag(columnName, offset, null)

  /**
   * Window function: returns the value that is `offset` rows before the current row, and
   * `defaultValue` if there is less than `offset` rows before the current row. For example,
   * an `offset` of one will return the previous row at any given point in the window partition.
   *
   * This is equivalent to the LAG function in SQL.
   *
   * @group window_funcs
   * @since 1.4.0
   */
  def lag(columnName: String, offset: Int, defaultValue: Any): Column = {
    lag(Column(columnName), offset, defaultValue)
  }

  /**
   * Window function: returns the value that is `offset` rows before the current row, and
   * `defaultValue` if there is less than `offset` rows before the current row. For example,
   * an `offset` of one will return the previous row at any given point in the window partition.
   *
   * This is equivalent to the LAG function in SQL.
   *
   * @group window_funcs
   * @since 1.4.0
   */
  def lag(e: Column, offset: Int, defaultValue: Any): Column = withExpr {
    Lag(e.expr, Literal(offset), Literal(defaultValue))
  }

  /**
   * Window function: returns the value that is `offset` rows after the current row, and
   * `null` if there is less than `offset` rows after the current row. For example,
   * an `offset` of one will return the next row at any given point in the window partition.
   *
   * This is equivalent to the LEAD function in SQL.
   *
   * @group window_funcs
   * @since 1.4.0
   */
  def lead(columnName: String, offset: Int): Column = { lead(columnName, offset, null) }

  /**
   * Window function: returns the value that is `offset` rows after the current row, and
   * `null` if there is less than `offset` rows after the current row. For example,
   * an `offset` of one will return the next row at any given point in the window partition.
   *
   * This is equivalent to the LEAD function in SQL.
   *
   * @group window_funcs
   * @since 1.4.0
   */
  def lead(e: Column, offset: Int): Column = { lead(e, offset, null) }

  /**
   * Window function: returns the value that is `offset` rows after the current row, and
   * `defaultValue` if there is less than `offset` rows after the current row. For example,
   * an `offset` of one will return the next row at any given point in the window partition.
   *
   * This is equivalent to the LEAD function in SQL.
   *
   * @group window_funcs
   * @since 1.4.0
   */
  def lead(columnName: String, offset: Int, defaultValue: Any): Column = {
    lead(Column(columnName), offset, defaultValue)
  }

  /**
   * Window function: returns the value that is `offset` rows after the current row, and
   * `defaultValue` if there is less than `offset` rows after the current row. For example,
   * an `offset` of one will return the next row at any given point in the window partition.
   *
   * This is equivalent to the LEAD function in SQL.
   *
   * @group window_funcs
   * @since 1.4.0
   */
  def lead(e: Column, offset: Int, defaultValue: Any): Column = withExpr {
    Lead(e.expr, Literal(offset), Literal(defaultValue))
  }

  /**
   * Window function: returns the ntile group id (from 1 to `n` inclusive) in an ordered window
   * partition. For example, if `n` is 4, the first quarter of the rows will get value 1, the second
   * quarter will get 2, the third quarter will get 3, and the last quarter will get 4.
   *
   * This is equivalent to the NTILE function in SQL.
   *
   * @group window_funcs
   * @since 1.4.0
   */
  def ntile(n: Int): Column = withExpr { new NTile(Literal(n)) }

  /**
   * Window function: returns the relative rank (i.e. percentile) of rows within a window partition.
   *
   * This is computed by:
   * {{{
   *   (rank of row in its partition - 1) / (number of rows in the partition - 1)
   * }}}
   *
   * This is equivalent to the PERCENT_RANK function in SQL.
   *
   * @group window_funcs
   * @since 1.6.0
   */
  def percent_rank(): Column = withExpr { new PercentRank }

  /**
   * Window function: returns the rank of rows within a window partition.
   *
   * The difference between rank and dense_rank is that dense_rank leaves no gaps in ranking
   * sequence when there are ties. That is, if you were ranking a competition using dense_rank
   * and had three people tie for second place, you would say that all three were in second
   * place and that the next person came in third. Rank would give me sequential numbers, making
   * the person that came in third place (after the ties) would register as coming in fifth.
   *
   * This is equivalent to the RANK function in SQL.
   *
   * @group window_funcs
   * @since 1.4.0
   */
  def rank(): Column = withExpr { new Rank }

  /**
   * Window function: returns a sequential number starting at 1 within a window partition.
   *
   * @group window_funcs
   * @since 1.6.0
   */
  def row_number(): Column = withExpr { RowNumber() }

  //////////////////////////////////////////////////////////////////////////////////////////////
  // Non-aggregate functions
  //////////////////////////////////////////////////////////////////////////////////////////////

  /**
   * Creates a new array column. The input columns must all have the same data type.
   *
   * @group normal_funcs
   * @since 1.4.0
   */
  @scala.annotation.varargs
  def array(cols: Column*): Column = withExpr { CreateArray(cols.map(_.expr)) }

  /**
   * Creates a new array column. The input columns must all have the same data type.
   *
   * @group normal_funcs
   * @since 1.4.0
   */
  @scala.annotation.varargs
  def array(colName: String, colNames: String*): Column = {
    array((colName +: colNames).map(col) : _*)
  }

  /**
   * Creates a new map column. The input columns must be grouped as key-value pairs, e.g.
   * (key1, value1, key2, value2, ...). The key columns must all have the same data type, and can't
   * be null. The value columns must all have the same data type.
   *
   * @group normal_funcs
   * @since 2.0
   */
  @scala.annotation.varargs
  def map(cols: Column*): Column = withExpr { CreateMap(cols.map(_.expr)) }

  /**
   * Creates a new map column. The array in the first column is used for keys. The array in the
   * second column is used for values. All elements in the array for key should not be null.
   *
   * @group normal_funcs
   * @since 2.4
   */
  def map_from_arrays(keys: Column, values: Column): Column = withExpr {
    MapFromArrays(keys.expr, values.expr)
  }

  /**
   * Marks a DataFrame as small enough for use in broadcast joins.
   *
   * The following example marks the right DataFrame for broadcast hash join using `joinKey`.
   * {{{
   *   // left and right are DataFrames
   *   left.join(broadcast(right), "joinKey")
   * }}}
   *
   * @group normal_funcs
   * @since 1.5.0
   */
  def broadcast[T](df: Dataset[T]): Dataset[T] = {
    Dataset[T](df.sparkSession,
      ResolvedHint(df.logicalPlan, HintInfo(broadcast = true)))(df.exprEnc)
  }

  /**
   * Returns the first column that is not null, or null if all inputs are null.
   *
   * For example, `coalesce(a, b, c)` will return a if a is not null,
   * or b if a is null and b is not null, or c if both a and b are null but c is not null.
   *
   * @group normal_funcs
   * @since 1.3.0
   */
  @scala.annotation.varargs
  def coalesce(e: Column*): Column = withExpr { Coalesce(e.map(_.expr)) }

  /**
   * Creates a string column for the file name of the current Spark task.
   *
   * @group normal_funcs
   * @since 1.6.0
   */
  def input_file_name(): Column = withExpr { InputFileName() }

  /**
   * Return true iff the column is NaN.
   *
   * @group normal_funcs
   * @since 1.6.0
   */
  def isnan(e: Column): Column = withExpr { IsNaN(e.expr) }

  /**
   * Return true iff the column is null.
   *
   * @group normal_funcs
   * @since 1.6.0
   */
  def isnull(e: Column): Column = withExpr { IsNull(e.expr) }

  /**
   * A column expression that generates monotonically increasing 64-bit integers.
   *
   * The generated ID is guaranteed to be monotonically increasing and unique, but not consecutive.
   * The current implementation puts the partition ID in the upper 31 bits, and the record number
   * within each partition in the lower 33 bits. The assumption is that the data frame has
   * less than 1 billion partitions, and each partition has less than 8 billion records.
   *
   * As an example, consider a `DataFrame` with two partitions, each with 3 records.
   * This expression would return the following IDs:
   *
   * {{{
   * 0, 1, 2, 8589934592 (1L << 33), 8589934593, 8589934594.
   * }}}
   *
   * @group normal_funcs
   * @since 1.4.0
   */
  @deprecated("Use monotonically_increasing_id()", "2.0.0")
  def monotonicallyIncreasingId(): Column = monotonically_increasing_id()

  /**
   * A column expression that generates monotonically increasing 64-bit integers.
   *
   * The generated ID is guaranteed to be monotonically increasing and unique, but not consecutive.
   * The current implementation puts the partition ID in the upper 31 bits, and the record number
   * within each partition in the lower 33 bits. The assumption is that the data frame has
   * less than 1 billion partitions, and each partition has less than 8 billion records.
   *
   * As an example, consider a `DataFrame` with two partitions, each with 3 records.
   * This expression would return the following IDs:
   *
   * {{{
   * 0, 1, 2, 8589934592 (1L << 33), 8589934593, 8589934594.
   * }}}
   *
   * @group normal_funcs
   * @since 1.6.0
   */
  def monotonically_increasing_id(): Column = withExpr { MonotonicallyIncreasingID() }

  /**
   * Returns col1 if it is not NaN, or col2 if col1 is NaN.
   *
   * Both inputs should be floating point columns (DoubleType or FloatType).
   *
   * @group normal_funcs
   * @since 1.5.0
   */
  def nanvl(col1: Column, col2: Column): Column = withExpr { NaNvl(col1.expr, col2.expr) }

  /**
   * Unary minus, i.e. negate the expression.
   * {{{
   *   // Select the amount column and negates all values.
   *   // Scala:
   *   df.select( -df("amount") )
   *
   *   // Java:
   *   df.select( negate(df.col("amount")) );
   * }}}
   *
   * @group normal_funcs
   * @since 1.3.0
   */
  def negate(e: Column): Column = -e

  /**
   * Inversion of boolean expression, i.e. NOT.
   * {{{
   *   // Scala: select rows that are not active (isActive === false)
   *   df.filter( !df("isActive") )
   *
   *   // Java:
   *   df.filter( not(df.col("isActive")) );
   * }}}
   *
   * @group normal_funcs
   * @since 1.3.0
   */
  def not(e: Column): Column = !e

  /**
   * Generate a random column with independent and identically distributed (i.i.d.) samples
   * from U[0.0, 1.0].
   *
   * @note The function is non-deterministic in general case.
   *
   * @group normal_funcs
   * @since 1.4.0
   */
  def rand(seed: Long): Column = withExpr { Rand(seed) }

  /**
   * Generate a random column with independent and identically distributed (i.i.d.) samples
   * from U[0.0, 1.0].
   *
   * @note The function is non-deterministic in general case.
   *
   * @group normal_funcs
   * @since 1.4.0
   */
  def rand(): Column = rand(Utils.random.nextLong)

  /**
   * Generate a column with independent and identically distributed (i.i.d.) samples from
   * the standard normal distribution.
   *
   * @note The function is non-deterministic in general case.
   *
   * @group normal_funcs
   * @since 1.4.0
   */
  def randn(seed: Long): Column = withExpr { Randn(seed) }

  /**
   * Generate a column with independent and identically distributed (i.i.d.) samples from
   * the standard normal distribution.
   *
   * @note The function is non-deterministic in general case.
   *
   * @group normal_funcs
   * @since 1.4.0
   */
  def randn(): Column = randn(Utils.random.nextLong)

  /**
   * Partition ID.
   *
   * @note This is non-deterministic because it depends on data partitioning and task scheduling.
   *
   * @group normal_funcs
   * @since 1.6.0
   */
  def spark_partition_id(): Column = withExpr { SparkPartitionID() }

  /**
   * Computes the square root of the specified float value.
   *
   * @group math_funcs
   * @since 1.3.0
   */
  def sqrt(e: Column): Column = withExpr { Sqrt(e.expr) }

  /**
   * Computes the square root of the specified float value.
   *
   * @group math_funcs
   * @since 1.5.0
   */
  def sqrt(colName: String): Column = sqrt(Column(colName))

  /**
   * Creates a new struct column.
   * If the input column is a column in a `DataFrame`, or a derived column expression
   * that is named (i.e. aliased), its name would be retained as the StructField's name,
   * otherwise, the newly generated StructField's name would be auto generated as
   * `col` with a suffix `index + 1`, i.e. col1, col2, col3, ...
   *
   * @group normal_funcs
   * @since 1.4.0
   */
  @scala.annotation.varargs
  def struct(cols: Column*): Column = withExpr { CreateStruct(cols.map(_.expr)) }

  /**
   * Creates a new struct column that composes multiple input columns.
   *
   * @group normal_funcs
   * @since 1.4.0
   */
  @scala.annotation.varargs
  def struct(colName: String, colNames: String*): Column = {
    struct((colName +: colNames).map(col) : _*)
  }

  /**
   * Evaluates a list of conditions and returns one of multiple possible result expressions.
   * If otherwise is not defined at the end, null is returned for unmatched conditions.
   *
   * {{{
   *   // Example: encoding gender string column into integer.
   *
   *   // Scala:
   *   people.select(when(people("gender") === "male", 0)
   *     .when(people("gender") === "female", 1)
   *     .otherwise(2))
   *
   *   // Java:
   *   people.select(when(col("gender").equalTo("male"), 0)
   *     .when(col("gender").equalTo("female"), 1)
   *     .otherwise(2))
   * }}}
   *
   * @group normal_funcs
   * @since 1.4.0
   */
  def when(condition: Column, value: Any): Column = withExpr {
    CaseWhen(Seq((condition.expr, lit(value).expr)))
  }

  /**
   * Computes bitwise NOT (~) of a number.
   *
   * @group normal_funcs
   * @since 1.4.0
   */
  def bitwiseNOT(e: Column): Column = withExpr { BitwiseNot(e.expr) }

  /**
   * Parses the expression string into the column that it represents, similar to
   * [[Dataset#selectExpr]].
   * {{{
   *   // get the number of words of each length
   *   df.groupBy(expr("length(word)")).count()
   * }}}
   *
   * @group normal_funcs
   */
  def expr(expr: String): Column = {
    val parser = SparkSession.getActiveSession.map(_.sessionState.sqlParser).getOrElse {
      new SparkSqlParser(new SQLConf)
    }
    Column(parser.parseExpression(expr))
  }

  //////////////////////////////////////////////////////////////////////////////////////////////
  // Math Functions
  //////////////////////////////////////////////////////////////////////////////////////////////

  /**
   * Computes the absolute value of a numeric value.
   *
   * @group math_funcs
   * @since 1.3.0
   */
  def abs(e: Column): Column = withExpr { Abs(e.expr) }

  /**
   * @return inverse cosine of `e` in radians, as if computed by `java.lang.Math.acos`
   *
   * @group math_funcs
   * @since 1.4.0
   */
  def acos(e: Column): Column = withExpr { Acos(e.expr) }

  /**
   * @return inverse cosine of `columnName`, as if computed by `java.lang.Math.acos`
   *
   * @group math_funcs
   * @since 1.4.0
   */
  def acos(columnName: String): Column = acos(Column(columnName))

  /**
   * @return inverse sine of `e` in radians, as if computed by `java.lang.Math.asin`
   *
   * @group math_funcs
   * @since 1.4.0
   */
  def asin(e: Column): Column = withExpr { Asin(e.expr) }

  /**
   * @return inverse sine of `columnName`, as if computed by `java.lang.Math.asin`
   *
   * @group math_funcs
   * @since 1.4.0
   */
  def asin(columnName: String): Column = asin(Column(columnName))

  /**
   * @return inverse tangent of `e`, as if computed by `java.lang.Math.atan`
   *
   * @group math_funcs
   * @since 1.4.0
   */
  def atan(e: Column): Column = withExpr { Atan(e.expr) }

  /**
   * @return inverse tangent of `columnName`, as if computed by `java.lang.Math.atan`
   *
   * @group math_funcs
   * @since 1.4.0
   */
  def atan(columnName: String): Column = atan(Column(columnName))

  /**
   * @param y coordinate on y-axis
   * @param x coordinate on x-axis
   * @return the <i>theta</i> component of the point
   *         (<i>r</i>, <i>theta</i>)
   *         in polar coordinates that corresponds to the point
   *         (<i>x</i>, <i>y</i>) in Cartesian coordinates,
   *         as if computed by `java.lang.Math.atan2`
   *
   * @group math_funcs
   * @since 1.4.0
   */
  def atan2(y: Column, x: Column): Column = withExpr { Atan2(y.expr, x.expr) }

  /**
   * @param y coordinate on y-axis
   * @param xName coordinate on x-axis
   * @return the <i>theta</i> component of the point
   *         (<i>r</i>, <i>theta</i>)
   *         in polar coordinates that corresponds to the point
   *         (<i>x</i>, <i>y</i>) in Cartesian coordinates,
   *         as if computed by `java.lang.Math.atan2`
   *
   * @group math_funcs
   * @since 1.4.0
   */
  def atan2(y: Column, xName: String): Column = atan2(y, Column(xName))

  /**
   * @param yName coordinate on y-axis
   * @param x coordinate on x-axis
   * @return the <i>theta</i> component of the point
   *         (<i>r</i>, <i>theta</i>)
   *         in polar coordinates that corresponds to the point
   *         (<i>x</i>, <i>y</i>) in Cartesian coordinates,
   *         as if computed by `java.lang.Math.atan2`
   *
   * @group math_funcs
   * @since 1.4.0
   */
  def atan2(yName: String, x: Column): Column = atan2(Column(yName), x)

  /**
   * @param yName coordinate on y-axis
   * @param xName coordinate on x-axis
   * @return the <i>theta</i> component of the point
   *         (<i>r</i>, <i>theta</i>)
   *         in polar coordinates that corresponds to the point
   *         (<i>x</i>, <i>y</i>) in Cartesian coordinates,
   *         as if computed by `java.lang.Math.atan2`
   *
   * @group math_funcs
   * @since 1.4.0
   */
  def atan2(yName: String, xName: String): Column =
    atan2(Column(yName), Column(xName))

  /**
   * @param y coordinate on y-axis
   * @param xValue coordinate on x-axis
   * @return the <i>theta</i> component of the point
   *         (<i>r</i>, <i>theta</i>)
   *         in polar coordinates that corresponds to the point
   *         (<i>x</i>, <i>y</i>) in Cartesian coordinates,
   *         as if computed by `java.lang.Math.atan2`
   *
   * @group math_funcs
   * @since 1.4.0
   */
  def atan2(y: Column, xValue: Double): Column = atan2(y, lit(xValue))

  /**
   * @param yName coordinate on y-axis
   * @param xValue coordinate on x-axis
   * @return the <i>theta</i> component of the point
   *         (<i>r</i>, <i>theta</i>)
   *         in polar coordinates that corresponds to the point
   *         (<i>x</i>, <i>y</i>) in Cartesian coordinates,
   *         as if computed by `java.lang.Math.atan2`
   *
   * @group math_funcs
   * @since 1.4.0
   */
  def atan2(yName: String, xValue: Double): Column = atan2(Column(yName), xValue)

  /**
   * @param yValue coordinate on y-axis
   * @param x coordinate on x-axis
   * @return the <i>theta</i> component of the point
   *         (<i>r</i>, <i>theta</i>)
   *         in polar coordinates that corresponds to the point
   *         (<i>x</i>, <i>y</i>) in Cartesian coordinates,
   *         as if computed by `java.lang.Math.atan2`
   *
   * @group math_funcs
   * @since 1.4.0
   */
  def atan2(yValue: Double, x: Column): Column = atan2(lit(yValue), x)

  /**
   * @param yValue coordinate on y-axis
   * @param xName coordinate on x-axis
   * @return the <i>theta</i> component of the point
   *         (<i>r</i>, <i>theta</i>)
   *         in polar coordinates that corresponds to the point
   *         (<i>x</i>, <i>y</i>) in Cartesian coordinates,
   *         as if computed by `java.lang.Math.atan2`
   *
   * @group math_funcs
   * @since 1.4.0
   */
  def atan2(yValue: Double, xName: String): Column = atan2(yValue, Column(xName))

  /**
   * An expression that returns the string representation of the binary value of the given long
   * column. For example, bin("12") returns "1100".
   *
   * @group math_funcs
   * @since 1.5.0
   */
  def bin(e: Column): Column = withExpr { Bin(e.expr) }

  /**
   * An expression that returns the string representation of the binary value of the given long
   * column. For example, bin("12") returns "1100".
   *
   * @group math_funcs
   * @since 1.5.0
   */
  def bin(columnName: String): Column = bin(Column(columnName))

  /**
   * Computes the cube-root of the given value.
   *
   * @group math_funcs
   * @since 1.4.0
   */
  def cbrt(e: Column): Column = withExpr { Cbrt(e.expr) }

  /**
   * Computes the cube-root of the given column.
   *
   * @group math_funcs
   * @since 1.4.0
   */
  def cbrt(columnName: String): Column = cbrt(Column(columnName))

  /**
   * Computes the ceiling of the given value.
   *
   * @group math_funcs
   * @since 1.4.0
   */
  def ceil(e: Column): Column = withExpr { Ceil(e.expr) }

  /**
   * Computes the ceiling of the given column.
   *
   * @group math_funcs
   * @since 1.4.0
   */
  def ceil(columnName: String): Column = ceil(Column(columnName))

  /**
   * Convert a number in a string column from one base to another.
   *
   * @group math_funcs
   * @since 1.5.0
   */
  def conv(num: Column, fromBase: Int, toBase: Int): Column = withExpr {
    Conv(num.expr, lit(fromBase).expr, lit(toBase).expr)
  }

  /**
   * @param e angle in radians
   * @return cosine of the angle, as if computed by `java.lang.Math.cos`
   *
   * @group math_funcs
   * @since 1.4.0
   */
  def cos(e: Column): Column = withExpr { Cos(e.expr) }

  /**
   * @param columnName angle in radians
   * @return cosine of the angle, as if computed by `java.lang.Math.cos`
   *
   * @group math_funcs
   * @since 1.4.0
   */
  def cos(columnName: String): Column = cos(Column(columnName))

  /**
   * @param e hyperbolic angle
   * @return hyperbolic cosine of the angle, as if computed by `java.lang.Math.cosh`
   *
   * @group math_funcs
   * @since 1.4.0
   */
  def cosh(e: Column): Column = withExpr { Cosh(e.expr) }

  /**
   * @param columnName hyperbolic angle
   * @return hyperbolic cosine of the angle, as if computed by `java.lang.Math.cosh`
   *
   * @group math_funcs
   * @since 1.4.0
   */
  def cosh(columnName: String): Column = cosh(Column(columnName))

  /**
   * Computes the exponential of the given value.
   *
   * @group math_funcs
   * @since 1.4.0
   */
  def exp(e: Column): Column = withExpr { Exp(e.expr) }

  /**
   * Computes the exponential of the given column.
   *
   * @group math_funcs
   * @since 1.4.0
   */
  def exp(columnName: String): Column = exp(Column(columnName))

  /**
   * Computes the exponential of the given value minus one.
   *
   * @group math_funcs
   * @since 1.4.0
   */
  def expm1(e: Column): Column = withExpr { Expm1(e.expr) }

  /**
   * Computes the exponential of the given column minus one.
   *
   * @group math_funcs
   * @since 1.4.0
   */
  def expm1(columnName: String): Column = expm1(Column(columnName))

  /**
   * Computes the factorial of the given value.
   *
   * @group math_funcs
   * @since 1.5.0
   */
  def factorial(e: Column): Column = withExpr { Factorial(e.expr) }

  /**
   * Computes the floor of the given value.
   *
   * @group math_funcs
   * @since 1.4.0
   */
  def floor(e: Column): Column = withExpr { Floor(e.expr) }

  /**
   * Computes the floor of the given column.
   *
   * @group math_funcs
   * @since 1.4.0
   */
  def floor(columnName: String): Column = floor(Column(columnName))

  /**
   * Returns the greatest value of the list of values, skipping null values.
   * This function takes at least 2 parameters. It will return null iff all parameters are null.
   *
   * @group normal_funcs
   * @since 1.5.0
   */
  @scala.annotation.varargs
  def greatest(exprs: Column*): Column = withExpr { Greatest(exprs.map(_.expr)) }

  /**
   * Returns the greatest value of the list of column names, skipping null values.
   * This function takes at least 2 parameters. It will return null iff all parameters are null.
   *
   * @group normal_funcs
   * @since 1.5.0
   */
  @scala.annotation.varargs
  def greatest(columnName: String, columnNames: String*): Column = {
    greatest((columnName +: columnNames).map(Column.apply): _*)
  }

  /**
   * Computes hex value of the given column.
   *
   * @group math_funcs
   * @since 1.5.0
   */
  def hex(column: Column): Column = withExpr { Hex(column.expr) }

  /**
   * Inverse of hex. Interprets each pair of characters as a hexadecimal number
   * and converts to the byte representation of number.
   *
   * @group math_funcs
   * @since 1.5.0
   */
  def unhex(column: Column): Column = withExpr { Unhex(column.expr) }

  /**
   * Computes `sqrt(a^2^ + b^2^)` without intermediate overflow or underflow.
   *
   * @group math_funcs
   * @since 1.4.0
   */
  def hypot(l: Column, r: Column): Column = withExpr { Hypot(l.expr, r.expr) }

  /**
   * Computes `sqrt(a^2^ + b^2^)` without intermediate overflow or underflow.
   *
   * @group math_funcs
   * @since 1.4.0
   */
  def hypot(l: Column, rightName: String): Column = hypot(l, Column(rightName))

  /**
   * Computes `sqrt(a^2^ + b^2^)` without intermediate overflow or underflow.
   *
   * @group math_funcs
   * @since 1.4.0
   */
  def hypot(leftName: String, r: Column): Column = hypot(Column(leftName), r)

  /**
   * Computes `sqrt(a^2^ + b^2^)` without intermediate overflow or underflow.
   *
   * @group math_funcs
   * @since 1.4.0
   */
  def hypot(leftName: String, rightName: String): Column =
    hypot(Column(leftName), Column(rightName))

  /**
   * Computes `sqrt(a^2^ + b^2^)` without intermediate overflow or underflow.
   *
   * @group math_funcs
   * @since 1.4.0
   */
  def hypot(l: Column, r: Double): Column = hypot(l, lit(r))

  /**
   * Computes `sqrt(a^2^ + b^2^)` without intermediate overflow or underflow.
   *
   * @group math_funcs
   * @since 1.4.0
   */
  def hypot(leftName: String, r: Double): Column = hypot(Column(leftName), r)

  /**
   * Computes `sqrt(a^2^ + b^2^)` without intermediate overflow or underflow.
   *
   * @group math_funcs
   * @since 1.4.0
   */
  def hypot(l: Double, r: Column): Column = hypot(lit(l), r)

  /**
   * Computes `sqrt(a^2^ + b^2^)` without intermediate overflow or underflow.
   *
   * @group math_funcs
   * @since 1.4.0
   */
  def hypot(l: Double, rightName: String): Column = hypot(l, Column(rightName))

  /**
   * Returns the least value of the list of values, skipping null values.
   * This function takes at least 2 parameters. It will return null iff all parameters are null.
   *
   * @group normal_funcs
   * @since 1.5.0
   */
  @scala.annotation.varargs
  def least(exprs: Column*): Column = withExpr { Least(exprs.map(_.expr)) }

  /**
   * Returns the least value of the list of column names, skipping null values.
   * This function takes at least 2 parameters. It will return null iff all parameters are null.
   *
   * @group normal_funcs
   * @since 1.5.0
   */
  @scala.annotation.varargs
  def least(columnName: String, columnNames: String*): Column = {
    least((columnName +: columnNames).map(Column.apply): _*)
  }

  /**
   * Computes the natural logarithm of the given value.
   *
   * @group math_funcs
   * @since 1.4.0
   */
  def log(e: Column): Column = withExpr { Log(e.expr) }

  /**
   * Computes the natural logarithm of the given column.
   *
   * @group math_funcs
   * @since 1.4.0
   */
  def log(columnName: String): Column = log(Column(columnName))

  /**
   * Returns the first argument-base logarithm of the second argument.
   *
   * @group math_funcs
   * @since 1.4.0
   */
  def log(base: Double, a: Column): Column = withExpr { Logarithm(lit(base).expr, a.expr) }

  /**
   * Returns the first argument-base logarithm of the second argument.
   *
   * @group math_funcs
   * @since 1.4.0
   */
  def log(base: Double, columnName: String): Column = log(base, Column(columnName))

  /**
   * Computes the logarithm of the given value in base 10.
   *
   * @group math_funcs
   * @since 1.4.0
   */
  def log10(e: Column): Column = withExpr { Log10(e.expr) }

  /**
   * Computes the logarithm of the given value in base 10.
   *
   * @group math_funcs
   * @since 1.4.0
   */
  def log10(columnName: String): Column = log10(Column(columnName))

  /**
   * Computes the natural logarithm of the given value plus one.
   *
   * @group math_funcs
   * @since 1.4.0
   */
  def log1p(e: Column): Column = withExpr { Log1p(e.expr) }

  /**
   * Computes the natural logarithm of the given column plus one.
   *
   * @group math_funcs
   * @since 1.4.0
   */
  def log1p(columnName: String): Column = log1p(Column(columnName))

  /**
   * Computes the logarithm of the given column in base 2.
   *
   * @group math_funcs
   * @since 1.5.0
   */
  def log2(expr: Column): Column = withExpr { Log2(expr.expr) }

  /**
   * Computes the logarithm of the given value in base 2.
   *
   * @group math_funcs
   * @since 1.5.0
   */
  def log2(columnName: String): Column = log2(Column(columnName))

  /**
   * Returns the value of the first argument raised to the power of the second argument.
   *
   * @group math_funcs
   * @since 1.4.0
   */
  def pow(l: Column, r: Column): Column = withExpr { Pow(l.expr, r.expr) }

  /**
   * Returns the value of the first argument raised to the power of the second argument.
   *
   * @group math_funcs
   * @since 1.4.0
   */
  def pow(l: Column, rightName: String): Column = pow(l, Column(rightName))

  /**
   * Returns the value of the first argument raised to the power of the second argument.
   *
   * @group math_funcs
   * @since 1.4.0
   */
  def pow(leftName: String, r: Column): Column = pow(Column(leftName), r)

  /**
   * Returns the value of the first argument raised to the power of the second argument.
   *
   * @group math_funcs
   * @since 1.4.0
   */
  def pow(leftName: String, rightName: String): Column = pow(Column(leftName), Column(rightName))

  /**
   * Returns the value of the first argument raised to the power of the second argument.
   *
   * @group math_funcs
   * @since 1.4.0
   */
  def pow(l: Column, r: Double): Column = pow(l, lit(r))

  /**
   * Returns the value of the first argument raised to the power of the second argument.
   *
   * @group math_funcs
   * @since 1.4.0
   */
  def pow(leftName: String, r: Double): Column = pow(Column(leftName), r)

  /**
   * Returns the value of the first argument raised to the power of the second argument.
   *
   * @group math_funcs
   * @since 1.4.0
   */
  def pow(l: Double, r: Column): Column = pow(lit(l), r)

  /**
   * Returns the value of the first argument raised to the power of the second argument.
   *
   * @group math_funcs
   * @since 1.4.0
   */
  def pow(l: Double, rightName: String): Column = pow(l, Column(rightName))

  /**
   * Returns the positive value of dividend mod divisor.
   *
   * @group math_funcs
   * @since 1.5.0
   */
  def pmod(dividend: Column, divisor: Column): Column = withExpr {
    Pmod(dividend.expr, divisor.expr)
  }

  /**
   * Returns the double value that is closest in value to the argument and
   * is equal to a mathematical integer.
   *
   * @group math_funcs
   * @since 1.4.0
   */
  def rint(e: Column): Column = withExpr { Rint(e.expr) }

  /**
   * Returns the double value that is closest in value to the argument and
   * is equal to a mathematical integer.
   *
   * @group math_funcs
   * @since 1.4.0
   */
  def rint(columnName: String): Column = rint(Column(columnName))

  /**
   * Returns the value of the column `e` rounded to 0 decimal places with HALF_UP round mode.
   *
   * @group math_funcs
   * @since 1.5.0
   */
  def round(e: Column): Column = round(e, 0)

  /**
   * Round the value of `e` to `scale` decimal places with HALF_UP round mode
   * if `scale` is greater than or equal to 0 or at integral part when `scale` is less than 0.
   *
   * @group math_funcs
   * @since 1.5.0
   */
  def round(e: Column, scale: Int): Column = withExpr { Round(e.expr, Literal(scale)) }

  /**
   * Returns the value of the column `e` rounded to 0 decimal places with HALF_EVEN round mode.
   *
   * @group math_funcs
   * @since 2.0.0
   */
  def bround(e: Column): Column = bround(e, 0)

  /**
   * Round the value of `e` to `scale` decimal places with HALF_EVEN round mode
   * if `scale` is greater than or equal to 0 or at integral part when `scale` is less than 0.
   *
   * @group math_funcs
   * @since 2.0.0
   */
  def bround(e: Column, scale: Int): Column = withExpr { BRound(e.expr, Literal(scale)) }

  /**
   * Shift the given value numBits left. If the given value is a long value, this function
   * will return a long value else it will return an integer value.
   *
   * @group math_funcs
   * @since 1.5.0
   */
  def shiftLeft(e: Column, numBits: Int): Column = withExpr { ShiftLeft(e.expr, lit(numBits).expr) }

  /**
   * (Signed) shift the given value numBits right. If the given value is a long value, it will
   * return a long value else it will return an integer value.
   *
   * @group math_funcs
   * @since 1.5.0
   */
  def shiftRight(e: Column, numBits: Int): Column = withExpr {
    ShiftRight(e.expr, lit(numBits).expr)
  }

  /**
   * Unsigned shift the given value numBits right. If the given value is a long value,
   * it will return a long value else it will return an integer value.
   *
   * @group math_funcs
   * @since 1.5.0
   */
  def shiftRightUnsigned(e: Column, numBits: Int): Column = withExpr {
    ShiftRightUnsigned(e.expr, lit(numBits).expr)
  }

  /**
   * Computes the signum of the given value.
   *
   * @group math_funcs
   * @since 1.4.0
   */
  def signum(e: Column): Column = withExpr { Signum(e.expr) }

  /**
   * Computes the signum of the given column.
   *
   * @group math_funcs
   * @since 1.4.0
   */
  def signum(columnName: String): Column = signum(Column(columnName))

  /**
   * @param e angle in radians
   * @return sine of the angle, as if computed by `java.lang.Math.sin`
   *
   * @group math_funcs
   * @since 1.4.0
   */
  def sin(e: Column): Column = withExpr { Sin(e.expr) }

  /**
   * @param columnName angle in radians
   * @return sine of the angle, as if computed by `java.lang.Math.sin`
   *
   * @group math_funcs
   * @since 1.4.0
   */
  def sin(columnName: String): Column = sin(Column(columnName))

  /**
   * @param e hyperbolic angle
   * @return hyperbolic sine of the given value, as if computed by `java.lang.Math.sinh`
   *
   * @group math_funcs
   * @since 1.4.0
   */
  def sinh(e: Column): Column = withExpr { Sinh(e.expr) }

  /**
   * @param columnName hyperbolic angle
   * @return hyperbolic sine of the given value, as if computed by `java.lang.Math.sinh`
   *
   * @group math_funcs
   * @since 1.4.0
   */
  def sinh(columnName: String): Column = sinh(Column(columnName))

  /**
   * @param e angle in radians
   * @return tangent of the given value, as if computed by `java.lang.Math.tan`
   *
   * @group math_funcs
   * @since 1.4.0
   */
  def tan(e: Column): Column = withExpr { Tan(e.expr) }

  /**
   * @param columnName angle in radians
   * @return tangent of the given value, as if computed by `java.lang.Math.tan`
   *
   * @group math_funcs
   * @since 1.4.0
   */
  def tan(columnName: String): Column = tan(Column(columnName))

  /**
   * @param e hyperbolic angle
   * @return hyperbolic tangent of the given value, as if computed by `java.lang.Math.tanh`
   *
   * @group math_funcs
   * @since 1.4.0
   */
  def tanh(e: Column): Column = withExpr { Tanh(e.expr) }

  /**
   * @param columnName hyperbolic angle
   * @return hyperbolic tangent of the given value, as if computed by `java.lang.Math.tanh`
   *
   * @group math_funcs
   * @since 1.4.0
   */
  def tanh(columnName: String): Column = tanh(Column(columnName))

  /**
   * @group math_funcs
   * @since 1.4.0
   */
  @deprecated("Use degrees", "2.1.0")
  def toDegrees(e: Column): Column = degrees(e)

  /**
   * @group math_funcs
   * @since 1.4.0
   */
  @deprecated("Use degrees", "2.1.0")
  def toDegrees(columnName: String): Column = degrees(Column(columnName))

  /**
   * Converts an angle measured in radians to an approximately equivalent angle measured in degrees.
   *
   * @param e angle in radians
   * @return angle in degrees, as if computed by `java.lang.Math.toDegrees`
   *
   * @group math_funcs
   * @since 2.1.0
   */
  def degrees(e: Column): Column = withExpr { ToDegrees(e.expr) }

  /**
   * Converts an angle measured in radians to an approximately equivalent angle measured in degrees.
   *
   * @param columnName angle in radians
   * @return angle in degrees, as if computed by `java.lang.Math.toDegrees`
   *
   * @group math_funcs
   * @since 2.1.0
   */
  def degrees(columnName: String): Column = degrees(Column(columnName))

  /**
   * @group math_funcs
   * @since 1.4.0
   */
  @deprecated("Use radians", "2.1.0")
  def toRadians(e: Column): Column = radians(e)

  /**
   * @group math_funcs
   * @since 1.4.0
   */
  @deprecated("Use radians", "2.1.0")
  def toRadians(columnName: String): Column = radians(Column(columnName))

  /**
   * Converts an angle measured in degrees to an approximately equivalent angle measured in radians.
   *
   * @param e angle in degrees
   * @return angle in radians, as if computed by `java.lang.Math.toRadians`
   *
   * @group math_funcs
   * @since 2.1.0
   */
  def radians(e: Column): Column = withExpr { ToRadians(e.expr) }

  /**
   * Converts an angle measured in degrees to an approximately equivalent angle measured in radians.
   *
   * @param columnName angle in degrees
   * @return angle in radians, as if computed by `java.lang.Math.toRadians`
   *
   * @group math_funcs
   * @since 2.1.0
   */
  def radians(columnName: String): Column = radians(Column(columnName))

  //////////////////////////////////////////////////////////////////////////////////////////////
  // Misc functions
  //////////////////////////////////////////////////////////////////////////////////////////////

  /**
   * Calculates the MD5 digest of a binary column and returns the value
   * as a 32 character hex string.
   *
   * @group misc_funcs
   * @since 1.5.0
   */
  def md5(e: Column): Column = withExpr { Md5(e.expr) }

  /**
   * Calculates the SHA-1 digest of a binary column and returns the value
   * as a 40 character hex string.
   *
   * @group misc_funcs
   * @since 1.5.0
   */
  def sha1(e: Column): Column = withExpr { Sha1(e.expr) }

  /**
   * Calculates the SHA-2 family of hash functions of a binary column and
   * returns the value as a hex string.
   *
   * @param e column to compute SHA-2 on.
   * @param numBits one of 224, 256, 384, or 512.
   *
   * @group misc_funcs
   * @since 1.5.0
   */
  def sha2(e: Column, numBits: Int): Column = {
    require(Seq(0, 224, 256, 384, 512).contains(numBits),
      s"numBits $numBits is not in the permitted values (0, 224, 256, 384, 512)")
    withExpr { Sha2(e.expr, lit(numBits).expr) }
  }

  /**
   * Calculates the cyclic redundancy check value  (CRC32) of a binary column and
   * returns the value as a bigint.
   *
   * @group misc_funcs
   * @since 1.5.0
   */
  def crc32(e: Column): Column = withExpr { Crc32(e.expr) }

  /**
   * Calculates the hash code of given columns, and returns the result as an int column.
   *
   * @group misc_funcs
   * @since 2.0.0
   */
  @scala.annotation.varargs
  def hash(cols: Column*): Column = withExpr {
    new Murmur3Hash(cols.map(_.expr))
  }

  //////////////////////////////////////////////////////////////////////////////////////////////
  // String functions
  //////////////////////////////////////////////////////////////////////////////////////////////

  /**
   * Computes the numeric value of the first character of the string column, and returns the
   * result as an int column.
   *
   * @group string_funcs
   * @since 1.5.0
   */
  def ascii(e: Column): Column = withExpr { Ascii(e.expr) }

  /**
   * Computes the BASE64 encoding of a binary column and returns it as a string column.
   * This is the reverse of unbase64.
   *
   * @group string_funcs
   * @since 1.5.0
   */
  def base64(e: Column): Column = withExpr { Base64(e.expr) }

  /**
   * Concatenates multiple input string columns together into a single string column,
   * using the given separator.
   *
   * @group string_funcs
   * @since 1.5.0
   */
  @scala.annotation.varargs
  def concat_ws(sep: String, exprs: Column*): Column = withExpr {
    ConcatWs(Literal.create(sep, StringType) +: exprs.map(_.expr))
  }

  /**
   * Computes the first argument into a string from a binary using the provided character set
   * (one of 'US-ASCII', 'ISO-8859-1', 'UTF-8', 'UTF-16BE', 'UTF-16LE', 'UTF-16').
   * If either argument is null, the result will also be null.
   *
   * @group string_funcs
   * @since 1.5.0
   */
  def decode(value: Column, charset: String): Column = withExpr {
    Decode(value.expr, lit(charset).expr)
  }

  /**
   * Computes the first argument into a binary from a string using the provided character set
   * (one of 'US-ASCII', 'ISO-8859-1', 'UTF-8', 'UTF-16BE', 'UTF-16LE', 'UTF-16').
   * If either argument is null, the result will also be null.
   *
   * @group string_funcs
   * @since 1.5.0
   */
  def encode(value: Column, charset: String): Column = withExpr {
    Encode(value.expr, lit(charset).expr)
  }

  /**
   * Formats numeric column x to a format like '#,###,###.##', rounded to d decimal places
   * with HALF_EVEN round mode, and returns the result as a string column.
   *
   * If d is 0, the result has no decimal point or fractional part.
   * If d is less than 0, the result will be null.
   *
   * @group string_funcs
   * @since 1.5.0
   */
  def format_number(x: Column, d: Int): Column = withExpr {
    FormatNumber(x.expr, lit(d).expr)
  }

  /**
   * Formats the arguments in printf-style and returns the result as a string column.
   *
   * @group string_funcs
   * @since 1.5.0
   */
  @scala.annotation.varargs
  def format_string(format: String, arguments: Column*): Column = withExpr {
    FormatString((lit(format) +: arguments).map(_.expr): _*)
  }

  /**
   * Returns a new string column by converting the first letter of each word to uppercase.
   * Words are delimited by whitespace.
   *
   * For example, "hello world" will become "Hello World".
   *
   * @group string_funcs
   * @since 1.5.0
   */
  def initcap(e: Column): Column = withExpr { InitCap(e.expr) }

  /**
   * Locate the position of the first occurrence of substr column in the given string.
   * Returns null if either of the arguments are null.
   *
   * @note The position is not zero based, but 1 based index. Returns 0 if substr
   * could not be found in str.
   *
   * @group string_funcs
   * @since 1.5.0
   */
  def instr(str: Column, substring: String): Column = withExpr {
    StringInstr(str.expr, lit(substring).expr)
  }

  /**
   * Computes the character length of a given string or number of bytes of a binary string.
   * The length of character strings include the trailing spaces. The length of binary strings
   * includes binary zeros.
   *
   * @group string_funcs
   * @since 1.5.0
   */
  def length(e: Column): Column = withExpr { Length(e.expr) }

  /**
   * Converts a string column to lower case.
   *
   * @group string_funcs
   * @since 1.3.0
   */
  def lower(e: Column): Column = withExpr { Lower(e.expr) }

  /**
   * Computes the Levenshtein distance of the two given string columns.
   * @group string_funcs
   * @since 1.5.0
   */
  def levenshtein(l: Column, r: Column): Column = withExpr { Levenshtein(l.expr, r.expr) }

  /**
   * Locate the position of the first occurrence of substr.
   *
   * @note The position is not zero based, but 1 based index. Returns 0 if substr
   * could not be found in str.
   *
   * @group string_funcs
   * @since 1.5.0
   */
  def locate(substr: String, str: Column): Column = withExpr {
    new StringLocate(lit(substr).expr, str.expr)
  }

  /**
   * Locate the position of the first occurrence of substr in a string column, after position pos.
   *
   * @note The position is not zero based, but 1 based index. returns 0 if substr
   * could not be found in str.
   *
   * @group string_funcs
   * @since 1.5.0
   */
  def locate(substr: String, str: Column, pos: Int): Column = withExpr {
    StringLocate(lit(substr).expr, str.expr, lit(pos).expr)
  }

  /**
   * Left-pad the string column with pad to a length of len. If the string column is longer
   * than len, the return value is shortened to len characters.
   *
   * @group string_funcs
   * @since 1.5.0
   */
  def lpad(str: Column, len: Int, pad: String): Column = withExpr {
    StringLPad(str.expr, lit(len).expr, lit(pad).expr)
  }

  /**
   * Trim the spaces from left end for the specified string value.
   *
   * @group string_funcs
   * @since 1.5.0
   */
  def ltrim(e: Column): Column = withExpr {StringTrimLeft(e.expr) }

  /**
   * Trim the specified character string from left end for the specified string column.
   * @group string_funcs
   * @since 2.3.0
   */
  def ltrim(e: Column, trimString: String): Column = withExpr {
    StringTrimLeft(e.expr, Literal(trimString))
  }

  /**
   * Extract a specific group matched by a Java regex, from the specified string column.
   * If the regex did not match, or the specified group did not match, an empty string is returned.
   *
   * @group string_funcs
   * @since 1.5.0
   */
  def regexp_extract(e: Column, exp: String, groupIdx: Int): Column = withExpr {
    RegExpExtract(e.expr, lit(exp).expr, lit(groupIdx).expr)
  }

  /**
   * Replace all substrings of the specified string value that match regexp with rep.
   *
   * @group string_funcs
   * @since 1.5.0
   */
  def regexp_replace(e: Column, pattern: String, replacement: String): Column = withExpr {
    RegExpReplace(e.expr, lit(pattern).expr, lit(replacement).expr)
  }

  /**
   * Replace all substrings of the specified string value that match regexp with rep.
   *
   * @group string_funcs
   * @since 2.1.0
   */
  def regexp_replace(e: Column, pattern: Column, replacement: Column): Column = withExpr {
    RegExpReplace(e.expr, pattern.expr, replacement.expr)
  }

  /**
   * Decodes a BASE64 encoded string column and returns it as a binary column.
   * This is the reverse of base64.
   *
   * @group string_funcs
   * @since 1.5.0
   */
  def unbase64(e: Column): Column = withExpr { UnBase64(e.expr) }

  /**
   * Right-pad the string column with pad to a length of len. If the string column is longer
   * than len, the return value is shortened to len characters.
   *
   * @group string_funcs
   * @since 1.5.0
   */
  def rpad(str: Column, len: Int, pad: String): Column = withExpr {
    StringRPad(str.expr, lit(len).expr, lit(pad).expr)
  }

  /**
   * Repeats a string column n times, and returns it as a new string column.
   *
   * @group string_funcs
   * @since 1.5.0
   */
  def repeat(str: Column, n: Int): Column = withExpr {
    StringRepeat(str.expr, lit(n).expr)
  }

  /**
   * Trim the spaces from right end for the specified string value.
   *
   * @group string_funcs
   * @since 1.5.0
   */
  def rtrim(e: Column): Column = withExpr { StringTrimRight(e.expr) }

  /**
   * Trim the specified character string from right end for the specified string column.
   * @group string_funcs
   * @since 2.3.0
   */
  def rtrim(e: Column, trimString: String): Column = withExpr {
    StringTrimRight(e.expr, Literal(trimString))
  }

  /**
   * Returns the soundex code for the specified expression.
   *
   * @group string_funcs
   * @since 1.5.0
   */
  def soundex(e: Column): Column = withExpr { SoundEx(e.expr) }

  /**
   * Splits str around matches of the given regex.
   *
   * @param str a string expression to split
   * @param regex a string representing a regular expression. The regex string should be
   *              a Java regular expression.
   *
   * @group string_funcs
   * @since 1.5.0
   */
  def split(str: Column, regex: String): Column = withExpr {
    StringSplit(str.expr, Literal(regex), Literal(-1))
  }

  /**
   * Splits str around matches of the given regex.
   *
   * @param str a string expression to split
   * @param regex a string representing a regular expression. The regex string should be
   *              a Java regular expression.
   * @param limit an integer expression which controls the number of times the regex is applied.
   *        <ul>
   *          <li>limit greater than 0: The resulting array's length will not be more than limit,
   *          and the resulting array's last entry will contain all input beyond the last
   *          matched regex.</li>
   *          <li>limit less than or equal to 0: `regex` will be applied as many times as
   *          possible, and the resulting array can be of any size.</li>
   *        </ul>
   *
   * @group string_funcs
   * @since 3.0.0
   */
  def split(str: Column, regex: String, limit: Int): Column = withExpr {
    StringSplit(str.expr, Literal(regex), Literal(limit))
  }

  /**
   * Substring starts at `pos` and is of length `len` when str is String type or
   * returns the slice of byte array that starts at `pos` in byte and is of length `len`
   * when str is Binary type
   *
   * @note The position is not zero based, but 1 based index.
   *
   * @group string_funcs
   * @since 1.5.0
   */
  def substring(str: Column, pos: Int, len: Int): Column = withExpr {
    Substring(str.expr, lit(pos).expr, lit(len).expr)
  }

  /**
   * Returns the substring from string str before count occurrences of the delimiter delim.
   * If count is positive, everything the left of the final delimiter (counting from left) is
   * returned. If count is negative, every to the right of the final delimiter (counting from the
   * right) is returned. substring_index performs a case-sensitive match when searching for delim.
   *
   * @group string_funcs
   */
  def substring_index(str: Column, delim: String, count: Int): Column = withExpr {
    SubstringIndex(str.expr, lit(delim).expr, lit(count).expr)
  }

  /**
   * Translate any character in the src by a character in replaceString.
   * The characters in replaceString correspond to the characters in matchingString.
   * The translate will happen when any character in the string matches the character
   * in the `matchingString`.
   *
   * @group string_funcs
   * @since 1.5.0
   */
  def translate(src: Column, matchingString: String, replaceString: String): Column = withExpr {
    StringTranslate(src.expr, lit(matchingString).expr, lit(replaceString).expr)
  }

  /**
   * Trim the spaces from both ends for the specified string column.
   *
   * @group string_funcs
   * @since 1.5.0
   */
  def trim(e: Column): Column = withExpr { StringTrim(e.expr) }

  /**
   * Trim the specified character from both ends for the specified string column.
   * @group string_funcs
   * @since 2.3.0
   */
  def trim(e: Column, trimString: String): Column = withExpr {
    StringTrim(e.expr, Literal(trimString))
  }

  /**
   * Converts a string column to upper case.
   *
   * @group string_funcs
   * @since 1.3.0
   */
  def upper(e: Column): Column = withExpr { Upper(e.expr) }

  //////////////////////////////////////////////////////////////////////////////////////////////
  // DateTime functions
  //////////////////////////////////////////////////////////////////////////////////////////////

  /**
   * Returns the date that is `numMonths` after `startDate`.
   *
   * @param startDate A date, timestamp or string. If a string, the data must be in a format that
   *                  can be cast to a date, such as `yyyy-MM-dd` or `yyyy-MM-dd HH:mm:ss.SSSS`
   * @param numMonths The number of months to add to `startDate`, can be negative to subtract months
   * @return A date, or null if `startDate` was a string that could not be cast to a date
   * @group datetime_funcs
   * @since 1.5.0
   */
  def add_months(startDate: Column, numMonths: Int): Column = withExpr {
    AddMonths(startDate.expr, Literal(numMonths))
  }

  /**
   * Returns the current date as a date column.
   *
   * @group datetime_funcs
   * @since 1.5.0
   */
  def current_date(): Column = withExpr { CurrentDate() }

  /**
   * Returns the current timestamp as a timestamp column.
   *
   * @group datetime_funcs
   * @since 1.5.0
   */
  def current_timestamp(): Column = withExpr { CurrentTimestamp() }

  /**
   * Converts a date/timestamp/string to a value of string in the format specified by the date
   * format given by the second argument.
   *
   * See [[java.text.SimpleDateFormat]] for valid date and time format patterns
   *
   * @param dateExpr A date, timestamp or string. If a string, the data must be in a format that
   *                 can be cast to a timestamp, such as `yyyy-MM-dd` or `yyyy-MM-dd HH:mm:ss.SSSS`
   * @param format A pattern `dd.MM.yyyy` would return a string like `18.03.1993`
   * @return A string, or null if `dateExpr` was a string that could not be cast to a timestamp
   * @note Use specialized functions like [[year]] whenever possible as they benefit from a
   * specialized implementation.
   * @throws IllegalArgumentException if the `format` pattern is invalid
   * @group datetime_funcs
   * @since 1.5.0
   */
  def date_format(dateExpr: Column, format: String): Column = withExpr {
    DateFormatClass(dateExpr.expr, Literal(format))
  }

  /**
   * Returns the date that is `days` days after `start`
   *
   * @param start A date, timestamp or string. If a string, the data must be in a format that
   *              can be cast to a date, such as `yyyy-MM-dd` or `yyyy-MM-dd HH:mm:ss.SSSS`
   * @param days  The number of days to add to `start`, can be negative to subtract days
   * @return A date, or null if `start` was a string that could not be cast to a date
   * @group datetime_funcs
   * @since 1.5.0
   */
  def date_add(start: Column, days: Int): Column = withExpr { DateAdd(start.expr, Literal(days)) }

  /**
   * Returns the date that is `days` days before `start`
   *
   * @param start A date, timestamp or string. If a string, the data must be in a format that
   *              can be cast to a date, such as `yyyy-MM-dd` or `yyyy-MM-dd HH:mm:ss.SSSS`
   * @param days  The number of days to subtract from `start`, can be negative to add days
   * @return A date, or null if `start` was a string that could not be cast to a date
   * @group datetime_funcs
   * @since 1.5.0
   */
  def date_sub(start: Column, days: Int): Column = withExpr { DateSub(start.expr, Literal(days)) }

  /**
   * Returns the number of days from `start` to `end`.
   *
   * Only considers the date part of the input. For example:
   * {{{
   * dateddiff("2018-01-10 00:00:00", "2018-01-09 23:59:59")
   * // returns 1
   * }}}
   *
   * @param end A date, timestamp or string. If a string, the data must be in a format that
   *            can be cast to a date, such as `yyyy-MM-dd` or `yyyy-MM-dd HH:mm:ss.SSSS`
   * @param start A date, timestamp or string. If a string, the data must be in a format that
   *              can be cast to a date, such as `yyyy-MM-dd` or `yyyy-MM-dd HH:mm:ss.SSSS`
   * @return An integer, or null if either `end` or `start` were strings that could not be cast to
   *         a date. Negative if `end` is before `start`
   * @group datetime_funcs
   * @since 1.5.0
   */
  def datediff(end: Column, start: Column): Column = withExpr { DateDiff(end.expr, start.expr) }

  /**
   * Extracts the year as an integer from a given date/timestamp/string.
   * @return An integer, or null if the input was a string that could not be cast to a date
   * @group datetime_funcs
   * @since 1.5.0
   */
  def year(e: Column): Column = withExpr { Year(e.expr) }

  /**
   * Extracts the quarter as an integer from a given date/timestamp/string.
   * @return An integer, or null if the input was a string that could not be cast to a date
   * @group datetime_funcs
   * @since 1.5.0
   */
  def quarter(e: Column): Column = withExpr { Quarter(e.expr) }

  /**
   * Extracts the month as an integer from a given date/timestamp/string.
   * @return An integer, or null if the input was a string that could not be cast to a date
   * @group datetime_funcs
   * @since 1.5.0
   */
  def month(e: Column): Column = withExpr { Month(e.expr) }

  /**
   * Extracts the day of the week as an integer from a given date/timestamp/string.
   * Ranges from 1 for a Sunday through to 7 for a Saturday
   * @return An integer, or null if the input was a string that could not be cast to a date
   * @group datetime_funcs
   * @since 2.3.0
   */
  def dayofweek(e: Column): Column = withExpr { DayOfWeek(e.expr) }

  /**
   * Extracts the day of the month as an integer from a given date/timestamp/string.
   * @return An integer, or null if the input was a string that could not be cast to a date
   * @group datetime_funcs
   * @since 1.5.0
   */
  def dayofmonth(e: Column): Column = withExpr { DayOfMonth(e.expr) }

  /**
   * Extracts the day of the year as an integer from a given date/timestamp/string.
   * @return An integer, or null if the input was a string that could not be cast to a date
   * @group datetime_funcs
   * @since 1.5.0
   */
  def dayofyear(e: Column): Column = withExpr { DayOfYear(e.expr) }

  /**
   * Extracts the hours as an integer from a given date/timestamp/string.
   * @return An integer, or null if the input was a string that could not be cast to a date
   * @group datetime_funcs
   * @since 1.5.0
   */
  def hour(e: Column): Column = withExpr { Hour(e.expr) }

  /**
   * Returns the last day of the month which the given date belongs to.
   * For example, input "2015-07-27" returns "2015-07-31" since July 31 is the last day of the
   * month in July 2015.
   *
   * @param e A date, timestamp or string. If a string, the data must be in a format that can be
   *          cast to a date, such as `yyyy-MM-dd` or `yyyy-MM-dd HH:mm:ss.SSSS`
   * @return A date, or null if the input was a string that could not be cast to a date
   * @group datetime_funcs
   * @since 1.5.0
   */
  def last_day(e: Column): Column = withExpr { LastDay(e.expr) }

  /**
   * Extracts the minutes as an integer from a given date/timestamp/string.
   * @return An integer, or null if the input was a string that could not be cast to a date
   * @group datetime_funcs
   * @since 1.5.0
   */
  def minute(e: Column): Column = withExpr { Minute(e.expr) }

  /**
   * Returns number of months between dates `start` and `end`.
   *
   * A whole number is returned if both inputs have the same day of month or both are the last day
   * of their respective months. Otherwise, the difference is calculated assuming 31 days per month.
   *
   * For example:
   * {{{
   * months_between("2017-11-14", "2017-07-14")  // returns 4.0
   * months_between("2017-01-01", "2017-01-10")  // returns 0.29032258
   * months_between("2017-06-01", "2017-06-16 12:00:00")  // returns -0.5
   * }}}
   *
   * @param end   A date, timestamp or string. If a string, the data must be in a format that can
   *              be cast to a timestamp, such as `yyyy-MM-dd` or `yyyy-MM-dd HH:mm:ss.SSSS`
   * @param start A date, timestamp or string. If a string, the data must be in a format that can
   *              cast to a timestamp, such as `yyyy-MM-dd` or `yyyy-MM-dd HH:mm:ss.SSSS`
   * @return A double, or null if either `end` or `start` were strings that could not be cast to a
   *         timestamp. Negative if `end` is before `start`
   * @group datetime_funcs
   * @since 1.5.0
   */
  def months_between(end: Column, start: Column): Column = withExpr {
    new MonthsBetween(end.expr, start.expr)
  }

  /**
   * Returns number of months between dates `end` and `start`. If `roundOff` is set to true, the
   * result is rounded off to 8 digits; it is not rounded otherwise.
   * @group datetime_funcs
   * @since 2.4.0
   */
  def months_between(end: Column, start: Column, roundOff: Boolean): Column = withExpr {
    MonthsBetween(end.expr, start.expr, lit(roundOff).expr)
  }

  /**
   * Returns the first date which is later than the value of the `date` column that is on the
   * specified day of the week.
   *
   * For example, `next_day('2015-07-27', "Sunday")` returns 2015-08-02 because that is the first
   * Sunday after 2015-07-27.
   *
   * @param date      A date, timestamp or string. If a string, the data must be in a format that
   *                  can be cast to a date, such as `yyyy-MM-dd` or `yyyy-MM-dd HH:mm:ss.SSSS`
   * @param dayOfWeek Case insensitive, and accepts: "Mon", "Tue", "Wed", "Thu", "Fri", "Sat", "Sun"
   * @return A date, or null if `date` was a string that could not be cast to a date or if
   *         `dayOfWeek` was an invalid value
   * @group datetime_funcs
   * @since 1.5.0
   */
  def next_day(date: Column, dayOfWeek: String): Column = withExpr {
    NextDay(date.expr, lit(dayOfWeek).expr)
  }

  /**
   * Extracts the seconds as an integer from a given date/timestamp/string.
   * @return An integer, or null if the input was a string that could not be cast to a timestamp
   * @group datetime_funcs
   * @since 1.5.0
   */
  def second(e: Column): Column = withExpr { Second(e.expr) }

  /**
   * Extracts the week number as an integer from a given date/timestamp/string.
   *
   * A week is considered to start on a Monday and week 1 is the first week with more than 3 days,
   * as defined by ISO 8601
   *
   * @return An integer, or null if the input was a string that could not be cast to a date
   * @group datetime_funcs
   * @since 1.5.0
   */
  def weekofyear(e: Column): Column = withExpr { WeekOfYear(e.expr) }

  /**
   * Converts the number of seconds from unix epoch (1970-01-01 00:00:00 UTC) to a string
   * representing the timestamp of that moment in the current system time zone in the
   * yyyy-MM-dd HH:mm:ss format.
   *
   * @param ut A number of a type that is castable to a long, such as string or integer. Can be
   *           negative for timestamps before the unix epoch
   * @return A string, or null if the input was a string that could not be cast to a long
   * @group datetime_funcs
   * @since 1.5.0
   */
  def from_unixtime(ut: Column): Column = withExpr {
    FromUnixTime(ut.expr, Literal("yyyy-MM-dd HH:mm:ss"))
  }

  /**
   * Converts the number of seconds from unix epoch (1970-01-01 00:00:00 UTC) to a string
   * representing the timestamp of that moment in the current system time zone in the given
   * format.
   *
   * See [[java.text.SimpleDateFormat]] for valid date and time format patterns
   *
   * @param ut A number of a type that is castable to a long, such as string or integer. Can be
   *           negative for timestamps before the unix epoch
   * @param f  A date time pattern that the input will be formatted to
   * @return A string, or null if `ut` was a string that could not be cast to a long or `f` was
   *         an invalid date time pattern
   * @group datetime_funcs
   * @since 1.5.0
   */
  def from_unixtime(ut: Column, f: String): Column = withExpr {
    FromUnixTime(ut.expr, Literal(f))
  }

  /**
   * Returns the current Unix timestamp (in seconds) as a long.
   *
   * @note All calls of `unix_timestamp` within the same query return the same value
   * (i.e. the current timestamp is calculated at the start of query evaluation).
   *
   * @group datetime_funcs
   * @since 1.5.0
   */
  def unix_timestamp(): Column = withExpr {
    UnixTimestamp(CurrentTimestamp(), Literal("yyyy-MM-dd HH:mm:ss"))
  }

  /**
   * Converts time string in format yyyy-MM-dd HH:mm:ss to Unix timestamp (in seconds),
   * using the default timezone and the default locale.
   *
   * @param s A date, timestamp or string. If a string, the data must be in the
   *          `yyyy-MM-dd HH:mm:ss` format
   * @return A long, or null if the input was a string not of the correct format
   * @group datetime_funcs
   * @since 1.5.0
   */
  def unix_timestamp(s: Column): Column = withExpr {
    UnixTimestamp(s.expr, Literal("yyyy-MM-dd HH:mm:ss"))
  }

  /**
   * Converts time string with given pattern to Unix timestamp (in seconds).
   *
   * See [[java.text.SimpleDateFormat]] for valid date and time format patterns
   *
   * @param s A date, timestamp or string. If a string, the data must be in a format that can be
   *          cast to a date, such as `yyyy-MM-dd` or `yyyy-MM-dd HH:mm:ss.SSSS`
   * @param p A date time pattern detailing the format of `s` when `s` is a string
   * @return A long, or null if `s` was a string that could not be cast to a date or `p` was
   *         an invalid format
   * @group datetime_funcs
   * @since 1.5.0
   */
  def unix_timestamp(s: Column, p: String): Column = withExpr { UnixTimestamp(s.expr, Literal(p)) }

  /**
   * Converts to a timestamp by casting rules to `TimestampType`.
   *
   * @param s A date, timestamp or string. If a string, the data must be in a format that can be
   *          cast to a timestamp, such as `yyyy-MM-dd` or `yyyy-MM-dd HH:mm:ss.SSSS`
   * @return A timestamp, or null if the input was a string that could not be cast to a timestamp
   * @group datetime_funcs
   * @since 2.2.0
   */
  def to_timestamp(s: Column): Column = withExpr {
    new ParseToTimestamp(s.expr)
  }

  /**
   * Converts time string with the given pattern to timestamp.
   *
   * See [[java.text.SimpleDateFormat]] for valid date and time format patterns
   *
   * @param s   A date, timestamp or string. If a string, the data must be in a format that can be
   *            cast to a timestamp, such as `yyyy-MM-dd` or `yyyy-MM-dd HH:mm:ss.SSSS`
   * @param fmt A date time pattern detailing the format of `s` when `s` is a string
   * @return A timestamp, or null if `s` was a string that could not be cast to a timestamp or
   *         `fmt` was an invalid format
   * @group datetime_funcs
   * @since 2.2.0
   */
  def to_timestamp(s: Column, fmt: String): Column = withExpr {
    new ParseToTimestamp(s.expr, Literal(fmt))
  }

  /**
   * Converts the column into `DateType` by casting rules to `DateType`.
   *
   * @group datetime_funcs
   * @since 1.5.0
   */
  def to_date(e: Column): Column = withExpr { new ParseToDate(e.expr) }

  /**
   * Converts the column into a `DateType` with a specified format
   *
   * See [[java.text.SimpleDateFormat]] for valid date and time format patterns
   *
   * @param e   A date, timestamp or string. If a string, the data must be in a format that can be
   *            cast to a date, such as `yyyy-MM-dd` or `yyyy-MM-dd HH:mm:ss.SSSS`
   * @param fmt A date time pattern detailing the format of `e` when `e`is a string
   * @return A date, or null if `e` was a string that could not be cast to a date or `fmt` was an
   *         invalid format
   * @group datetime_funcs
   * @since 2.2.0
   */
  def to_date(e: Column, fmt: String): Column = withExpr {
    new ParseToDate(e.expr, Literal(fmt))
  }

  /**
   * Returns date truncated to the unit specified by the format.
   *
   * For example, `trunc("2018-11-19 12:01:19", "year")` returns 2018-01-01
   *
   * @param date A date, timestamp or string. If a string, the data must be in a format that can be
   *             cast to a date, such as `yyyy-MM-dd` or `yyyy-MM-dd HH:mm:ss.SSSS`
   * @param format: 'year', 'yyyy', 'yy' for truncate by year,
   *               or 'month', 'mon', 'mm' for truncate by month
   *
   * @return A date, or null if `date` was a string that could not be cast to a date or `format`
   *         was an invalid value
   * @group datetime_funcs
   * @since 1.5.0
   */
  def trunc(date: Column, format: String): Column = withExpr {
    TruncDate(date.expr, Literal(format))
  }

  /**
   * Returns timestamp truncated to the unit specified by the format.
   *
   * For example, `date_tunc("2018-11-19 12:01:19", "year")` returns 2018-01-01 00:00:00
   *
   * @param format: 'year', 'yyyy', 'yy' for truncate by year,
   *                'month', 'mon', 'mm' for truncate by month,
   *                'day', 'dd' for truncate by day,
   *                Other options are: 'second', 'minute', 'hour', 'week', 'month', 'quarter'
   * @param timestamp A date, timestamp or string. If a string, the data must be in a format that
   *                  can be cast to a timestamp, such as `yyyy-MM-dd` or `yyyy-MM-dd HH:mm:ss.SSSS`
   * @return A timestamp, or null if `timestamp` was a string that could not be cast to a timestamp
   *         or `format` was an invalid value
   * @group datetime_funcs
   * @since 2.3.0
   */
  def date_trunc(format: String, timestamp: Column): Column = withExpr {
    TruncTimestamp(Literal(format), timestamp.expr)
  }

  /**
   * Given a timestamp like '2017-07-14 02:40:00.0', interprets it as a time in UTC, and renders
   * that time as a timestamp in the given time zone. For example, 'GMT+1' would yield
   * '2017-07-14 03:40:00.0'.
   *
   * @param ts A date, timestamp or string. If a string, the data must be in a format that can be
   *           cast to a timestamp, such as `yyyy-MM-dd` or `yyyy-MM-dd HH:mm:ss.SSSS`
   * @param tz A string detailing the time zone that the input should be adjusted to, such as
   *           `Europe/London`, `PST` or `GMT+5`
   * @return A timestamp, or null if `ts` was a string that could not be cast to a timestamp or
   *         `tz` was an invalid value
   * @group datetime_funcs
   * @since 1.5.0
   */
  def from_utc_timestamp(ts: Column, tz: String): Column = withExpr {
    FromUTCTimestamp(ts.expr, Literal(tz))
  }

  /**
   * Given a timestamp like '2017-07-14 02:40:00.0', interprets it as a time in UTC, and renders
   * that time as a timestamp in the given time zone. For example, 'GMT+1' would yield
   * '2017-07-14 03:40:00.0'.
   * @group datetime_funcs
   * @since 2.4.0
   */
  def from_utc_timestamp(ts: Column, tz: Column): Column = withExpr {
    FromUTCTimestamp(ts.expr, tz.expr)
  }

  /**
   * Given a timestamp like '2017-07-14 02:40:00.0', interprets it as a time in the given time
   * zone, and renders that time as a timestamp in UTC. For example, 'GMT+1' would yield
   * '2017-07-14 01:40:00.0'.
   *
   * @param ts A date, timestamp or string. If a string, the data must be in a format that can be
   *           cast to a timestamp, such as `yyyy-MM-dd` or `yyyy-MM-dd HH:mm:ss.SSSS`
   * @param tz A string detailing the time zone that the input belongs to, such as `Europe/London`,
   *           `PST` or `GMT+5`
   * @return A timestamp, or null if `ts` was a string that could not be cast to a timestamp or
   *         `tz` was an invalid value
   * @group datetime_funcs
   * @since 1.5.0
   */
  def to_utc_timestamp(ts: Column, tz: String): Column = withExpr {
    ToUTCTimestamp(ts.expr, Literal(tz))
  }

  /**
   * Given a timestamp like '2017-07-14 02:40:00.0', interprets it as a time in the given time
   * zone, and renders that time as a timestamp in UTC. For example, 'GMT+1' would yield
   * '2017-07-14 01:40:00.0'.
   * @group datetime_funcs
   * @since 2.4.0
   */
  def to_utc_timestamp(ts: Column, tz: Column): Column = withExpr {
    ToUTCTimestamp(ts.expr, tz.expr)
  }

  /**
   * Bucketize rows into one or more time windows given a timestamp specifying column. Window
   * starts are inclusive but the window ends are exclusive, e.g. 12:05 will be in the window
   * [12:05,12:10) but not in [12:00,12:05). Windows can support microsecond precision. Windows in
   * the order of months are not supported. The following example takes the average stock price for
   * a one minute window every 10 seconds starting 5 seconds after the hour:
   *
   * {{{
   *   val df = ... // schema => timestamp: TimestampType, stockId: StringType, price: DoubleType
   *   df.groupBy(window($"time", "1 minute", "10 seconds", "5 seconds"), $"stockId")
   *     .agg(mean("price"))
   * }}}
   *
   * The windows will look like:
   *
   * {{{
   *   09:00:05-09:01:05
   *   09:00:15-09:01:15
   *   09:00:25-09:01:25 ...
   * }}}
   *
   * For a streaming query, you may use the function `current_timestamp` to generate windows on
   * processing time.
   *
   * @param timeColumn The column or the expression to use as the timestamp for windowing by time.
   *                   The time column must be of TimestampType.
   * @param windowDuration A string specifying the width of the window, e.g. `10 minutes`,
   *                       `1 second`. Check `org.apache.spark.unsafe.types.CalendarInterval` for
   *                       valid duration identifiers. Note that the duration is a fixed length of
   *                       time, and does not vary over time according to a calendar. For example,
   *                       `1 day` always means 86,400,000 milliseconds, not a calendar day.
   * @param slideDuration A string specifying the sliding interval of the window, e.g. `1 minute`.
   *                      A new window will be generated every `slideDuration`. Must be less than
   *                      or equal to the `windowDuration`. Check
   *                      `org.apache.spark.unsafe.types.CalendarInterval` for valid duration
   *                      identifiers. This duration is likewise absolute, and does not vary
   *                      according to a calendar.
   * @param startTime The offset with respect to 1970-01-01 00:00:00 UTC with which to start
   *                  window intervals. For example, in order to have hourly tumbling windows that
   *                  start 15 minutes past the hour, e.g. 12:15-13:15, 13:15-14:15... provide
   *                  `startTime` as `15 minutes`.
   *
   * @group datetime_funcs
   * @since 2.0.0
   */
  def window(
      timeColumn: Column,
      windowDuration: String,
      slideDuration: String,
      startTime: String): Column = {
    withExpr {
      TimeWindow(timeColumn.expr, windowDuration, slideDuration, startTime)
    }.as("window")
  }


  /**
   * Bucketize rows into one or more time windows given a timestamp specifying column. Window
   * starts are inclusive but the window ends are exclusive, e.g. 12:05 will be in the window
   * [12:05,12:10) but not in [12:00,12:05). Windows can support microsecond precision. Windows in
   * the order of months are not supported. The windows start beginning at 1970-01-01 00:00:00 UTC.
   * The following example takes the average stock price for a one minute window every 10 seconds:
   *
   * {{{
   *   val df = ... // schema => timestamp: TimestampType, stockId: StringType, price: DoubleType
   *   df.groupBy(window($"time", "1 minute", "10 seconds"), $"stockId")
   *     .agg(mean("price"))
   * }}}
   *
   * The windows will look like:
   *
   * {{{
   *   09:00:00-09:01:00
   *   09:00:10-09:01:10
   *   09:00:20-09:01:20 ...
   * }}}
   *
   * For a streaming query, you may use the function `current_timestamp` to generate windows on
   * processing time.
   *
   * @param timeColumn The column or the expression to use as the timestamp for windowing by time.
   *                   The time column must be of TimestampType.
   * @param windowDuration A string specifying the width of the window, e.g. `10 minutes`,
   *                       `1 second`. Check `org.apache.spark.unsafe.types.CalendarInterval` for
   *                       valid duration identifiers. Note that the duration is a fixed length of
   *                       time, and does not vary over time according to a calendar. For example,
   *                       `1 day` always means 86,400,000 milliseconds, not a calendar day.
   * @param slideDuration A string specifying the sliding interval of the window, e.g. `1 minute`.
   *                      A new window will be generated every `slideDuration`. Must be less than
   *                      or equal to the `windowDuration`. Check
   *                      `org.apache.spark.unsafe.types.CalendarInterval` for valid duration
   *                      identifiers. This duration is likewise absolute, and does not vary
   *                      according to a calendar.
   *
   * @group datetime_funcs
   * @since 2.0.0
   */
  def window(timeColumn: Column, windowDuration: String, slideDuration: String): Column = {
    window(timeColumn, windowDuration, slideDuration, "0 second")
  }

  /**
   * Generates tumbling time windows given a timestamp specifying column. Window
   * starts are inclusive but the window ends are exclusive, e.g. 12:05 will be in the window
   * [12:05,12:10) but not in [12:00,12:05). Windows can support microsecond precision. Windows in
   * the order of months are not supported. The windows start beginning at 1970-01-01 00:00:00 UTC.
   * The following example takes the average stock price for a one minute tumbling window:
   *
   * {{{
   *   val df = ... // schema => timestamp: TimestampType, stockId: StringType, price: DoubleType
   *   df.groupBy(window($"time", "1 minute"), $"stockId")
   *     .agg(mean("price"))
   * }}}
   *
   * The windows will look like:
   *
   * {{{
   *   09:00:00-09:01:00
   *   09:01:00-09:02:00
   *   09:02:00-09:03:00 ...
   * }}}
   *
   * For a streaming query, you may use the function `current_timestamp` to generate windows on
   * processing time.
   *
   * @param timeColumn The column or the expression to use as the timestamp for windowing by time.
   *                   The time column must be of TimestampType.
   * @param windowDuration A string specifying the width of the window, e.g. `10 minutes`,
   *                       `1 second`. Check `org.apache.spark.unsafe.types.CalendarInterval` for
   *                       valid duration identifiers.
   *
   * @group datetime_funcs
   * @since 2.0.0
   */
  def window(timeColumn: Column, windowDuration: String): Column = {
    window(timeColumn, windowDuration, windowDuration, "0 second")
  }

  //////////////////////////////////////////////////////////////////////////////////////////////
  // Collection functions
  //////////////////////////////////////////////////////////////////////////////////////////////

  /**
   * Returns null if the array is null, true if the array contains `value`, and false otherwise.
   * @group collection_funcs
   * @since 1.5.0
   */
  def array_contains(column: Column, value: Any): Column = withExpr {
    ArrayContains(column.expr, lit(value).expr)
  }

  /**
   * Returns `true` if `a1` and `a2` have at least one non-null element in common. If not and both
   * the arrays are non-empty and any of them contains a `null`, it returns `null`. It returns
   * `false` otherwise.
   * @group collection_funcs
   * @since 2.4.0
   */
  def arrays_overlap(a1: Column, a2: Column): Column = withExpr {
    ArraysOverlap(a1.expr, a2.expr)
  }

  /**
   * Returns an array containing all the elements in `x` from index `start` (or starting from the
   * end if `start` is negative) with the specified `length`.
   * @group collection_funcs
   * @since 2.4.0
   */
  def slice(x: Column, start: Int, length: Int): Column = withExpr {
    Slice(x.expr, Literal(start), Literal(length))
  }

  /**
   * Concatenates the elements of `column` using the `delimiter`. Null values are replaced with
   * `nullReplacement`.
   * @group collection_funcs
   * @since 2.4.0
   */
  def array_join(column: Column, delimiter: String, nullReplacement: String): Column = withExpr {
    ArrayJoin(column.expr, Literal(delimiter), Some(Literal(nullReplacement)))
  }

  /**
   * Concatenates the elements of `column` using the `delimiter`.
   * @group collection_funcs
   * @since 2.4.0
   */
  def array_join(column: Column, delimiter: String): Column = withExpr {
    ArrayJoin(column.expr, Literal(delimiter), None)
  }

  /**
   * Concatenates multiple input columns together into a single column.
   * The function works with strings, binary and compatible array columns.
   *
   * @group collection_funcs
   * @since 1.5.0
   */
  @scala.annotation.varargs
  def concat(exprs: Column*): Column = withExpr { Concat(exprs.map(_.expr)) }

  /**
   * Locates the position of the first occurrence of the value in the given array as long.
   * Returns null if either of the arguments are null.
   *
   * @note The position is not zero based, but 1 based index. Returns 0 if value
   * could not be found in array.
   *
   * @group collection_funcs
   * @since 2.4.0
   */
  def array_position(column: Column, value: Any): Column = withExpr {
    ArrayPosition(column.expr, lit(value).expr)
  }

  /**
   * Returns element of array at given index in value if column is array. Returns value for
   * the given key in value if column is map.
   *
   * @group collection_funcs
   * @since 2.4.0
   */
  def element_at(column: Column, value: Any): Column = withExpr {
    ElementAt(column.expr, lit(value).expr)
  }

  /**
   * Sorts the input array in ascending order. The elements of the input array must be orderable.
   * Null elements will be placed at the end of the returned array.
   *
   * @group collection_funcs
   * @since 2.4.0
   */
  def array_sort(e: Column): Column = withExpr { ArraySort(e.expr) }

  /**
   * Remove all elements that equal to element from the given array.
   *
   * @group collection_funcs
   * @since 2.4.0
   */
  def array_remove(column: Column, element: Any): Column = withExpr {
    ArrayRemove(column.expr, lit(element).expr)
  }

  /**
   * Removes duplicate values from the array.
   * @group collection_funcs
   * @since 2.4.0
   */
  def array_distinct(e: Column): Column = withExpr { ArrayDistinct(e.expr) }

  /**
   * Returns an array of the elements in the intersection of the given two arrays,
   * without duplicates.
   *
   * @group collection_funcs
   * @since 2.4.0
   */
  def array_intersect(col1: Column, col2: Column): Column = withExpr {
    ArrayIntersect(col1.expr, col2.expr)
  }

  /**
   * Returns an array of the elements in the union of the given two arrays, without duplicates.
   *
   * @group collection_funcs
   * @since 2.4.0
   */
  def array_union(col1: Column, col2: Column): Column = withExpr {
    ArrayUnion(col1.expr, col2.expr)
  }

  /**
   * Returns an array of the elements in the first array but not in the second array,
   * without duplicates. The order of elements in the result is not determined
   *
   * @group collection_funcs
   * @since 2.4.0
   */
  def array_except(col1: Column, col2: Column): Column = withExpr {
    ArrayExcept(col1.expr, col2.expr)
  }

  /**
   * Creates a new row for each element in the given array or map column.
   *
   * @group collection_funcs
   * @since 1.3.0
   */
  def explode(e: Column): Column = withExpr { Explode(e.expr) }

  /**
   * Creates a new row for each element in the given array or map column.
   * Unlike explode, if the array/map is null or empty then null is produced.
   *
   * @group collection_funcs
   * @since 2.2.0
   */
  def explode_outer(e: Column): Column = withExpr { GeneratorOuter(Explode(e.expr)) }

  /**
   * Creates a new row for each element with position in the given array or map column.
   *
   * @group collection_funcs
   * @since 2.1.0
   */
  def posexplode(e: Column): Column = withExpr { PosExplode(e.expr) }

  /**
   * Creates a new row for each element with position in the given array or map column.
   * Unlike posexplode, if the array/map is null or empty then the row (null, null) is produced.
   *
   * @group collection_funcs
   * @since 2.2.0
   */
  def posexplode_outer(e: Column): Column = withExpr { GeneratorOuter(PosExplode(e.expr)) }

  /**
   * Extracts json object from a json string based on json path specified, and returns json string
   * of the extracted json object. It will return null if the input json string is invalid.
   *
   * @group collection_funcs
   * @since 1.6.0
   */
  def get_json_object(e: Column, path: String): Column = withExpr {
    GetJsonObject(e.expr, lit(path).expr)
  }

  /**
   * Creates a new row for a json column according to the given field names.
   *
   * @group collection_funcs
   * @since 1.6.0
   */
  @scala.annotation.varargs
  def json_tuple(json: Column, fields: String*): Column = withExpr {
    require(fields.nonEmpty, "at least 1 field name should be given.")
    JsonTuple(json.expr +: fields.map(Literal.apply))
  }

  /**
   * (Scala-specific) Parses a column containing a JSON string into a `StructType` with the
   * specified schema. Returns `null`, in the case of an unparseable string.
   *
   * @param e a string column containing JSON data.
   * @param schema the schema to use when parsing the json string
   * @param options options to control how the json is parsed. Accepts the same options as the
   *                json data source.
   *
   * @group collection_funcs
   * @since 2.1.0
   */
  def from_json(e: Column, schema: StructType, options: Map[String, String]): Column =
    from_json(e, schema.asInstanceOf[DataType], options)

  /**
   * (Scala-specific) Parses a column containing a JSON string into a `MapType` with `StringType`
   * as keys type, `StructType` or `ArrayType` with the specified schema.
   * Returns `null`, in the case of an unparseable string.
   *
   * @param e a string column containing JSON data.
   * @param schema the schema to use when parsing the json string
   * @param options options to control how the json is parsed. accepts the same options and the
   *                json data source.
   *
   * @group collection_funcs
   * @since 2.2.0
   */
  def from_json(e: Column, schema: DataType, options: Map[String, String]): Column = withExpr {
    JsonToStructs(schema, options, e.expr)
  }

  /**
   * (Java-specific) Parses a column containing a JSON string into a `StructType` with the
   * specified schema. Returns `null`, in the case of an unparseable string.
   *
   * @param e a string column containing JSON data.
   * @param schema the schema to use when parsing the json string
   * @param options options to control how the json is parsed. accepts the same options and the
   *                json data source.
   *
   * @group collection_funcs
   * @since 2.1.0
   */
  def from_json(e: Column, schema: StructType, options: java.util.Map[String, String]): Column =
    from_json(e, schema, options.asScala.toMap)

  /**
   * (Java-specific) Parses a column containing a JSON string into a `MapType` with `StringType`
   * as keys type, `StructType` or `ArrayType` with the specified schema.
   * Returns `null`, in the case of an unparseable string.
   *
   * @param e a string column containing JSON data.
   * @param schema the schema to use when parsing the json string
   * @param options options to control how the json is parsed. accepts the same options and the
   *                json data source.
   *
   * @group collection_funcs
   * @since 2.2.0
   */
  def from_json(e: Column, schema: DataType, options: java.util.Map[String, String]): Column =
    from_json(e, schema, options.asScala.toMap)

  /**
   * Parses a column containing a JSON string into a `StructType` with the specified schema.
   * Returns `null`, in the case of an unparseable string.
   *
   * @param e a string column containing JSON data.
   * @param schema the schema to use when parsing the json string
   *
   * @group collection_funcs
   * @since 2.1.0
   */
  def from_json(e: Column, schema: StructType): Column =
    from_json(e, schema, Map.empty[String, String])

  /**
   * Parses a column containing a JSON string into a `MapType` with `StringType` as keys type,
   * `StructType` or `ArrayType` with the specified schema.
   * Returns `null`, in the case of an unparseable string.
   *
   * @param e a string column containing JSON data.
   * @param schema the schema to use when parsing the json string
   *
   * @group collection_funcs
   * @since 2.2.0
   */
  def from_json(e: Column, schema: DataType): Column =
    from_json(e, schema, Map.empty[String, String])

  /**
   * (Java-specific) Parses a column containing a JSON string into a `MapType` with `StringType`
   * as keys type, `StructType` or `ArrayType` with the specified schema.
   * Returns `null`, in the case of an unparseable string.
   *
   * @param e a string column containing JSON data.
   * @param schema the schema to use when parsing the json string as a json string. In Spark 2.1,
   *               the user-provided schema has to be in JSON format. Since Spark 2.2, the DDL
   *               format is also supported for the schema.
   *
   * @group collection_funcs
   * @since 2.1.0
   */
  def from_json(e: Column, schema: String, options: java.util.Map[String, String]): Column = {
    from_json(e, schema, options.asScala.toMap)
  }

  /**
   * (Scala-specific) Parses a column containing a JSON string into a `MapType` with `StringType`
   * as keys type, `StructType` or `ArrayType` with the specified schema.
   * Returns `null`, in the case of an unparseable string.
   *
   * @param e a string column containing JSON data.
   * @param schema the schema to use when parsing the json string as a json string, it could be a
   *               JSON format string or a DDL-formatted string.
   *
   * @group collection_funcs
   * @since 2.3.0
   */
  def from_json(e: Column, schema: String, options: Map[String, String]): Column = {
    val dataType = try {
      DataType.fromJson(schema)
    } catch {
      case NonFatal(_) => DataType.fromDDL(schema)
    }
    from_json(e, dataType, options)
  }

  /**
   * (Scala-specific) Parses a column containing a JSON string into a `MapType` with `StringType`
   * as keys type, `StructType` or `ArrayType` of `StructType`s with the specified schema.
   * Returns `null`, in the case of an unparseable string.
   *
   * @param e a string column containing JSON data.
   * @param schema the schema to use when parsing the json string
   *
   * @group collection_funcs
   * @since 2.4.0
   */
  def from_json(e: Column, schema: Column): Column = {
    from_json(e, schema, Map.empty[String, String].asJava)
  }

  /**
   * (Java-specific) Parses a column containing a JSON string into a `MapType` with `StringType`
   * as keys type, `StructType` or `ArrayType` of `StructType`s with the specified schema.
   * Returns `null`, in the case of an unparseable string.
   *
   * @param e a string column containing JSON data.
   * @param schema the schema to use when parsing the json string
   * @param options options to control how the json is parsed. accepts the same options and the
   *                json data source.
   *
   * @group collection_funcs
   * @since 2.4.0
   */
  def from_json(e: Column, schema: Column, options: java.util.Map[String, String]): Column = {
    withExpr(new JsonToStructs(e.expr, schema.expr, options.asScala.toMap))
  }

  /**
   * Parses a JSON string and infers its schema in DDL format.
   *
   * @param json a JSON string.
   *
   * @group collection_funcs
   * @since 2.4.0
   */
  def schema_of_json(json: String): Column = schema_of_json(lit(json))

  /**
   * Parses a JSON string and infers its schema in DDL format.
   *
   * @param json a string literal containing a JSON string.
   *
   * @group collection_funcs
   * @since 2.4.0
   */
  def schema_of_json(json: Column): Column = withExpr(new SchemaOfJson(json.expr))

  /**
   * Parses a JSON string and infers its schema in DDL format using options.
   *
   * @param json a string column containing JSON data.
   * @param options options to control how the json is parsed. accepts the same options and the
   *                json data source. See [[DataFrameReader#json]].
   * @return a column with string literal containing schema in DDL format.
   *
   * @group collection_funcs
   * @since 3.0.0
   */
  def schema_of_json(json: Column, options: java.util.Map[String, String]): Column = {
    withExpr(SchemaOfJson(json.expr, options.asScala.toMap))
  }

  /**
   * (Scala-specific) Converts a column containing a `StructType`, `ArrayType` or
   * a `MapType` into a JSON string with the specified schema.
   * Throws an exception, in the case of an unsupported type.
   *
   * @param e a column containing a struct, an array or a map.
   * @param options options to control how the struct column is converted into a json string.
   *                accepts the same options and the json data source.
   *                Additionally the function supports the `pretty` option which enables
   *                pretty JSON generation.
   *
   * @group collection_funcs
   * @since 2.1.0
   */
  def to_json(e: Column, options: Map[String, String]): Column = withExpr {
    StructsToJson(options, e.expr)
  }

  /**
   * (Java-specific) Converts a column containing a `StructType`, `ArrayType` or
   * a `MapType` into a JSON string with the specified schema.
   * Throws an exception, in the case of an unsupported type.
   *
   * @param e a column containing a struct, an array or a map.
   * @param options options to control how the struct column is converted into a json string.
   *                accepts the same options and the json data source.
   *                Additionally the function supports the `pretty` option which enables
   *                pretty JSON generation.
   *
   * @group collection_funcs
   * @since 2.1.0
   */
  def to_json(e: Column, options: java.util.Map[String, String]): Column =
    to_json(e, options.asScala.toMap)

  /**
   * Converts a column containing a `StructType`, `ArrayType` or
   * a `MapType` into a JSON string with the specified schema.
   * Throws an exception, in the case of an unsupported type.
   *
   * @param e a column containing a struct, an array or a map.
   *
   * @group collection_funcs
   * @since 2.1.0
   */
  def to_json(e: Column): Column =
    to_json(e, Map.empty[String, String])

  /**
   * Returns length of array or map.
   *
   * @group collection_funcs
   * @since 1.5.0
   */
  def size(e: Column): Column = withExpr { Size(e.expr) }

  /**
   * Sorts the input array for the given column in ascending order,
   * according to the natural ordering of the array elements.
   * Null elements will be placed at the beginning of the returned array.
   *
   * @group collection_funcs
   * @since 1.5.0
   */
  def sort_array(e: Column): Column = sort_array(e, asc = true)

  /**
   * Sorts the input array for the given column in ascending or descending order,
   * according to the natural ordering of the array elements.
   * Null elements will be placed at the beginning of the returned array in ascending order or
   * at the end of the returned array in descending order.
   *
   * @group collection_funcs
   * @since 1.5.0
   */
  def sort_array(e: Column, asc: Boolean): Column = withExpr { SortArray(e.expr, lit(asc).expr) }

  /**
   * Returns the minimum value in the array.
   *
   * @group collection_funcs
   * @since 2.4.0
   */
  def array_min(e: Column): Column = withExpr { ArrayMin(e.expr) }

  /**
   * Returns the maximum value in the array.
   *
   * @group collection_funcs
   * @since 2.4.0
   */
  def array_max(e: Column): Column = withExpr { ArrayMax(e.expr) }

  /**
   * Returns a random permutation of the given array.
   *
   * @note The function is non-deterministic.
   *
   * @group collection_funcs
   * @since 2.4.0
   */
  def shuffle(e: Column): Column = withExpr { Shuffle(e.expr) }

  /**
   * Returns a reversed string or an array with reverse order of elements.
   * @group collection_funcs
   * @since 1.5.0
   */
  def reverse(e: Column): Column = withExpr { Reverse(e.expr) }

  /**
   * Creates a single array from an array of arrays. If a structure of nested arrays is deeper than
   * two levels, only one level of nesting is removed.
   * @group collection_funcs
   * @since 2.4.0
   */
  def flatten(e: Column): Column = withExpr { Flatten(e.expr) }

  /**
   * Generate a sequence of integers from start to stop, incrementing by step.
   *
   * @group collection_funcs
   * @since 2.4.0
   */
  def sequence(start: Column, stop: Column, step: Column): Column = withExpr {
    new Sequence(start.expr, stop.expr, step.expr)
  }

  /**
   * Generate a sequence of integers from start to stop,
   * incrementing by 1 if start is less than or equal to stop, otherwise -1.
   *
   * @group collection_funcs
   * @since 2.4.0
   */
  def sequence(start: Column, stop: Column): Column = withExpr {
    new Sequence(start.expr, stop.expr)
  }

  /**
   * Creates an array containing the left argument repeated the number of times given by the
   * right argument.
   *
   * @group collection_funcs
   * @since 2.4.0
   */
  def array_repeat(left: Column, right: Column): Column = withExpr {
    ArrayRepeat(left.expr, right.expr)
  }

  /**
   * Creates an array containing the left argument repeated the number of times given by the
   * right argument.
   *
   * @group collection_funcs
   * @since 2.4.0
   */
  def array_repeat(e: Column, count: Int): Column = array_repeat(e, lit(count))

  /**
   * Returns an unordered array containing the keys of the map.
   * @group collection_funcs
   * @since 2.3.0
   */
  def map_keys(e: Column): Column = withExpr { MapKeys(e.expr) }

  /**
   * Returns an unordered array containing the values of the map.
   * @group collection_funcs
   * @since 2.3.0
   */
  def map_values(e: Column): Column = withExpr { MapValues(e.expr) }

  /**
   * Returns an unordered array of all entries in the given map.
   * @group collection_funcs
   * @since 2.4.0
   */
  def map_entries(e: Column): Column = withExpr { MapEntries(e.expr) }

  /**
   * Returns a map created from the given array of entries.
   * @group collection_funcs
   * @since 2.4.0
   */
  def map_from_entries(e: Column): Column = withExpr { MapFromEntries(e.expr) }

  /**
   * Returns a merged array of structs in which the N-th struct contains all N-th values of input
   * arrays.
   * @group collection_funcs
   * @since 2.4.0
   */
  @scala.annotation.varargs
  def arrays_zip(e: Column*): Column = withExpr { ArraysZip(e.map(_.expr)) }

  /**
   * Returns the union of all the given maps.
   * @group collection_funcs
   * @since 2.4.0
   */
  @scala.annotation.varargs
  def map_concat(cols: Column*): Column = withExpr { MapConcat(cols.map(_.expr)) }

  /**
<<<<<<< HEAD
   * (Scala-specific) Converts a column containing a `StructType` into a CSV string
   * with the specified schema. Throws an exception, in the case of an unsupported type.
   *
   * @param e a column containing a struct.
   * @param options options to control how the struct column is converted into a CSV string.
   *                It accepts the same options and the CSV data source.
=======
   * Parses a column containing a CSV string into a `StructType` with the specified schema.
   * Returns `null`, in the case of an unparseable string.
   *
   * @param e a string column containing CSV data.
   * @param schema the schema to use when parsing the CSV string
   * @param options options to control how the CSV is parsed. accepts the same options and the
   *                CSV data source.
>>>>>>> 57eddc71
   *
   * @group collection_funcs
   * @since 3.0.0
   */
<<<<<<< HEAD
  def to_csv(e: Column, options: Map[String, String]): Column = withExpr {
    StructsToCsv(options, e.expr)
  }

  /**
   * (Java-specific) Converts a column containing a `StructType` into a CSV string with
   * the specified schema. Throws an exception, in the case of an unsupported type.
   *
   * @param e a column containing a struct.
   * @param options options to control how the struct column is converted into a CSV string.
   *                It accepts the same options and the json data source.
=======
  def from_csv(e: Column, schema: StructType, options: Map[String, String]): Column = withExpr {
    CsvToStructs(schema, options, e.expr)
  }

  /**
   * (Java-specific) Parses a column containing a CSV string into a `StructType`
   * with the specified schema. Returns `null`, in the case of an unparseable string.
   *
   * @param e a string column containing CSV data.
   * @param schema the schema to use when parsing the CSV string
   * @param options options to control how the CSV is parsed. accepts the same options and the
   *                CSV data source.
>>>>>>> 57eddc71
   *
   * @group collection_funcs
   * @since 3.0.0
   */
<<<<<<< HEAD
  def to_csv(e: Column, options: java.util.Map[String, String]): Column = {
    to_csv(e, options.asScala.toMap)
  }

  /**
   * Converts a column containing a `StructType` into a CSV string with the specified schema.
   * Throws an exception, in the case of an unsupported type.
   *
   * @param e a column containing a struct.
   *
   * @group collection_funcs
   * @since 3.0.0
   */
  def to_csv(e: Column): Column = to_csv(e, Map.empty[String, String])

=======
  def from_csv(e: Column, schema: Column, options: java.util.Map[String, String]): Column = {
    withExpr(new CsvToStructs(e.expr, schema.expr, options.asScala.toMap))
  }

>>>>>>> 57eddc71
  // scalastyle:off line.size.limit
  // scalastyle:off parameter.number

  /* Use the following code to generate:

  (0 to 10).foreach { x =>
    val types = (1 to x).foldRight("RT")((i, s) => {s"A$i, $s"})
    val typeTags = (1 to x).map(i => s"A$i: TypeTag").foldLeft("RT: TypeTag")(_ + ", " + _)
    val inputSchemas = (1 to x).foldRight("Nil")((i, s) => {s"Try(ScalaReflection.schemaFor(typeTag[A$i])).toOption :: $s"})
    println(s"""
      |/**
      | * Defines a Scala closure of $x arguments as user-defined function (UDF).
      | * The data types are automatically inferred based on the Scala closure's
      | * signature. By default the returned UDF is deterministic. To change it to
      | * nondeterministic, call the API `UserDefinedFunction.asNondeterministic()`.
      | *
      | * @group udf_funcs
      | * @since 1.3.0
      | */
      |def udf[$typeTags](f: Function$x[$types]): UserDefinedFunction = {
      |  val ScalaReflection.Schema(dataType, nullable) = ScalaReflection.schemaFor[RT]
      |  val inputSchemas = $inputSchemas
      |  val udf = SparkUserDefinedFunction.create(f, dataType, inputSchemas)
      |  if (nullable) udf else udf.asNonNullable()
      |}""".stripMargin)
  }

  (0 to 10).foreach { i =>
    val extTypeArgs = (0 to i).map(_ => "_").mkString(", ")
    val anyTypeArgs = (0 to i).map(_ => "Any").mkString(", ")
    val anyCast = s".asInstanceOf[UDF$i[$anyTypeArgs]]"
    val anyParams = (1 to i).map(_ => "_: Any").mkString(", ")
    val funcCall = if (i == 0) "() => func" else "func"
    println(s"""
      |/**
      | * Defines a Java UDF$i instance as user-defined function (UDF).
      | * The caller must specify the output data type, and there is no automatic input type coercion.
      | * By default the returned UDF is deterministic. To change it to nondeterministic, call the
      | * API `UserDefinedFunction.asNondeterministic()`.
      | *
      | * @group udf_funcs
      | * @since 2.3.0
      | */
      |def udf(f: UDF$i[$extTypeArgs], returnType: DataType): UserDefinedFunction = {
      |  val func = f$anyCast.call($anyParams)
      |  SparkUserDefinedFunction.create($funcCall, returnType, inputSchemas = Seq.fill($i)(None))
      |}""".stripMargin)
  }

  */

  //////////////////////////////////////////////////////////////////////////////////////////////
  // Scala UDF functions
  //////////////////////////////////////////////////////////////////////////////////////////////

  /**
   * Defines a Scala closure of 0 arguments as user-defined function (UDF).
   * The data types are automatically inferred based on the Scala closure's
   * signature. By default the returned UDF is deterministic. To change it to
   * nondeterministic, call the API `UserDefinedFunction.asNondeterministic()`.
   *
   * @group udf_funcs
   * @since 1.3.0
   */
  def udf[RT: TypeTag](f: Function0[RT]): UserDefinedFunction = {
    val ScalaReflection.Schema(dataType, nullable) = ScalaReflection.schemaFor[RT]
    val inputSchemas = Nil
    val udf = SparkUserDefinedFunction.create(f, dataType, inputSchemas)
    if (nullable) udf else udf.asNonNullable()
  }

  /**
   * Defines a Scala closure of 1 arguments as user-defined function (UDF).
   * The data types are automatically inferred based on the Scala closure's
   * signature. By default the returned UDF is deterministic. To change it to
   * nondeterministic, call the API `UserDefinedFunction.asNondeterministic()`.
   *
   * @group udf_funcs
   * @since 1.3.0
   */
  def udf[RT: TypeTag, A1: TypeTag](f: Function1[A1, RT]): UserDefinedFunction = {
    val ScalaReflection.Schema(dataType, nullable) = ScalaReflection.schemaFor[RT]
    val inputSchemas = Try(ScalaReflection.schemaFor(typeTag[A1])).toOption :: Nil
    val udf = SparkUserDefinedFunction.create(f, dataType, inputSchemas)
    if (nullable) udf else udf.asNonNullable()
  }

  /**
   * Defines a Scala closure of 2 arguments as user-defined function (UDF).
   * The data types are automatically inferred based on the Scala closure's
   * signature. By default the returned UDF is deterministic. To change it to
   * nondeterministic, call the API `UserDefinedFunction.asNondeterministic()`.
   *
   * @group udf_funcs
   * @since 1.3.0
   */
  def udf[RT: TypeTag, A1: TypeTag, A2: TypeTag](f: Function2[A1, A2, RT]): UserDefinedFunction = {
    val ScalaReflection.Schema(dataType, nullable) = ScalaReflection.schemaFor[RT]
    val inputSchemas = Try(ScalaReflection.schemaFor(typeTag[A1])).toOption :: Try(ScalaReflection.schemaFor(typeTag[A2])).toOption :: Nil
    val udf = SparkUserDefinedFunction.create(f, dataType, inputSchemas)
    if (nullable) udf else udf.asNonNullable()
  }

  /**
   * Defines a Scala closure of 3 arguments as user-defined function (UDF).
   * The data types are automatically inferred based on the Scala closure's
   * signature. By default the returned UDF is deterministic. To change it to
   * nondeterministic, call the API `UserDefinedFunction.asNondeterministic()`.
   *
   * @group udf_funcs
   * @since 1.3.0
   */
  def udf[RT: TypeTag, A1: TypeTag, A2: TypeTag, A3: TypeTag](f: Function3[A1, A2, A3, RT]): UserDefinedFunction = {
    val ScalaReflection.Schema(dataType, nullable) = ScalaReflection.schemaFor[RT]
    val inputSchemas = Try(ScalaReflection.schemaFor(typeTag[A1])).toOption :: Try(ScalaReflection.schemaFor(typeTag[A2])).toOption :: Try(ScalaReflection.schemaFor(typeTag[A3])).toOption :: Nil
    val udf = SparkUserDefinedFunction.create(f, dataType, inputSchemas)
    if (nullable) udf else udf.asNonNullable()
  }

  /**
   * Defines a Scala closure of 4 arguments as user-defined function (UDF).
   * The data types are automatically inferred based on the Scala closure's
   * signature. By default the returned UDF is deterministic. To change it to
   * nondeterministic, call the API `UserDefinedFunction.asNondeterministic()`.
   *
   * @group udf_funcs
   * @since 1.3.0
   */
  def udf[RT: TypeTag, A1: TypeTag, A2: TypeTag, A3: TypeTag, A4: TypeTag](f: Function4[A1, A2, A3, A4, RT]): UserDefinedFunction = {
    val ScalaReflection.Schema(dataType, nullable) = ScalaReflection.schemaFor[RT]
    val inputSchemas = Try(ScalaReflection.schemaFor(typeTag[A1])).toOption :: Try(ScalaReflection.schemaFor(typeTag[A2])).toOption :: Try(ScalaReflection.schemaFor(typeTag[A3])).toOption :: Try(ScalaReflection.schemaFor(typeTag[A4])).toOption :: Nil
    val udf = SparkUserDefinedFunction.create(f, dataType, inputSchemas)
    if (nullable) udf else udf.asNonNullable()
  }

  /**
   * Defines a Scala closure of 5 arguments as user-defined function (UDF).
   * The data types are automatically inferred based on the Scala closure's
   * signature. By default the returned UDF is deterministic. To change it to
   * nondeterministic, call the API `UserDefinedFunction.asNondeterministic()`.
   *
   * @group udf_funcs
   * @since 1.3.0
   */
  def udf[RT: TypeTag, A1: TypeTag, A2: TypeTag, A3: TypeTag, A4: TypeTag, A5: TypeTag](f: Function5[A1, A2, A3, A4, A5, RT]): UserDefinedFunction = {
    val ScalaReflection.Schema(dataType, nullable) = ScalaReflection.schemaFor[RT]
    val inputSchemas = Try(ScalaReflection.schemaFor(typeTag[A1])).toOption :: Try(ScalaReflection.schemaFor(typeTag[A2])).toOption :: Try(ScalaReflection.schemaFor(typeTag[A3])).toOption :: Try(ScalaReflection.schemaFor(typeTag[A4])).toOption :: Try(ScalaReflection.schemaFor(typeTag[A5])).toOption :: Nil
    val udf = SparkUserDefinedFunction.create(f, dataType, inputSchemas)
    if (nullable) udf else udf.asNonNullable()
  }

  /**
   * Defines a Scala closure of 6 arguments as user-defined function (UDF).
   * The data types are automatically inferred based on the Scala closure's
   * signature. By default the returned UDF is deterministic. To change it to
   * nondeterministic, call the API `UserDefinedFunction.asNondeterministic()`.
   *
   * @group udf_funcs
   * @since 1.3.0
   */
  def udf[RT: TypeTag, A1: TypeTag, A2: TypeTag, A3: TypeTag, A4: TypeTag, A5: TypeTag, A6: TypeTag](f: Function6[A1, A2, A3, A4, A5, A6, RT]): UserDefinedFunction = {
    val ScalaReflection.Schema(dataType, nullable) = ScalaReflection.schemaFor[RT]
    val inputSchemas = Try(ScalaReflection.schemaFor(typeTag[A1])).toOption :: Try(ScalaReflection.schemaFor(typeTag[A2])).toOption :: Try(ScalaReflection.schemaFor(typeTag[A3])).toOption :: Try(ScalaReflection.schemaFor(typeTag[A4])).toOption :: Try(ScalaReflection.schemaFor(typeTag[A5])).toOption :: Try(ScalaReflection.schemaFor(typeTag[A6])).toOption :: Nil
    val udf = SparkUserDefinedFunction.create(f, dataType, inputSchemas)
    if (nullable) udf else udf.asNonNullable()
  }

  /**
   * Defines a Scala closure of 7 arguments as user-defined function (UDF).
   * The data types are automatically inferred based on the Scala closure's
   * signature. By default the returned UDF is deterministic. To change it to
   * nondeterministic, call the API `UserDefinedFunction.asNondeterministic()`.
   *
   * @group udf_funcs
   * @since 1.3.0
   */
  def udf[RT: TypeTag, A1: TypeTag, A2: TypeTag, A3: TypeTag, A4: TypeTag, A5: TypeTag, A6: TypeTag, A7: TypeTag](f: Function7[A1, A2, A3, A4, A5, A6, A7, RT]): UserDefinedFunction = {
    val ScalaReflection.Schema(dataType, nullable) = ScalaReflection.schemaFor[RT]
    val inputSchemas = Try(ScalaReflection.schemaFor(typeTag[A1])).toOption :: Try(ScalaReflection.schemaFor(typeTag[A2])).toOption :: Try(ScalaReflection.schemaFor(typeTag[A3])).toOption :: Try(ScalaReflection.schemaFor(typeTag[A4])).toOption :: Try(ScalaReflection.schemaFor(typeTag[A5])).toOption :: Try(ScalaReflection.schemaFor(typeTag[A6])).toOption :: Try(ScalaReflection.schemaFor(typeTag[A7])).toOption :: Nil
    val udf = SparkUserDefinedFunction.create(f, dataType, inputSchemas)
    if (nullable) udf else udf.asNonNullable()
  }

  /**
   * Defines a Scala closure of 8 arguments as user-defined function (UDF).
   * The data types are automatically inferred based on the Scala closure's
   * signature. By default the returned UDF is deterministic. To change it to
   * nondeterministic, call the API `UserDefinedFunction.asNondeterministic()`.
   *
   * @group udf_funcs
   * @since 1.3.0
   */
  def udf[RT: TypeTag, A1: TypeTag, A2: TypeTag, A3: TypeTag, A4: TypeTag, A5: TypeTag, A6: TypeTag, A7: TypeTag, A8: TypeTag](f: Function8[A1, A2, A3, A4, A5, A6, A7, A8, RT]): UserDefinedFunction = {
    val ScalaReflection.Schema(dataType, nullable) = ScalaReflection.schemaFor[RT]
    val inputSchemas = Try(ScalaReflection.schemaFor(typeTag[A1])).toOption :: Try(ScalaReflection.schemaFor(typeTag[A2])).toOption :: Try(ScalaReflection.schemaFor(typeTag[A3])).toOption :: Try(ScalaReflection.schemaFor(typeTag[A4])).toOption :: Try(ScalaReflection.schemaFor(typeTag[A5])).toOption :: Try(ScalaReflection.schemaFor(typeTag[A6])).toOption :: Try(ScalaReflection.schemaFor(typeTag[A7])).toOption :: Try(ScalaReflection.schemaFor(typeTag[A8])).toOption :: Nil
    val udf = SparkUserDefinedFunction.create(f, dataType, inputSchemas)
    if (nullable) udf else udf.asNonNullable()
  }

  /**
   * Defines a Scala closure of 9 arguments as user-defined function (UDF).
   * The data types are automatically inferred based on the Scala closure's
   * signature. By default the returned UDF is deterministic. To change it to
   * nondeterministic, call the API `UserDefinedFunction.asNondeterministic()`.
   *
   * @group udf_funcs
   * @since 1.3.0
   */
  def udf[RT: TypeTag, A1: TypeTag, A2: TypeTag, A3: TypeTag, A4: TypeTag, A5: TypeTag, A6: TypeTag, A7: TypeTag, A8: TypeTag, A9: TypeTag](f: Function9[A1, A2, A3, A4, A5, A6, A7, A8, A9, RT]): UserDefinedFunction = {
    val ScalaReflection.Schema(dataType, nullable) = ScalaReflection.schemaFor[RT]
    val inputSchemas = Try(ScalaReflection.schemaFor(typeTag[A1])).toOption :: Try(ScalaReflection.schemaFor(typeTag[A2])).toOption :: Try(ScalaReflection.schemaFor(typeTag[A3])).toOption :: Try(ScalaReflection.schemaFor(typeTag[A4])).toOption :: Try(ScalaReflection.schemaFor(typeTag[A5])).toOption :: Try(ScalaReflection.schemaFor(typeTag[A6])).toOption :: Try(ScalaReflection.schemaFor(typeTag[A7])).toOption :: Try(ScalaReflection.schemaFor(typeTag[A8])).toOption :: Try(ScalaReflection.schemaFor(typeTag[A9])).toOption :: Nil
    val udf = SparkUserDefinedFunction.create(f, dataType, inputSchemas)
    if (nullable) udf else udf.asNonNullable()
  }

  /**
   * Defines a Scala closure of 10 arguments as user-defined function (UDF).
   * The data types are automatically inferred based on the Scala closure's
   * signature. By default the returned UDF is deterministic. To change it to
   * nondeterministic, call the API `UserDefinedFunction.asNondeterministic()`.
   *
   * @group udf_funcs
   * @since 1.3.0
   */
  def udf[RT: TypeTag, A1: TypeTag, A2: TypeTag, A3: TypeTag, A4: TypeTag, A5: TypeTag, A6: TypeTag, A7: TypeTag, A8: TypeTag, A9: TypeTag, A10: TypeTag](f: Function10[A1, A2, A3, A4, A5, A6, A7, A8, A9, A10, RT]): UserDefinedFunction = {
    val ScalaReflection.Schema(dataType, nullable) = ScalaReflection.schemaFor[RT]
    val inputSchemas = Try(ScalaReflection.schemaFor(typeTag[A1])).toOption :: Try(ScalaReflection.schemaFor(typeTag[A2])).toOption :: Try(ScalaReflection.schemaFor(typeTag[A3])).toOption :: Try(ScalaReflection.schemaFor(typeTag[A4])).toOption :: Try(ScalaReflection.schemaFor(typeTag[A5])).toOption :: Try(ScalaReflection.schemaFor(typeTag[A6])).toOption :: Try(ScalaReflection.schemaFor(typeTag[A7])).toOption :: Try(ScalaReflection.schemaFor(typeTag[A8])).toOption :: Try(ScalaReflection.schemaFor(typeTag[A9])).toOption :: Try(ScalaReflection.schemaFor(typeTag[A10])).toOption :: Nil
    val udf = SparkUserDefinedFunction.create(f, dataType, inputSchemas)
    if (nullable) udf else udf.asNonNullable()
  }

  //////////////////////////////////////////////////////////////////////////////////////////////
  // Java UDF functions
  //////////////////////////////////////////////////////////////////////////////////////////////

  /**
   * Defines a Java UDF0 instance as user-defined function (UDF).
   * The caller must specify the output data type, and there is no automatic input type coercion.
   * By default the returned UDF is deterministic. To change it to nondeterministic, call the
   * API `UserDefinedFunction.asNondeterministic()`.
   *
   * @group udf_funcs
   * @since 2.3.0
   */
  def udf(f: UDF0[_], returnType: DataType): UserDefinedFunction = {
    val func = f.asInstanceOf[UDF0[Any]].call()
    SparkUserDefinedFunction.create(() => func, returnType, inputSchemas = Seq.fill(0)(None))
  }

  /**
   * Defines a Java UDF1 instance as user-defined function (UDF).
   * The caller must specify the output data type, and there is no automatic input type coercion.
   * By default the returned UDF is deterministic. To change it to nondeterministic, call the
   * API `UserDefinedFunction.asNondeterministic()`.
   *
   * @group udf_funcs
   * @since 2.3.0
   */
  def udf(f: UDF1[_, _], returnType: DataType): UserDefinedFunction = {
    val func = f.asInstanceOf[UDF1[Any, Any]].call(_: Any)
    SparkUserDefinedFunction.create(func, returnType, inputSchemas = Seq.fill(1)(None))
  }

  /**
   * Defines a Java UDF2 instance as user-defined function (UDF).
   * The caller must specify the output data type, and there is no automatic input type coercion.
   * By default the returned UDF is deterministic. To change it to nondeterministic, call the
   * API `UserDefinedFunction.asNondeterministic()`.
   *
   * @group udf_funcs
   * @since 2.3.0
   */
  def udf(f: UDF2[_, _, _], returnType: DataType): UserDefinedFunction = {
    val func = f.asInstanceOf[UDF2[Any, Any, Any]].call(_: Any, _: Any)
    SparkUserDefinedFunction.create(func, returnType, inputSchemas = Seq.fill(2)(None))
  }

  /**
   * Defines a Java UDF3 instance as user-defined function (UDF).
   * The caller must specify the output data type, and there is no automatic input type coercion.
   * By default the returned UDF is deterministic. To change it to nondeterministic, call the
   * API `UserDefinedFunction.asNondeterministic()`.
   *
   * @group udf_funcs
   * @since 2.3.0
   */
  def udf(f: UDF3[_, _, _, _], returnType: DataType): UserDefinedFunction = {
    val func = f.asInstanceOf[UDF3[Any, Any, Any, Any]].call(_: Any, _: Any, _: Any)
    SparkUserDefinedFunction.create(func, returnType, inputSchemas = Seq.fill(3)(None))
  }

  /**
   * Defines a Java UDF4 instance as user-defined function (UDF).
   * The caller must specify the output data type, and there is no automatic input type coercion.
   * By default the returned UDF is deterministic. To change it to nondeterministic, call the
   * API `UserDefinedFunction.asNondeterministic()`.
   *
   * @group udf_funcs
   * @since 2.3.0
   */
  def udf(f: UDF4[_, _, _, _, _], returnType: DataType): UserDefinedFunction = {
    val func = f.asInstanceOf[UDF4[Any, Any, Any, Any, Any]].call(_: Any, _: Any, _: Any, _: Any)
    SparkUserDefinedFunction.create(func, returnType, inputSchemas = Seq.fill(4)(None))
  }

  /**
   * Defines a Java UDF5 instance as user-defined function (UDF).
   * The caller must specify the output data type, and there is no automatic input type coercion.
   * By default the returned UDF is deterministic. To change it to nondeterministic, call the
   * API `UserDefinedFunction.asNondeterministic()`.
   *
   * @group udf_funcs
   * @since 2.3.0
   */
  def udf(f: UDF5[_, _, _, _, _, _], returnType: DataType): UserDefinedFunction = {
    val func = f.asInstanceOf[UDF5[Any, Any, Any, Any, Any, Any]].call(_: Any, _: Any, _: Any, _: Any, _: Any)
    SparkUserDefinedFunction.create(func, returnType, inputSchemas = Seq.fill(5)(None))
  }

  /**
   * Defines a Java UDF6 instance as user-defined function (UDF).
   * The caller must specify the output data type, and there is no automatic input type coercion.
   * By default the returned UDF is deterministic. To change it to nondeterministic, call the
   * API `UserDefinedFunction.asNondeterministic()`.
   *
   * @group udf_funcs
   * @since 2.3.0
   */
  def udf(f: UDF6[_, _, _, _, _, _, _], returnType: DataType): UserDefinedFunction = {
    val func = f.asInstanceOf[UDF6[Any, Any, Any, Any, Any, Any, Any]].call(_: Any, _: Any, _: Any, _: Any, _: Any, _: Any)
    SparkUserDefinedFunction.create(func, returnType, inputSchemas = Seq.fill(6)(None))
  }

  /**
   * Defines a Java UDF7 instance as user-defined function (UDF).
   * The caller must specify the output data type, and there is no automatic input type coercion.
   * By default the returned UDF is deterministic. To change it to nondeterministic, call the
   * API `UserDefinedFunction.asNondeterministic()`.
   *
   * @group udf_funcs
   * @since 2.3.0
   */
  def udf(f: UDF7[_, _, _, _, _, _, _, _], returnType: DataType): UserDefinedFunction = {
    val func = f.asInstanceOf[UDF7[Any, Any, Any, Any, Any, Any, Any, Any]].call(_: Any, _: Any, _: Any, _: Any, _: Any, _: Any, _: Any)
    SparkUserDefinedFunction.create(func, returnType, inputSchemas = Seq.fill(7)(None))
  }

  /**
   * Defines a Java UDF8 instance as user-defined function (UDF).
   * The caller must specify the output data type, and there is no automatic input type coercion.
   * By default the returned UDF is deterministic. To change it to nondeterministic, call the
   * API `UserDefinedFunction.asNondeterministic()`.
   *
   * @group udf_funcs
   * @since 2.3.0
   */
  def udf(f: UDF8[_, _, _, _, _, _, _, _, _], returnType: DataType): UserDefinedFunction = {
    val func = f.asInstanceOf[UDF8[Any, Any, Any, Any, Any, Any, Any, Any, Any]].call(_: Any, _: Any, _: Any, _: Any, _: Any, _: Any, _: Any, _: Any)
    SparkUserDefinedFunction.create(func, returnType, inputSchemas = Seq.fill(8)(None))
  }

  /**
   * Defines a Java UDF9 instance as user-defined function (UDF).
   * The caller must specify the output data type, and there is no automatic input type coercion.
   * By default the returned UDF is deterministic. To change it to nondeterministic, call the
   * API `UserDefinedFunction.asNondeterministic()`.
   *
   * @group udf_funcs
   * @since 2.3.0
   */
  def udf(f: UDF9[_, _, _, _, _, _, _, _, _, _], returnType: DataType): UserDefinedFunction = {
    val func = f.asInstanceOf[UDF9[Any, Any, Any, Any, Any, Any, Any, Any, Any, Any]].call(_: Any, _: Any, _: Any, _: Any, _: Any, _: Any, _: Any, _: Any, _: Any)
    SparkUserDefinedFunction.create(func, returnType, inputSchemas = Seq.fill(9)(None))
  }

  /**
   * Defines a Java UDF10 instance as user-defined function (UDF).
   * The caller must specify the output data type, and there is no automatic input type coercion.
   * By default the returned UDF is deterministic. To change it to nondeterministic, call the
   * API `UserDefinedFunction.asNondeterministic()`.
   *
   * @group udf_funcs
   * @since 2.3.0
   */
  def udf(f: UDF10[_, _, _, _, _, _, _, _, _, _, _], returnType: DataType): UserDefinedFunction = {
    val func = f.asInstanceOf[UDF10[Any, Any, Any, Any, Any, Any, Any, Any, Any, Any, Any]].call(_: Any, _: Any, _: Any, _: Any, _: Any, _: Any, _: Any, _: Any, _: Any, _: Any)
    SparkUserDefinedFunction.create(func, returnType, inputSchemas = Seq.fill(10)(None))
  }

  // scalastyle:on parameter.number
  // scalastyle:on line.size.limit

  /**
   * Defines a deterministic user-defined function (UDF) using a Scala closure. For this variant,
   * the caller must specify the output data type, and there is no automatic input type coercion.
   * By default the returned UDF is deterministic. To change it to nondeterministic, call the
   * API `UserDefinedFunction.asNondeterministic()`.
   *
   * @param f  A closure in Scala
   * @param dataType  The output data type of the UDF
   *
   * @group udf_funcs
   * @since 2.0.0
   */
  def udf(f: AnyRef, dataType: DataType): UserDefinedFunction = {
    // TODO: should call SparkUserDefinedFunction.create() instead but inputSchemas is currently
    // unavailable. We may need to create type-safe overloaded versions of udf() methods.
    new UserDefinedFunction(f, dataType, inputTypes = None)
  }

  /**
   * Call an user-defined function.
   * Example:
   * {{{
   *  import org.apache.spark.sql._
   *
   *  val df = Seq(("id1", 1), ("id2", 4), ("id3", 5)).toDF("id", "value")
   *  val spark = df.sparkSession
   *  spark.udf.register("simpleUDF", (v: Int) => v * v)
   *  df.select($"id", callUDF("simpleUDF", $"value"))
   * }}}
   *
   * @group udf_funcs
   * @since 1.5.0
   */
  @scala.annotation.varargs
  def callUDF(udfName: String, cols: Column*): Column = withExpr {
    UnresolvedFunction(udfName, cols.map(_.expr), isDistinct = false)
  }
}<|MERGE_RESOLUTION|>--- conflicted
+++ resolved
@@ -3839,14 +3839,6 @@
   def map_concat(cols: Column*): Column = withExpr { MapConcat(cols.map(_.expr)) }
 
   /**
-<<<<<<< HEAD
-   * (Scala-specific) Converts a column containing a `StructType` into a CSV string
-   * with the specified schema. Throws an exception, in the case of an unsupported type.
-   *
-   * @param e a column containing a struct.
-   * @param options options to control how the struct column is converted into a CSV string.
-   *                It accepts the same options and the CSV data source.
-=======
    * Parses a column containing a CSV string into a `StructType` with the specified schema.
    * Returns `null`, in the case of an unparseable string.
    *
@@ -3854,24 +3846,10 @@
    * @param schema the schema to use when parsing the CSV string
    * @param options options to control how the CSV is parsed. accepts the same options and the
    *                CSV data source.
->>>>>>> 57eddc71
    *
    * @group collection_funcs
    * @since 3.0.0
    */
-<<<<<<< HEAD
-  def to_csv(e: Column, options: Map[String, String]): Column = withExpr {
-    StructsToCsv(options, e.expr)
-  }
-
-  /**
-   * (Java-specific) Converts a column containing a `StructType` into a CSV string with
-   * the specified schema. Throws an exception, in the case of an unsupported type.
-   *
-   * @param e a column containing a struct.
-   * @param options options to control how the struct column is converted into a CSV string.
-   *                It accepts the same options and the json data source.
-=======
   def from_csv(e: Column, schema: StructType, options: Map[String, String]): Column = withExpr {
     CsvToStructs(schema, options, e.expr)
   }
@@ -3884,12 +3862,40 @@
    * @param schema the schema to use when parsing the CSV string
    * @param options options to control how the CSV is parsed. accepts the same options and the
    *                CSV data source.
->>>>>>> 57eddc71
    *
    * @group collection_funcs
    * @since 3.0.0
    */
-<<<<<<< HEAD
+  def from_csv(e: Column, schema: Column, options: java.util.Map[String, String]): Column = {
+    withExpr(new CsvToStructs(e.expr, schema.expr, options.asScala.toMap))
+  }
+
+  /**
+   * (Scala-specific) Converts a column containing a `StructType` into a CSV string
+   * with the specified schema. Throws an exception, in the case of an unsupported type.
+   *
+   * @param e a column containing a struct.
+   * @param options options to control how the struct column is converted into a CSV string.
+   *                It accepts the same options and the CSV data source.
+   *
+   * @group collection_funcs
+   * @since 3.0.0
+   */
+  def to_csv(e: Column, options: Map[String, String]): Column = withExpr {
+    StructsToCsv(options, e.expr)
+  }
+
+  /**
+   * (Java-specific) Converts a column containing a `StructType` into a CSV string with
+   * the specified schema. Throws an exception, in the case of an unsupported type.
+   *
+   * @param e a column containing a struct.
+   * @param options options to control how the struct column is converted into a CSV string.
+   *                It accepts the same options and the json data source.
+   *
+   * @group collection_funcs
+   * @since 3.0.0
+   */
   def to_csv(e: Column, options: java.util.Map[String, String]): Column = {
     to_csv(e, options.asScala.toMap)
   }
@@ -3905,12 +3911,6 @@
    */
   def to_csv(e: Column): Column = to_csv(e, Map.empty[String, String])
 
-=======
-  def from_csv(e: Column, schema: Column, options: java.util.Map[String, String]): Column = {
-    withExpr(new CsvToStructs(e.expr, schema.expr, options.asScala.toMap))
-  }
-
->>>>>>> 57eddc71
   // scalastyle:off line.size.limit
   // scalastyle:off parameter.number
 
