--- conflicted
+++ resolved
@@ -62,10 +62,7 @@
   }
 
   import org.apache.spark.sql.catalyst.catalog.ExternalCatalogUtils.DEFAULT_PARTITION_NAME
-<<<<<<< HEAD
   import org.apache.spark.sql.catalyst.catalog.ExternalCatalogUtils.escapePathName
-=======
->>>>>>> e0deee1f
   import org.apache.spark.sql.catalyst.catalog.ExternalCatalogUtils.unescapePathName
 
   /**
@@ -256,6 +253,9 @@
     }.toMap
   }
 
+  /**
+   * This is the inverse of parsePathFragment().
+   */
   def getPathFragment(spec: TablePartitionSpec, partitionSchema: StructType): String = {
     partitionSchema.map { field =>
       escapePathName(field.name) + "=" + escapePathName(spec(field.name))
