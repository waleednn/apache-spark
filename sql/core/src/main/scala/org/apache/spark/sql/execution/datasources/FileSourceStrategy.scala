--- conflicted
+++ resolved
@@ -134,18 +134,13 @@
           }
 
         case _ =>
-<<<<<<< HEAD
-          val maxSplitBytes = files.sparkSession.conf.filesMaxPartitionBytes
+          val defaultMaxSplitBytes = files.sparkSession.conf.filesMaxPartitionBytes
           val openCostInBytes = files.sparkSession.conf.filesOpenCostInBytes
-=======
-          val defaultMaxSplitBytes = files.sqlContext.conf.filesMaxPartitionBytes
-          val openCostInBytes = files.sqlContext.conf.filesOpenCostInBytes
-          val defaultParallelism = files.sqlContext.sparkContext.defaultParallelism
+          val defaultParallelism = files.sparkSession.sparkContext.defaultParallelism
           val totalBytes = selectedPartitions.flatMap(_.files.map(_.getLen + openCostInBytes)).sum
           val bytesPerCore = totalBytes / defaultParallelism
           val maxSplitBytes = Math.min(defaultMaxSplitBytes,
             Math.max(openCostInBytes, bytesPerCore))
->>>>>>> c7758ba3
           logInfo(s"Planning scan with bin packing, max size: $maxSplitBytes bytes, " +
             s"open cost is considered as scanning $openCostInBytes bytes.")
 
