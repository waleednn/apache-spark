/*
 * Licensed to the Apache Software Foundation (ASF) under one or more
 * contributor license agreements.  See the NOTICE file distributed with
 * this work for additional information regarding copyright ownership.
 * The ASF licenses this file to You under the Apache License, Version 2.0
 * (the "License"); you may not use this file except in compliance with
 * the License.  You may obtain a copy of the License at
 *
 *    http://www.apache.org/licenses/LICENSE-2.0
 *
 * Unless required by applicable law or agreed to in writing, software
 * distributed under the License is distributed on an "AS IS" BASIS,
 * WITHOUT WARRANTIES OR CONDITIONS OF ANY KIND, either express or implied.
 * See the License for the specific language governing permissions and
 * limitations under the License.
 */

package org.apache.spark.sql.execution.datasources.csv

import java.nio.charset.StandardCharsets
import java.util.{Locale, TimeZone}

import com.univocity.parsers.csv.{CsvParserSettings, CsvWriterSettings, UnescapedQuoteHandling}
import org.apache.commons.lang3.time.FastDateFormat

import org.apache.spark.internal.Logging
import org.apache.spark.sql.catalyst.util._

class CSVOptions(
    @transient private val parameters: CaseInsensitiveMap[String],
    defaultTimeZoneId: String,
    defaultColumnNameOfCorruptRecord: String)
  extends Logging with Serializable {

  def this(
    parameters: Map[String, String],
    defaultTimeZoneId: String,
    defaultColumnNameOfCorruptRecord: String = "") = {
      this(
        CaseInsensitiveMap(parameters),
        defaultTimeZoneId,
        defaultColumnNameOfCorruptRecord)
  }

  private def getChar(paramName: String, default: Char): Char = {
    val paramValue = parameters.get(paramName)
    paramValue match {
      case None => default
      case Some(null) => default
      case Some(value) if value.length == 0 => '\u0000'
      case Some(value) if value.length == 1 => value.charAt(0)
      case _ => throw new RuntimeException(s"$paramName cannot be more than one character")
    }
  }

  private def getInt(paramName: String, default: Int): Int = {
    val paramValue = parameters.get(paramName)
    paramValue match {
      case None => default
      case Some(null) => default
      case Some(value) => try {
        value.toInt
      } catch {
        case e: NumberFormatException =>
          throw new RuntimeException(s"$paramName should be an integer. Found $value")
      }
    }
  }

  private def getBool(paramName: String, default: Boolean = false): Boolean = {
    val param = parameters.getOrElse(paramName, default.toString)
    if (param == null) {
      default
    } else if (param.toLowerCase == "true") {
      true
    } else if (param.toLowerCase == "false") {
      false
    } else {
      throw new Exception(s"$paramName flag can be true or false")
    }
  }

  val delimiter = CSVUtils.toChar(
    parameters.getOrElse("sep", parameters.getOrElse("delimiter", ",")))
  val parseMode: ParseMode =
    parameters.get("mode").map(ParseMode.fromString).getOrElse(PermissiveMode)
  val charset = parameters.getOrElse("encoding",
    parameters.getOrElse("charset", StandardCharsets.UTF_8.name()))

  val quote = getChar("quote", '\"')
  val escape = getChar("escape", '\\')
  val escapeQuoteEscaping = getChar("escapeQuoteEscaping", '\u0000')
  val comment = getChar("comment", '\u0000')

  val headerFlag = getBool("header")
  val inferSchemaFlag = getBool("inferSchema")
  val ignoreLeadingWhiteSpaceInRead = getBool("ignoreLeadingWhiteSpace", default = false)
  val ignoreTrailingWhiteSpaceInRead = getBool("ignoreTrailingWhiteSpace", default = false)

  // For write, both options were `true` by default. We leave it as `true` for
  // backwards compatibility.
  val ignoreLeadingWhiteSpaceFlagInWrite = getBool("ignoreLeadingWhiteSpace", default = true)
  val ignoreTrailingWhiteSpaceFlagInWrite = getBool("ignoreTrailingWhiteSpace", default = true)

  val columnNameOfCorruptRecord =
    parameters.getOrElse("columnNameOfCorruptRecord", defaultColumnNameOfCorruptRecord)

  val nullValue = parameters.getOrElse("nullValue", "")

  val nanValue = parameters.getOrElse("nanValue", "NaN")

  val positiveInf = parameters.getOrElse("positiveInf", "Inf")
  val negativeInf = parameters.getOrElse("negativeInf", "-Inf")


  val compressionCodec: Option[String] = {
    val name = parameters.get("compression").orElse(parameters.get("codec"))
    name.map(CompressionCodecs.getCodecClassName)
  }

  val timeZone: TimeZone = TimeZone.getTimeZone(
    parameters.getOrElse(DateTimeUtils.TIMEZONE_OPTION, defaultTimeZoneId))

  // Uses `FastDateFormat` which can be direct replacement for `SimpleDateFormat` and thread-safe.
  val dateFormat: FastDateFormat =
    FastDateFormat.getInstance(parameters.getOrElse("dateFormat", "yyyy-MM-dd"), Locale.US)

  val timestampFormat: FastDateFormat =
    FastDateFormat.getInstance(
      parameters.getOrElse("timestampFormat", "yyyy-MM-dd'T'HH:mm:ss.SSSXXX"), timeZone, Locale.US)

  val wholeFile = parameters.get("wholeFile").map(_.toBoolean).getOrElse(false)

  val maxColumns = getInt("maxColumns", 20480)

  val maxCharsPerColumn = getInt("maxCharsPerColumn", -1)

  val escapeQuotes = getBool("escapeQuotes", true)

<<<<<<< HEAD
  val escapeUnquotedValues = getBool("escapeUnquotedValues", false)

  val maxMalformedLogPerPartition = getInt("maxMalformedLogPerPartition", 10)

=======
>>>>>>> 1f0de3c1
  val quoteAll = getBool("quoteAll", false)

  val inputBufferSize = 128

  val isCommentSet = this.comment != '\u0000'

  def asWriterSettings: CsvWriterSettings = {
    val writerSettings = new CsvWriterSettings()
    val format = writerSettings.getFormat
    format.setDelimiter(delimiter)
    format.setQuote(quote)
    format.setQuoteEscape(escape)
    format.setCharToEscapeQuoteEscaping(escapeQuoteEscaping)
    format.setComment(comment)
    writerSettings.setIgnoreLeadingWhitespaces(ignoreLeadingWhiteSpaceFlagInWrite)
    writerSettings.setIgnoreTrailingWhitespaces(ignoreTrailingWhiteSpaceFlagInWrite)
    writerSettings.setNullValue(nullValue)
    writerSettings.setEmptyValue(nullValue)
    writerSettings.setSkipEmptyLines(true)
    writerSettings.setQuoteAllFields(quoteAll)
    writerSettings.setQuoteEscapingEnabled(escapeQuotes)
    writerSettings.setEscapeUnquotedValues(escapeUnquotedValues)
    writerSettings
  }

  def asParserSettings: CsvParserSettings = {
    val settings = new CsvParserSettings()
    val format = settings.getFormat
    format.setDelimiter(delimiter)
    format.setQuote(quote)
    format.setQuoteEscape(escape)
    format.setCharToEscapeQuoteEscaping(escapeQuoteEscaping)
    format.setComment(comment)
    settings.setIgnoreLeadingWhitespaces(ignoreLeadingWhiteSpaceInRead)
    settings.setIgnoreTrailingWhitespaces(ignoreTrailingWhiteSpaceInRead)
    settings.setReadInputOnSeparateThread(false)
    settings.setInputBufferSize(inputBufferSize)
    settings.setMaxColumns(maxColumns)
    settings.setNullValue(nullValue)
    settings.setMaxCharsPerColumn(maxCharsPerColumn)
    settings.setUnescapedQuoteHandling(UnescapedQuoteHandling.STOP_AT_DELIMITER)
    settings.setEscapeUnquotedValues(escapeUnquotedValues)
    settings
  }
}<|MERGE_RESOLUTION|>--- conflicted
+++ resolved
@@ -137,13 +137,10 @@
 
   val escapeQuotes = getBool("escapeQuotes", true)
 
-<<<<<<< HEAD
   val escapeUnquotedValues = getBool("escapeUnquotedValues", false)
 
   val maxMalformedLogPerPartition = getInt("maxMalformedLogPerPartition", 10)
 
-=======
->>>>>>> 1f0de3c1
   val quoteAll = getBool("quoteAll", false)
 
   val inputBufferSize = 128
