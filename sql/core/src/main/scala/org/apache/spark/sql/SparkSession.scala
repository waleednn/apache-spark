/*
 * Licensed to the Apache Software Foundation (ASF) under one or more
 * contributor license agreements.  See the NOTICE file distributed with
 * this work for additional information regarding copyright ownership.
 * The ASF licenses this file to You under the Apache License, Version 2.0
 * (the "License"); you may not use this file except in compliance with
 * the License.  You may obtain a copy of the License at
 *
 *    http://www.apache.org/licenses/LICENSE-2.0
 *
 * Unless required by applicable law or agreed to in writing, software
 * distributed under the License is distributed on an "AS IS" BASIS,
 * WITHOUT WARRANTIES OR CONDITIONS OF ANY KIND, either express or implied.
 * See the License for the specific language governing permissions and
 * limitations under the License.
 */

package org.apache.spark.sql

import java.util.{ServiceLoader, UUID}
<<<<<<< HEAD
import java.util.concurrent.ConcurrentHashMap
import java.util.concurrent.TimeUnit._
=======
>>>>>>> 53c1f31d
import java.util.concurrent.atomic.{AtomicBoolean, AtomicReference}

import scala.concurrent.duration.DurationInt
import scala.jdk.CollectionConverters._
import scala.reflect.runtime.universe.TypeTag
import scala.util.control.NonFatal

import org.apache.spark.{SPARK_VERSION, SparkConf, SparkContext, SparkException, TaskContext}
import org.apache.spark.annotation.{DeveloperApi, Experimental, Stable, Unstable}
import org.apache.spark.api.java.JavaRDD
import org.apache.spark.internal.{Logging, MDC}
import org.apache.spark.internal.LogKeys.{CALL_SITE_LONG_FORM, CLASS_NAME}
import org.apache.spark.internal.config.{ConfigEntry, EXECUTOR_ALLOW_SPARK_CONTEXT}
import org.apache.spark.rdd.RDD
import org.apache.spark.scheduler.{SparkListener, SparkListenerApplicationEnd}
import org.apache.spark.sql.SparkSession.applyAndLoadExtensions
import org.apache.spark.sql.artifact.ArtifactManager
import org.apache.spark.sql.catalog.Catalog
import org.apache.spark.sql.catalyst._
import org.apache.spark.sql.catalyst.analysis.{NameParameterizedQuery, PosParameterizedQuery, UnresolvedRelation}
import org.apache.spark.sql.catalyst.encoders._
import org.apache.spark.sql.catalyst.expressions.{AttributeReference, Expression, NamedExpression}
import org.apache.spark.sql.catalyst.parser.ParserInterface
import org.apache.spark.sql.catalyst.plans.logical.{LocalRelation, Range}
import org.apache.spark.sql.catalyst.types.DataTypeUtils.toAttributes
import org.apache.spark.sql.catalyst.util.CharVarcharUtils
import org.apache.spark.sql.connector.ExternalCommandRunner
import org.apache.spark.sql.errors.QueryCompilationErrors
import org.apache.spark.sql.execution._
import org.apache.spark.sql.execution.command.ExternalCommandExecutor
import org.apache.spark.sql.execution.datasources.{DataSource, LogicalRelation}
import org.apache.spark.sql.functions.lit
import org.apache.spark.sql.internal._
import org.apache.spark.sql.internal.StaticSQLConf.CATALOG_IMPLEMENTATION
import org.apache.spark.sql.sources.BaseRelation
import org.apache.spark.sql.streaming._
import org.apache.spark.sql.types.{DataType, StructType}
import org.apache.spark.sql.util.ExecutionListenerManager
import org.apache.spark.util.{CallSite, ThreadUtils, Utils}
import org.apache.spark.util.ArrayImplicits._

/**
 * The entry point to programming Spark with the Dataset and DataFrame API.
 *
 * In environments that this has been created upfront (e.g. REPL, notebooks), use the builder
 * to get an existing session:
 *
 * {{{
 *   SparkSession.builder().getOrCreate()
 * }}}
 *
 * The builder can also be used to create a new session:
 *
 * {{{
 *   SparkSession.builder
 *     .master("local")
 *     .appName("Word Count")
 *     .config("spark.some.config.option", "some-value")
 *     .getOrCreate()
 * }}}
 *
 * @param sparkContext The Spark context associated with this Spark session.
 * @param existingSharedState If supplied, use the existing shared state
 *                            instead of creating a new one.
 * @param parentSessionState If supplied, inherit all session state (i.e. temporary
 *                            views, SQL config, UDFs etc) from parent.
 */
@Stable
class SparkSession private(
    @transient val sparkContext: SparkContext,
    @transient private val existingSharedState: Option[SharedState],
    @transient private val parentSessionState: Option[SessionState],
    @transient private[sql] val extensions: SparkSessionExtensions,
<<<<<<< HEAD
    @transient private[sql] val initialSessionOptions: Map[String, String],
    @transient private val parentManagedJobTags: Map[String, String])
  extends Serializable with Closeable with Logging { self =>
=======
    @transient private[sql] val initialSessionOptions: Map[String, String])
  extends api.SparkSession[Dataset] with Logging { self =>
>>>>>>> 53c1f31d

  // The call site where this SparkSession was constructed.
  private val creationSite: CallSite = Utils.getCallSite()

  /**
   * Constructor used in Pyspark. Contains explicit application of Spark Session Extensions
   * which otherwise only occurs during getOrCreate. We cannot add this to the default constructor
   * since that would cause every new session to reinvoke Spark Session Extensions on the currently
   * running extensions.
   */
  private[sql] def this(
      sc: SparkContext,
      initialSessionOptions: java.util.HashMap[String, String]) = {
    this(
      sc,
      existingSharedState = None,
      parentSessionState = None,
      applyAndLoadExtensions(sc), initialSessionOptions.asScala.toMap,
      parentManagedJobTags = Map.empty)
  }

  private[sql] def this(sc: SparkContext) = this(sc, new java.util.HashMap[String, String]())

  private[sql] val sessionUUID: String = UUID.randomUUID.toString

  sparkContext.assertNotStopped()

  // If there is no active SparkSession, uses the default SQL conf. Otherwise, use the session's.
  SQLConf.setSQLConfGetter(() => {
    SparkSession.getActiveSession.filterNot(_.sparkContext.isStopped).map(_.sessionState.conf)
      .getOrElse(SQLConf.getFallbackConf)
  })

<<<<<<< HEAD
  /** Tag to mark all jobs owned by this session. */
  private[sql] lazy val sessionJobTag = s"spark-session-$sessionUUID"

  /**
   * A map to hold the mapping from user-defined tags to the real tags attached to Jobs.
   * Real tag have the current session ID attached: `"tag1" -> s"spark-session-$sessionUUID-tag1"`.
   */
  @transient
  private[sql] lazy val managedJobTags: ConcurrentHashMap[String, String] =
    new ConcurrentHashMap(parentManagedJobTags.asJava)

  /**
   * The version of Spark on which this application is running.
   *
   * @since 2.0.0
   */
=======
  /** @inheritdoc */
>>>>>>> 53c1f31d
  def version: String = SPARK_VERSION

  /* ----------------------- *
   |  Session-related state  |
   * ----------------------- */

  /**
   * State shared across sessions, including the `SparkContext`, cached data, listener,
   * and a catalog that interacts with external systems.
   *
   * This is internal to Spark and there is no guarantee on interface stability.
   *
   * @since 2.2.0
   */
  @Unstable
  @transient
  lazy val sharedState: SharedState = {
    existingSharedState.getOrElse(new SharedState(sparkContext, initialSessionOptions))
  }

  /**
   * State isolated across sessions, including SQL configurations, temporary tables, registered
   * functions, and everything else that accepts a [[org.apache.spark.sql.internal.SQLConf]].
   * If `parentSessionState` is not null, the `SessionState` will be a copy of the parent.
   *
   * This is internal to Spark and there is no guarantee on interface stability.
   *
   * @since 2.2.0
   */
  @Unstable
  @transient
  lazy val sessionState: SessionState = {
    parentSessionState
      .map(_.clone(this))
      .getOrElse {
        val state = SparkSession.instantiateSessionState(
          SparkSession.sessionStateClassName(sharedState.conf),
          self)
        state
      }
  }

  /**
   * A wrapped version of this session in the form of a [[SQLContext]], for backward compatibility.
   *
   * @since 2.0.0
   */
  @transient
  val sqlContext: SQLContext = new SQLContext(this)

  /**
   * Runtime configuration interface for Spark.
   *
   * This is the interface through which the user can get and set all Spark and Hadoop
   * configurations that are relevant to Spark SQL. When getting the value of a config,
   * this defaults to the value set in the underlying `SparkContext`, if any.
   *
   * @since 2.0.0
   */
  @transient lazy val conf: RuntimeConfig = new RuntimeConfig(sessionState.conf)

  /**
   * An interface to register custom [[org.apache.spark.sql.util.QueryExecutionListener]]s
   * that listen for execution metrics.
   *
   * @since 2.0.0
   */
  def listenerManager: ExecutionListenerManager = sessionState.listenerManager

  /**
   * :: Experimental ::
   * A collection of methods that are considered experimental, but can be used to hook into
   * the query planner for advanced functionality.
   *
   * @since 2.0.0
   */
  @Experimental
  @Unstable
  def experimental: ExperimentalMethods = sessionState.experimentalMethods

  /** @inheritdoc */
  def udf: UDFRegistration = sessionState.udfRegistration

  private[sql] def udtf: UDTFRegistration = sessionState.udtfRegistration

  /**
   * A collection of methods for registering user-defined data sources.
   *
   * @since 4.0.0
   */
  @Experimental
  @Unstable
  def dataSource: DataSourceRegistration = sessionState.dataSourceRegistration

  /**
   * Returns a `StreamingQueryManager` that allows managing all the
   * `StreamingQuery`s active on `this`.
   *
   * @since 2.0.0
   */
  @Unstable
  def streams: StreamingQueryManager = sessionState.streamingQueryManager

  /**
   * Returns an `ArtifactManager` that supports adding, managing and using session-scoped artifacts
   * (jars, classfiles, etc).
   *
   * @since 4.0.0
   */
  @Experimental
  @Unstable
  private[sql] def artifactManager: ArtifactManager = sessionState.artifactManager

  /** @inheritdoc */
  def newSession(): SparkSession = {
    new SparkSession(
      sparkContext,
      Some(sharedState),
      parentSessionState = None,
      extensions,
      initialSessionOptions,
      parentManagedJobTags = Map.empty)
  }

  /**
   * Create an identical copy of this `SparkSession`, sharing the underlying `SparkContext`
   * and shared state. All the state of this session (i.e. SQL configurations, temporary tables,
   * registered functions) is copied over, and the cloned session is set up with the same shared
   * state as this session. The cloned session is independent of this session, that is, any
   * non-global change in either session is not reflected in the other.
   *
   * @note Other than the `SparkContext`, all shared state is initialized lazily.
   * This method will force the initialization of the shared state to ensure that parent
   * and child sessions are set up with the same shared state. If the underlying catalog
   * implementation is Hive, this will initialize the metastore, which may take some time.
   */
  private[sql] def cloneSession(): SparkSession = {
    val result = new SparkSession(
      sparkContext,
      Some(sharedState),
      Some(sessionState),
      extensions,
      Map.empty,
      managedJobTags.asScala.toMap)
    result.sessionState // force copy of SessionState
    result.managedJobTags // force copy of userDefinedToRealTagsMap
    result
  }


  /* --------------------------------- *
   |  Methods for creating DataFrames  |
   * --------------------------------- */

  /** @inheritdoc */
  @transient
  lazy val emptyDataFrame: DataFrame = Dataset.ofRows(self, LocalRelation())

  /** @inheritdoc */
  def emptyDataset[T: Encoder]: Dataset[T] = {
    val encoder = implicitly[Encoder[T]]
    new Dataset(self, LocalRelation(encoder.schema), encoder)
  }

  /**
   * Creates a `DataFrame` from an RDD of Product (e.g. case classes, tuples).
   *
   * @since 2.0.0
   */
  def createDataFrame[A <: Product : TypeTag](rdd: RDD[A]): DataFrame = withActive {
    val encoder = Encoders.product[A]
    Dataset.ofRows(self, ExternalRDD(rdd, self)(encoder))
  }

  /** @inheritdoc */
  def createDataFrame[A <: Product : TypeTag](data: Seq[A]): DataFrame = withActive {
    val schema = ScalaReflection.schemaFor[A].dataType.asInstanceOf[StructType]
    val attributeSeq = toAttributes(schema)
    Dataset.ofRows(self, LocalRelation.fromProduct(attributeSeq, data))
  }

  /**
   * :: DeveloperApi ::
   * Creates a `DataFrame` from an `RDD` containing [[Row]]s using the given schema.
   * It is important to make sure that the structure of every [[Row]] of the provided RDD matches
   * the provided schema. Otherwise, there will be runtime exception.
   * Example:
   * {{{
   *  import org.apache.spark.sql._
   *  import org.apache.spark.sql.types._
   *  val sparkSession = new org.apache.spark.sql.SparkSession(sc)
   *
   *  val schema =
   *    StructType(
   *      StructField("name", StringType, false) ::
   *      StructField("age", IntegerType, true) :: Nil)
   *
   *  val people =
   *    sc.textFile("examples/src/main/resources/people.txt").map(
   *      _.split(",")).map(p => Row(p(0), p(1).trim.toInt))
   *  val dataFrame = sparkSession.createDataFrame(people, schema)
   *  dataFrame.printSchema
   *  // root
   *  // |-- name: string (nullable = false)
   *  // |-- age: integer (nullable = true)
   *
   *  dataFrame.createOrReplaceTempView("people")
   *  sparkSession.sql("select name from people").collect.foreach(println)
   * }}}
   *
   * @since 2.0.0
   */
  @DeveloperApi
  def createDataFrame(rowRDD: RDD[Row], schema: StructType): DataFrame = withActive {
    val replaced = CharVarcharUtils.failIfHasCharVarchar(schema).asInstanceOf[StructType]
    // TODO: use MutableProjection when rowRDD is another DataFrame and the applied
    // schema differs from the existing schema on any field data type.
    val encoder = ExpressionEncoder(replaced)
    val toRow = encoder.createSerializer()
    val catalystRows = rowRDD.map(toRow)
    internalCreateDataFrame(catalystRows.setName(rowRDD.name), schema)
  }

  /**
   * :: DeveloperApi ::
   * Creates a `DataFrame` from a `JavaRDD` containing [[Row]]s using the given schema.
   * It is important to make sure that the structure of every [[Row]] of the provided RDD matches
   * the provided schema. Otherwise, there will be runtime exception.
   *
   * @since 2.0.0
   */
  @DeveloperApi
  def createDataFrame(rowRDD: JavaRDD[Row], schema: StructType): DataFrame = {
    val replaced = CharVarcharUtils.failIfHasCharVarchar(schema).asInstanceOf[StructType]
    createDataFrame(rowRDD.rdd, replaced)
  }

  /** @inheritdoc */
  @DeveloperApi
  def createDataFrame(rows: java.util.List[Row], schema: StructType): DataFrame = withActive {
    val replaced = CharVarcharUtils.failIfHasCharVarchar(schema).asInstanceOf[StructType]
    Dataset.ofRows(self, LocalRelation.fromExternalRows(toAttributes(replaced), rows.asScala.toSeq))
  }

  /**
   * Applies a schema to an RDD of Java Beans.
   *
   * WARNING: Since there is no guaranteed ordering for fields in a Java Bean,
   * SELECT * queries will return the columns in an undefined order.
   *
   * @since 2.0.0
   */
  def createDataFrame(rdd: RDD[_], beanClass: Class[_]): DataFrame = withActive {
    val attributeSeq: Seq[AttributeReference] = getSchema(beanClass)
    val className = beanClass.getName
    val rowRdd = rdd.mapPartitions { iter =>
    // BeanInfo is not serializable so we must rediscover it remotely for each partition.
      SQLContext.beansToRows(iter, Utils.classForName(className), attributeSeq)
    }
    Dataset.ofRows(self, LogicalRDD(attributeSeq, rowRdd.setName(rdd.name))(self))
  }

  /**
   * Applies a schema to an RDD of Java Beans.
   *
   * WARNING: Since there is no guaranteed ordering for fields in a Java Bean,
   * SELECT * queries will return the columns in an undefined order.
   *
   * @since 2.0.0
   */
  def createDataFrame(rdd: JavaRDD[_], beanClass: Class[_]): DataFrame = {
    createDataFrame(rdd.rdd, beanClass)
  }

  /** @inheritdoc */
  def createDataFrame(data: java.util.List[_], beanClass: Class[_]): DataFrame = withActive {
    val attrSeq = getSchema(beanClass)
    val rows = SQLContext.beansToRows(data.asScala.iterator, beanClass, attrSeq)
    Dataset.ofRows(self, LocalRelation(attrSeq, rows.toSeq))
  }

  /**
   * Convert a `BaseRelation` created for external data sources into a `DataFrame`.
   *
   * @since 2.0.0
   */
  def baseRelationToDataFrame(baseRelation: BaseRelation): DataFrame = {
    Dataset.ofRows(self, LogicalRelation(baseRelation))
  }

  /* ------------------------------- *
   |  Methods for creating DataSets  |
   * ------------------------------- */

  /** @inheritdoc */
  def createDataset[T : Encoder](data: Seq[T]): Dataset[T] = {
    val enc = encoderFor[T]
    val toRow = enc.createSerializer()
    val attributes = toAttributes(enc.schema)
    val encoded = data.map(d => toRow(d).copy())
    val plan = new LocalRelation(attributes, encoded)
    Dataset[T](self, plan)
  }

  /**
   * Creates a [[Dataset]] from an RDD of a given type. This method requires an
   * encoder (to convert a JVM object of type `T` to and from the internal Spark SQL representation)
   * that is generally created automatically through implicits from a `SparkSession`, or can be
   * created explicitly by calling static methods on [[Encoders]].
   *
   * @since 2.0.0
   */
  def createDataset[T : Encoder](data: RDD[T]): Dataset[T] = {
    Dataset[T](self, ExternalRDD(data, self))
  }

  /** @inheritdoc */
  def createDataset[T : Encoder](data: java.util.List[T]): Dataset[T] = {
    createDataset(data.asScala.toSeq)
  }

  /** @inheritdoc */
  def range(end: Long): Dataset[java.lang.Long] = range(0, end)

  /** @inheritdoc */
  def range(start: Long, end: Long): Dataset[java.lang.Long] = {
    range(start, end, step = 1, numPartitions = leafNodeDefaultParallelism)
  }

  /** @inheritdoc */
  def range(start: Long, end: Long, step: Long): Dataset[java.lang.Long] = {
    range(start, end, step, numPartitions = leafNodeDefaultParallelism)
  }

  /** @inheritdoc */
  def range(start: Long, end: Long, step: Long, numPartitions: Int): Dataset[java.lang.Long] = {
    new Dataset(self, Range(start, end, step, numPartitions), Encoders.LONG)
  }

  /**
   * Creates a `DataFrame` from an `RDD[InternalRow]`.
   */
  private[sql] def internalCreateDataFrame(
      catalystRows: RDD[InternalRow],
      schema: StructType,
      isStreaming: Boolean = false): DataFrame = {
    // TODO: use MutableProjection when rowRDD is another DataFrame and the applied
    // schema differs from the existing schema on any field data type.
    val logicalPlan = LogicalRDD(
      toAttributes(schema),
      catalystRows,
      isStreaming = isStreaming)(self)
    Dataset.ofRows(self, logicalPlan)
  }


  /* ------------------------- *
   |  Catalog-related methods  |
   * ------------------------- */

  /**
   * Interface through which the user may create, drop, alter or query underlying
   * databases, tables, functions etc.
   *
   * @since 2.0.0
   */
  @transient lazy val catalog: Catalog = new CatalogImpl(self)

  /** @inheritdoc */
  def table(tableName: String): DataFrame = {
    read.table(tableName)
  }

  private[sql] def table(tableIdent: TableIdentifier): DataFrame = {
    Dataset.ofRows(self, UnresolvedRelation(tableIdent))
  }

  /* ----------------- *
   |  Everything else  |
   * ----------------- */

  /**
   * Executes a SQL query substituting positional parameters by the given arguments,
   * returning the result as a `DataFrame`.
   * This API eagerly runs DDL/DML commands, but not for SELECT queries.
   *
   * @param sqlText A SQL statement with positional parameters to execute.
   * @param args An array of Java/Scala objects that can be converted to
   *             SQL literal expressions. See
   *             <a href="https://spark.apache.org/docs/latest/sql-ref-datatypes.html">
   *             Supported Data Types</a> for supported value types in Scala/Java.
   *             For example, 1, "Steven", LocalDate.of(2023, 4, 2).
   *             A value can be also a `Column` of a literal or collection constructor functions
   *             such as `map()`, `array()`, `struct()`, in that case it is taken as is.
   * @param tracker A tracker that can notify when query is ready for execution
   */
  private[sql] def sql(sqlText: String, args: Array[_], tracker: QueryPlanningTracker): DataFrame =
    withActive {
      val plan = tracker.measurePhase(QueryPlanningTracker.PARSING) {
        val parsedPlan = sessionState.sqlParser.parsePlan(sqlText)
        if (args.nonEmpty) {
          PosParameterizedQuery(parsedPlan, args.map(lit(_).expr).toImmutableArraySeq)
        } else {
          parsedPlan
        }
      }
      Dataset.ofRows(self, plan, tracker)
    }

  /** @inheritdoc */
  @Experimental
  def sql(sqlText: String, args: Array[_]): DataFrame = {
    sql(sqlText, args, new QueryPlanningTracker)
  }

  /**
   * Executes a SQL query substituting named parameters by the given arguments,
   * returning the result as a `DataFrame`.
   * This API eagerly runs DDL/DML commands, but not for SELECT queries.
   *
   * @param sqlText A SQL statement with named parameters to execute.
   * @param args A map of parameter names to Java/Scala objects that can be converted to
   *             SQL literal expressions. See
   *             <a href="https://spark.apache.org/docs/latest/sql-ref-datatypes.html">
   *             Supported Data Types</a> for supported value types in Scala/Java.
   *             For example, map keys: "rank", "name", "birthdate";
   *             map values: 1, "Steven", LocalDate.of(2023, 4, 2).
   *             Map value can be also a `Column` of a literal or collection constructor functions
   *             such as `map()`, `array()`, `struct()`, in that case it is taken as is.
   * @param tracker A tracker that can notify when query is ready for execution
   */
  private[sql] def sql(
      sqlText: String,
      args: Map[String, Any],
      tracker: QueryPlanningTracker): DataFrame =
    withActive {
      val plan = tracker.measurePhase(QueryPlanningTracker.PARSING) {
        val parsedPlan = sessionState.sqlParser.parsePlan(sqlText)
        if (args.nonEmpty) {
          NameParameterizedQuery(parsedPlan, args.transform((_, v) => lit(v).expr))
        } else {
          parsedPlan
        }
      }
      Dataset.ofRows(self, plan, tracker)
    }

  /** @inheritdoc */
  @Experimental
  def sql(sqlText: String, args: Map[String, Any]): DataFrame = {
    sql(sqlText, args, new QueryPlanningTracker)
  }

  /** @inheritdoc */
  @Experimental
  override def sql(sqlText: String, args: java.util.Map[String, Any]): DataFrame = {
    sql(sqlText, args.asScala.toMap)
  }

  /** @inheritdoc */
  override def sql(sqlText: String): DataFrame = sql(sqlText, Map.empty[String, Any])

  /**
   * Execute an arbitrary string command inside an external execution engine rather than Spark.
   * This could be useful when user wants to execute some commands out of Spark. For
   * example, executing custom DDL/DML command for JDBC, creating index for ElasticSearch,
   * creating cores for Solr and so on.
   *
   * The command will be eagerly executed after this method is called and the returned
   * DataFrame will contain the output of the command(if any).
   *
   * @param runner The class name of the runner that implements `ExternalCommandRunner`.
   * @param command The target command to be executed
   * @param options The options for the runner.
   *
   * @since 3.0.0
   */
  @Unstable
  def executeCommand(runner: String, command: String, options: Map[String, String]): DataFrame = {
    DataSource.lookupDataSource(runner, sessionState.conf) match {
      case source if classOf[ExternalCommandRunner].isAssignableFrom(source) =>
        Dataset.ofRows(self, ExternalCommandExecutor(
          source.getDeclaredConstructor().newInstance()
            .asInstanceOf[ExternalCommandRunner], command, options))

      case _ =>
        throw QueryCompilationErrors.commandExecutionInRunnerUnsupportedError(runner)
    }
  }


  /**
   * Add a tag to be assigned to all the operations started by this thread in this session.
   *
   * Often, a unit of execution in an application consists of multiple Spark executions.
   * Application programmers can use this method to group all those jobs together and give a group
   * tag. The application can use `org.apache.spark.sql.SparkSession.interruptTag` to cancel all
   * running executions with this tag. For example:
   * {{{
   * // In the main thread:
   * spark.addTag("myjobs")
   * spark.range(10).map(i => { Thread.sleep(10); i }).collect()
   *
   * // In a separate thread:
   * spark.interruptTag("myjobs")
   * }}}
   *
   * There may be multiple tags present at the same time, so different parts of application may
   * use different tags to perform cancellation at different levels of granularity.
   *
   * @param tag
   *   The tag to be added. Cannot contain ',' (comma) character or be an empty string.
   *
   * @since 4.0.0
   */
  def addTag(tag: String): Unit = {
    SparkContext.throwIfInvalidTag(tag)
    managedJobTags.put(tag, s"spark-session-$sessionUUID-$tag")
  }

  /**
   * Remove a tag previously added to be assigned to all the operations started by this thread in
   * this session. Noop if such a tag was not added earlier.
   *
   * @param tag
   *   The tag to be removed. Cannot contain ',' (comma) character or be an empty string.
   *
   * @since 4.0.0
   */
  def removeTag(tag: String): Unit = {
    SparkContext.throwIfInvalidTag(tag)
    managedJobTags.remove(tag)
  }

  /**
   * Get the operation tags that are currently set to be assigned to all the operations started by
   * this session.
   *
   * @since 4.0.0
   */
  def getTags(): Set[String] = managedJobTags.keys().asScala.toSet

  /**
   * Clear the current thread's operation tags.
   *
   * @since 4.0.0
   */
  def clearTags(): Unit = managedJobTags.clear()

  /**
   * Request to interrupt all currently running operations of this session.
   *
   * @note This method will wait up to 60 seconds for the interruption request to be issued.

   * @return Sequence of SQL execution IDs requested to be interrupted.

   * @since 4.0.0
   */
  def interruptAll(): Seq[String] =
    doInterruptTag(sessionJobTag, "as part of cancellation of all jobs")

  /**
   * Request to interrupt all currently running operations of this session with the given job tag.
   *
   * @note This method will wait up to 60 seconds for the interruption request to be issued.
   *
   * @return Sequence of SQL execution IDs requested to be interrupted.
   */
  def interruptTag(tag: String): Seq[String] = {
    val realTag = managedJobTags.get(tag)
    if (realTag == null) return Seq.empty
    doInterruptTag(realTag, s"part of cancelled job tags $tag")
  }

  private def doInterruptTag(tag: String, reason: String): Seq[String] = {
    val cancelledTags =
      sparkContext.cancelJobsWithTagWithFuture(tag, reason)

    ThreadUtils.awaitResult(cancelledTags, 60.seconds)
      .flatMap(job => Option(job.properties.getProperty(SQLExecution.EXECUTION_ROOT_ID_KEY)))
  }

  /**
   * Request to interrupt an operation of this session, given its SQL execution ID.
   *
   * @note This method will wait up to 60 seconds for the interruption request to be issued.
   *
   * @return The execution ID requested to be interrupted, as a single-element sequence, or an empty
   *    sequence if the operation is not started by this session.
   *
   * @since 4.0.0
   */
  def interruptOperation(executionId: String): Seq[String] = {
    scala.util.Try(executionId.toLong).toOption match {
      case Some(executionIdToBeCancelled) =>
        val tagToBeCancelled = SQLExecution.executionIdJobTag(this, executionIdToBeCancelled)
        doInterruptTag(tagToBeCancelled, reason = "")
      case None =>
        throw new IllegalArgumentException("executionId must be a number in string form.")
    }
  }

  /**
   * Returns a [[DataFrameReader]] that can be used to read non-streaming data in as a
   * `DataFrame`.
   * {{{
   *   sparkSession.read.parquet("/path/to/file.parquet")
   *   sparkSession.read.schema(schema).json("/path/to/file.json")
   * }}}
   *
   * @since 2.0.0
   */
  def read: DataFrameReader = new DataFrameReader(self)

  /**
   * Returns a `DataStreamReader` that can be used to read streaming data in as a `DataFrame`.
   * {{{
   *   sparkSession.readStream.parquet("/path/to/directory/of/parquet/files")
   *   sparkSession.readStream.schema(schema).json("/path/to/directory/of/json/files")
   * }}}
   *
   * @since 2.0.0
   */
  def readStream: DataStreamReader = new DataStreamReader(self)

  // scalastyle:off
  // Disable style checker so "implicits" object can start with lowercase i
  /**
   * (Scala-specific) Implicit methods available in Scala for converting
   * common Scala objects into `DataFrame`s.
   *
   * {{{
   *   val sparkSession = SparkSession.builder.getOrCreate()
   *   import sparkSession.implicits._
   * }}}
   *
   * @since 2.0.0
   */
  object implicits extends SQLImplicits with Serializable {
    protected override def session: SparkSession = SparkSession.this
  }
  // scalastyle:on

  /**
   * Stop the underlying `SparkContext`.
   *
   * @since 2.1.0
   */
  override def close(): Unit = {
    sparkContext.stop()
  }

  /**
   * Parses the data type in our internal string representation. The data type string should
   * have the same format as the one generated by `toString` in scala.
   * It is only used by PySpark.
   */
  protected[sql] def parseDataType(dataTypeString: String): DataType = {
    DataType.fromJson(dataTypeString)
  }

  /**
   * Apply a schema defined by the schemaString to an RDD. It is only used by PySpark.
   */
  private[sql] def applySchemaToPythonRDD(
      rdd: RDD[Array[Any]],
      schemaString: String): DataFrame = {
    val schema = DataType.fromJson(schemaString).asInstanceOf[StructType]
    applySchemaToPythonRDD(rdd, schema)
  }

  /**
   * Apply `schema` to an RDD.
   *
   * @note Used by PySpark only
   */
  private[sql] def applySchemaToPythonRDD(
      rdd: RDD[Array[Any]],
      schema: StructType): DataFrame = {
    val rowRdd = rdd.mapPartitions { iter =>
      val fromJava = python.EvaluatePython.makeFromJava(schema)
      iter.map(r => fromJava(r).asInstanceOf[InternalRow])
    }
    internalCreateDataFrame(rowRdd, schema)
  }

  /**
   * Returns a Catalyst Schema for the given java bean class.
   */
  private def getSchema(beanClass: Class[_]): Seq[AttributeReference] = {
    val (dataType, _) = JavaTypeInference.inferDataType(beanClass)
    dataType.asInstanceOf[StructType].fields.map { f =>
      AttributeReference(f.name, f.dataType, f.nullable)()
    }.toImmutableArraySeq
  }

  /**
   * Execute a block of code with this session set as the active session, and restore the
   * previous session on completion.
   */
  private[sql] def withActive[T](block: => T): T = {
    // Use the active session thread local directly to make sure we get the session that is actually
    // set and not the default session. This to prevent that we promote the default session to the
    // active session once we are done.
    val old = SparkSession.activeThreadSession.get()
    SparkSession.setActiveSession(this)
    try block finally {
      SparkSession.setActiveSession(old)
    }
  }

  private[sql] def leafNodeDefaultParallelism: Int = {
    conf.get(SQLConf.LEAF_NODE_DEFAULT_PARALLELISM).getOrElse(sparkContext.defaultParallelism)
  }

  private[sql] object Converter extends ColumnNodeToExpressionConverter with Serializable {
    override protected def parser: ParserInterface = sessionState.sqlParser
    override protected def conf: SQLConf = sessionState.conf
  }

  private[sql] def expression(e: Column): Expression = Converter(e.node)

  private[sql] implicit class RichColumn(val column: Column) {
    /**
     * Returns the expression for this column.
     */
    def expr: Expression = Converter(column.node)
    /**
     * Returns the expression for this column either with an existing or auto assigned name.
     */
    def named: NamedExpression = ExpressionUtils.toNamed(expr)
  }
}


@Stable
object SparkSession extends Logging {

  /**
   * Builder for [[SparkSession]].
   */
  @Stable
  class Builder extends Logging {

    private[this] val options = new scala.collection.mutable.HashMap[String, String]

    private[this] val extensions = new SparkSessionExtensions

    private[this] var userSuppliedContext: Option[SparkContext] = None

    private[spark] def sparkContext(sparkContext: SparkContext): Builder = synchronized {
      userSuppliedContext = Option(sparkContext)
      this
    }

    /**
     * Sets a name for the application, which will be shown in the Spark web UI.
     * If no application name is set, a randomly generated name will be used.
     *
     * @since 2.0.0
     */
    def appName(name: String): Builder = config("spark.app.name", name)

    /**
     * Sets a config option. Options set using this method are automatically propagated to
     * both `SparkConf` and SparkSession's own configuration.
     *
     * @since 2.0.0
     */
    def config(key: String, value: String): Builder = synchronized {
      options += key -> value
      this
    }

    /**
     * Sets a config option. Options set using this method are automatically propagated to
     * both `SparkConf` and SparkSession's own configuration.
     *
     * @since 2.0.0
     */
    def config(key: String, value: Long): Builder = synchronized {
      options += key -> value.toString
      this
    }

    /**
     * Sets a config option. Options set using this method are automatically propagated to
     * both `SparkConf` and SparkSession's own configuration.
     *
     * @since 2.0.0
     */
    def config(key: String, value: Double): Builder = synchronized {
      options += key -> value.toString
      this
    }

    /**
     * Sets a config option. Options set using this method are automatically propagated to
     * both `SparkConf` and SparkSession's own configuration.
     *
     * @since 2.0.0
     */
    def config(key: String, value: Boolean): Builder = synchronized {
      options += key -> value.toString
      this
    }

    /**
     * Sets a config option. Options set using this method are automatically propagated to
     * both `SparkConf` and SparkSession's own configuration.
     *
     * @since 3.4.0
     */
    def config(map: Map[String, Any]): Builder = synchronized {
      map.foreach {
        kv: (String, Any) => {
          options += kv._1 -> kv._2.toString
        }
      }
      this
    }

    /**
     * Sets a config option. Options set using this method are automatically propagated to
     * both `SparkConf` and SparkSession's own configuration.
     *
     * @since 3.4.0
     */
    def config(map: java.util.Map[String, Any]): Builder = synchronized {
      config(map.asScala.toMap)
    }

    /**
     * Sets a list of config options based on the given `SparkConf`.
     *
     * @since 2.0.0
     */
    def config(conf: SparkConf): Builder = synchronized {
      conf.getAll.foreach { case (k, v) => options += k -> v }
      this
    }

    /**
     * Sets the Spark master URL to connect to, such as "local" to run locally, "local[4]" to
     * run locally with 4 cores, or "spark://master:7077" to run on a Spark standalone cluster.
     *
     * @since 2.0.0
     */
    def master(master: String): Builder = config("spark.master", master)

    /**
     * Enables Hive support, including connectivity to a persistent Hive metastore, support for
     * Hive serdes, and Hive user-defined functions.
     *
     * @since 2.0.0
     */
    def enableHiveSupport(): Builder = synchronized {
      if (hiveClassesArePresent) {
        config(CATALOG_IMPLEMENTATION.key, "hive")
      } else {
        throw new IllegalArgumentException(
          "Unable to instantiate SparkSession with Hive support because " +
            "Hive classes are not found.")
      }
    }

    /**
     * Inject extensions into the [[SparkSession]]. This allows a user to add Analyzer rules,
     * Optimizer rules, Planning Strategies or a customized parser.
     *
     * @since 2.2.0
     */
    def withExtensions(f: SparkSessionExtensions => Unit): Builder = synchronized {
      f(extensions)
      this
    }

    /**
     * Gets an existing [[SparkSession]] or, if there is no existing one, creates a new
     * one based on the options set in this builder.
     *
     * This method first checks whether there is a valid thread-local SparkSession,
     * and if yes, return that one. It then checks whether there is a valid global
     * default SparkSession, and if yes, return that one. If no valid global default
     * SparkSession exists, the method creates a new SparkSession and assigns the
     * newly created SparkSession as the global default.
     *
     * In case an existing SparkSession is returned, the non-static config options specified in
     * this builder will be applied to the existing SparkSession.
     *
     * @since 2.0.0
     */
    def getOrCreate(): SparkSession = synchronized {
      val sparkConf = new SparkConf()
      options.foreach { case (k, v) => sparkConf.set(k, v) }

      if (!sparkConf.get(EXECUTOR_ALLOW_SPARK_CONTEXT)) {
        assertOnDriver()
      }

      // Get the session from current thread's active session.
      var session = activeThreadSession.get()
      if ((session ne null) && !session.sparkContext.isStopped) {
        applyModifiableSettings(session, new java.util.HashMap[String, String](options.asJava))
        return session
      }

      // Global synchronization so we will only set the default session once.
      SparkSession.synchronized {
        // If the current thread does not have an active session, get it from the global session.
        session = defaultSession.get()
        if ((session ne null) && !session.sparkContext.isStopped) {
          applyModifiableSettings(session, new java.util.HashMap[String, String](options.asJava))
          return session
        }

        // No active nor global default session. Create a new one.
        val sparkContext = userSuppliedContext.getOrElse {
          // set a random app name if not given.
          if (!sparkConf.contains("spark.app.name")) {
            sparkConf.setAppName(java.util.UUID.randomUUID().toString)
          }

          SparkContext.getOrCreate(sparkConf)
          // Do not update `SparkConf` for existing `SparkContext`, as it's shared by all sessions.
        }

        loadExtensions(extensions)
        applyExtensions(sparkContext, extensions)

        session = new SparkSession(sparkContext,
          existingSharedState = None,
          parentSessionState = None,
          extensions,
          initialSessionOptions = options.toMap,
          parentManagedJobTags = Map.empty)
        setDefaultSession(session)
        setActiveSession(session)
        registerContextListener(sparkContext)
      }

      return session
    }
  }

  /**
   * Creates a [[SparkSession.Builder]] for constructing a [[SparkSession]].
   *
   * @since 2.0.0
   */
  def builder(): Builder = new Builder

  /**
   * Changes the SparkSession that will be returned in this thread and its children when
   * SparkSession.getOrCreate() is called. This can be used to ensure that a given thread receives
   * a SparkSession with an isolated session, instead of the global (first created) context.
   *
   * @since 2.0.0
   */
  def setActiveSession(session: SparkSession): Unit = {
    activeThreadSession.set(session)
  }

  /**
   * Clears the active SparkSession for current thread. Subsequent calls to getOrCreate will
   * return the first created context instead of a thread-local override.
   *
   * @since 2.0.0
   */
  def clearActiveSession(): Unit = {
    activeThreadSession.remove()
  }

  /**
   * Sets the default SparkSession that is returned by the builder.
   *
   * @since 2.0.0
   */
  def setDefaultSession(session: SparkSession): Unit = {
    defaultSession.set(session)
  }

  /**
   * Clears the default SparkSession that is returned by the builder.
   *
   * @since 2.0.0
   */
  def clearDefaultSession(): Unit = {
    defaultSession.set(null)
  }

  /**
   * Returns the active SparkSession for the current thread, returned by the builder.
   *
   * @note Return None, when calling this function on executors
   *
   * @since 2.2.0
   */
  def getActiveSession: Option[SparkSession] = {
    if (Utils.isInRunningSparkTask) {
      // Return None when running on executors.
      None
    } else {
      Option(activeThreadSession.get)
    }
  }

  /**
   * Returns the default SparkSession that is returned by the builder.
   *
   * @note Return None, when calling this function on executors
   *
   * @since 2.2.0
   */
  def getDefaultSession: Option[SparkSession] = {
    if (Utils.isInRunningSparkTask) {
      // Return None when running on executors.
      None
    } else {
      Option(defaultSession.get)
    }
  }

  /**
   * Returns the currently active SparkSession, otherwise the default one. If there is no default
   * SparkSession, throws an exception.
   *
   * @since 2.4.0
   */
  def active: SparkSession = {
    getActiveSession.getOrElse(getDefaultSession.getOrElse(
      throw SparkException.internalError("No active or default Spark session found")))
  }

  /**
   * Apply modifiable settings to an existing [[SparkSession]]. This method are used
   * both in Scala and Python, so put this under [[SparkSession]] object.
   */
  private[sql] def applyModifiableSettings(
      session: SparkSession,
      options: java.util.HashMap[String, String]): Unit = {
    // Lazy val to avoid an unnecessary session state initialization
    lazy val conf = session.sessionState.conf

    val dedupOptions = if (options.isEmpty) Map.empty[String, String] else (
      options.asScala.toSet -- conf.getAllConfs.toSet).toMap
    val (staticConfs, otherConfs) =
      dedupOptions.partition(kv => SQLConf.isStaticConfigKey(kv._1))

    otherConfs.foreach { case (k, v) => conf.setConfString(k, v) }

    // Note that other runtime SQL options, for example, for other third-party datasource
    // can be marked as an ignored configuration here.
    val maybeIgnoredConfs = otherConfs.filterNot { case (k, _) => conf.isModifiable(k) }

    if (staticConfs.nonEmpty || maybeIgnoredConfs.nonEmpty) {
      logWarning(
        "Using an existing Spark session; only runtime SQL configurations will take effect.")
    }
    if (staticConfs.nonEmpty) {
      logDebug("Ignored static SQL configurations:\n  " +
        conf.redactOptions(staticConfs).toSeq.map { case (k, v) => s"$k=$v" }.mkString("\n  "))
    }
    if (maybeIgnoredConfs.nonEmpty) {
      // Only print out non-static and non-runtime SQL configurations.
      // Note that this might show core configurations or source specific
      // options defined in the third-party datasource.
      logDebug("Configurations that might not take effect:\n  " +
        conf.redactOptions(
          maybeIgnoredConfs).toSeq.map { case (k, v) => s"$k=$v" }.mkString("\n  "))
    }
  }

  /**
   * Returns a cloned SparkSession with all specified configurations disabled, or
   * the original SparkSession if all configurations are already disabled.
   */
  private[sql] def getOrCloneSessionWithConfigsOff(
      session: SparkSession,
      configurations: Seq[ConfigEntry[Boolean]]): SparkSession = {
    val configsEnabled = configurations.filter(session.conf.get[Boolean])
    if (configsEnabled.isEmpty) {
      session
    } else {
      val newSession = session.cloneSession()
      configsEnabled.foreach(conf => {
        newSession.conf.set(conf, false)
      })
      newSession
    }
  }

  ////////////////////////////////////////////////////////////////////////////////////////
  // Private methods from now on
  ////////////////////////////////////////////////////////////////////////////////////////

  private val listenerRegistered: AtomicBoolean = new AtomicBoolean(false)

  /** Register the AppEnd listener onto the Context  */
  private def registerContextListener(sparkContext: SparkContext): Unit = {
    if (!listenerRegistered.get()) {
      sparkContext.addSparkListener(new SparkListener {
        override def onApplicationEnd(applicationEnd: SparkListenerApplicationEnd): Unit = {
          defaultSession.set(null)
          listenerRegistered.set(false)
        }
      })
      listenerRegistered.set(true)
    }
  }

  /** The active SparkSession for the current thread. */
  private val activeThreadSession = new InheritableThreadLocal[SparkSession]

  /** Reference to the root SparkSession. */
  private val defaultSession = new AtomicReference[SparkSession]

  private val HIVE_SESSION_STATE_BUILDER_CLASS_NAME =
    "org.apache.spark.sql.hive.HiveSessionStateBuilder"

  private def sessionStateClassName(conf: SparkConf): String = {
    conf.get(CATALOG_IMPLEMENTATION) match {
      case "hive" => HIVE_SESSION_STATE_BUILDER_CLASS_NAME
      case "in-memory" => classOf[SessionStateBuilder].getCanonicalName
    }
  }

  private def assertOnDriver(): Unit = {
    if (TaskContext.get() != null) {
      // we're accessing it during task execution, fail.
      throw SparkException.internalError(
        "SparkSession should only be created and accessed on the driver.")
    }
  }

  /**
   * Helper method to create an instance of `SessionState` based on `className` from conf.
   * The result is either `SessionState` or a Hive based `SessionState`.
   */
  private def instantiateSessionState(
      className: String,
      sparkSession: SparkSession): SessionState = {
    try {
      // invoke new [Hive]SessionStateBuilder(
      //   SparkSession,
      //   Option[SessionState])
      val clazz = Utils.classForName(className)
      val ctor = clazz.getConstructors.head
      ctor.newInstance(sparkSession, None).asInstanceOf[BaseSessionStateBuilder].build()
    } catch {
      case NonFatal(e) =>
        throw new IllegalArgumentException(s"Error while instantiating '$className':", e)
    }
  }

  /**
   * @return true if Hive classes can be loaded, otherwise false.
   */
  private[spark] def hiveClassesArePresent: Boolean = {
    try {
      Utils.classForName(HIVE_SESSION_STATE_BUILDER_CLASS_NAME)
      Utils.classForName("org.apache.hadoop.hive.conf.HiveConf")
      true
    } catch {
      case _: ClassNotFoundException | _: NoClassDefFoundError => false
    }
  }

  private[spark] def cleanupAnyExistingSession(): Unit = {
    val session = getActiveSession.orElse(getDefaultSession)
    if (session.isDefined) {
      logWarning(
        log"""An existing Spark session exists as the active or default session.
             |This probably means another suite leaked it. Attempting to stop it before continuing.
             |This existing Spark session was created at:
             |
             |${MDC(CALL_SITE_LONG_FORM, session.get.creationSite.longForm)}
             |
           """.stripMargin)
      session.get.stop()
      SparkSession.clearActiveSession()
      SparkSession.clearDefaultSession()
    }
  }

  /**
   * Create new session extensions, initialize with the confs set in [[StaticSQLConf]],
   * and optionally apply the [[SparkSessionExtensionsProvider]] present on the classpath.
   */
  private[sql] def applyAndLoadExtensions(sparkContext: SparkContext): SparkSessionExtensions = {
    val extensions = applyExtensions(sparkContext, new SparkSessionExtensions)
    if (sparkContext.conf.get(StaticSQLConf.LOAD_SESSION_EXTENSIONS_FROM_CLASSPATH)) {
      loadExtensions(extensions)
    }
    extensions
  }

  /**
   * Initialize extensions specified in [[StaticSQLConf]]. The classes will be applied to the
   * extensions passed into this function.
   */
  private def applyExtensions(
      sparkContext: SparkContext,
      extensions: SparkSessionExtensions): SparkSessionExtensions = {
    val extensionConfClassNames = sparkContext.getConf.get(StaticSQLConf.SPARK_SESSION_EXTENSIONS)
      .getOrElse(Seq.empty)
    extensionConfClassNames.foreach { extensionConfClassName =>
      try {
        val extensionConfClass = Utils.classForName(extensionConfClassName)
        val extensionConf = extensionConfClass.getConstructor().newInstance()
          .asInstanceOf[SparkSessionExtensions => Unit]
        extensionConf(extensions)
      } catch {
        // Ignore the error if we cannot find the class or when the class has the wrong type.
        case e@(_: ClassCastException |
                _: ClassNotFoundException |
                _: NoClassDefFoundError) =>
          logWarning(log"Cannot use ${MDC(CLASS_NAME, extensionConfClassName)} to configure " +
            log"session extensions.", e)
      }
    }
    extensions
  }

  /**
   * Load extensions from [[ServiceLoader]] and use them
   */
  private def loadExtensions(extensions: SparkSessionExtensions): Unit = {
    val loader = ServiceLoader.load(classOf[SparkSessionExtensionsProvider],
      Utils.getContextOrSparkClassLoader)
    val loadedExts = loader.iterator()

    while (loadedExts.hasNext) {
      try {
        val ext = loadedExts.next()
        ext(extensions)
      } catch {
        case e: Throwable => logWarning("Failed to load session extension", e)
      }
    }
  }
}<|MERGE_RESOLUTION|>--- conflicted
+++ resolved
@@ -18,11 +18,7 @@
 package org.apache.spark.sql
 
 import java.util.{ServiceLoader, UUID}
-<<<<<<< HEAD
 import java.util.concurrent.ConcurrentHashMap
-import java.util.concurrent.TimeUnit._
-=======
->>>>>>> 53c1f31d
 import java.util.concurrent.atomic.{AtomicBoolean, AtomicReference}
 
 import scala.concurrent.duration.DurationInt
@@ -96,14 +92,9 @@
     @transient private val existingSharedState: Option[SharedState],
     @transient private val parentSessionState: Option[SessionState],
     @transient private[sql] val extensions: SparkSessionExtensions,
-<<<<<<< HEAD
     @transient private[sql] val initialSessionOptions: Map[String, String],
     @transient private val parentManagedJobTags: Map[String, String])
-  extends Serializable with Closeable with Logging { self =>
-=======
-    @transient private[sql] val initialSessionOptions: Map[String, String])
   extends api.SparkSession[Dataset] with Logging { self =>
->>>>>>> 53c1f31d
 
   // The call site where this SparkSession was constructed.
   private val creationSite: CallSite = Utils.getCallSite()
@@ -137,7 +128,6 @@
       .getOrElse(SQLConf.getFallbackConf)
   })
 
-<<<<<<< HEAD
   /** Tag to mark all jobs owned by this session. */
   private[sql] lazy val sessionJobTag = s"spark-session-$sessionUUID"
 
@@ -147,16 +137,9 @@
    */
   @transient
   private[sql] lazy val managedJobTags: ConcurrentHashMap[String, String] =
-    new ConcurrentHashMap(parentManagedJobTags.asJava)
-
-  /**
-   * The version of Spark on which this application is running.
-   *
-   * @since 2.0.0
-   */
-=======
-  /** @inheritdoc */
->>>>>>> 53c1f31d
+  new ConcurrentHashMap(parentManagedJobTags.asJava)
+
+  /** @inheritdoc */
   def version: String = SPARK_VERSION
 
   /* ----------------------- *
