--- conflicted
+++ resolved
@@ -19,13 +19,11 @@
 
 import scala.language.implicitConversions
 import scala.reflect.runtime.universe.TypeTag
-import scala.collection.JavaConverters._
 
 import org.apache.hadoop.conf.Configuration
 
 import org.apache.spark.annotation.{AlphaComponent, DeveloperApi, Experimental}
 import org.apache.spark.rdd.RDD
-import org.apache.spark.sql.api.java.types.{DataType => JDataType, StructField => JStructField}
 import org.apache.spark.sql.catalyst.analysis._
 import org.apache.spark.sql.catalyst.expressions._
 import org.apache.spark.sql.catalyst.dsl.ExpressionConversions
@@ -104,7 +102,9 @@
    *      StructField("name", StringType, false) ::
    *      StructField("age", IntegerType, true) :: Nil)
    *
-   *  val people = sc.textFile("examples/src/main/resources/people.txt").map(_.split(",")).map(p => Row(p(0), p(1).trim.toInt))
+   *  val people =
+   *    sc.textFile("examples/src/main/resources/people.txt").map(
+   *      _.split(",")).map(p => Row(p(0), p(1).trim.toInt))
    *  val peopleSchemaRDD = sqlContext. applySchema(people, schema)
    *  peopleSchemaRDD.printSchema
    *  // root
@@ -434,27 +434,14 @@
 
   /**
    * Peek at the first row of the RDD and infer its schema.
+   * It is only used by PySpark.
    */
   private[sql] def inferSchema(rdd: RDD[Map[String, _]]): SchemaRDD = {
     import scala.collection.JavaConversions._
-<<<<<<< HEAD
     def typeOfComplexValue: PartialFunction[Any, DataType] = {
+      case c: java.util.Calendar => TimestampType
       case c: java.util.List[_] =>
         ArrayType(typeOfObject(c.head))
-      case c: java.util.Set[_] =>
-        ArrayType(typeOfObject(c.head))
-=======
-    def typeFor(obj: Any): DataType = obj match {
-      case c: java.lang.String => StringType
-      case c: java.lang.Integer => IntegerType
-      case c: java.lang.Long => LongType
-      case c: java.lang.Double => DoubleType
-      case c: java.lang.Boolean => BooleanType
-      case c: java.math.BigDecimal => DecimalType
-      case c: java.sql.Timestamp => TimestampType
-      case c: java.util.Calendar => TimestampType
-      case c: java.util.List[_] => ArrayType(typeFor(c.head))
->>>>>>> dc965364
       case c: java.util.Map[_, _] =>
         val (key, value) = c.head
         MapType(typeOfObject(key), typeOfObject(value))
@@ -463,18 +450,13 @@
         ArrayType(typeOfObject(elem))
       case c => throw new Exception(s"Object of type $c cannot be used")
     }
-<<<<<<< HEAD
-
     def typeOfObject = ScalaReflection.typeOfObject orElse typeOfComplexValue
 
-    val schema = rdd.first().map { case (fieldName, obj) =>
-      AttributeReference(fieldName, typeOfObject(obj), true)()
-=======
     val firstRow = rdd.first()
-    val schema = firstRow.map { case (fieldName, obj) =>
-      AttributeReference(fieldName, typeFor(obj), true)()
->>>>>>> dc965364
-    }.toSeq
+    val schema = StructType(
+      firstRow.map { case (fieldName, obj) =>
+        StructField(fieldName, typeOfObject(obj), true)
+      }.toSeq)
 
     def needTransform(obj: Any): Boolean = obj match {
       case c: java.util.List[_] => true
@@ -498,7 +480,7 @@
       case c => c
     }
 
-    val need = firstRow.exists {case (key, value) => needTransform(value)}
+    val need = firstRow.exists { case (key, value) => needTransform(value) }
     val transformed = if (need) {
       rdd.mapPartitions { iter =>
         iter.map {
@@ -512,6 +494,7 @@
         new GenericRow(map.values.toArray.asInstanceOf[Array[Any]]): Row
       }
     }
-    new SchemaRDD(this, SparkLogicalPlan(ExistingRdd(schema, rowRdd)))
-  }
+    new SchemaRDD(this, SparkLogicalPlan(ExistingRdd(schema.toAttributes, rowRdd)))
+  }
+
 }