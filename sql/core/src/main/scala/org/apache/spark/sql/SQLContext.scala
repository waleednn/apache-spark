/*
 * Licensed to the Apache Software Foundation (ASF) under one or more
 * contributor license agreements.  See the NOTICE file distributed with
 * this work for additional information regarding copyright ownership.
 * The ASF licenses this file to You under the Apache License, Version 2.0
 * (the "License"); you may not use this file except in compliance with
 * the License.  You may obtain a copy of the License at
 *
 *    http://www.apache.org/licenses/LICENSE-2.0
 *
 * Unless required by applicable law or agreed to in writing, software
 * distributed under the License is distributed on an "AS IS" BASIS,
 * WITHOUT WARRANTIES OR CONDITIONS OF ANY KIND, either express or implied.
 * See the License for the specific language governing permissions and
 * limitations under the License.
 */

package org.apache.spark.sql

import java.beans.Introspector
import java.util.Properties
import java.util.concurrent.atomic.AtomicReference

import scala.collection.JavaConversions._
import scala.collection.immutable
import scala.language.implicitConversions
import scala.reflect.runtime.universe.TypeTag
import scala.util.control.NonFatal

import com.google.common.reflect.TypeToken

import org.apache.spark.SparkContext
import org.apache.spark.annotation.{DeveloperApi, Experimental}
import org.apache.spark.api.java.{JavaRDD, JavaSparkContext}
import org.apache.spark.rdd.RDD
import org.apache.spark.sql.catalyst._
import org.apache.spark.sql.catalyst.analysis._
import org.apache.spark.sql.catalyst.expressions._
import org.apache.spark.sql.catalyst.errors.DialectException
import org.apache.spark.sql.catalyst.optimizer.{DefaultOptimizer, Optimizer}
import org.apache.spark.sql.catalyst.plans.logical.{LocalRelation, LogicalPlan}
import org.apache.spark.sql.catalyst.rules.RuleExecutor
import org.apache.spark.sql.catalyst.ParserDialect
import org.apache.spark.sql.execution.{Filter, _}
import org.apache.spark.sql.sources._
import org.apache.spark.sql.types._
import org.apache.spark.util.Utils

/**
 * The entry point for working with structured data (rows and columns) in Spark.  Allows the
 * creation of [[DataFrame]] objects as well as the execution of SQL queries.
 *
 * @groupname basic Basic Operations
 * @groupname ddl_ops Persistent Catalog DDL
 * @groupname cachemgmt Cached Table Management
 * @groupname genericdata Generic Data Sources
 * @groupname specificdata Specific Data Sources
 * @groupname config Configuration
 * @groupname dataframes Custom DataFrame Creation
 * @groupname Ungrouped Support functions for language integrated queries.
 *
 * @since 1.0.0
 */
class SQLContext(@transient val sparkContext: SparkContext)
  extends org.apache.spark.Logging
  with Serializable {

  self =>

  def this(sparkContext: JavaSparkContext) = this(sparkContext.sc)

  /**
   * @return Spark SQL configuration
   */
  protected[sql] def conf = currentSession().conf

  /**
   * Set Spark SQL configuration properties.
   *
   * @group config
   * @since 1.0.0
   */
  def setConf(props: Properties): Unit = conf.setConf(props)

  /**
   * Set the given Spark SQL configuration property.
   *
   * @group config
   * @since 1.0.0
   */
  def setConf(key: String, value: String): Unit = conf.setConf(key, value)

  /**
   * Return the value of Spark SQL configuration property for the given key.
   *
   * @group config
   * @since 1.0.0
   */
  def getConf(key: String): String = conf.getConf(key)

  /**
   * Return the value of Spark SQL configuration property for the given key. If the key is not set
   * yet, return `defaultValue`.
   *
   * @group config
   * @since 1.0.0
   */
  def getConf(key: String, defaultValue: String): String = conf.getConf(key, defaultValue)

  /**
   * Return all the configuration properties that have been set (i.e. not the default).
   * This creates a new copy of the config properties in the form of a Map.
   *
   * @group config
   * @since 1.0.0
   */
  def getAllConfs: immutable.Map[String, String] = conf.getAllConfs

  // TODO how to handle the temp table per user session?
  @transient
  protected[sql] lazy val catalog: Catalog = new SimpleCatalog(conf)

  // TODO how to handle the temp function per user session?
  @transient
  protected[sql] lazy val functionRegistry: FunctionRegistry = new SimpleFunctionRegistry(conf)

  @transient
  protected[sql] lazy val analyzer: Analyzer =
    new Analyzer(catalog, functionRegistry, conf) {
      override val extendedResolutionRules =
        ExtractPythonUdfs ::
        sources.PreInsertCastAndRename ::
        Nil

      override val extendedCheckRules = Seq(
        sources.PreWriteCheck(catalog)
      )
    }

  @transient
  protected[sql] lazy val optimizer: Optimizer = DefaultOptimizer

  @transient
  protected[sql] val ddlParser = new DDLParser(sqlParser.parse(_))

  @transient
  protected[sql] val sqlParser = new SparkSQLParser(getSQLDialect().parse(_))

  protected[sql] def getSQLDialect(): ParserDialect = {
    try {
      val clazz = Utils.classForName(dialectClassName)
      clazz.newInstance().asInstanceOf[ParserDialect]
    } catch {
      case NonFatal(e) =>
        // Since we didn't find the available SQL Dialect, it will fail even for SET command:
        // SET spark.sql.dialect=sql; Let's reset as default dialect automatically.
        val dialect = conf.dialect
        // reset the sql dialect
        conf.unsetConf(SQLConf.DIALECT)
        // throw out the exception, and the default sql dialect will take effect for next query.
        throw new DialectException(
          s"""Instantiating dialect '$dialect' failed.
             |Reverting to default dialect '${conf.dialect}'""".stripMargin, e)
    }
  }

  protected[sql] def parseSql(sql: String): LogicalPlan = ddlParser.parse(sql, false)

  protected[sql] def executeSql(sql: String): this.QueryExecution = executePlan(parseSql(sql))

  protected[sql] def executePlan(plan: LogicalPlan) = new this.QueryExecution(plan)

  @transient
  protected[sql] val tlSession = new ThreadLocal[SQLSession]() {
    override def initialValue: SQLSession = defaultSession
  }

  @transient
  protected[sql] val defaultSession = createSession()

  protected[sql] def dialectClassName = if (conf.dialect == "sql") {
    classOf[DefaultParserDialect].getCanonicalName
  } else {
    conf.dialect
  }

  sparkContext.getConf.getAll.foreach {
    case (key, value) if key.startsWith("spark.sql") => setConf(key, value)
    case _ =>
  }

  @transient
  protected[sql] val cacheManager = new CacheManager(this)

  /**
   * :: Experimental ::
   * A collection of methods that are considered experimental, but can be used to hook into
   * the query planner for advanced functionality.
   *
   * @group basic
   * @since 1.3.0
   */
  @Experimental
  @transient
  val experimental: ExperimentalMethods = new ExperimentalMethods(this)

  /**
   * :: Experimental ::
   * Returns a [[DataFrame]] with no rows or columns.
   *
   * @group basic
   * @since 1.3.0
   */
  @Experimental
  @transient
  lazy val emptyDataFrame: DataFrame = createDataFrame(sparkContext.emptyRDD[Row], StructType(Nil))

  /**
   * A collection of methods for registering user-defined functions (UDF).
   *
   * The following example registers a Scala closure as UDF:
   * {{{
   *   sqlContext.udf.register("myUdf", (arg1: Int, arg2: String) => arg2 + arg1)
   * }}}
   *
   * The following example registers a UDF in Java:
   * {{{
   *   sqlContext.udf().register("myUDF",
   *       new UDF2<Integer, String, String>() {
   *           @Override
   *           public String call(Integer arg1, String arg2) {
   *               return arg2 + arg1;
   *           }
   *      }, DataTypes.StringType);
   * }}}
   *
   * Or, to use Java 8 lambda syntax:
   * {{{
   *   sqlContext.udf().register("myUDF",
   *       (Integer arg1, String arg2) -> arg2 + arg1),
   *       DataTypes.StringType);
   * }}}
   *
   * @group basic
   * @since 1.3.0
   * TODO move to SQLSession?
   */
  @transient
  val udf: UDFRegistration = new UDFRegistration(this)

  /**
   * Returns true if the table is currently cached in-memory.
   * @group cachemgmt
   * @since 1.3.0
   */
  def isCached(tableName: String): Boolean = cacheManager.isCached(tableName)

  /**
   * Caches the specified table in-memory.
   * @group cachemgmt
   * @since 1.3.0
   */
  def cacheTable(tableName: String): Unit = cacheManager.cacheTable(tableName)

  /**
   * Removes the specified table from the in-memory cache.
   * @group cachemgmt
   * @since 1.3.0
   */
  def uncacheTable(tableName: String): Unit = cacheManager.uncacheTable(tableName)

  /**
   * Removes all cached tables from the in-memory cache.
   * @since 1.3.0
   */
  def clearCache(): Unit = cacheManager.clearCache()

  // scalastyle:off
  // Disable style checker so "implicits" object can start with lowercase i
  /**
   * :: Experimental ::
   * (Scala-specific) Implicit methods available in Scala for converting
   * common Scala objects into [[DataFrame]]s.
   *
   * {{{
   *   val sqlContext = new SQLContext(sc)
   *   import sqlContext.implicits._
   * }}}
   *
   * @group basic
   * @since 1.3.0
   */
  @Experimental
  object implicits extends Serializable {
    // scalastyle:on

    /**
     * Converts $"col name" into an [[Column]].
     * @since 1.3.0
     */
    implicit class StringToColumn(val sc: StringContext) {
      def $(args: Any*): ColumnName = {
        new ColumnName(sc.s(args :_*))
      }
    }

    /**
     * An implicit conversion that turns a Scala `Symbol` into a [[Column]].
     * @since 1.3.0
     */
    implicit def symbolToColumn(s: Symbol): ColumnName = new ColumnName(s.name)

    /**
     * Creates a DataFrame from an RDD of case classes or tuples.
     * @since 1.3.0
     */
    implicit def rddToDataFrameHolder[A <: Product : TypeTag](rdd: RDD[A]): DataFrameHolder = {
      DataFrameHolder(self.createDataFrame(rdd))
    }

    /**
     * Creates a DataFrame from a local Seq of Product.
     * @since 1.3.0
     */
    implicit def localSeqToDataFrameHolder[A <: Product : TypeTag](data: Seq[A]): DataFrameHolder =
    {
      DataFrameHolder(self.createDataFrame(data))
    }

    // Do NOT add more implicit conversions. They are likely to break source compatibility by
    // making existing implicit conversions ambiguous. In particular, RDD[Double] is dangerous
    // because of [[DoubleRDDFunctions]].

    /**
     * Creates a single column DataFrame from an RDD[Int].
     * @since 1.3.0
     */
    implicit def intRddToDataFrameHolder(data: RDD[Int]): DataFrameHolder = {
      val dataType = IntegerType
      val rows = data.mapPartitions { iter =>
        val row = new SpecificMutableRow(dataType :: Nil)
        iter.map { v =>
          row.setInt(0, v)
          row: Row
        }
      }
      DataFrameHolder(self.createDataFrame(rows, StructType(StructField("_1", dataType) :: Nil)))
    }

    /**
     * Creates a single column DataFrame from an RDD[Long].
     * @since 1.3.0
     */
    implicit def longRddToDataFrameHolder(data: RDD[Long]): DataFrameHolder = {
      val dataType = LongType
      val rows = data.mapPartitions { iter =>
        val row = new SpecificMutableRow(dataType :: Nil)
        iter.map { v =>
          row.setLong(0, v)
          row: Row
        }
      }
      DataFrameHolder(self.createDataFrame(rows, StructType(StructField("_1", dataType) :: Nil)))
    }

    /**
     * Creates a single column DataFrame from an RDD[String].
     * @since 1.3.0
     */
    implicit def stringRddToDataFrameHolder(data: RDD[String]): DataFrameHolder = {
      val dataType = StringType
      val rows = data.mapPartitions { iter =>
        val row = new SpecificMutableRow(dataType :: Nil)
        iter.map { v =>
          row.setString(0, v)
          row: Row
        }
      }
      DataFrameHolder(self.createDataFrame(rows, StructType(StructField("_1", dataType) :: Nil)))
    }
  }

  /**
   * :: Experimental ::
   * Creates a DataFrame from an RDD of case classes.
   *
   * @group dataframes
   * @since 1.3.0
   */
  @Experimental
  def createDataFrame[A <: Product : TypeTag](rdd: RDD[A]): DataFrame = {
    SparkPlan.currentContext.set(self)
    val schema = ScalaReflection.schemaFor[A].dataType.asInstanceOf[StructType]
    val attributeSeq = schema.toAttributes
    val rowRDD = RDDConversions.productToRowRdd(rdd, schema)
    DataFrame(self, LogicalRDD(attributeSeq, rowRDD)(self))
  }

  /**
   * :: Experimental ::
   * Creates a DataFrame from a local Seq of Product.
   *
   * @group dataframes
   * @since 1.3.0
   */
  @Experimental
  def createDataFrame[A <: Product : TypeTag](data: Seq[A]): DataFrame = {
    SparkPlan.currentContext.set(self)
    val schema = ScalaReflection.schemaFor[A].dataType.asInstanceOf[StructType]
    val attributeSeq = schema.toAttributes
    DataFrame(self, LocalRelation.fromProduct(attributeSeq, data))
  }

  /**
   * Convert a [[BaseRelation]] created for external data sources into a [[DataFrame]].
   *
   * @group dataframes
   * @since 1.3.0
   */
  def baseRelationToDataFrame(baseRelation: BaseRelation): DataFrame = {
    DataFrame(this, LogicalRelation(baseRelation))
  }

  /**
   * :: DeveloperApi ::
   * Creates a [[DataFrame]] from an [[RDD]] containing [[Row]]s using the given schema.
   * It is important to make sure that the structure of every [[Row]] of the provided RDD matches
   * the provided schema. Otherwise, there will be runtime exception.
   * Example:
   * {{{
   *  import org.apache.spark.sql._
   *  import org.apache.spark.sql.types._
   *  val sqlContext = new org.apache.spark.sql.SQLContext(sc)
   *
   *  val schema =
   *    StructType(
   *      StructField("name", StringType, false) ::
   *      StructField("age", IntegerType, true) :: Nil)
   *
   *  val people =
   *    sc.textFile("examples/src/main/resources/people.txt").map(
   *      _.split(",")).map(p => Row(p(0), p(1).trim.toInt))
   *  val dataFrame = sqlContext.createDataFrame(people, schema)
   *  dataFrame.printSchema
   *  // root
   *  // |-- name: string (nullable = false)
   *  // |-- age: integer (nullable = true)
   *
   *  dataFrame.registerTempTable("people")
   *  sqlContext.sql("select name from people").collect.foreach(println)
   * }}}
   *
   * @group dataframes
   * @since 1.3.0
   */
  @DeveloperApi
  def createDataFrame(rowRDD: RDD[Row], schema: StructType): DataFrame = {
    createDataFrame(rowRDD, schema, needsConversion = true)
  }

  /**
   * Creates a DataFrame from an RDD[Row]. User can specify whether the input rows should be
   * converted to Catalyst rows.
   */
  private[sql]
  def createDataFrame(rowRDD: RDD[Row], schema: StructType, needsConversion: Boolean) = {
    // TODO: use MutableProjection when rowRDD is another DataFrame and the applied
    // schema differs from the existing schema on any field data type.
    val catalystRows = if (needsConversion) {
      val converter = CatalystTypeConverters.createToCatalystConverter(schema)
      rowRDD.map(converter(_).asInstanceOf[Row])
    } else {
      rowRDD
    }
    val logicalPlan = LogicalRDD(schema.toAttributes, catalystRows)(self)
    DataFrame(this, logicalPlan)
  }

  /**
   * :: DeveloperApi ::
   * Creates a [[DataFrame]] from an [[JavaRDD]] containing [[Row]]s using the given schema.
   * It is important to make sure that the structure of every [[Row]] of the provided RDD matches
   * the provided schema. Otherwise, there will be runtime exception.
   *
   * @group dataframes
   * @since 1.3.0
   */
  @DeveloperApi
  def createDataFrame(rowRDD: JavaRDD[Row], schema: StructType): DataFrame = {
    createDataFrame(rowRDD.rdd, schema)
  }

  /**
   * Applies a schema to an RDD of Java Beans.
   *
   * WARNING: Since there is no guaranteed ordering for fields in a Java Bean,
   *          SELECT * queries will return the columns in an undefined order.
   * @group dataframes
   * @since 1.3.0
   */
  def createDataFrame(rdd: RDD[_], beanClass: Class[_]): DataFrame = {
    val attributeSeq = getSchema(beanClass)
    val className = beanClass.getName
    val rowRdd = rdd.mapPartitions { iter =>
      // BeanInfo is not serializable so we must rediscover it remotely for each partition.
      val localBeanInfo = Introspector.getBeanInfo(
        Class.forName(className, true, Utils.getContextOrSparkClassLoader))
      val extractors =
        localBeanInfo.getPropertyDescriptors.filterNot(_.getName == "class").map(_.getReadMethod)

      iter.map { row =>
        new GenericRow(
          extractors.zip(attributeSeq).map { case (e, attr) =>
            CatalystTypeConverters.convertToCatalyst(e.invoke(row), attr.dataType)
          }.toArray[Any]
        ) : Row
      }
    }
    DataFrame(this, LogicalRDD(attributeSeq, rowRdd)(this))
  }

  /**
   * Applies a schema to an RDD of Java Beans.
   *
   * WARNING: Since there is no guaranteed ordering for fields in a Java Bean,
   *          SELECT * queries will return the columns in an undefined order.
   * @group dataframes
   * @since 1.3.0
   */
  def createDataFrame(rdd: JavaRDD[_], beanClass: Class[_]): DataFrame = {
    createDataFrame(rdd.rdd, beanClass)
  }

  /**
   * :: Experimental ::
   * Returns a [[DataFrameReader]] that can be used to read data in as a [[DataFrame]].
   * {{{
   *   sqlContext.read.parquet("/path/to/file.parquet")
   *   sqlContext.read.schema(schema).json("/path/to/file.json")
   * }}}
   *
   * @group genericdata
   * @since 1.4.0
   */
  @Experimental
  def read: DataFrameReader = new DataFrameReader(this)

  /**
   * :: Experimental ::
   * Creates an external table from the given path and returns the corresponding DataFrame.
   * It will use the default data source configured by spark.sql.sources.default.
   *
   * @group ddl_ops
   * @since 1.3.0
   */
  @Experimental
  def createExternalTable(tableName: String, path: String): DataFrame = {
    val dataSourceName = conf.defaultDataSourceName
    createExternalTable(tableName, path, dataSourceName)
  }

  /**
   * :: Experimental ::
   * Creates an external table from the given path based on a data source
   * and returns the corresponding DataFrame.
   *
   * @group ddl_ops
   * @since 1.3.0
   */
  @Experimental
  def createExternalTable(
      tableName: String,
      path: String,
      source: String): DataFrame = {
    createExternalTable(tableName, source, Map("path" -> path))
  }

  /**
   * :: Experimental ::
   * Creates an external table from the given path based on a data source and a set of options.
   * Then, returns the corresponding DataFrame.
   *
   * @group ddl_ops
   * @since 1.3.0
   */
  @Experimental
  def createExternalTable(
      tableName: String,
      source: String,
      options: java.util.Map[String, String]): DataFrame = {
    createExternalTable(tableName, source, options.toMap)
  }

  /**
   * :: Experimental ::
   * (Scala-specific)
   * Creates an external table from the given path based on a data source and a set of options.
   * Then, returns the corresponding DataFrame.
   *
   * @group ddl_ops
   * @since 1.3.0
   */
  @Experimental
  def createExternalTable(
      tableName: String,
      source: String,
      options: Map[String, String]): DataFrame = {
    val cmd =
      CreateTableUsing(
        tableName,
        userSpecifiedSchema = None,
        source,
        temporary = false,
        options,
        allowExisting = false,
        managedIfNoPath = false)
    executePlan(cmd).toRdd
    table(tableName)
  }

  /**
   * :: Experimental ::
   * Create an external table from the given path based on a data source, a schema and
   * a set of options. Then, returns the corresponding DataFrame.
   *
   * @group ddl_ops
   * @since 1.3.0
   */
  @Experimental
  def createExternalTable(
      tableName: String,
      source: String,
      schema: StructType,
      options: java.util.Map[String, String]): DataFrame = {
    createExternalTable(tableName, source, schema, options.toMap)
  }

  /**
   * :: Experimental ::
   * (Scala-specific)
   * Create an external table from the given path based on a data source, a schema and
   * a set of options. Then, returns the corresponding DataFrame.
   *
   * @group ddl_ops
   * @since 1.3.0
   */
  @Experimental
  def createExternalTable(
      tableName: String,
      source: String,
      schema: StructType,
      options: Map[String, String]): DataFrame = {
    val cmd =
      CreateTableUsing(
        tableName,
        userSpecifiedSchema = Some(schema),
        source,
        temporary = false,
        options,
        allowExisting = false,
        managedIfNoPath = false)
    executePlan(cmd).toRdd
    table(tableName)
  }

  /**
   * Registers the given [[DataFrame]] as a temporary table in the catalog. Temporary tables exist
   * only during the lifetime of this instance of SQLContext.
   */
  private[sql] def registerDataFrameAsTable(df: DataFrame, tableName: String): Unit = {
    catalog.registerTable(Seq(tableName), df.logicalPlan)
  }

  /**
   * Drops the temporary table with the given table name in the catalog. If the table has been
   * cached/persisted before, it's also unpersisted.
   *
   * @param tableName the name of the table to be unregistered.
   *
   * @group basic
   * @since 1.3.0
   */
  def dropTempTable(tableName: String): Unit = {
    cacheManager.tryUncacheQuery(table(tableName))
    catalog.unregisterTable(Seq(tableName))
  }

  /**
   * :: Experimental ::
   * Creates a [[DataFrame]] with a single [[LongType]] column named `id`, containing elements
   * in an range from `start` to `end`(exclusive) with step value 1.
   *
   * @since 1.4.0
   * @group dataframe
   */
  @Experimental
  def range(start: Long, end: Long): DataFrame = {
    createDataFrame(
      sparkContext.range(start, end).map(Row(_)),
      StructType(StructField("id", LongType, nullable = false) :: Nil))
  }

  /**
   * :: Experimental ::
   * Creates a [[DataFrame]] with a single [[LongType]] column named `id`, containing elements
   * in an range from `start` to `end`(exclusive) with an step value, with partition number
   * specified.
   *
   * @since 1.4.0
   * @group dataframe
   */
  @Experimental
  def range(start: Long, end: Long, step: Long, numPartitions: Int): DataFrame = {
    createDataFrame(
      sparkContext.range(start, end, step, numPartitions).map(Row(_)),
      StructType(StructField("id", LongType, nullable = false) :: Nil))
  }

  /**
   * Executes a SQL query using Spark, returning the result as a [[DataFrame]]. The dialect that is
   * used for SQL parsing can be configured with 'spark.sql.dialect'.
   *
   * @group basic
   * @since 1.3.0
   */
  def sql(sqlText: String): DataFrame = {
    DataFrame(this, parseSql(sqlText))
  }

  /**
   * Returns the specified table as a [[DataFrame]].
   *
   * @group ddl_ops
   * @since 1.3.0
   */
  def table(tableName: String): DataFrame =
    DataFrame(this, catalog.lookupRelation(Seq(tableName)))

  /**
   * Returns a [[DataFrame]] containing names of existing tables in the current database.
   * The returned DataFrame has two columns, tableName and isTemporary (a Boolean
   * indicating if a table is a temporary one or not).
   *
   * @group ddl_ops
   * @since 1.3.0
   */
  def tables(): DataFrame = {
    DataFrame(this, ShowTablesCommand(None))
  }

  /**
   * Returns a [[DataFrame]] containing names of existing tables in the given database.
   * The returned DataFrame has two columns, tableName and isTemporary (a Boolean
   * indicating if a table is a temporary one or not).
   *
   * @group ddl_ops
   * @since 1.3.0
   */
  def tables(databaseName: String): DataFrame = {
    DataFrame(this, ShowTablesCommand(Some(databaseName)))
  }

  /**
   * Returns the names of tables in the current database as an array.
   *
   * @group ddl_ops
   * @since 1.3.0
   */
  def tableNames(): Array[String] = {
    catalog.getTables(None).map {
      case (tableName, _) => tableName
    }.toArray
  }

  /**
   * Returns the names of tables in the given database as an array.
   *
   * @group ddl_ops
   * @since 1.3.0
   */
  def tableNames(databaseName: String): Array[String] = {
    catalog.getTables(Some(databaseName)).map {
      case (tableName, _) => tableName
    }.toArray
  }

  protected[sql] class SparkPlanner extends SparkStrategies {
    val sparkContext: SparkContext = self.sparkContext

    val sqlContext: SQLContext = self

    def codegenEnabled: Boolean = self.conf.codegenEnabled

    def unsafeEnabled: Boolean = self.conf.unsafeEnabled

    def numPartitions: Int = self.conf.numShufflePartitions

    def strategies: Seq[Strategy] =
      experimental.extraStrategies ++ (
      DataSourceStrategy ::
      DDLStrategy ::
      TakeOrdered ::
      HashAggregation ::
      LeftSemiJoin ::
      HashJoin ::
      InMemoryScans ::
      ParquetOperations ::
      BasicOperators ::
      CartesianProduct ::
      BroadcastNestedLoopJoin :: Nil)

    /**
     * Used to build table scan operators where complex projection and filtering are done using
     * separate physical operators.  This function returns the given scan operator with Project and
     * Filter nodes added only when needed.  For example, a Project operator is only used when the
     * final desired output requires complex expressions to be evaluated or when columns can be
     * further eliminated out after filtering has been done.
     *
     * The `prunePushedDownFilters` parameter is used to remove those filters that can be optimized
     * away by the filter pushdown optimization.
     *
     * The required attributes for both filtering and expression evaluation are passed to the
     * provided `scanBuilder` function so that it can avoid unnecessary column materialization.
     */
    def pruneFilterProject(
        projectList: Seq[NamedExpression],
        filterPredicates: Seq[Expression],
        prunePushedDownFilters: Seq[Expression] => Seq[Expression],
        scanBuilder: Seq[Attribute] => SparkPlan): SparkPlan = {

      val projectSet = AttributeSet(projectList.flatMap(_.references))
      val filterSet = AttributeSet(filterPredicates.flatMap(_.references))
      val filterCondition =
        prunePushedDownFilters(filterPredicates).reduceLeftOption(catalyst.expressions.And)

      // Right now we still use a projection even if the only evaluation is applying an alias
      // to a column.  Since this is a no-op, it could be avoided. However, using this
      // optimization with the current implementation would change the output schema.
      // TODO: Decouple final output schema from expression evaluation so this copy can be
      // avoided safely.

      if (AttributeSet(projectList.map(_.toAttribute)) == projectSet &&
          filterSet.subsetOf(projectSet)) {
        // When it is possible to just use column pruning to get the right projection and
        // when the columns of this projection are enough to evaluate all filter conditions,
        // just do a scan followed by a filter, with no extra project.
        val scan = scanBuilder(projectList.asInstanceOf[Seq[Attribute]])
        filterCondition.map(Filter(_, scan)).getOrElse(scan)
      } else {
        val scan = scanBuilder((projectSet ++ filterSet).toSeq)
        Project(projectList, filterCondition.map(Filter(_, scan)).getOrElse(scan))
      }
    }
  }

  @transient
  protected[sql] val planner = new SparkPlanner

  @transient
  protected[sql] lazy val emptyResult = sparkContext.parallelize(Seq.empty[Row], 1)

  /**
   * Prepares a planned SparkPlan for execution by inserting shuffle operations as needed.
   */
  @transient
  protected[sql] val prepareForExecution = new RuleExecutor[SparkPlan] {
    val batches =
      Batch("Add exchange", Once, EnsureRequirements(self)) :: Nil
  }

  protected[sql] def openSession(): SQLSession = {
    detachSession()
    val session = createSession()
    tlSession.set(session)

    session
  }

  protected[sql] def currentSession(): SQLSession = {
    tlSession.get()
  }

  protected[sql] def createSession(): SQLSession = {
    new this.SQLSession()
  }

  protected[sql] def detachSession(): Unit = {
    tlSession.remove()
  }

  protected[sql] class SQLSession {
    // Note that this is a lazy val so we can override the default value in subclasses.
    protected[sql] lazy val conf: SQLConf = new SQLConf
  }

  /**
   * :: DeveloperApi ::
   * The primary workflow for executing relational queries using Spark.  Designed to allow easy
   * access to the intermediate phases of query execution for developers.
   */
  @DeveloperApi
  protected[sql] class QueryExecution(val logical: LogicalPlan) {
    def assertAnalyzed(): Unit = analyzer.checkAnalysis(analyzed)

    lazy val analyzed: LogicalPlan = analyzer.execute(logical)
    lazy val withCachedData: LogicalPlan = {
      assertAnalyzed()
      cacheManager.useCachedData(analyzed)
    }
    lazy val optimizedPlan: LogicalPlan = optimizer.execute(withCachedData)

    // TODO: Don't just pick the first one...
    lazy val sparkPlan: SparkPlan = {
      SparkPlan.currentContext.set(self)
      planner.plan(optimizedPlan).next()
    }
    // executedPlan should not be used to initialize any SparkPlan. It should be
    // only used for execution.
    lazy val executedPlan: SparkPlan = prepareForExecution.execute(sparkPlan)

    /** Internal version of the RDD. Avoids copies and has no schema */
    lazy val toRdd: RDD[Row] = executedPlan.execute()

    protected def stringOrError[A](f: => A): String =
      try f.toString catch { case e: Throwable => e.toString }

    def simpleString: String =
      s"""== Physical Plan ==
         |${stringOrError(executedPlan)}
      """.stripMargin.trim

    override def toString: String = {
      def output =
        analyzed.output.map(o => s"${o.name}: ${o.dataType.simpleString}").mkString(", ")

      // TODO previously will output RDD details by run (${stringOrError(toRdd.toDebugString)})
      // however, the `toRdd` will cause the real execution, which is not what we want.
      // We need to think about how to avoid the side effect.
      s"""== Parsed Logical Plan ==
         |${stringOrError(logical)}
         |== Analyzed Logical Plan ==
         |${stringOrError(output)}
         |${stringOrError(analyzed)}
         |== Optimized Logical Plan ==
         |${stringOrError(optimizedPlan)}
         |== Physical Plan ==
         |${stringOrError(executedPlan)}
         |Code Generation: ${stringOrError(executedPlan.codegenEnabled)}
         |== RDD ==
      """.stripMargin.trim
    }
  }

  /**
   * Parses the data type in our internal string representation. The data type string should
   * have the same format as the one generated by `toString` in scala.
   * It is only used by PySpark.
   */
  protected[sql] def parseDataType(dataTypeString: String): DataType = {
    DataType.fromJson(dataTypeString)
  }

  /**
   * Apply a schema defined by the schemaString to an RDD. It is only used by PySpark.
   */
  protected[sql] def applySchemaToPythonRDD(
      rdd: RDD[Array[Any]],
      schemaString: String): DataFrame = {
    val schema = parseDataType(schemaString).asInstanceOf[StructType]
    applySchemaToPythonRDD(rdd, schema)
  }

  /**
   * Apply a schema defined by the schema to an RDD. It is only used by PySpark.
   */
  protected[sql] def applySchemaToPythonRDD(
      rdd: RDD[Array[Any]],
      schema: StructType): DataFrame = {

    def needsConversion(dataType: DataType): Boolean = dataType match {
      case ByteType => true
      case ShortType => true
      case LongType => true
      case FloatType => true
      case DateType => true
      case TimestampType => true
      case StringType => true
      case ArrayType(_, _) => true
      case MapType(_, _, _) => true
      case StructType(_) => true
      case udt: UserDefinedType[_] => needsConversion(udt.sqlType)
      case other => false
    }

    val convertedRdd = if (schema.fields.exists(f => needsConversion(f.dataType))) {
      rdd.map(m => m.zip(schema.fields).map {
        case (value, field) => EvaluatePython.fromJava(value, field.dataType)
      })
    } else {
      rdd
    }

    val rowRdd = convertedRdd.mapPartitions { iter =>
      iter.map { m => new GenericRow(m): Row}
    }

    DataFrame(this, LogicalRDD(schema.toAttributes, rowRdd)(self))
  }

  /**
   * Returns a Catalyst Schema for the given java bean class.
   */
  protected def getSchema(beanClass: Class[_]): Seq[AttributeReference] = {
    val (dataType, _) = JavaTypeInference.inferDataType(TypeToken.of(beanClass))
    dataType.asInstanceOf[StructType].fields.map { f =>
      AttributeReference(f.name, f.dataType, f.nullable)()
    }
  }

<<<<<<< HEAD
  SQLContext.setLastInstantiatedContext(self)
}

/**
 * This SQLContext object contains utility functions to create a singleton SQLContext instance,
 * or to get the last created SQLContext instance.
 */
object SQLContext {

  private val INSTANTIATION_LOCK = new Object()

  /**
   * Reference to the last created SQLContext.
   */
  @transient private val lastInstantiatedContext = new AtomicReference[SQLContext]()

  /**
   * Get the singleton SQLContext if it exists or create a new one using the given configuration.
   * This function can be used to create a singleton SQLContext object that can be shared across
   * the JVM.
   */
  def getOrCreate(sparkContext: SparkContext): SQLContext = {
    INSTANTIATION_LOCK.synchronized {
      if (lastInstantiatedContext.get() == null) {
        new SQLContext(sparkContext)
      }
    }
    lastInstantiatedContext.get()
  }

  private[sql] def getLastInstantiatedContext(): Option[SQLContext] = {
    INSTANTIATION_LOCK.synchronized {
      Option(lastInstantiatedContext.get())
    }
  }

  private[sql] def clearLastInstantiatedContext(): Unit = {
    INSTANTIATION_LOCK.synchronized {
      lastInstantiatedContext.set(null)
    }
  }

  private[sql] def setLastInstantiatedContext(sqlContext: SQLContext): Unit = {
    INSTANTIATION_LOCK.synchronized {
      lastInstantiatedContext.set(sqlContext)
    }
  }
=======
  ////////////////////////////////////////////////////////////////////////////
  ////////////////////////////////////////////////////////////////////////////
  // Deprecated methods
  ////////////////////////////////////////////////////////////////////////////
  ////////////////////////////////////////////////////////////////////////////

  @deprecated("use createDataFrame", "1.3.0")
  def applySchema(rowRDD: RDD[Row], schema: StructType): DataFrame = {
    createDataFrame(rowRDD, schema)
  }

  @deprecated("use createDataFrame", "1.3.0")
  def applySchema(rowRDD: JavaRDD[Row], schema: StructType): DataFrame = {
    createDataFrame(rowRDD, schema)
  }

  @deprecated("use createDataFrame", "1.3.0")
  def applySchema(rdd: RDD[_], beanClass: Class[_]): DataFrame = {
    createDataFrame(rdd, beanClass)
  }

  @deprecated("use createDataFrame", "1.3.0")
  def applySchema(rdd: JavaRDD[_], beanClass: Class[_]): DataFrame = {
    createDataFrame(rdd, beanClass)
  }

  /**
   * Loads a Parquet file, returning the result as a [[DataFrame]]. This function returns an empty
   * [[DataFrame]] if no paths are passed in.
   *
   * @group specificdata
   */
  @deprecated("Use read.parquet()", "1.4.0")
  @scala.annotation.varargs
  def parquetFile(paths: String*): DataFrame = {
    if (paths.isEmpty) {
      emptyDataFrame
    } else if (conf.parquetUseDataSourceApi) {
      read.parquet(paths : _*)
    } else {
      DataFrame(this, parquet.ParquetRelation(
        paths.mkString(","), Some(sparkContext.hadoopConfiguration), this))
    }
  }

  /**
   * Loads a JSON file (one object per line), returning the result as a [[DataFrame]].
   * It goes through the entire dataset once to determine the schema.
   *
   * @group specificdata
   */
  @deprecated("Use read.json()", "1.4.0")
  def jsonFile(path: String): DataFrame = {
    read.json(path)
  }

  /**
   * Loads a JSON file (one object per line) and applies the given schema,
   * returning the result as a [[DataFrame]].
   *
   * @group specificdata
   */
  @deprecated("Use read.json()", "1.4.0")
  def jsonFile(path: String, schema: StructType): DataFrame = {
    read.schema(schema).json(path)
  }

  /**
   * @group specificdata
   */
  @deprecated("Use read.json()", "1.4.0")
  def jsonFile(path: String, samplingRatio: Double): DataFrame = {
    read.option("samplingRatio", samplingRatio.toString).json(path)
  }

  /**
   * Loads an RDD[String] storing JSON objects (one object per record), returning the result as a
   * [[DataFrame]].
   * It goes through the entire dataset once to determine the schema.
   *
   * @group specificdata
   */
  @deprecated("Use read.json()", "1.4.0")
  def jsonRDD(json: RDD[String]): DataFrame = read.json(json)

  /**
   * Loads an RDD[String] storing JSON objects (one object per record), returning the result as a
   * [[DataFrame]].
   * It goes through the entire dataset once to determine the schema.
   *
   * @group specificdata
   */
  @deprecated("Use read.json()", "1.4.0")
  def jsonRDD(json: JavaRDD[String]): DataFrame = read.json(json)

  /**
   * Loads an RDD[String] storing JSON objects (one object per record) and applies the given schema,
   * returning the result as a [[DataFrame]].
   *
   * @group specificdata
   */
  @deprecated("Use read.json()", "1.4.0")
  def jsonRDD(json: RDD[String], schema: StructType): DataFrame = {
    read.schema(schema).json(json)
  }

  /**
   * Loads an JavaRDD<String> storing JSON objects (one object per record) and applies the given
   * schema, returning the result as a [[DataFrame]].
   *
   * @group specificdata
   */
  @deprecated("Use read.json()", "1.4.0")
  def jsonRDD(json: JavaRDD[String], schema: StructType): DataFrame = {
    read.schema(schema).json(json)
  }

  /**
   * Loads an RDD[String] storing JSON objects (one object per record) inferring the
   * schema, returning the result as a [[DataFrame]].
   *
   * @group specificdata
   */
  @deprecated("Use read.json()", "1.4.0")
  def jsonRDD(json: RDD[String], samplingRatio: Double): DataFrame = {
    read.option("samplingRatio", samplingRatio.toString).json(json)
  }

  /**
   * Loads a JavaRDD[String] storing JSON objects (one object per record) inferring the
   * schema, returning the result as a [[DataFrame]].
   *
   * @group specificdata
   */
  @deprecated("Use read.json()", "1.4.0")
  def jsonRDD(json: JavaRDD[String], samplingRatio: Double): DataFrame = {
    read.option("samplingRatio", samplingRatio.toString).json(json)
  }

  /**
   * Returns the dataset stored at path as a DataFrame,
   * using the default data source configured by spark.sql.sources.default.
   *
   * @group genericdata
   */
  @deprecated("Use read.load(path)", "1.4.0")
  def load(path: String): DataFrame = {
    read.load(path)
  }

  /**
   * Returns the dataset stored at path as a DataFrame, using the given data source.
   *
   * @group genericdata
   */
  @deprecated("Use read.format(source).load(path)", "1.4.0")
  def load(path: String, source: String): DataFrame = {
    read.format(source).load(path)
  }

  /**
   * (Java-specific) Returns the dataset specified by the given data source and
   * a set of options as a DataFrame.
   *
   * @group genericdata
   */
  @deprecated("Use read.format(source).options(options).load()", "1.4.0")
  def load(source: String, options: java.util.Map[String, String]): DataFrame = {
    read.options(options).format(source).load()
  }

  /**
   * (Scala-specific) Returns the dataset specified by the given data source and
   * a set of options as a DataFrame.
   *
   * @group genericdata
   */
  @deprecated("Use read.format(source).options(options).load()", "1.4.0")
  def load(source: String, options: Map[String, String]): DataFrame = {
    read.options(options).format(source).load()
  }

  /**
   * (Java-specific) Returns the dataset specified by the given data source and
   * a set of options as a DataFrame, using the given schema as the schema of the DataFrame.
   *
   * @group genericdata
   */
  @deprecated("Use read.format(source).schema(schema).options(options).load()", "1.4.0")
  def load(source: String, schema: StructType, options: java.util.Map[String, String]): DataFrame =
  {
    read.format(source).schema(schema).options(options).load()
  }

  /**
   * (Scala-specific) Returns the dataset specified by the given data source and
   * a set of options as a DataFrame, using the given schema as the schema of the DataFrame.
   *
   * @group genericdata
   */
  @deprecated("Use read.format(source).schema(schema).options(options).load()", "1.4.0")
  def load(source: String, schema: StructType, options: Map[String, String]): DataFrame = {
    read.format(source).schema(schema).options(options).load()
  }

  /**
   * Construct a [[DataFrame]] representing the database table accessible via JDBC URL
   * url named table.
   *
   * @group specificdata
   */
  @deprecated("use read.jdbc()", "1.4.0")
  def jdbc(url: String, table: String): DataFrame = {
    read.jdbc(url, table, new Properties)
  }

  /**
   * Construct a [[DataFrame]] representing the database table accessible via JDBC URL
   * url named table.  Partitions of the table will be retrieved in parallel based on the parameters
   * passed to this function.
   *
   * @param columnName the name of a column of integral type that will be used for partitioning.
   * @param lowerBound the minimum value of `columnName` used to decide partition stride
   * @param upperBound the maximum value of `columnName` used to decide partition stride
   * @param numPartitions the number of partitions.  the range `minValue`-`maxValue` will be split
   *                      evenly into this many partitions
   * @group specificdata
   */
  @deprecated("use read.jdbc()", "1.4.0")
  def jdbc(
      url: String,
      table: String,
      columnName: String,
      lowerBound: Long,
      upperBound: Long,
      numPartitions: Int): DataFrame = {
    read.jdbc(url, table, columnName, lowerBound, upperBound, numPartitions, new Properties)
  }

  /**
   * Construct a [[DataFrame]] representing the database table accessible via JDBC URL
   * url named table. The theParts parameter gives a list expressions
   * suitable for inclusion in WHERE clauses; each one defines one partition
   * of the [[DataFrame]].
   *
   * @group specificdata
   */
  @deprecated("use read.jdbc()", "1.4.0")
  def jdbc(url: String, table: String, theParts: Array[String]): DataFrame = {
    read.jdbc(url, table, theParts, new Properties)
  }

  ////////////////////////////////////////////////////////////////////////////
  ////////////////////////////////////////////////////////////////////////////
  // End of eeprecated methods
  ////////////////////////////////////////////////////////////////////////////
  ////////////////////////////////////////////////////////////////////////////
>>>>>>> 5196efff
}

<|MERGE_RESOLUTION|>--- conflicted
+++ resolved
@@ -1017,55 +1017,6 @@
     }
   }
 
-<<<<<<< HEAD
-  SQLContext.setLastInstantiatedContext(self)
-}
-
-/**
- * This SQLContext object contains utility functions to create a singleton SQLContext instance,
- * or to get the last created SQLContext instance.
- */
-object SQLContext {
-
-  private val INSTANTIATION_LOCK = new Object()
-
-  /**
-   * Reference to the last created SQLContext.
-   */
-  @transient private val lastInstantiatedContext = new AtomicReference[SQLContext]()
-
-  /**
-   * Get the singleton SQLContext if it exists or create a new one using the given configuration.
-   * This function can be used to create a singleton SQLContext object that can be shared across
-   * the JVM.
-   */
-  def getOrCreate(sparkContext: SparkContext): SQLContext = {
-    INSTANTIATION_LOCK.synchronized {
-      if (lastInstantiatedContext.get() == null) {
-        new SQLContext(sparkContext)
-      }
-    }
-    lastInstantiatedContext.get()
-  }
-
-  private[sql] def getLastInstantiatedContext(): Option[SQLContext] = {
-    INSTANTIATION_LOCK.synchronized {
-      Option(lastInstantiatedContext.get())
-    }
-  }
-
-  private[sql] def clearLastInstantiatedContext(): Unit = {
-    INSTANTIATION_LOCK.synchronized {
-      lastInstantiatedContext.set(null)
-    }
-  }
-
-  private[sql] def setLastInstantiatedContext(sqlContext: SQLContext): Unit = {
-    INSTANTIATION_LOCK.synchronized {
-      lastInstantiatedContext.set(sqlContext)
-    }
-  }
-=======
   ////////////////////////////////////////////////////////////////////////////
   ////////////////////////////////////////////////////////////////////////////
   // Deprecated methods
@@ -1320,9 +1271,55 @@
 
   ////////////////////////////////////////////////////////////////////////////
   ////////////////////////////////////////////////////////////////////////////
-  // End of eeprecated methods
+  // End of deprecated methods
   ////////////////////////////////////////////////////////////////////////////
   ////////////////////////////////////////////////////////////////////////////
->>>>>>> 5196efff
+
+  SQLContext.setLastInstantiatedContext(self)
 }
 
+/**
+ * This SQLContext object contains utility functions to create a singleton SQLContext instance,
+ * or to get the last created SQLContext instance.
+ */
+object SQLContext {
+
+  private val INSTANTIATION_LOCK = new Object()
+
+  /**
+   * Reference to the last created SQLContext.
+   */
+  @transient private val lastInstantiatedContext = new AtomicReference[SQLContext]()
+
+  /**
+   * Get the singleton SQLContext if it exists or create a new one using the given configuration.
+   * This function can be used to create a singleton SQLContext object that can be shared across
+   * the JVM.
+   */
+  def getOrCreate(sparkContext: SparkContext): SQLContext = {
+    INSTANTIATION_LOCK.synchronized {
+      if (lastInstantiatedContext.get() == null) {
+        new SQLContext(sparkContext)
+      }
+    }
+    lastInstantiatedContext.get()
+  }
+
+  private[sql] def getLastInstantiatedContext(): Option[SQLContext] = {
+    INSTANTIATION_LOCK.synchronized {
+      Option(lastInstantiatedContext.get())
+    }
+  }
+
+  private[sql] def clearLastInstantiatedContext(): Unit = {
+    INSTANTIATION_LOCK.synchronized {
+      lastInstantiatedContext.set(null)
+    }
+  }
+
+  private[sql] def setLastInstantiatedContext(sqlContext: SQLContext): Unit = {
+    INSTANTIATION_LOCK.synchronized {
+      lastInstantiatedContext.set(sqlContext)
+    }
+  }
+}