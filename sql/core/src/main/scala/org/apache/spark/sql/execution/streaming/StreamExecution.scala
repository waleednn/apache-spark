/*
 * Licensed to the Apache Software Foundation (ASF) under one or more
 * contributor license agreements.  See the NOTICE file distributed with
 * this work for additional information regarding copyright ownership.
 * The ASF licenses this file to You under the Apache License, Version 2.0
 * (the "License"); you may not use this file except in compliance with
 * the License.  You may obtain a copy of the License at
 *
 *    http://www.apache.org/licenses/LICENSE-2.0
 *
 * Unless required by applicable law or agreed to in writing, software
 * distributed under the License is distributed on an "AS IS" BASIS,
 * WITHOUT WARRANTIES OR CONDITIONS OF ANY KIND, either express or implied.
 * See the License for the specific language governing permissions and
 * limitations under the License.
 */

package org.apache.spark.sql.execution.streaming

import java.util.UUID
import java.util.concurrent.{CountDownLatch, TimeUnit}
import java.util.concurrent.locks.ReentrantLock

import scala.collection.mutable.ArrayBuffer
import scala.util.control.NonFatal

import org.apache.hadoop.fs.Path

import org.apache.spark.internal.Logging
import org.apache.spark.sql._
import org.apache.spark.sql.catalyst.encoders.RowEncoder
import org.apache.spark.sql.catalyst.expressions.{Attribute, AttributeMap, CurrentBatchTimestamp, CurrentDate, CurrentTimestamp}
import org.apache.spark.sql.catalyst.plans.logical.{LocalRelation, LogicalPlan}
import org.apache.spark.sql.catalyst.util._
import org.apache.spark.sql.execution.QueryExecution
import org.apache.spark.sql.execution.command.ExplainCommand
import org.apache.spark.sql.streaming._
import org.apache.spark.util.{Clock, UninterruptibleThread, Utils}

/**
 * Manages the execution of a streaming Spark SQL query that is occurring in a separate thread.
 * Unlike a standard query, a streaming query executes repeatedly each time new data arrives at any
 * [[Source]] present in the query plan. Whenever new data arrives, a [[QueryExecution]] is created
 * and the results are committed transactionally to the given [[Sink]].
 */
class StreamExecution(
    override val sparkSession: SparkSession,
    override val name: String,
    checkpointRoot: String,
    val logicalPlan: LogicalPlan,
    val sink: Sink,
    val trigger: Trigger,
    val triggerClock: Clock,
    val outputMode: OutputMode)
  extends StreamingQuery with ProgressReporter with Logging {

  import org.apache.spark.sql.streaming.StreamingQueryListener._

  private val pollingDelayMs = sparkSession.sessionState.conf.streamingPollingDelay

  private val noDataProgressEventInterval =
    sparkSession.sessionState.conf.streamingNoDataProgressEventInterval

  /**
   * A lock used to wait/notify when batches complete. Use a fair lock to avoid thread starvation.
   */
  private val awaitBatchLock = new ReentrantLock(true)
  private val awaitBatchLockCondition = awaitBatchLock.newCondition()

  private val startLatch = new CountDownLatch(1)
  private val terminationLatch = new CountDownLatch(1)

  /**
   * Tracks how much data we have processed and committed to the sink or state store from each
   * input source.
   * Only the scheduler thread should modify this field, and only in atomic steps.
   * Other threads should make a shallow copy if they are going to access this field more than
   * once, since the field's value may change at any time.
   */
  @volatile
  var committedOffsets = new StreamProgress

  /**
   * Tracks the offsets that are available to be processed, but have not yet be committed to the
   * sink.
   * Only the scheduler thread should modify this field, and only in atomic steps.
   * Other threads should make a shallow copy if they are going to access this field more than
   * once, since the field's value may change at any time.
   */
  @volatile
  var availableOffsets = new StreamProgress

  /** The current batchId or -1 if execution has not yet been initialized. */
  protected var currentBatchId: Long = -1

  /** Metadata associated with the whole query */
  protected val streamMetadata: StreamMetadata = {
    val metadataPath = new Path(checkpointFile("metadata"))
    val hadoopConf = sparkSession.sessionState.newHadoopConf()
    StreamMetadata.read(metadataPath, hadoopConf).getOrElse {
      val newMetadata = new StreamMetadata(UUID.randomUUID.toString)
      StreamMetadata.write(newMetadata, metadataPath, hadoopConf)
      newMetadata
    }
  }

  /** Metadata associated with the offset seq of a batch in the query. */
  protected var offsetSeqMetadata = OffsetSeqMetadata()

  override val id: UUID = UUID.fromString(streamMetadata.id)

  override val runId: UUID = UUID.randomUUID

  /**
   * Pretty identified string of printing in logs. Format is
   * If name is set "queryName [id = xyz, runId = abc]" else "[id = xyz, runId = abc]"
   */
  private val prettyIdString =
    Option(name).map(_ + " ").getOrElse("") + s"[id = $id, runId = $runId]"

  /** All stream sources present in the query plan. */
  protected val sources =
    logicalPlan.collect { case s: StreamingExecutionRelation => s.source }

  /** A list of unique sources in the query plan. */
  private val uniqueSources = sources.distinct

  private val triggerExecutor = trigger match {
    case t: ProcessingTime => ProcessingTimeExecutor(t, triggerClock)
  }

  /** Defines the internal state of execution */
  @volatile
  private var state: State = INITIALIZED

  @volatile
  var lastExecution: QueryExecution = _

  /** Holds the most recent input data for each source. */
  protected var newData: Map[Source, DataFrame] = _

  @volatile
  private var streamDeathCause: StreamingQueryException = null

  /* Get the call site in the caller thread; will pass this into the micro batch thread */
  private val callSite = Utils.getCallSite()

  /** Used to report metrics to coda-hale. This uses id for easier tracking across restarts. */
  lazy val streamMetrics = new MetricsReporter(
    this, s"spark.streaming.${Option(name).getOrElse(id)}")

  /**
   * The thread that runs the micro-batches of this stream. Note that this thread must be
   * [[org.apache.spark.util.UninterruptibleThread]] to avoid potential deadlocks in using
   * [[HDFSMetadataLog]]. See SPARK-14131 for more details.
   */
  val microBatchThread =
    new StreamExecutionThread(s"stream execution thread for $prettyIdString") {
      override def run(): Unit = {
        // To fix call site like "run at <unknown>:0", we bridge the call site from the caller
        // thread to this micro batch thread
        sparkSession.sparkContext.setCallSite(callSite)
        runBatches()
      }
    }

  /**
   * A write-ahead-log that records the offsets that are present in each batch. In order to ensure
   * that a given batch will always consist of the same data, we write to this log *before* any
   * processing is done.  Thus, the Nth record in this log indicated data that is currently being
   * processed and the N-1th entry indicates which offsets have been durably committed to the sink.
   */
  val offsetLog = new OffsetSeqLog(sparkSession, checkpointFile("offsets"))

  /** Whether the query is currently active or not */
  override def isActive: Boolean = state == ACTIVE

  /** Returns the [[StreamingQueryException]] if the query was terminated by an exception. */
  override def exception: Option[StreamingQueryException] = Option(streamDeathCause)

  /** Returns the path of a file with `name` in the checkpoint directory. */
  private def checkpointFile(name: String): String =
    new Path(new Path(checkpointRoot), name).toUri.toString

  /**
   * Starts the execution. This returns only after the thread has started and [[QueryStartedEvent]]
   * has been posted to all the listeners.
   */
  def start(): Unit = {
    microBatchThread.setDaemon(true)
    microBatchThread.start()
    startLatch.await()  // Wait until thread started and QueryStart event has been posted
  }

  /**
   * Repeatedly attempts to run batches as data arrives.
   *
   * Note that this method ensures that [[QueryStartedEvent]] and [[QueryTerminatedEvent]] are
   * posted such that listeners are guaranteed to get a start event before a termination.
   * Furthermore, this method also ensures that [[QueryStartedEvent]] event is posted before the
   * `start()` method returns.
   */
  private def runBatches(): Unit = {
    try {
      // Mark ACTIVE and then post the event. QueryStarted event is synchronously sent to listeners,
      // so must mark this as ACTIVE first.
      state = ACTIVE
      if (sparkSession.sessionState.conf.streamingMetricsEnabled) {
        sparkSession.sparkContext.env.metricsSystem.registerSource(streamMetrics)
      }

      postEvent(new QueryStartedEvent(id, runId, name)) // Assumption: Does not throw exception.

      // Unblock starting thread
      startLatch.countDown()

      // While active, repeatedly attempt to run batches.
      SparkSession.setActiveSession(sparkSession)

      // The timestamp we report an event that has no input data
      var lastNoDataProgressEventTime = Long.MinValue

      triggerExecutor.execute(() => {
        startTrigger()

        val isTerminated =
          if (isActive) {
            reportTimeTaken("triggerExecution") {
              if (currentBatchId < 0) {
                // We'll do this initialization only once
                populateStartOffsets()
                logDebug(s"Stream running from $committedOffsets to $availableOffsets")
              } else {
                constructNextBatch()
              }
              if (dataAvailable) {
                currentStatus = currentStatus.copy(isDataAvailable = true)
                updateStatusMessage("Processing new data")
                runBatch()
              }
            }

            // Report trigger as finished and construct progress object.
            finishTrigger(dataAvailable)
            if (dataAvailable) {
              // Reset noDataEventTimestamp if we processed any data
              lastNoDataProgressEventTime = Long.MinValue
              postEvent(new QueryProgressEvent(lastProgress))
            } else {
              val now = triggerClock.getTimeMillis()
              if (now - noDataProgressEventInterval >= lastNoDataProgressEventTime) {
                lastNoDataProgressEventTime = now
                postEvent(new QueryProgressEvent(lastProgress))
              }
            }

            if (dataAvailable) {
              // We'll increase currentBatchId after we complete processing current batch's data
              currentBatchId += 1
            } else {
              currentStatus = currentStatus.copy(isDataAvailable = false)
              updateStatusMessage("Waiting for data to arrive")
              Thread.sleep(pollingDelayMs)
            }
            true
          } else {
            false
          }

        // Update committed offsets.
        committedOffsets ++= availableOffsets
        updateStatusMessage("Waiting for next trigger")
        isTerminated
      })
      updateStatusMessage("Stopped")
    } catch {
      case _: InterruptedException if state == TERMINATED => // interrupted by stop()
        updateStatusMessage("Stopped")
      case e: Throwable =>
        streamDeathCause = new StreamingQueryException(
          this,
          s"Query $prettyIdString terminated with exception: ${e.getMessage}",
          e,
<<<<<<< HEAD
          Some(committedOffsets.toOffsetSeq(sources, offsetSeqMetadata)))
        logError(s"Query $prettyIdString terminated with error", e)
=======
          committedOffsets.toOffsetSeq(sources, streamExecutionMetadata.json).toString,
          availableOffsets.toOffsetSeq(sources, streamExecutionMetadata.json).toString)
        logError(s"Query $name terminated with error", e)
>>>>>>> 18eaabb7
        updateStatusMessage(s"Terminated with exception: ${e.getMessage}")
        // Rethrow the fatal errors to allow the user using `Thread.UncaughtExceptionHandler` to
        // handle them
        if (!NonFatal(e)) {
          throw e
        }
    } finally {
      state = TERMINATED
      currentStatus = status.copy(isTriggerActive = false, isDataAvailable = false)

      // Update metrics and status
      sparkSession.sparkContext.env.metricsSystem.removeSource(streamMetrics)

      // Notify others
      sparkSession.streams.notifyQueryTermination(StreamExecution.this)
      postEvent(
       new QueryTerminatedEvent(id, runId, exception.map(_.cause).map(Utils.exceptionString)))
      terminationLatch.countDown()
    }
  }

  /**
   * Populate the start offsets to start the execution at the current offsets stored in the sink
   * (i.e. avoid reprocessing data that we have already processed). This function must be called
   * before any processing occurs and will populate the following fields:
   *  - currentBatchId
   *  - committedOffsets
   *  - availableOffsets
   */
  private def populateStartOffsets(): Unit = {
    offsetLog.getLatest() match {
      case Some((batchId, nextOffsets)) =>
        logInfo(s"Resuming streaming query, starting with batch $batchId")
        currentBatchId = batchId
        availableOffsets = nextOffsets.toStreamProgress(sources)
        offsetSeqMetadata = nextOffsets.metadata.getOrElse(OffsetSeqMetadata())
        logDebug(s"Found possibly unprocessed offsets $availableOffsets " +
          s"at batch timestamp ${offsetSeqMetadata.batchTimestampMs}")

        offsetLog.get(batchId - 1).foreach {
          case lastOffsets =>
            committedOffsets = lastOffsets.toStreamProgress(sources)
            logDebug(s"Resuming with committed offsets: $committedOffsets")
        }
      case None => // We are starting this stream for the first time.
        logInfo(s"Starting new streaming query.")
        currentBatchId = 0
        constructNextBatch()
    }
  }

  /**
   * Returns true if there is any new data available to be processed.
   */
  private def dataAvailable: Boolean = {
    availableOffsets.exists {
      case (source, available) =>
        committedOffsets
            .get(source)
            .map(committed => committed != available)
            .getOrElse(true)
    }
  }

  /**
   * Queries all of the sources to see if any new data is available. When there is new data the
   * batchId counter is incremented and a new log entry is written with the newest offsets.
   */
  private def constructNextBatch(): Unit = {
    // Check to see what new data is available.
    val hasNewData = {
      awaitBatchLock.lock()
      try {
        val latestOffsets: Map[Source, Option[Offset]] = uniqueSources.map { s =>
          updateStatusMessage(s"Getting offsets from $s")
          reportTimeTaken("getOffset") {
            (s, s.getOffset)
          }
        }.toMap
        availableOffsets ++= latestOffsets.filter { case (s, o) => o.nonEmpty }.mapValues(_.get)

        if (dataAvailable) {
          true
        } else {
          noNewData = true
          false
        }
      } finally {
        awaitBatchLock.unlock()
      }
    }
    if (hasNewData) {
      // Current batch timestamp in milliseconds
      offsetSeqMetadata.batchTimestampMs = triggerClock.getTimeMillis()
      updateStatusMessage("Writing offsets to log")
      reportTimeTaken("walCommit") {
        assert(offsetLog.add(
          currentBatchId,
          availableOffsets.toOffsetSeq(sources, offsetSeqMetadata)),
          s"Concurrent update to the log. Multiple streaming jobs detected for $currentBatchId")
        logInfo(s"Committed offsets for batch $currentBatchId. " +
          s"Metadata ${offsetSeqMetadata.toString}")

        // NOTE: The following code is correct because runBatches() processes exactly one
        // batch at a time. If we add pipeline parallelism (multiple batches in flight at
        // the same time), this cleanup logic will need to change.

        // Now that we've updated the scheduler's persistent checkpoint, it is safe for the
        // sources to discard data from the previous batch.
        val prevBatchOff = offsetLog.get(currentBatchId - 1)
        if (prevBatchOff.isDefined) {
          prevBatchOff.get.toStreamProgress(sources).foreach {
            case (src, off) => src.commit(off)
          }
        }

        // Now that we have logged the new batch, no further processing will happen for
        // the batch before the previous batch, and it is safe to discard the old metadata.
        // Note that purge is exclusive, i.e. it purges everything before the target ID.
        offsetLog.purge(currentBatchId - 1)
      }
    } else {
      awaitBatchLock.lock()
      try {
        // Wake up any threads that are waiting for the stream to progress.
        awaitBatchLockCondition.signalAll()
      } finally {
        awaitBatchLock.unlock()
      }
    }
  }

  /**
   * Processes any data available between `availableOffsets` and `committedOffsets`.
   */
  private def runBatch(): Unit = {
    // Request unprocessed data from all sources.
    newData = reportTimeTaken("getBatch") {
      availableOffsets.flatMap {
        case (source, available)
          if committedOffsets.get(source).map(_ != available).getOrElse(true) =>
          val current = committedOffsets.get(source)
          val batch = source.getBatch(current, available)
          logDebug(s"Retrieving data from $source: $current -> $available")
          Some(source -> batch)
        case _ => None
      }
    }

    // A list of attributes that will need to be updated.
    var replacements = new ArrayBuffer[(Attribute, Attribute)]
    // Replace sources in the logical plan with data that has arrived since the last batch.
    val withNewSources = logicalPlan transform {
      case StreamingExecutionRelation(source, output) =>
        newData.get(source).map { data =>
          val newPlan = data.logicalPlan
          assert(output.size == newPlan.output.size,
            s"Invalid batch: ${Utils.truncatedString(output, ",")} != " +
            s"${Utils.truncatedString(newPlan.output, ",")}")
          replacements ++= output.zip(newPlan.output)
          newPlan
        }.getOrElse {
          LocalRelation(output)
        }
    }

    // Rewire the plan to use the new attributes that were returned by the source.
    val replacementMap = AttributeMap(replacements)
    val triggerLogicalPlan = withNewSources transformAllExpressions {
      case a: Attribute if replacementMap.contains(a) => replacementMap(a)
      case ct: CurrentTimestamp =>
        CurrentBatchTimestamp(offsetSeqMetadata.batchTimestampMs,
          ct.dataType)
      case cd: CurrentDate =>
        CurrentBatchTimestamp(offsetSeqMetadata.batchTimestampMs,
          cd.dataType)
    }

    reportTimeTaken("queryPlanning") {
      lastExecution = new IncrementalExecution(
        sparkSession,
        triggerLogicalPlan,
        outputMode,
        checkpointFile("state"),
        currentBatchId,
        offsetSeqMetadata.batchWatermarkMs)
      lastExecution.executedPlan // Force the lazy generation of execution plan
    }

    val nextBatch =
      new Dataset(sparkSession, lastExecution, RowEncoder(lastExecution.analyzed.schema))

    reportTimeTaken("addBatch") {
      sink.addBatch(currentBatchId, nextBatch)
    }

    // Update the eventTime watermark if we find one in the plan.
    lastExecution.executedPlan.collect {
      case e: EventTimeWatermarkExec =>
        logTrace(s"Maximum observed eventTime: ${e.maxEventTime.value}")
        (e.maxEventTime.value / 1000) - e.delay.milliseconds()
    }.headOption.foreach { newWatermark =>
      if (newWatermark > offsetSeqMetadata.batchWatermarkMs) {
        logInfo(s"Updating eventTime watermark to: $newWatermark ms")
        offsetSeqMetadata.batchWatermarkMs = newWatermark
      } else {
        logTrace(s"Event time didn't move: $newWatermark < " +
          s"$offsetSeqMetadata.currentEventTimeWatermark")
      }
    }

    awaitBatchLock.lock()
    try {
      // Wake up any threads that are waiting for the stream to progress.
      awaitBatchLockCondition.signalAll()
    } finally {
      awaitBatchLock.unlock()
    }
  }

  private def postEvent(event: StreamingQueryListener.Event) {
    sparkSession.streams.postListenerEvent(event)
  }

  /**
   * Signals to the thread executing micro-batches that it should stop running after the next
   * batch. This method blocks until the thread stops running.
   */
  override def stop(): Unit = {
    // Set the state to TERMINATED so that the batching thread knows that it was interrupted
    // intentionally
    state = TERMINATED
    if (microBatchThread.isAlive) {
      microBatchThread.interrupt()
      microBatchThread.join()
    }
    uniqueSources.foreach(_.stop())
    logInfo(s"Query $prettyIdString was stopped")
  }

  /**
   * Blocks the current thread until processing for data from the given `source` has reached at
   * least the given `Offset`. This method is intended for use primarily when writing tests.
   */
  private[sql] def awaitOffset(source: Source, newOffset: Offset): Unit = {
    def notDone = {
      val localCommittedOffsets = committedOffsets
      !localCommittedOffsets.contains(source) || localCommittedOffsets(source) != newOffset
    }

    while (notDone) {
      awaitBatchLock.lock()
      try {
        awaitBatchLockCondition.await(100, TimeUnit.MILLISECONDS)
        if (streamDeathCause != null) {
          throw streamDeathCause
        }
      } finally {
        awaitBatchLock.unlock()
      }
    }
    logDebug(s"Unblocked at $newOffset for $source")
  }

  /** A flag to indicate that a batch has completed with no new data available. */
  @volatile private var noNewData = false

  override def processAllAvailable(): Unit = {
    awaitBatchLock.lock()
    try {
      noNewData = false
      while (true) {
        awaitBatchLockCondition.await(10000, TimeUnit.MILLISECONDS)
        if (streamDeathCause != null) {
          throw streamDeathCause
        }
        if (noNewData) {
          return
        }
      }
    } finally {
      awaitBatchLock.unlock()
    }
  }

  override def awaitTermination(): Unit = {
    if (state == INITIALIZED) {
      throw new IllegalStateException("Cannot wait for termination on a query that has not started")
    }
    terminationLatch.await()
    if (streamDeathCause != null) {
      throw streamDeathCause
    }
  }

  override def awaitTermination(timeoutMs: Long): Boolean = {
    if (state == INITIALIZED) {
      throw new IllegalStateException("Cannot wait for termination on a query that has not started")
    }
    require(timeoutMs > 0, "Timeout has to be positive")
    terminationLatch.await(timeoutMs, TimeUnit.MILLISECONDS)
    if (streamDeathCause != null) {
      throw streamDeathCause
    } else {
      !isActive
    }
  }

  /** Expose for tests */
  def explainInternal(extended: Boolean): String = {
    if (lastExecution == null) {
      "No physical plan. Waiting for data."
    } else {
      val explain = ExplainCommand(lastExecution.logical, extended = extended)
      sparkSession.sessionState.executePlan(explain).executedPlan.executeCollect()
        .map(_.getString(0)).mkString("\n")
    }
  }

  override def explain(extended: Boolean): Unit = {
    // scalastyle:off println
    println(explainInternal(extended))
    // scalastyle:on println
  }

  override def explain(): Unit = explain(extended = false)

  override def toString: String = {
    s"Streaming Query $prettyIdString [state = $state]"
  }

  def toDebugString: String = {
    val deathCauseStr = if (streamDeathCause != null) {
      "Error:\n" + stackTraceToString(streamDeathCause.cause)
    } else ""
    s"""
       |=== Streaming Query ===
       |Identifier: $prettyIdString
       |Current Offsets: $committedOffsets
       |
       |Current State: $state
       |Thread State: ${microBatchThread.getState}
       |
       |Logical Plan:
       |$logicalPlan
       |
       |$deathCauseStr
     """.stripMargin
  }

  trait State
  case object INITIALIZED extends State
  case object ACTIVE extends State
  case object TERMINATED extends State
}


/**
 * A special thread to run the stream query. Some codes require to run in the StreamExecutionThread
 * and will use `classOf[StreamExecutionThread]` to check.
 */
abstract class StreamExecutionThread(name: String) extends UninterruptibleThread(name)<|MERGE_RESOLUTION|>--- conflicted
+++ resolved
@@ -281,14 +281,9 @@
           this,
           s"Query $prettyIdString terminated with exception: ${e.getMessage}",
           e,
-<<<<<<< HEAD
-          Some(committedOffsets.toOffsetSeq(sources, offsetSeqMetadata)))
-        logError(s"Query $prettyIdString terminated with error", e)
-=======
-          committedOffsets.toOffsetSeq(sources, streamExecutionMetadata.json).toString,
-          availableOffsets.toOffsetSeq(sources, streamExecutionMetadata.json).toString)
+          committedOffsets.toOffsetSeq(sources, offsetSeqMetadata).toString,
+          availableOffsets.toOffsetSeq(sources, offsetSeqMetadata).toString)
         logError(s"Query $name terminated with error", e)
->>>>>>> 18eaabb7
         updateStatusMessage(s"Terminated with exception: ${e.getMessage}")
         // Rethrow the fatal errors to allow the user using `Thread.UncaughtExceptionHandler` to
         // handle them
