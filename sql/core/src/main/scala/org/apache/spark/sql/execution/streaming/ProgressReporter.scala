/*
 * Licensed to the Apache Software Foundation (ASF) under one or more
 * contributor license agreements.  See the NOTICE file distributed with
 * this work for additional information regarding copyright ownership.
 * The ASF licenses this file to You under the Apache License, Version 2.0
 * (the "License"); you may not use this file except in compliance with
 * the License.  You may obtain a copy of the License at
 *
 *    http://www.apache.org/licenses/LICENSE-2.0
 *
 * Unless required by applicable law or agreed to in writing, software
 * distributed under the License is distributed on an "AS IS" BASIS,
 * WITHOUT WARRANTIES OR CONDITIONS OF ANY KIND, either express or implied.
 * See the License for the specific language governing permissions and
 * limitations under the License.
 */

package org.apache.spark.sql.execution.streaming

import java.text.SimpleDateFormat
import java.util.{Date, UUID}

import scala.collection.JavaConverters._
import scala.collection.mutable

import org.apache.spark.internal.Logging
import org.apache.spark.sql.SparkSession
import org.apache.spark.sql.catalyst.plans.logical.{EventTimeWatermark, LogicalPlan}
import org.apache.spark.sql.catalyst.util.DateTimeConstants.MILLIS_PER_SECOND
import org.apache.spark.sql.catalyst.util.DateTimeUtils
import org.apache.spark.sql.connector.catalog.Table
import org.apache.spark.sql.connector.read.streaming.{MicroBatchStream, SparkDataStream}
import org.apache.spark.sql.execution.QueryExecution
import org.apache.spark.sql.execution.datasources.v2.{MicroBatchScanExec, StreamingDataSourceV2Relation, StreamWriterCommitProgress}
import org.apache.spark.sql.streaming._
import org.apache.spark.sql.streaming.StreamingQueryListener.QueryProgressEvent
import org.apache.spark.util.Clock

/**
 * Responsible for continually reporting statistics about the amount of data processed as well
 * as latency for a streaming query.  This trait is designed to be mixed into the
 * [[StreamExecution]], who is responsible for calling `startTrigger` and `finishTrigger`
 * at the appropriate times. Additionally, the status can updated with `updateStatusMessage` to
 * allow reporting on the streams current state (i.e. "Fetching more data").
 */
trait ProgressReporter extends Logging {

  case class ExecutionStats(
    inputRows: Map[SparkDataStream, Long],
    stateOperators: Seq[StateOperatorProgress],
    eventTimeStats: Map[String, String])

  // Internal state of the stream, required for computing metrics.
  protected def id: UUID
  protected def runId: UUID
  protected def name: String
  protected def triggerClock: Clock
  protected def logicalPlan: LogicalPlan
  protected def lastExecution: QueryExecution
  protected def newData: Map[SparkDataStream, LogicalPlan]
  protected def sinkCommitProgress: Option[StreamWriterCommitProgress]
  protected def sources: Seq[SparkDataStream]
  protected def sink: Table
  protected def offsetSeqMetadata: OffsetSeqMetadata
  protected def currentBatchId: Long
  protected def sparkSession: SparkSession
  protected def postEvent(event: StreamingQueryListener.Event): Unit

  // Local timestamps and counters.
  private var currentTriggerStartTimestamp = -1L
  private var currentTriggerEndTimestamp = -1L
  private var currentTriggerStartOffsets: Map[SparkDataStream, String] = _
  private var currentTriggerEndOffsets: Map[SparkDataStream, String] = _
  // TODO: Restore this from the checkpoint when possible.
  private var lastTriggerStartTimestamp = -1L

  private val currentDurationsMs = new mutable.HashMap[String, Long]()

  /** Flag that signals whether any error with input metrics have already been logged */
  private var metricWarningLogged: Boolean = false

  /** Holds the most recent query progress updates.  Accesses must lock on the queue itself. */
  private val progressBuffer = new mutable.Queue[StreamingQueryProgress]()

  /** Count the total input records of this streaming query. */
  private val querySummary = new QuerySummary()

  private val noDataProgressEventInterval =
    sparkSession.sessionState.conf.streamingNoDataProgressEventInterval

  // The timestamp we report an event that has no input data
  private var lastNoDataProgressEventTime = Long.MinValue

  private val timestampFormat = new SimpleDateFormat("yyyy-MM-dd'T'HH:mm:ss.SSS'Z'") // ISO8601
  timestampFormat.setTimeZone(DateTimeUtils.getTimeZone("UTC"))

  @volatile
  protected var currentStatus: StreamingQueryStatus = {
    new StreamingQueryStatus(
      message = "Initializing StreamExecution",
      isDataAvailable = false,
      isTriggerActive = false)
  }

  /** Returns the current status of the query. */
  def status: StreamingQueryStatus = currentStatus

  /** Returns an array containing the most recent query progress updates. */
  def recentProgress: Array[StreamingQueryProgress] = progressBuffer.synchronized {
    progressBuffer.toArray
  }

  /** Returns the most recent query progress update or null if there were no progress updates. */
  def lastProgress: StreamingQueryProgress = progressBuffer.synchronized {
    progressBuffer.lastOption.orNull
  }

  def getQuerySummary: QuerySummary = querySummary

  /** Begins recording statistics about query progress for a given trigger. */
  protected def startTrigger(): Unit = {
    logDebug("Starting Trigger Calculation")
    lastTriggerStartTimestamp = currentTriggerStartTimestamp
    currentTriggerStartTimestamp = triggerClock.getTimeMillis()
    currentTriggerStartOffsets = null
    currentTriggerEndOffsets = null
    currentDurationsMs.clear()
  }

  /**
   * Record the offsets range this trigger will process. Call this before updating
   * `committedOffsets` in `StreamExecution` to make sure that the correct range is recorded.
   */
  protected def recordTriggerOffsets(from: StreamProgress, to: StreamProgress): Unit = {
    currentTriggerStartOffsets = from.mapValues(_.json)
    currentTriggerEndOffsets = to.mapValues(_.json)
  }

  private def updateProgress(newProgress: StreamingQueryProgress): Unit = {
    progressBuffer.synchronized {
      progressBuffer += newProgress
      while (progressBuffer.length >= sparkSession.sqlContext.conf.streamingProgressRetention) {
        progressBuffer.dequeue()
      }
    }
    postEvent(new QueryProgressEvent(newProgress))
    logInfo(s"Streaming query made progress: $newProgress")
  }

  /** Finalizes the query progress and adds it to list of recent status updates. */
  protected def finishTrigger(hasNewData: Boolean): Unit = {
    assert(currentTriggerStartOffsets != null && currentTriggerEndOffsets != null)
    currentTriggerEndTimestamp = triggerClock.getTimeMillis()

    val executionStats = extractExecutionStats(hasNewData)
<<<<<<< HEAD
    val processingTimeMills = currentTriggerEndTimestamp - currentTriggerStartTimestamp
    val processingTimeSec = processingTimeMills.toDouble / MILLIS_PER_SECOND
=======
    val processingTimeSec = Math.max(1L,
      currentTriggerEndTimestamp - currentTriggerStartTimestamp).toDouble / MILLIS_PER_SECOND
>>>>>>> a8d907ce

    val inputTimeSec = if (lastTriggerStartTimestamp >= 0) {
      (currentTriggerStartTimestamp - lastTriggerStartTimestamp).toDouble / MILLIS_PER_SECOND
    } else {
      Double.NaN
    }
    logDebug(s"Execution stats: $executionStats")

    val sourceProgress = sources.distinct.map { source =>
      val numRecords = executionStats.inputRows.getOrElse(source, 0L)
      querySummary.updateMetric(QuerySummary.TOTAL_INPUT_RECORDS,
        oldValue => oldValue.asInstanceOf[Long] + numRecords)
      new SourceProgress(
        description = source.toString,
        startOffset = currentTriggerStartOffsets.get(source).orNull,
        endOffset = currentTriggerEndOffsets.get(source).orNull,
        numInputRows = numRecords,
        inputRowsPerSecond = numRecords / inputTimeSec,
        processedRowsPerSecond = numRecords / processingTimeSec
      )
    }

    val sinkProgress = SinkProgress(
      sink.toString,
      sinkCommitProgress.map(_.numOutputRows))

    val newProgress = new StreamingQueryProgress(
      id = id,
      runId = runId,
      name = name,
      timestamp = formatTimestamp(currentTriggerStartTimestamp),
      batchId = currentBatchId,
      batchDuration = processingTimeMills,
      durationMs = new java.util.HashMap(currentDurationsMs.toMap.mapValues(long2Long).asJava),
      eventTime = new java.util.HashMap(executionStats.eventTimeStats.asJava),
      stateOperators = executionStats.stateOperators.toArray,
      sources = sourceProgress.toArray,
      sink = sinkProgress)

    if (hasNewData) {
      // Reset noDataEventTimestamp if we processed any data
      lastNoDataProgressEventTime = Long.MinValue
      updateProgress(newProgress)
    } else {
      val now = triggerClock.getTimeMillis()
      if (now - noDataProgressEventInterval >= lastNoDataProgressEventTime) {
        lastNoDataProgressEventTime = now
        updateProgress(newProgress)
      }
    }

    currentStatus = currentStatus.copy(isTriggerActive = false)
  }

  /** Extract statistics about stateful operators from the executed query plan. */
  private def extractStateOperatorMetrics(hasNewData: Boolean): Seq[StateOperatorProgress] = {
    if (lastExecution == null) return Nil
    // lastExecution could belong to one of the previous triggers if `!hasNewData`.
    // Walking the plan again should be inexpensive.
    lastExecution.executedPlan.collect {
      case p if p.isInstanceOf[StateStoreWriter] =>
        val progress = p.asInstanceOf[StateStoreWriter].getProgress()
        if (hasNewData) progress else progress.copy(newNumRowsUpdated = 0)
    }
  }

  /** Extracts statistics from the most recent query execution. */
  private def extractExecutionStats(hasNewData: Boolean): ExecutionStats = {
    val hasEventTime = logicalPlan.collect { case e: EventTimeWatermark => e }.nonEmpty
    val watermarkTimestamp =
      if (hasEventTime) Map("watermark" -> formatTimestamp(offsetSeqMetadata.batchWatermarkMs))
      else Map.empty[String, String]

    // SPARK-19378: Still report metrics even though no data was processed while reporting progress.
    val stateOperators = extractStateOperatorMetrics(hasNewData)

    if (!hasNewData) {
      return ExecutionStats(Map.empty, stateOperators, watermarkTimestamp)
    }

    val numInputRows = extractSourceToNumInputRows()

    val eventTimeStats = lastExecution.executedPlan.collect {
      case e: EventTimeWatermarkExec if e.eventTimeStats.value.count > 0 =>
        val stats = e.eventTimeStats.value
        Map(
          "max" -> stats.max,
          "min" -> stats.min,
          "avg" -> stats.avg.toLong).mapValues(formatTimestamp)
    }.headOption.getOrElse(Map.empty) ++ watermarkTimestamp

    ExecutionStats(numInputRows, stateOperators, eventTimeStats)
  }

  /** Extract number of input sources for each streaming source in plan */
  private def extractSourceToNumInputRows(): Map[SparkDataStream, Long] = {

    def sumRows(tuples: Seq[(SparkDataStream, Long)]): Map[SparkDataStream, Long] = {
      tuples.groupBy(_._1).mapValues(_.map(_._2).sum) // sum up rows for each source
    }

    val onlyDataSourceV2Sources = {
      // Check whether the streaming query's logical plan has only V2 micro-batch data sources
      val allStreamingLeaves = logicalPlan.collect {
        case s: StreamingDataSourceV2Relation => s.stream.isInstanceOf[MicroBatchStream]
        case _: StreamingExecutionRelation => false
      }
      allStreamingLeaves.forall(_ == true)
    }

    if (onlyDataSourceV2Sources) {
      // It's possible that multiple DataSourceV2ScanExec instances may refer to the same source
      // (can happen with self-unions or self-joins). This means the source is scanned multiple
      // times in the query, we should count the numRows for each scan.
      val sourceToInputRowsTuples = lastExecution.executedPlan.collect {
        case s: MicroBatchScanExec =>
          val numRows = s.metrics.get("numOutputRows").map(_.value).getOrElse(0L)
          val source = s.stream
          source -> numRows
      }
      logDebug("Source -> # input rows\n\t" + sourceToInputRowsTuples.mkString("\n\t"))
      sumRows(sourceToInputRowsTuples)
    } else {

      // Since V1 source do not generate execution plan leaves that directly link with source that
      // generated it, we can only do a best-effort association between execution plan leaves to the
      // sources. This is known to fail in a few cases, see SPARK-24050.
      //
      // We want to associate execution plan leaves to sources that generate them, so that we match
      // the their metrics (e.g. numOutputRows) to the sources. To do this we do the following.
      // Consider the translation from the streaming logical plan to the final executed plan.
      //
      // streaming logical plan (with sources) <==> trigger's logical plan <==> executed plan
      //
      // 1. We keep track of streaming sources associated with each leaf in trigger's logical plan
      //  - Each logical plan leaf will be associated with a single streaming source.
      //  - There can be multiple logical plan leaves associated with a streaming source.
      //  - There can be leaves not associated with any streaming source, because they were
      //      generated from a batch source (e.g. stream-batch joins)
      //
      // 2. Assuming that the executed plan has same number of leaves in the same order as that of
      //    the trigger logical plan, we associate executed plan leaves with corresponding
      //    streaming sources.
      //
      // 3. For each source, we sum the metrics of the associated execution plan leaves.
      //
      val logicalPlanLeafToSource = newData.flatMap { case (source, logicalPlan) =>
        logicalPlan.collectLeaves().map { leaf => leaf -> source }
      }
      val allLogicalPlanLeaves = lastExecution.logical.collectLeaves() // includes non-streaming
      val allExecPlanLeaves = lastExecution.executedPlan.collectLeaves()
      if (allLogicalPlanLeaves.size == allExecPlanLeaves.size) {
        val execLeafToSource = allLogicalPlanLeaves.zip(allExecPlanLeaves).flatMap {
          case (lp, ep) => logicalPlanLeafToSource.get(lp).map { source => ep -> source }
        }
        val sourceToInputRowsTuples = execLeafToSource.map { case (execLeaf, source) =>
          val numRows = execLeaf.metrics.get("numOutputRows").map(_.value).getOrElse(0L)
          source -> numRows
        }
        sumRows(sourceToInputRowsTuples)
      } else {
        if (!metricWarningLogged) {
          def toString[T](seq: Seq[T]): String = s"(size = ${seq.size}), ${seq.mkString(", ")}"

          logWarning(
            "Could not report metrics as number leaves in trigger logical plan did not match that" +
              s" of the execution plan:\n" +
              s"logical plan leaves: ${toString(allLogicalPlanLeaves)}\n" +
              s"execution plan leaves: ${toString(allExecPlanLeaves)}\n")
          metricWarningLogged = true
        }
        Map.empty
      }
    }
  }

  /** Records the duration of running `body` for the next query progress update. */
  protected def reportTimeTaken[T](triggerDetailKey: String)(body: => T): T = {
    val startTime = triggerClock.getTimeMillis()
    val result = body
    val endTime = triggerClock.getTimeMillis()
    val timeTaken = math.max(endTime - startTime, 0)

    val previousTime = currentDurationsMs.getOrElse(triggerDetailKey, 0L)
    currentDurationsMs.put(triggerDetailKey, previousTime + timeTaken)
    logDebug(s"$triggerDetailKey took $timeTaken ms")
    result
  }

  private def formatTimestamp(millis: Long): String = {
    timestampFormat.format(new Date(millis))
  }

  /** Updates the message returned in `status`. */
  protected def updateStatusMessage(message: String): Unit = {
    currentStatus = currentStatus.copy(message = message)
  }
}

/**
 * A summary information of the streaming query.
 */
class QuerySummary {
  private val summary = new mutable.HashMap[String, Any]

  summary.put(QuerySummary.TOTAL_INPUT_RECORDS, 0L)

  def addMetric(name: String, value: Any): Unit = {
    summary.put(name, value)
  }

  def updateMetric(name: String, body: Any => Any): Unit = {
    if (summary.contains(name)) {
      val oldValue = summary(name)
      summary.put(name, body(oldValue))
    }
  }

  def getMetric[T](name: String, default: T): T = {
    if (summary.contains(name)) {
      summary(name).asInstanceOf[T]
    } else {
      default
    }
  }
}

object QuerySummary {
  val TOTAL_INPUT_RECORDS = "TotalInputRecords"
}<|MERGE_RESOLUTION|>--- conflicted
+++ resolved
@@ -153,13 +153,8 @@
     currentTriggerEndTimestamp = triggerClock.getTimeMillis()
 
     val executionStats = extractExecutionStats(hasNewData)
-<<<<<<< HEAD
     val processingTimeMills = currentTriggerEndTimestamp - currentTriggerStartTimestamp
-    val processingTimeSec = processingTimeMills.toDouble / MILLIS_PER_SECOND
-=======
-    val processingTimeSec = Math.max(1L,
-      currentTriggerEndTimestamp - currentTriggerStartTimestamp).toDouble / MILLIS_PER_SECOND
->>>>>>> a8d907ce
+    val processingTimeSec = Math.max(1L, processingTimeMills).toDouble / MILLIS_PER_SECOND
 
     val inputTimeSec = if (lastTriggerStartTimestamp >= 0) {
       (currentTriggerStartTimestamp - lastTriggerStartTimestamp).toDouble / MILLIS_PER_SECOND
