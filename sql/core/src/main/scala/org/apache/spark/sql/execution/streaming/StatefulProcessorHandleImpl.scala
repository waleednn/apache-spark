/*
 * Licensed to the Apache Software Foundation (ASF) under one or more
 * contributor license agreements.  See the NOTICE file distributed with
 * this work for additional information regarding copyright ownership.
 * The ASF licenses this file to You under the Apache License, Version 2.0
 * (the "License"); you may not use this file except in compliance with
 * the License.  You may obtain a copy of the License at
 *
 *    http://www.apache.org/licenses/LICENSE-2.0
 *
 * Unless required by applicable law or agreed to in writing, software
 * distributed under the License is distributed on an "AS IS" BASIS,
 * WITHOUT WARRANTIES OR CONDITIONS OF ANY KIND, either express or implied.
 * See the License for the specific language governing permissions and
 * limitations under the License.
 */
package org.apache.spark.sql.execution.streaming

import java.util.UUID

import org.apache.spark.TaskContext
import org.apache.spark.internal.Logging
import org.apache.spark.sql.catalyst.encoders.ExpressionEncoder
import org.apache.spark.sql.catalyst.plans.logical._
import org.apache.spark.sql.execution.streaming.state.StateStore
import org.apache.spark.sql.streaming.{QueryInfo, StatefulProcessorHandle, TimeoutMode, ValueState}
import org.apache.spark.util.Utils

/**
 * Object used to assign/retrieve/remove grouping key passed implicitly for various state
 * manipulation actions using the store handle.
 */
object ImplicitGroupingKeyTracker {
  val implicitKey: InheritableThreadLocal[Any] = new InheritableThreadLocal[Any]

  def getImplicitKeyOption: Option[Any] = Option(implicitKey.get())

  def setImplicitKey(key: Any): Unit = implicitKey.set(key)

  def removeImplicitKey(): Unit = implicitKey.remove()
}

/**
 * Enum used to track valid states for the StatefulProcessorHandle
 */
object StatefulProcessorHandleState extends Enumeration {
  type StatefulProcessorHandleState = Value
  val CREATED, INITIALIZED, DATA_PROCESSED, TIMER_PROCESSED, CLOSED = Value
}

class QueryInfoImpl(
    val queryId: UUID,
    val runId: UUID,
    val batchId: Long) extends QueryInfo {

  override def getQueryId: UUID = queryId

  override def getRunId: UUID = runId

  override def getBatchId: Long = batchId

  override def toString: String = {
    s"QueryInfo(queryId=$queryId, runId=$runId, batchId=$batchId)"
  }
}

/**
 * Class that provides a concrete implementation of a StatefulProcessorHandle. Note that we keep
 * track of valid transitions as various functions are invoked to track object lifecycle.
 * @param store - instance of state store
 * @param runId - unique id for the current run
 * @param keyEncoder - encoder for the key
 * @param isStreaming - defines whether the query is streaming or batch
 */
class StatefulProcessorHandleImpl(
    store: StateStore,
    runId: UUID,
    keyEncoder: ExpressionEncoder[Any],
<<<<<<< HEAD
    timeoutMode: TimeoutMode)
=======
    isStreaming: Boolean = true)
>>>>>>> abf8770f
  extends StatefulProcessorHandle with Logging {
  import StatefulProcessorHandleState._

  private val BATCH_QUERY_ID = "00000000-0000-0000-0000-000000000000"
  private def buildQueryInfo(): QueryInfo = {

    val taskCtxOpt = Option(TaskContext.get())
    val (queryId, batchId) = if (!isStreaming) {
      (BATCH_QUERY_ID, 0L)
    } else if (taskCtxOpt.isDefined) {
      (taskCtxOpt.get.getLocalProperty(StreamExecution.QUERY_ID_KEY),
        taskCtxOpt.get.getLocalProperty(MicroBatchExecution.BATCH_ID_KEY).toLong)
    } else {
      assert(Utils.isTesting, "Failed to find query id/batch Id in task context")
      (UUID.randomUUID().toString, 0L)
    }

    new QueryInfoImpl(UUID.fromString(queryId), runId, batchId)
  }

  private lazy val currQueryInfo: QueryInfo = buildQueryInfo()

  private var currState: StatefulProcessorHandleState = CREATED

  private def verify(condition: => Boolean, msg: String): Unit = {
    if (!condition) {
      throw new IllegalStateException(msg)
    }
  }

  def setHandleState(newState: StatefulProcessorHandleState): Unit = {
    currState = newState
  }

  def getHandleState: StatefulProcessorHandleState = currState

  override def getValueState[T](stateName: String): ValueState[T] = {
    verify(currState == CREATED, s"Cannot create state variable with name=$stateName after " +
      "initialization is complete")
    store.createColFamilyIfAbsent(stateName)
    val resultState = new ValueStateImpl[T](store, stateName, keyEncoder)
    resultState
  }

  override def getQueryInfo(): QueryInfo = currQueryInfo

  private def getTimerState[T](stateName: String): TimerStateImpl[T] = {
    store.createColFamilyIfAbsent(stateName, true)
    new TimerStateImpl[T](store, stateName)
  }

  private lazy val procTimers =
    getTimerState[Boolean](TimerStateUtils.PROC_TIMERS_STATE_NAME)

  override def registerTimer(expiryTimestampMs: Long): Unit = {
    verify(timeoutMode == ProcessingTime || timeoutMode == EventTime,
    s"Cannot register timers with incorrect TimeoutMode")
    verify(currState == INITIALIZED || currState == DATA_PROCESSED,
    s"Cannot register processing time timer with " +
      s"expiryTimestampMs=$expiryTimestampMs in current state=$currState")

    if (procTimers.exists(expiryTimestampMs)) {
      logWarning(s"Timer already exists for expiryTimestampMs=$expiryTimestampMs")
    } else {
      logInfo(s"Registering timer with expiryTimestampMs=$expiryTimestampMs")
      procTimers.add(expiryTimestampMs, true)
    }
  }

  override def deleteTimer(expiryTimestampMs: Long): Unit = {
    verify(timeoutMode == ProcessingTime, s"Cannot delete processing time " +
      "timers with incorrect TimeoutMode")
    verify(currState == INITIALIZED || currState == DATA_PROCESSED,
    s"Cannot delete processing time timer with " +
      s"expiryTimestampMs=$expiryTimestampMs in current state=$currState")

    if (!procTimers.exists(expiryTimestampMs)) {
      logInfo(s"Timer does not exist for expiryTimestampMs=$expiryTimestampMs")
    } else {
      logInfo(s"Removing timer with expiryTimestampMs=$expiryTimestampMs")
      procTimers.remove(expiryTimestampMs)
    }
  }

  /**
   * Function to delete and purge state variable if defined previously
   *
   * @param stateName - name of the state variable
   */
  override def deleteIfExists(stateName: String): Unit = {
    verify(currState == CREATED, s"Cannot delete state variable with name=$stateName after " +
      "initialization is complete")
    store.removeColFamilyIfExists(stateName)
  }
}<|MERGE_RESOLUTION|>--- conflicted
+++ resolved
@@ -76,11 +76,8 @@
     store: StateStore,
     runId: UUID,
     keyEncoder: ExpressionEncoder[Any],
-<<<<<<< HEAD
-    timeoutMode: TimeoutMode)
-=======
+    timeoutMode: TimeoutMode,
     isStreaming: Boolean = true)
->>>>>>> abf8770f
   extends StatefulProcessorHandle with Logging {
   import StatefulProcessorHandleState._
 
