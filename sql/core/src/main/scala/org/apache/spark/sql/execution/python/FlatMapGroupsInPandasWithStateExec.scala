--- conflicted
+++ resolved
@@ -62,15 +62,9 @@
     outputMode: OutputMode,
     timeoutConf: GroupStateTimeout,
     batchTimestampMs: Option[Long],
-<<<<<<< HEAD
     eventTimeWatermarkForLateEvents: Option[Long],
     eventTimeWatermarkForEviction: Option[Long],
     child: SparkPlan) extends UnaryExecNode with FlatMapGroupsWithStateExecBase {
-=======
-    eventTimeWatermark: Option[Long],
-    child: SparkPlan)
-  extends UnaryExecNode with PythonSQLMetrics with FlatMapGroupsWithStateExecBase {
->>>>>>> f571f2ed
 
   // TODO(SPARK-40444): Add the support of initial state.
   override protected val initialStateDeserializer: Expression = null
