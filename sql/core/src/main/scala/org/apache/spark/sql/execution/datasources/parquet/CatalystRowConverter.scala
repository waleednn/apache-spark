--- conflicted
+++ resolved
@@ -327,11 +327,7 @@
       // are using `Binary.toByteBuffer.array()` to steal the underlying byte array without copying
       // it.
       val buffer = value.toByteBuffer
-<<<<<<< HEAD
-      val offset = buffer.position()
-=======
       val offset = buffer.arrayOffset() + buffer.position()
->>>>>>> 5d80d8c6
       val numBytes = buffer.remaining()
       updater.set(UTF8String.fromBytes(buffer.array(), offset, numBytes))
     }
