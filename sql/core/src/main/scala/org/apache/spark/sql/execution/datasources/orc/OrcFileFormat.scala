/*
 * Licensed to the Apache Software Foundation (ASF) under one or more
 * contributor license agreements.  See the NOTICE file distributed with
 * this work for additional information regarding copyright ownership.
 * The ASF licenses this file to You under the Apache License, Version 2.0
 * (the "License"); you may not use this file except in compliance with
 * the License.  You may obtain a copy of the License at
 *
 *    http://www.apache.org/licenses/LICENSE-2.0
 *
 * Unless required by applicable law or agreed to in writing, software
 * distributed under the License is distributed on an "AS IS" BASIS,
 * WITHOUT WARRANTIES OR CONDITIONS OF ANY KIND, either express or implied.
 * See the License for the specific language governing permissions and
 * limitations under the License.
 */

package org.apache.spark.sql.execution.datasources.orc

import java.io._
import java.net.URI

import org.apache.hadoop.conf.Configuration
import org.apache.hadoop.fs.{FileStatus, Path}
import org.apache.hadoop.mapred.JobConf
import org.apache.hadoop.mapreduce._
import org.apache.hadoop.mapreduce.lib.input.FileSplit
import org.apache.hadoop.mapreduce.task.TaskAttemptContextImpl
import org.apache.orc.{OrcUtils => _, _}
import org.apache.orc.OrcConf.{COMPRESS, MAPRED_OUTPUT_SCHEMA}
import org.apache.orc.mapred.OrcStruct
import org.apache.orc.mapreduce._

import org.apache.spark.TaskContext
import org.apache.spark.sql.SparkSession
import org.apache.spark.sql.catalyst.InternalRow
import org.apache.spark.sql.catalyst.expressions._
import org.apache.spark.sql.catalyst.expressions.codegen.GenerateUnsafeProjection
import org.apache.spark.sql.errors.QueryCompilationErrors
import org.apache.spark.sql.execution.datasources._
import org.apache.spark.sql.sources._
import org.apache.spark.sql.types._
import org.apache.spark.util.{SerializableConfiguration, Utils}

private[sql] object OrcFileFormat {
<<<<<<< HEAD
=======
  private def checkFieldName(name: String): Unit = {
    try {
      TypeDescription.fromString(s"struct<`$name`:int>")
    } catch {
      case _: IllegalArgumentException =>
        throw QueryCompilationErrors.columnNameContainsInvalidCharactersError(name)
    }
  }

  def checkFieldNames(names: Seq[String]): Unit = {
    names.foreach(checkFieldName)
  }

>>>>>>> badb0393
  def getQuotedSchemaString(dataType: DataType): String = dataType match {
    case _: AtomicType => dataType.catalogString
    case StructType(fields) =>
      fields.map(f => s"`${f.name}`:${getQuotedSchemaString(f.dataType)}")
        .mkString("struct<", ",", ">")
    case ArrayType(elementType, _) =>
      s"array<${getQuotedSchemaString(elementType)}>"
    case MapType(keyType, valueType, _) =>
      s"map<${getQuotedSchemaString(keyType)},${getQuotedSchemaString(valueType)}>"
    case _ => // UDT and others
      dataType.catalogString
  }
}

/**
 * New ORC File Format based on Apache ORC.
 */
class OrcFileFormat
  extends FileFormat
  with DataSourceRegister
  with Serializable {

  override def shortName(): String = "orc"

  override def toString: String = "ORC"

  override def hashCode(): Int = getClass.hashCode()

  override def equals(other: Any): Boolean = other.isInstanceOf[OrcFileFormat]

  override def inferSchema(
      sparkSession: SparkSession,
      options: Map[String, String],
      files: Seq[FileStatus]): Option[StructType] = {
    OrcUtils.inferSchema(sparkSession, files, options)
  }

  override def prepareWrite(
      sparkSession: SparkSession,
      job: Job,
      options: Map[String, String],
      dataSchema: StructType): OutputWriterFactory = {
    val orcOptions = new OrcOptions(options, sparkSession.sessionState.conf)

    val conf = job.getConfiguration

    conf.set(MAPRED_OUTPUT_SCHEMA.getAttribute, OrcFileFormat.getQuotedSchemaString(dataSchema))

    conf.set(COMPRESS.getAttribute, orcOptions.compressionCodec)

    conf.asInstanceOf[JobConf]
      .setOutputFormat(classOf[org.apache.orc.mapred.OrcOutputFormat[OrcStruct]])

    new OutputWriterFactory {
      override def newInstance(
          path: String,
          dataSchema: StructType,
          context: TaskAttemptContext): OutputWriter = {
        new OrcOutputWriter(path, dataSchema, context)
      }

      override def getFileExtension(context: TaskAttemptContext): String = {
        val compressionExtension: String = {
          val name = context.getConfiguration.get(COMPRESS.getAttribute)
          OrcUtils.extensionsForCompressionCodecNames.getOrElse(name, "")
        }

        compressionExtension + ".orc"
      }
    }
  }

  private def supportBatchForNestedColumn(
      sparkSession: SparkSession,
      schema: StructType): Boolean = {
    val hasNestedColumn = schema.map(_.dataType).exists {
      case _: ArrayType | _: MapType | _: StructType => true
      case _ => false
    }
    if (hasNestedColumn) {
      sparkSession.sessionState.conf.orcVectorizedReaderNestedColumnEnabled
    } else {
      true
    }
  }

  override def supportBatch(sparkSession: SparkSession, schema: StructType): Boolean = {
    val conf = sparkSession.sessionState.conf
    conf.orcVectorizedReaderEnabled && conf.wholeStageEnabled &&
      schema.length <= conf.wholeStageMaxNumFields &&
      schema.forall(s => supportDataType(s.dataType) &&
        !s.dataType.isInstanceOf[UserDefinedType[_]]) &&
      supportBatchForNestedColumn(sparkSession, schema)
  }

  override def isSplitable(
      sparkSession: SparkSession,
      options: Map[String, String],
      path: Path): Boolean = {
    true
  }

  override def buildReaderWithPartitionValues(
      sparkSession: SparkSession,
      dataSchema: StructType,
      partitionSchema: StructType,
      requiredSchema: StructType,
      filters: Seq[Filter],
      options: Map[String, String],
      hadoopConf: Configuration): (PartitionedFile) => Iterator[InternalRow] = {

    val resultSchema = StructType(requiredSchema.fields ++ partitionSchema.fields)
    val sqlConf = sparkSession.sessionState.conf
    val enableVectorizedReader = supportBatch(sparkSession, resultSchema)
    val capacity = sqlConf.orcVectorizedReaderBatchSize

    OrcConf.IS_SCHEMA_EVOLUTION_CASE_SENSITIVE.setBoolean(hadoopConf, sqlConf.caseSensitiveAnalysis)

    val broadcastedConf =
      sparkSession.sparkContext.broadcast(new SerializableConfiguration(hadoopConf))
    val isCaseSensitive = sparkSession.sessionState.conf.caseSensitiveAnalysis
    val orcFilterPushDown = sparkSession.sessionState.conf.orcFilterPushDown
    val ignoreCorruptFiles = sparkSession.sessionState.conf.ignoreCorruptFiles

    (file: PartitionedFile) => {
      val conf = broadcastedConf.value.value

      val filePath = new Path(new URI(file.filePath))

      val fs = filePath.getFileSystem(conf)
      val readerOptions = OrcFile.readerOptions(conf).filesystem(fs)
      val resultedColPruneInfo =
        Utils.tryWithResource(OrcFile.createReader(filePath, readerOptions)) { reader =>
          OrcUtils.requestedColumnIds(
            isCaseSensitive, dataSchema, requiredSchema, reader, conf)
        }

      if (resultedColPruneInfo.isEmpty) {
        Iterator.empty
      } else {
        // ORC predicate pushdown
        if (orcFilterPushDown && filters.nonEmpty) {
          OrcUtils.readCatalystSchema(filePath, conf, ignoreCorruptFiles).foreach { fileSchema =>
            OrcFilters.createFilter(fileSchema, filters).foreach { f =>
              OrcInputFormat.setSearchArgument(conf, f, fileSchema.fieldNames)
            }
          }
        }

        val (requestedColIds, canPruneCols) = resultedColPruneInfo.get
        val resultSchemaString = OrcUtils.orcResultSchemaString(canPruneCols,
          dataSchema, resultSchema, partitionSchema, conf)
        assert(requestedColIds.length == requiredSchema.length,
          "[BUG] requested column IDs do not match required schema")
        val taskConf = new Configuration(conf)

        val includeColumns = requestedColIds.filter(_ != -1).sorted.mkString(",")
        taskConf.set(OrcConf.INCLUDE_COLUMNS.getAttribute, includeColumns)
        val fileSplit = new FileSplit(filePath, file.start, file.length, Array.empty)
        val attemptId = new TaskAttemptID(new TaskID(new JobID(), TaskType.MAP, 0), 0)
        val taskAttemptContext = new TaskAttemptContextImpl(taskConf, attemptId)

        if (enableVectorizedReader) {
          val batchReader = new OrcColumnarBatchReader(capacity)
          // SPARK-23399 Register a task completion listener first to call `close()` in all cases.
          // There is a possibility that `initialize` and `initBatch` hit some errors (like OOM)
          // after opening a file.
          val iter = new RecordReaderIterator(batchReader)
          Option(TaskContext.get()).foreach(_.addTaskCompletionListener[Unit](_ => iter.close()))
          val requestedDataColIds = requestedColIds ++ Array.fill(partitionSchema.length)(-1)
          val requestedPartitionColIds =
            Array.fill(requiredSchema.length)(-1) ++ Range(0, partitionSchema.length)
          batchReader.initialize(fileSplit, taskAttemptContext)
          batchReader.initBatch(
            TypeDescription.fromString(resultSchemaString),
            resultSchema.fields,
            requestedDataColIds,
            requestedPartitionColIds,
            file.partitionValues)

          iter.asInstanceOf[Iterator[InternalRow]]
        } else {
          val orcRecordReader = new OrcInputFormat[OrcStruct]
            .createRecordReader(fileSplit, taskAttemptContext)
          val iter = new RecordReaderIterator[OrcStruct](orcRecordReader)
          Option(TaskContext.get()).foreach(_.addTaskCompletionListener[Unit](_ => iter.close()))

          val fullSchema = requiredSchema.toAttributes ++ partitionSchema.toAttributes
          val unsafeProjection = GenerateUnsafeProjection.generate(fullSchema, fullSchema)
          val deserializer = new OrcDeserializer(requiredSchema, requestedColIds)

          if (partitionSchema.length == 0) {
            iter.map(value => unsafeProjection(deserializer.deserialize(value)))
          } else {
            val joinedRow = new JoinedRow()
            iter.map(value =>
              unsafeProjection(joinedRow(deserializer.deserialize(value), file.partitionValues)))
          }
        }
      }
    }
  }

  override def supportDataType(dataType: DataType): Boolean = dataType match {
    case _: AtomicType => true

    case st: StructType => st.forall { f => supportDataType(f.dataType) }

    case ArrayType(elementType, _) => supportDataType(elementType)

    case MapType(keyType, valueType, _) =>
      supportDataType(keyType) && supportDataType(valueType)

    case udt: UserDefinedType[_] => supportDataType(udt.sqlType)

    case _ => false
  }

  private def checkFieldName(name: String): Unit = {
    try {
      TypeDescription.fromString(s"struct<`$name`:int>")
    } catch {
      case _: IllegalArgumentException =>
        throw new AnalysisException(
          s"""Column name "$name" contains invalid character(s).
             |Please use alias to rename it.
           """.stripMargin.split("\n").mkString(" ").trim)
    }
  }

  override def checkFieldNames(names: Seq[String]): Unit = {
    names.foreach(checkFieldName)
  }
}<|MERGE_RESOLUTION|>--- conflicted
+++ resolved
@@ -43,22 +43,6 @@
 import org.apache.spark.util.{SerializableConfiguration, Utils}
 
 private[sql] object OrcFileFormat {
-<<<<<<< HEAD
-=======
-  private def checkFieldName(name: String): Unit = {
-    try {
-      TypeDescription.fromString(s"struct<`$name`:int>")
-    } catch {
-      case _: IllegalArgumentException =>
-        throw QueryCompilationErrors.columnNameContainsInvalidCharactersError(name)
-    }
-  }
-
-  def checkFieldNames(names: Seq[String]): Unit = {
-    names.foreach(checkFieldName)
-  }
-
->>>>>>> badb0393
   def getQuotedSchemaString(dataType: DataType): String = dataType match {
     case _: AtomicType => dataType.catalogString
     case StructType(fields) =>
@@ -282,10 +266,7 @@
       TypeDescription.fromString(s"struct<`$name`:int>")
     } catch {
       case _: IllegalArgumentException =>
-        throw new AnalysisException(
-          s"""Column name "$name" contains invalid character(s).
-             |Please use alias to rename it.
-           """.stripMargin.split("\n").mkString(" ").trim)
+        throw QueryCompilationErrors.columnNameContainsInvalidCharactersError(name)
     }
   }
 
