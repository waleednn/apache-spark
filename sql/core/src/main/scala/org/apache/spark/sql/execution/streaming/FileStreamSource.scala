--- conflicted
+++ resolved
@@ -48,8 +48,6 @@
     fs.makeQualified(new Path(path))  // can contains glob patterns
   }
 
-<<<<<<< HEAD
-=======
   private val optionsWithPartitionBasePath = sourceOptions.optionMapWithoutPath ++ {
     if (!SparkHadoopUtil.get.isGlobPath(new Path(path)) && options.contains("path")) {
       Map("basePath" -> path)
@@ -57,26 +55,17 @@
       Map()
     }}
 
->>>>>>> 584354ea
   private val metadataLog =
     new FileStreamSourceLog(FileStreamSourceLog.VERSION, sparkSession, metadataPath)
   private var maxBatchId = metadataLog.getLatest().map(_._1).getOrElse(-1L)
 
   /** Maximum number of new files to be considered in each batch */
   private val maxFilesPerBatch = sourceOptions.maxFilesPerTrigger
-<<<<<<< HEAD
 
   /** A mapping from a file that we have processed to some timestamp it was last modified. */
   // Visible for testing and debugging in production.
   val seenFiles = new SeenFilesMap(sourceOptions.maxFileAgeMs)
 
-=======
-
-  /** A mapping from a file that we have processed to some timestamp it was last modified. */
-  // Visible for testing and debugging in production.
-  val seenFiles = new SeenFilesMap(sourceOptions.maxFileAgeMs)
-
->>>>>>> 584354ea
   metadataLog.allFiles().foreach { entry =>
     seenFiles.add(entry.path, entry.timestamp)
   }
@@ -156,11 +145,7 @@
         userSpecifiedSchema = Some(schema),
         partitionColumns = partitionColumns,
         className = fileFormatClassName,
-<<<<<<< HEAD
-        options = sourceOptions.optionMapWithoutPath)
-=======
         options = optionsWithPartitionBasePath)
->>>>>>> 584354ea
     Dataset.ofRows(sparkSession, LogicalRelation(newDataSource.resolveRelation(
       checkPathExist = false)))
   }
