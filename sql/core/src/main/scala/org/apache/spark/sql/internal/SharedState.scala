--- conflicted
+++ resolved
@@ -58,28 +58,16 @@
         s"is set. Setting ${WAREHOUSE_PATH.key} to the value of " +
         s"hive.metastore.warehouse.dir ('$hiveWarehouseDir').")
       hiveWarehouseDir
-    } else if (sparkContext.conf.contains(WAREHOUSE_PATH.key) &&
-        sparkContext.conf.get(WAREHOUSE_PATH).isDefined) {
+    } else {
       // If spark.sql.warehouse.dir is set, we will override hive.metastore.warehouse.dir using
       // the value of spark.sql.warehouse.dir.
-<<<<<<< HEAD
-      val sparkWarehouseDir = sparkContext.conf.get(WAREHOUSE_PATH).get
-      sparkContext.conf.set("hive.metastore.warehouse.dir", sparkWarehouseDir)
-=======
       // When neither spark.sql.warehouse.dir nor hive.metastore.warehouse.dir is set,
       // we will set hive.metastore.warehouse.dir to the default value of spark.sql.warehouse.dir.
       val sparkWarehouseDir = sparkContext.conf.get(WAREHOUSE_PATH)
       logInfo(s"Setting hive.metastore.warehouse.dir ('$hiveWarehouseDir') to the value of " +
         s"${WAREHOUSE_PATH.key} ('$sparkWarehouseDir').")
       sparkContext.hadoopConfiguration.set("hive.metastore.warehouse.dir", sparkWarehouseDir)
->>>>>>> 207067ea
       sparkWarehouseDir
-    } else {
-      // When neither spark.sql.warehouse.dir nor hive.metastore.warehouse.dir is set,
-      // we will set hive.metastore.warehouse.dir to the value of spark.sql.default.warehouse.dir.
-      val sparkDefaultWarehouseDir = sparkContext.conf.get(DEFAULT_WAREHOUSE_PATH)
-      sparkContext.conf.set("hive.metastore.warehouse.dir", sparkDefaultWarehouseDir)
-      sparkDefaultWarehouseDir
     }
   }
   logInfo(s"Warehouse path is '$warehousePath'.")
