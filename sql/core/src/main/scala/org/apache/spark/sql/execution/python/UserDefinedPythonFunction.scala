--- conflicted
+++ resolved
@@ -275,21 +275,16 @@
       val dataIn = new DataInputStream(new BufferedInputStream(
         new WorkerInputStream(worker, bufferStream.toByteBuffer), bufferSize))
 
-<<<<<<< HEAD
-      // Receive the schema.
-      val schema: StructType = dataIn.readInt() match {
-        case length: Int if length >= 0 =>
-          val obj = new Array[Byte](length)
-          dataIn.readFully(obj)
-          DataType.fromJson(new String(obj, StandardCharsets.UTF_8)).asInstanceOf[StructType]
-
-        case SpecialLengths.PYTHON_EXCEPTION_THROWN =>
-          val exLength = dataIn.readInt()
-          val obj = new Array[Byte](exLength)
-          dataIn.readFully(obj)
-          val msg = new String(obj, StandardCharsets.UTF_8)
-          throw QueryCompilationErrors.tableValuedFunctionFailedToAnalyseInPythonError(msg)
-      }
+      // Receive the schema or an exception raised in Python worker.
+      val length = dataIn.readInt()
+      if (length == SpecialLengths.PYTHON_EXCEPTION_THROWN) {
+        val msg = PythonWorkerUtils.readUTF(dataIn)
+        throw QueryCompilationErrors.tableValuedFunctionFailedToAnalyseInPythonError(msg)
+      }
+
+      val schema = DataType.fromJson(
+        PythonWorkerUtils.readUTF(length, dataIn)).asInstanceOf[StructType]
+
       // Receive the pickled AnalyzeResult buffer, if any.
       val pickledAnalyzeResult: Option[Array[Byte]] = dataIn.readInt() match {
         case 0 =>
@@ -299,18 +294,7 @@
           dataIn.readFully(obj)
           Some(obj)
       }
-=======
-      // Receive the schema or an exception raised in Python worker.
-      val length = dataIn.readInt()
-      if (length == SpecialLengths.PYTHON_EXCEPTION_THROWN) {
-        val msg = PythonWorkerUtils.readUTF(dataIn)
-        throw QueryCompilationErrors.tableValuedFunctionFailedToAnalyseInPythonError(msg)
-      }
-
-      val schema = DataType.fromJson(
-        PythonWorkerUtils.readUTF(length, dataIn)).asInstanceOf[StructType]
-
->>>>>>> 1e4797e8
+
       // Receive whether the "with single partition" property is requested.
       val withSinglePartition = dataIn.readInt() == 1
       // Receive the list of requested partitioning columns, if any.
