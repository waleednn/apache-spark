/*
 * Licensed to the Apache Software Foundation (ASF) under one or more
 * contributor license agreements.  See the NOTICE file distributed with
 * this work for additional information regarding copyright ownership.
 * The ASF licenses this file to You under the Apache License, Version 2.0
 * (the "License"); you may not use this file except in compliance with
 * the License.  You may obtain a copy of the License at
 *
 *    http://www.apache.org/licenses/LICENSE-2.0
 *
 * Unless required by applicable law or agreed to in writing, software
 * distributed under the License is distributed on an "AS IS" BASIS,
 * WITHOUT WARRANTIES OR CONDITIONS OF ANY KIND, either express or implied.
 * See the License for the specific language governing permissions and
 * limitations under the License.
 */

package org.apache.spark.sql.streaming

import org.json4s._
import org.json4s.JsonAST.JValue
import org.json4s.JsonDSL._
import org.json4s.jackson.JsonMethods._

<<<<<<< HEAD
/**
 * Reports information about the instantaneous status of a streaming query.
 *
 * @param message A human readable description of what the stream is currently doing.
 * @param isDataAvailable True when there is new data to be processed.
 * @param isTriggerActive True when the trigger is actively firing, false when waiting for the
 *                        next trigger time.
 *
 * @since 2.1.0
 */
class StreamingQueryStatus protected[sql](
    val message: String,
    val isDataAvailable: Boolean,
    val isTriggerActive: Boolean) {
=======
import org.apache.spark.annotation.{Experimental, InterfaceStability}

/**
 * :: Experimental ::
 * Reports information about the instantaneous status of a streaming query.
 *
 * @param message A human readable description of what the stream is currently doing.
 * @param isDataAvailable True when there is new data to be processed.
 * @param isTriggerActive True when the trigger is actively firing, false when waiting for the
 *                        next trigger time.
 *
 * @since 2.1.0
 */
@Experimental
@InterfaceStability.Evolving
class StreamingQueryStatus protected[sql](
    val message: String,
    val isDataAvailable: Boolean,
    val isTriggerActive: Boolean) extends Serializable {
>>>>>>> 0ef1421a

  /** The compact JSON representation of this status. */
  def json: String = compact(render(jsonValue))

  /** The pretty (i.e. indented) JSON representation of this status. */
  def prettyJson: String = pretty(render(jsonValue))

  override def toString: String = prettyJson

  private[sql] def copy(
      message: String = this.message,
      isDataAvailable: Boolean = this.isDataAvailable,
      isTriggerActive: Boolean = this.isTriggerActive): StreamingQueryStatus = {
    new StreamingQueryStatus(
      message = message,
      isDataAvailable = isDataAvailable,
      isTriggerActive = isTriggerActive)
  }

  private[sql] def jsonValue: JValue = {
    ("message" -> JString(message.toString)) ~
    ("isDataAvailable" -> JBool(isDataAvailable)) ~
    ("isTriggerActive" -> JBool(isTriggerActive))
  }
}<|MERGE_RESOLUTION|>--- conflicted
+++ resolved
@@ -22,22 +22,6 @@
 import org.json4s.JsonDSL._
 import org.json4s.jackson.JsonMethods._
 
-<<<<<<< HEAD
-/**
- * Reports information about the instantaneous status of a streaming query.
- *
- * @param message A human readable description of what the stream is currently doing.
- * @param isDataAvailable True when there is new data to be processed.
- * @param isTriggerActive True when the trigger is actively firing, false when waiting for the
- *                        next trigger time.
- *
- * @since 2.1.0
- */
-class StreamingQueryStatus protected[sql](
-    val message: String,
-    val isDataAvailable: Boolean,
-    val isTriggerActive: Boolean) {
-=======
 import org.apache.spark.annotation.{Experimental, InterfaceStability}
 
 /**
@@ -57,7 +41,6 @@
     val message: String,
     val isDataAvailable: Boolean,
     val isTriggerActive: Boolean) extends Serializable {
->>>>>>> 0ef1421a
 
   /** The compact JSON representation of this status. */
   def json: String = compact(render(jsonValue))
