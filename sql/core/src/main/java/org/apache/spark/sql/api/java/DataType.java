/*
 * Licensed to the Apache Software Foundation (ASF) under one or more
 * contributor license agreements.  See the NOTICE file distributed with
 * this work for additional information regarding copyright ownership.
 * The ASF licenses this file to You under the Apache License, Version 2.0
 * (the "License"); you may not use this file except in compliance with
 * the License.  You may obtain a copy of the License at
 *
 *    http://www.apache.org/licenses/LICENSE-2.0
 *
 * Unless required by applicable law or agreed to in writing, software
 * distributed under the License is distributed on an "AS IS" BASIS,
 * WITHOUT WARRANTIES OR CONDITIONS OF ANY KIND, either express or implied.
 * See the License for the specific language governing permissions and
 * limitations under the License.
 */

package org.apache.spark.sql.api.java;

<<<<<<< HEAD
import java.io.Serializable;
import java.util.HashSet;
import java.util.List;
import java.util.Set;
=======
import java.util.*;
>>>>>>> 56f2c61c

/**
 * The base type of all Spark SQL data types.
 *
 * To get/create specific data type, users should use singleton objects and factory methods
 * provided by this class.
 */
public abstract class DataType {

  /**
   * Gets the StringType object.
   */
  public static final StringType StringType = new StringType();

  /**
   * Gets the BinaryType object.
   */
  public static final BinaryType BinaryType = new BinaryType();

  /**
   * Gets the BooleanType object.
   */
  public static final BooleanType BooleanType = new BooleanType();

  /**
   * Gets the DateType object.
   */
  public static final DateType DateType = new DateType();

  /**
   * Gets the TimestampType object.
   */
  public static final TimestampType TimestampType = new TimestampType();

  /**
   * Gets the DecimalType object.
   */
  public static final DecimalType DecimalType = new DecimalType();

  /**
   * Gets the DoubleType object.
   */
  public static final DoubleType DoubleType = new DoubleType();

  /**
   * Gets the FloatType object.
   */
  public static final FloatType FloatType = new FloatType();

  /**
   * Gets the ByteType object.
   */
  public static final ByteType ByteType = new ByteType();

  /**
   * Gets the IntegerType object.
   */
  public static final IntegerType IntegerType = new IntegerType();

  /**
   * Gets the LongType object.
   */
  public static final LongType LongType = new LongType();

  /**
   * Gets the ShortType object.
   */
  public static final ShortType ShortType = new ShortType();

  /**
   * Creates an ArrayType by specifying the data type of elements ({@code elementType}).
   * The field of {@code containsNull} is set to {@code true}.
   */
  public static ArrayType createArrayType(DataType elementType) {
    if (elementType == null) {
      throw new IllegalArgumentException("elementType should not be null.");
    }

    return new ArrayType(elementType, true);
  }

  /**
   * Creates an ArrayType by specifying the data type of elements ({@code elementType}) and
   * whether the array contains null values ({@code containsNull}).
   */
  public static ArrayType createArrayType(DataType elementType, boolean containsNull) {
    if (elementType == null) {
      throw new IllegalArgumentException("elementType should not be null.");
    }

    return new ArrayType(elementType, containsNull);
  }

  /**
   * Creates a MapType by specifying the data type of keys ({@code keyType}) and values
   * ({@code keyType}). The field of {@code valueContainsNull} is set to {@code true}.
   */
  public static MapType createMapType(DataType keyType, DataType valueType) {
    if (keyType == null) {
      throw new IllegalArgumentException("keyType should not be null.");
    }
    if (valueType == null) {
      throw new IllegalArgumentException("valueType should not be null.");
    }

    return new MapType(keyType, valueType, true);
  }

  /**
   * Creates a MapType by specifying the data type of keys ({@code keyType}), the data type of
   * values ({@code keyType}), and whether values contain any null value
   * ({@code valueContainsNull}).
   */
  public static MapType createMapType(
      DataType keyType,
      DataType valueType,
      boolean valueContainsNull) {
    if (keyType == null) {
      throw new IllegalArgumentException("keyType should not be null.");
    }
    if (valueType == null) {
      throw new IllegalArgumentException("valueType should not be null.");
    }

    return new MapType(keyType, valueType, valueContainsNull);
  }

  /**
   * Creates a StructField by specifying the name ({@code name}), data type ({@code dataType}) and
   * whether values of this field can be null values ({@code nullable}).
   */
  public static StructField createStructField(
      String name,
      DataType dataType,
      boolean nullable,
      Metadata metadata) {
    if (name == null) {
      throw new IllegalArgumentException("name should not be null.");
    }
    if (dataType == null) {
      throw new IllegalArgumentException("dataType should not be null.");
    }
    if (metadata == null) {
      throw new IllegalArgumentException("metadata should not be null.");
    }

    return new StructField(name, dataType, nullable, metadata);
  }

  /**
   * Creates a StructField with empty metadata.
   *
   * @see #createStructField(String, DataType, boolean, Metadata)
   */
  public static StructField createStructField(String name, DataType dataType, boolean nullable) {
    return createStructField(name, dataType, nullable, (new MetadataBuilder()).build());
  }

  /**
   * Creates a StructType with the given list of StructFields ({@code fields}).
   */
  public static StructType createStructType(List<StructField> fields) {
    return createStructType(fields.toArray(new StructField[0]));
  }

  /**
   * Creates a StructType with the given StructField array ({@code fields}).
   */
  public static StructType createStructType(StructField[] fields) {
    if (fields == null) {
      throw new IllegalArgumentException("fields should not be null.");
    }
    Set<String> distinctNames = new HashSet<String>();
    for (StructField field: fields) {
      if (field == null) {
        throw new IllegalArgumentException(
          "fields should not contain any null.");
      }

      distinctNames.add(field.getName());
    }
    if (distinctNames.size() != fields.length) {
      throw new IllegalArgumentException("fields should have distinct names.");
    }

    return new StructType(fields);
  }
}<|MERGE_RESOLUTION|>--- conflicted
+++ resolved
@@ -17,14 +17,7 @@
 
 package org.apache.spark.sql.api.java;
 
-<<<<<<< HEAD
-import java.io.Serializable;
-import java.util.HashSet;
-import java.util.List;
-import java.util.Set;
-=======
 import java.util.*;
->>>>>>> 56f2c61c
 
 /**
  * The base type of all Spark SQL data types.
