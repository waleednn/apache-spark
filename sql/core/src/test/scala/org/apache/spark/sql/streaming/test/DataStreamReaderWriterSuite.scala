--- conflicted
+++ resolved
@@ -31,11 +31,7 @@
 import org.apache.spark.sql.execution.streaming._
 import org.apache.spark.sql.internal.SQLConf
 import org.apache.spark.sql.sources.{StreamSinkProvider, StreamSourceProvider}
-<<<<<<< HEAD
-import org.apache.spark.sql.streaming.{OutputMode, ProcessingTime, StreamingQuery, StreamTest}
-=======
 import org.apache.spark.sql.streaming._
->>>>>>> 0ef1421a
 import org.apache.spark.sql.types._
 import org.apache.spark.util.Utils
 
@@ -619,8 +615,6 @@
       sq.stop()
     }
   }
-<<<<<<< HEAD
-=======
 
   test("user specified checkpointLocation precedes SQLConf") {
     import testImplicits._
@@ -676,5 +670,4 @@
       }
     }
   }
->>>>>>> 0ef1421a
 }