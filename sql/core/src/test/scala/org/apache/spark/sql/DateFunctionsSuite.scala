/*
 * Licensed to the Apache Software Foundation (ASF) under one or more
 * contributor license agreements.  See the NOTICE file distributed with
 * this work for additional information regarding copyright ownership.
 * The ASF licenses this file to You under the Apache License, Version 2.0
 * (the "License"); you may not use this file except in compliance with
 * the License.  You may obtain a copy of the License at
 *
 *    http://www.apache.org/licenses/LICENSE-2.0
 *
 * Unless required by applicable law or agreed to in writing, software
 * distributed under the License is distributed on an "AS IS" BASIS,
 * WITHOUT WARRANTIES OR CONDITIONS OF ANY KIND, either express or implied.
 * See the License for the specific language governing permissions and
 * limitations under the License.
 */

package org.apache.spark.sql

import java.sql.{Date, Timestamp}
import java.text.SimpleDateFormat
import java.util.Locale

import org.apache.spark.sql.catalyst.util.DateTimeUtils
import org.apache.spark.sql.functions._
import org.apache.spark.sql.test.SharedSQLContext
import org.apache.spark.unsafe.types.CalendarInterval

class DateFunctionsSuite extends QueryTest with SharedSQLContext {
  import testImplicits._

  test("function current_date") {
    val df1 = Seq((1, 2), (3, 1)).toDF("a", "b")
    val d0 = DateTimeUtils.millisToDays(System.currentTimeMillis())
    val d1 = DateTimeUtils.fromJavaDate(df1.select(current_date()).collect().head.getDate(0))
    val d2 = DateTimeUtils.fromJavaDate(
      sql("""SELECT CURRENT_DATE()""").collect().head.getDate(0))
    val d3 = DateTimeUtils.millisToDays(System.currentTimeMillis())
    assert(d0 <= d1 && d1 <= d2 && d2 <= d3 && d3 - d0 <= 1)
  }

  test("function current_timestamp and now") {
    val df1 = Seq((1, 2), (3, 1)).toDF("a", "b")
    checkAnswer(df1.select(countDistinct(current_timestamp())), Row(1))

    // Execution in one query should return the same value
    checkAnswer(sql("""SELECT CURRENT_TIMESTAMP() = CURRENT_TIMESTAMP()"""), Row(true))

    // Current timestamp should return the current timestamp ...
    val before = System.currentTimeMillis
    val got = sql("SELECT CURRENT_TIMESTAMP()").collect().head.getTimestamp(0).getTime
    val after = System.currentTimeMillis
    assert(got >= before && got <= after)

    // Now alias
    checkAnswer(sql("""SELECT CURRENT_TIMESTAMP() = NOW()"""), Row(true))
  }

  val sdf = new SimpleDateFormat("yyyy-MM-dd HH:mm:ss", Locale.US)
  val sdfDate = new SimpleDateFormat("yyyy-MM-dd", Locale.US)
  val d = new Date(sdf.parse("2015-04-08 13:10:15").getTime)
  val ts = new Timestamp(sdf.parse("2013-04-08 13:10:15").getTime)

  test("timestamp comparison with date strings") {
    val df = Seq(
      (1, Timestamp.valueOf("2015-01-01 00:00:00")),
      (2, Timestamp.valueOf("2014-01-01 00:00:00"))).toDF("i", "t")

    checkAnswer(
      df.select("t").filter($"t" <= "2014-06-01"),
      Row(Timestamp.valueOf("2014-01-01 00:00:00")) :: Nil)


    checkAnswer(
      df.select("t").filter($"t" >= "2014-06-01"),
      Row(Timestamp.valueOf("2015-01-01 00:00:00")) :: Nil)
  }

  test("date comparison with date strings") {
    val df = Seq(
      (1, Date.valueOf("2015-01-01")),
      (2, Date.valueOf("2014-01-01"))).toDF("i", "t")

    checkAnswer(
      df.select("t").filter($"t" <= "2014-06-01"),
      Row(Date.valueOf("2014-01-01")) :: Nil)


    checkAnswer(
      df.select("t").filter($"t" >= "2015"),
      Row(Date.valueOf("2015-01-01")) :: Nil)
  }

  test("date format") {
    val df = Seq((d, sdf.format(d), ts)).toDF("a", "b", "c")

    checkAnswer(
      df.select(date_format($"a", "y"), date_format($"b", "y"), date_format($"c", "y")),
      Row("2015", "2015", "2013"))

    checkAnswer(
      df.selectExpr("date_format(a, 'y')", "date_format(b, 'y')", "date_format(c, 'y')"),
      Row("2015", "2015", "2013"))
  }

  test("year") {
    val df = Seq((d, sdfDate.format(d), ts)).toDF("a", "b", "c")

    checkAnswer(
      df.select(year($"a"), year($"b"), year($"c")),
      Row(2015, 2015, 2013))

    checkAnswer(
      df.selectExpr("year(a)", "year(b)", "year(c)"),
      Row(2015, 2015, 2013))
  }

  test("quarter") {
    val ts = new Timestamp(sdf.parse("2013-11-08 13:10:15").getTime)

    val df = Seq((d, sdfDate.format(d), ts)).toDF("a", "b", "c")

    checkAnswer(
      df.select(quarter($"a"), quarter($"b"), quarter($"c")),
      Row(2, 2, 4))

    checkAnswer(
      df.selectExpr("quarter(a)", "quarter(b)", "quarter(c)"),
      Row(2, 2, 4))
  }

  test("month") {
    val df = Seq((d, sdfDate.format(d), ts)).toDF("a", "b", "c")

    checkAnswer(
      df.select(month($"a"), month($"b"), month($"c")),
      Row(4, 4, 4))

    checkAnswer(
      df.selectExpr("month(a)", "month(b)", "month(c)"),
      Row(4, 4, 4))
  }

  test("dayofmonth") {
    val df = Seq((d, sdfDate.format(d), ts)).toDF("a", "b", "c")

    checkAnswer(
      df.select(dayofmonth($"a"), dayofmonth($"b"), dayofmonth($"c")),
      Row(8, 8, 8))

    checkAnswer(
      df.selectExpr("day(a)", "day(b)", "dayofmonth(c)"),
      Row(8, 8, 8))
  }

  test("dayofyear") {
    val df = Seq((d, sdfDate.format(d), ts)).toDF("a", "b", "c")

    checkAnswer(
      df.select(dayofyear($"a"), dayofyear($"b"), dayofyear($"c")),
      Row(98, 98, 98))

    checkAnswer(
      df.selectExpr("dayofyear(a)", "dayofyear(b)", "dayofyear(c)"),
      Row(98, 98, 98))
  }

  test("hour") {
    val df = Seq((d, sdf.format(d), ts)).toDF("a", "b", "c")

    checkAnswer(
      df.select(hour($"a"), hour($"b"), hour($"c")),
      Row(0, 13, 13))

    checkAnswer(
      df.selectExpr("hour(a)", "hour(b)", "hour(c)"),
      Row(0, 13, 13))
  }

  test("minute") {
    val df = Seq((d, sdf.format(d), ts)).toDF("a", "b", "c")

    checkAnswer(
      df.select(minute($"a"), minute($"b"), minute($"c")),
      Row(0, 10, 10))

    checkAnswer(
      df.selectExpr("minute(a)", "minute(b)", "minute(c)"),
      Row(0, 10, 10))
  }

  test("second") {
    val df = Seq((d, sdf.format(d), ts)).toDF("a", "b", "c")

    checkAnswer(
      df.select(second($"a"), second($"b"), second($"c")),
      Row(0, 15, 15))

    checkAnswer(
      df.selectExpr("second(a)", "second(b)", "second(c)"),
      Row(0, 15, 15))
  }

  test("weekofyear") {
    val df = Seq((d, sdfDate.format(d), ts)).toDF("a", "b", "c")

    checkAnswer(
      df.select(weekofyear($"a"), weekofyear($"b"), weekofyear($"c")),
      Row(15, 15, 15))

    checkAnswer(
      df.selectExpr("weekofyear(a)", "weekofyear(b)", "weekofyear(c)"),
      Row(15, 15, 15))
  }

  test("function date_add") {
    val st1 = "2015-06-01 12:34:56"
    val st2 = "2015-06-02 12:34:56"
    val t1 = Timestamp.valueOf(st1)
    val t2 = Timestamp.valueOf(st2)
    val s1 = "2015-06-01"
    val s2 = "2015-06-02"
    val d1 = Date.valueOf(s1)
    val d2 = Date.valueOf(s2)
    val df = Seq((t1, d1, s1, st1), (t2, d2, s2, st2)).toDF("t", "d", "s", "ss")
    checkAnswer(
      df.select(date_add(col("d"), 1)),
      Seq(Row(Date.valueOf("2015-06-02")), Row(Date.valueOf("2015-06-03"))))
    checkAnswer(
      df.select(date_add(col("t"), 3)),
      Seq(Row(Date.valueOf("2015-06-04")), Row(Date.valueOf("2015-06-05"))))
    checkAnswer(
      df.select(date_add(col("s"), 5)),
      Seq(Row(Date.valueOf("2015-06-06")), Row(Date.valueOf("2015-06-07"))))
    checkAnswer(
      df.select(date_add(col("ss"), 7)),
      Seq(Row(Date.valueOf("2015-06-08")), Row(Date.valueOf("2015-06-09"))))

    checkAnswer(df.selectExpr("DATE_ADD(null, 1)"), Seq(Row(null), Row(null)))
    checkAnswer(
      df.selectExpr("""DATE_ADD(d, 1)"""),
      Seq(Row(Date.valueOf("2015-06-02")), Row(Date.valueOf("2015-06-03"))))
  }

  test("function date_sub") {
    val st1 = "2015-06-01 12:34:56"
    val st2 = "2015-06-02 12:34:56"
    val t1 = Timestamp.valueOf(st1)
    val t2 = Timestamp.valueOf(st2)
    val s1 = "2015-06-01"
    val s2 = "2015-06-02"
    val d1 = Date.valueOf(s1)
    val d2 = Date.valueOf(s2)
    val df = Seq((t1, d1, s1, st1), (t2, d2, s2, st2)).toDF("t", "d", "s", "ss")
    checkAnswer(
      df.select(date_sub(col("d"), 1)),
      Seq(Row(Date.valueOf("2015-05-31")), Row(Date.valueOf("2015-06-01"))))
    checkAnswer(
      df.select(date_sub(col("t"), 1)),
      Seq(Row(Date.valueOf("2015-05-31")), Row(Date.valueOf("2015-06-01"))))
    checkAnswer(
      df.select(date_sub(col("s"), 1)),
      Seq(Row(Date.valueOf("2015-05-31")), Row(Date.valueOf("2015-06-01"))))
    checkAnswer(
      df.select(date_sub(col("ss"), 1)),
      Seq(Row(Date.valueOf("2015-05-31")), Row(Date.valueOf("2015-06-01"))))
    checkAnswer(
      df.select(date_sub(lit(null), 1)).limit(1), Row(null))

    checkAnswer(df.selectExpr("""DATE_SUB(d, null)"""), Seq(Row(null), Row(null)))
    checkAnswer(
      df.selectExpr("""DATE_SUB(d, 1)"""),
      Seq(Row(Date.valueOf("2015-05-31")), Row(Date.valueOf("2015-06-01"))))
  }

  test("time_add") {
    val t1 = Timestamp.valueOf("2015-07-31 23:59:59")
    val t2 = Timestamp.valueOf("2015-12-31 00:00:00")
    val d1 = Date.valueOf("2015-07-31")
    val d2 = Date.valueOf("2015-12-31")
    val i = new CalendarInterval(2, 2000000L)
    val df = Seq((1, t1, d1), (3, t2, d2)).toDF("n", "t", "d")
    checkAnswer(
      df.selectExpr(s"d + $i"),
      Seq(Row(Date.valueOf("2015-09-30")), Row(Date.valueOf("2016-02-29"))))
    checkAnswer(
      df.selectExpr(s"t + $i"),
      Seq(Row(Timestamp.valueOf("2015-10-01 00:00:01")),
        Row(Timestamp.valueOf("2016-02-29 00:00:02"))))
  }

  test("time_sub") {
    val t1 = Timestamp.valueOf("2015-10-01 00:00:01")
    val t2 = Timestamp.valueOf("2016-02-29 00:00:02")
    val d1 = Date.valueOf("2015-09-30")
    val d2 = Date.valueOf("2016-02-29")
    val i = new CalendarInterval(2, 2000000L)
    val df = Seq((1, t1, d1), (3, t2, d2)).toDF("n", "t", "d")
    checkAnswer(
      df.selectExpr(s"d - $i"),
      Seq(Row(Date.valueOf("2015-07-30")), Row(Date.valueOf("2015-12-30"))))
    checkAnswer(
      df.selectExpr(s"t - $i"),
      Seq(Row(Timestamp.valueOf("2015-07-31 23:59:59")),
        Row(Timestamp.valueOf("2015-12-31 00:00:00"))))
  }

  test("function add_months") {
    val d1 = Date.valueOf("2015-08-31")
    val d2 = Date.valueOf("2015-02-28")
    val df = Seq((1, d1), (2, d2)).toDF("n", "d")
    checkAnswer(
      df.select(add_months(col("d"), 1)),
      Seq(Row(Date.valueOf("2015-09-30")), Row(Date.valueOf("2015-03-31"))))
    checkAnswer(
      df.selectExpr("add_months(d, -1)"),
      Seq(Row(Date.valueOf("2015-07-31")), Row(Date.valueOf("2015-01-31"))))
  }

  test("function months_between") {
    val d1 = Date.valueOf("2015-07-31")
    val d2 = Date.valueOf("2015-02-16")
    val t1 = Timestamp.valueOf("2014-09-30 23:30:00")
    val t2 = Timestamp.valueOf("2015-09-16 12:00:00")
    val s1 = "2014-09-15 11:30:00"
    val s2 = "2015-10-01 00:00:00"
    val df = Seq((t1, d1, s1), (t2, d2, s2)).toDF("t", "d", "s")
    checkAnswer(df.select(months_between(col("t"), col("d"))), Seq(Row(-10.0), Row(7.0)))
    checkAnswer(df.selectExpr("months_between(t, s)"), Seq(Row(0.5), Row(-0.5)))
    checkAnswer(df.selectExpr("months_between(t, s, true)"), Seq(Row(0.5), Row(-0.5)))
    Seq(true, false).foreach { roundOff =>
      checkAnswer(df.select(months_between(col("t"), col("d"), roundOff)),
        Seq(Row(-10.0), Row(7.0)))
      checkAnswer(df.withColumn("r", lit(false)).selectExpr("months_between(t, s, r)"),
        Seq(Row(0.5), Row(-0.5)))
    }
  }

  test("function last_day") {
    val df1 = Seq((1, "2015-07-23"), (2, "2015-07-24")).toDF("i", "d")
    val df2 = Seq((1, "2015-07-23 00:11:22"), (2, "2015-07-24 11:22:33")).toDF("i", "t")
    checkAnswer(
      df1.select(last_day(col("d"))),
      Seq(Row(Date.valueOf("2015-07-31")), Row(Date.valueOf("2015-07-31"))))
    checkAnswer(
      df2.select(last_day(col("t"))),
      Seq(Row(Date.valueOf("2015-07-31")), Row(Date.valueOf("2015-07-31"))))
  }

  test("function next_day") {
    val df1 = Seq(("mon", "2015-07-23"), ("tuesday", "2015-07-20")).toDF("dow", "d")
    val df2 = Seq(("th", "2015-07-23 00:11:22"), ("xx", "2015-07-24 11:22:33")).toDF("dow", "t")
    checkAnswer(
      df1.select(next_day(col("d"), "MONDAY")),
      Seq(Row(Date.valueOf("2015-07-27")), Row(Date.valueOf("2015-07-27"))))
    checkAnswer(
      df2.select(next_day(col("t"), "th")),
      Seq(Row(Date.valueOf("2015-07-30")), Row(Date.valueOf("2015-07-30"))))
  }

  test("function to_date") {
    val d1 = Date.valueOf("2015-07-22")
    val d2 = Date.valueOf("2015-07-01")
    val d3 = Date.valueOf("2014-12-31")
    val t1 = Timestamp.valueOf("2015-07-22 10:00:00")
    val t2 = Timestamp.valueOf("2014-12-31 23:59:59")
    val t3 = Timestamp.valueOf("2014-12-31 23:59:59")
    val s1 = "2015-07-22 10:00:00"
    val s2 = "2014-12-31"
    val s3 = "2014-31-12"
    val df = Seq((d1, t1, s1), (d2, t2, s2), (d3, t3, s3)).toDF("d", "t", "s")

    checkAnswer(
      df.select(to_date(col("t"))),
      Seq(Row(Date.valueOf("2015-07-22")), Row(Date.valueOf("2014-12-31")),
        Row(Date.valueOf("2014-12-31"))))
    checkAnswer(
      df.select(to_date(col("d"))),
      Seq(Row(Date.valueOf("2015-07-22")), Row(Date.valueOf("2015-07-01")),
        Row(Date.valueOf("2014-12-31"))))
    checkAnswer(
      df.select(to_date(col("s"))),
      Seq(Row(Date.valueOf("2015-07-22")), Row(Date.valueOf("2014-12-31")), Row(null)))

    checkAnswer(
      df.selectExpr("to_date(t)"),
      Seq(Row(Date.valueOf("2015-07-22")), Row(Date.valueOf("2014-12-31")),
        Row(Date.valueOf("2014-12-31"))))
    checkAnswer(
      df.selectExpr("to_date(d)"),
      Seq(Row(Date.valueOf("2015-07-22")), Row(Date.valueOf("2015-07-01")),
        Row(Date.valueOf("2014-12-31"))))
    checkAnswer(
      df.selectExpr("to_date(s)"),
      Seq(Row(Date.valueOf("2015-07-22")), Row(Date.valueOf("2014-12-31")), Row(null)))

    // now with format
    checkAnswer(
      df.select(to_date(col("t"), "yyyy-MM-dd")),
      Seq(Row(Date.valueOf("2015-07-22")), Row(Date.valueOf("2014-12-31")),
        Row(Date.valueOf("2014-12-31"))))
    checkAnswer(
      df.select(to_date(col("d"), "yyyy-MM-dd")),
      Seq(Row(Date.valueOf("2015-07-22")), Row(Date.valueOf("2015-07-01")),
        Row(Date.valueOf("2014-12-31"))))
    checkAnswer(
      df.select(to_date(col("s"), "yyyy-MM-dd")),
      Seq(Row(Date.valueOf("2015-07-22")), Row(Date.valueOf("2014-12-31")), Row(null)))

    // now switch format
    checkAnswer(
      df.select(to_date(col("s"), "yyyy-dd-MM")),
      Seq(Row(null), Row(null), Row(Date.valueOf("2014-12-31"))))

    // invalid format
    checkAnswer(
      df.select(to_date(col("s"), "yyyy-hh-MM")),
      Seq(Row(null), Row(null), Row(null)))
    checkAnswer(
      df.select(to_date(col("s"), "yyyy-dd-aa")),
      Seq(Row(null), Row(null), Row(null)))

    // february
    val x1 = "2016-02-29"
    val x2 = "2017-02-29"
    val df1 = Seq(x1, x2).toDF("x")
    checkAnswer(
      df1.select(to_date(col("x"))), Row(Date.valueOf("2016-02-29")) :: Row(null) :: Nil)
  }

  test("function trunc") {
    val df = Seq(
      (1, Timestamp.valueOf("2015-07-22 10:00:00")),
      (2, Timestamp.valueOf("2014-12-31 00:00:00"))).toDF("i", "t")

    checkAnswer(
      df.select(trunc(col("t"), "YY")),
      Seq(Row(Date.valueOf("2015-01-01")), Row(Date.valueOf("2014-01-01"))))

    checkAnswer(
      df.selectExpr("trunc(t, 'Month')"),
      Seq(Row(Date.valueOf("2015-07-01")), Row(Date.valueOf("2014-12-01"))))
  }

  test("function date_trunc") {
    val df = Seq(
      (1, Timestamp.valueOf("2015-07-22 10:01:40.523")),
      (2, Timestamp.valueOf("2014-12-31 05:29:06.876"))).toDF("i", "t")

    checkAnswer(
      df.select(date_trunc("YY", col("t"))),
      Seq(Row(Timestamp.valueOf("2015-01-01 00:00:00")),
        Row(Timestamp.valueOf("2014-01-01 00:00:00"))))

    checkAnswer(
      df.selectExpr("date_trunc('MONTH', t)"),
      Seq(Row(Timestamp.valueOf("2015-07-01 00:00:00")),
        Row(Timestamp.valueOf("2014-12-01 00:00:00"))))

    checkAnswer(
      df.selectExpr("date_trunc('DAY', t)"),
      Seq(Row(Timestamp.valueOf("2015-07-22 00:00:00")),
        Row(Timestamp.valueOf("2014-12-31 00:00:00"))))

    checkAnswer(
      df.selectExpr("date_trunc('HOUR', t)"),
      Seq(Row(Timestamp.valueOf("2015-07-22 10:00:00")),
        Row(Timestamp.valueOf("2014-12-31 05:00:00"))))

    checkAnswer(
      df.selectExpr("date_trunc('MINUTE', t)"),
      Seq(Row(Timestamp.valueOf("2015-07-22 10:01:00")),
        Row(Timestamp.valueOf("2014-12-31 05:29:00"))))

    checkAnswer(
      df.selectExpr("date_trunc('SECOND', t)"),
      Seq(Row(Timestamp.valueOf("2015-07-22 10:01:40")),
        Row(Timestamp.valueOf("2014-12-31 05:29:06"))))

    checkAnswer(
      df.selectExpr("date_trunc('WEEK', t)"),
      Seq(Row(Timestamp.valueOf("2015-07-20 00:00:00")),
        Row(Timestamp.valueOf("2014-12-29 00:00:00"))))

    checkAnswer(
      df.selectExpr("date_trunc('QUARTER', t)"),
      Seq(Row(Timestamp.valueOf("2015-07-01 00:00:00")),
        Row(Timestamp.valueOf("2014-10-01 00:00:00"))))
  }

  test("from_unixtime") {
    val sdf1 = new SimpleDateFormat("yyyy-MM-dd HH:mm:ss", Locale.US)
    val fmt2 = "yyyy-MM-dd HH:mm:ss.SSS"
    val sdf2 = new SimpleDateFormat(fmt2, Locale.US)
    val fmt3 = "yy-MM-dd HH-mm-ss"
    val sdf3 = new SimpleDateFormat(fmt3, Locale.US)
    val df = Seq((1000, "yyyy-MM-dd HH:mm:ss.SSS"), (-1000, "yy-MM-dd HH-mm-ss")).toDF("a", "b")
    checkAnswer(
      df.select(from_unixtime(col("a"))),
      Seq(Row(sdf1.format(new Timestamp(1000000))), Row(sdf1.format(new Timestamp(-1000000)))))
    checkAnswer(
      df.select(from_unixtime(col("a"), fmt2)),
      Seq(Row(sdf2.format(new Timestamp(1000000))), Row(sdf2.format(new Timestamp(-1000000)))))
    checkAnswer(
      df.select(from_unixtime(col("a"), fmt3)),
      Seq(Row(sdf3.format(new Timestamp(1000000))), Row(sdf3.format(new Timestamp(-1000000)))))
    checkAnswer(
      df.selectExpr("from_unixtime(a)"),
      Seq(Row(sdf1.format(new Timestamp(1000000))), Row(sdf1.format(new Timestamp(-1000000)))))
    checkAnswer(
      df.selectExpr(s"from_unixtime(a, '$fmt2')"),
      Seq(Row(sdf2.format(new Timestamp(1000000))), Row(sdf2.format(new Timestamp(-1000000)))))
    checkAnswer(
      df.selectExpr(s"from_unixtime(a, '$fmt3')"),
      Seq(Row(sdf3.format(new Timestamp(1000000))), Row(sdf3.format(new Timestamp(-1000000)))))
  }

  test("unix_timestamp") {
    val date1 = Date.valueOf("2015-07-24")
    val date2 = Date.valueOf("2015-07-25")
    val ts1 = Timestamp.valueOf("2015-07-24 10:00:00.3")
    val ts2 = Timestamp.valueOf("2015-07-25 02:02:02.2")
    val s1 = "2015/07/24 10:00:00.5"
    val s2 = "2015/07/25 02:02:02.6"
    val ss1 = "2015-07-24 10:00:00"
    val ss2 = "2015-07-25 02:02:02"
    val fmt = "yyyy/MM/dd HH:mm:ss.S"
    val df = Seq((date1, ts1, s1, ss1), (date2, ts2, s2, ss2)).toDF("d", "ts", "s", "ss")
    checkAnswer(df.select(unix_timestamp(col("ts"))), Seq(
      Row(ts1.getTime / 1000L), Row(ts2.getTime / 1000L)))
    checkAnswer(df.select(unix_timestamp(col("ss"))), Seq(
      Row(ts1.getTime / 1000L), Row(ts2.getTime / 1000L)))
    checkAnswer(df.select(unix_timestamp(col("d"), fmt)), Seq(
      Row(date1.getTime / 1000L), Row(date2.getTime / 1000L)))
    checkAnswer(df.select(unix_timestamp(col("s"), fmt)), Seq(
      Row(ts1.getTime / 1000L), Row(ts2.getTime / 1000L)))
    checkAnswer(df.selectExpr("unix_timestamp(ts)"), Seq(
      Row(ts1.getTime / 1000L), Row(ts2.getTime / 1000L)))
    checkAnswer(df.selectExpr("unix_timestamp(ss)"), Seq(
      Row(ts1.getTime / 1000L), Row(ts2.getTime / 1000L)))
    checkAnswer(df.selectExpr(s"unix_timestamp(d, '$fmt')"), Seq(
      Row(date1.getTime / 1000L), Row(date2.getTime / 1000L)))
    checkAnswer(df.selectExpr(s"unix_timestamp(s, '$fmt')"), Seq(
      Row(ts1.getTime / 1000L), Row(ts2.getTime / 1000L)))

    val x1 = "2015-07-24 10:00:00"
    val x2 = "2015-25-07 02:02:02"
    val x3 = "2015-07-24 25:02:02"
    val x4 = "2015-24-07 26:02:02"
    val ts3 = Timestamp.valueOf("2015-07-24 02:25:02")
    val ts4 = Timestamp.valueOf("2015-07-24 00:10:00")

    val df1 = Seq(x1, x2, x3, x4).toDF("x")
    checkAnswer(df1.select(unix_timestamp(col("x"))), Seq(
      Row(ts1.getTime / 1000L), Row(null), Row(null), Row(null)))
    checkAnswer(df1.selectExpr("unix_timestamp(x)"), Seq(
      Row(ts1.getTime / 1000L), Row(null), Row(null), Row(null)))
    checkAnswer(df1.select(unix_timestamp(col("x"), "yyyy-dd-MM HH:mm:ss")), Seq(
      Row(null), Row(ts2.getTime / 1000L), Row(null), Row(null)))
    checkAnswer(df1.selectExpr(s"unix_timestamp(x, 'yyyy-MM-dd mm:HH:ss')"), Seq(
      Row(ts4.getTime / 1000L), Row(null), Row(ts3.getTime / 1000L), Row(null)))

    // invalid format
    checkAnswer(df1.selectExpr(s"unix_timestamp(x, 'yyyy-MM-dd aa:HH:ss')"), Seq(
      Row(null), Row(null), Row(null), Row(null)))

    // february
    val y1 = "2016-02-29"
    val y2 = "2017-02-29"
    val ts5 = Timestamp.valueOf("2016-02-29 00:00:00")
    val df2 = Seq(y1, y2).toDF("y")
    checkAnswer(df2.select(unix_timestamp(col("y"), "yyyy-MM-dd")), Seq(
      Row(ts5.getTime / 1000L), Row(null)))

    val now = sql("select unix_timestamp()").collect().head.getLong(0)
    checkAnswer(sql(s"select cast ($now as timestamp)"), Row(new java.util.Date(now * 1000)))
  }

  test("to_unix_timestamp") {
    val date1 = Date.valueOf("2015-07-24")
    val date2 = Date.valueOf("2015-07-25")
    val ts1 = Timestamp.valueOf("2015-07-24 10:00:00.3")
    val ts2 = Timestamp.valueOf("2015-07-25 02:02:02.2")
    val s1 = "2015/07/24 10:00:00.5"
    val s2 = "2015/07/25 02:02:02.6"
    val ss1 = "2015-07-24 10:00:00"
    val ss2 = "2015-07-25 02:02:02"
    val fmt = "yyyy/MM/dd HH:mm:ss.S"
    val df = Seq((date1, ts1, s1, ss1), (date2, ts2, s2, ss2)).toDF("d", "ts", "s", "ss")
    checkAnswer(df.selectExpr("to_unix_timestamp(ts)"), Seq(
      Row(ts1.getTime / 1000L), Row(ts2.getTime / 1000L)))
    checkAnswer(df.selectExpr("to_unix_timestamp(ss)"), Seq(
      Row(ts1.getTime / 1000L), Row(ts2.getTime / 1000L)))
    checkAnswer(df.selectExpr(s"to_unix_timestamp(d, '$fmt')"), Seq(
      Row(date1.getTime / 1000L), Row(date2.getTime / 1000L)))
    checkAnswer(df.selectExpr(s"to_unix_timestamp(s, '$fmt')"), Seq(
      Row(ts1.getTime / 1000L), Row(ts2.getTime / 1000L)))

    val x1 = "2015-07-24 10:00:00"
    val x2 = "2015-25-07 02:02:02"
    val x3 = "2015-07-24 25:02:02"
    val x4 = "2015-24-07 26:02:02"
    val ts3 = Timestamp.valueOf("2015-07-24 02:25:02")
    val ts4 = Timestamp.valueOf("2015-07-24 00:10:00")

    val df1 = Seq(x1, x2, x3, x4).toDF("x")
    checkAnswer(df1.selectExpr("to_unix_timestamp(x)"), Seq(
      Row(ts1.getTime / 1000L), Row(null), Row(null), Row(null)))
    checkAnswer(df1.selectExpr(s"to_unix_timestamp(x, 'yyyy-MM-dd mm:HH:ss')"), Seq(
      Row(ts4.getTime / 1000L), Row(null), Row(ts3.getTime / 1000L), Row(null)))

    // february
    val y1 = "2016-02-29"
    val y2 = "2017-02-29"
    val ts5 = Timestamp.valueOf("2016-02-29 00:00:00")
    val df2 = Seq(y1, y2).toDF("y")
    checkAnswer(df2.select(unix_timestamp(col("y"), "yyyy-MM-dd")), Seq(
      Row(ts5.getTime / 1000L), Row(null)))

    // invalid format
    checkAnswer(df1.selectExpr(s"to_unix_timestamp(x, 'yyyy-MM-dd bb:HH:ss')"), Seq(
      Row(null), Row(null), Row(null), Row(null)))
  }


  test("to_timestamp") {
    val date1 = Date.valueOf("2015-07-24")
    val date2 = Date.valueOf("2015-07-25")
    val ts_date1 = Timestamp.valueOf("2015-07-24 00:00:00")
    val ts_date2 = Timestamp.valueOf("2015-07-25 00:00:00")
    val ts1 = Timestamp.valueOf("2015-07-24 10:00:00")
    val ts2 = Timestamp.valueOf("2015-07-25 02:02:02")
    val s1 = "2015/07/24 10:00:00.5"
    val s2 = "2015/07/25 02:02:02.6"
    val ss1 = "2015-07-24 10:00:00"
    val ss2 = "2015-07-25 02:02:02"
    val fmt = "yyyy/MM/dd HH:mm:ss.S"
    val df = Seq((date1, ts1, s1, ss1), (date2, ts2, s2, ss2)).toDF("d", "ts", "s", "ss")

    checkAnswer(df.select(to_timestamp(col("ss"))),
      df.select(unix_timestamp(col("ss")).cast("timestamp")))
    checkAnswer(df.select(to_timestamp(col("ss"))), Seq(
      Row(ts1), Row(ts2)))
    checkAnswer(df.select(to_timestamp(col("s"), fmt)), Seq(
      Row(ts1), Row(ts2)))
    checkAnswer(df.select(to_timestamp(col("ts"), fmt)), Seq(
      Row(ts1), Row(ts2)))
    checkAnswer(df.select(to_timestamp(col("d"), "yyyy-MM-dd")), Seq(
      Row(ts_date1), Row(ts_date2)))
  }

  test("datediff") {
    val df = Seq(
      (Date.valueOf("2015-07-24"), Timestamp.valueOf("2015-07-24 01:00:00"),
        "2015-07-23", "2015-07-23 03:00:00"),
      (Date.valueOf("2015-07-25"), Timestamp.valueOf("2015-07-25 02:00:00"),
        "2015-07-24", "2015-07-24 04:00:00")
    ).toDF("a", "b", "c", "d")
    checkAnswer(df.select(datediff(col("a"), col("b"))), Seq(Row(0), Row(0)))
    checkAnswer(df.select(datediff(col("a"), col("c"))), Seq(Row(1), Row(1)))
    checkAnswer(df.select(datediff(col("d"), col("b"))), Seq(Row(-1), Row(-1)))
    checkAnswer(df.selectExpr("datediff(a, d)"), Seq(Row(1), Row(1)))
  }

  test("from_utc_timestamp with literal zone") {
    val df = Seq(
      (Timestamp.valueOf("2015-07-24 00:00:00"), "2015-07-24 00:00:00"),
      (Timestamp.valueOf("2015-07-25 00:00:00"), "2015-07-25 00:00:00")
    ).toDF("a", "b")
    checkAnswer(
      df.select(from_utc_timestamp(col("a"), "PST")),
      Seq(
        Row(Timestamp.valueOf("2015-07-23 17:00:00")),
        Row(Timestamp.valueOf("2015-07-24 17:00:00"))))
    checkAnswer(
      df.select(from_utc_timestamp(col("b"), "PST")),
      Seq(
        Row(Timestamp.valueOf("2015-07-23 17:00:00")),
        Row(Timestamp.valueOf("2015-07-24 17:00:00"))))
  }

  test("from_utc_timestamp with column zone") {
    val df = Seq(
      (Timestamp.valueOf("2015-07-24 00:00:00"), "2015-07-24 00:00:00", "CET"),
      (Timestamp.valueOf("2015-07-25 00:00:00"), "2015-07-25 00:00:00", "PST")
    ).toDF("a", "b", "c")
    checkAnswer(
      df.select(from_utc_timestamp(col("a"), col("c"))),
      Seq(
        Row(Timestamp.valueOf("2015-07-24 02:00:00")),
        Row(Timestamp.valueOf("2015-07-24 17:00:00"))))
    checkAnswer(
      df.select(from_utc_timestamp(col("b"), col("c"))),
      Seq(
        Row(Timestamp.valueOf("2015-07-24 02:00:00")),
        Row(Timestamp.valueOf("2015-07-24 17:00:00"))))
  }

  test("to_utc_timestamp with literal zone") {
    val df = Seq(
      (Timestamp.valueOf("2015-07-24 00:00:00"), "2015-07-24 00:00:00"),
      (Timestamp.valueOf("2015-07-25 00:00:00"), "2015-07-25 00:00:00")
    ).toDF("a", "b")
    checkAnswer(
      df.select(to_utc_timestamp(col("a"), "PST")),
      Seq(
        Row(Timestamp.valueOf("2015-07-24 07:00:00")),
        Row(Timestamp.valueOf("2015-07-25 07:00:00"))))
    checkAnswer(
      df.select(to_utc_timestamp(col("b"), "PST")),
      Seq(
        Row(Timestamp.valueOf("2015-07-24 07:00:00")),
        Row(Timestamp.valueOf("2015-07-25 07:00:00"))))
  }

  test("to_utc_timestamp with column zone") {
    val df = Seq(
      (Timestamp.valueOf("2015-07-24 00:00:00"), "2015-07-24 00:00:00", "PST"),
      (Timestamp.valueOf("2015-07-25 00:00:00"), "2015-07-25 00:00:00", "CET")
    ).toDF("a", "b", "c")
    checkAnswer(
      df.select(to_utc_timestamp(col("a"), col("c"))),
      Seq(
        Row(Timestamp.valueOf("2015-07-24 07:00:00")),
        Row(Timestamp.valueOf("2015-07-24 22:00:00"))))
    checkAnswer(
      df.select(to_utc_timestamp(col("b"), col("c"))),
      Seq(
        Row(Timestamp.valueOf("2015-07-24 07:00:00")),
        Row(Timestamp.valueOf("2015-07-24 22:00:00"))))
  }

<<<<<<< HEAD
  test("SPARK-30857: truncate timestamps before the epoch to hours and days") {
=======
  test("SPARK-30793: truncate timestamps before the epoch to seconds and minutes") {
>>>>>>> fecc7d5d
    def checkTrunc(level: String, expected: String): Unit = {
      val df = Seq("1961-04-12 00:01:02.345")
        .toDF()
        .select($"value".cast("timestamp").as("ts"))
        .select(date_trunc(level, $"ts").cast("string"))
      checkAnswer(df, Row(expected))
    }

<<<<<<< HEAD
    checkTrunc("HOUR", "1961-04-12 00:00:00")
    checkTrunc("DAY", "1961-04-12 00:00:00")
=======
    checkTrunc("SECOND", "1961-04-12 00:01:02")
    checkTrunc("MINUTE", "1961-04-12 00:01:00")
>>>>>>> fecc7d5d
  }
}<|MERGE_RESOLUTION|>--- conflicted
+++ resolved
@@ -730,11 +730,7 @@
         Row(Timestamp.valueOf("2015-07-24 22:00:00"))))
   }
 
-<<<<<<< HEAD
-  test("SPARK-30857: truncate timestamps before the epoch to hours and days") {
-=======
   test("SPARK-30793: truncate timestamps before the epoch to seconds and minutes") {
->>>>>>> fecc7d5d
     def checkTrunc(level: String, expected: String): Unit = {
       val df = Seq("1961-04-12 00:01:02.345")
         .toDF()
@@ -743,12 +739,20 @@
       checkAnswer(df, Row(expected))
     }
 
-<<<<<<< HEAD
+    checkTrunc("SECOND", "1961-04-12 00:01:02")
+    checkTrunc("MINUTE", "1961-04-12 00:01:00")
+  }
+
+  test("SPARK-30857: truncate timestamps before the epoch to hours and days") {
+    def checkTrunc(level: String, expected: String): Unit = {
+      val df = Seq("1961-04-12 00:01:02.345")
+        .toDF()
+        .select($"value".cast("timestamp").as("ts"))
+        .select(date_trunc(level, $"ts").cast("string"))
+      checkAnswer(df, Row(expected))
+    }
+
     checkTrunc("HOUR", "1961-04-12 00:00:00")
     checkTrunc("DAY", "1961-04-12 00:00:00")
-=======
-    checkTrunc("SECOND", "1961-04-12 00:01:02")
-    checkTrunc("MINUTE", "1961-04-12 00:01:00")
->>>>>>> fecc7d5d
   }
 }