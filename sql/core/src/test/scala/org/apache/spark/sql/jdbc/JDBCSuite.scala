--- conflicted
+++ resolved
@@ -466,7 +466,6 @@
     assert(db2Dialect.getJDBCType(BooleanType).map(_.databaseTypeDefinition).get == "CHAR(1)")
   }
 
-<<<<<<< HEAD
   test("SPARK-9182: filters are not passed through to jdbc source") {
     def checkPushedFilter(query: String, filterStr: String): Unit = {
       val rddOpt = sql(query).queryExecution.executedPlan.collectFirst {
@@ -511,7 +510,8 @@
       s"A <= ${Double.MaxValue}")
     checkPushedFilter(s"select * from flttypes where A <= '${Double.MinValue}'",
       s"A <= ${Double.MinValue}")
-=======
+  }
+
   test("table exists query by jdbc dialect") {
     val MySQL = JdbcDialects.get("jdbc:mysql://127.0.0.1/db")
     val Postgres = JdbcDialects.get("jdbc:postgresql://127.0.0.1/db")
@@ -524,6 +524,5 @@
     assert(Postgres.getTableExistsQuery(table) == limitQuery)
     assert(db2.getTableExistsQuery(table) == defaultQuery)
     assert(h2.getTableExistsQuery(table) == defaultQuery)
->>>>>>> b921fe4d
   }
 }