/*
 * Licensed to the Apache Software Foundation (ASF) under one or more
 * contributor license agreements.  See the NOTICE file distributed with
 * this work for additional information regarding copyright ownership.
 * The ASF licenses this file to You under the Apache License, Version 2.0
 * (the "License"); you may not use this file except in compliance with
 * the License.  You may obtain a copy of the License at
 *
 *    http://www.apache.org/licenses/LICENSE-2.0
 *
 * Unless required by applicable law or agreed to in writing, software
 * distributed under the License is distributed on an "AS IS" BASIS,
 * WITHOUT WARRANTIES OR CONDITIONS OF ANY KIND, either express or implied.
 * See the License for the specific language governing permissions and
 * limitations under the License.
 */

package org.apache.spark.sql.sources

import java.io.{File, IOException}
import java.sql.Date
import java.time.{Duration, Period}

import org.apache.hadoop.fs.{FileAlreadyExistsException, FSDataOutputStream, Path, RawLocalFileSystem}

import org.apache.spark.SparkException
import org.apache.spark.sql._
import org.apache.spark.sql.catalyst.TableIdentifier
import org.apache.spark.sql.catalyst.catalog.{CatalogStorageFormat, CatalogTable, CatalogTableType}
import org.apache.spark.sql.catalyst.parser.ParseException
import org.apache.spark.sql.errors.QueryCompilationErrors
import org.apache.spark.sql.execution.datasources.DataSourceUtils
import org.apache.spark.sql.internal.SQLConf
import org.apache.spark.sql.internal.SQLConf.PartitionOverwriteMode
import org.apache.spark.sql.test.SharedSparkSession
import org.apache.spark.sql.types._
import org.apache.spark.util.Utils

class SimpleInsertSource extends SchemaRelationProvider {
  override def createRelation(
      sqlContext: SQLContext,
      parameters: Map[String, String],
      schema: StructType): BaseRelation = {
    SimpleInsert(schema)(sqlContext.sparkSession)
  }
}

case class SimpleInsert(userSpecifiedSchema: StructType)(@transient val sparkSession: SparkSession)
  extends BaseRelation with InsertableRelation {

  override def sqlContext: SQLContext = sparkSession.sqlContext

  override def schema: StructType = userSpecifiedSchema

  override def insert(input: DataFrame, overwrite: Boolean): Unit = {
    input.collect
  }
}

class InsertSuite extends DataSourceTest with SharedSparkSession {
  import testImplicits._

  protected override lazy val sql = spark.sql _
  private var path: File = null

  override def beforeAll(): Unit = {
    super.beforeAll()
    path = Utils.createTempDir()
    val ds = (1 to 10).map(i => s"""{"a":$i, "b":"str$i"}""").toDS()
    spark.read.json(ds).createOrReplaceTempView("jt")
    sql(
      s"""
        |CREATE TEMPORARY VIEW jsonTable (a int, b string)
        |USING org.apache.spark.sql.json.DefaultSource
        |OPTIONS (
        |  path '${path.toURI.toString}'
        |)
      """.stripMargin)
  }

  override def afterAll(): Unit = {
    try {
      spark.catalog.dropTempView("jsonTable")
      spark.catalog.dropTempView("jt")
      Utils.deleteRecursively(path)
    } finally {
      super.afterAll()
    }
  }

  test("Simple INSERT OVERWRITE a JSONRelation") {
    sql(
      s"""
        |INSERT OVERWRITE TABLE jsonTable SELECT a, b FROM jt
      """.stripMargin)

    checkAnswer(
      sql("SELECT a, b FROM jsonTable"),
      (1 to 10).map(i => Row(i, s"str$i"))
    )
  }

  test("insert into a temp view that does not point to an insertable data source") {
    import testImplicits._
    withTempView("t1", "t2") {
      sql(
        """
          |CREATE TEMPORARY VIEW t1
          |USING org.apache.spark.sql.sources.SimpleScanSource
          |OPTIONS (
          |  From '1',
          |  To '10')
        """.stripMargin)
      sparkContext.parallelize(1 to 10).toDF("a").createOrReplaceTempView("t2")

      val message = intercept[AnalysisException] {
        sql("INSERT INTO TABLE t1 SELECT a FROM t2")
      }.getMessage
      assert(message.contains("does not allow insertion"))
    }
  }

  test("PreInsert casting and renaming") {
    sql(
      s"""
        |INSERT OVERWRITE TABLE jsonTable SELECT a * 2, a * 4 FROM jt
      """.stripMargin)

    checkAnswer(
      sql("SELECT a, b FROM jsonTable"),
      (1 to 10).map(i => Row(i * 2, s"${i * 4}"))
    )

    sql(
      s"""
        |INSERT OVERWRITE TABLE jsonTable SELECT a * 4 AS A, a * 6 as c FROM jt
      """.stripMargin)

    checkAnswer(
      sql("SELECT a, b FROM jsonTable"),
      (1 to 10).map(i => Row(i * 4, s"${i * 6}"))
    )
  }

  test("SELECT clause generating a different number of columns is not allowed.") {
    val message = intercept[AnalysisException] {
      sql(
        s"""
        |INSERT OVERWRITE TABLE jsonTable SELECT a FROM jt
      """.stripMargin)
    }.getMessage
    assert(message.contains("target table has 2 column(s) but the inserted data has 1 column(s)")
    )
  }

  test("INSERT OVERWRITE a JSONRelation multiple times") {
    sql(
      s"""
         |INSERT OVERWRITE TABLE jsonTable SELECT a, b FROM jt
    """.stripMargin)
    checkAnswer(
      sql("SELECT a, b FROM jsonTable"),
      (1 to 10).map(i => Row(i, s"str$i"))
    )

    // Writing the table to less part files.
    val rdd1 = sparkContext.parallelize((1 to 10).map(i => s"""{"a":$i, "b":"str$i"}"""), 5)
    spark.read.json(rdd1.toDS()).createOrReplaceTempView("jt1")
    sql(
      s"""
         |INSERT OVERWRITE TABLE jsonTable SELECT a, b FROM jt1
    """.stripMargin)
    checkAnswer(
      sql("SELECT a, b FROM jsonTable"),
      (1 to 10).map(i => Row(i, s"str$i"))
    )

    // Writing the table to more part files.
    val rdd2 = sparkContext.parallelize((1 to 10).map(i => s"""{"a":$i, "b":"str$i"}"""), 10)
    spark.read.json(rdd2.toDS()).createOrReplaceTempView("jt2")
    sql(
      s"""
         |INSERT OVERWRITE TABLE jsonTable SELECT a, b FROM jt2
    """.stripMargin)
    checkAnswer(
      sql("SELECT a, b FROM jsonTable"),
      (1 to 10).map(i => Row(i, s"str$i"))
    )

    sql(
      s"""
         |INSERT OVERWRITE TABLE jsonTable SELECT a * 10, b FROM jt1
    """.stripMargin)
    checkAnswer(
      sql("SELECT a, b FROM jsonTable"),
      (1 to 10).map(i => Row(i * 10, s"str$i"))
    )

    spark.catalog.dropTempView("jt1")
    spark.catalog.dropTempView("jt2")
  }

  test("INSERT INTO JSONRelation for now") {
    sql(
      s"""
      |INSERT OVERWRITE TABLE jsonTable SELECT a, b FROM jt
    """.stripMargin)
    checkAnswer(
      sql("SELECT a, b FROM jsonTable"),
      sql("SELECT a, b FROM jt").collect()
    )

    sql(
      s"""
         |INSERT INTO TABLE jsonTable SELECT a, b FROM jt
    """.stripMargin)
    checkAnswer(
      sql("SELECT a, b FROM jsonTable"),
      sql("SELECT a, b FROM jt UNION ALL SELECT a, b FROM jt").collect()
    )
  }

  test("INSERT INTO TABLE with Comment in columns") {
    val tabName = "tab1"
    withTable(tabName) {
      sql(
        s"""
           |CREATE TABLE $tabName(col1 int COMMENT 'a', col2 int)
           |USING parquet
         """.stripMargin)
      sql(s"INSERT INTO TABLE $tabName SELECT 1, 2")

      checkAnswer(
        sql(s"SELECT col1, col2 FROM $tabName"),
        Row(1, 2) :: Nil
      )
    }
  }

  test("INSERT INTO TABLE - complex type but different names") {
    val tab1 = "tab1"
    val tab2 = "tab2"
    withTable(tab1, tab2) {
      sql(
        s"""
           |CREATE TABLE $tab1 (s struct<a: string, b: string>)
           |USING parquet
         """.stripMargin)
      sql(s"INSERT INTO TABLE $tab1 SELECT named_struct('col1','1','col2','2')")

      sql(
        s"""
           |CREATE TABLE $tab2 (p struct<c: string, d: string>)
           |USING parquet
         """.stripMargin)
      sql(s"INSERT INTO TABLE $tab2 SELECT * FROM $tab1")

      checkAnswer(
        spark.table(tab1),
        spark.table(tab2)
      )
    }
  }

  test("it is not allowed to write to a table while querying it.") {
    val message = intercept[AnalysisException] {
      sql(
        s"""
        |INSERT OVERWRITE TABLE jsonTable SELECT a, b FROM jsonTable
      """.stripMargin)
    }.getMessage
    assert(
      message.contains("Cannot overwrite a path that is also being read from."),
      "INSERT OVERWRITE to a table while querying it should not be allowed.")
  }

  test("SPARK-30112: it is allowed to write to a table while querying it for " +
    "dynamic partition overwrite.") {
    Seq(PartitionOverwriteMode.DYNAMIC.toString,
        PartitionOverwriteMode.STATIC.toString).foreach { mode =>
      withSQLConf(SQLConf.PARTITION_OVERWRITE_MODE.key -> mode) {
        withTable("insertTable") {
          sql(
            """
              |CREATE TABLE insertTable(i int, part1 int, part2 int) USING PARQUET
              |PARTITIONED BY (part1, part2)
            """.stripMargin)

          sql("INSERT INTO TABLE insertTable PARTITION(part1=1, part2=1) SELECT 1")
          checkAnswer(spark.table("insertTable"), Row(1, 1, 1))
          sql("INSERT OVERWRITE TABLE insertTable PARTITION(part1=1, part2=2) SELECT 2")
          checkAnswer(spark.table("insertTable"), Row(1, 1, 1) :: Row(2, 1, 2) :: Nil)

          if (mode == PartitionOverwriteMode.DYNAMIC.toString) {
            sql(
              """
                |INSERT OVERWRITE TABLE insertTable PARTITION(part1=1, part2)
                |SELECT i + 1, part2 FROM insertTable
              """.stripMargin)
            checkAnswer(spark.table("insertTable"), Row(2, 1, 1) :: Row(3, 1, 2) :: Nil)

            sql(
              """
                |INSERT OVERWRITE TABLE insertTable PARTITION(part1=1, part2)
                |SELECT i + 1, part2 + 1 FROM insertTable
              """.stripMargin)
            checkAnswer(spark.table("insertTable"),
              Row(2, 1, 1) :: Row(3, 1, 2) :: Row(4, 1, 3) :: Nil)
          } else {
            val message = intercept[AnalysisException] {
              sql(
                """
                  |INSERT OVERWRITE TABLE insertTable PARTITION(part1=1, part2)
                  |SELECT i + 1, part2 FROM insertTable
                """.stripMargin)
            }.getMessage
            assert(
              message.contains("Cannot overwrite a path that is also being read from."),
              "INSERT OVERWRITE to a table while querying it should not be allowed.")
          }
        }
      }
    }
  }

  test("Caching")  {
    // write something to the jsonTable
    sql(
      s"""
         |INSERT OVERWRITE TABLE jsonTable SELECT a, b FROM jt
      """.stripMargin)
    // Cached Query Execution
    spark.catalog.cacheTable("jsonTable")
    assertCached(sql("SELECT * FROM jsonTable"))
    checkAnswer(
      sql("SELECT * FROM jsonTable"),
      (1 to 10).map(i => Row(i, s"str$i")))

    assertCached(sql("SELECT a FROM jsonTable"))
    checkAnswer(
      sql("SELECT a FROM jsonTable"),
      (1 to 10).map(Row(_)).toSeq)

    assertCached(sql("SELECT a FROM jsonTable WHERE a < 5"))
    checkAnswer(
      sql("SELECT a FROM jsonTable WHERE a < 5"),
      (1 to 4).map(Row(_)).toSeq)

    assertCached(sql("SELECT a * 2 FROM jsonTable"))
    checkAnswer(
      sql("SELECT a * 2 FROM jsonTable"),
      (1 to 10).map(i => Row(i * 2)).toSeq)

    assertCached(sql(
      "SELECT x.a, y.a FROM jsonTable x JOIN jsonTable y ON x.a = y.a + 1"), 2)
    checkAnswer(sql(
      "SELECT x.a, y.a FROM jsonTable x JOIN jsonTable y ON x.a = y.a + 1"),
      (2 to 10).map(i => Row(i, i - 1)).toSeq)

    // Insert overwrite and keep the same schema.
    sql(
      s"""
        |INSERT OVERWRITE TABLE jsonTable SELECT a * 2, b FROM jt
      """.stripMargin)
    // jsonTable should be recached.
    assertCached(sql("SELECT * FROM jsonTable"))

    // The cached data is the new data.
    checkAnswer(
      sql("SELECT a, b FROM jsonTable"),
      sql("SELECT a * 2, b FROM jt").collect())

    // Verify uncaching
    spark.catalog.uncacheTable("jsonTable")
    assertCached(sql("SELECT * FROM jsonTable"), 0)
  }

  test("it's not allowed to insert into a relation that is not an InsertableRelation") {
    sql(
      """
        |CREATE TEMPORARY VIEW oneToTen
        |USING org.apache.spark.sql.sources.SimpleScanSource
        |OPTIONS (
        |  From '1',
        |  To '10'
        |)
      """.stripMargin)

    checkAnswer(
      sql("SELECT * FROM oneToTen"),
      (1 to 10).map(Row(_)).toSeq
    )

    val message = intercept[AnalysisException] {
      sql(
        s"""
        |INSERT OVERWRITE TABLE oneToTen SELECT CAST(a AS INT) FROM jt
        """.stripMargin)
    }.getMessage
    assert(
      message.contains("does not allow insertion."),
      "It is not allowed to insert into a table that is not an InsertableRelation."
    )

    spark.catalog.dropTempView("oneToTen")
  }

  test("SPARK-15824 - Execute an INSERT wrapped in a WITH statement immediately") {
    def test: Unit = withTable("target", "target2") {
      sql(s"CREATE TABLE target(a INT, b STRING) USING JSON")
      sql("WITH tbl AS (SELECT * FROM jt) INSERT OVERWRITE TABLE target SELECT a, b FROM tbl")
      checkAnswer(
        sql("SELECT a, b FROM target"),
        sql("SELECT a, b FROM jt")
      )

      sql(s"CREATE TABLE target2(a INT, b STRING) USING JSON")
      val e = sql(
        """
          |WITH tbl AS (SELECT * FROM jt)
          |FROM tbl
          |INSERT INTO target2 SELECT a, b WHERE a <= 5
          |INSERT INTO target2 SELECT a, b WHERE a > 5
        """.stripMargin)
      checkAnswer(
        sql("SELECT a, b FROM target2"),
        sql("SELECT a, b FROM jt")
      )
    }
    withSQLConf(SQLConf.ENABLE_DEFAULT_COLUMNS.key -> "true") {
      test
    }
    withSQLConf(SQLConf.ENABLE_DEFAULT_COLUMNS.key -> "false") {
      test
    }
  }

  test("SPARK-21203 wrong results of insertion of Array of Struct") {
    val tabName = "tab1"
    withTable(tabName) {
      spark.sql(
        """
          |CREATE TABLE `tab1`
          |(`custom_fields` ARRAY<STRUCT<`id`: BIGINT, `value`: STRING>>)
          |USING parquet
        """.stripMargin)
      spark.sql(
        """
          |INSERT INTO `tab1`
          |SELECT ARRAY(named_struct('id', 1, 'value', 'a'), named_struct('id', 2, 'value', 'b'))
        """.stripMargin)

      checkAnswer(
        spark.sql("SELECT custom_fields.id, custom_fields.value FROM tab1"),
        Row(Array(1, 2), Array("a", "b")))
    }
  }

  test("insert overwrite directory") {
    withTempDir { dir =>
      val path = dir.toURI.getPath

      val v1 =
        s"""
           | INSERT OVERWRITE DIRECTORY '${path}'
           | USING json
           | OPTIONS (a 1, b 0.1, c TRUE)
           | SELECT 1 as a, 'c' as b
         """.stripMargin

      spark.sql(v1)

      checkAnswer(
        spark.read.json(dir.getCanonicalPath),
        sql("SELECT 1 as a, 'c' as b"))
    }
  }

  test("insert overwrite directory with path in options") {
    withTempDir { dir =>
      val path = dir.toURI.getPath

      val v1 =
        s"""
           | INSERT OVERWRITE DIRECTORY
           | USING json
           | OPTIONS ('path' '${path}')
           | SELECT 1 as a, 'c' as b
         """.stripMargin

      spark.sql(v1)

      checkAnswer(
        spark.read.json(dir.getCanonicalPath),
        sql("SELECT 1 as a, 'c' as b"))
    }
  }

  test("Insert overwrite directory using Hive serde without turning on Hive support") {
    withTempDir { dir =>
      val path = dir.toURI.getPath
      val e = intercept[AnalysisException] {
        sql(
          s"""
             |INSERT OVERWRITE LOCAL DIRECTORY '$path'
             |STORED AS orc
             |SELECT 1, 2
           """.stripMargin)
      }.getMessage
      assert(e.contains(
        "Hive support is required to INSERT OVERWRITE DIRECTORY with the Hive format"))
    }
  }

  test("insert overwrite directory to data source not providing FileFormat") {
    withTempDir { dir =>
      val path = dir.toURI.getPath

      val v1 =
        s"""
           | INSERT OVERWRITE DIRECTORY '${path}'
           | USING JDBC
           | OPTIONS (a 1, b 0.1, c TRUE)
           | SELECT 1 as a, 'c' as b
         """.stripMargin
      val e = intercept[SparkException] {
        spark.sql(v1)
      }.getMessage

      assert(e.contains("Only Data Sources providing FileFormat are supported"))
    }
  }

  test("new partitions should be added to catalog after writing to catalog table") {
    val table = "partitioned_catalog_table"
    val tempTable = "partitioned_catalog_temp_table"
    val numParts = 210
    withTable(table) {
      withTempView(tempTable) {
        val df = (1 to numParts).map(i => (i, i)).toDF("part", "col1")
        df.createOrReplaceTempView(tempTable)
        sql(s"CREATE TABLE $table (part Int, col1 Int) USING parquet PARTITIONED BY (part)")
        sql(s"INSERT INTO TABLE $table SELECT * from $tempTable")
        val partitions = spark.sessionState.catalog.listPartitionNames(TableIdentifier(table))
        assert(partitions.size == numParts)
      }
    }
  }

  test("SPARK-20236: dynamic partition overwrite without catalog table") {
    withSQLConf(SQLConf.PARTITION_OVERWRITE_MODE.key -> PartitionOverwriteMode.DYNAMIC.toString) {
      withTempPath { path =>
        Seq((1, 1, 1)).toDF("i", "part1", "part2")
          .write.partitionBy("part1", "part2").parquet(path.getAbsolutePath)
        checkAnswer(spark.read.parquet(path.getAbsolutePath), Row(1, 1, 1))

        Seq((2, 1, 1)).toDF("i", "part1", "part2")
          .write.partitionBy("part1", "part2").mode("overwrite").parquet(path.getAbsolutePath)
        checkAnswer(spark.read.parquet(path.getAbsolutePath), Row(2, 1, 1))

        Seq((2, 2, 2)).toDF("i", "part1", "part2")
          .write.partitionBy("part1", "part2").mode("overwrite").parquet(path.getAbsolutePath)
        checkAnswer(spark.read.parquet(path.getAbsolutePath), Row(2, 1, 1) :: Row(2, 2, 2) :: Nil)
      }
    }
  }

  test("SPARK-20236: dynamic partition overwrite") {
    withSQLConf(SQLConf.PARTITION_OVERWRITE_MODE.key -> PartitionOverwriteMode.DYNAMIC.toString) {
      withTable("t") {
        sql(
          """
            |create table t(i int, part1 int, part2 int) using parquet
            |partitioned by (part1, part2)
          """.stripMargin)

        sql("insert into t partition(part1=1, part2=1) select 1")
        checkAnswer(spark.table("t"), Row(1, 1, 1))

        sql("insert overwrite table t partition(part1=1, part2=1) select 2")
        checkAnswer(spark.table("t"), Row(2, 1, 1))

        sql("insert overwrite table t partition(part1=2, part2) select 2, 2")
        checkAnswer(spark.table("t"), Row(2, 1, 1) :: Row(2, 2, 2) :: Nil)

        sql("insert overwrite table t partition(part1=1, part2=2) select 3")
        checkAnswer(spark.table("t"), Row(2, 1, 1) :: Row(2, 2, 2) :: Row(3, 1, 2) :: Nil)

        sql("insert overwrite table t partition(part1=1, part2) select 4, 1")
        checkAnswer(spark.table("t"), Row(4, 1, 1) :: Row(2, 2, 2) :: Row(3, 1, 2) :: Nil)
      }
    }
  }

  test("SPARK-20236: dynamic partition overwrite with customer partition path") {
    withSQLConf(SQLConf.PARTITION_OVERWRITE_MODE.key -> PartitionOverwriteMode.DYNAMIC.toString) {
      withTable("t") {
        sql(
          """
            |create table t(i int, part1 int, part2 int) using parquet
            |partitioned by (part1, part2)
          """.stripMargin)

        val path1 = Utils.createTempDir()
        sql(s"alter table t add partition(part1=1, part2=1) location '$path1'")
        sql(s"insert into t partition(part1=1, part2=1) select 1")
        checkAnswer(spark.table("t"), Row(1, 1, 1))

        sql("insert overwrite table t partition(part1=1, part2=1) select 2")
        checkAnswer(spark.table("t"), Row(2, 1, 1))

        sql("insert overwrite table t partition(part1=2, part2) select 2, 2")
        checkAnswer(spark.table("t"), Row(2, 1, 1) :: Row(2, 2, 2) :: Nil)

        val path2 = Utils.createTempDir()
        sql(s"alter table t add partition(part1=1, part2=2) location '$path2'")
        sql("insert overwrite table t partition(part1=1, part2=2) select 3")
        checkAnswer(spark.table("t"), Row(2, 1, 1) :: Row(2, 2, 2) :: Row(3, 1, 2) :: Nil)

        sql("insert overwrite table t partition(part1=1, part2) select 4, 1")
        checkAnswer(spark.table("t"), Row(4, 1, 1) :: Row(2, 2, 2) :: Row(3, 1, 2) :: Nil)
      }
    }
  }

  test("Throw exception on unsafe cast with strict casting policy") {
    withSQLConf(
      SQLConf.USE_V1_SOURCE_LIST.key -> "parquet",
      SQLConf.STORE_ASSIGNMENT_POLICY.key -> SQLConf.StoreAssignmentPolicy.STRICT.toString) {
      withTable("t") {
        sql("create table t(i int, d double) using parquet")
        var msg = intercept[AnalysisException] {
          sql("insert into t select 1L, 2")
        }.getMessage
        assert(msg.contains("Cannot safely cast 'i': bigint to int"))

        msg = intercept[AnalysisException] {
          sql("insert into t select 1, 2.0")
        }.getMessage
        assert(msg.contains("Cannot safely cast 'd': decimal(2,1) to double"))

        msg = intercept[AnalysisException] {
          sql("insert into t select 1, 2.0D, 3")
        }.getMessage
        assert(msg.contains("`t` requires that the data to be inserted have the same number of " +
          "columns as the target table: target table has 2 column(s)" +
          " but the inserted data has 3 column(s)"))

        msg = intercept[AnalysisException] {
          sql("insert into t select 1")
        }.getMessage
        assert(msg.contains("`t` requires that the data to be inserted have the same number of " +
          "columns as the target table: target table has 2 column(s)" +
          " but the inserted data has 1 column(s)"))

        // Insert into table successfully.
        sql("insert into t select 1, 2.0D")
        checkAnswer(sql("select * from t"), Row(1, 2.0D))
      }
    }
  }

  test("Throw exception on unsafe cast with ANSI casting policy") {
    withSQLConf(
      SQLConf.USE_V1_SOURCE_LIST.key -> "parquet",
      SQLConf.STORE_ASSIGNMENT_POLICY.key -> SQLConf.StoreAssignmentPolicy.ANSI.toString) {
      withTable("t") {
        sql("create table t(i int, d double) using parquet")
        var msg = intercept[AnalysisException] {
          sql("insert into t values('a', 'b')")
        }.getMessage
        assert(msg.contains("Cannot safely cast 'i': string to int") &&
          msg.contains("Cannot safely cast 'd': string to double"))
        msg = intercept[AnalysisException] {
          sql("insert into t values(now(), now())")
        }.getMessage
        assert(msg.contains("Cannot safely cast 'i': timestamp to int") &&
          msg.contains("Cannot safely cast 'd': timestamp to double"))
        msg = intercept[AnalysisException] {
          sql("insert into t values(true, false)")
        }.getMessage
        assert(msg.contains("Cannot safely cast 'i': boolean to int") &&
          msg.contains("Cannot safely cast 'd': boolean to double"))
      }
    }
  }

  test("Allow on writing any numeric value to numeric type with ANSI policy") {
    withSQLConf(
      SQLConf.USE_V1_SOURCE_LIST.key -> "parquet",
      SQLConf.STORE_ASSIGNMENT_POLICY.key -> SQLConf.StoreAssignmentPolicy.ANSI.toString) {
      withTable("t") {
        sql("create table t(i int, d float) using parquet")
        sql("insert into t values(1L, 2.0)")
        sql("insert into t values(3.0, 4)")
        sql("insert into t values(5.0, 6L)")
        checkAnswer(sql("select * from t"), Seq(Row(1, 2.0F), Row(3, 4.0F), Row(5, 6.0F)))
      }
    }
  }

  test("Allow on writing timestamp value to date type with ANSI policy") {
    withSQLConf(
      SQLConf.USE_V1_SOURCE_LIST.key -> "parquet",
      SQLConf.STORE_ASSIGNMENT_POLICY.key -> SQLConf.StoreAssignmentPolicy.ANSI.toString) {
      withTable("t") {
        sql("create table t(i date) using parquet")
        sql("insert into t values(TIMESTAMP('2010-09-02 14:10:10'))")
        checkAnswer(sql("select * from t"), Seq(Row(Date.valueOf("2010-09-02"))))
      }
    }
  }

  test("Throw exceptions on inserting out-of-range int value with ANSI casting policy") {
    withSQLConf(
      SQLConf.STORE_ASSIGNMENT_POLICY.key -> SQLConf.StoreAssignmentPolicy.ANSI.toString) {
      withTable("t") {
        sql("create table t(b int) using parquet")
        val outOfRangeValue1 = (Int.MaxValue + 1L).toString
        val expectedMsg = "Fail to insert a value of \"BIGINT\" type into the \"INT\" type column" +
          " `b` due to an overflow."
        var msg = intercept[SparkException] {
          sql(s"insert into t values($outOfRangeValue1)")
        }.getCause.getMessage
        assert(msg.contains(expectedMsg))

        val outOfRangeValue2 = (Int.MinValue - 1L).toString
        msg = intercept[SparkException] {
          sql(s"insert into t values($outOfRangeValue2)")
        }.getCause.getMessage
        assert(msg.contains(expectedMsg))
      }
    }
  }

  test("Throw exceptions on inserting out-of-range long value with ANSI casting policy") {
    withSQLConf(
      SQLConf.STORE_ASSIGNMENT_POLICY.key -> SQLConf.StoreAssignmentPolicy.ANSI.toString) {
      withTable("t") {
        sql("create table t(b long) using parquet")
        val outOfRangeValue1 = Math.nextUp(Long.MaxValue)
        val expectedMsg = "Fail to insert a value of \"DOUBLE\" type into the \"BIGINT\" type " +
          "column `b` due to an overflow."
        var msg = intercept[SparkException] {
          sql(s"insert into t values(${outOfRangeValue1}D)")
        }.getCause.getMessage
        assert(msg.contains(expectedMsg))

        val outOfRangeValue2 = Math.nextDown(Long.MinValue)
        msg = intercept[SparkException] {
          sql(s"insert into t values(${outOfRangeValue2}D)")
        }.getCause.getMessage
        assert(msg.contains(expectedMsg))
      }
    }
  }

  test("Throw exceptions on inserting out-of-range decimal value with ANSI casting policy") {
    withSQLConf(
      SQLConf.STORE_ASSIGNMENT_POLICY.key -> SQLConf.StoreAssignmentPolicy.ANSI.toString) {
      withTable("t") {
        sql("create table t(b decimal(3,2)) using parquet")
        val outOfRangeValue = "123.45"
        val expectedMsg = "Fail to insert a value of \"DECIMAL(5,2)\" type into the " +
          "\"DECIMAL(3,2)\" type column `b` due to an overflow."
        val msg = intercept[SparkException] {
          sql(s"insert into t values(${outOfRangeValue})")
        }.getCause.getMessage
        assert(msg.contains(expectedMsg))
      }
    }
  }

  test("SPARK-33354: Throw exceptions on inserting invalid cast with ANSI casting policy") {
    withSQLConf(
      SQLConf.STORE_ASSIGNMENT_POLICY.key -> SQLConf.StoreAssignmentPolicy.ANSI.toString) {
      withTable("t") {
        sql("CREATE TABLE t(i int, t timestamp) USING parquet")
        val msg = intercept[AnalysisException] {
          sql("INSERT INTO t VALUES (TIMESTAMP('2010-09-02 14:10:10'), 1)")
        }.getMessage
        assert(msg.contains("Cannot safely cast 'i': timestamp to int"))
        assert(msg.contains("Cannot safely cast 't': int to timestamp"))
      }

      withTable("t") {
        sql("CREATE TABLE t(i int, d date) USING parquet")
        val msg = intercept[AnalysisException] {
          sql("INSERT INTO t VALUES (date('2010-09-02'), 1)")
        }.getMessage
        assert(msg.contains("Cannot safely cast 'i': date to int"))
        assert(msg.contains("Cannot safely cast 'd': int to date"))
      }

      withTable("t") {
        sql("CREATE TABLE t(b boolean, t timestamp) USING parquet")
        val msg = intercept[AnalysisException] {
          sql("INSERT INTO t VALUES (TIMESTAMP('2010-09-02 14:10:10'), true)")
        }.getMessage
        assert(msg.contains("Cannot safely cast 'b': timestamp to boolean"))
        assert(msg.contains("Cannot safely cast 't': boolean to timestamp"))
      }

      withTable("t") {
        sql("CREATE TABLE t(b boolean, d date) USING parquet")
        val msg = intercept[AnalysisException] {
          sql("INSERT INTO t VALUES (date('2010-09-02'), true)")
        }.getMessage
        assert(msg.contains("Cannot safely cast 'b': date to boolean"))
        assert(msg.contains("Cannot safely cast 'd': boolean to date"))
      }
    }
  }

  test("SPARK-24860: dynamic partition overwrite specified per source without catalog table") {
    withTempPath { path =>
      Seq((1, 1), (2, 2)).toDF("i", "part")
        .write.partitionBy("part")
        .parquet(path.getAbsolutePath)
      checkAnswer(spark.read.parquet(path.getAbsolutePath), Row(1, 1) :: Row(2, 2) :: Nil)

      Seq((1, 2), (1, 3)).toDF("i", "part")
        .write.partitionBy("part").mode("overwrite")
        .option(DataSourceUtils.PARTITION_OVERWRITE_MODE, PartitionOverwriteMode.DYNAMIC.toString)
        .parquet(path.getAbsolutePath)
      checkAnswer(spark.read.parquet(path.getAbsolutePath),
        Row(1, 1) :: Row(1, 2) :: Row(1, 3) :: Nil)

      Seq((1, 2), (1, 3)).toDF("i", "part")
        .write.partitionBy("part").mode("overwrite")
        .option(DataSourceUtils.PARTITION_OVERWRITE_MODE, PartitionOverwriteMode.STATIC.toString)
        .parquet(path.getAbsolutePath)
      checkAnswer(spark.read.parquet(path.getAbsolutePath), Row(1, 2) :: Row(1, 3) :: Nil)
    }
  }

  test("SPARK-24583 Wrong schema type in InsertIntoDataSourceCommand") {
    withTable("test_table") {
      val schema = new StructType()
        .add("i", LongType, false)
        .add("s", StringType, false)
      val newTable = CatalogTable(
        identifier = TableIdentifier("test_table", None),
        tableType = CatalogTableType.MANAGED,
        storage = CatalogStorageFormat(
          locationUri = None,
          inputFormat = None,
          outputFormat = None,
          serde = None,
          compressed = false,
          properties = Map.empty),
        schema = schema,
        provider = Some(classOf[SimpleInsertSource].getName))

      spark.sessionState.catalog.createTable(newTable, false)

      sql("INSERT INTO TABLE test_table SELECT 1, 'a'")
      val msg = intercept[AnalysisException] {
        sql("INSERT INTO TABLE test_table SELECT 2, null")
      }.getMessage
      assert(msg.contains("Cannot write nullable values to non-null column 's'"))
    }
  }

  test("Allow user to insert specified columns into insertable view") {
    withSQLConf(SQLConf.USE_NULLS_FOR_MISSING_DEFAULT_COLUMN_VALUES.key -> "true") {
      sql("INSERT OVERWRITE TABLE jsonTable SELECT a FROM jt")
      checkAnswer(
        sql("SELECT a, b FROM jsonTable"),
        (1 to 10).map(i => Row(i, null))
      )

      sql("INSERT OVERWRITE TABLE jsonTable(a) SELECT a FROM jt")
      checkAnswer(
        sql("SELECT a, b FROM jsonTable"),
        (1 to 10).map(i => Row(i, null))
      )

      sql("INSERT OVERWRITE TABLE jsonTable(b) SELECT b FROM jt")
      checkAnswer(
        sql("SELECT a, b FROM jsonTable"),
        (1 to 10).map(i => Row(null, s"str$i"))
      )
    }

    val message = intercept[AnalysisException] {
      sql("INSERT OVERWRITE TABLE jsonTable(a) SELECT a FROM jt")
    }.getMessage
    assert(message.contains("target table has 2 column(s) but the inserted data has 1 column(s)"))
  }

  test("SPARK-38336 INSERT INTO statements with tables with default columns: positive tests") {
    // When the USE_NULLS_FOR_MISSING_DEFAULT_COLUMN_VALUES configuration is enabled, and no
    // explicit DEFAULT value is available when the INSERT INTO statement provides fewer
    // values than expected, NULL values are appended in their place.
    withSQLConf(SQLConf.USE_NULLS_FOR_MISSING_DEFAULT_COLUMN_VALUES.key -> "true") {
      withTable("t") {
        sql("create table t(i boolean, s bigint) using parquet")
        sql("insert into t values(true)")
        checkAnswer(spark.table("t"), Row(true, null))
      }
    }
    // The default value for the DEFAULT keyword is the NULL literal.
    withTable("t") {
      sql("create table t(i boolean, s bigint) using parquet")
      sql("insert into t values(true, default)")
      checkAnswer(spark.table("t"), Row(true, null))
    }
    // There is a complex expression in the default value.
    withTable("t") {
      sql("create table t(i boolean, s string default concat('abc', 'def')) using parquet")
      sql("insert into t values(true, default)")
      checkAnswer(spark.table("t"), Row(true, "abcdef"))
    }
    // The default value parses correctly and the provided value type is different but coercible.
    withTable("t") {
      sql("create table t(i boolean, s bigint default 42) using parquet")
      sql("insert into t values(false)")
      checkAnswer(spark.table("t"), Row(false, 42L))
    }
    // There are two trailing default values referenced implicitly by the INSERT INTO statement.
    withTable("t") {
      sql("create table t(i int, s bigint default 42, x bigint default 43) using parquet")
      sql("insert into t values(1)")
      checkAnswer(sql("select s + x from t where i = 1"), Seq(85L).map(i => Row(i)))
    }
    // The table has a partitioning column and a default value is injected.
    withTable("t") {
      sql("create table t(i boolean, s bigint, q int default 42) using parquet partitioned by (i)")
      sql("insert into t partition(i='true') values(5, default)")
      checkAnswer(spark.table("t"), Row(5, 42, true))
    }
    // The table has a partitioning column and a default value is added per an explicit reference.
    withTable("t") {
      sql("create table t(i boolean, s bigint default 42) using parquet partitioned by (i)")
      sql("insert into t partition(i='true') values(default)")
      checkAnswer(spark.table("t"), Row(42L, true))
    }
    // The default value parses correctly as a constant but non-literal expression.
    withTable("t") {
      sql("create table t(i boolean, s bigint default 41 + 1) using parquet")
      sql("insert into t values(false, default)")
      checkAnswer(spark.table("t"), Row(false, 42L))
    }
    // Explicit defaults may appear in different positions within the inline table provided as input
    // to the INSERT INTO statement.
    withTable("t") {
      sql("create table t(i boolean default false, s bigint default 42) using parquet")
      sql("insert into t values(false, default), (default, 42)")
      checkAnswer(spark.table("t"), Seq(Row(false, 42L), Row(false, 42L)))
    }
    // There is an explicit default value provided in the INSERT INTO statement in the VALUES,
    // with an alias over the VALUES.
    withTable("t") {
      sql("create table t(i boolean, s bigint default 42) using parquet")
      sql("insert into t select * from values (false, default) as tab(col, other)")
      checkAnswer(spark.table("t"), Row(false, 42L))
    }
    // The explicit default value arrives first before the other value.
    withTable("t") {
      sql("create table t(i boolean default false, s bigint) using parquet")
      sql("insert into t values (default, 43)")
      checkAnswer(spark.table("t"), Row(false, 43L))
    }
    // The 'create table' statement provides the default parameter first.
    withTable("t") {
      sql("create table t(i boolean default false, s bigint) using parquet")
      sql("insert into t values (default, 43)")
      checkAnswer(spark.table("t"), Row(false, 43L))
    }
    // The explicit default value is provided in the wrong order (first instead of second), but
    // this is OK because the provided default value evaluates to literal NULL.
    withTable("t") {
      sql("create table t(i boolean, s bigint default 42) using parquet")
      sql("insert into t values (default, 43)")
      checkAnswer(spark.table("t"), Row(null, 43L))
    }
    // There is an explicit default value provided in the INSERT INTO statement as a SELECT.
    // This is supported.
    withTable("t") {
      sql("create table t(i boolean, s bigint default 42) using parquet")
      sql("insert into t select false, default")
      checkAnswer(spark.table("t"), Row(false, 42L))
    }
    // There is a complex query plan in the SELECT query in the INSERT INTO statement.
    withTable("t") {
      sql("create table t(i boolean default false, s bigint default 42) using parquet")
      sql("insert into t select col, count(*) from values (default, default) " +
        "as tab(col, other) group by 1")
      checkAnswer(spark.table("t"), Row(false, 1))
    }
    // The explicit default reference resolves successfully with nested table subqueries.
    withTable("t") {
      sql("create table t(i boolean default false, s bigint) using parquet")
      sql("insert into t select * from (select * from values(default, 42))")
      checkAnswer(spark.table("t"), Row(false, 42L))
    }
    // There are three column types exercising various combinations of implicit and explicit
    // default column value references in the 'insert into' statements. Note these tests depend on
    // enabling the configuration to use NULLs for missing DEFAULT column values.
    withSQLConf(SQLConf.USE_NULLS_FOR_MISSING_DEFAULT_COLUMN_VALUES.key -> "true") {
      for (useDataFrames <- Seq(false, true)) {
        withTable("t1", "t2") {
          sql("create table t1(j int, s bigint default 42, x bigint default 43) using parquet")
          if (useDataFrames) {
            Seq((1)).toDF.write.insertInto("t1")
            Seq((2)).toDF.write.insertInto("t1")
            Seq((3)).toDF.write.insertInto("t1")
            Seq((4, 44)).toDF.write.insertInto("t1")
            Seq((5, 44, 45)).toDF.write.insertInto("t1")
          } else {
            sql("insert into t1 values(1)")
            sql("insert into t1 values(2, default)")
            sql("insert into t1 values(3, default, default)")
            sql("insert into t1 values(4, 44)")
            sql("insert into t1 values(5, 44, 45)")
          }
          sql("create table t2(j int, s bigint default 42, x bigint default 43) using parquet")
          if (useDataFrames) {
            spark.table("t1").where("j = 1").select("j").write.insertInto("t2")
            spark.table("t1").where("j = 2").select("j").write.insertInto("t2")
            spark.table("t1").where("j = 3").select("j").write.insertInto("t2")
            spark.table("t1").where("j = 4").select("j", "s").write.insertInto("t2")
            spark.table("t1").where("j = 5").select("j", "s").write.insertInto("t2")
          } else {
            sql("insert into t2 select j from t1 where j = 1")
            sql("insert into t2 select j, default from t1 where j = 2")
            sql("insert into t2 select j, default, default from t1 where j = 3")
            sql("insert into t2 select j, s from t1 where j = 4")
            sql("insert into t2 select j, s, default from t1 where j = 5")
          }
          checkAnswer(
            spark.table("t2"),
            Row(1, 42L, 43L) ::
            Row(2, 42L, 43L) ::
            Row(3, 42L, 43L) ::
            Row(4, 44L, 43L) ::
            Row(5, 44L, 43L) :: Nil)
        }
      }
    }
  }

  test("SPARK-38336 INSERT INTO statements with tables with default columns: negative tests") {
    object Errors {
      val COMMON_SUBSTRING = " has a DEFAULT value"
      val COLUMN_DEFAULT_NOT_FOUND = "`default` cannot be resolved."
      val BAD_SUBQUERY = "subquery expressions are not allowed in DEFAULT values"
    }
    // The default value fails to analyze.
    withTable("t") {
      assert(intercept[AnalysisException] {
        sql("create table t(i boolean, s bigint default badvalue) using parquet")
      }.getMessage.contains(Errors.COMMON_SUBSTRING))
    }
    // The default value analyzes to a table not in the catalog.
    withTable("t") {
      assert(intercept[AnalysisException] {
        sql("create table t(i boolean, s bigint default (select min(x) from badtable)) " +
          "using parquet")
      }.getMessage.contains(Errors.BAD_SUBQUERY))
    }
    // The default value parses but refers to a table from the catalog.
    withTable("t", "other") {
      sql("create table other(x string) using parquet")
      assert(intercept[AnalysisException] {
        sql("create table t(i boolean, s bigint default (select min(x) from other)) using parquet")
      }.getMessage.contains(Errors.BAD_SUBQUERY))
    }
    // The default value has an explicit alias. It fails to evaluate when inlined into the VALUES
    // list at the INSERT INTO time.
    withTable("t") {
      assert(intercept[AnalysisException] {
        sql("create table t(i boolean default (select false as alias), s bigint) using parquet")
      }.getMessage.contains(Errors.BAD_SUBQUERY))
    }
    // Explicit default values may not participate in complex expressions in the VALUES list.
    withTable("t") {
      sql("create table t(i boolean, s bigint default 42) using parquet")
      assert(intercept[AnalysisException] {
        sql("insert into t values(false, default + 1)")
      }.getMessage.contains(
        QueryCompilationErrors.defaultReferencesNotAllowedInComplexExpressionsInInsertValuesList()
          .getMessage))
    }
    // Explicit default values may not participate in complex expressions in the SELECT query.
    withTable("t") {
      sql("create table t(i boolean, s bigint default 42) using parquet")
      assert(intercept[AnalysisException] {
        sql("insert into t select false, default + 1")
      }.getMessage.contains(
        QueryCompilationErrors.defaultReferencesNotAllowedInComplexExpressionsInInsertValuesList()
          .getMessage))
    }
    // Explicit default values have a reasonable error path if the table is not found.
    withTable("t") {
      assert(intercept[AnalysisException] {
        sql("insert into t values(false, default)")
      }.getMessage.contains(Errors.COLUMN_DEFAULT_NOT_FOUND))
    }
    // The default value parses but the type is not coercible.
    withTable("t") {
      assert(intercept[AnalysisException] {
        sql("create table t(i boolean, s bigint default false) using parquet")
      }.getMessage.contains(Errors.COMMON_SUBSTRING))
    }
    // The number of columns in the INSERT INTO statement is greater than the number of columns in
    // the table.
    withTable("t") {
      sql("create table num_data(id int, val decimal(38,10)) using parquet")
      sql("create table t(id1 int, int2 int, result decimal(38,10)) using parquet")
      assert(intercept[AnalysisException] {
        sql("insert into t select t1.id, t2.id, t1.val, t2.val, t1.val * t2.val " +
          "from num_data t1, num_data t2")
      }.getMessage.contains(
        "requires that the data to be inserted have the same number of columns as the target"))
    }
    // The default value is disabled per configuration.
    withTable("t") {
      withSQLConf(SQLConf.ENABLE_DEFAULT_COLUMNS.key -> "false") {
        assert(intercept[AnalysisException] {
          sql("create table t(i boolean, s bigint default 42L) using parquet")
        }.getMessage.contains("Support for DEFAULT column values is not allowed"))
      }
    }
    // There is one trailing default value referenced implicitly by the INSERT INTO statement.
    withTable("t") {
      sql("create table t(i int, s bigint default 42, x bigint) using parquet")
      assert(intercept[AnalysisException] {
        sql("insert into t values(1)")
      }.getMessage.contains("expected 3 columns but found"))
    }
    // The table has a partitioning column with a default value; this is not allowed.
    withTable("t") {
      sql("create table t(i boolean default true, s bigint, q int default 42) " +
        "using parquet partitioned by (i)")
      assert(intercept[ParseException] {
        sql("insert into t partition(i=default) values(5, default)")
      }.getMessage.contains(
        "References to DEFAULT column values are not allowed within the PARTITION clause"))
    }
    // The configuration option to append missing NULL values to the end of the INSERT INTO
    // statement is not enabled.
    withSQLConf(SQLConf.USE_NULLS_FOR_MISSING_DEFAULT_COLUMN_VALUES.key -> "false") {
      withTable("t") {
        sql("create table t(i boolean, s bigint) using parquet")
        assert(intercept[AnalysisException] {
          sql("insert into t values(true)")
        }.getMessage.contains("target table has 2 column(s) but the inserted data has 1 column(s)"))
      }
    }
  }

  test("SPARK-38795 INSERT INTO with user specified columns and defaults: positive tests") {
    Seq(
      "insert into t (i, s) values (true, default)",
      "insert into t (s, i) values (default, true)",
      "insert into t (i) values (true)",
      "insert into t (i) values (default)",
      "insert into t (s) values (default)",
      "insert into t (s) select default from (select 1)",
      "insert into t (i) select true from (select 1)"
    ).foreach { insert =>
      withTable("t") {
        sql("create table t(i boolean default true, s bigint default 42) using parquet")
        sql(insert)
        checkAnswer(spark.table("t"), Row(true, 42L))
      }
    }
    // The table is partitioned and we insert default values with explicit column names.
    withTable("t") {
      sql("create table t(i boolean, s bigint default 4, q int default 42) using parquet " +
        "partitioned by (i)")
      sql("insert into t partition(i='true') (s) values(5)")
      sql("insert into t partition(i='false') (q) select 43")
      sql("insert into t partition(i='false') (q) select default")
      checkAnswer(spark.table("t"),
        Seq(Row(5, 42, true),
            Row(4, 43, false),
            Row(4, 42, false)))
    }
    // When the CASE_SENSITIVE configuration is disabled, then using different cases for the
    // required and provided column names is successful.
    withSQLConf(SQLConf.CASE_SENSITIVE.key -> "false") {
      withTable("t") {
        sql("create table t(i boolean, s bigint default 42, q int default 43) using parquet")
        sql("insert into t (I, Q) select true from (select 1)")
        checkAnswer(spark.table("t"), Row(true, 42L, 43))
      }
    }
    // When the USE_NULLS_FOR_MISSING_DEFAULT_COLUMN_VALUES configuration is enabled, and no
    // explicit DEFAULT value is available when the INSERT INTO statement provides fewer
    // values than expected, NULL values are appended in their place.
    withSQLConf(SQLConf.USE_NULLS_FOR_MISSING_DEFAULT_COLUMN_VALUES.key -> "true") {
      withTable("t") {
        sql("create table t(i boolean, s bigint) using parquet")
        sql("insert into t (i) values (true)")
        checkAnswer(spark.table("t"), Row(true, null))
      }
      withTable("t") {
        sql("create table t(i boolean default true, s bigint) using parquet")
        sql("insert into t (i) values (default)")
        checkAnswer(spark.table("t"), Row(true, null))
      }
      withTable("t") {
        sql("create table t(i boolean, s bigint default 42) using parquet")
        sql("insert into t (s) values (default)")
        checkAnswer(spark.table("t"), Row(null, 42L))
      }
      withTable("t") {
        sql("create table t(i boolean, s bigint, q int) using parquet partitioned by (i)")
        sql("insert into t partition(i='true') (s) values(5)")
        sql("insert into t partition(i='false') (q) select 43")
        sql("insert into t partition(i='false') (q) select default")
        checkAnswer(spark.table("t"),
          Seq(Row(5, null, true),
            Row(null, 43, false),
            Row(null, null, false)))
      }
    }
  }

  test("SPARK- 38795 INSERT INTO with user specified columns and defaults: negative tests") {
    val addOneColButExpectedTwo = "target table has 2 column(s) but the inserted data has 1 col"
    val addTwoColButExpectedThree = "target table has 3 column(s) but the inserted data has 2 col"
    // The missing columns in these INSERT INTO commands do not have explicit default values.
    withTable("t") {
      sql("create table t(i boolean, s bigint) using parquet")
      assert(intercept[AnalysisException] {
        sql("insert into t (i) values (true)")
      }.getMessage.contains(addOneColButExpectedTwo))
    }
    withTable("t") {
      sql("create table t(i boolean default true, s bigint) using parquet")
      assert(intercept[AnalysisException] {
        sql("insert into t (i) values (default)")
      }.getMessage.contains(addOneColButExpectedTwo))
    }
    withTable("t") {
      sql("create table t(i boolean, s bigint default 42) using parquet")
      assert(intercept[AnalysisException] {
        sql("insert into t (s) values (default)")
      }.getMessage.contains(addOneColButExpectedTwo))
    }
    withTable("t") {
      sql("create table t(i boolean, s bigint, q int default 43) using parquet")
      assert(intercept[AnalysisException] {
        sql("insert into t (i, q) select true from (select 1)")
      }.getMessage.contains(addTwoColButExpectedThree))
    }
    // When the USE_NULLS_FOR_MISSING_DEFAULT_COLUMN_VALUES configuration is disabled, and no
    // explicit DEFAULT value is available when the INSERT INTO statement provides fewer
    // values than expected, the INSERT INTO command fails to execute.
    withSQLConf(SQLConf.USE_NULLS_FOR_MISSING_DEFAULT_COLUMN_VALUES.key -> "false") {
      withTable("t") {
        sql("create table t(i boolean, s bigint) using parquet")
        assert(intercept[AnalysisException] {
          sql("insert into t (i) values (true)")
        }.getMessage.contains(addOneColButExpectedTwo))
      }
      withTable("t") {
        sql("create table t(i boolean default true, s bigint) using parquet")
        assert(intercept[AnalysisException] {
          sql("insert into t (i) values (default)")
        }.getMessage.contains(addOneColButExpectedTwo))
      }
      withTable("t") {
        sql("create table t(i boolean, s bigint default 42) using parquet")
        assert(intercept[AnalysisException] {
          sql("insert into t (s) values (default)")
        }.getMessage.contains(addOneColButExpectedTwo))
      }
      withTable("t") {
        sql("create table t(i boolean, s bigint, q int) using parquet partitioned by (i)")
        assert(intercept[AnalysisException] {
          sql("insert into t partition(i='true') (s) values(5)")
        }.getMessage.contains(addTwoColButExpectedThree))
      }
      withTable("t") {
        sql("create table t(i boolean, s bigint, q int) using parquet partitioned by (i)")
        assert(intercept[AnalysisException] {
          sql("insert into t partition(i='false') (q) select 43")
        }.getMessage.contains(addTwoColButExpectedThree))
      }
      withTable("t") {
        sql("create table t(i boolean, s bigint, q int) using parquet partitioned by (i)")
        assert(intercept[AnalysisException] {
          sql("insert into t partition(i='false') (q) select default")
        }.getMessage.contains(addTwoColButExpectedThree))
      }
    }
    // When the CASE_SENSITIVE configuration is enabled, then using different cases for the required
    // and provided column names results in an analysis error.
    withSQLConf(SQLConf.CASE_SENSITIVE.key -> "true") {
      withTable("t") {
        sql("create table t(i boolean default true, s bigint default 42) using parquet")
        assert(intercept[AnalysisException] {
          sql("insert into t (I) select true from (select 1)")
        }.getMessage.contains(
          "[UNRESOLVED_COLUMN] A column or function parameter with name `I` cannot be resolved. " +
            "Did you mean one of the following? [`i`, `s`]"))
      }
    }
  }

  test("SPARK-38811 INSERT INTO on columns added with ALTER TABLE ADD COLUMNS: Positive tests") {
    // There is a complex expression in the default value.
    val createTableBooleanCol = "create table t(i boolean) using parquet"
    val createTableIntCol = "create table t(i int) using parquet"
    withTable("t") {
      sql(createTableBooleanCol)
      sql("alter table t add column s string default concat('abc', 'def')")
      sql("insert into t values(true, default)")
      checkAnswer(spark.table("t"), Row(true, "abcdef"))
    }
    // There are two trailing default values referenced implicitly by the INSERT INTO statement.
    withTable("t") {
      sql(createTableIntCol)
      sql("alter table t add column s bigint default 42")
      sql("alter table t add column x bigint default 43")
      sql("insert into t values(1)")
      checkAnswer(spark.table("t"), Row(1, 42, 43))
    }
    // There are two trailing default values referenced implicitly by the INSERT INTO statement.
    withTable("t") {
      sql(createTableIntCol)
      sql("alter table t add columns s bigint default 42, x bigint default 43")
      sql("insert into t values(1)")
      checkAnswer(spark.table("t"), Row(1, 42, 43))
    }
    // The table has a partitioning column and a default value is injected.
    withTable("t") {
      sql("create table t(i boolean, s bigint) using parquet partitioned by (i)")
      sql("alter table t add column q int default 42")
      sql("insert into t partition(i='true') values(5, default)")
      checkAnswer(spark.table("t"), Row(5, 42, true))
    }
    // The default value parses correctly as a constant but non-literal expression.
    withTable("t") {
      sql(createTableBooleanCol)
      sql("alter table t add column s bigint default 41 + 1")
      sql("insert into t values(false, default)")
      checkAnswer(spark.table("t"), Row(false, 42))
    }
    // Explicit defaults may appear in different positions within the inline table provided as input
    // to the INSERT INTO statement.
    withTable("t") {
      sql("create table t(i boolean default false) using parquet")
      sql("alter table t add column s bigint default 42")
      sql("insert into t values(false, default), (default, 42)")
      checkAnswer(spark.table("t"), Seq(Row(false, 42), Row(false, 42)))
    }
    // There is an explicit default value provided in the INSERT INTO statement in the VALUES,
    // with an alias over the VALUES.
    withTable("t") {
      sql(createTableBooleanCol)
      sql("alter table t add column s bigint default 42")
      sql("insert into t select * from values (false, default) as tab(col, other)")
      checkAnswer(spark.table("t"), Row(false, 42))
    }
    // The explicit default value is provided in the wrong order (first instead of second), but
    // this is OK because the provided default value evaluates to literal NULL.
    withTable("t") {
      sql(createTableBooleanCol)
      sql("alter table t add column s bigint default 42")
      sql("insert into t values (default, 43)")
      checkAnswer(spark.table("t"), Row(null, 43))
    }
    // There is an explicit default value provided in the INSERT INTO statement as a SELECT.
    // This is supported.
    withTable("t") {
      sql(createTableBooleanCol)
      sql("alter table t add column s bigint default 42")
      sql("insert into t select false, default")
      checkAnswer(spark.table("t"), Row(false, 42))
    }
    // There is a complex query plan in the SELECT query in the INSERT INTO statement.
    withTable("t") {
      sql("create table t(i boolean default false) using parquet")
      sql("alter table t add column s bigint default 42")
      sql("insert into t select col, count(*) from values (default, default) " +
        "as tab(col, other) group by 1")
      checkAnswer(spark.table("t"), Row(false, 1))
    }
    // There are three column types exercising various combinations of implicit and explicit
    // default column value references in the 'insert into' statements. Note these tests depend on
    // enabling the configuration to use NULLs for missing DEFAULT column values.
    withSQLConf(SQLConf.USE_NULLS_FOR_MISSING_DEFAULT_COLUMN_VALUES.key -> "true") {
      withTable("t1", "t2") {
        sql("create table t1(j int) using parquet")
        sql("alter table t1 add column s bigint default 42")
        sql("alter table t1 add column x bigint default 43")
        sql("insert into t1 values(1)")
        sql("insert into t1 values(2, default)")
        sql("insert into t1 values(3, default, default)")
        sql("insert into t1 values(4, 44)")
        sql("insert into t1 values(5, 44, 45)")
        sql("create table t2(j int) using parquet")
        sql("alter table t2 add columns s bigint default 42, x bigint default 43")
        sql("insert into t2 select j from t1 where j = 1")
        sql("insert into t2 select j, default from t1 where j = 2")
        sql("insert into t2 select j, default, default from t1 where j = 3")
        sql("insert into t2 select j, s from t1 where j = 4")
        sql("insert into t2 select j, s, default from t1 where j = 5")
        checkAnswer(
          spark.table("t2"),
          Row(1, 42L, 43L) ::
          Row(2, 42L, 43L) ::
          Row(3, 42L, 43L) ::
          Row(4, 44L, 43L) ::
          Row(5, 44L, 43L) :: Nil)
      }
    }
  }

  test("SPARK-38811 INSERT INTO on columns added with ALTER TABLE ADD COLUMNS: Negative tests") {
    object Errors {
      val COMMON_SUBSTRING = " has a DEFAULT value"
      val BAD_SUBQUERY = "subquery expressions are not allowed in DEFAULT values"
    }
    // The default value fails to analyze.
    withTable("t") {
      sql("create table t(i boolean) using parquet")
      assert(intercept[AnalysisException] {
        sql("alter table t add column s bigint default badvalue")
      }.getMessage.contains(Errors.COMMON_SUBSTRING))
    }
    // The default value analyzes to a table not in the catalog.
    withTable("t") {
      sql("create table t(i boolean) using parquet")
      assert(intercept[AnalysisException] {
        sql("alter table t add column s bigint default (select min(x) from badtable)")
      }.getMessage.contains(Errors.BAD_SUBQUERY))
    }
    // The default value parses but refers to a table from the catalog.
    withTable("t", "other") {
      sql("create table other(x string) using parquet")
      sql("create table t(i boolean) using parquet")
      assert(intercept[AnalysisException] {
        sql("alter table t add column s bigint default (select min(x) from other)")
      }.getMessage.contains(Errors.BAD_SUBQUERY))
    }
    // The default value parses but the type is not coercible.
    withTable("t") {
      sql("create table t(i boolean) using parquet")
      assert(intercept[AnalysisException] {
        sql("alter table t add column s bigint default false")
      }.getMessage.contains("provided a value of incompatible type"))
    }
    // The default value is disabled per configuration.
    withTable("t") {
      withSQLConf(SQLConf.ENABLE_DEFAULT_COLUMNS.key -> "false") {
        sql("create table t(i boolean) using parquet")
        assert(intercept[AnalysisException] {
          sql("alter table t add column s bigint default 42L")
        }.getMessage.contains("Support for DEFAULT column values is not allowed"))
      }
    }
    // There is one trailing default value referenced implicitly by the INSERT INTO statement.
    withTable("t") {
      sql("create table t(i int) using parquet")
      sql("alter table t add column s bigint default 42")
      sql("alter table t add column x bigint")
      assert(intercept[AnalysisException] {
        sql("insert into t values(1)")
      }.getMessage.contains("expected 3 columns but found"))
    }
  }

  test("SPARK-38838 INSERT INTO with defaults set by ALTER TABLE ALTER COLUMN: positive tests") {
    withTable("t") {
      sql("create table t(i boolean, s string, k bigint) using parquet")
      // The default value for the DEFAULT keyword is the NULL literal.
      sql("insert into t values(true, default, default)")
      // There is a complex expression in the default value.
      sql("alter table t alter column s set default concat('abc', 'def')")
      sql("insert into t values(true, default, default)")
      // The default value parses correctly and the provided value type is different but coercible.
      sql("alter table t alter column k set default 42")
      sql("insert into t values(true, default, default)")
      // After dropping the default, inserting more values should add NULLs.
      sql("alter table t alter column k drop default")
      sql("insert into t values(true, default, default)")
      checkAnswer(spark.table("t"),
        Seq(
          Row(true, null, null),
          Row(true, "abcdef", null),
          Row(true, "abcdef", 42),
          Row(true, "abcdef", null)
        ))
    }
  }

  test("SPARK-38838 INSERT INTO with defaults set by ALTER TABLE ALTER COLUMN: negative tests") {
    object Errors {
      val COMMON_SUBSTRING = " has a DEFAULT value"
      val BAD_SUBQUERY = "subquery expressions are not allowed in DEFAULT values"
    }
    val createTable = "create table t(i boolean, s bigint) using parquet"
    val insertDefaults = "insert into t values (default, default)"
    withTable("t") {
      sql(createTable)
      // The default value fails to analyze.
      assert(intercept[AnalysisException] {
        sql("alter table t alter column s set default badvalue")
      }.getMessage.contains(Errors.COMMON_SUBSTRING))
      // The default value analyzes to a table not in the catalog.
      assert(intercept[AnalysisException] {
        sql("alter table t alter column s set default (select min(x) from badtable)")
      }.getMessage.contains(Errors.BAD_SUBQUERY))
      // The default value has an explicit alias. It fails to evaluate when inlined into the VALUES
      // list at the INSERT INTO time.
      assert(intercept[AnalysisException] {
        sql("alter table t alter column s set default (select 42 as alias)")
      }.getMessage.contains(Errors.BAD_SUBQUERY))
      // The default value parses but the type is not coercible.
      assert(intercept[AnalysisException] {
        sql("alter table t alter column s set default false")
      }.getMessage.contains("provided a value of incompatible type"))
      // The default value is disabled per configuration.
      withSQLConf(SQLConf.ENABLE_DEFAULT_COLUMNS.key -> "false") {
        assert(intercept[ParseException] {
          sql("alter table t alter column s set default 41 + 1")
        }.getMessage.contains("Support for DEFAULT column values is not allowed"))
      }
    }
    // Attempting to set a default value for a partitioning column is not allowed.
    withTable("t") {
      sql("create table t(i boolean, s bigint, q int default 42) using parquet partitioned by (i)")
      assert(intercept[AnalysisException] {
        sql("alter table t alter column i set default false")
      }.getMessage.contains("Can't find column `i` given table data columns [`s`, `q`]"))
    }
  }

  test("INSERT rows, ALTER TABLE ADD COLUMNS with DEFAULTs, then SELECT them") {
    case class Config(
        sqlConf: Option[(String, String)],
        insertNullsToStorage: Boolean = true,
        useDataFrames: Boolean = false)
    def runTest(dataSource: String, config: Config): Unit = {
      def insertIntoT(): Unit = {
        if (config.useDataFrames) {
          Seq(("xyz", 42)).toDF.write.insertInto("t")
        } else {
          sql("insert into t values('xyz', 42)")
        }
      }
      def withTableT(f: => Unit): Unit = {
        sql(s"create table t(a string, i int) using $dataSource")
        insertIntoT
        withTable("t") { f }
      }
      // Positive tests:
      // Adding a column with a valid default value into a table containing existing data works
      // successfully. Querying data from the altered table returns the new value.
      withTableT {
        sql("alter table t add column (s string default concat('abc', 'def'))")
        checkAnswer(spark.table("t"), Row("xyz", 42, "abcdef"))
        checkAnswer(sql("select i, s from t"), Row(42, "abcdef"))
        // Now alter the column to change the default value. This still returns the previous value,
        // not the new value, since the behavior semantics are the same as if the first command had
        // performed a backfill of the new default value in the existing rows.
        sql("alter table t alter column s set default concat('ghi', 'jkl')")
        checkAnswer(sql("select i, s from t"), Row(42, "abcdef"))
      }
      // Adding a column with a default value and then inserting explicit NULL values works.
      // Querying data back from the table differentiates between the explicit NULL values and
      // default values.
      withTableT {
        sql("alter table t add column (s string default concat('abc', 'def'))")
        if (config.useDataFrames) {
          Seq((null, null, null)).toDF.write.insertInto("t")
        } else {
          sql("insert into t values(null, null, null)")
        }
        sql("alter table t add column (x boolean default true)")
        // By default, INSERT commands into some tables (such as JSON) do not store NULL values.
        // Therefore, if such destination columns have DEFAULT values, SELECTing the same columns
        // will return the default values (instead of NULL) since nothing is present in storage.
        val insertedSColumn = if (config.insertNullsToStorage) null else "abcdef"
        checkAnswer(spark.table("t"),
          Seq(
            Row("xyz", 42, "abcdef", true),
            Row(null, null, insertedSColumn, true)))
        checkAnswer(sql("select i, s, x from t"),
          Seq(
            Row(42, "abcdef", true),
            Row(null, insertedSColumn, true)))
      }
      // Adding two columns where only the first has a valid default value works successfully.
      // Querying data from the altered table returns the default value as well as NULL for the
      // second column.
      withTableT {
        sql("alter table t add column (s string default concat('abc', 'def'))")
        sql("alter table t add column (x string)")
        checkAnswer(spark.table("t"), Row("xyz", 42, "abcdef", null))
        checkAnswer(sql("select i, s, x from t"), Row(42, "abcdef", null))
      }
      // Test other supported data types.
      withTableT {
        sql("alter table t add columns (" +
          "s boolean default true, " +
          "t byte default cast(null as byte), " +
          "u short default cast(42 as short), " +
          "v float default 0, " +
          "w double default 0, " +
          "x date default cast('2021-01-02' as date), " +
          "y timestamp default cast('2021-01-02 01:01:01' as timestamp), " +
          "z timestamp_ntz default cast('2021-01-02 01:01:01' as timestamp_ntz), " +
          "a1 timestamp_ltz default cast('2021-01-02 01:01:01' as timestamp_ltz), " +
          "a2 decimal(5, 2) default 123.45," +
          "a3 bigint default 43," +
          "a4 smallint default cast(5 as smallint)," +
          "a5 tinyint default cast(6 as tinyint))")
        insertIntoT()
        // Manually inspect the result row values rather than using the 'checkAnswer' helper method
        // in order to ensure the values' correctness while avoiding minor type incompatibilities.
        val result: Array[Row] =
          sql("select s, t, u, v, w, x, y, z, a1, a2, a3, a4, a5 from t").collect()
        for (row <- result) {
          assert(row.length == 13)
          assert(row(0) == true)
          assert(row(1) == null)
          assert(row(2) == 42)
          assert(row(3) == 0.0f)
          assert(row(4) == 0.0d)
          assert(row(5).toString == "2021-01-02")
          assert(row(6).toString == "2021-01-02 01:01:01.0")
          assert(row(7).toString.startsWith("2021-01-02"))
          assert(row(8).toString == "2021-01-02 01:01:01.0")
          assert(row(9).toString == "123.45")
          assert(row(10) == 43L)
          assert(row(11) == 5)
          assert(row(12) == 6)
        }
      }
    }

    // This represents one test configuration over a data source.
    case class TestCase(
        dataSource: String,
        configs: Seq[Config])
    // Run the test several times using each configuration.
    Seq(
      TestCase(
        dataSource = "csv",
        Seq(
          Config(
            None),
          Config(
            Some(SQLConf.CSV_PARSER_COLUMN_PRUNING.key -> "false")))),
      TestCase(
        dataSource = "json",
        Seq(
          Config(
            None),
          Config(
            Some(SQLConf.JSON_GENERATOR_IGNORE_NULL_FIELDS.key -> "false")))),
      TestCase(
        dataSource = "orc",
        Seq(
          Config(
            None),
          Config(
            Some(SQLConf.ORC_VECTORIZED_READER_ENABLED.key -> "false")))),
      TestCase(
        dataSource = "parquet",
        Seq(
          Config(
            None),
          Config(
            Some(SQLConf.PARQUET_VECTORIZED_READER_ENABLED.key -> "false"),
            insertNullsToStorage = false)))
    ).foreach { testCase: TestCase =>
      testCase.configs.foreach { config: Config =>
        // Run the test twice, once using SQL for the INSERT operations and again using DataFrames.
        for (useDataFrames <- Seq(false, true)) {
          config.sqlConf.map { kv: (String, String) =>
            withSQLConf(kv) {
              // Run the test with the pair of custom SQLConf values.
              runTest(testCase.dataSource, config.copy(useDataFrames = useDataFrames))
            }
          }.getOrElse {
            // Run the test with default settings.
            runTest(testCase.dataSource, config.copy(useDataFrames = useDataFrames))
          }
        }
      }
    }
  }

<<<<<<< HEAD
  test("SPARK-40001 JSON DEFAULT columns require JSON_GENERATOR_IGNORE_NULL_FIELDS off") {
    val error = "DEFAULT values are not supported for JSON tables"
    // Check that the DEFAULT_COLUMN_JSON_GENERATOR_FORCE_NULL_FIELDS config overrides the
    // JSON_GENERATOR_IGNORE_NULL_FIELDS config.
    withSQLConf(SQLConf.DEFAULT_COLUMN_JSON_GENERATOR_FORCE_NULL_FIELDS.key -> "true",
      SQLConf.JSON_GENERATOR_IGNORE_NULL_FIELDS.key -> "true") {
      withTable("t") {
        sql("create table t (a int default 42) using json")
        sql("insert into t values (null)")
        checkAnswer(spark.table("t"), Row(null))
      }
    }
    withSQLConf(SQLConf.DEFAULT_COLUMN_JSON_GENERATOR_FORCE_NULL_FIELDS.key -> "false",
      SQLConf.JSON_GENERATOR_IGNORE_NULL_FIELDS.key -> "true") {
      withTable("t") {
        sql("create table t (a int default 42) using json")
        sql("insert into t values (null)")
        checkAnswer(spark.table("t"), Row(42))
      }
=======
  test("SPARK-39985 Enable implicit DEFAULT column values in inserts from DataFrames") {
    // Negative test: explicit column "default" references are not supported in write operations
    // from DataFrames: since the operators are resolved one-by-one, any .select referring to
    // "default" generates a "column not found" error before any following .insertInto.
    withTable("t") {
      sql(s"create table t(a string, i int default 42) using parquet")
      assert(intercept[AnalysisException] {
        Seq(("xyz")).toDF.select("value", "default").write.insertInto("t")
      }.getMessage.contains("column or function parameter with name `default` cannot be resolved"))
>>>>>>> f8d51b99
    }
  }

  test("SPARK-39359 Restrict DEFAULT columns to allowlist of supported data source types") {
    withSQLConf(SQLConf.DEFAULT_COLUMN_ALLOWED_PROVIDERS.key -> "csv,json,orc") {
      val unsupported = "DEFAULT values are not supported for target data source"
      assert(intercept[AnalysisException] {
        sql(s"create table t(a string default 'abc') using parquet")
      }.getMessage.contains(unsupported))
      withTable("t") {
        sql(s"create table t(a string, b int) using parquet")
        assert(intercept[AnalysisException] {
          sql("alter table t add column s bigint default 42")
        }.getMessage.contains(unsupported))
      }
    }
  }

  test("SPARK-39557 INSERT INTO statements with tables with array defaults") {
    // Positive tests: array types are supported as default values.
    case class Config(
        dataSource: String,
        useDataFrames: Boolean = false)
    Seq(
      Config(
        "parquet"),
      Config(
        "parquet",
        useDataFrames = true),
      Config(
        "orc"),
      Config(
        "orc",
        useDataFrames = true)).foreach { config =>
      withTable("t") {
        sql(s"create table t(i boolean) using ${config.dataSource}")
        if (config.useDataFrames) {
          Seq((false)).toDF.write.insertInto("t")
        } else {
          sql("insert into t select false")
        }
        sql("alter table t add column s array<int> default array(1, 2)")
        checkAnswer(spark.table("t"), Row(false, Seq(1, 2)))
      }
    }
    // Negative tests: provided array element types must match their corresponding DEFAULT
    // declarations, if applicable.
    val incompatibleDefault =
    "Failed to execute ALTER TABLE ADD COLUMNS command because the destination table column s " +
      "has a DEFAULT value with type"
    Seq(
      Config(
        "parquet"),
      Config(
        "parquet",
        true)).foreach { config =>
      withTable("t") {
        sql(s"create table t(i boolean) using ${config.dataSource}")
        if (config.useDataFrames) {
          Seq((false)).toDF.write.insertInto("t")
        } else {
          sql("insert into t select false")
        }
        assert(intercept[AnalysisException] {
          sql("alter table t add column s array<int> default array('abc', 'def')")
        }.getMessage.contains(incompatibleDefault))
      }
    }
  }

  test("SPARK-39557 INSERT INTO statements with tables with struct defaults") {
    // Positive tests: struct types are supported as default values.
    case class Config(
        dataSource: String,
        useDataFrames: Boolean = false)
    Seq(
      Config(
        "parquet"),
      Config(
        "parquet",
        useDataFrames = true),
      Config(
        "orc"),
      Config(
        "orc",
        useDataFrames = true)).foreach { config =>
      withTable("t") {
        sql(s"create table t(i boolean) using ${config.dataSource}")
        if (config.useDataFrames) {
          Seq((false)).toDF.write.insertInto("t")
        } else {
          sql("insert into t select false")
        }
        sql("alter table t add column s struct<x boolean, y string> default struct(true, 'abc')")
        checkAnswer(spark.table("t"), Row(false, Row(true, "abc")))
      }
    }

    // Negative tests: provided map element types must match their corresponding DEFAULT
    // declarations, if applicable.
    val incompatibleDefault =
    "Failed to execute ALTER TABLE ADD COLUMNS command because the destination table column s " +
      "has a DEFAULT value with type"
    Seq(
      Config(
        "parquet"),
      Config(
        "parquet",
        true)).foreach { config =>
      withTable("t") {
        sql(s"create table t(i boolean) using ${config.dataSource}")
        if (config.useDataFrames) {
          Seq((false)).toDF.write.insertInto("t")
        } else {
          sql("insert into t select false")
        }
        assert(intercept[AnalysisException] {
          sql("alter table t add column s struct<x boolean, y string> default struct(42, 56)")
        }.getMessage.contains(incompatibleDefault))
      }
    }
  }

  test("SPARK-39557 INSERT INTO statements with tables with map defaults") {
    // Positive tests: map types are supported as default values.
    case class Config(
        dataSource: String,
        useDataFrames: Boolean = false)
    Seq(
      Config(
        "parquet"),
      Config(
        "parquet",
        useDataFrames = true),
      Config(
        "orc"),
      Config(
        "orc",
        useDataFrames = true)).foreach { config =>
      withTable("t") {
        sql(s"create table t(i boolean) using ${config.dataSource}")
        if (config.useDataFrames) {
          Seq((false)).toDF.write.insertInto("t")
        } else {
          sql("insert into t select false")
        }
        sql("alter table t add column s map<boolean, string> default map(true, 'abc')")
        checkAnswer(spark.table("t"), Row(false, Map(true -> "abc")))
      }
      withTable("t") {
        sql(
          s"""
            create table t(
              i int,
              s struct<
                x array<
                  struct<a int, b int>>,
                y array<
                  map<boolean, string>>>
              default struct(
                array(
                  struct(1, 2)),
                array(
                  map(false, 'def', true, 'jkl'))))
              using ${config.dataSource}""")
        if (config.useDataFrames) {
          Seq((1)).toDF.write.insertInto("t")
        } else {
          sql("insert into t select 1, default")
        }
        sql("alter table t alter column s drop default")
        if (config.useDataFrames) {
          Seq((2, null)).toDF.write.insertInto("t")
        } else {
          sql("insert into t select 2, default")
        }
        sql(
          """
            alter table t alter column s
            set default struct(
              array(
                struct(3, 4)),
              array(
                map(false, 'mno', true, 'pqr')))""")
        if (config.useDataFrames) {
          Seq((3)).toDF.write.insertInto("t")
        } else {
          sql("insert into t select 3, default")
        }
        sql(
          """
            alter table t
            add column t array<
              map<boolean, string>>
            default array(
              map(true, 'xyz'))""")
        if (config.useDataFrames) {
          Seq((4)).toDF.write.insertInto("t")
        } else {
          sql("insert into t select 4, default")
        }
        checkAnswer(spark.table("t"),
          Seq(
            Row(1,
              Row(Seq(Row(1, 2)), Seq(Map(false -> "def", true -> "jkl"))),
              Seq(Map(true -> "xyz"))),
            Row(2,
              null,
              Seq(Map(true -> "xyz"))),
            Row(3,
              Row(Seq(Row(3, 4)), Seq(Map(false -> "mno", true -> "pqr"))),
              Seq(Map(true -> "xyz"))),
            Row(4,
              Row(Seq(Row(3, 4)), Seq(Map(false -> "mno", true -> "pqr"))),
              Seq(Map(true -> "xyz")))))
      }
    }
    // Negative tests: provided map element types must match their corresponding DEFAULT
    // declarations, if applicable.
    val incompatibleDefault =
    "Failed to execute ALTER TABLE ADD COLUMNS command because the destination table column s " +
      "has a DEFAULT value with type"
    Seq(
      Config(
        "parquet"),
      Config(
        "parquet",
        true)).foreach { config =>
      withTable("t") {
        sql(s"create table t(i boolean) using ${config.dataSource}")
        if (config.useDataFrames) {
          Seq((false)).toDF.write.insertInto("t")
        } else {
          sql("insert into t select false")
        }
        assert(intercept[AnalysisException] {
          sql("alter table t add column s map<boolean, string> default map(42, 56)")
        }.getMessage.contains(incompatibleDefault))
      }
    }
  }

  test("SPARK-39643 Prohibit subquery expressions in DEFAULT values") {
    Seq(
      "create table t(a string default (select 'abc')) using parquet",
      "create table t(a string default exists(select 42 where true)) using parquet",
      "create table t(a string default 1 in (select 1 union all select 2)) using parquet"
    ).foreach { query =>
      assert(intercept[AnalysisException] {
        sql(query)
      }.getMessage.contains(
        QueryCompilationErrors.defaultValuesMayNotContainSubQueryExpressions().getMessage))
    }
  }

  test("SPARK-39844 Restrict adding DEFAULT columns for existing tables to certain sources") {
    Seq("csv", "json", "orc", "parquet").foreach { provider =>
      withTable("t1") {
        // Set the allowlist of table providers to include the new table type for all SQL commands.
        withSQLConf(SQLConf.DEFAULT_COLUMN_ALLOWED_PROVIDERS.key -> provider) {
          // It is OK to create a new table with a column DEFAULT value assigned if the table
          // provider is in the allowlist.
          sql(s"create table t1(a int default 42) using $provider")
          // It is OK to add a new column to the table with a DEFAULT value to the existing table
          // since this table provider is not yet present in the
          // 'ADD_DEFAULT_COLUMN_EXISTING_TABLE_BANNED_PROVIDERS' denylist.
          sql(s"alter table t1 add column (b string default 'abc')")
          // Insert a row into the table and check that the assigned DEFAULT value is correct.
          sql(s"insert into t1 values (42, default)")
          checkAnswer(spark.table("t1"), Row(42, "abc"))
        }
        // Now update the allowlist of table providers to prohibit ALTER TABLE ADD COLUMN commands
        // from assigning DEFAULT values.
        withSQLConf(SQLConf.DEFAULT_COLUMN_ALLOWED_PROVIDERS.key -> s"$provider*") {
          assert(intercept[AnalysisException] {
            // Try to add another column to the existing table again. This fails because the table
            // provider is now in the denylist.
            sql(s"alter table t1 add column (b string default 'abc')")
          }.getMessage.contains(
            QueryCompilationErrors.addNewDefaultColumnToExistingTableNotAllowed(
              "ALTER TABLE ADD COLUMNS", provider).getMessage))
          withTable("t2") {
            // It is still OK to create a new table with a column DEFAULT value assigned, even if
            // the table provider is in the above denylist.
            sql(s"create table t2(a int default 42) using $provider")
            // Insert a row into the table and check that the assigned DEFAULT value is correct.
            sql(s"insert into t2 values (default)")
            checkAnswer(spark.table("t2"), Row(42))
          }
        }
      }
    }
  }

  test("Stop task set if FileAlreadyExistsException was thrown") {
    Seq(true, false).foreach { fastFail =>
      withSQLConf("fs.file.impl" -> classOf[FileExistingTestFileSystem].getName,
        "fs.file.impl.disable.cache" -> "true",
        SQLConf.FASTFAIL_ON_FILEFORMAT_OUTPUT.key -> fastFail.toString) {
        withTable("t") {
          sql(
            """
              |CREATE TABLE t(i INT, part1 INT) USING PARQUET
              |PARTITIONED BY (part1)
          """.stripMargin)

          val df = Seq((1, 1)).toDF("i", "part1")
          val err = intercept[SparkException] {
            df.write.mode("overwrite").format("parquet").insertInto("t")
          }

          if (fastFail) {
            assert(err.getCause.getMessage.contains("can not write to output file: " +
              "org.apache.hadoop.fs.FileAlreadyExistsException"))
          } else {
            assert(err.getCause.getMessage.contains("Task failed while writing rows"))
          }
        }
      }
    }
  }

  test("SPARK-29174 Support LOCAL in INSERT OVERWRITE DIRECTORY to data source") {
    withTempPath { dir =>
      val path = dir.toURI.getPath
      sql(s"""create table tab1 ( a int) using parquet location '$path'""")
      sql("insert into tab1 values(1)")
      checkAnswer(sql("select * from tab1"), Seq(1).map(i => Row(i)))
      sql("create table tab2 ( a int) using parquet")
      sql("insert into tab2 values(2)")
      checkAnswer(sql("select * from tab2"), Seq(2).map(i => Row(i)))
      sql(s"""insert overwrite local directory '$path' using parquet select * from tab2""")
      sql("refresh table tab1")
      checkAnswer(sql("select * from tab1"), Seq(2).map(i => Row(i)))
    }
  }

  test("SPARK-29174 fail LOCAL in INSERT OVERWRITE DIRECT remote path") {
    val message = intercept[ParseException] {
      sql("insert overwrite local directory 'hdfs:/abcd' using parquet select 1")
    }.getMessage
    assert(message.contains("LOCAL is supported only with file: scheme"))
  }

  test("SPARK-32508 " +
    "Disallow empty part col values in partition spec before static partition writing") {
    withTable("insertTable") {
      sql(
        """
          |CREATE TABLE insertTable(i int, part1 string, part2 string) USING PARQUET
          |PARTITIONED BY (part1, part2)
            """.stripMargin)
      val msg = "Partition spec is invalid"
      assert(intercept[AnalysisException] {
        sql("INSERT INTO TABLE insertTable PARTITION(part1=1, part2='') SELECT 1")
      }.getMessage.contains(msg))
      assert(intercept[AnalysisException] {
        sql("INSERT INTO TABLE insertTable PARTITION(part1='', part2) SELECT 1 ,'' AS part2")
      }.getMessage.contains(msg))

      sql("INSERT INTO TABLE insertTable PARTITION(part1='1', part2='2') SELECT 1")
      sql("INSERT INTO TABLE insertTable PARTITION(part1='1', part2) SELECT 1 ,'2' AS part2")
      sql("INSERT INTO TABLE insertTable PARTITION(part1='1', part2) SELECT 1 ,'' AS part2")
    }
  }

  test("SPARK-33294: Add query resolved check before analyze InsertIntoDir") {
    withTempPath { path =>
      val ex = intercept[AnalysisException] {
        sql(
          s"""
            |INSERT OVERWRITE DIRECTORY '${path.getAbsolutePath}' USING PARQUET
            |SELECT * FROM (
            | SELECT c3 FROM (
            |  SELECT c1, c2 from values(1,2) t(c1, c2)
            |  )
            |)
          """.stripMargin)
      }
      assert(ex.getErrorClass == "UNRESOLVED_COLUMN")
      assert(ex.messageParameters.head == "`c3`")
    }
  }

  test("SPARK-34926: PartitioningUtils.getPathFragment() should respect partition value is null") {
    withTable("t1", "t2") {
      sql("CREATE TABLE t1(id INT) USING PARQUET")
      sql(
        """
          |CREATE TABLE t2 (c1 INT, part STRING)
          |  USING parquet
          |PARTITIONED BY (part)
          |""".stripMargin)
      sql(
        """
          |INSERT INTO TABLE t2 PARTITION (part = null)
          |SELECT * FROM t1 where 1=0""".stripMargin)
      checkAnswer(spark.table("t2"), Nil)
    }
  }

  test("SPARK-35106: insert overwrite with custom partition path") {
    withTempPath { path =>
      withTable("t") {
      sql(
        """
          |create table t(i int, part1 int, part2 int) using parquet
          |partitioned by (part1, part2)
        """.stripMargin)

        sql(s"alter table t add partition(part1=1, part2=1) location '${path.getAbsolutePath}'")
        sql(s"insert into t partition(part1=1, part2=1) select 1")
        checkAnswer(spark.table("t"), Row(1, 1, 1))

        sql("insert overwrite table t partition(part1=1, part2=1) select 2")
        checkAnswer(spark.table("t"), Row(2, 1, 1))

        sql("insert overwrite table t partition(part1=2, part2) select 2, 2")
        checkAnswer(spark.table("t"), Row(2, 1, 1) :: Row(2, 2, 2) :: Nil)

        sql("insert overwrite table t partition(part1=1, part2=2) select 3")
        checkAnswer(spark.table("t"), Row(2, 1, 1) :: Row(2, 2, 2) :: Row(3, 1, 2) :: Nil)

        sql("insert overwrite table t partition(part1=1, part2) select 4, 1")
        checkAnswer(spark.table("t"), Row(4, 1, 1) :: Row(2, 2, 2) :: Nil)
      }
    }
  }

  test("SPARK-35106: dynamic partition overwrite with custom partition path") {
    withSQLConf(SQLConf.PARTITION_OVERWRITE_MODE.key -> PartitionOverwriteMode.DYNAMIC.toString) {
      withTempPath { path =>
        withTable("t") {
          sql(
            """
              |create table t(i int, part1 int, part2 int) using parquet
              |partitioned by (part1, part2)
            """.stripMargin)

          sql(s"insert into t partition(part1=1, part2=1) select 1")
          checkAnswer(spark.table("t"), Row(1, 1, 1))

          sql(s"alter table t add partition(part1=1, part2=2) location '${path.getAbsolutePath}'")

          // dynamic partition overwrite to empty custom partition
          sql(s"insert overwrite table t partition(part1=1, part2=2) select 1")
          checkAnswer(spark.table("t"), Row(1, 1, 1) :: Row(1, 1, 2) :: Nil)

          // dynamic partition overwrite to non-empty custom partition
          sql("insert overwrite table t partition(part1=1, part2=2) select 2")
          checkAnswer(spark.table("t"), Row(1, 1, 1) :: Row(2, 1, 2) :: Nil)
        }
      }
    }
  }

  test("SPARK-35106: Throw exception when rename custom partition paths returns false") {
    withSQLConf(
      "fs.file.impl" -> classOf[RenameFromSparkStagingToFinalDirAlwaysTurnsFalseFilesystem].getName,
      "fs.file.impl.disable.cache" -> "true") {
      withTempPath { path =>
        withTable("t") {
          sql(
            """
              |create table t(i int, part1 int, part2 int) using parquet
              |partitioned by (part1, part2)
            """.stripMargin)

          sql(s"alter table t add partition(part1=1, part2=1) location '${path.getAbsolutePath}'")

          val e = intercept[SparkException] {
            sql(s"insert into t partition(part1=1, part2=1) select 1")
          }.getCause
          assert(e.isInstanceOf[IOException])
          assert(e.getMessage.contains("Failed to rename"))
          assert(e.getMessage.contains("when committing files staged for absolute location"))
        }
      }
    }
  }

  test("SPARK-35106: Throw exception when rename dynamic partition paths returns false") {
    withSQLConf(
      "fs.file.impl" -> classOf[RenameFromSparkStagingToFinalDirAlwaysTurnsFalseFilesystem].getName,
      "fs.file.impl.disable.cache" -> "true",
      SQLConf.PARTITION_OVERWRITE_MODE.key -> PartitionOverwriteMode.DYNAMIC.toString) {

      withTable("t") {
        sql(
          """
            |create table t(i int, part1 int, part2 int) using parquet
            |partitioned by (part1, part2)
          """.stripMargin)

        val e = intercept[SparkException] {
          sql(s"insert overwrite table t partition(part1, part2) values (1, 1, 1)")
        }.getCause
        assert(e.isInstanceOf[IOException])
        assert(e.getMessage.contains("Failed to rename"))
        assert(e.getMessage.contains(
          "when committing files staged for overwriting dynamic partitions"))
      }
    }
  }

  test("SPARK-36980: Insert support query with CTE") {
    withTable("t") {
      sql("CREATE TABLE t(i int, part1 int, part2 int) using parquet")
      sql("INSERT INTO t WITH v1(c1) as (values (1)) select 1, 2, 3 from v1")
      checkAnswer(spark.table("t"), Row(1, 2, 3))
    }
  }

  test("SELECT clause with star wildcard") {
    withTable("t1") {
      sql("CREATE TABLE t1(c1 int, c2 string) using parquet")
      sql("INSERT INTO TABLE t1 select * from jt where a=1")
      checkAnswer(spark.table("t1"), Row(1, "str1"))
    }

    withSQLConf(SQLConf.USE_NULLS_FOR_MISSING_DEFAULT_COLUMN_VALUES.key -> "true") {
      withTable("t1") {
        sql("CREATE TABLE t1(c1 int, c2 string, c3 int) using parquet")
        sql("INSERT INTO TABLE t1 select * from jt where a=1")
        checkAnswer(spark.table("t1"), Row(1, "str1", null))
        sql("INSERT INTO TABLE t1 select *, 2 from jt where a=2")
        checkAnswer(spark.table("t1"), Seq(Row(1, "str1", null), Row(2, "str2", 2)))
      }
    }
  }

  test("SPARK-37294: insert ANSI intervals into a table partitioned by the interval columns") {
    val tbl = "interval_table"
    Seq(PartitionOverwriteMode.DYNAMIC, PartitionOverwriteMode.STATIC).foreach { mode =>
      withSQLConf(SQLConf.PARTITION_OVERWRITE_MODE.key -> mode.toString) {
        withTable(tbl) {
          sql(
            s"""
              |CREATE TABLE $tbl (i INT, part1 INTERVAL YEAR, part2 INTERVAL DAY) USING PARQUET
              |PARTITIONED BY (part1, part2)
              """.stripMargin)

          sql(
            s"""ALTER TABLE $tbl ADD PARTITION (
               |part1 = INTERVAL '2' YEAR,
               |part2 = INTERVAL '3' DAY)""".stripMargin)
          sql(s"INSERT OVERWRITE TABLE $tbl SELECT 1, INTERVAL '2' YEAR, INTERVAL '3' DAY")
          sql(s"INSERT INTO TABLE $tbl SELECT 4, INTERVAL '5' YEAR, INTERVAL '6' DAY")
          sql(
            s"""
               |INSERT INTO $tbl
               | PARTITION (part1 = INTERVAL '8' YEAR, part2 = INTERVAL '9' DAY)
               |SELECT 7""".stripMargin)

          checkAnswer(
            spark.table(tbl),
            Seq(Row(1, Period.ofYears(2), Duration.ofDays(3)),
              Row(4, Period.ofYears(5), Duration.ofDays(6)),
              Row(7, Period.ofYears(8), Duration.ofDays(9))))
        }
      }
    }
  }
}

class FileExistingTestFileSystem extends RawLocalFileSystem {
  override def create(
      f: Path,
      overwrite: Boolean,
      bufferSize: Int,
      replication: Short,
      blockSize: Long): FSDataOutputStream = {
    throw new FileAlreadyExistsException(s"${f.toString} already exists")
  }
}

class RenameFromSparkStagingToFinalDirAlwaysTurnsFalseFilesystem extends RawLocalFileSystem {
  override def rename(src: Path, dst: Path): Boolean = {
    (!isSparkStagingDir(src) || isSparkStagingDir(dst)) && super.rename(src, dst)
  }

  private def isSparkStagingDir(path: Path): Boolean = {
    path.toString.contains(".spark-staging-")
  }
}<|MERGE_RESOLUTION|>--- conflicted
+++ resolved
@@ -1690,7 +1690,18 @@
     }
   }
 
-<<<<<<< HEAD
+  test("SPARK-39985 Enable implicit DEFAULT column values in inserts from DataFrames") {
+    // Negative test: explicit column "default" references are not supported in write operations
+    // from DataFrames: since the operators are resolved one-by-one, any .select referring to
+    // "default" generates a "column not found" error before any following .insertInto.
+    withTable("t") {
+      sql(s"create table t(a string, i int default 42) using parquet")
+      assert(intercept[AnalysisException] {
+        Seq(("xyz")).toDF.select("value", "default").write.insertInto("t")
+      }.getMessage.contains("column or function parameter with name `default` cannot be resolved"))
+    }
+  }
+
   test("SPARK-40001 JSON DEFAULT columns require JSON_GENERATOR_IGNORE_NULL_FIELDS off") {
     val error = "DEFAULT values are not supported for JSON tables"
     // Check that the DEFAULT_COLUMN_JSON_GENERATOR_FORCE_NULL_FIELDS config overrides the
@@ -1710,17 +1721,6 @@
         sql("insert into t values (null)")
         checkAnswer(spark.table("t"), Row(42))
       }
-=======
-  test("SPARK-39985 Enable implicit DEFAULT column values in inserts from DataFrames") {
-    // Negative test: explicit column "default" references are not supported in write operations
-    // from DataFrames: since the operators are resolved one-by-one, any .select referring to
-    // "default" generates a "column not found" error before any following .insertInto.
-    withTable("t") {
-      sql(s"create table t(a string, i int default 42) using parquet")
-      assert(intercept[AnalysisException] {
-        Seq(("xyz")).toDF.select("value", "default").write.insertInto("t")
-      }.getMessage.contains("column or function parameter with name `default` cannot be resolved"))
->>>>>>> f8d51b99
     }
   }
 
