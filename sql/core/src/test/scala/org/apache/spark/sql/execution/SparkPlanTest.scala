--- conflicted
+++ resolved
@@ -136,7 +136,6 @@
     checkAnswer(input, planFunction, expectedRows)
   }
 
-<<<<<<< HEAD
   /**
    * Runs the plan and makes sure the answer matches the result produced by a reference plan.
    * @param input the input data to be used.
@@ -156,8 +155,6 @@
       case None =>
     }
   }
-=======
->>>>>>> 132e7fca
 }
 
 /**
@@ -184,7 +181,7 @@
     val expectedOutputPlan = expectedPlanFunction(input.queryExecution.sparkPlan)
 
     val expectedAnswer: Seq[Row] = try {
-      executePlan(input, expectedOutputPlan)
+      executePlan(expectedOutputPlan)
     } catch {
       case NonFatal(e) =>
         val errorMessage =
@@ -199,7 +196,7 @@
     }
 
     val actualAnswer: Seq[Row] = try {
-      executePlan(input, outputPlan)
+      executePlan(outputPlan)
     } catch {
       case NonFatal(e) =>
         val errorMessage =
@@ -239,9 +236,8 @@
 
     val outputPlan = planFunction(input.map(_.queryExecution.sparkPlan))
 
-<<<<<<< HEAD
     val sparkAnswer: Seq[Row] = try {
-      executePlan(input, outputPlan)
+      executePlan(outputPlan)
     } catch {
       case NonFatal(e) =>
         val errorMessage =
@@ -263,21 +259,6 @@
        """.stripMargin
     }
   }
-=======
-    // A very simple resolver to make writing tests easier. In contrast to the real resolver
-    // this is always case sensitive and does not try to handle scoping or complex type resolution.
-    val resolvedPlan = TestSQLContext.prepareForExecution.execute(
-      outputPlan transform {
-        case plan: SparkPlan =>
-          val inputMap = plan.children.flatMap(_.output).map(a => (a.name, a)).toMap
-          plan.transformExpressions {
-            case UnresolvedAttribute(Seq(u)) =>
-              inputMap.getOrElse(u,
-                sys.error(s"Invalid Test: Cannot resolve $u given input $inputMap"))
-          }
-      }
-    )
->>>>>>> 132e7fca
 
   private def compareAnswers(
       sparkAnswer: Seq[Row],
@@ -314,22 +295,20 @@
     }
   }
 
-  private def executePlan(input: DataFrame, outputPlan: SparkPlan): Seq[Row] = {
+  private def executePlan(outputPlan: SparkPlan): Seq[Row] = {
     // A very simple resolver to make writing tests easier. In contrast to the real resolver
     // this is always case sensitive and does not try to handle scoping or complex type resolution.
-    val resolvedPlan = outputPlan transform {
-      case plan: SparkPlan =>
-        val inputMap = plan.children.flatMap(_.output).zipWithIndex.map {
-          case (a, i) =>
-            (a.name, BoundReference(i, a.dataType, a.nullable))
-        }.toMap
-
-        plan.transformExpressions {
-          case UnresolvedAttribute(Seq(u)) =>
-            inputMap.getOrElse(u,
-              sys.error(s"Invalid Test: Cannot resolve $u given input $inputMap"))
-        }
-    }
+    val resolvedPlan = TestSQLContext.prepareForExecution.execute(
+      outputPlan transform {
+        case plan: SparkPlan =>
+          val inputMap = plan.children.flatMap(_.output).map(a => (a.name, a)).toMap
+          plan.transformExpressions {
+            case UnresolvedAttribute(Seq(u)) =>
+              inputMap.getOrElse(u,
+                sys.error(s"Invalid Test: Cannot resolve $u given input $inputMap"))
+          }
+      }
+    )
     resolvedPlan.executeCollect().toSeq
   }
 }
