/*
 * Licensed to the Apache Software Foundation (ASF) under one or more
 * contributor license agreements.  See the NOTICE file distributed with
 * this work for additional information regarding copyright ownership.
 * The ASF licenses this file to You under the Apache License, Version 2.0
 * (the "License"); you may not use this file except in compliance with
 * the License.  You may obtain a copy of the License at
 *
 *    http://www.apache.org/licenses/LICENSE-2.0
 *
 * Unless required by applicable law or agreed to in writing, software
 * distributed under the License is distributed on an "AS IS" BASIS,
 * WITHOUT WARRANTIES OR CONDITIONS OF ANY KIND, either express or implied.
 * See the License for the specific language governing permissions and
 * limitations under the License.
 */

package org.apache.spark.sql.sources.v2

import scala.collection.JavaConverters._

import org.scalatest.BeforeAndAfter

import org.apache.spark.SparkException
import org.apache.spark.sql.{AnalysisException, QueryTest, Row}
import org.apache.spark.sql.catalog.v2.Identifier
import org.apache.spark.sql.catalyst.analysis.{CannotReplaceMissingTableException, NoSuchTableException, TableAlreadyExistsException}
import org.apache.spark.sql.catalyst.plans.ShowTablesSchema
import org.apache.spark.sql.execution.datasources.v2.V2SessionCatalog
import org.apache.spark.sql.execution.datasources.v2.orc.OrcDataSourceV2
import org.apache.spark.sql.internal.SQLConf.{PARTITION_OVERWRITE_MODE, PartitionOverwriteMode, V2_SESSION_CATALOG}
import org.apache.spark.sql.test.SharedSQLContext
import org.apache.spark.sql.types.{ArrayType, DoubleType, IntegerType, LongType, MapType, StringType, StructField, StructType, TimestampType}

class DataSourceV2SQLSuite extends QueryTest with SharedSQLContext with BeforeAndAfter {

  import org.apache.spark.sql.catalog.v2.CatalogV2Implicits._

  private val orc2 = classOf[OrcDataSourceV2].getName

  before {
    spark.conf.set("spark.sql.catalog.testcat", classOf[TestInMemoryTableCatalog].getName)
    spark.conf.set(
        "spark.sql.catalog.testcat_atomic", classOf[TestStagingInMemoryCatalog].getName)
    spark.conf.set("spark.sql.catalog.testcat2", classOf[TestInMemoryTableCatalog].getName)
    spark.conf.set(V2_SESSION_CATALOG.key, classOf[TestInMemoryTableCatalog].getName)

    val df = spark.createDataFrame(Seq((1L, "a"), (2L, "b"), (3L, "c"))).toDF("id", "data")
    df.createOrReplaceTempView("source")
    val df2 = spark.createDataFrame(Seq((4L, "d"), (5L, "e"), (6L, "f"))).toDF("id", "data")
    df2.createOrReplaceTempView("source2")
  }

  after {
    spark.catalog("testcat").asInstanceOf[TestInMemoryTableCatalog].clearTables()
    spark.catalog("testcat_atomic").asInstanceOf[TestInMemoryTableCatalog].clearTables()
    spark.catalog("session").asInstanceOf[TestInMemoryTableCatalog].clearTables()
  }

  test("CreateTable: use v2 plan because catalog is set") {
    spark.sql("CREATE TABLE testcat.table_name (id bigint, data string) USING foo")

    val testCatalog = spark.catalog("testcat").asTableCatalog
    val table = testCatalog.loadTable(Identifier.of(Array(), "table_name"))

    assert(table.name == "testcat.table_name")
    assert(table.partitioning.isEmpty)
    assert(table.properties == Map("provider" -> "foo").asJava)
    assert(table.schema == new StructType().add("id", LongType).add("data", StringType))

    val rdd = spark.sparkContext.parallelize(table.asInstanceOf[InMemoryTable].rows)
    checkAnswer(spark.internalCreateDataFrame(rdd, table.schema), Seq.empty)
  }

  test("CreateTable: use v2 plan and session catalog when provider is v2") {
    spark.sql(s"CREATE TABLE table_name (id bigint, data string) USING $orc2")

    val testCatalog = spark.catalog("session").asTableCatalog
    val table = testCatalog.loadTable(Identifier.of(Array(), "table_name"))

    assert(table.name == "session.table_name")
    assert(table.partitioning.isEmpty)
    assert(table.properties == Map("provider" -> orc2).asJava)
    assert(table.schema == new StructType().add("id", LongType).add("data", StringType))

    val rdd = spark.sparkContext.parallelize(table.asInstanceOf[InMemoryTable].rows)
    checkAnswer(spark.internalCreateDataFrame(rdd, table.schema), Seq.empty)
  }

  test("CreateTable: fail if table exists") {
    spark.sql("CREATE TABLE testcat.table_name (id bigint, data string) USING foo")

    val testCatalog = spark.catalog("testcat").asTableCatalog

    val table = testCatalog.loadTable(Identifier.of(Array(), "table_name"))
    assert(table.name == "testcat.table_name")
    assert(table.partitioning.isEmpty)
    assert(table.properties == Map("provider" -> "foo").asJava)
    assert(table.schema == new StructType().add("id", LongType).add("data", StringType))

    // run a second create query that should fail
    val exc = intercept[TableAlreadyExistsException] {
      spark.sql("CREATE TABLE testcat.table_name (id bigint, data string, id2 bigint) USING bar")
    }

    assert(exc.getMessage.contains("table_name"))

    // table should not have changed
    val table2 = testCatalog.loadTable(Identifier.of(Array(), "table_name"))
    assert(table2.name == "testcat.table_name")
    assert(table2.partitioning.isEmpty)
    assert(table2.properties == Map("provider" -> "foo").asJava)
    assert(table2.schema == new StructType().add("id", LongType).add("data", StringType))

    // check that the table is still empty
    val rdd = spark.sparkContext.parallelize(table.asInstanceOf[InMemoryTable].rows)
    checkAnswer(spark.internalCreateDataFrame(rdd, table.schema), Seq.empty)
  }

  test("CreateTable: if not exists") {
    spark.sql(
      "CREATE TABLE IF NOT EXISTS testcat.table_name (id bigint, data string) USING foo")

    val testCatalog = spark.catalog("testcat").asTableCatalog
    val table = testCatalog.loadTable(Identifier.of(Array(), "table_name"))

    assert(table.name == "testcat.table_name")
    assert(table.partitioning.isEmpty)
    assert(table.properties == Map("provider" -> "foo").asJava)
    assert(table.schema == new StructType().add("id", LongType).add("data", StringType))

    spark.sql("CREATE TABLE IF NOT EXISTS testcat.table_name (id bigint, data string) USING bar")

    // table should not have changed
    val table2 = testCatalog.loadTable(Identifier.of(Array(), "table_name"))
    assert(table2.name == "testcat.table_name")
    assert(table2.partitioning.isEmpty)
    assert(table2.properties == Map("provider" -> "foo").asJava)
    assert(table2.schema == new StructType().add("id", LongType).add("data", StringType))

    // check that the table is still empty
    val rdd2 = spark.sparkContext.parallelize(table.asInstanceOf[InMemoryTable].rows)
    checkAnswer(spark.internalCreateDataFrame(rdd2, table.schema), Seq.empty)
  }

  test("CreateTable: use default catalog for v2 sources when default catalog is set") {
    val sparkSession = spark.newSession()
    sparkSession.conf.set("spark.sql.catalog.testcat", classOf[TestInMemoryTableCatalog].getName)
    sparkSession.conf.set("spark.sql.default.catalog", "testcat")
    sparkSession.sql(s"CREATE TABLE table_name (id bigint, data string) USING foo")

    val testCatalog = sparkSession.catalog("testcat").asTableCatalog
    val table = testCatalog.loadTable(Identifier.of(Array(), "table_name"))

    assert(table.name == "testcat.table_name")
    assert(table.partitioning.isEmpty)
    assert(table.properties == Map("provider" -> "foo").asJava)
    assert(table.schema == new StructType().add("id", LongType).add("data", StringType))

    // check that the table is empty
    val rdd = sparkSession.sparkContext.parallelize(table.asInstanceOf[InMemoryTable].rows)
    checkAnswer(spark.internalCreateDataFrame(rdd, table.schema), Seq.empty)
  }

  test("CreateTableAsSelect: use v2 plan because catalog is set") {
    val basicCatalog = spark.catalog("testcat").asTableCatalog
    val atomicCatalog = spark.catalog("testcat_atomic").asTableCatalog
    val basicIdentifier = "testcat.table_name"
    val atomicIdentifier = "testcat_atomic.table_name"

    Seq((basicCatalog, basicIdentifier), (atomicCatalog, atomicIdentifier)).foreach {
      case (catalog, identifier) =>
        spark.sql(s"CREATE TABLE $identifier USING foo AS SELECT id, data FROM source")

        val table = catalog.loadTable(Identifier.of(Array(), "table_name"))

        assert(table.name == identifier)
        assert(table.partitioning.isEmpty)
        assert(table.properties == Map("provider" -> "foo").asJava)
        assert(table.schema == new StructType()
          .add("id", LongType, nullable = false)
          .add("data", StringType))

        val rdd = spark.sparkContext.parallelize(table.asInstanceOf[InMemoryTable].rows)
        checkAnswer(spark.internalCreateDataFrame(rdd, table.schema), spark.table("source"))
    }
  }

  test("ReplaceTableAsSelect: basic v2 implementation.") {
    val basicCatalog = spark.catalog("testcat").asTableCatalog
    val atomicCatalog = spark.catalog("testcat_atomic").asTableCatalog
    val basicIdentifier = "testcat.table_name"
    val atomicIdentifier = "testcat_atomic.table_name"

    Seq((basicCatalog, basicIdentifier), (atomicCatalog, atomicIdentifier)).foreach {
      case (catalog, identifier) =>
        spark.sql(s"CREATE TABLE $identifier USING foo AS SELECT id, data FROM source")
        val originalTable = catalog.loadTable(Identifier.of(Array(), "table_name"))

        spark.sql(s"REPLACE TABLE $identifier USING foo AS SELECT id FROM source")
        val replacedTable = catalog.loadTable(Identifier.of(Array(), "table_name"))

        assert(replacedTable != originalTable, "Table should have been replaced.")
        assert(replacedTable.name == identifier)
        assert(replacedTable.partitioning.isEmpty)
        assert(replacedTable.properties == Map("provider" -> "foo").asJava)
        assert(replacedTable.schema == new StructType()
          .add("id", LongType, nullable = false))

        val rdd = spark.sparkContext.parallelize(replacedTable.asInstanceOf[InMemoryTable].rows)
        checkAnswer(
          spark.internalCreateDataFrame(rdd, replacedTable.schema),
          spark.table("source").select("id"))
    }
  }

  test("ReplaceTableAsSelect: Non-atomic catalog drops the table if the write fails.") {
    spark.sql("CREATE TABLE testcat.table_name USING foo AS SELECT id, data FROM source")
    val testCatalog = spark.catalog("testcat").asTableCatalog
    val table = testCatalog.loadTable(Identifier.of(Array(), "table_name"))
    assert(table.asInstanceOf[InMemoryTable].rows.nonEmpty)

    intercept[Exception] {
      spark.sql("REPLACE TABLE testcat.table_name" +
        s" USING foo OPTIONS (`${TestInMemoryTableCatalog.SIMULATE_FAILED_WRITE_OPTION}`=true)" +
        s" AS SELECT id FROM source")
    }

    assert(!testCatalog.tableExists(Identifier.of(Array(), "table_name")),
        "Table should have been dropped as a result of the replace.")
  }

  test("ReplaceTableAsSelect: Non-atomic catalog drops the table permanently if the" +
    " subsequent table creation fails.") {
    spark.sql("CREATE TABLE testcat.table_name USING foo AS SELECT id, data FROM source")
    val testCatalog = spark.catalog("testcat").asTableCatalog
    val table = testCatalog.loadTable(Identifier.of(Array(), "table_name"))
    assert(table.asInstanceOf[InMemoryTable].rows.nonEmpty)

    intercept[Exception] {
      spark.sql("REPLACE TABLE testcat.table_name" +
        s" USING foo" +
        s" TBLPROPERTIES (`${TestInMemoryTableCatalog.SIMULATE_FAILED_CREATE_PROPERTY}`=true)" +
        s" AS SELECT id FROM source")
    }

    assert(!testCatalog.tableExists(Identifier.of(Array(), "table_name")),
      "Table should have been dropped and failed to be created.")
  }

  test("ReplaceTableAsSelect: Atomic catalog does not drop the table when replace fails.") {
    spark.sql("CREATE TABLE testcat_atomic.table_name USING foo AS SELECT id, data FROM source")
    val testCatalog = spark.catalog("testcat_atomic").asTableCatalog
    val table = testCatalog.loadTable(Identifier.of(Array(), "table_name"))

    intercept[Exception] {
      spark.sql("REPLACE TABLE testcat_atomic.table_name" +
        s" USING foo OPTIONS (`${TestInMemoryTableCatalog.SIMULATE_FAILED_WRITE_OPTION}=true)" +
        s" AS SELECT id FROM source")
    }

    var maybeReplacedTable = testCatalog.loadTable(Identifier.of(Array(), "table_name"))
    assert(maybeReplacedTable === table, "Table should not have changed.")

    intercept[Exception] {
      spark.sql("REPLACE TABLE testcat_atomic.table_name" +
        s" USING foo" +
        s" TBLPROPERTIES (`${TestInMemoryTableCatalog.SIMULATE_FAILED_CREATE_PROPERTY}`=true)" +
        s" AS SELECT id FROM source")
    }

    maybeReplacedTable = testCatalog.loadTable(Identifier.of(Array(), "table_name"))
    assert(maybeReplacedTable === table, "Table should not have changed.")
  }

  test("ReplaceTable: Erases the table contents and changes the metadata.") {
    spark.sql(s"CREATE TABLE testcat.table_name USING $orc2 AS SELECT id, data FROM source")

    val testCatalog = spark.catalog("testcat").asTableCatalog
    val table = testCatalog.loadTable(Identifier.of(Array(), "table_name"))
    assert(table.asInstanceOf[InMemoryTable].rows.nonEmpty)

    spark.sql("REPLACE TABLE testcat.table_name (id bigint) USING foo")
    val replaced = testCatalog.loadTable(Identifier.of(Array(), "table_name"))

    assert(replaced.asInstanceOf[InMemoryTable].rows.isEmpty,
        "Replaced table should have no rows after committing.")
    assert(replaced.schema().fields.length === 1,
        "Replaced table should have new schema.")
    assert(replaced.schema().fields(0).name === "id",
      "Replaced table should have new schema.")
  }

  test("ReplaceTableAsSelect: CREATE OR REPLACE new table has same behavior as CTAS.") {
    Seq("testcat", "testcat_atomic").foreach { catalog =>
      spark.sql(s"CREATE TABLE $catalog.created USING $orc2 AS SELECT id, data FROM source")
      spark.sql(
        s"CREATE OR REPLACE TABLE $catalog.replaced USING $orc2 AS SELECT id, data FROM source")

      val testCatalog = spark.catalog(catalog).asTableCatalog
      val createdTable = testCatalog.loadTable(Identifier.of(Array(), "created"))
      val replacedTable = testCatalog.loadTable(Identifier.of(Array(), "replaced"))

      assert(createdTable.asInstanceOf[InMemoryTable].rows ===
        replacedTable.asInstanceOf[InMemoryTable].rows)
      assert(createdTable.schema === replacedTable.schema)
    }
  }

  test("ReplaceTableAsSelect: REPLACE TABLE throws exception if table does not exist.") {
    Seq("testcat", "testcat_atomic").foreach { catalog =>
      spark.sql(s"CREATE TABLE $catalog.created USING $orc2 AS SELECT id, data FROM source")
      intercept[CannotReplaceMissingTableException] {
        spark.sql(s"REPLACE TABLE $catalog.replaced USING $orc2 AS SELECT id, data FROM source")
      }
    }
  }

  test("ReplaceTableAsSelect: REPLACE TABLE throws exception if table is dropped before commit.") {
    import TestInMemoryTableCatalog._
    spark.sql(s"CREATE TABLE testcat_atomic.created USING $orc2 AS SELECT id, data FROM source")
    intercept[CannotReplaceMissingTableException] {
      spark.sql(s"REPLACE TABLE testcat_atomic.replaced" +
        s" USING $orc2" +
        s" TBLPROPERTIES (`$SIMULATE_DROP_BEFORE_REPLACE_PROPERTY`=true)" +
        s" AS SELECT id, data FROM source")
    }
  }

  test("CreateTableAsSelect: use v2 plan and session catalog when provider is v2") {
    spark.sql(s"CREATE TABLE table_name USING $orc2 AS SELECT id, data FROM source")

    val testCatalog = spark.catalog("session").asTableCatalog
    val table = testCatalog.loadTable(Identifier.of(Array(), "table_name"))

    assert(table.name == "session.table_name")
    assert(table.partitioning.isEmpty)
    assert(table.properties == Map("provider" -> orc2).asJava)
    assert(table.schema == new StructType()
        .add("id", LongType, nullable = false)
        .add("data", StringType))

    val rdd = spark.sparkContext.parallelize(table.asInstanceOf[InMemoryTable].rows)
    checkAnswer(spark.internalCreateDataFrame(rdd, table.schema), spark.table("source"))
  }

  test("CreateTableAsSelect: fail if table exists") {
    spark.sql("CREATE TABLE testcat.table_name USING foo AS SELECT id, data FROM source")

    val testCatalog = spark.catalog("testcat").asTableCatalog

    val table = testCatalog.loadTable(Identifier.of(Array(), "table_name"))
    assert(table.name == "testcat.table_name")
    assert(table.partitioning.isEmpty)
    assert(table.properties == Map("provider" -> "foo").asJava)
    assert(table.schema == new StructType()
        .add("id", LongType, nullable = false)
        .add("data", StringType))

    val rdd = spark.sparkContext.parallelize(table.asInstanceOf[InMemoryTable].rows)
    checkAnswer(spark.internalCreateDataFrame(rdd, table.schema), spark.table("source"))

    // run a second CTAS query that should fail
    val exc = intercept[TableAlreadyExistsException] {
      spark.sql(
        "CREATE TABLE testcat.table_name USING bar AS SELECT id, data, id as id2 FROM source2")
    }

    assert(exc.getMessage.contains("table_name"))

    // table should not have changed
    val table2 = testCatalog.loadTable(Identifier.of(Array(), "table_name"))
    assert(table2.name == "testcat.table_name")
    assert(table2.partitioning.isEmpty)
    assert(table2.properties == Map("provider" -> "foo").asJava)
    assert(table2.schema == new StructType()
        .add("id", LongType, nullable = false)
        .add("data", StringType))

    val rdd2 = spark.sparkContext.parallelize(table.asInstanceOf[InMemoryTable].rows)
    checkAnswer(spark.internalCreateDataFrame(rdd2, table.schema), spark.table("source"))
  }

  test("CreateTableAsSelect: if not exists") {
    spark.sql(
      "CREATE TABLE IF NOT EXISTS testcat.table_name USING foo AS SELECT id, data FROM source")

    val testCatalog = spark.catalog("testcat").asTableCatalog
    val table = testCatalog.loadTable(Identifier.of(Array(), "table_name"))

    assert(table.name == "testcat.table_name")
    assert(table.partitioning.isEmpty)
    assert(table.properties == Map("provider" -> "foo").asJava)
    assert(table.schema == new StructType()
        .add("id", LongType, nullable = false)
        .add("data", StringType))

    val rdd = spark.sparkContext.parallelize(table.asInstanceOf[InMemoryTable].rows)
    checkAnswer(spark.internalCreateDataFrame(rdd, table.schema), spark.table("source"))

    spark.sql(
      "CREATE TABLE IF NOT EXISTS testcat.table_name USING foo AS SELECT id, data FROM source2")

    // check that the table contains data from just the first CTAS
    val rdd2 = spark.sparkContext.parallelize(table.asInstanceOf[InMemoryTable].rows)
    checkAnswer(spark.internalCreateDataFrame(rdd2, table.schema), spark.table("source"))
  }

  test("CreateTableAsSelect: use default catalog for v2 sources when default catalog is set") {
    val sparkSession = spark.newSession()
    sparkSession.conf.set("spark.sql.catalog.testcat", classOf[TestInMemoryTableCatalog].getName)
    sparkSession.conf.set("spark.sql.default.catalog", "testcat")

    val df = sparkSession.createDataFrame(Seq((1L, "a"), (2L, "b"), (3L, "c"))).toDF("id", "data")
    df.createOrReplaceTempView("source")

    // setting the default catalog breaks the reference to source because the default catalog is
    // used and AsTableIdentifier no longer matches
    sparkSession.sql(s"CREATE TABLE table_name USING foo AS SELECT id, data FROM source")

    val testCatalog = sparkSession.catalog("testcat").asTableCatalog
    val table = testCatalog.loadTable(Identifier.of(Array(), "table_name"))

    assert(table.name == "testcat.table_name")
    assert(table.partitioning.isEmpty)
    assert(table.properties == Map("provider" -> "foo").asJava)
    assert(table.schema == new StructType()
        .add("id", LongType, nullable = false)
        .add("data", StringType))

    val rdd = sparkSession.sparkContext.parallelize(table.asInstanceOf[InMemoryTable].rows)
    checkAnswer(spark.internalCreateDataFrame(rdd, table.schema), sparkSession.table("source"))

    sparkSession.sql("DROP TABLE table_name")
  }

  test("CreateTableAsSelect: v2 session catalog can load v1 source table") {
    val sparkSession = spark.newSession()
    sparkSession.conf.set(V2_SESSION_CATALOG.key, classOf[V2SessionCatalog].getName)

    val df = sparkSession.createDataFrame(Seq((1L, "a"), (2L, "b"), (3L, "c"))).toDF("id", "data")
    df.createOrReplaceTempView("source")

    sparkSession.sql(s"CREATE TABLE table_name USING parquet AS SELECT id, data FROM source")

    // use the catalog name to force loading with the v2 catalog
    checkAnswer(sparkSession.sql(s"TABLE session.table_name"), sparkSession.table("source"))

    sparkSession.sql("DROP TABLE table_name")
  }

  test("DropTable: basic") {
    val tableName = "testcat.ns1.ns2.tbl"
    val ident = Identifier.of(Array("ns1", "ns2"), "tbl")
    sql(s"CREATE TABLE $tableName USING foo AS SELECT id, data FROM source")
    assert(spark.catalog("testcat").asTableCatalog.tableExists(ident) === true)
    sql(s"DROP TABLE $tableName")
    assert(spark.catalog("testcat").asTableCatalog.tableExists(ident) === false)
  }

  test("DropTable: if exists") {
    intercept[NoSuchTableException] {
      sql(s"DROP TABLE testcat.db.notbl")
    }
    sql(s"DROP TABLE IF EXISTS testcat.db.notbl")
  }

  test("Relation: basic") {
    val t1 = "testcat.ns1.ns2.tbl"
    withTable(t1) {
      sql(s"CREATE TABLE $t1 USING foo AS SELECT id, data FROM source")
      checkAnswer(sql(s"TABLE $t1"), spark.table("source"))
      checkAnswer(sql(s"SELECT * FROM $t1"), spark.table("source"))
    }
  }

  test("Relation: SparkSession.table()") {
    val t1 = "testcat.ns1.ns2.tbl"
    withTable(t1) {
      sql(s"CREATE TABLE $t1 USING foo AS SELECT id, data FROM source")
      checkAnswer(spark.table(s"$t1"), spark.table("source"))
    }
  }

  test("Relation: CTE") {
    val t1 = "testcat.ns1.ns2.tbl"
    withTable(t1) {
      sql(s"CREATE TABLE $t1 USING foo AS SELECT id, data FROM source")
      checkAnswer(
        sql(s"""
          |WITH cte AS (SELECT * FROM $t1)
          |SELECT * FROM cte
        """.stripMargin),
        spark.table("source"))
    }
  }

  test("Relation: view text") {
    val t1 = "testcat.ns1.ns2.tbl"
    withTable(t1) {
      withView("view1") { v1: String =>
        sql(s"CREATE TABLE $t1 USING foo AS SELECT id, data FROM source")
        sql(s"CREATE VIEW $v1 AS SELECT * from $t1")
        checkAnswer(sql(s"TABLE $v1"), spark.table("source"))
      }
    }
  }

  test("Relation: join tables in 2 catalogs") {
    val t1 = "testcat.ns1.ns2.tbl"
    val t2 = "testcat2.v2tbl"
    withTable(t1, t2) {
      sql(s"CREATE TABLE $t1 USING foo AS SELECT id, data FROM source")
      sql(s"CREATE TABLE $t2 USING foo AS SELECT id, data FROM source2")
      val df1 = spark.table("source")
      val df2 = spark.table("source2")
      val df_joined = df1.join(df2).where(df1("id") + 1 === df2("id"))
      checkAnswer(
        sql(s"""
          |SELECT *
          |FROM $t1 t1, $t2 t2
          |WHERE t1.id + 1 = t2.id
        """.stripMargin),
        df_joined)
    }
  }

  test("AlterTable: table does not exist") {
    val exc = intercept[AnalysisException] {
      sql(s"ALTER TABLE testcat.ns1.table_name DROP COLUMN id")
    }

    assert(exc.getMessage.contains("testcat.ns1.table_name"))
    assert(exc.getMessage.contains("Table or view not found"))
  }

  test("AlterTable: change rejected by implementation") {
    val t = "testcat.ns1.table_name"
    withTable(t) {
      sql(s"CREATE TABLE $t (id int) USING foo")

      val exc = intercept[SparkException] {
        sql(s"ALTER TABLE $t DROP COLUMN id")
      }

      assert(exc.getMessage.contains("Unsupported table change"))
      assert(exc.getMessage.contains("Cannot drop all fields")) // from the implementation

      val testCatalog = spark.catalog("testcat").asTableCatalog
      val table = testCatalog.loadTable(Identifier.of(Array("ns1"), "table_name"))

      assert(table.name == "testcat.ns1.table_name")
      assert(table.schema == new StructType().add("id", IntegerType))
    }
  }

  test("AlterTable: add top-level column") {
    val t = "testcat.ns1.table_name"
    withTable(t) {
      sql(s"CREATE TABLE $t (id int) USING foo")
      sql(s"ALTER TABLE $t ADD COLUMN data string")

      val testCatalog = spark.catalog("testcat").asTableCatalog
      val table = testCatalog.loadTable(Identifier.of(Array("ns1"), "table_name"))

      assert(table.name == "testcat.ns1.table_name")
      assert(table.schema == new StructType().add("id", IntegerType).add("data", StringType))
    }
  }

  test("AlterTable: add column with comment") {
    val t = "testcat.ns1.table_name"
    withTable(t) {
      sql(s"CREATE TABLE $t (id int) USING foo")
      sql(s"ALTER TABLE $t ADD COLUMN data string COMMENT 'doc'")

      val testCatalog = spark.catalog("testcat").asTableCatalog
      val table = testCatalog.loadTable(Identifier.of(Array("ns1"), "table_name"))

      assert(table.name == "testcat.ns1.table_name")
      assert(table.schema == StructType(Seq(
        StructField("id", IntegerType),
        StructField("data", StringType).withComment("doc"))))
    }
  }

  test("AlterTable: add multiple columns") {
    val t = "testcat.ns1.table_name"
    withTable(t) {
      sql(s"CREATE TABLE $t (id int) USING foo")
      sql(s"ALTER TABLE $t ADD COLUMNS data string COMMENT 'doc', ts timestamp")

      val testCatalog = spark.catalog("testcat").asTableCatalog
      val table = testCatalog.loadTable(Identifier.of(Array("ns1"), "table_name"))

      assert(table.name == "testcat.ns1.table_name")
      assert(table.schema == StructType(Seq(
        StructField("id", IntegerType),
        StructField("data", StringType).withComment("doc"),
        StructField("ts", TimestampType))))
    }
  }

  test("AlterTable: add nested column") {
    val t = "testcat.ns1.table_name"
    withTable(t) {
      sql(s"CREATE TABLE $t (id int, point struct<x: double, y: double>) USING foo")
      sql(s"ALTER TABLE $t ADD COLUMN point.z double")

      val testCatalog = spark.catalog("testcat").asTableCatalog
      val table = testCatalog.loadTable(Identifier.of(Array("ns1"), "table_name"))

      assert(table.name == "testcat.ns1.table_name")
      assert(table.schema == new StructType()
          .add("id", IntegerType)
          .add("point", StructType(Seq(
            StructField("x", DoubleType),
            StructField("y", DoubleType),
            StructField("z", DoubleType)))))
    }
  }

  test("AlterTable: add nested column to map key") {
    val t = "testcat.ns1.table_name"
    withTable(t) {
      sql(s"CREATE TABLE $t (id int, points map<struct<x: double, y: double>, bigint>) USING foo")
      sql(s"ALTER TABLE $t ADD COLUMN points.key.z double")

      val testCatalog = spark.catalog("testcat").asTableCatalog
      val table = testCatalog.loadTable(Identifier.of(Array("ns1"), "table_name"))

      assert(table.name == "testcat.ns1.table_name")
      assert(table.schema == new StructType()
          .add("id", IntegerType)
          .add("points", MapType(StructType(Seq(
            StructField("x", DoubleType),
            StructField("y", DoubleType),
            StructField("z", DoubleType))), LongType)))
    }
  }

  test("AlterTable: add nested column to map value") {
    val t = "testcat.ns1.table_name"
    withTable(t) {
      sql(s"CREATE TABLE $t (id int, points map<string, struct<x: double, y: double>>) USING foo")
      sql(s"ALTER TABLE $t ADD COLUMN points.value.z double")

      val testCatalog = spark.catalog("testcat").asTableCatalog
      val table = testCatalog.loadTable(Identifier.of(Array("ns1"), "table_name"))

      assert(table.name == "testcat.ns1.table_name")
      assert(table.schema == new StructType()
          .add("id", IntegerType)
          .add("points", MapType(StringType, StructType(Seq(
            StructField("x", DoubleType),
            StructField("y", DoubleType),
            StructField("z", DoubleType))))))
    }
  }

  test("AlterTable: add nested column to array element") {
    val t = "testcat.ns1.table_name"
    withTable(t) {
      sql(s"CREATE TABLE $t (id int, points array<struct<x: double, y: double>>) USING foo")
      sql(s"ALTER TABLE $t ADD COLUMN points.element.z double")

      val testCatalog = spark.catalog("testcat").asTableCatalog
      val table = testCatalog.loadTable(Identifier.of(Array("ns1"), "table_name"))

      assert(table.name == "testcat.ns1.table_name")
      assert(table.schema == new StructType()
          .add("id", IntegerType)
          .add("points", ArrayType(StructType(Seq(
            StructField("x", DoubleType),
            StructField("y", DoubleType),
            StructField("z", DoubleType))))))
    }
  }

  test("AlterTable: add complex column") {
    val t = "testcat.ns1.table_name"
    withTable(t) {
      sql(s"CREATE TABLE $t (id int) USING foo")
      sql(s"ALTER TABLE $t ADD COLUMN points array<struct<x: double, y: double>>")

      val testCatalog = spark.catalog("testcat").asTableCatalog
      val table = testCatalog.loadTable(Identifier.of(Array("ns1"), "table_name"))

      assert(table.name == "testcat.ns1.table_name")
      assert(table.schema == new StructType()
          .add("id", IntegerType)
          .add("points", ArrayType(StructType(Seq(
            StructField("x", DoubleType),
            StructField("y", DoubleType))))))
    }
  }

  test("AlterTable: add nested column with comment") {
    val t = "testcat.ns1.table_name"
    withTable(t) {
      sql(s"CREATE TABLE $t (id int, points array<struct<x: double, y: double>>) USING foo")
      sql(s"ALTER TABLE $t ADD COLUMN points.element.z double COMMENT 'doc'")

      val testCatalog = spark.catalog("testcat").asTableCatalog
      val table = testCatalog.loadTable(Identifier.of(Array("ns1"), "table_name"))

      assert(table.name == "testcat.ns1.table_name")
      assert(table.schema == new StructType()
          .add("id", IntegerType)
          .add("points", ArrayType(StructType(Seq(
            StructField("x", DoubleType),
            StructField("y", DoubleType),
            StructField("z", DoubleType).withComment("doc"))))))
    }
  }

  test("AlterTable: add nested column parent must exist") {
    val t = "testcat.ns1.table_name"
    withTable(t) {
      sql(s"CREATE TABLE $t (id int) USING foo")

      val exc = intercept[AnalysisException] {
        sql(s"ALTER TABLE $t ADD COLUMN point.z double")
      }

      assert(exc.getMessage.contains("point"))
      assert(exc.getMessage.contains("missing field"))
    }
  }

  test("AlterTable: update column type int -> long") {
    val t = "testcat.ns1.table_name"
    withTable(t) {
      sql(s"CREATE TABLE $t (id int) USING foo")
      sql(s"ALTER TABLE $t ALTER COLUMN id TYPE bigint")

      val testCatalog = spark.catalog("testcat").asTableCatalog
      val table = testCatalog.loadTable(Identifier.of(Array("ns1"), "table_name"))

      assert(table.name == "testcat.ns1.table_name")
      assert(table.schema == new StructType().add("id", LongType))
    }
  }

  test("AlterTable: update nested type float -> double") {
    val t = "testcat.ns1.table_name"
    withTable(t) {
      sql(s"CREATE TABLE $t (id int, point struct<x: float, y: double>) USING foo")
      sql(s"ALTER TABLE $t ALTER COLUMN point.x TYPE double")

      val testCatalog = spark.catalog("testcat").asTableCatalog
      val table = testCatalog.loadTable(Identifier.of(Array("ns1"), "table_name"))

      assert(table.name == "testcat.ns1.table_name")
      assert(table.schema == new StructType()
          .add("id", IntegerType)
          .add("point", StructType(Seq(
            StructField("x", DoubleType),
            StructField("y", DoubleType)))))
    }
  }

  test("AlterTable: update column with struct type fails") {
    val t = "testcat.ns1.table_name"
    withTable(t) {
      sql(s"CREATE TABLE $t (id int, point struct<x: double, y: double>) USING foo")

      val exc = intercept[AnalysisException] {
        sql(s"ALTER TABLE $t ALTER COLUMN point TYPE struct<x: double, y: double, z: double>")
      }

      assert(exc.getMessage.contains("point"))
      assert(exc.getMessage.contains("update a struct by adding, deleting, or updating its fields"))

      val testCatalog = spark.catalog("testcat").asTableCatalog
      val table = testCatalog.loadTable(Identifier.of(Array("ns1"), "table_name"))

      assert(table.name == "testcat.ns1.table_name")
      assert(table.schema == new StructType()
          .add("id", IntegerType)
          .add("point", StructType(Seq(
            StructField("x", DoubleType),
            StructField("y", DoubleType)))))
    }
  }

  test("AlterTable: update column with array type fails") {
    val t = "testcat.ns1.table_name"
    withTable(t) {
      sql(s"CREATE TABLE $t (id int, points array<int>) USING foo")

      val exc = intercept[AnalysisException] {
        sql(s"ALTER TABLE $t ALTER COLUMN points TYPE array<long>")
      }

      assert(exc.getMessage.contains("update the element by updating points.element"))

      val testCatalog = spark.catalog("testcat").asTableCatalog
      val table = testCatalog.loadTable(Identifier.of(Array("ns1"), "table_name"))

      assert(table.name == "testcat.ns1.table_name")
      assert(table.schema == new StructType()
          .add("id", IntegerType)
          .add("points", ArrayType(IntegerType)))
    }
  }

  test("AlterTable: update column array element type") {
    val t = "testcat.ns1.table_name"
    withTable(t) {
      sql(s"CREATE TABLE $t (id int, points array<int>) USING foo")
      sql(s"ALTER TABLE $t ALTER COLUMN points.element TYPE long")

      val testCatalog = spark.catalog("testcat").asTableCatalog
      val table = testCatalog.loadTable(Identifier.of(Array("ns1"), "table_name"))

      assert(table.name == "testcat.ns1.table_name")
      assert(table.schema == new StructType()
          .add("id", IntegerType)
          .add("points", ArrayType(LongType)))
    }
  }

  test("AlterTable: update column with map type fails") {
    val t = "testcat.ns1.table_name"
    withTable(t) {
      sql(s"CREATE TABLE $t (id int, m map<string, int>) USING foo")

      val exc = intercept[AnalysisException] {
        sql(s"ALTER TABLE $t ALTER COLUMN m TYPE map<string, long>")
      }

      assert(exc.getMessage.contains("update a map by updating m.key or m.value"))

      val testCatalog = spark.catalog("testcat").asTableCatalog
      val table = testCatalog.loadTable(Identifier.of(Array("ns1"), "table_name"))

      assert(table.name == "testcat.ns1.table_name")
      assert(table.schema == new StructType()
          .add("id", IntegerType)
          .add("m", MapType(StringType, IntegerType)))
    }
  }

  test("AlterTable: update column map value type") {
    val t = "testcat.ns1.table_name"
    withTable(t) {
      sql(s"CREATE TABLE $t (id int, m map<string, int>) USING foo")
      sql(s"ALTER TABLE $t ALTER COLUMN m.value TYPE long")

      val testCatalog = spark.catalog("testcat").asTableCatalog
      val table = testCatalog.loadTable(Identifier.of(Array("ns1"), "table_name"))

      assert(table.name == "testcat.ns1.table_name")
      assert(table.schema == new StructType()
          .add("id", IntegerType)
          .add("m", MapType(StringType, LongType)))
    }
  }

  test("AlterTable: update nested type in map key") {
    val t = "testcat.ns1.table_name"
    withTable(t) {
      sql(s"CREATE TABLE $t (id int, points map<struct<x: float, y: double>, bigint>) USING foo")
      sql(s"ALTER TABLE $t ALTER COLUMN points.key.x TYPE double")

      val testCatalog = spark.catalog("testcat").asTableCatalog
      val table = testCatalog.loadTable(Identifier.of(Array("ns1"), "table_name"))

      assert(table.name == "testcat.ns1.table_name")
      assert(table.schema == new StructType()
          .add("id", IntegerType)
          .add("points", MapType(StructType(Seq(
            StructField("x", DoubleType),
            StructField("y", DoubleType))), LongType)))
    }
  }

  test("AlterTable: update nested type in map value") {
    val t = "testcat.ns1.table_name"
    withTable(t) {
      sql(s"CREATE TABLE $t (id int, points map<string, struct<x: float, y: double>>) USING foo")
      sql(s"ALTER TABLE $t ALTER COLUMN points.value.x TYPE double")

      val testCatalog = spark.catalog("testcat").asTableCatalog
      val table = testCatalog.loadTable(Identifier.of(Array("ns1"), "table_name"))

      assert(table.name == "testcat.ns1.table_name")
      assert(table.schema == new StructType()
          .add("id", IntegerType)
          .add("points", MapType(StringType, StructType(Seq(
            StructField("x", DoubleType),
            StructField("y", DoubleType))))))
    }
  }

  test("AlterTable: update nested type in array") {
    val t = "testcat.ns1.table_name"
    withTable(t) {
      sql(s"CREATE TABLE $t (id int, points array<struct<x: float, y: double>>) USING foo")
      sql(s"ALTER TABLE $t ALTER COLUMN points.element.x TYPE double")

      val testCatalog = spark.catalog("testcat").asTableCatalog
      val table = testCatalog.loadTable(Identifier.of(Array("ns1"), "table_name"))

      assert(table.name == "testcat.ns1.table_name")
      assert(table.schema == new StructType()
          .add("id", IntegerType)
          .add("points", ArrayType(StructType(Seq(
            StructField("x", DoubleType),
            StructField("y", DoubleType))))))
    }
  }

  test("AlterTable: update column must exist") {
    val t = "testcat.ns1.table_name"
    withTable(t) {
      sql(s"CREATE TABLE $t (id int) USING foo")

      val exc = intercept[AnalysisException] {
        sql(s"ALTER TABLE $t ALTER COLUMN data TYPE string")
      }

      assert(exc.getMessage.contains("data"))
      assert(exc.getMessage.contains("missing field"))
    }
  }

  test("AlterTable: nested update column must exist") {
    val t = "testcat.ns1.table_name"
    withTable(t) {
      sql(s"CREATE TABLE $t (id int) USING foo")

      val exc = intercept[AnalysisException] {
        sql(s"ALTER TABLE $t ALTER COLUMN point.x TYPE double")
      }

      assert(exc.getMessage.contains("point.x"))
      assert(exc.getMessage.contains("missing field"))
    }
  }

  test("AlterTable: update column type must be compatible") {
    val t = "testcat.ns1.table_name"
    withTable(t) {
      sql(s"CREATE TABLE $t (id int) USING foo")

      val exc = intercept[AnalysisException] {
        sql(s"ALTER TABLE $t ALTER COLUMN id TYPE boolean")
      }

      assert(exc.getMessage.contains("id"))
      assert(exc.getMessage.contains("int cannot be cast to boolean"))
    }
  }

  test("AlterTable: update column comment") {
    val t = "testcat.ns1.table_name"
    withTable(t) {
      sql(s"CREATE TABLE $t (id int) USING foo")
      sql(s"ALTER TABLE $t ALTER COLUMN id COMMENT 'doc'")

      val testCatalog = spark.catalog("testcat").asTableCatalog
      val table = testCatalog.loadTable(Identifier.of(Array("ns1"), "table_name"))

      assert(table.name == "testcat.ns1.table_name")
      assert(table.schema == StructType(Seq(StructField("id", IntegerType).withComment("doc"))))
    }
  }

  test("AlterTable: update column type and comment") {
    val t = "testcat.ns1.table_name"
    withTable(t) {
      sql(s"CREATE TABLE $t (id int) USING foo")
      sql(s"ALTER TABLE $t ALTER COLUMN id TYPE bigint COMMENT 'doc'")

      val testCatalog = spark.catalog("testcat").asTableCatalog
      val table = testCatalog.loadTable(Identifier.of(Array("ns1"), "table_name"))

      assert(table.name == "testcat.ns1.table_name")
      assert(table.schema == StructType(Seq(StructField("id", LongType).withComment("doc"))))
    }
  }

  test("AlterTable: update nested column comment") {
    val t = "testcat.ns1.table_name"
    withTable(t) {
      sql(s"CREATE TABLE $t (id int, point struct<x: double, y: double>) USING foo")
      sql(s"ALTER TABLE $t ALTER COLUMN point.y COMMENT 'doc'")

      val testCatalog = spark.catalog("testcat").asTableCatalog
      val table = testCatalog.loadTable(Identifier.of(Array("ns1"), "table_name"))

      assert(table.name == "testcat.ns1.table_name")
      assert(table.schema == new StructType()
          .add("id", IntegerType)
          .add("point", StructType(Seq(
            StructField("x", DoubleType),
            StructField("y", DoubleType).withComment("doc")))))
    }
  }

  test("AlterTable: update nested column comment in map key") {
    val t = "testcat.ns1.table_name"
    withTable(t) {
      sql(s"CREATE TABLE $t (id int, points map<struct<x: double, y: double>, bigint>) USING foo")
      sql(s"ALTER TABLE $t ALTER COLUMN points.key.y COMMENT 'doc'")

      val testCatalog = spark.catalog("testcat").asTableCatalog
      val table = testCatalog.loadTable(Identifier.of(Array("ns1"), "table_name"))

      assert(table.name == "testcat.ns1.table_name")
      assert(table.schema == new StructType()
          .add("id", IntegerType)
          .add("points", MapType(StructType(Seq(
            StructField("x", DoubleType),
            StructField("y", DoubleType).withComment("doc"))), LongType)))
    }
  }

  test("AlterTable: update nested column comment in map value") {
    val t = "testcat.ns1.table_name"
    withTable(t) {
      sql(s"CREATE TABLE $t (id int, points map<string, struct<x: double, y: double>>) USING foo")
      sql(s"ALTER TABLE $t ALTER COLUMN points.value.y COMMENT 'doc'")

      val testCatalog = spark.catalog("testcat").asTableCatalog
      val table = testCatalog.loadTable(Identifier.of(Array("ns1"), "table_name"))

      assert(table.name == "testcat.ns1.table_name")
      assert(table.schema == new StructType()
          .add("id", IntegerType)
          .add("points", MapType(StringType, StructType(Seq(
            StructField("x", DoubleType),
            StructField("y", DoubleType).withComment("doc"))))))
    }
  }

  test("AlterTable: update nested column comment in array") {
    val t = "testcat.ns1.table_name"
    withTable(t) {
      sql(s"CREATE TABLE $t (id int, points array<struct<x: double, y: double>>) USING foo")
      sql(s"ALTER TABLE $t ALTER COLUMN points.element.y COMMENT 'doc'")

      val testCatalog = spark.catalog("testcat").asTableCatalog
      val table = testCatalog.loadTable(Identifier.of(Array("ns1"), "table_name"))

      assert(table.name == "testcat.ns1.table_name")
      assert(table.schema == new StructType()
          .add("id", IntegerType)
          .add("points", ArrayType(StructType(Seq(
            StructField("x", DoubleType),
            StructField("y", DoubleType).withComment("doc"))))))
    }
  }

  test("AlterTable: comment update column must exist") {
    val t = "testcat.ns1.table_name"
    withTable(t) {
      sql(s"CREATE TABLE $t (id int) USING foo")

      val exc = intercept[AnalysisException] {
        sql(s"ALTER TABLE $t ALTER COLUMN data COMMENT 'doc'")
      }

      assert(exc.getMessage.contains("data"))
      assert(exc.getMessage.contains("missing field"))
    }
  }

  test("AlterTable: nested comment update column must exist") {
    val t = "testcat.ns1.table_name"
    withTable(t) {
      sql(s"CREATE TABLE $t (id int) USING foo")

      val exc = intercept[AnalysisException] {
        sql(s"ALTER TABLE $t ALTER COLUMN point.x COMMENT 'doc'")
      }

      assert(exc.getMessage.contains("point.x"))
      assert(exc.getMessage.contains("missing field"))
    }
  }

  test("AlterTable: rename column") {
    val t = "testcat.ns1.table_name"
    withTable(t) {
      sql(s"CREATE TABLE $t (id int) USING foo")
      sql(s"ALTER TABLE $t RENAME COLUMN id TO user_id")

      val testCatalog = spark.catalog("testcat").asTableCatalog
      val table = testCatalog.loadTable(Identifier.of(Array("ns1"), "table_name"))

      assert(table.name == "testcat.ns1.table_name")
      assert(table.schema == new StructType().add("user_id", IntegerType))
    }
  }

  test("AlterTable: rename nested column") {
    val t = "testcat.ns1.table_name"
    withTable(t) {
      sql(s"CREATE TABLE $t (id int, point struct<x: double, y: double>) USING foo")
      sql(s"ALTER TABLE $t RENAME COLUMN point.y TO t")

      val testCatalog = spark.catalog("testcat").asTableCatalog
      val table = testCatalog.loadTable(Identifier.of(Array("ns1"), "table_name"))

      assert(table.name == "testcat.ns1.table_name")
      assert(table.schema == new StructType()
          .add("id", IntegerType)
          .add("point", StructType(Seq(
            StructField("x", DoubleType),
            StructField("t", DoubleType)))))
    }
  }

  test("AlterTable: rename nested column in map key") {
    val t = "testcat.ns1.table_name"
    withTable(t) {
      sql(s"CREATE TABLE $t (id int, point map<struct<x: double, y: double>, bigint>) USING foo")
      sql(s"ALTER TABLE $t RENAME COLUMN point.key.y TO t")

      val testCatalog = spark.catalog("testcat").asTableCatalog
      val table = testCatalog.loadTable(Identifier.of(Array("ns1"), "table_name"))

      assert(table.name == "testcat.ns1.table_name")
      assert(table.schema == new StructType()
          .add("id", IntegerType)
          .add("point", MapType(StructType(Seq(
            StructField("x", DoubleType),
            StructField("t", DoubleType))), LongType)))
    }
  }

  test("AlterTable: rename nested column in map value") {
    val t = "testcat.ns1.table_name"
    withTable(t) {
      sql(s"CREATE TABLE $t (id int, points map<string, struct<x: double, y: double>>) USING foo")
      sql(s"ALTER TABLE $t RENAME COLUMN points.value.y TO t")

      val testCatalog = spark.catalog("testcat").asTableCatalog
      val table = testCatalog.loadTable(Identifier.of(Array("ns1"), "table_name"))

      assert(table.name == "testcat.ns1.table_name")
      assert(table.schema == new StructType()
          .add("id", IntegerType)
          .add("points", MapType(StringType, StructType(Seq(
            StructField("x", DoubleType),
            StructField("t", DoubleType))))))
    }
  }

  test("AlterTable: rename nested column in array element") {
    val t = "testcat.ns1.table_name"
    withTable(t) {
      sql(s"CREATE TABLE $t (id int, points array<struct<x: double, y: double>>) USING foo")
      sql(s"ALTER TABLE $t RENAME COLUMN points.element.y TO t")

      val testCatalog = spark.catalog("testcat").asTableCatalog
      val table = testCatalog.loadTable(Identifier.of(Array("ns1"), "table_name"))

      assert(table.name == "testcat.ns1.table_name")
      assert(table.schema == new StructType()
          .add("id", IntegerType)
          .add("points", ArrayType(StructType(Seq(
            StructField("x", DoubleType),
            StructField("t", DoubleType))))))
    }
  }

  test("AlterTable: rename column must exist") {
    val t = "testcat.ns1.table_name"
    withTable(t) {
      sql(s"CREATE TABLE $t (id int) USING foo")

      val exc = intercept[AnalysisException] {
        sql(s"ALTER TABLE $t RENAME COLUMN data TO some_string")
      }

      assert(exc.getMessage.contains("data"))
      assert(exc.getMessage.contains("missing field"))
    }
  }

  test("AlterTable: nested rename column must exist") {
    val t = "testcat.ns1.table_name"
    withTable(t) {
      sql(s"CREATE TABLE $t (id int) USING foo")

      val exc = intercept[AnalysisException] {
        sql(s"ALTER TABLE $t RENAME COLUMN point.x TO z")
      }

      assert(exc.getMessage.contains("point.x"))
      assert(exc.getMessage.contains("missing field"))
    }
  }

  test("AlterTable: drop column") {
    val t = "testcat.ns1.table_name"
    withTable(t) {
      sql(s"CREATE TABLE $t (id int, data string) USING foo")
      sql(s"ALTER TABLE $t DROP COLUMN data")

      val testCatalog = spark.catalog("testcat").asTableCatalog
      val table = testCatalog.loadTable(Identifier.of(Array("ns1"), "table_name"))

      assert(table.name == "testcat.ns1.table_name")
      assert(table.schema == new StructType().add("id", IntegerType))
    }
  }

  test("AlterTable: drop nested column") {
    val t = "testcat.ns1.table_name"
    withTable(t) {
      sql(s"CREATE TABLE $t (id int, point struct<x: double, y: double, t: double>) USING foo")
      sql(s"ALTER TABLE $t DROP COLUMN point.t")

      val testCatalog = spark.catalog("testcat").asTableCatalog
      val table = testCatalog.loadTable(Identifier.of(Array("ns1"), "table_name"))

      assert(table.name == "testcat.ns1.table_name")
      assert(table.schema == new StructType()
          .add("id", IntegerType)
          .add("point", StructType(Seq(
            StructField("x", DoubleType),
            StructField("y", DoubleType)))))
    }
  }

  test("AlterTable: drop nested column in map key") {
    val t = "testcat.ns1.table_name"
    withTable(t) {
      sql(s"CREATE TABLE $t (id int, point map<struct<x: double, y: double>, bigint>) USING foo")
      sql(s"ALTER TABLE $t DROP COLUMN point.key.y")

      val testCatalog = spark.catalog("testcat").asTableCatalog
      val table = testCatalog.loadTable(Identifier.of(Array("ns1"), "table_name"))

      assert(table.name == "testcat.ns1.table_name")
      assert(table.schema == new StructType()
          .add("id", IntegerType)
          .add("point", MapType(StructType(Seq(
            StructField("x", DoubleType))), LongType)))
    }
  }

  test("AlterTable: drop nested column in map value") {
    val t = "testcat.ns1.table_name"
    withTable(t) {
      sql(s"CREATE TABLE $t (id int, points map<string, struct<x: double, y: double>>) USING foo")
      sql(s"ALTER TABLE $t DROP COLUMN points.value.y")

      val testCatalog = spark.catalog("testcat").asTableCatalog
      val table = testCatalog.loadTable(Identifier.of(Array("ns1"), "table_name"))

      assert(table.name == "testcat.ns1.table_name")
      assert(table.schema == new StructType()
          .add("id", IntegerType)
          .add("points", MapType(StringType, StructType(Seq(
            StructField("x", DoubleType))))))
    }
  }

  test("AlterTable: drop nested column in array element") {
    val t = "testcat.ns1.table_name"
    withTable(t) {
      sql(s"CREATE TABLE $t (id int, points array<struct<x: double, y: double>>) USING foo")
      sql(s"ALTER TABLE $t DROP COLUMN points.element.y")

      val testCatalog = spark.catalog("testcat").asTableCatalog
      val table = testCatalog.loadTable(Identifier.of(Array("ns1"), "table_name"))

      assert(table.name == "testcat.ns1.table_name")
      assert(table.schema == new StructType()
          .add("id", IntegerType)
          .add("points", ArrayType(StructType(Seq(
            StructField("x", DoubleType))))))
    }
  }

  test("AlterTable: drop column must exist") {
    val t = "testcat.ns1.table_name"
    withTable(t) {
      sql(s"CREATE TABLE $t (id int) USING foo")

      val exc = intercept[AnalysisException] {
        sql(s"ALTER TABLE $t DROP COLUMN data")
      }

      assert(exc.getMessage.contains("data"))
      assert(exc.getMessage.contains("missing field"))
    }
  }

  test("AlterTable: nested drop column must exist") {
    val t = "testcat.ns1.table_name"
    withTable(t) {
      sql(s"CREATE TABLE $t (id int) USING foo")

      val exc = intercept[AnalysisException] {
        sql(s"ALTER TABLE $t DROP COLUMN point.x")
      }

      assert(exc.getMessage.contains("point.x"))
      assert(exc.getMessage.contains("missing field"))
    }
  }

  test("AlterTable: set location") {
    val t = "testcat.ns1.table_name"
    withTable(t) {
      sql(s"CREATE TABLE $t (id int) USING foo")
      sql(s"ALTER TABLE $t SET LOCATION 's3://bucket/path'")

      val testCatalog = spark.catalog("testcat").asTableCatalog
      val table = testCatalog.loadTable(Identifier.of(Array("ns1"), "table_name"))

      assert(table.name == "testcat.ns1.table_name")
      assert(table.properties == Map("provider" -> "foo", "location" -> "s3://bucket/path").asJava)
    }
  }

  test("AlterTable: set table property") {
    val t = "testcat.ns1.table_name"
    withTable(t) {
      sql(s"CREATE TABLE $t (id int) USING foo")
      sql(s"ALTER TABLE $t SET TBLPROPERTIES ('test'='34')")

      val testCatalog = spark.catalog("testcat").asTableCatalog
      val table = testCatalog.loadTable(Identifier.of(Array("ns1"), "table_name"))

      assert(table.name == "testcat.ns1.table_name")
      assert(table.properties == Map("provider" -> "foo", "test" -> "34").asJava)
    }
  }

  test("AlterTable: remove table property") {
    val t = "testcat.ns1.table_name"
    withTable(t) {
      sql(s"CREATE TABLE $t (id int) USING foo TBLPROPERTIES('test' = '34')")

      val testCatalog = spark.catalog("testcat").asTableCatalog
      val table = testCatalog.loadTable(Identifier.of(Array("ns1"), "table_name"))

      assert(table.name == "testcat.ns1.table_name")
      assert(table.properties == Map("provider" -> "foo", "test" -> "34").asJava)

      sql(s"ALTER TABLE $t UNSET TBLPROPERTIES ('test')")

      val updated = testCatalog.loadTable(Identifier.of(Array("ns1"), "table_name"))

      assert(updated.name == "testcat.ns1.table_name")
      assert(updated.properties == Map("provider" -> "foo").asJava)
    }
  }

<<<<<<< HEAD
  test("ShowTables using v2 catalog") {
    spark.sql("CREATE TABLE testcat.db.table_name (id bigint, data string) USING foo")
    val tablesDf = spark.sql("SHOW TABLES FROM testcat.db")
    assert(tablesDf.schema === ShowTablesSchema.SHOW_TABLES_SCHEMA)

    val tables = tablesDf.collect()
    assert(tables === Seq(Row("", "table_name", true)))
  }

  test("ShowTables: using v2 catalog, db doesn't exist") {
    val tablesDf = spark.sql("SHOW TABLES FROM testcat.unknown")
    assert(tablesDf.schema === ShowTablesSchema.SHOW_TABLES_SCHEMA)

    val tables = tablesDf.collect()
    assert(tables.isEmpty)
  }

  test("ShowTables: db is not specified") {
    {
      val tablesDf = spark.sql("SHOW TABLES")
      assert(tablesDf.schema === ShowTablesSchema.SHOW_TABLES_SCHEMA)

      val tables = tablesDf.collect()
      assert(tables === Seq(
        Row("", "source", true),
        Row("", "source2", true)))
    }
    {
      val tablesDf = spark.sql("SHOW TABLES LIKE '*2'")
      assert(tablesDf.schema === ShowTablesSchema.SHOW_TABLES_SCHEMA)

      val tables = tablesDf.collect()
      assert(tables === Seq(Row("", "source2", true)))
=======
  test("InsertInto: append") {
    val t1 = "testcat.ns1.ns2.tbl"
    withTable(t1) {
      sql(s"CREATE TABLE $t1 (id bigint, data string) USING foo")
      sql(s"INSERT INTO $t1 SELECT id, data FROM source")
      checkAnswer(spark.table(t1), spark.table("source"))
    }
  }

  test("InsertInto: append - across catalog") {
    val t1 = "testcat.ns1.ns2.tbl"
    val t2 = "testcat2.db.tbl"
    withTable(t1, t2) {
      sql(s"CREATE TABLE $t1 USING foo AS SELECT * FROM source")
      sql(s"CREATE TABLE $t2 (id bigint, data string) USING foo")
      sql(s"INSERT INTO $t2 SELECT * FROM $t1")
      checkAnswer(spark.table(t2), spark.table("source"))
    }
  }

  test("InsertInto: append to partitioned table - without PARTITION clause") {
    val t1 = "testcat.ns1.ns2.tbl"
    withTable(t1) {
      sql(s"CREATE TABLE $t1 (id bigint, data string) USING foo PARTITIONED BY (id)")
      sql(s"INSERT INTO TABLE $t1 SELECT * FROM source")
      checkAnswer(spark.table(t1), spark.table("source"))
    }
  }

  test("InsertInto: append to partitioned table - with PARTITION clause") {
    val t1 = "testcat.ns1.ns2.tbl"
    withTable(t1) {
      sql(s"CREATE TABLE $t1 (id bigint, data string) USING foo PARTITIONED BY (id)")
      sql(s"INSERT INTO TABLE $t1 PARTITION (id) SELECT * FROM source")
      checkAnswer(spark.table(t1), spark.table("source"))
    }
  }

  test("InsertInto: dynamic PARTITION clause fails with non-partition column") {
    val t1 = "testcat.ns1.ns2.tbl"
    withTable(t1) {
      sql(s"CREATE TABLE $t1 (id bigint, data string) USING foo PARTITIONED BY (id)")

      val exc = intercept[AnalysisException] {
        sql(s"INSERT INTO TABLE $t1 PARTITION (data) SELECT * FROM source")
      }

      assert(spark.table(t1).count === 0)
      assert(exc.getMessage.contains("PARTITION clause cannot contain a non-partition column name"))
      assert(exc.getMessage.contains("data"))
    }
  }

  test("InsertInto: static PARTITION clause fails with non-partition column") {
    val t1 = "testcat.ns1.ns2.tbl"
    withTable(t1) {
      sql(s"CREATE TABLE $t1 (id bigint, data string) USING foo PARTITIONED BY (data)")

      val exc = intercept[AnalysisException] {
        sql(s"INSERT INTO TABLE $t1 PARTITION (id=1) SELECT data FROM source")
      }

      assert(spark.table(t1).count === 0)
      assert(exc.getMessage.contains("PARTITION clause cannot contain a non-partition column name"))
      assert(exc.getMessage.contains("id"))
    }
  }

  test("InsertInto: fails when missing a column") {
    val t1 = "testcat.ns1.ns2.tbl"
    withTable(t1) {
      sql(s"CREATE TABLE $t1 (id bigint, data string, missing string) USING foo")
      val exc = intercept[AnalysisException] {
        sql(s"INSERT INTO $t1 SELECT id, data FROM source")
      }

      assert(spark.table(t1).count === 0)
      assert(exc.getMessage.contains(s"Cannot write to '$t1', not enough data columns"))
    }
  }

  test("InsertInto: fails when an extra column is present") {
    val t1 = "testcat.ns1.ns2.tbl"
    withTable(t1) {
      sql(s"CREATE TABLE $t1 (id bigint, data string) USING foo")
      val exc = intercept[AnalysisException] {
        sql(s"INSERT INTO $t1 SELECT id, data, 'fruit' FROM source")
      }

      assert(spark.table(t1).count === 0)
      assert(exc.getMessage.contains(s"Cannot write to '$t1', too many data columns"))
    }
  }

  test("InsertInto: append to partitioned table - static clause") {
    val t1 = "testcat.ns1.ns2.tbl"
    withTable(t1) {
      sql(s"CREATE TABLE $t1 (id bigint, data string) USING foo PARTITIONED BY (id)")
      sql(s"INSERT INTO $t1 PARTITION (id = 23) SELECT data FROM source")
      checkAnswer(spark.table(t1), sql("SELECT 23, data FROM source"))
    }
  }

  test("InsertInto: overwrite non-partitioned table") {
    val t1 = "testcat.ns1.ns2.tbl"
    withTable(t1) {
      sql(s"CREATE TABLE $t1 USING foo AS SELECT * FROM source")
      sql(s"INSERT OVERWRITE TABLE $t1 SELECT * FROM source2")
      checkAnswer(spark.table(t1), spark.table("source2"))
    }
  }

  test("InsertInto: overwrite - dynamic clause - static mode") {
    withSQLConf(PARTITION_OVERWRITE_MODE.key -> PartitionOverwriteMode.STATIC.toString) {
      val t1 = "testcat.ns1.ns2.tbl"
      withTable(t1) {
        sql(s"CREATE TABLE $t1 (id bigint, data string) USING foo PARTITIONED BY (id)")
        sql(s"INSERT INTO $t1 VALUES (2L, 'dummy'), (4L, 'also-deleted')")
        sql(s"INSERT OVERWRITE TABLE $t1 PARTITION (id) SELECT * FROM source")
        checkAnswer(spark.table(t1), Seq(
          Row(1, "a"),
          Row(2, "b"),
          Row(3, "c")))
      }
    }
  }

  test("InsertInto: overwrite - dynamic clause - dynamic mode") {
    withSQLConf(PARTITION_OVERWRITE_MODE.key -> PartitionOverwriteMode.DYNAMIC.toString) {
      val t1 = "testcat.ns1.ns2.tbl"
      withTable(t1) {
        sql(s"CREATE TABLE $t1 (id bigint, data string) USING foo PARTITIONED BY (id)")
        sql(s"INSERT INTO $t1 VALUES (2L, 'dummy'), (4L, 'keep')")
        sql(s"INSERT OVERWRITE TABLE $t1 PARTITION (id) SELECT * FROM source")
        checkAnswer(spark.table(t1), Seq(
          Row(1, "a"),
          Row(2, "b"),
          Row(3, "c"),
          Row(4, "keep")))
      }
    }
  }

  test("InsertInto: overwrite - missing clause - static mode") {
    withSQLConf(PARTITION_OVERWRITE_MODE.key -> PartitionOverwriteMode.STATIC.toString) {
      val t1 = "testcat.ns1.ns2.tbl"
      withTable(t1) {
        sql(s"CREATE TABLE $t1 (id bigint, data string) USING foo PARTITIONED BY (id)")
        sql(s"INSERT INTO $t1 VALUES (2L, 'dummy'), (4L, 'also-deleted')")
        sql(s"INSERT OVERWRITE TABLE $t1 SELECT * FROM source")
        checkAnswer(spark.table(t1), Seq(
          Row(1, "a"),
          Row(2, "b"),
          Row(3, "c")))
      }
    }
  }

  test("InsertInto: overwrite - missing clause - dynamic mode") {
    withSQLConf(PARTITION_OVERWRITE_MODE.key -> PartitionOverwriteMode.DYNAMIC.toString) {
      val t1 = "testcat.ns1.ns2.tbl"
      withTable(t1) {
        sql(s"CREATE TABLE $t1 (id bigint, data string) USING foo PARTITIONED BY (id)")
        sql(s"INSERT INTO $t1 VALUES (2L, 'dummy'), (4L, 'keep')")
        sql(s"INSERT OVERWRITE TABLE $t1 SELECT * FROM source")
        checkAnswer(spark.table(t1), Seq(
          Row(1, "a"),
          Row(2, "b"),
          Row(3, "c"),
          Row(4, "keep")))
      }
    }
  }

  test("InsertInto: overwrite - static clause") {
    val t1 = "testcat.ns1.ns2.tbl"
    withTable(t1) {
      sql(s"CREATE TABLE $t1 (id bigint, data string, p1 int) USING foo PARTITIONED BY (p1)")
      sql(s"INSERT INTO $t1 VALUES (2L, 'dummy', 23), (4L, 'keep', 2)")
      sql(s"INSERT OVERWRITE TABLE $t1 PARTITION (p1 = 23) SELECT * FROM source")
      checkAnswer(spark.table(t1), Seq(
        Row(1, "a", 23),
        Row(2, "b", 23),
        Row(3, "c", 23),
        Row(4, "keep", 2)))
    }
  }

  test("InsertInto: overwrite - mixed clause - static mode") {
    withSQLConf(PARTITION_OVERWRITE_MODE.key -> PartitionOverwriteMode.STATIC.toString) {
      val t1 = "testcat.ns1.ns2.tbl"
      withTable(t1) {
        sql(s"CREATE TABLE $t1 (id bigint, data string, p int) USING foo PARTITIONED BY (id, p)")
        sql(s"INSERT INTO $t1 VALUES (2L, 'dummy', 2), (4L, 'also-deleted', 2)")
        sql(s"INSERT OVERWRITE TABLE $t1 PARTITION (id, p = 2) SELECT * FROM source")
        checkAnswer(spark.table(t1), Seq(
          Row(1, "a", 2),
          Row(2, "b", 2),
          Row(3, "c", 2)))
      }
    }
  }

  test("InsertInto: overwrite - mixed clause reordered - static mode") {
    withSQLConf(PARTITION_OVERWRITE_MODE.key -> PartitionOverwriteMode.STATIC.toString) {
      val t1 = "testcat.ns1.ns2.tbl"
      withTable(t1) {
        sql(s"CREATE TABLE $t1 (id bigint, data string, p int) USING foo PARTITIONED BY (id, p)")
        sql(s"INSERT INTO $t1 VALUES (2L, 'dummy', 2), (4L, 'also-deleted', 2)")
        sql(s"INSERT OVERWRITE TABLE $t1 PARTITION (p = 2, id) SELECT * FROM source")
        checkAnswer(spark.table(t1), Seq(
          Row(1, "a", 2),
          Row(2, "b", 2),
          Row(3, "c", 2)))
      }
    }
  }

  test("InsertInto: overwrite - implicit dynamic partition - static mode") {
    withSQLConf(PARTITION_OVERWRITE_MODE.key -> PartitionOverwriteMode.STATIC.toString) {
      val t1 = "testcat.ns1.ns2.tbl"
      withTable(t1) {
        sql(s"CREATE TABLE $t1 (id bigint, data string, p int) USING foo PARTITIONED BY (id, p)")
        sql(s"INSERT INTO $t1 VALUES (2L, 'dummy', 2), (4L, 'also-deleted', 2)")
        sql(s"INSERT OVERWRITE TABLE $t1 PARTITION (p = 2) SELECT * FROM source")
        checkAnswer(spark.table(t1), Seq(
          Row(1, "a", 2),
          Row(2, "b", 2),
          Row(3, "c", 2)))
      }
    }
  }

  test("InsertInto: overwrite - mixed clause - dynamic mode") {
    withSQLConf(PARTITION_OVERWRITE_MODE.key -> PartitionOverwriteMode.DYNAMIC.toString) {
      val t1 = "testcat.ns1.ns2.tbl"
      withTable(t1) {
        sql(s"CREATE TABLE $t1 (id bigint, data string, p int) USING foo PARTITIONED BY (id, p)")
        sql(s"INSERT INTO $t1 VALUES (2L, 'dummy', 2), (4L, 'keep', 2)")
        sql(s"INSERT OVERWRITE TABLE $t1 PARTITION (p = 2, id) SELECT * FROM source")
        checkAnswer(spark.table(t1), Seq(
          Row(1, "a", 2),
          Row(2, "b", 2),
          Row(3, "c", 2),
          Row(4, "keep", 2)))
      }
    }
  }

  test("InsertInto: overwrite - mixed clause reordered - dynamic mode") {
    withSQLConf(PARTITION_OVERWRITE_MODE.key -> PartitionOverwriteMode.DYNAMIC.toString) {
      val t1 = "testcat.ns1.ns2.tbl"
      withTable(t1) {
        sql(s"CREATE TABLE $t1 (id bigint, data string, p int) USING foo PARTITIONED BY (id, p)")
        sql(s"INSERT INTO $t1 VALUES (2L, 'dummy', 2), (4L, 'keep', 2)")
        sql(s"INSERT OVERWRITE TABLE $t1 PARTITION (id, p = 2) SELECT * FROM source")
        checkAnswer(spark.table(t1), Seq(
          Row(1, "a", 2),
          Row(2, "b", 2),
          Row(3, "c", 2),
          Row(4, "keep", 2)))
      }
    }
  }

  test("InsertInto: overwrite - implicit dynamic partition - dynamic mode") {
    withSQLConf(PARTITION_OVERWRITE_MODE.key -> PartitionOverwriteMode.DYNAMIC.toString) {
      val t1 = "testcat.ns1.ns2.tbl"
      withTable(t1) {
        sql(s"CREATE TABLE $t1 (id bigint, data string, p int) USING foo PARTITIONED BY (id, p)")
        sql(s"INSERT INTO $t1 VALUES (2L, 'dummy', 2), (4L, 'keep', 2)")
        sql(s"INSERT OVERWRITE TABLE $t1 PARTITION (p = 2) SELECT * FROM source")
        checkAnswer(spark.table(t1), Seq(
          Row(1, "a", 2),
          Row(2, "b", 2),
          Row(3, "c", 2),
          Row(4, "keep", 2)))
      }
    }
  }

  test("InsertInto: overwrite - multiple static partitions - dynamic mode") {
    withSQLConf(PARTITION_OVERWRITE_MODE.key -> PartitionOverwriteMode.DYNAMIC.toString) {
      val t1 = "testcat.ns1.ns2.tbl"
      withTable(t1) {
        sql(s"CREATE TABLE $t1 (id bigint, data string, p int) USING foo PARTITIONED BY (id, p)")
        sql(s"INSERT INTO $t1 VALUES (2L, 'dummy', 2), (4L, 'keep', 2)")
        sql(s"INSERT OVERWRITE TABLE $t1 PARTITION (id = 2, p = 2) SELECT data FROM source")
        checkAnswer(spark.table(t1), Seq(
          Row(2, "a", 2),
          Row(2, "b", 2),
          Row(2, "c", 2),
          Row(4, "keep", 2)))
      }
>>>>>>> caa23e3e
    }
  }
}<|MERGE_RESOLUTION|>--- conflicted
+++ resolved
@@ -1355,41 +1355,6 @@
     }
   }
 
-<<<<<<< HEAD
-  test("ShowTables using v2 catalog") {
-    spark.sql("CREATE TABLE testcat.db.table_name (id bigint, data string) USING foo")
-    val tablesDf = spark.sql("SHOW TABLES FROM testcat.db")
-    assert(tablesDf.schema === ShowTablesSchema.SHOW_TABLES_SCHEMA)
-
-    val tables = tablesDf.collect()
-    assert(tables === Seq(Row("", "table_name", true)))
-  }
-
-  test("ShowTables: using v2 catalog, db doesn't exist") {
-    val tablesDf = spark.sql("SHOW TABLES FROM testcat.unknown")
-    assert(tablesDf.schema === ShowTablesSchema.SHOW_TABLES_SCHEMA)
-
-    val tables = tablesDf.collect()
-    assert(tables.isEmpty)
-  }
-
-  test("ShowTables: db is not specified") {
-    {
-      val tablesDf = spark.sql("SHOW TABLES")
-      assert(tablesDf.schema === ShowTablesSchema.SHOW_TABLES_SCHEMA)
-
-      val tables = tablesDf.collect()
-      assert(tables === Seq(
-        Row("", "source", true),
-        Row("", "source2", true)))
-    }
-    {
-      val tablesDf = spark.sql("SHOW TABLES LIKE '*2'")
-      assert(tablesDf.schema === ShowTablesSchema.SHOW_TABLES_SCHEMA)
-
-      val tables = tablesDf.collect()
-      assert(tables === Seq(Row("", "source2", true)))
-=======
   test("InsertInto: append") {
     val t1 = "testcat.ns1.ns2.tbl"
     withTable(t1) {
@@ -1684,7 +1649,42 @@
           Row(2, "c", 2),
           Row(4, "keep", 2)))
       }
->>>>>>> caa23e3e
+    }
+  }
+  
+  test("ShowTables using v2 catalog") {
+    spark.sql("CREATE TABLE testcat.db.table_name (id bigint, data string) USING foo")
+    val tablesDf = spark.sql("SHOW TABLES FROM testcat.db")
+    assert(tablesDf.schema === ShowTablesSchema.SHOW_TABLES_SCHEMA)
+
+    val tables = tablesDf.collect()
+    assert(tables === Seq(Row("", "table_name", true)))
+  }
+
+  test("ShowTables: using v2 catalog, db doesn't exist") {
+    val tablesDf = spark.sql("SHOW TABLES FROM testcat.unknown")
+    assert(tablesDf.schema === ShowTablesSchema.SHOW_TABLES_SCHEMA)
+
+    val tables = tablesDf.collect()
+    assert(tables.isEmpty)
+  }
+
+  test("ShowTables: db is not specified") {
+    {
+      val tablesDf = spark.sql("SHOW TABLES")
+      assert(tablesDf.schema === ShowTablesSchema.SHOW_TABLES_SCHEMA)
+
+      val tables = tablesDf.collect()
+      assert(tables === Seq(
+        Row("", "source", true),
+        Row("", "source2", true)))
+    }
+    {
+      val tablesDf = spark.sql("SHOW TABLES LIKE '*2'")
+      assert(tablesDf.schema === ShowTablesSchema.SHOW_TABLES_SCHEMA)
+
+      val tables = tablesDf.collect()
+      assert(tables === Seq(Row("", "source2", true)))
     }
   }
 }