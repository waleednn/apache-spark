--- conflicted
+++ resolved
@@ -22,20 +22,15 @@
 import org.apache.spark._
 import org.apache.spark.sql.{RandomDataGenerator, Row}
 import org.apache.spark.sql.catalyst.{CatalystTypeConverters, InternalRow}
-<<<<<<< HEAD
-import org.apache.spark.sql.catalyst.expressions.{RowOrdering, UnsafeProjection, UnsafeRow}
-import org.apache.spark.sql.test.SharedSQLContext
-=======
 import org.apache.spark.sql.catalyst.expressions.{InterpretedOrdering, UnsafeRow, UnsafeProjection}
-import org.apache.spark.sql.test.TestSQLContext
->>>>>>> 3c9802d9
+import org.apache.spark.sql.test.SQLTestUtils
 import org.apache.spark.sql.types._
 import org.apache.spark.unsafe.memory.{ExecutorMemoryManager, MemoryAllocator, TaskMemoryManager}
 
 /**
  * Test suite for [[UnsafeKVExternalSorter]], with randomly generated test data.
  */
-class UnsafeKVExternalSorterSuite extends SparkFunSuite with SharedSQLContext {
+class UnsafeKVExternalSorterSuite extends SparkFunSuite with SQLTestUtils {
   private val keyTypes = Seq(IntegerType, FloatType, DoubleType, StringType)
   private val valueTypes = Seq(IntegerType, FloatType, DoubleType, StringType)
 
@@ -84,46 +79,6 @@
     val valueSchemaStr = valueSchema.map(_.dataType.simpleString).mkString("[", ",", "]")
 
     test(s"kv sorting key schema $keySchemaStr and value schema $valueSchemaStr") {
-<<<<<<< HEAD
-      val taskMemMgr = new TaskMemoryManager(new ExecutorMemoryManager(MemoryAllocator.HEAP))
-      val shuffleMemMgr = new TestShuffleMemoryManager
-      TaskContext.setTaskContext(new TaskContextImpl(
-        stageId = 0,
-        partitionId = 0,
-        taskAttemptId = 98456,
-        attemptNumber = 0,
-        taskMemoryManager = taskMemMgr,
-        metricsSystem = null,
-        internalAccumulators = Seq.empty))
-
-      // Create the data converters
-      val kExternalConverter = CatalystTypeConverters.createToCatalystConverter(keySchema)
-      val vExternalConverter = CatalystTypeConverters.createToCatalystConverter(valueSchema)
-      val kConverter = UnsafeProjection.create(keySchema)
-      val vConverter = UnsafeProjection.create(valueSchema)
-
-      val keyDataGen = RandomDataGenerator.forType(keySchema, nullable = false).get
-      val valueDataGen = RandomDataGenerator.forType(valueSchema, nullable = false).get
-
-      val input = Seq.fill(1024) {
-        val k = kConverter(kExternalConverter.apply(keyDataGen.apply()).asInstanceOf[InternalRow])
-        val v = vConverter(vExternalConverter.apply(valueDataGen.apply()).asInstanceOf[InternalRow])
-        (k.asInstanceOf[InternalRow].copy(), v.asInstanceOf[InternalRow].copy())
-      }
-
-      val sorter = new UnsafeKVExternalSorter(
-        keySchema, valueSchema, SparkEnv.get.blockManager, shuffleMemMgr, 16 * 1024 * 1024)
-
-      // Insert generated keys and values into the sorter
-      input.foreach { case (k, v) =>
-        sorter.insertKV(k.asInstanceOf[UnsafeRow], v.asInstanceOf[UnsafeRow])
-        // 1% chance we will spill
-        if (rand.nextDouble() < 0.01 && spill) {
-          shuffleMemMgr.markAsOutOfMemory()
-          sorter.closeCurrentPage()
-        }
-      }
-=======
       testKVSorter(
         keySchema,
         valueSchema,
@@ -133,7 +88,6 @@
       )
     }
   }
->>>>>>> 3c9802d9
 
   /**
    * Create a test case using the given input data for the given key and value schema.
@@ -154,8 +108,6 @@
       inputData: Seq[(InternalRow, InternalRow)],
       pageSize: Long,
       spill: Boolean): Unit = {
-    // Calling this make sure we have block manager and everything else setup.
-    TestSQLContext
 
     val taskMemMgr = new TaskMemoryManager(new ExecutorMemoryManager(MemoryAllocator.HEAP))
     val shuffleMemMgr = new TestShuffleMemoryManager
