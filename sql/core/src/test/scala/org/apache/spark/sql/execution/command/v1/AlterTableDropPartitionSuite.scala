--- conflicted
+++ resolved
@@ -17,11 +17,6 @@
 
 package org.apache.spark.sql.execution.command.v1
 
-<<<<<<< HEAD
-import org.apache.spark.sql.catalyst.analysis.NoSuchPartitionsException
-=======
-import org.apache.spark.sql.connector.catalog.CatalogManager
->>>>>>> ddff94fd
 import org.apache.spark.sql.execution.command
 
 trait AlterTableDropPartitionSuiteBase extends command.AlterTableDropPartitionSuiteBase {
@@ -30,25 +25,4 @@
 
 class AlterTableDropPartitionSuite
   extends AlterTableDropPartitionSuiteBase
-<<<<<<< HEAD
-  with CommandSuiteBase {
-
-  test("partition not exists") {
-    withNamespaceAndTable("ns", "tbl") { t =>
-      sql(s"CREATE TABLE $t (id bigint, data string) $defaultUsing PARTITIONED BY (id)")
-      sql(s"ALTER TABLE $t ADD PARTITION (id=1) LOCATION 'loc'")
-
-      val errMsg = intercept[NoSuchPartitionsException] {
-        sql(s"ALTER TABLE $t DROP PARTITION (id=1), PARTITION (id=2)")
-      }.getMessage
-      assert(errMsg.contains("partitions not found in table"))
-
-      checkPartitions(t, Map("id" -> "1"))
-      sql(s"ALTER TABLE $t DROP IF EXISTS PARTITION (id=1), PARTITION (id=2)")
-      checkPartitions(t)
-    }
-  }
-}
-=======
-  with SharedSparkSession
->>>>>>> ddff94fd
+  with CommandSuiteBase