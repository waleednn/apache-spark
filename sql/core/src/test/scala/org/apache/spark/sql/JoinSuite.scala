--- conflicted
+++ resolved
@@ -754,21 +754,11 @@
       }
 
       val expected = new ListBuffer[Row]()
-<<<<<<< HEAD
-      expected.append(
-        Row(1, "1", 1, 1),
-        Row(1, "1", 1, 2),
-        Row(2, "2", 2, 1),
-        Row(2, "2", 2, 2),
-        Row(3, "3", 3, 1),
-        Row(3, "3", 3, 2))
-=======
       expected.appendAll(Seq(
         Row(1, "1", 1, 1), Row(1, "1", 1, 2),
         Row(2, "2", 2, 1), Row(2, "2", 2, 2),
         Row(3, "3", 3, 1), Row(3, "3", 3, 2))
       )
->>>>>>> 3d6e31a1
       for (i <- 4 to 100) {
         expected.append(Row(i, i.toString, null, null))
       }
@@ -832,21 +822,11 @@
       }
 
       val expected = new ListBuffer[Row]()
-<<<<<<< HEAD
-      expected.append(
-        Row(1, "1", 1, 1),
-        Row(1, "1", 1, 2),
-        Row(2, "2", 2, 1),
-        Row(2, "2", 2, 2),
-        Row(3, "3", 3, 1),
-        Row(3, "3", 3, 2))
-=======
       expected.appendAll(Seq(
         Row(1, "1", 1, 1), Row(1, "1", 1, 2),
         Row(2, "2", 2, 1), Row(2, "2", 2, 2),
         Row(3, "3", 3, 1), Row(3, "3", 3, 2))
       )
->>>>>>> 3d6e31a1
       for (i <- 4 to 100) {
         expected.append(Row(i, i.toString, null, null))
       }
