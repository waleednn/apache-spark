--- conflicted
+++ resolved
@@ -1909,11 +1909,7 @@
           F.count($"dummy").as("valid"),
           F.count($"_corrupt_record").as("corrupt"),
           F.count("*").as("count"))
-<<<<<<< HEAD
       checkAnswer(counts, Row(1, 4, 6))
-=======
-      checkAnswer(counts, Row(1, 4, 6)) // null row for empty file
->>>>>>> de422815
     }
   }
 
