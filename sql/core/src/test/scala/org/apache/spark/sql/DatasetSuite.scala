--- conflicted
+++ resolved
@@ -2431,25 +2431,6 @@
     }
   }
 
-<<<<<<< HEAD
-  test("SPARK-43124: Show does not trigger job execution on CommandResults") {
-    withSQLConf(SQLConf.OPTIMIZER_EXCLUDED_RULES.key -> "") {
-      withTable("t1") {
-        sql("create table t1(c int) using parquet")
-
-        @volatile var jobCounter = 0
-        val listener = new SparkListener {
-          override def onJobStart(jobStart: SparkListenerJobStart): Unit = {
-            jobCounter += 1
-          }
-        }
-        withListener(spark.sparkContext, listener) { _ =>
-          sql("show tables").show()
-        }
-        assert(jobCounter === 0)
-      }
-    }
-=======
   test("SPARK-37829: DataFrame outer join") {
     // Same as "SPARK-15441: Dataset outer join" but using DataFrames instead of Datasets
     val left = Seq(ClassData("a", 1), ClassData("b", 2)).toDF().as("left")
@@ -2492,7 +2473,25 @@
         new GenericRowWithSchema(Array("x", 2), rightFieldSchema)
     )
     assert(result == expected)
->>>>>>> 21787691
+  }
+
+  test("SPARK-43124: Show does not trigger job execution on CommandResults") {
+    withSQLConf(SQLConf.OPTIMIZER_EXCLUDED_RULES.key -> "") {
+      withTable("t1") {
+        sql("create table t1(c int) using parquet")
+
+        @volatile var jobCounter = 0
+        val listener = new SparkListener {
+          override def onJobStart(jobStart: SparkListenerJobStart): Unit = {
+            jobCounter += 1
+          }
+        }
+        withListener(spark.sparkContext, listener) { _ =>
+          sql("show tables").show()
+        }
+        assert(jobCounter === 0)
+      }
+    }
   }
 }
 
