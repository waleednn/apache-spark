/*
 * Licensed to the Apache Software Foundation (ASF) under one or more
 * contributor license agreements.  See the NOTICE file distributed with
 * this work for additional information regarding copyright ownership.
 * The ASF licenses this file to You under the Apache License, Version 2.0
 * (the "License"); you may not use this file except in compliance with
 * the License.  You may obtain a copy of the License at
 *
 *    http://www.apache.org/licenses/LICENSE-2.0
 *
 * Unless required by applicable law or agreed to in writing, software
 * distributed under the License is distributed on an "AS IS" BASIS,
 * WITHOUT WARRANTIES OR CONDITIONS OF ANY KIND, either express or implied.
 * See the License for the specific language governing permissions and
 * limitations under the License.
 */

package org.apache.spark.sql

import java.lang.Thread.UncaughtExceptionHandler

import scala.collection.mutable
import scala.collection.mutable.ArrayBuffer
import scala.language.experimental.macros
import scala.reflect.ClassTag
import scala.util.Random
import scala.util.control.NonFatal

import org.scalatest.Assertions
import org.scalatest.concurrent.{Eventually, Timeouts}
import org.scalatest.concurrent.PatienceConfiguration.Timeout
import org.scalatest.exceptions.TestFailedDueToTimeoutException
import org.scalatest.time.Span
import org.scalatest.time.SpanSugar._

import org.apache.spark.sql.catalyst.analysis.{Append, OutputMode}
import org.apache.spark.sql.catalyst.encoders.{encoderFor, ExpressionEncoder, RowEncoder}
import org.apache.spark.sql.catalyst.plans.logical.LogicalPlan
import org.apache.spark.sql.catalyst.util._
import org.apache.spark.sql.execution.datasources.DataSource
import org.apache.spark.sql.execution.streaming._
import org.apache.spark.util.Utils

/**
 * A framework for implementing tests for streaming queries and sources.
 *
 * A test consists of a set of steps (expressed as a `StreamAction`) that are executed in order,
 * blocking as necessary to let the stream catch up.  For example, the following adds some data to
 * a stream, blocking until it can verify that the correct values are eventually produced.
 *
 * {{{
 *  val inputData = MemoryStream[Int]
    val mapped = inputData.toDS().map(_ + 1)

    testStream(mapped)(
      AddData(inputData, 1, 2, 3),
      CheckAnswer(2, 3, 4))
 * }}}
 *
 * Note that while we do sleep to allow the other thread to progress without spinning,
 * `StreamAction` checks should not depend on the amount of time spent sleeping.  Instead they
 * should check the actual progress of the stream before verifying the required test condition.
 *
 * Currently it is assumed that all streaming queries will eventually complete in 10 seconds to
 * avoid hanging forever in the case of failures. However, individual suites can change this
 * by overriding `streamingTimeout`.
 */
trait StreamTest extends QueryTest with Timeouts {

<<<<<<< HEAD
  implicit class RichSource(s: Source) {
    def toDF(): DataFrame = Dataset.ofRows(sqlContext.sparkSession, StreamingExecutionRelation(s))

    def toDS[A: Encoder](): Dataset[A] = {
      Dataset(sqlContext.sparkSession, StreamingExecutionRelation(s))
    }
  }

=======
>>>>>>> c7758ba3
  /** How long to wait for an active stream to catch up when checking a result. */
  val streamingTimeout = 10.seconds

  val outputMode: OutputMode = Append

  /** A trait for actions that can be performed while testing a streaming DataFrame. */
  trait StreamAction

  /** A trait to mark actions that require the stream to be actively running. */
  trait StreamMustBeRunning

  /**
   * Adds the given data to the stream. Subsequent check answers will block until this data has
   * been processed.
   */
  object AddData {
    def apply[A](source: MemoryStream[A], data: A*): AddDataMemory[A] =
      AddDataMemory(source, data)
  }

  /** A trait that can be extended when testing a source. */
  trait AddData extends StreamAction {
    /**
     * Called to adding the data to a source. It should find the source to add data to from
     * the active query, and then return the source object the data was added, as well as the
     * offset of added data.
     */
    def addData(query: Option[StreamExecution]): (Source, Offset)
  }

  case class AddDataMemory[A](source: MemoryStream[A], data: Seq[A]) extends AddData {
    override def toString: String = s"AddData to $source: ${data.mkString(",")}"

    override def addData(query: Option[StreamExecution]): (Source, Offset) = {
      (source, source.addData(data))
    }
  }

  /**
   * Checks to make sure that the current data stored in the sink matches the `expectedAnswer`.
   * This operation automatically blocks until all added data has been processed.
   */
  object CheckAnswer {
    def apply[A : Encoder](data: A*): CheckAnswerRows = {
      val encoder = encoderFor[A]
      val toExternalRow = RowEncoder(encoder.schema)
      CheckAnswerRows(data.map(d => toExternalRow.fromRow(encoder.toRow(d))), false)
    }

    def apply(rows: Row*): CheckAnswerRows = CheckAnswerRows(rows, false)
  }

  /**
   * Checks to make sure that the current data stored in the sink matches the `expectedAnswer`.
   * This operation automatically blocks until all added data has been processed.
   */
  object CheckLastBatch {
    def apply[A : Encoder](data: A*): CheckAnswerRows = {
      val encoder = encoderFor[A]
      val toExternalRow = RowEncoder(encoder.schema)
      CheckAnswerRows(data.map(d => toExternalRow.fromRow(encoder.toRow(d))), true)
    }

    def apply(rows: Row*): CheckAnswerRows = CheckAnswerRows(rows, true)
  }

  case class CheckAnswerRows(expectedAnswer: Seq[Row], lastOnly: Boolean)
      extends StreamAction with StreamMustBeRunning {
    override def toString: String = s"$operatorName: ${expectedAnswer.mkString(",")}"
    private def operatorName = if (lastOnly) "CheckLastBatch" else "CheckAnswer"
  }

  /** Stops the stream.  It must currently be running. */
  case object StopStream extends StreamAction with StreamMustBeRunning

  /** Starts the stream, resuming if data has already been processed.  It must not be running. */
  case object StartStream extends StreamAction

  /** Signals that a failure is expected and should not kill the test. */
  case class ExpectFailure[T <: Throwable : ClassTag]() extends StreamAction {
    val causeClass: Class[T] = implicitly[ClassTag[T]].runtimeClass.asInstanceOf[Class[T]]
    override def toString(): String = s"ExpectFailure[${causeClass.getCanonicalName}]"
  }

  /** Assert that a body is true */
  class Assert(condition: => Boolean, val message: String = "") extends StreamAction {
    def run(): Unit = { Assertions.assert(condition) }
    override def toString: String = s"Assert(<condition>, $message)"
  }

  object Assert {
    def apply(condition: => Boolean, message: String = ""): Assert = new Assert(condition, message)
    def apply(message: String)(body: => Unit): Assert = new Assert( { body; true }, message)
    def apply(body: => Unit): Assert = new Assert( { body; true }, "")
  }

  /** Assert that a condition on the active query is true */
  class AssertOnQuery(val condition: StreamExecution => Boolean, val message: String)
    extends StreamAction {
    override def toString: String = s"AssertOnQuery(<condition>, $message)"
  }

  object AssertOnQuery {
    def apply(condition: StreamExecution => Boolean, message: String = ""): AssertOnQuery = {
      new AssertOnQuery(condition, message)
    }

    def apply(message: String)(condition: StreamExecution => Boolean): AssertOnQuery = {
      new AssertOnQuery(condition, message)
    }
  }

  /**
   * Executes the specified actions on the given streaming DataFrame and provides helpful
   * error messages in the case of failures or incorrect answers.
   *
   * Note that if the stream is not explicitly started before an action that requires it to be
   * running then it will be automatically started before performing any other actions.
   */
  def testStream(_stream: Dataset[_])(actions: StreamAction*): Unit = {
    val stream = _stream.toDF()
    var pos = 0
    var currentPlan: LogicalPlan = stream.logicalPlan
    var currentStream: StreamExecution = null
    var lastStream: StreamExecution = null
    val awaiting = new mutable.HashMap[Int, Offset]() // source index -> offset to wait for
    val sink = new MemorySink(stream.schema)

    @volatile
    var streamDeathCause: Throwable = null

    // If the test doesn't manually start the stream, we do it automatically at the beginning.
    val startedManually =
      actions.takeWhile(!_.isInstanceOf[StreamMustBeRunning]).contains(StartStream)
    val startedTest = if (startedManually) actions else StartStream +: actions

    def testActions = actions.zipWithIndex.map {
      case (a, i) =>
        if ((pos == i && startedManually) || (pos == (i + 1) && !startedManually)) {
          "=> " + a.toString
        } else {
          "   " + a.toString
        }
    }.mkString("\n")

    def currentOffsets =
      if (currentStream != null) currentStream.committedOffsets.toString else "not started"

    def threadState =
      if (currentStream != null && currentStream.microBatchThread.isAlive) "alive" else "dead"

    def testState =
      s"""
         |== Progress ==
         |$testActions
         |
         |== Stream ==
         |Output Mode: $outputMode
         |Stream state: $currentOffsets
         |Thread state: $threadState
         |${if (streamDeathCause != null) stackTraceToString(streamDeathCause) else ""}
         |
         |== Sink ==
         |${sink.toDebugString}
         |
         |
         |== Plan ==
         |${if (currentStream != null) currentStream.lastExecution else ""}
         """.stripMargin

    def verify(condition: => Boolean, message: String): Unit = {
      if (!condition) {
        failTest(message)
      }
    }

    def eventually[T](message: String)(func: => T): T = {
      try {
        Eventually.eventually(Timeout(streamingTimeout)) {
          func
        }
      } catch {
        case NonFatal(e) =>
          failTest(message, e)
      }
    }

    def failTest(message: String, cause: Throwable = null) = {

      // Recursively pretty print a exception with truncated stacktrace and internal cause
      def exceptionToString(e: Throwable, prefix: String = ""): String = {
        val base = s"$prefix${e.getMessage}" +
          e.getStackTrace.take(10).mkString(s"\n$prefix", s"\n$prefix\t", "\n")
        if (e.getCause != null) {
          base + s"\n$prefix\tCaused by: " + exceptionToString(e.getCause, s"$prefix\t")
        } else {
          base
        }
      }
      val c = Option(cause).map(exceptionToString(_))
      val m = if (message != null && message.size > 0) Some(message) else None
      fail(
        s"""
           |${(m ++ c).mkString(": ")}
           |$testState
         """.stripMargin)
    }

    val testThread = Thread.currentThread()
    val metadataRoot = Utils.createTempDir(namePrefix = "streaming.metadata").getCanonicalPath

    try {
      startedTest.foreach { action =>
        action match {
          case StartStream =>
            verify(currentStream == null, "stream already running")
            lastStream = currentStream
            currentStream =
              sqlContext
                .streams
                .startQuery(
                  StreamExecution.nextName,
                  metadataRoot,
                  stream,
                  sink,
                  outputMode = outputMode)
                .asInstanceOf[StreamExecution]
            currentStream.microBatchThread.setUncaughtExceptionHandler(
              new UncaughtExceptionHandler {
                override def uncaughtException(t: Thread, e: Throwable): Unit = {
                  streamDeathCause = e
                  testThread.interrupt()
                }
              })

          case StopStream =>
            verify(currentStream != null, "can not stop a stream that is not running")
            try failAfter(streamingTimeout) {
              currentStream.stop()
              verify(!currentStream.microBatchThread.isAlive,
                s"microbatch thread not stopped")
              verify(!currentStream.isActive,
                "query.isActive() is false even after stopping")
              verify(currentStream.exception.isEmpty,
                s"query.exception() is not empty after clean stop: " +
                  currentStream.exception.map(_.toString()).getOrElse(""))
            } catch {
              case _: InterruptedException =>
              case _: org.scalatest.exceptions.TestFailedDueToTimeoutException =>
                failTest("Timed out while stopping and waiting for microbatchthread to terminate.")
              case t: Throwable =>
                failTest("Error while stopping stream", t)
            } finally {
              lastStream = currentStream
              currentStream = null
            }

          case ef: ExpectFailure[_] =>
            verify(currentStream != null, "can not expect failure when stream is not running")
            try failAfter(streamingTimeout) {
              val thrownException = intercept[ContinuousQueryException] {
                currentStream.awaitTermination()
              }
              eventually("microbatch thread not stopped after termination with failure") {
                assert(!currentStream.microBatchThread.isAlive)
              }
              verify(thrownException.query.eq(currentStream),
                s"incorrect query reference in exception")
              verify(currentStream.exception === Some(thrownException),
                s"incorrect exception returned by query.exception()")

              val exception = currentStream.exception.get
              verify(exception.cause.getClass === ef.causeClass,
                "incorrect cause in exception returned by query.exception()\n" +
                  s"\tExpected: ${ef.causeClass}\n\tReturned: ${exception.cause.getClass}")
            } catch {
              case _: InterruptedException =>
              case _: org.scalatest.exceptions.TestFailedDueToTimeoutException =>
                failTest("Timed out while waiting for failure")
              case t: Throwable =>
                failTest("Error while checking stream failure", t)
            } finally {
              lastStream = currentStream
              currentStream = null
              streamDeathCause = null
            }

          case a: AssertOnQuery =>
            verify(currentStream != null || lastStream != null,
              "cannot assert when not stream has been started")
            val streamToAssert = Option(currentStream).getOrElse(lastStream)
            verify(a.condition(streamToAssert), s"Assert on query failed: ${a.message}")

          case a: Assert =>
            val streamToAssert = Option(currentStream).getOrElse(lastStream)
            verify({ a.run(); true }, s"Assert failed: ${a.message}")

          case a: AddData =>
            try {
              // Add data and get the source where it was added, and the expected offset of the
              // added data.
              val queryToUse = Option(currentStream).orElse(Option(lastStream))
              val (source, offset) = a.addData(queryToUse)

              def findSourceIndex(plan: LogicalPlan): Option[Int] = {
                plan
                  .collect { case StreamingExecutionRelation(s, _) => s }
                  .zipWithIndex
                  .find(_._1 == source)
                  .map(_._2)
              }

              // Try to find the index of the source to which data was added. Either get the index
              // from the current active query or the original input logical plan.
              val sourceIndex =
                queryToUse.flatMap { query =>
                  findSourceIndex(query.logicalPlan)
                }.orElse {
                  findSourceIndex(stream.logicalPlan)
                }.getOrElse {
                  throw new IllegalArgumentException(
                    "Could find index of the source to which data was added")
                }

              // Store the expected offset of added data to wait for it later
              awaiting.put(sourceIndex, offset)
            } catch {
              case NonFatal(e) =>
                failTest("Error adding data", e)
            }

          case CheckAnswerRows(expectedAnswer, lastOnly) =>
            verify(currentStream != null, "stream not running")
            // Get the map of source index to the current source objects
            val indexToSource = currentStream
              .logicalPlan
              .collect { case StreamingExecutionRelation(s, _) => s }
              .zipWithIndex
              .map(_.swap)
              .toMap

            // Block until all data added has been processed for all the source
            awaiting.foreach { case (sourceIndex, offset) =>
              failAfter(streamingTimeout) {
                currentStream.awaitOffset(indexToSource(sourceIndex), offset)
              }
            }

            val sparkAnswer = try if (lastOnly) sink.lastBatch else sink.allData catch {
              case e: Exception =>
                failTest("Exception while getting data from sink", e)
            }

            QueryTest.sameRows(expectedAnswer, sparkAnswer).foreach {
              error => failTest(error)
            }
        }
        pos += 1
      }
    } catch {
      case _: InterruptedException if streamDeathCause != null =>
        failTest("Stream Thread Died")
      case _: org.scalatest.exceptions.TestFailedDueToTimeoutException =>
        failTest("Timed out waiting for stream")
    } finally {
      if (currentStream != null && currentStream.microBatchThread.isAlive) {
        currentStream.stop()
      }
    }
  }

  /**
   * Creates a stress test that randomly starts/stops/adds data/checks the result.
   *
   * @param ds a dataframe that executes + 1 on a stream of integers, returning the result.
   * @param addData and add data action that adds the given numbers to the stream, encoding them
   *                as needed
   */
  def runStressTest(
      ds: Dataset[Int],
      addData: Seq[Int] => StreamAction,
      iterations: Int = 100): Unit = {
    implicit val intEncoder = ExpressionEncoder[Int]()
    var dataPos = 0
    var running = true
    val actions = new ArrayBuffer[StreamAction]()

    def addCheck() = { actions += CheckAnswer(1 to dataPos: _*) }

    def addRandomData() = {
      val numItems = Random.nextInt(10)
      val data = dataPos until (dataPos + numItems)
      dataPos += numItems
      actions += addData(data)
    }

    (1 to iterations).foreach { i =>
      val rand = Random.nextDouble()
      if(!running) {
        rand match {
          case r if r < 0.7 => // AddData
            addRandomData()

          case _ => // StartStream
            actions += StartStream
            running = true
        }
      } else {
        rand match {
          case r if r < 0.1 =>
            addCheck()

          case r if r < 0.7 => // AddData
            addRandomData()

          case _ => // StopStream
            addCheck()
            actions += StopStream
            running = false
        }
      }
    }
    if(!running) { actions += StartStream }
    addCheck()
    testStream(ds)(actions: _*)
  }


  object AwaitTerminationTester {

    trait ExpectedBehavior

    /** Expect awaitTermination to not be blocked */
    case object ExpectNotBlocked extends ExpectedBehavior

    /** Expect awaitTermination to get blocked */
    case object ExpectBlocked extends ExpectedBehavior

    /** Expect awaitTermination to throw an exception */
    case class ExpectException[E <: Exception]()(implicit val t: ClassTag[E])
      extends ExpectedBehavior

    private val DEFAULT_TEST_TIMEOUT = 1 second

    def test(
        expectedBehavior: ExpectedBehavior,
        awaitTermFunc: () => Unit,
        testTimeout: Span = DEFAULT_TEST_TIMEOUT
      ): Unit = {

      expectedBehavior match {
        case ExpectNotBlocked =>
          withClue("Got blocked when expected non-blocking.") {
            failAfter(testTimeout) {
              awaitTermFunc()
            }
          }

        case ExpectBlocked =>
          withClue("Was not blocked when expected.") {
            intercept[TestFailedDueToTimeoutException] {
              failAfter(testTimeout) {
                awaitTermFunc()
              }
            }
          }

        case e: ExpectException[_] =>
          val thrownException =
            withClue(s"Did not throw ${e.t.runtimeClass.getSimpleName} when expected.") {
              intercept[ContinuousQueryException] {
                failAfter(testTimeout) {
                  awaitTermFunc()
                }
              }
            }
          assert(thrownException.cause.getClass === e.t.runtimeClass,
            "exception of incorrect type was throw")
      }
    }
  }
}<|MERGE_RESOLUTION|>--- conflicted
+++ resolved
@@ -37,7 +37,6 @@
 import org.apache.spark.sql.catalyst.encoders.{encoderFor, ExpressionEncoder, RowEncoder}
 import org.apache.spark.sql.catalyst.plans.logical.LogicalPlan
 import org.apache.spark.sql.catalyst.util._
-import org.apache.spark.sql.execution.datasources.DataSource
 import org.apache.spark.sql.execution.streaming._
 import org.apache.spark.util.Utils
 
@@ -67,17 +66,6 @@
  */
 trait StreamTest extends QueryTest with Timeouts {
 
-<<<<<<< HEAD
-  implicit class RichSource(s: Source) {
-    def toDF(): DataFrame = Dataset.ofRows(sqlContext.sparkSession, StreamingExecutionRelation(s))
-
-    def toDS[A: Encoder](): Dataset[A] = {
-      Dataset(sqlContext.sparkSession, StreamingExecutionRelation(s))
-    }
-  }
-
-=======
->>>>>>> c7758ba3
   /** How long to wait for an active stream to catch up when checking a result. */
   val streamingTimeout = 10.seconds
 
