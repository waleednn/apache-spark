--- conflicted
+++ resolved
@@ -189,11 +189,7 @@
     test(s"$testName using CartesianProduct") {
       withSQLConf(SQLConf.SHUFFLE_PARTITIONS.key -> "1") {
         checkAnswer2(leftRows, rightRows, (left: SparkPlan, right: SparkPlan) =>
-<<<<<<< HEAD
-          CartesianProduct(left, right, Some(condition())),
-=======
-          FilterExec(condition(), CartesianProductExec(left, right)),
->>>>>>> 3c5e65c3
+          CartesianProductExec(left, right, Some(condition())),
           expectedAnswer.map(Row.fromTuple),
           sortAnswers = true)
       }
