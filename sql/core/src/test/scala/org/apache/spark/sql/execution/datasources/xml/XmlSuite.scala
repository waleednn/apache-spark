--- conflicted
+++ resolved
@@ -1677,28 +1677,17 @@
     assert(df.collect().length === 37)
   }
 
-<<<<<<< HEAD
-  test("root-level value tag for attributes-only object") {
-
-=======
   test("SPARK-45488: root-level value tag for attributes-only object") {
->>>>>>> 840306d8
     val schema = buildSchema(field("_attr"), field("_VALUE"))
     val results = Seq(
       // user specified schema
       spark.read
-<<<<<<< HEAD
-=======
         .option("rowTag", "ROW")
->>>>>>> 840306d8
         .schema(schema)
         .xml(getTestResourcePath(resDir + "root-level-value.xml")).collect(),
       // schema inference
       spark.read
-<<<<<<< HEAD
-=======
         .option("rowTag", "ROW")
->>>>>>> 840306d8
         .xml(getTestResourcePath(resDir + "root-level-value.xml")).collect())
     results.foreach { result =>
       assert(result.length === 3)
@@ -1710,13 +1699,6 @@
     }
   }
 
-<<<<<<< HEAD
-  test("root-level value tag for attributes-only object - from xml") {
-    val xmlData =
-      s"""
-         |<ROW attr="attr1">123456</ROW>
-         |""".stripMargin
-=======
   test("SPARK-45488: root-level value tag for not attributes-only object") {
     val ATTRIBUTE_NAME = "_attr"
     val TAG_NAME = "tag"
@@ -1761,7 +1743,6 @@
 
   test("SPARK-45488: root-level value tag for attributes-only object - from xml") {
     val xmlData = """<ROW attr="attr1">123456</ROW>"""
->>>>>>> 840306d8
     val df = Seq((1, xmlData)).toDF("number", "payload")
     val xmlSchema = schema_of_xml(xmlData)
     val schema = buildSchema(
@@ -1774,8 +1755,6 @@
     assert(result.select("decoded._VALUE").head().getLong(0) === 123456L)
     assert(result.select("decoded._attr").head().getString(0) === "attr1")
   }
-<<<<<<< HEAD
-=======
 
   test("Test XML Options Error Messages") {
     def checkXmlOptionErrorMessage(
@@ -1799,5 +1778,4 @@
       "declaration" -> s"<${XmlOptions.DEFAULT_DECLARATION}>"),
       "'declaration' should not include angle brackets")
   }
->>>>>>> 840306d8
 }