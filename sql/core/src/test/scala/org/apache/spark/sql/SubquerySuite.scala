/*
 * Licensed to the Apache Software Foundation (ASF) under one or more
 * contributor license agreements.  See the NOTICE file distributed with
 * this work for additional information regarding copyright ownership.
 * The ASF licenses this file to You under the Apache License, Version 2.0
 * (the "License"); you may not use this file except in compliance with
 * the License.  You may obtain a copy of the License at
 *
 *    http://www.apache.org/licenses/LICENSE-2.0
 *
 * Unless required by applicable law or agreed to in writing, software
 * distributed under the License is distributed on an "AS IS" BASIS,
 * WITHOUT WARRANTIES OR CONDITIONS OF ANY KIND, either express or implied.
 * See the License for the specific language governing permissions and
 * limitations under the License.
 */

package org.apache.spark.sql

import org.apache.spark.sql.test.SharedSQLContext

class SubquerySuite extends QueryTest with SharedSQLContext {
  import testImplicits._

  setupTestData()

  val row = identity[(java.lang.Integer, java.lang.Double)](_)

  lazy val l = Seq(
    row(1, 2.0),
    row(1, 2.0),
    row(2, 1.0),
    row(2, 1.0),
    row(3, 3.0),
    row(null, null),
    row(null, 5.0),
    row(6, null)).toDF("a", "b")

  lazy val r = Seq(
    row(2, 3.0),
    row(2, 3.0),
    row(3, 2.0),
    row(4, 1.0),
    row(null, null),
    row(null, 5.0),
    row(6, null)).toDF("c", "d")

  lazy val t = r.filter($"c".isNotNull && $"d".isNotNull)

  protected override def beforeAll(): Unit = {
    super.beforeAll()
    l.createOrReplaceTempView("l")
    r.createOrReplaceTempView("r")
    t.createOrReplaceTempView("t")
  }

  test("rdd deserialization does not crash [SPARK-15791]") {
    sql("select (select 1 as b) as b").rdd.count()
  }

  test("simple uncorrelated scalar subquery") {
    checkAnswer(
      sql("select (select 1 as b) as b"),
      Array(Row(1))
    )

    checkAnswer(
      sql("select (select (select 1) + 1) + 1"),
      Array(Row(3))
    )

    // string type
    checkAnswer(
      sql("select (select 's' as s) as b"),
      Array(Row("s"))
    )
  }

  test("define CTE in CTE subquery") {
    checkAnswer(
      sql(
        """
          | with t2 as (with t1 as (select 1 as b, 2 as c) select b, c from t1)
          | select a from (select 1 as a union all select 2 as a) t
          | where a = (select max(b) from t2)
        """.stripMargin),
      Array(Row(1))
    )
    checkAnswer(
      sql(
        """
          | with t2 as (with t1 as (select 1 as b, 2 as c) select b, c from t1),
          | t3 as (
          |   with t4 as (select 1 as d, 3 as e)
          |   select * from t4 cross join t2 where t2.b = t4.d
          | )
          | select a from (select 1 as a union all select 2 as a)
          | where a = (select max(d) from t3)
        """.stripMargin),
      Array(Row(1))
    )
  }

  test("uncorrelated scalar subquery in CTE") {
    checkAnswer(
      sql("with t2 as (select 1 as b, 2 as c) " +
        "select a from (select 1 as a union all select 2 as a) t " +
        "where a = (select max(b) from t2) "),
      Array(Row(1))
    )
  }

  test("uncorrelated scalar subquery should return null if there is 0 rows") {
    checkAnswer(
      sql("select (select 's' as s limit 0) as b"),
      Array(Row(null))
    )
  }

  test("runtime error when the number of rows is greater than 1") {
    val error2 = intercept[RuntimeException] {
      sql("select (select a from (select 1 as a union all select 2 as a) t) as b").collect()
    }
    assert(error2.getMessage.contains(
      "more than one row returned by a subquery used as an expression")
    )
  }

  test("uncorrelated scalar subquery on a DataFrame generated query") {
    val df = Seq((1, "one"), (2, "two"), (3, "three")).toDF("key", "value")
    df.createOrReplaceTempView("subqueryData")

    checkAnswer(
      sql("select (select key from subqueryData where key > 2 order by key limit 1) + 1"),
      Array(Row(4))
    )

    checkAnswer(
      sql("select -(select max(key) from subqueryData)"),
      Array(Row(-3))
    )

    checkAnswer(
      sql("select (select value from subqueryData limit 0)"),
      Array(Row(null))
    )

    checkAnswer(
      sql("select (select min(value) from subqueryData" +
        " where key = (select max(key) from subqueryData) - 1)"),
      Array(Row("two"))
    )
  }

  test("SPARK-15677: Queries against local relations with scalar subquery in Select list") {
    withTempView("t1", "t2") {
      Seq((1, 1), (2, 2)).toDF("c1", "c2").createOrReplaceTempView("t1")
      Seq((1, 1), (2, 2)).toDF("c1", "c2").createOrReplaceTempView("t2")

      checkAnswer(
        sql("SELECT (select 1 as col) from t1"),
        Row(1) :: Row(1) :: Nil)

      checkAnswer(
        sql("SELECT (select max(c1) from t2) from t1"),
        Row(2) :: Row(2) :: Nil)

      checkAnswer(
        sql("SELECT 1 + (select 1 as col) from t1"),
        Row(2) :: Row(2) :: Nil)

      checkAnswer(
        sql("SELECT c1, (select max(c1) from t2) + c2 from t1"),
        Row(1, 3) :: Row(2, 4) :: Nil)

      checkAnswer(
        sql("SELECT c1, (select max(c1) from t2 where t1.c2 = t2.c2) from t1"),
        Row(1, 1) :: Row(2, 2) :: Nil)
    }
  }

  test("SPARK-14791: scalar subquery inside broadcast join") {
    val df = sql("select a, sum(b) as s from l group by a having a > (select avg(a) from l)")
    val expected = Row(3, 2.0, 3, 3.0) :: Row(6, null, 6, null) :: Nil
    (1 to 10).foreach { _ =>
      checkAnswer(r.join(df, $"c" === $"a"), expected)
    }
  }

  test("EXISTS predicate subquery") {
    checkAnswer(
      sql("select * from l where exists (select * from r where l.a = r.c)"),
      Row(2, 1.0) :: Row(2, 1.0) :: Row(3, 3.0) :: Row(6, null) :: Nil)

    checkAnswer(
      sql("select * from l where exists (select * from r where l.a = r.c) and l.a <= 2"),
      Row(2, 1.0) :: Row(2, 1.0) :: Nil)
  }

  test("NOT EXISTS predicate subquery") {
    checkAnswer(
      sql("select * from l where not exists (select * from r where l.a = r.c)"),
      Row(1, 2.0) :: Row(1, 2.0) :: Row(null, null) :: Row(null, 5.0) :: Nil)

    checkAnswer(
      sql("select * from l where not exists (select * from r where l.a = r.c and l.b < r.d)"),
      Row(1, 2.0) :: Row(1, 2.0) :: Row(3, 3.0) ::
      Row(null, null) :: Row(null, 5.0) :: Row(6, null) :: Nil)
  }

  test("EXISTS predicate subquery within OR") {
    checkAnswer(
      sql("select * from l where exists (select * from r where l.a = r.c)" +
        " or exists (select * from r where l.a = r.c)"),
      Row(2, 1.0) :: Row(2, 1.0) :: Row(3, 3.0) :: Row(6, null) :: Nil)

    checkAnswer(
      sql("select * from l where not exists (select * from r where l.a = r.c and l.b < r.d)" +
        " or not exists (select * from r where l.a = r.c)"),
      Row(1, 2.0) :: Row(1, 2.0) :: Row(3, 3.0) ::
        Row(null, null) :: Row(null, 5.0) :: Row(6, null) :: Nil)
  }

  test("IN predicate subquery") {
    checkAnswer(
      sql("select * from l where l.a in (select c from r)"),
      Row(2, 1.0) :: Row(2, 1.0) :: Row(3, 3.0) :: Row(6, null) :: Nil)

    checkAnswer(
      sql("select * from l where l.a in (select c from r where l.b < r.d)"),
      Row(2, 1.0) :: Row(2, 1.0) :: Nil)

    checkAnswer(
      sql("select * from l where l.a in (select c from r) and l.a > 2 and l.b is not null"),
      Row(3, 3.0) :: Nil)
  }

  test("NOT IN predicate subquery") {
    checkAnswer(
      sql("select * from l where a not in (select c from r)"),
      Nil)

    checkAnswer(
      sql("select * from l where a not in (select c from r where c is not null)"),
      Row(1, 2.0) :: Row(1, 2.0) :: Nil)

    checkAnswer(
      sql("select * from l where a not in (select c from t where b < d)"),
      Row(1, 2.0) :: Row(1, 2.0) :: Row(3, 3.0) :: Nil)

    // Empty sub-query
    checkAnswer(
      sql("select * from l where a not in (select c from r where c > 10 and b < d)"),
      Row(1, 2.0) :: Row(1, 2.0) :: Row(2, 1.0) :: Row(2, 1.0) ::
      Row(3, 3.0) :: Row(null, null) :: Row(null, 5.0) :: Row(6, null) :: Nil)

  }

  test("IN predicate subquery within OR") {
    checkAnswer(
      sql("select * from l where l.a in (select c from r)" +
        " or l.a in (select c from r where l.b < r.d)"),
      Row(2, 1.0) :: Row(2, 1.0) :: Row(3, 3.0) :: Row(6, null) :: Nil)

    intercept[AnalysisException] {
      sql("select * from l where a not in (select c from r)" +
        " or a not in (select c from r where c is not null)")
    }
  }

  test("complex IN predicate subquery") {
    checkAnswer(
      sql("select * from l where (a, b) not in (select c, d from r)"),
      Nil)

    checkAnswer(
      sql("select * from l where (a, b) not in (select c, d from t) and (a + b) is not null"),
      Row(1, 2.0) :: Row(1, 2.0) :: Row(2, 1.0) :: Row(2, 1.0) :: Row(3, 3.0) :: Nil)
  }

  test("same column in subquery and outer table") {
    checkAnswer(
      sql("select a from l l1 where a in (select a from l where a < 3 group by a)"),
      Row(1) :: Row(1) :: Row(2) :: Row(2) :: Nil
    )
  }

  test("having with function in subquery") {
    checkAnswer(
      sql("select a from l group by 1 having exists (select 1 from r where d < min(b))"),
      Row(null) :: Row(1) :: Row(3) :: Nil)
  }

  test("SPARK-15832: Test embedded existential predicate sub-queries") {
    withTempView("t1", "t2", "t3", "t4", "t5") {
      Seq((1, 1), (2, 2)).toDF("c1", "c2").createOrReplaceTempView("t1")
      Seq((1, 1), (2, 2)).toDF("c1", "c2").createOrReplaceTempView("t2")
      Seq((1, 1), (2, 2), (1, 2)).toDF("c1", "c2").createOrReplaceTempView("t3")

      checkAnswer(
        sql(
          """
            | select c1 from t1
            | where c2 IN (select c2 from t2)
            |
          """.stripMargin),
        Row(1) :: Row(2) :: Nil)

      checkAnswer(
        sql(
          """
            | select c1 from t1
            | where c2 NOT IN (select c2 from t2)
            |
          """.stripMargin),
       Nil)

      checkAnswer(
        sql(
          """
            | select c1 from t1
            | where EXISTS (select c2 from t2)
            |
          """.stripMargin),
        Row(1) :: Row(2) :: Nil)

       checkAnswer(
        sql(
          """
            | select c1 from t1
            | where NOT EXISTS (select c2 from t2)
            |
          """.stripMargin),
      Nil)

      checkAnswer(
        sql(
          """
            | select c1 from t1
            | where NOT EXISTS (select c2 from t2) and
            |       c2 IN (select c2 from t3)
            |
          """.stripMargin),
        Nil)

      checkAnswer(
        sql(
          """
            | select c1 from t1
            | where (case when c2 IN (select 1 as one) then 1
            |             else 2 end) = c1
            |
          """.stripMargin),
        Row(1) :: Row(2) :: Nil)

      checkAnswer(
        sql(
          """
            | select c1 from t1
            | where (case when c2 IN (select 1 as one) then 1
            |             else 2 end)
            |        IN (select c2 from t2)
            |
          """.stripMargin),
        Row(1) :: Row(2) :: Nil)

      checkAnswer(
        sql(
          """
            | select c1 from t1
            | where (case when c2 IN (select c2 from t2) then 1
            |             else 2 end)
            |       IN (select c2 from t3)
            |
          """.stripMargin),
        Row(1) :: Row(2) :: Nil)

      checkAnswer(
        sql(
          """
            | select c1 from t1
            | where (case when c2 IN (select c2 from t2) then 1
            |             when c2 IN (select c2 from t3) then 2
            |             else 3 end)
            |       IN (select c2 from t1)
            |
          """.stripMargin),
        Row(1) :: Row(2) :: Nil)

      checkAnswer(
        sql(
          """
            | select c1 from t1
            | where (c1, (case when c2 IN (select c2 from t2) then 1
            |                  when c2 IN (select c2 from t3) then 2
            |                  else 3 end))
            |       IN (select c1, c2 from t1)
            |
          """.stripMargin),
        Row(1) :: Nil)

      checkAnswer(
        sql(
          """
            | select c1 from t3
            | where ((case when c2 IN (select c2 from t2) then 1 else 2 end),
            |        (case when c2 IN (select c2 from t3) then 2 else 3 end))
            |     IN (select c1, c2 from t3)
            |
          """.stripMargin),
        Row(1) :: Row(2) :: Row(1) :: Nil)

      checkAnswer(
        sql(
          """
            | select c1 from t1
            | where ((case when EXISTS (select c2 from t2) then 1 else 2 end),
            |        (case when c2 IN (select c2 from t3) then 2 else 3 end))
            |     IN (select c1, c2 from t3)
            |
          """.stripMargin),
        Row(1) :: Row(2) :: Nil)

      checkAnswer(
        sql(
          """
            | select c1 from t1
            | where (case when c2 IN (select c2 from t2) then 3
            |             else 2 end)
            |       NOT IN (select c2 from t3)
            |
          """.stripMargin),
        Row(1) :: Row(2) :: Nil)

      checkAnswer(
        sql(
          """
            | select c1 from t1
            | where ((case when c2 IN (select c2 from t2) then 1 else 2 end),
            |        (case when NOT EXISTS (select c2 from t3) then 2
            |              when EXISTS (select c2 from t2) then 3
            |              else 3 end))
            |     NOT IN (select c1, c2 from t3)
            |
          """.stripMargin),
        Row(1) :: Row(2) :: Nil)

      checkAnswer(
        sql(
          """
            | select c1 from t1
            | where (select max(c1) from t2 where c2 IN (select c2 from t3))
            |       IN (select c2 from t2)
            |
          """.stripMargin),
        Row(1) :: Row(2) :: Nil)
    }
  }

  test("correlated scalar subquery in where") {
    checkAnswer(
      sql("select * from l where b < (select max(d) from r where a = c)"),
      Row(2, 1.0) :: Row(2, 1.0) :: Nil)
  }

  test("correlated scalar subquery in select") {
    checkAnswer(
      sql("select a, (select sum(b) from l l2 where l2.a = l1.a) sum_b from l l1"),
      Row(1, 4.0) :: Row(1, 4.0) :: Row(2, 2.0) :: Row(2, 2.0) :: Row(3, 3.0) ::
      Row(null, null) :: Row(null, null) :: Row(6, null) :: Nil)
  }

  test("correlated scalar subquery in select (null safe)") {
    checkAnswer(
      sql("select a, (select sum(b) from l l2 where l2.a <=> l1.a) sum_b from l l1"),
      Row(1, 4.0) :: Row(1, 4.0) :: Row(2, 2.0) :: Row(2, 2.0) :: Row(3, 3.0) ::
        Row(null, 5.0) :: Row(null, 5.0) :: Row(6, null) :: Nil)
  }

  test("correlated scalar subquery in aggregate") {
    checkAnswer(
      sql("select a, (select sum(d) from r where a = c) sum_d from l l1 group by 1, 2"),
      Row(1, null) :: Row(2, 6.0) :: Row(3, 2.0) :: Row(null, null) :: Row(6, null) :: Nil)
  }

  test("non-aggregated correlated scalar subquery") {
    val msg1 = intercept[AnalysisException] {
      sql("select a, (select b from l l2 where l2.a = l1.a) sum_b from l l1")
    }
    assert(msg1.getMessage.contains("Correlated scalar subqueries must be Aggregated"))

    val msg2 = intercept[AnalysisException] {
      sql("select a, (select b from l l2 where l2.a = l1.a group by 1) sum_b from l l1")
    }
    assert(msg2.getMessage.contains(
      "The output of a correlated scalar subquery must be aggregated"))
  }

  test("non-equal correlated scalar subquery") {
    val msg1 = intercept[AnalysisException] {
      sql("select a, (select b from l l2 where l2.a < l1.a) sum_b from l l1")
    }
    assert(msg1.getMessage.contains(
      "The correlated scalar subquery can only contain equality predicates"))
  }

  test("disjunctive correlated scalar subquery") {
    checkAnswer(
      sql("""
        |select a
        |from   l
        |where  (select count(*)
        |        from   r
        |        where (a = c and d = 2.0) or (a = c and d = 1.0)) > 0
        """.stripMargin),
      Row(3) :: Nil)
  }

  test("SPARK-15370: COUNT bug in WHERE clause (Filter)") {
    // Case 1: Canonical example of the COUNT bug
    checkAnswer(
      sql("select l.a from l where (select count(*) from r where l.a = r.c) < l.a"),
      Row(1) :: Row(1) :: Row(3) :: Row(6) :: Nil)
    // Case 2: count(*) = 0; could be rewritten to NOT EXISTS but currently uses
    // a rewrite that is vulnerable to the COUNT bug
    checkAnswer(
      sql("select l.a from l where (select count(*) from r where l.a = r.c) = 0"),
      Row(1) :: Row(1) :: Row(null) :: Row(null) :: Nil)
    // Case 3: COUNT bug without a COUNT aggregate
    checkAnswer(
      sql("select l.a from l where (select sum(r.d) is null from r where l.a = r.c)"),
      Row(1) :: Row(1) ::Row(null) :: Row(null) :: Row(6) :: Nil)
  }

  test("SPARK-15370: COUNT bug in SELECT clause (Project)") {
    checkAnswer(
      sql("select a, (select count(*) from r where l.a = r.c) as cnt from l"),
      Row(1, 0) :: Row(1, 0) :: Row(2, 2) :: Row(2, 2) :: Row(3, 1) :: Row(null, 0)
        :: Row(null, 0) :: Row(6, 1) :: Nil)
  }

  test("SPARK-15370: COUNT bug in HAVING clause (Filter)") {
    checkAnswer(
      sql("select l.a as grp_a from l group by l.a " +
        "having (select count(*) from r where grp_a = r.c) = 0 " +
        "order by grp_a"),
      Row(null) :: Row(1) :: Nil)
  }

  test("SPARK-15370: COUNT bug in Aggregate") {
    checkAnswer(
      sql("select l.a as aval, sum((select count(*) from r where l.a = r.c)) as cnt " +
        "from l group by l.a order by aval"),
      Row(null, 0) :: Row(1, 0) :: Row(2, 4) :: Row(3, 1) :: Row(6, 1)  :: Nil)
  }

  test("SPARK-15370: COUNT bug negative examples") {
    // Case 1: Potential COUNT bug case that was working correctly prior to the fix
    checkAnswer(
      sql("select l.a from l where (select sum(r.d) from r where l.a = r.c) is null"),
      Row(1) :: Row(1) :: Row(null) :: Row(null) :: Row(6) :: Nil)
    // Case 2: COUNT aggregate but no COUNT bug due to > 0 test.
    checkAnswer(
      sql("select l.a from l where (select count(*) from r where l.a = r.c) > 0"),
      Row(2) :: Row(2) :: Row(3) :: Row(6) :: Nil)
    // Case 3: COUNT inside aggregate expression but no COUNT bug.
    checkAnswer(
      sql("select l.a from l where (select count(*) + sum(r.d) from r where l.a = r.c) = 0"),
      Nil)
  }

  test("SPARK-15370: COUNT bug in subquery in subquery in subquery") {
    checkAnswer(
      sql("""select l.a from l
            |where (
            |    select cntPlusOne + 1 as cntPlusTwo from (
            |        select cnt + 1 as cntPlusOne from (
            |            select sum(r.c) s, count(*) cnt from r where l.a = r.c having cnt = 0
            |        )
            |    )
            |) = 2""".stripMargin),
      Row(1) :: Row(1) :: Row(null) :: Row(null) :: Nil)
  }

  test("SPARK-15370: COUNT bug with nasty predicate expr") {
    checkAnswer(
      sql("select l.a from l where " +
        "(select case when count(*) = 1 then null else count(*) end as cnt " +
        "from r where l.a = r.c) = 0"),
      Row(1) :: Row(1) :: Row(null) :: Row(null) :: Nil)
  }

  test("SPARK-15370: COUNT bug with attribute ref in subquery input and output ") {
    checkAnswer(
      sql("select l.b, (select (r.c + count(*)) is null from r where l.a = r.c) from l"),
      Row(1.0, false) :: Row(1.0, false) :: Row(2.0, true) :: Row(2.0, true) ::
        Row(3.0, false) :: Row(5.0, true) :: Row(null, false) :: Row(null, true) :: Nil)
  }

  test("SPARK-16804: Correlated subqueries containing LIMIT - 1") {
    withTempView("onerow") {
      Seq(1).toDF("c1").createOrReplaceTempView("onerow")

      checkAnswer(
        sql(
          """
            | select c1 from onerow t1
            | where exists (select 1 from onerow t2 where t1.c1=t2.c1)
            | and   exists (select 1 from onerow LIMIT 1)""".stripMargin),
        Row(1) :: Nil)
    }
  }

  test("SPARK-16804: Correlated subqueries containing LIMIT - 2") {
    withTempView("onerow") {
      Seq(1).toDF("c1").createOrReplaceTempView("onerow")

      checkAnswer(
        sql(
          """
            | select c1 from onerow t1
            | where exists (select 1
            |               from   (select 1 from onerow t2 LIMIT 1)
            |               where  t1.c1=t2.c1)""".stripMargin),
        Row(1) :: Nil)
<<<<<<< HEAD
     }
   }

   test("SPARK-17348: Correlated subqueries with non-equality predicate (good case)") {
     withTempView("t1", "t2") {
       Seq((1, 1)).toDF("c1", "c2").createOrReplaceTempView("t1")
       Seq((1, 1), (2, 0)).toDF("c1", "c2").createOrReplaceTempView("t2")

       // Simple case
       checkAnswer(
         sql(
           """
             | select c1
             | from   t1
             | where  c1 in (select t2.c1
             |               from   t2
             |               where  t1.c2 >= t2.c2)""".stripMargin),
         Row(1) :: Nil)

       // More complex case with OR predicate
       checkAnswer(
         sql(
           """
             | select t1.c1
             | from   t1, t1 as t3
             | where  t1.c1 = t3.c1
             | and    (t1.c1 in (select t2.c1
             |                   from   t2
             |                   where  t1.c2 >= t2.c2
             |                          or t3.c2 < t2.c2)
             |         or t1.c2 >= 0)""".stripMargin),
         Row(1) :: Nil)
    }
  }

  test("SPARK-17348: Correlated subqueries with non-equality predicate (error case)") {
    withTempView("t1", "t2", "t3", "t4") {
      Seq((1, 1)).toDF("c1", "c2").createOrReplaceTempView("t1")
      Seq((1, 1), (2, 0)).toDF("c1", "c2").createOrReplaceTempView("t2")
      Seq((2, 1)).toDF("c1", "c2").createOrReplaceTempView("t3")
      Seq((1, 1), (2, 2)).toDF("c1", "c2").createOrReplaceTempView("t4")

      // Simplest case
      intercept[AnalysisException] {
        sql(
          """
            | select t1.c1
            | from   t1
            | where  t1.c1 in (select max(t2.c1)
            |                  from   t2
            |                  where  t1.c2 >= t2.c2)""".stripMargin).collect()
      }

      // Add a HAVING on top and augmented within an OR predicate
      intercept[AnalysisException] {
        sql(
          """
            | select t1.c1
            | from   t1
            | where  t1.c1 in (select max(t2.c1)
            |                  from   t2
            |                  where  t1.c2 >= t2.c2
            |                  having count(*) > 0 )
            |         or t1.c2 >= 0""".stripMargin).collect()
      }

      // Add a HAVING on top and augmented within an OR predicate
      intercept[AnalysisException] {
        sql(
          """
            | select t1.c1
            | from   t1, t1 as t3
            | where  t1.c1 = t3.c1
            | and    (t1.c1 in (select max(t2.c1)
            |                   from   t2
            |                   where  t1.c2 = t2.c2
            |                          or t3.c2 = t2.c2)
            |        )""".stripMargin).collect()
      }

      // In Window expression: changing the data set to
      // demonstrate if this query ran, it would return incorrect result.
      intercept[AnalysisException] {
        sql(
          """
          | select c1
          | from   t3
          | where  c1 in (select max(t4.c1) over ()
          |               from   t4
          |               where t3.c2 >= t4.c2)""".stripMargin).collect()
      }
=======
    }
  }

  test("SPARK-17337: Incorrect column resolution leads to incorrect results") {
    withTempView("t1", "t2") {
      Seq(1, 2).toDF("c1").createOrReplaceTempView("t1")
      Seq(1).toDF("c2").createOrReplaceTempView("t2")

      checkAnswer(
        sql(
          """
            | select *
            | from   (select t2.c2+1 as c3
            |         from   t1 left join t2 on t1.c1=t2.c2) t3
            | where  c3 not in (select c2 from t2)""".stripMargin),
        Row(2) :: Nil)
>>>>>>> 3fe9429c
    }
  }
}<|MERGE_RESOLUTION|>--- conflicted
+++ resolved
@@ -623,7 +623,22 @@
             |               from   (select 1 from onerow t2 LIMIT 1)
             |               where  t1.c1=t2.c1)""".stripMargin),
         Row(1) :: Nil)
-<<<<<<< HEAD
+    }
+  }
+
+  test("SPARK-17337: Incorrect column resolution leads to incorrect results") {
+    withTempView("t1", "t2") {
+      Seq(1, 2).toDF("c1").createOrReplaceTempView("t1")
+      Seq(1).toDF("c2").createOrReplaceTempView("t2")
+
+      checkAnswer(
+        sql(
+          """
+            | select *
+            | from   (select t2.c2+1 as c3
+            |         from   t1 left join t2 on t1.c1=t2.c2) t3
+            | where  c3 not in (select c2 from t2)""".stripMargin),
+        Row(2) :: Nil)
      }
    }
 
@@ -715,24 +730,6 @@
           |               from   t4
           |               where t3.c2 >= t4.c2)""".stripMargin).collect()
       }
-=======
-    }
-  }
-
-  test("SPARK-17337: Incorrect column resolution leads to incorrect results") {
-    withTempView("t1", "t2") {
-      Seq(1, 2).toDF("c1").createOrReplaceTempView("t1")
-      Seq(1).toDF("c2").createOrReplaceTempView("t2")
-
-      checkAnswer(
-        sql(
-          """
-            | select *
-            | from   (select t2.c2+1 as c3
-            |         from   t1 left join t2 on t1.c1=t2.c2) t3
-            | where  c3 not in (select c2 from t2)""".stripMargin),
-        Row(2) :: Nil)
->>>>>>> 3fe9429c
     }
   }
 }