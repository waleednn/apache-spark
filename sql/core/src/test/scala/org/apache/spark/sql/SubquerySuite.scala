/*
 * Licensed to the Apache Software Foundation (ASF) under one or more
 * contributor license agreements.  See the NOTICE file distributed with
 * this work for additional information regarding copyright ownership.
 * The ASF licenses this file to You under the Apache License, Version 2.0
 * (the "License"); you may not use this file except in compliance with
 * the License.  You may obtain a copy of the License at
 *
 *    http://www.apache.org/licenses/LICENSE-2.0
 *
 * Unless required by applicable law or agreed to in writing, software
 * distributed under the License is distributed on an "AS IS" BASIS,
 * WITHOUT WARRANTIES OR CONDITIONS OF ANY KIND, either express or implied.
 * See the License for the specific language governing permissions and
 * limitations under the License.
 */

package org.apache.spark.sql

import org.apache.spark.sql.catalyst.expressions.{AttributeReference, EqualTo, GreaterThan, Literal}
import org.apache.spark.sql.execution.{FilterExec, LocalTableScanExec}
import org.apache.spark.sql.execution.subquery.CommonSubqueryExec
import org.apache.spark.sql.internal.SQLConf
import org.apache.spark.sql.test.SharedSQLContext
import org.apache.spark.sql.types.{DoubleType, IntegerType}

class SubquerySuite extends QueryTest with SharedSQLContext {
  import testImplicits._

  setupTestData()

  val row = identity[(java.lang.Integer, java.lang.Double)](_)

  lazy val l = Seq(
    row(1, 2.0),
    row(1, 2.0),
    row(2, 1.0),
    row(2, 1.0),
    row(3, 3.0),
    row(null, null),
    row(null, 5.0),
    row(6, null)).toDF("a", "b")

  lazy val r = Seq(
    row(2, 3.0),
    row(2, 3.0),
    row(3, 2.0),
    row(4, 1.0),
    row(null, null),
    row(null, 5.0),
    row(6, null)).toDF("c", "d")

  lazy val tab1 = Seq(
    row(1, 2),
    row(2, 3),
    row(5, 6),
    row(6, 7),
    row(10, 11),
    row(11, 12)).toDF("c1", "c2")

  lazy val tab2 = Seq(
    row(1, 2),
    row(2, 3),
    row(5, 6),
    row(6, 7),
    row(10, 11),
    row(11, 12)).toDF("c1", "c2")

  lazy val t = r.filter($"c".isNotNull && $"d".isNotNull)

  protected override def beforeAll(): Unit = {
    super.beforeAll()
    l.createOrReplaceTempView("l")
    r.createOrReplaceTempView("r")
    t.createOrReplaceTempView("t")
    tab1.createOrReplaceTempView("tab1")
    tab2.createOrReplaceTempView("tab2")
  }

  test("SPARK-18854 numberedTreeString for subquery") {
    val df = sql("select * from range(10) where id not in " +
      "(select id from range(2) union all select id from range(2))")

    // The depth first traversal of the plan tree
    val dfs = Seq("Project", "Filter", "Union", "Project", "Range", "Project", "Range", "Range")
    val numbered = df.queryExecution.analyzed.numberedTreeString.split("\n")

    // There should be 8 plan nodes in total
    assert(numbered.size == dfs.size)

    for (i <- dfs.indices) {
      val node = df.queryExecution.analyzed(i)
      assert(node.nodeName == dfs(i))
      assert(numbered(i).contains(node.nodeName))
    }
  }

  test("rdd deserialization does not crash [SPARK-15791]") {
    sql("select (select 1 as b) as b").rdd.count()
  }

  test("simple uncorrelated scalar subquery") {
    checkAnswer(
      sql("select (select 1 as b) as b"),
      Array(Row(1))
    )

    checkAnswer(
      sql("select (select (select 1) + 1) + 1"),
      Array(Row(3))
    )

    // string type
    checkAnswer(
      sql("select (select 's' as s) as b"),
      Array(Row("s"))
    )
  }

  test("define CTE in CTE subquery") {
    checkAnswer(
      sql(
        """
          | with t2 as (with t1 as (select 1 as b, 2 as c) select b, c from t1)
          | select a from (select 1 as a union all select 2 as a) t
          | where a = (select max(b) from t2)
        """.stripMargin),
      Array(Row(1))
    )
    checkAnswer(
      sql(
        """
          | with t2 as (with t1 as (select 1 as b, 2 as c) select b, c from t1),
          | t3 as (
          |   with t4 as (select 1 as d, 3 as e)
          |   select * from t4 cross join t2 where t2.b = t4.d
          | )
          | select a from (select 1 as a union all select 2 as a)
          | where a = (select max(d) from t3)
        """.stripMargin),
      Array(Row(1))
    )
  }

  test("uncorrelated scalar subquery in CTE") {
    checkAnswer(
      sql("with t2 as (select 1 as b, 2 as c) " +
        "select a from (select 1 as a union all select 2 as a) t " +
        "where a = (select max(b) from t2) "),
      Array(Row(1))
    )
  }

  test("uncorrelated scalar subquery should return null if there is 0 rows") {
    checkAnswer(
      sql("select (select 's' as s limit 0) as b"),
      Array(Row(null))
    )
  }

  test("runtime error when the number of rows is greater than 1") {
    val error2 = intercept[RuntimeException] {
      sql("select (select a from (select 1 as a union all select 2 as a) t) as b").collect()
    }
    assert(error2.getMessage.contains(
      "more than one row returned by a subquery used as an expression")
    )
  }

  test("uncorrelated scalar subquery on a DataFrame generated query") {
    val df = Seq((1, "one"), (2, "two"), (3, "three")).toDF("key", "value")
    df.createOrReplaceTempView("subqueryData")

    checkAnswer(
      sql("select (select key from subqueryData where key > 2 order by key limit 1) + 1"),
      Array(Row(4))
    )

    checkAnswer(
      sql("select -(select max(key) from subqueryData)"),
      Array(Row(-3))
    )

    checkAnswer(
      sql("select (select value from subqueryData limit 0)"),
      Array(Row(null))
    )

    checkAnswer(
      sql("select (select min(value) from subqueryData" +
        " where key = (select max(key) from subqueryData) - 1)"),
      Array(Row("two"))
    )
  }

  test("SPARK-15677: Queries against local relations with scalar subquery in Select list") {
    withTempView("t1", "t2") {
      Seq((1, 1), (2, 2)).toDF("c1", "c2").createOrReplaceTempView("t1")
      Seq((1, 1), (2, 2)).toDF("c1", "c2").createOrReplaceTempView("t2")

      checkAnswer(
        sql("SELECT (select 1 as col) from t1"),
        Row(1) :: Row(1) :: Nil)

      checkAnswer(
        sql("SELECT (select max(c1) from t2) from t1"),
        Row(2) :: Row(2) :: Nil)

      checkAnswer(
        sql("SELECT 1 + (select 1 as col) from t1"),
        Row(2) :: Row(2) :: Nil)

      checkAnswer(
        sql("SELECT c1, (select max(c1) from t2) + c2 from t1"),
        Row(1, 3) :: Row(2, 4) :: Nil)

      checkAnswer(
        sql("SELECT c1, (select max(c1) from t2 where t1.c2 = t2.c2) from t1"),
        Row(1, 1) :: Row(2, 2) :: Nil)
    }
  }

  test("SPARK-14791: scalar subquery inside broadcast join") {
    val df = sql("select a, sum(b) as s from l group by a having a > (select avg(a) from l)")
    val expected = Row(3, 2.0, 3, 3.0) :: Row(6, null, 6, null) :: Nil
    (1 to 10).foreach { _ =>
      checkAnswer(r.join(df, $"c" === $"a"), expected)
    }
  }

  test("EXISTS predicate subquery") {
    checkAnswer(
      sql("select * from l where exists (select * from r where l.a = r.c)"),
      Row(2, 1.0) :: Row(2, 1.0) :: Row(3, 3.0) :: Row(6, null) :: Nil)

    checkAnswer(
      sql("select * from l where exists (select * from r where l.a = r.c) and l.a <= 2"),
      Row(2, 1.0) :: Row(2, 1.0) :: Nil)
  }

  test("NOT EXISTS predicate subquery") {
    checkAnswer(
      sql("select * from l where not exists (select * from r where l.a = r.c)"),
      Row(1, 2.0) :: Row(1, 2.0) :: Row(null, null) :: Row(null, 5.0) :: Nil)

    checkAnswer(
      sql("select * from l where not exists (select * from r where l.a = r.c and l.b < r.d)"),
      Row(1, 2.0) :: Row(1, 2.0) :: Row(3, 3.0) ::
      Row(null, null) :: Row(null, 5.0) :: Row(6, null) :: Nil)
  }

  test("EXISTS predicate subquery within OR") {
    checkAnswer(
      sql("select * from l where exists (select * from r where l.a = r.c)" +
        " or exists (select * from r where l.a = r.c)"),
      Row(2, 1.0) :: Row(2, 1.0) :: Row(3, 3.0) :: Row(6, null) :: Nil)

    checkAnswer(
      sql("select * from l where not exists (select * from r where l.a = r.c and l.b < r.d)" +
        " or not exists (select * from r where l.a = r.c)"),
      Row(1, 2.0) :: Row(1, 2.0) :: Row(3, 3.0) ::
        Row(null, null) :: Row(null, 5.0) :: Row(6, null) :: Nil)
  }

  test("IN predicate subquery") {
    checkAnswer(
      sql("select * from l where l.a in (select c from r)"),
      Row(2, 1.0) :: Row(2, 1.0) :: Row(3, 3.0) :: Row(6, null) :: Nil)

    checkAnswer(
      sql("select * from l where l.a in (select c from r where l.b < r.d)"),
      Row(2, 1.0) :: Row(2, 1.0) :: Nil)

    checkAnswer(
      sql("select * from l where l.a in (select c from r) and l.a > 2 and l.b is not null"),
      Row(3, 3.0) :: Nil)
  }

  test("NOT IN predicate subquery") {
    checkAnswer(
      sql("select * from l where a not in (select c from r)"),
      Nil)

    checkAnswer(
      sql("select * from l where a not in (select c from r where c is not null)"),
      Row(1, 2.0) :: Row(1, 2.0) :: Nil)

    checkAnswer(
      sql("select * from l where a not in (select c from t where b < d)"),
      Row(1, 2.0) :: Row(1, 2.0) :: Row(3, 3.0) :: Nil)

    // Empty sub-query
    checkAnswer(
      sql("select * from l where a not in (select c from r where c > 10 and b < d)"),
      Row(1, 2.0) :: Row(1, 2.0) :: Row(2, 1.0) :: Row(2, 1.0) ::
      Row(3, 3.0) :: Row(null, null) :: Row(null, 5.0) :: Row(6, null) :: Nil)

  }

  test("IN predicate subquery within OR") {
    checkAnswer(
      sql("select * from l where l.a in (select c from r)" +
        " or l.a in (select c from r where l.b < r.d)"),
      Row(2, 1.0) :: Row(2, 1.0) :: Row(3, 3.0) :: Row(6, null) :: Nil)

    intercept[AnalysisException] {
      sql("select * from l where a not in (select c from r)" +
        " or a not in (select c from r where c is not null)")
    }
  }

  test("complex IN predicate subquery") {
    checkAnswer(
      sql("select * from l where (a, b) not in (select c, d from r)"),
      Nil)

    checkAnswer(
      sql("select * from l where (a, b) not in (select c, d from t) and (a + b) is not null"),
      Row(1, 2.0) :: Row(1, 2.0) :: Row(2, 1.0) :: Row(2, 1.0) :: Row(3, 3.0) :: Nil)
  }

  test("same column in subquery and outer table") {
    checkAnswer(
      sql("select a from l l1 where a in (select a from l where a < 3 group by a)"),
      Row(1) :: Row(1) :: Row(2) :: Row(2) :: Nil
    )
  }

  test("having with function in subquery") {
    checkAnswer(
      sql("select a from l group by 1 having exists (select 1 from r where d < min(b))"),
      Row(null) :: Row(1) :: Row(3) :: Nil)
  }

  test("SPARK-15832: Test embedded existential predicate sub-queries") {
    withTempView("t1", "t2", "t3", "t4", "t5") {
      Seq((1, 1), (2, 2)).toDF("c1", "c2").createOrReplaceTempView("t1")
      Seq((1, 1), (2, 2)).toDF("c1", "c2").createOrReplaceTempView("t2")
      Seq((1, 1), (2, 2), (1, 2)).toDF("c1", "c2").createOrReplaceTempView("t3")

      checkAnswer(
        sql(
          """
            | select c1 from t1
            | where c2 IN (select c2 from t2)
            |
          """.stripMargin),
        Row(1) :: Row(2) :: Nil)

      checkAnswer(
        sql(
          """
            | select c1 from t1
            | where c2 NOT IN (select c2 from t2)
            |
          """.stripMargin),
       Nil)

      checkAnswer(
        sql(
          """
            | select c1 from t1
            | where EXISTS (select c2 from t2)
            |
          """.stripMargin),
        Row(1) :: Row(2) :: Nil)

       checkAnswer(
        sql(
          """
            | select c1 from t1
            | where NOT EXISTS (select c2 from t2)
            |
          """.stripMargin),
      Nil)

      checkAnswer(
        sql(
          """
            | select c1 from t1
            | where NOT EXISTS (select c2 from t2) and
            |       c2 IN (select c2 from t3)
            |
          """.stripMargin),
        Nil)

      checkAnswer(
        sql(
          """
            | select c1 from t1
            | where (case when c2 IN (select 1 as one) then 1
            |             else 2 end) = c1
            |
          """.stripMargin),
        Row(1) :: Row(2) :: Nil)

      checkAnswer(
        sql(
          """
            | select c1 from t1
            | where (case when c2 IN (select 1 as one) then 1
            |             else 2 end)
            |        IN (select c2 from t2)
            |
          """.stripMargin),
        Row(1) :: Row(2) :: Nil)

      checkAnswer(
        sql(
          """
            | select c1 from t1
            | where (case when c2 IN (select c2 from t2) then 1
            |             else 2 end)
            |       IN (select c2 from t3)
            |
          """.stripMargin),
        Row(1) :: Row(2) :: Nil)

      checkAnswer(
        sql(
          """
            | select c1 from t1
            | where (case when c2 IN (select c2 from t2) then 1
            |             when c2 IN (select c2 from t3) then 2
            |             else 3 end)
            |       IN (select c2 from t1)
            |
          """.stripMargin),
        Row(1) :: Row(2) :: Nil)

      checkAnswer(
        sql(
          """
            | select c1 from t1
            | where (c1, (case when c2 IN (select c2 from t2) then 1
            |                  when c2 IN (select c2 from t3) then 2
            |                  else 3 end))
            |       IN (select c1, c2 from t1)
            |
          """.stripMargin),
        Row(1) :: Nil)

      checkAnswer(
        sql(
          """
            | select c1 from t3
            | where ((case when c2 IN (select c2 from t2) then 1 else 2 end),
            |        (case when c2 IN (select c2 from t3) then 2 else 3 end))
            |     IN (select c1, c2 from t3)
            |
          """.stripMargin),
        Row(1) :: Row(2) :: Row(1) :: Nil)

      checkAnswer(
        sql(
          """
            | select c1 from t1
            | where ((case when EXISTS (select c2 from t2) then 1 else 2 end),
            |        (case when c2 IN (select c2 from t3) then 2 else 3 end))
            |     IN (select c1, c2 from t3)
            |
          """.stripMargin),
        Row(1) :: Row(2) :: Nil)

      checkAnswer(
        sql(
          """
            | select c1 from t1
            | where (case when c2 IN (select c2 from t2) then 3
            |             else 2 end)
            |       NOT IN (select c2 from t3)
            |
          """.stripMargin),
        Row(1) :: Row(2) :: Nil)

      checkAnswer(
        sql(
          """
            | select c1 from t1
            | where ((case when c2 IN (select c2 from t2) then 1 else 2 end),
            |        (case when NOT EXISTS (select c2 from t3) then 2
            |              when EXISTS (select c2 from t2) then 3
            |              else 3 end))
            |     NOT IN (select c1, c2 from t3)
            |
          """.stripMargin),
        Row(1) :: Row(2) :: Nil)

      checkAnswer(
        sql(
          """
            | select c1 from t1
            | where (select max(c1) from t2 where c2 IN (select c2 from t3))
            |       IN (select c2 from t2)
            |
          """.stripMargin),
        Row(1) :: Row(2) :: Nil)
    }
  }

  test("correlated scalar subquery in where") {
    checkAnswer(
      sql("select * from l where b < (select max(d) from r where a = c)"),
      Row(2, 1.0) :: Row(2, 1.0) :: Nil)
  }

  test("correlated scalar subquery in select") {
    checkAnswer(
      sql("select a, (select sum(b) from l l2 where l2.a = l1.a) sum_b from l l1"),
      Row(1, 4.0) :: Row(1, 4.0) :: Row(2, 2.0) :: Row(2, 2.0) :: Row(3, 3.0) ::
      Row(null, null) :: Row(null, null) :: Row(6, null) :: Nil)
  }

  test("correlated scalar subquery in select (null safe)") {
    checkAnswer(
      sql("select a, (select sum(b) from l l2 where l2.a <=> l1.a) sum_b from l l1"),
      Row(1, 4.0) :: Row(1, 4.0) :: Row(2, 2.0) :: Row(2, 2.0) :: Row(3, 3.0) ::
        Row(null, 5.0) :: Row(null, 5.0) :: Row(6, null) :: Nil)
  }

  test("correlated scalar subquery in aggregate") {
    checkAnswer(
      sql("select a, (select sum(d) from r where a = c) sum_d from l l1 group by 1, 2"),
      Row(1, null) :: Row(2, 6.0) :: Row(3, 2.0) :: Row(null, null) :: Row(6, null) :: Nil)
  }

  test("SPARK-18504 extra GROUP BY column in correlated scalar subquery is not permitted") {
    withTempView("t") {
      Seq((1, 1), (1, 2)).toDF("c1", "c2").createOrReplaceTempView("t")

      val errMsg = intercept[AnalysisException] {
        sql("select (select sum(-1) from t t2 where t1.c2 = t2.c1 group by t2.c2) sum from t t1")
      }
      assert(errMsg.getMessage.contains(
        "A GROUP BY clause in a scalar correlated subquery cannot contain non-correlated columns:"))
    }
  }

  test("non-aggregated correlated scalar subquery") {
    val msg1 = intercept[AnalysisException] {
      sql("select a, (select b from l l2 where l2.a = l1.a) sum_b from l l1")
    }
    assert(msg1.getMessage.contains("Correlated scalar subqueries must be Aggregated"))

    val msg2 = intercept[AnalysisException] {
      sql("select a, (select b from l l2 where l2.a = l1.a group by 1) sum_b from l l1")
    }
    assert(msg2.getMessage.contains(
      "The output of a correlated scalar subquery must be aggregated"))
  }

  test("non-equal correlated scalar subquery") {
    val msg1 = intercept[AnalysisException] {
      sql("select a, (select sum(b) from l l2 where l2.a < l1.a) sum_b from l l1")
    }
    assert(msg1.getMessage.contains(
      "Correlated column is not allowed in a non-equality predicate:"))
  }

  test("disjunctive correlated scalar subquery") {
    checkAnswer(
      sql("""
        |select a
        |from   l
        |where  (select count(*)
        |        from   r
        |        where (a = c and d = 2.0) or (a = c and d = 1.0)) > 0
        """.stripMargin),
      Row(3) :: Nil)
  }

  test("SPARK-15370: COUNT bug in WHERE clause (Filter)") {
    // Case 1: Canonical example of the COUNT bug
    checkAnswer(
      sql("select l.a from l where (select count(*) from r where l.a = r.c) < l.a"),
      Row(1) :: Row(1) :: Row(3) :: Row(6) :: Nil)
    // Case 2: count(*) = 0; could be rewritten to NOT EXISTS but currently uses
    // a rewrite that is vulnerable to the COUNT bug
    checkAnswer(
      sql("select l.a from l where (select count(*) from r where l.a = r.c) = 0"),
      Row(1) :: Row(1) :: Row(null) :: Row(null) :: Nil)
    // Case 3: COUNT bug without a COUNT aggregate
    checkAnswer(
      sql("select l.a from l where (select sum(r.d) is null from r where l.a = r.c)"),
      Row(1) :: Row(1) ::Row(null) :: Row(null) :: Row(6) :: Nil)
  }

  test("SPARK-15370: COUNT bug in SELECT clause (Project)") {
    checkAnswer(
      sql("select a, (select count(*) from r where l.a = r.c) as cnt from l"),
      Row(1, 0) :: Row(1, 0) :: Row(2, 2) :: Row(2, 2) :: Row(3, 1) :: Row(null, 0)
        :: Row(null, 0) :: Row(6, 1) :: Nil)
  }

  test("SPARK-15370: COUNT bug in HAVING clause (Filter)") {
    checkAnswer(
      sql("select l.a as grp_a from l group by l.a " +
        "having (select count(*) from r where grp_a = r.c) = 0 " +
        "order by grp_a"),
      Row(null) :: Row(1) :: Nil)
  }

  test("SPARK-15370: COUNT bug in Aggregate") {
    checkAnswer(
      sql("select l.a as aval, sum((select count(*) from r where l.a = r.c)) as cnt " +
        "from l group by l.a order by aval"),
      Row(null, 0) :: Row(1, 0) :: Row(2, 4) :: Row(3, 1) :: Row(6, 1)  :: Nil)
  }

  test("SPARK-15370: COUNT bug negative examples") {
    // Case 1: Potential COUNT bug case that was working correctly prior to the fix
    checkAnswer(
      sql("select l.a from l where (select sum(r.d) from r where l.a = r.c) is null"),
      Row(1) :: Row(1) :: Row(null) :: Row(null) :: Row(6) :: Nil)
    // Case 2: COUNT aggregate but no COUNT bug due to > 0 test.
    checkAnswer(
      sql("select l.a from l where (select count(*) from r where l.a = r.c) > 0"),
      Row(2) :: Row(2) :: Row(3) :: Row(6) :: Nil)
    // Case 3: COUNT inside aggregate expression but no COUNT bug.
    checkAnswer(
      sql("select l.a from l where (select count(*) + sum(r.d) from r where l.a = r.c) = 0"),
      Nil)
  }

  test("SPARK-15370: COUNT bug in subquery in subquery in subquery") {
    checkAnswer(
      sql("""select l.a from l
            |where (
            |    select cntPlusOne + 1 as cntPlusTwo from (
            |        select cnt + 1 as cntPlusOne from (
            |            select sum(r.c) s, count(*) cnt from r where l.a = r.c having cnt = 0
            |        )
            |    )
            |) = 2""".stripMargin),
      Row(1) :: Row(1) :: Row(null) :: Row(null) :: Nil)
  }

  test("SPARK-15370: COUNT bug with nasty predicate expr") {
    checkAnswer(
      sql("select l.a from l where " +
        "(select case when count(*) = 1 then null else count(*) end as cnt " +
        "from r where l.a = r.c) = 0"),
      Row(1) :: Row(1) :: Row(null) :: Row(null) :: Nil)
  }

  test("SPARK-15370: COUNT bug with attribute ref in subquery input and output ") {
    checkAnswer(
      sql("select l.b, (select (r.c + count(*)) is null from r where l.a = r.c) from l"),
      Row(1.0, false) :: Row(1.0, false) :: Row(2.0, true) :: Row(2.0, true) ::
        Row(3.0, false) :: Row(5.0, true) :: Row(null, false) :: Row(null, true) :: Nil)
  }

  test("Dedup subqueries") {
    withSQLConf(SQLConf.CROSS_JOINS_ENABLED.key -> "true") {
      withTempView("dedup") {
        spark.range(10).createOrReplaceTempView("dedup")
        val df = sql("WITH s AS (SELECT 1 FROM dedup) SELECT * FROM s s1 join s s2")

        val commonSubqueries = df.queryExecution.sparkPlan.collect {
          case c: CommonSubqueryExec => c.subquery.child
        }.distinct
        assert(commonSubqueries.length == 1)

        val df2 = sql("WITH s1 AS (SELECT 1 FROM dedup), s2 AS (SELECT 1 FROM dedup) " +
          "SELECT * FROM s1 JOIN (SELECT * FROM s1, s2)")

        val commonSubqueries2 = df2.queryExecution.sparkPlan.collect {
          case c: CommonSubqueryExec => c.subquery.child
        }.distinct
        assert(commonSubqueries2.length == 1)

        val df3 = sql("WITH t1 AS (SELECT 1 AS id FROM dedup) SELECT * FROM t1 a, t1 b " +
          "WHERE a.id = 1 AND b.id > 0")

        val commonSubqueries3 = df3.queryExecution.sparkPlan.collect {
          case c: CommonSubqueryExec => c.subquery.child
        }.distinct
        assert(commonSubqueries3.length == 1)
      }

      // Using a self-join as CTE to test if de-duplicated attributes work for this.
      val df4 = sql("WITH j AS (SELECT * FROM (SELECT * FROM l JOIN l)) SELECT * FROM j j1, j j2")
      val commonSubqueries4 = df4.queryExecution.sparkPlan.collect {
        case c: CommonSubqueryExec => c.subquery.child
      }.distinct
      assert(commonSubqueries4.length == 1)

      val df4WithoutCTE = sql("SELECT * FROM (SELECT * FROM (SELECT * FROM l JOIN l)) j1, " +
        "(SELECT * FROM (SELECT * FROM l JOIN l)) j2")
      assert(df4.collect() === df4WithoutCTE.collect())

      // CTE subquery refers to previous CTE subquery.
      val df5 = sql("WITH cte AS (SELECT * FROM l a, l b), cte2 AS (SELECT * FROM cte j1, cte) " +
        "SELECT * FROM cte2 j3, cte j4")
      val commonSubqueries5 = df5.queryExecution.sparkPlan.collect {
        case c: CommonSubqueryExec => c.subquery.child
      }.distinct
      assert(commonSubqueries5.length == 1)
    }
  }

  test("Dedup subqueries with optimization: Filter pushdown") {
    withSQLConf(SQLConf.CROSS_JOINS_ENABLED.key -> "true") {
      val df = sql("WITH cte AS (SELECT a.a AS a, a.b AS b, b.a AS c, b.b AS d FROM l a, l b) " +
        "SELECT * FROM (SELECT * FROM cte WHERE a = 1) x JOIN (SELECT * FROM cte WHERE b = 1.0) y")
      val commonSubqueries = df.queryExecution.sparkPlan.collect {
        case c: CommonSubqueryExec => c.subquery.child
      }.distinct
      assert(commonSubqueries.length == 1)
      val pushdownFilter = commonSubqueries(0).collect {
        case f: FilterExec => f
      }
      assert(pushdownFilter.length == 1)
      val intConditions = pushdownFilter(0).asInstanceOf[FilterExec].condition.collect {
        case EqualTo(a: AttributeReference, Literal(i, IntegerType)) => (a.name, i)
      }.distinct
      assert(intConditions.length == 1 && intConditions(0)._1 == "a" && intConditions(0)._2 == 1)
      val doubleConditions = pushdownFilter(0).asInstanceOf[FilterExec].condition.collect {
        case EqualTo(a: AttributeReference, Literal(d, DoubleType)) => (a.name, d)
      }.distinct
      assert(doubleConditions.length == 1 &&
        doubleConditions(0)._1 == "b" && doubleConditions(0)._2 == 1.0)

      // There are two Filters:
      // 1. x.a = 1 && x.b = 2.0
      // 2. x.b = 2.0
      // The conditions (x.a = 1 && x.b = 2.0) should be pushed down.
      val df2 = sql("WITH cte AS (SELECT a.a AS a, a.b AS b, b.a AS c, b.b AS d FROM l a, l b) " +
        "SELECT * FROM cte x, cte y WHERE x.b = y.b AND x.a = 1 AND x.b = 1 + 1")
      val commonSubqueries2 = df2.queryExecution.sparkPlan.collect {
        case c: CommonSubqueryExec => c.subquery.child
      }.distinct
      assert(commonSubqueries2.length == 1)
      val pushdownFilter2 = commonSubqueries2(0).collect {
        case f: FilterExec => f
      }
      assert(pushdownFilter2.length == 1)
      val intConditions2 = pushdownFilter2(0).asInstanceOf[FilterExec].condition.collect {
        case EqualTo(a: AttributeReference, Literal(i, IntegerType)) => (a.name, i)
      }.distinct
      assert(intConditions2.length == 1 &&
        intConditions2(0)._1 == "a" && intConditions2(0)._2 == 1)
      val doubleConditions2 = pushdownFilter2(0).asInstanceOf[FilterExec].condition.collect {
        case EqualTo(a: AttributeReference, Literal(d, DoubleType)) => (a.name, d)
      }.distinct
      assert(doubleConditions2.length == 1 &&
        doubleConditions2(0)._1 == "b" && doubleConditions2(0)._2 == 2.0)

      val df3 = sql("with cte as (select c1, case mycount when 0 then null else 1 end cov " +
        "from (select tab1.c1, count(tab1.c2) as mycount from tab1, tab2 " +
        "where tab1.c1 = tab2.c1 group by tab1.c1) foo " +
        "where case mycount when 0 then null else 1 end > 1.0) " +
        "select * from cte a, cte b where a.c1 > 5 and b.c1 > 10 and a.cov > 2")
      val commonSubqueries3 = df3.queryExecution.sparkPlan.collect {
        case c: CommonSubqueryExec => c.subquery.child
      }.distinct
      assert(commonSubqueries3.length == 1)
      val pushdownFilter3 = commonSubqueries3(0).collect {
        case f: FilterExec => f
      }
      // Besides the original Filter, two Filters are pushed down:
      // One is tab1.c1 > 5 or tab1.c1 > 10, another one is tab2.c1 > 5 or tab2.c1 > 10.
      assert(pushdownFilter3.length == 3)
      val intConditions3 = pushdownFilter3(1).asInstanceOf[FilterExec].condition.collect {
        case GreaterThan(a: AttributeReference, Literal(i, IntegerType)) => (a.name, i)
      }.distinct
      assert(intConditions3.length == 2)
      assert(intConditions3(0)._2 == 5 && intConditions3(1)._2 == 10)
    }
  }

  test("Dedup subqueries with uncorrelated scalar subquery in CTE") {
    val df = sql("WITH t1 AS (SELECT 1 AS b, 2 AS c), " +
      "t2 AS (SELECT a FROM (SELECT 1 AS a UNION ALL SELECT 2 AS a) t " +
      "WHERE a = (SELECT max(b) FROM t1)) SELECT * FROM t2 x UNION ALL SELECT * FROM t2 y")
    checkAnswer(df, Array(Row(1), Row(1)))
    val commonSubqueries = df.queryExecution.sparkPlan.collect {
      case c: CommonSubqueryExec => c.subquery.child
    }.distinct
    assert(commonSubqueries.length == 1)
  }

  test("Dedup subqueries with optimization: Project pushdown") {
    withSQLConf(SQLConf.CROSS_JOINS_ENABLED.key -> "true") {
      val df = sql("WITH cte AS (SELECT a.a AS a, a.b AS b, b.a AS c, b.b AS d FROM l a, l b) " +
        "SELECT * FROM (SELECT a FROM cte) x JOIN (SELECT b FROM cte) y")

      val commonSubqueries = df.queryExecution.sparkPlan.collect {
        case c: CommonSubqueryExec => c.subquery.child
      }.distinct
      assert(commonSubqueries.length == 1)

      val localTableScan = commonSubqueries(0).collect {
        case l: LocalTableScanExec => l
      }

      // As we project `a` and `b` which both are located at only one side at the inner join,
      // one [[LocalTableScanExec]] will have empty output after column pruning.
      assert(localTableScan.length == 2)
      assert(localTableScan(0).asInstanceOf[LocalTableScanExec].output.isEmpty ||
        localTableScan(1).asInstanceOf[LocalTableScanExec].output.isEmpty)
    }
  }

  test("SPARK-16804: Correlated subqueries containing LIMIT - 1") {
    withTempView("onerow") {
      Seq(1).toDF("c1").createOrReplaceTempView("onerow")

      checkAnswer(
        sql(
          """
            | select c1 from onerow t1
            | where exists (select 1 from onerow t2 where t1.c1=t2.c1)
            | and   exists (select 1 from onerow LIMIT 1)""".stripMargin),
        Row(1) :: Nil)
    }
  }

  test("SPARK-16804: Correlated subqueries containing LIMIT - 2") {
    withTempView("onerow") {
      Seq(1).toDF("c1").createOrReplaceTempView("onerow")

      checkAnswer(
        sql(
          """
            | select c1 from onerow t1
            | where exists (select 1
            |               from   (select 1 from onerow t2 LIMIT 1)
            |               where  t1.c1=t2.c1)""".stripMargin),
        Row(1) :: Nil)
    }
  }
<<<<<<< HEAD
=======

  test("SPARK-17337: Incorrect column resolution leads to incorrect results") {
    withTempView("t1", "t2") {
      Seq(1, 2).toDF("c1").createOrReplaceTempView("t1")
      Seq(1).toDF("c2").createOrReplaceTempView("t2")

      checkAnswer(
        sql(
          """
            | select *
            | from   (select t2.c2+1 as c3
            |         from   t1 left join t2 on t1.c1=t2.c2) t3
            | where  c3 not in (select c2 from t2)""".stripMargin),
        Row(2) :: Nil)
     }
   }

   test("SPARK-17348: Correlated subqueries with non-equality predicate (good case)") {
     withTempView("t1", "t2") {
       Seq((1, 1)).toDF("c1", "c2").createOrReplaceTempView("t1")
       Seq((1, 1), (2, 0)).toDF("c1", "c2").createOrReplaceTempView("t2")

       // Simple case
       checkAnswer(
         sql(
           """
             | select c1
             | from   t1
             | where  c1 in (select t2.c1
             |               from   t2
             |               where  t1.c2 >= t2.c2)""".stripMargin),
         Row(1) :: Nil)

       // More complex case with OR predicate
       checkAnswer(
         sql(
           """
             | select t1.c1
             | from   t1, t1 as t3
             | where  t1.c1 = t3.c1
             | and    (t1.c1 in (select t2.c1
             |                   from   t2
             |                   where  t1.c2 >= t2.c2
             |                          or t3.c2 < t2.c2)
             |         or t1.c2 >= 0)""".stripMargin),
         Row(1) :: Nil)
    }
  }

  test("SPARK-17348: Correlated subqueries with non-equality predicate (error case)") {
    withTempView("t1", "t2", "t3", "t4") {
      Seq((1, 1)).toDF("c1", "c2").createOrReplaceTempView("t1")
      Seq((1, 1), (2, 0)).toDF("c1", "c2").createOrReplaceTempView("t2")
      Seq((2, 1)).toDF("c1", "c2").createOrReplaceTempView("t3")
      Seq((1, 1), (2, 2)).toDF("c1", "c2").createOrReplaceTempView("t4")

      // Simplest case
      intercept[AnalysisException] {
        sql(
          """
            | select t1.c1
            | from   t1
            | where  t1.c1 in (select max(t2.c1)
            |                  from   t2
            |                  where  t1.c2 >= t2.c2)""".stripMargin).collect()
      }

      // Add a HAVING on top and augmented within an OR predicate
      intercept[AnalysisException] {
        sql(
          """
            | select t1.c1
            | from   t1
            | where  t1.c1 in (select max(t2.c1)
            |                  from   t2
            |                  where  t1.c2 >= t2.c2
            |                  having count(*) > 0 )
            |         or t1.c2 >= 0""".stripMargin).collect()
      }

      // Add a HAVING on top and augmented within an OR predicate
      intercept[AnalysisException] {
        sql(
          """
            | select t1.c1
            | from   t1, t1 as t3
            | where  t1.c1 = t3.c1
            | and    (t1.c1 in (select max(t2.c1)
            |                   from   t2
            |                   where  t1.c2 = t2.c2
            |                          or t3.c2 = t2.c2)
            |        )""".stripMargin).collect()
      }

      // In Window expression: changing the data set to
      // demonstrate if this query ran, it would return incorrect result.
      intercept[AnalysisException] {
        sql(
          """
          | select c1
          | from   t3
          | where  c1 in (select max(t4.c1) over ()
          |               from   t4
          |               where t3.c2 >= t4.c2)""".stripMargin).collect()
      }
    }
  }
  // This restriction applies to
  // the permutation of { LOJ, ROJ, FOJ } x { EXISTS, IN, scalar subquery }
  // where correlated predicates appears in right operand of LOJ,
  // or in left operand of ROJ, or in either operand of FOJ.
  // The test cases below cover the representatives of the patterns
  test("Correlated subqueries in outer joins") {
    withTempView("t1", "t2", "t3") {
      Seq(1).toDF("c1").createOrReplaceTempView("t1")
      Seq(2).toDF("c1").createOrReplaceTempView("t2")
      Seq(1).toDF("c1").createOrReplaceTempView("t3")

      // Left outer join (LOJ) in IN subquery context
      intercept[AnalysisException] {
        sql(
          """
            | select t1.c1
            | from   t1
            | where  1 IN (select 1
            |              from   t3 left outer join
            |                     (select c1 from t2 where t1.c1 = 2) t2
            |                     on t2.c1 = t3.c1)""".stripMargin).collect()
      }
      // Right outer join (ROJ) in EXISTS subquery context
      intercept[AnalysisException] {
        sql(
          """
            | select t1.c1
            | from   t1
            | where  exists (select 1
            |                from   (select c1 from t2 where t1.c1 = 2) t2
            |                       right outer join t3
            |                       on t2.c1 = t3.c1)""".stripMargin).collect()
      }
      // SPARK-18578: Full outer join (FOJ) in scalar subquery context
      intercept[AnalysisException] {
        sql(
          """
            | select (select max(1)
            |         from   (select c1 from  t2 where t1.c1 = 2 and t1.c1=t2.c1) t2
            |                full join t3
            |                on t2.c1=t3.c1)
            | from   t1""".stripMargin).collect()
      }
    }
  }

  // Generate operator
  test("Correlated subqueries in LATERAL VIEW") {
    withTempView("t1", "t2") {
      Seq((1, 1), (2, 0)).toDF("c1", "c2").createOrReplaceTempView("t1")
      Seq[(Int, Array[Int])]((1, Array(1, 2)), (2, Array(-1, -3)))
        .toDF("c1", "arr_c2").createTempView("t2")
      checkAnswer(
        sql(
          """
          | select c2
          | from t1
          | where exists (select *
          |               from t2 lateral view explode(arr_c2) q as c2
                          where t1.c1 = t2.c1)""".stripMargin),
        Row(1) :: Row(0) :: Nil)
    }
  }
>>>>>>> f489339c
}<|MERGE_RESOLUTION|>--- conflicted
+++ resolved
@@ -830,8 +830,6 @@
         Row(1) :: Nil)
     }
   }
-<<<<<<< HEAD
-=======
 
   test("SPARK-17337: Incorrect column resolution leads to incorrect results") {
     withTempView("t1", "t2") {
@@ -1002,5 +1000,4 @@
         Row(1) :: Row(0) :: Nil)
     }
   }
->>>>>>> f489339c
 }