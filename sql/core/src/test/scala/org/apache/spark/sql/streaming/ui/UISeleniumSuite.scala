--- conflicted
+++ resolved
@@ -141,15 +141,11 @@
             summaryText should contain ("Aggregated Number Of Total State Rows (?)")
             summaryText should contain ("Aggregated Number Of Updated State Rows (?)")
             summaryText should contain ("Aggregated State Memory Used In Bytes (?)")
-<<<<<<< HEAD
-            summaryText should contain ("Aggregated Number Of State Rows Dropped By Watermark (?)")
+            summaryText should contain ("Aggregated Number Of Rows Dropped By Watermark (?)")
             summaryText should contain ("Aggregated Custom Metric stateOnCurrentVersionSizeBytes" +
               " (?)")
             summaryText should not contain ("Aggregated Custom Metric loadedMapCacheHitCount (?)")
             summaryText should not contain ("Aggregated Custom Metric loadedMapCacheMissCount (?)")
-=======
-            summaryText should contain ("Aggregated Number Of Rows Dropped By Watermark (?)")
->>>>>>> cf749011
           }
         } finally {
           spark.streams.active.foreach(_.stop())
