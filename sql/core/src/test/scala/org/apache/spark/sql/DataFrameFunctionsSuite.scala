/*
 * Licensed to the Apache Software Foundation (ASF) under one or more
 * contributor license agreements.  See the NOTICE file distributed with
 * this work for additional information regarding copyright ownership.
 * The ASF licenses this file to You under the Apache License, Version 2.0
 * (the "License"); you may not use this file except in compliance with
 * the License.  You may obtain a copy of the License at
 *
 *    http://www.apache.org/licenses/LICENSE-2.0
 *
 * Unless required by applicable law or agreed to in writing, software
 * distributed under the License is distributed on an "AS IS" BASIS,
 * WITHOUT WARRANTIES OR CONDITIONS OF ANY KIND, either express or implied.
 * See the License for the specific language governing permissions and
 * limitations under the License.
 */

package org.apache.spark.sql

import java.io.File
import java.lang.reflect.Modifier
import java.nio.charset.StandardCharsets
import java.sql.{Date, Timestamp}

import scala.util.Random

import org.apache.spark.{SparkException, SparkRuntimeException}
import org.apache.spark.sql.catalyst.InternalRow
import org.apache.spark.sql.catalyst.analysis.{FunctionRegistry, UnresolvedAttribute}
import org.apache.spark.sql.catalyst.expressions.{Alias, ArraysZip, AttributeReference, Expression, NamedExpression, UnaryExpression}
import org.apache.spark.sql.catalyst.expressions.Cast._
import org.apache.spark.sql.catalyst.expressions.codegen.CodegenFallback
import org.apache.spark.sql.catalyst.plans.logical.OneRowRelation
import org.apache.spark.sql.catalyst.util.DateTimeTestUtils.{withDefaultTimeZone, UTC}
import org.apache.spark.sql.functions._
import org.apache.spark.sql.internal.SQLConf
import org.apache.spark.sql.test.SharedSparkSession
import org.apache.spark.sql.types._

/**
 * Test suite for functions in [[org.apache.spark.sql.functions]].
 */
class DataFrameFunctionsSuite extends QueryTest with SharedSparkSession {
  import testImplicits._

  test("DataFrame function and SQL functon parity") {
    // This test compares the available list of DataFrame functions in
    // org.apache.spark.sql.functions with the SQL function registry. This attempts to verify that
    // the DataFrame functions are a subset of the functions in the SQL function registry (subject
    // to exclusions and expectations). It also produces a list of the differences between the two.
    // See also test_function_parity in test_functions.py.
    //
    // NOTE FOR DEVELOPERS:
    // If this test fails one of the following needs to happen
    // * If a function was added to org.apache.spark.sql.functions but not the function registry
    //     add it to the below expectedOnlyDataFrameFunctions set.
    // * If it's not related to an added function then likely one of the exclusion lists below
    //     needs to be updated.

    val excludedDataFrameFunctions = Set(
      "approxCountDistinct", "bitwiseNOT", "callUDF", "monotonicallyIncreasingId", "shiftLeft",
      "shiftRight", "shiftRightUnsigned", "sumDistinct", "toDegrees", "toRadians",
      // all depreciated
      "asc", "asc_nulls_first", "asc_nulls_last", "desc", "desc_nulls_first", "desc_nulls_last",
      // sorting in sql is not a function
      "bitwise_not", // equivalent to ~expression in sql
      "broadcast", // hints are not done with functions in sql
      "call_udf", // moot in SQL as you just call the function directly
      "col", "column", "expr", "lit", "negate", // first class functionality in SQL
      "countDistinct", "count_distinct", // equivalent to count(distinct foo)
      "sum_distinct", // equivalent to sum(distinct foo)
      "typedLit", "typedlit", // Scala only
      "udaf", "udf" // create function statement in sql
    )

    val excludedSqlFunctions = Set(
      "random", "ceiling", "negative", "sign", "first_value", "last_value",
      "approx_percentile", "std", "array_agg", "char_length", "character_length",
      "lcase", "position", "printf", "substr", "ucase", "day", "cardinality", "sha",
      "getbit",
      // aliases for existing functions
      "reflect", "java_method" // Only needed in SQL
    )

    val expectedOnlyDataFrameFunctions = Set(
      "bucket", "days", "hours", "months", "years", // Datasource v2 partition transformations
      "product", // Discussed in https://github.com/apache/spark/pull/30745
      "unwrap_udt",
      "collect_top_k"
    )

    // We only consider functions matching this pattern, this excludes symbolic and other
    // functions that are not relevant to this comparison
    val word_pattern = """\w*"""

    // Set of DataFrame functions in org.apache.spark.sql.functions
    val dataFrameFunctions = functions.getClass
      .getDeclaredMethods
      .filter(m => Modifier.isPublic(m.getModifiers))
      .map(_.getName)
      .toSet
      .filter(_.matches(word_pattern))
      .diff(excludedDataFrameFunctions)

    // Set of SQL functions in the builtin function registry
    val sqlFunctions = FunctionRegistry.functionSet
      .map(f => f.funcName)
      .filter(_.matches(word_pattern))
      .diff(excludedSqlFunctions)

    val onlyDataFrameFunctions = dataFrameFunctions.diff(sqlFunctions)
    val onlySqlFunctions = sqlFunctions.diff(dataFrameFunctions)

    // Check that we did not incorrectly exclude any functions leading to false positives
    assert(onlyDataFrameFunctions.intersect(excludedSqlFunctions).isEmpty)
    assert(onlySqlFunctions.intersect(excludedDataFrameFunctions).isEmpty)

    // Check that only expected functions are left
    assert(onlyDataFrameFunctions === expectedOnlyDataFrameFunctions, "symmetric difference is: "
      + onlyDataFrameFunctions.union(expectedOnlyDataFrameFunctions)
      .diff(onlyDataFrameFunctions.intersect(expectedOnlyDataFrameFunctions))
    )
  }

  test("array with column name") {
    val df = Seq((0, 1)).toDF("a", "b")
    val row = df.select(array("a", "b")).first()

    val expectedType = ArrayType(IntegerType, containsNull = false)
    assert(row.schema(0).dataType === expectedType)
    assert(row.getAs[Seq[Int]](0) === Seq(0, 1))
  }

  test("array with column expression") {
    val df = Seq((0, 1)).toDF("a", "b")
    val row = df.select(array(col("a"), col("b") + col("b"))).first()

    val expectedType = ArrayType(IntegerType, containsNull = false)
    assert(row.schema(0).dataType === expectedType)
    assert(row.getSeq[Int](0) === Seq(0, 2))
  }

  test("map with column expressions") {
    val df = Seq(1 -> "a").toDF("a", "b")
    val row = df.select(map($"a" + 1, $"b")).first()

    val expectedType = MapType(IntegerType, StringType, valueContainsNull = true)
    assert(row.schema(0).dataType === expectedType)
    assert(row.getMap[Int, String](0) === Map(2 -> "a"))
  }

  test("map with arrays") {
    val df1 = Seq((Seq(1, 2), Seq("a", "b"))).toDF("k", "v")
    val expectedType = MapType(IntegerType, StringType, valueContainsNull = true)
    val row = df1.select(map_from_arrays($"k", $"v")).first()
    assert(row.schema(0).dataType === expectedType)
    assert(row.getMap[Int, String](0) === Map(1 -> "a", 2 -> "b"))
    checkAnswer(df1.select(map_from_arrays($"k", $"v")), Seq(Row(Map(1 -> "a", 2 -> "b"))))

    val df2 = Seq((Seq(1, 2), Seq(null, "b"))).toDF("k", "v")
    checkAnswer(df2.select(map_from_arrays($"k", $"v")), Seq(Row(Map(1 -> null, 2 -> "b"))))

    val df3 = Seq((null, null)).toDF("k", "v")
    checkAnswer(df3.select(map_from_arrays($"k", $"v")), Seq(Row(null)))

    val df4 = Seq((1, "a")).toDF("k", "v")
    checkError(
      exception = intercept[AnalysisException] {
        df4.select(map_from_arrays($"k", $"v"))
      },
      errorClass = "DATATYPE_MISMATCH.UNEXPECTED_INPUT_TYPE",
      parameters = Map(
        "sqlExpr" -> "\"map_from_arrays(k, v)\"",
        "paramIndex" -> "1",
        "requiredType" -> "\"ARRAY\"",
        "inputSql" -> "\"k\"",
        "inputType" -> "\"INT\""
      )
    )

    val df5 = Seq((Seq("a", null), Seq(1, 2))).toDF("k", "v")
    val e1 = intercept[SparkException] {
      df5.select(map_from_arrays($"k", $"v")).collect
    }
    assert(e1.getCause.isInstanceOf[SparkRuntimeException])
    checkError(
      exception = e1.getCause.asInstanceOf[SparkRuntimeException],
      errorClass = "NULL_MAP_KEY",
      parameters = Map.empty
    )

    val df6 = Seq((Seq(1, 2), Seq("a"))).toDF("k", "v")
    val msg2 = intercept[Exception] {
      df6.select(map_from_arrays($"k", $"v")).collect
    }.getMessage
    assert(msg2.contains("The key array and value array of MapData must have the same length"))
  }

  test("struct with column name") {
    val df = Seq((1, "str")).toDF("a", "b")
    val row = df.select(struct("a", "b")).first()

    val expectedType = StructType(Seq(
      StructField("a", IntegerType, nullable = false),
      StructField("b", StringType)
    ))
    assert(row.schema(0).dataType === expectedType)
    assert(row.getAs[Row](0) === Row(1, "str"))
  }

  test("struct with column expression") {
    val df = Seq((1, "str")).toDF("a", "b")
    val row = df.select(struct((col("a") * 2).as("c"), col("b"))).first()

    val expectedType = StructType(Seq(
      StructField("c", IntegerType, nullable = false),
      StructField("b", StringType)
    ))
    assert(row.schema(0).dataType === expectedType)
    assert(row.getAs[Row](0) === Row(2, "str"))
  }

  test("struct with column expression to be automatically named") {
    val df = Seq((1, "str")).toDF("a", "b")
    val result = df.select(struct((col("a") * 2), col("b")))

    val expectedType = StructType(Seq(
      StructField("col1", IntegerType, nullable = false),
      StructField("b", StringType)
    ))
    assert(result.first.schema(0).dataType === expectedType)
    checkAnswer(result, Row(Row(2, "str")))
  }

  test("struct with literal columns") {
    val df = Seq((1, "str1"), (2, "str2")).toDF("a", "b")
    val result = df.select(struct((col("a") * 2), lit(5.0)))

    val expectedType = StructType(Seq(
      StructField("col1", IntegerType, nullable = false),
      StructField("col2", DoubleType, nullable = false)
    ))

    assert(result.first.schema(0).dataType === expectedType)
    checkAnswer(result, Seq(Row(Row(2, 5.0)), Row(Row(4, 5.0))))
  }

  test("struct with all literal columns") {
    val df = Seq((1, "str1"), (2, "str2")).toDF("a", "b")
    val result = df.select(struct(lit("v"), lit(5.0)))

    val expectedType = StructType(Seq(
      StructField("col1", StringType, nullable = false),
      StructField("col2", DoubleType, nullable = false)
    ))

    assert(result.first.schema(0).dataType === expectedType)
    checkAnswer(result, Seq(Row(Row("v", 5.0)), Row(Row("v", 5.0))))
  }

  test("constant functions") {
    checkAnswer(
      sql("SELECT E()"),
      Row(scala.math.E)
    )
    checkAnswer(
      sql("SELECT PI()"),
      Row(scala.math.Pi)
    )
  }

  test("bitwise_not") {
    checkAnswer(
      testData2.select(bitwiseNOT($"a"), bitwise_not($"a")),
      testData2.collect().toSeq.map(r => Row(~r.getInt(0), ~r.getInt(0))))
  }

  test("bin") {
    val df = Seq[(Integer, Integer)]((12, null)).toDF("a", "b")
    checkAnswer(
      df.select(bin("a"), bin("b")),
      Row("1100", null))
    checkAnswer(
      df.selectExpr("bin(a)", "bin(b)"),
      Row("1100", null))
  }

  test("if function") {
    val df = Seq((1, 2)).toDF("a", "b")
    checkAnswer(
      df.selectExpr("if(a = 1, 'one', 'not_one')", "if(b = 1, 'one', 'not_one')"),
      Row("one", "not_one"))
  }

  test("misc md5 function") {
    val df = Seq(("ABC", Array[Byte](1, 2, 3, 4, 5, 6))).toDF("a", "b")
    checkAnswer(
      df.select(md5($"a"), md5($"b")),
      Row("902fbdd2b1df0c4f70b4a5d23525e932", "6ac1e56bc78f031059be7be854522c4c"))

    checkAnswer(
      df.selectExpr("md5(a)", "md5(b)"),
      Row("902fbdd2b1df0c4f70b4a5d23525e932", "6ac1e56bc78f031059be7be854522c4c"))
  }

  test("misc sha1 function") {
    val df = Seq(("ABC", "ABC".getBytes(StandardCharsets.UTF_8))).toDF("a", "b")
    checkAnswer(
      df.select(sha1($"a"), sha1($"b")),
      Row("3c01bdbb26f358bab27f267924aa2c9a03fcfdb8", "3c01bdbb26f358bab27f267924aa2c9a03fcfdb8"))

    val dfEmpty = Seq(("", "".getBytes(StandardCharsets.UTF_8))).toDF("a", "b")
    checkAnswer(
      dfEmpty.selectExpr("sha1(a)", "sha1(b)"),
      Row("da39a3ee5e6b4b0d3255bfef95601890afd80709", "da39a3ee5e6b4b0d3255bfef95601890afd80709"))
  }

  test("misc sha2 function") {
    val df = Seq(("ABC", Array[Byte](1, 2, 3, 4, 5, 6))).toDF("a", "b")
    checkAnswer(
      df.select(sha2($"a", 256), sha2($"b", 256)),
      Row("b5d4045c3f466fa91fe2cc6abe79232a1a57cdf104f7a26e716e0a1e2789df78",
        "7192385c3c0605de55bb9476ce1d90748190ecb32a8eed7f5207b30cf6a1fe89"))

    checkAnswer(
      df.selectExpr("sha2(a, 256)", "sha2(b, 256)"),
      Row("b5d4045c3f466fa91fe2cc6abe79232a1a57cdf104f7a26e716e0a1e2789df78",
        "7192385c3c0605de55bb9476ce1d90748190ecb32a8eed7f5207b30cf6a1fe89"))

    intercept[IllegalArgumentException] {
      df.select(sha2($"a", 1024))
    }
  }

  test("misc crc32 function") {
    val df = Seq(("ABC", Array[Byte](1, 2, 3, 4, 5, 6))).toDF("a", "b")
    checkAnswer(
      df.select(crc32($"a"), crc32($"b")),
      Row(2743272264L, 2180413220L))

    checkAnswer(
      df.selectExpr("crc32(a)", "crc32(b)"),
      Row(2743272264L, 2180413220L))
  }

  test("misc aes function") {
    val key16 = "abcdefghijklmnop"
    val key24 = "abcdefghijklmnop12345678"
    val key32 = "abcdefghijklmnop12345678ABCDEFGH"
    val encryptedText16 = "4Hv0UKCx6nfUeAoPZo1z+w=="
    val encryptedText24 = "NeTYNgA+PCQBN50DA//O2w=="
    val encryptedText32 = "9J3iZbIxnmaG+OIA9Amd+A=="
    val encryptedEmptyText16 = "jmTOhz8XTbskI/zYFFgOFQ=="
    val encryptedEmptyText24 = "9RDK70sHNzqAFRcpfGM5gQ=="
    val encryptedEmptyText32 = "j9IDsCvlYXtcVJUf4FAjQQ=="

    val df1 = Seq("Spark", "").toDF

    // Successful encryption
    Seq(
      (key16, encryptedText16, encryptedEmptyText16),
      (key24, encryptedText24, encryptedEmptyText24),
      (key32, encryptedText32, encryptedEmptyText32)).foreach {
      case (key, encryptedText, encryptedEmptyText) =>
        checkAnswer(
          df1.selectExpr(s"base64(aes_encrypt(value, '$key', 'ECB'))"),
          Seq(Row(encryptedText), Row(encryptedEmptyText)))
        checkAnswer(
          df1.selectExpr(s"base64(aes_encrypt(binary(value), '$key', 'ECB'))"),
          Seq(Row(encryptedText), Row(encryptedEmptyText)))
    }

    // Encryption failure - input or key is null
    Seq(key16, key24, key32).foreach { key =>
      checkAnswer(
        df1.selectExpr(s"aes_encrypt(cast(null as string), '$key')"),
        Seq(Row(null), Row(null)))
      checkAnswer(
        df1.selectExpr(s"aes_encrypt(cast(null as binary), '$key')"),
        Seq(Row(null), Row(null)))
      checkAnswer(
        df1.selectExpr(s"aes_encrypt(cast(null as string), binary('$key'))"),
        Seq(Row(null), Row(null)))
      checkAnswer(
        df1.selectExpr(s"aes_encrypt(cast(null as binary), binary('$key'))"),
        Seq(Row(null), Row(null)))
    }
    checkAnswer(
      df1.selectExpr("aes_encrypt(value, cast(null as string))"),
      Seq(Row(null), Row(null)))
    checkAnswer(
      df1.selectExpr("aes_encrypt(value, cast(null as binary))"),
      Seq(Row(null), Row(null)))

    val df2 = Seq(
      (encryptedText16, encryptedText24, encryptedText32),
      (encryptedEmptyText16, encryptedEmptyText24, encryptedEmptyText32)
    ).toDF("value16", "value24", "value32")

    // Successful decryption
    Seq(
      ("value16", key16),
      ("value24", key24),
      ("value32", key32)).foreach {
      case (colName, key) =>
        checkAnswer(
          df2.selectExpr(s"cast(aes_decrypt(unbase64($colName), '$key', 'ECB') as string)"),
          Seq(Row("Spark"), Row("")))
        checkAnswer(
          df2.selectExpr(s"cast(aes_decrypt(unbase64($colName), binary('$key'), 'ECB') as string)"),
          Seq(Row("Spark"), Row("")))
    }

    // Decryption failure - input or key is null
    Seq(key16, key24, key32).foreach { key =>
      checkAnswer(
        df2.selectExpr(s"aes_decrypt(cast(null as binary), '$key')"),
        Seq(Row(null), Row(null)))
      checkAnswer(
        df2.selectExpr(s"aes_decrypt(cast(null as binary), binary('$key'))"),
        Seq(Row(null), Row(null)))
    }
    Seq("value16", "value24", "value32").foreach { colName =>
      checkAnswer(
        df2.selectExpr(s"aes_decrypt($colName, cast(null as string))"),
        Seq(Row(null), Row(null)))
      checkAnswer(
        df2.selectExpr(s"aes_decrypt($colName, cast(null as binary))"),
        Seq(Row(null), Row(null)))
    }
  }

  test("string function find_in_set") {
    val df = Seq(("abc,b,ab,c,def", "abc,b,ab,c,def")).toDF("a", "b")

    checkAnswer(
      df.selectExpr("find_in_set('ab', a)", "find_in_set('x', b)"),
      Row(3, 0))
  }

  test("conditional function: least") {
    checkAnswer(
      testData2.select(least(lit(-1), lit(0), col("a"), col("b"))).limit(1),
      Row(-1)
    )
    checkAnswer(
      sql("SELECT least(a, 2) as l from testData2 order by l"),
      Seq(Row(1), Row(1), Row(2), Row(2), Row(2), Row(2))
    )
  }

  test("conditional function: greatest") {
    checkAnswer(
      testData2.select(greatest(lit(2), lit(3), col("a"), col("b"))).limit(1),
      Row(3)
    )
    checkAnswer(
      sql("SELECT greatest(a, 2) as g from testData2 order by g"),
      Seq(Row(2), Row(2), Row(2), Row(2), Row(3), Row(3))
    )
  }

  test("pmod") {
    val intData = Seq((7, 3), (-7, 3)).toDF("a", "b")
    checkAnswer(
      intData.select(pmod($"a", $"b")),
      Seq(Row(1), Row(2))
    )
    checkAnswer(
      intData.select(pmod($"a", lit(3))),
      Seq(Row(1), Row(2))
    )
    checkAnswer(
      intData.select(pmod(lit(-7), $"b")),
      Seq(Row(2), Row(2))
    )
    checkAnswer(
      intData.selectExpr("pmod(a, b)"),
      Seq(Row(1), Row(2))
    )
    checkAnswer(
      intData.selectExpr("pmod(a, 3)"),
      Seq(Row(1), Row(2))
    )
    checkAnswer(
      intData.selectExpr("pmod(-7, b)"),
      Seq(Row(2), Row(2))
    )
    val doubleData = Seq((7.2, 4.1)).toDF("a", "b")
    checkAnswer(
      doubleData.select(pmod($"a", $"b")),
      Seq(Row(3.1000000000000005)) // same as hive
    )
    checkAnswer(
      doubleData.select(pmod(lit(2), lit(Int.MaxValue))),
      Seq(Row(2))
    )
  }

  test("array_sort with lambda functions") {

    spark.udf.register("fAsc", (x: Int, y: Int) => {
      if (x < y) -1
      else if (x == y) 0
      else 1
    })

    spark.udf.register("fDesc", (x: Int, y: Int) => {
      if (x < y) 1
      else if (x == y) 0
      else -1
    })

    spark.udf.register("fString", (x: String, y: String) => {
      if (x == null && y == null) 0
      else if (x == null) 1
      else if (y == null) -1
      else if (x < y) 1
      else if (x == y) 0
      else -1
    })

    spark.udf.register("fStringLength", (x: String, y: String) => {
      if (x == null && y == null) 0
      else if (x == null) 1
      else if (y == null) -1
      else if (x.length < y.length) -1
      else if (x.length == y.length) 0
      else 1
    })

    val df1 = Seq(Array[Int](3, 2, 5, 1, 2)).toDF("a")
    checkAnswer(
      df1.select(array_sort(col("a"), (x, y) => call_udf("fAsc", x, y))),
      Seq(
        Row(Seq(1, 2, 2, 3, 5)))
    )

    checkAnswer(
      df1.select(array_sort(col("a"), (x, y) => call_udf("fDesc", x, y))),
      Seq(
        Row(Seq(5, 3, 2, 2, 1)))
    )

    checkAnswer(
      df1.selectExpr("array_sort(a, (x, y) -> fAsc(x, y))"),
      Seq(
        Row(Seq(1, 2, 2, 3, 5)))
    )

    checkAnswer(
      df1.selectExpr("array_sort(a, (x, y) -> fDesc(x, y))"),
      Seq(
        Row(Seq(5, 3, 2, 2, 1)))
    )

    val df2 = Seq(Array[String]("bc", "ab", "dc")).toDF("a")
    checkAnswer(
      df2.select(array_sort(col("a"), (x, y) => call_udf("fString", x, y))),
      Seq(
        Row(Seq("dc", "bc", "ab")))
    )

    checkAnswer(
      df2.selectExpr("array_sort(a, (x, y) -> fString(x, y))"),
      Seq(
        Row(Seq("dc", "bc", "ab")))
    )

    val df3 = Seq(Array[String]("a", "abcd", "abc")).toDF("a")
    checkAnswer(
      df3.select(array_sort(col("a"), (x, y) => call_udf("fStringLength", x, y))),
      Seq(
        Row(Seq("a", "abc", "abcd")))
    )

    checkAnswer(
      df3.selectExpr("array_sort(a, (x, y) -> fStringLength(x, y))"),
      Seq(
        Row(Seq("a", "abc", "abcd")))
    )

    val df4 = Seq((Array[Array[Int]](Array(2, 3, 1), Array(4, 2, 1, 4),
      Array(1, 2)), "x")).toDF("a", "b")
    checkAnswer(
      df4.select(array_sort(col("a"), (x, y) => call_udf("fAsc", size(x), size(y)))),
      Seq(
        Row(Seq[Seq[Int]](Seq(1, 2), Seq(2, 3, 1), Seq(4, 2, 1, 4))))
    )

    checkAnswer(
      df4.selectExpr("array_sort(a, (x, y) -> fAsc(cardinality(x), cardinality(y)))"),
      Seq(
        Row(Seq[Seq[Int]](Seq(1, 2), Seq(2, 3, 1), Seq(4, 2, 1, 4))))
    )

    val df5 = Seq(Array[String]("bc", null, "ab", "dc")).toDF("a")
    checkAnswer(
      df5.select(array_sort(col("a"), (x, y) => call_udf("fString", x, y))),
      Seq(
        Row(Seq("dc", "bc", "ab", null)))
    )

    checkAnswer(
      df5.selectExpr("array_sort(a, (x, y) -> fString(x, y))"),
      Seq(
        Row(Seq("dc", "bc", "ab", null)))
    )

    spark.sql("drop temporary function fAsc")
    spark.sql("drop temporary function fDesc")
    spark.sql("drop temporary function fString")
    spark.sql("drop temporary function fStringLength")
  }

  test("SPARK-38130: array_sort with lambda of non-orderable items") {
    val df6 = Seq((Array[Map[String, Int]](Map("a" -> 1), Map("b" -> 2, "c" -> 3),
      Map()), "x")).toDF("a", "b")
    checkAnswer(
      df6.select(array_sort(col("a"), (x, y) => size(x) - size(y))),
      Seq(
        Row(Seq[Map[String, Int]](Map(), Map("a" -> 1), Map("b" -> 2, "c" -> 3))))
    )

    checkAnswer(
      df6.selectExpr("array_sort(a, (x, y) -> cardinality(x) - cardinality(y))"),
      Seq(
        Row(Seq[Map[String, Int]](Map(), Map("a" -> 1), Map("b" -> 2, "c" -> 3))))
    )
  }

  test("The given function only supports array input") {
    val df = Seq(1, 2, 3).toDF("a")
    checkErrorMatchPVals(
      exception = intercept[AnalysisException] {
        df.select(array_sort(col("a"), (x, y) => x - y))
      },
      errorClass = "DATATYPE_MISMATCH.UNEXPECTED_INPUT_TYPE",
      parameters = Map(
        "sqlExpr" -> """"array_sort\(a, lambdafunction\(\(x_\d+ - y_\d+\), x_\d+, y_\d+\)\)"""",
        "paramIndex" -> "1",
        "requiredType" -> "\"ARRAY\"",
        "inputSql" -> "\"a\"",
        "inputType" -> "\"INT\""
      ))
  }

  test("sort_array/array_sort functions") {
    val df = Seq(
      (Array[Int](2, 1, 3), Array("b", "c", "a")),
      (Array.empty[Int], Array.empty[String]),
      (null, null)
    ).toDF("a", "b")
    checkAnswer(
      df.select(sort_array($"a"), sort_array($"b")),
      Seq(
        Row(Seq(1, 2, 3), Seq("a", "b", "c")),
        Row(Seq.empty[Int], Seq.empty[String]),
        Row(null, null))
    )
    checkAnswer(
      df.select(sort_array($"a", false), sort_array($"b", false)),
      Seq(
        Row(Seq(3, 2, 1), Seq("c", "b", "a")),
        Row(Seq.empty[Int], Seq.empty[String]),
        Row(null, null))
    )
    checkAnswer(
      df.selectExpr("sort_array(a)", "sort_array(b)"),
      Seq(
        Row(Seq(1, 2, 3), Seq("a", "b", "c")),
        Row(Seq.empty[Int], Seq.empty[String]),
        Row(null, null))
    )
    checkAnswer(
      df.selectExpr("sort_array(a, true)", "sort_array(b, false)"),
      Seq(
        Row(Seq(1, 2, 3), Seq("c", "b", "a")),
        Row(Seq.empty[Int], Seq.empty[String]),
        Row(null, null))
    )

    val df2 = Seq((Array[Array[Int]](Array(2), Array(1), Array(2, 4), null), "x")).toDF("a", "b")
    checkAnswer(
      df2.selectExpr("sort_array(a, true)", "sort_array(a, false)"),
      Seq(
        Row(
          Seq[Seq[Int]](null, Seq(1), Seq(2), Seq(2, 4)),
          Seq[Seq[Int]](Seq(2, 4), Seq(2), Seq(1), null)))
    )

    val df3 = Seq(("xxx", "x")).toDF("a", "b")
    val error = intercept[AnalysisException] {
      df3.selectExpr("sort_array(a)").collect()
    }

    checkError(
      exception = error,
      errorClass = "DATATYPE_MISMATCH.UNEXPECTED_INPUT_TYPE",
      parameters = Map(
        "sqlExpr" -> "\"sort_array(a, true)\"",
        "paramIndex" -> "1",
        "requiredType" -> "\"ARRAY\"",
        "inputSql" -> "\"a\"",
        "inputType" -> "\"STRING\""
      ),
      queryContext = Array(ExpectedContext("", "", 0, 12, "sort_array(a)"))
    )

    checkAnswer(
      df.select(array_sort($"a"), array_sort($"b")),
      Seq(
        Row(Seq(1, 2, 3), Seq("a", "b", "c")),
        Row(Seq.empty[Int], Seq.empty[String]),
        Row(null, null))
    )
    checkAnswer(
      df.selectExpr("array_sort(a)", "array_sort(b)"),
      Seq(
        Row(Seq(1, 2, 3), Seq("a", "b", "c")),
        Row(Seq.empty[Int], Seq.empty[String]),
        Row(null, null))
    )

    checkAnswer(
      df2.selectExpr("array_sort(a)"),
      Seq(Row(Seq[Seq[Int]](Seq(1), Seq(2), Seq(2, 4), null)))
    )

    // scalastyle:off line.size.limit
    checkError(
      exception = intercept[AnalysisException] {
        df3.selectExpr("array_sort(a)").collect()
      },
      errorClass = "DATATYPE_MISMATCH.UNEXPECTED_INPUT_TYPE",
      sqlState = None,
      parameters = Map(
        "sqlExpr" -> "\"array_sort(a, lambdafunction((IF(((left IS NULL) AND (right IS NULL)), 0, (IF((left IS NULL), 1, (IF((right IS NULL), -1, (IF((left < right), -1, (IF((left > right), 1, 0)))))))))), left, right))\"",
        "paramIndex" -> "1",
        "inputSql" -> "\"a\"",
        "inputType" -> "\"STRING\"",
        "requiredType" -> "\"ARRAY\""),
      context = ExpectedContext(
        fragment = "array_sort(a)",
        start = 0,
        stop = 12))
    // scalastyle:on line.size.limit
  }

  def testSizeOfArray(sizeOfNull: Any): Unit = {
    val df = Seq(
      (Seq[Int](1, 2), "x"),
      (Seq[Int](), "y"),
      (Seq[Int](1, 2, 3), "z"),
      (null, "empty")
    ).toDF("a", "b")

    checkAnswer(df.select(size($"a")), Seq(Row(2), Row(0), Row(3), Row(sizeOfNull)))
    checkAnswer(df.selectExpr("size(a)"), Seq(Row(2), Row(0), Row(3), Row(sizeOfNull)))
    checkAnswer(df.selectExpr("cardinality(a)"), Seq(Row(2L), Row(0L), Row(3L), Row(sizeOfNull)))
  }

  test("array size function - legacy") {
    if (!conf.ansiEnabled) {
      withSQLConf(SQLConf.LEGACY_SIZE_OF_NULL.key -> "true") {
        testSizeOfArray(sizeOfNull = -1)
      }
    }
  }

  test("array size function") {
    withSQLConf(SQLConf.LEGACY_SIZE_OF_NULL.key -> "false") {
      testSizeOfArray(sizeOfNull = null)
    }
    // size(null) should return null under ansi mode.
    withSQLConf(
      SQLConf.LEGACY_SIZE_OF_NULL.key -> "true",
      SQLConf.ANSI_ENABLED.key -> "true") {
      testSizeOfArray(sizeOfNull = null)
    }
  }

  test("dataframe arrays_zip function") {
    val df1 = Seq((Seq(9001, 9002, 9003), Seq(4, 5, 6))).toDF("val1", "val2")
    val df2 = Seq((Seq("a", "b"), Seq(true, false), Seq(10, 11))).toDF("val1", "val2", "val3")
    val df3 = Seq((Seq("a", "b"), Seq(4, 5, 6))).toDF("val1", "val2")
    val df4 = Seq((Seq("a", "b", null), Seq(4L))).toDF("val1", "val2")
    val df5 = Seq((Seq(-1), Seq(null), Seq(), Seq(null, null))).toDF("val1", "val2", "val3", "val4")
    val df6 = Seq((Seq(192.toByte, 256.toByte), Seq(1.1), Seq(), Seq(null, null)))
      .toDF("v1", "v2", "v3", "v4")
    val df7 = Seq((Seq(Seq(1, 2, 3), Seq(4, 5)), Seq(1.1, 2.2))).toDF("v1", "v2")
    val df8 = Seq((Seq(Array[Byte](1.toByte, 5.toByte)), Seq(null))).toDF("v1", "v2")

    val expectedValue1 = Row(Seq(Row(9001, 4), Row(9002, 5), Row(9003, 6)))
    checkAnswer(df1.select(arrays_zip($"val1", $"val2")), expectedValue1)
    checkAnswer(df1.selectExpr("arrays_zip(val1, val2)"), expectedValue1)

    val expectedValue2 = Row(Seq(Row("a", true, 10), Row("b", false, 11)))
    checkAnswer(df2.select(arrays_zip($"val1", $"val2", $"val3")), expectedValue2)
    checkAnswer(df2.selectExpr("arrays_zip(val1, val2, val3)"), expectedValue2)

    val expectedValue3 = Row(Seq(Row("a", 4), Row("b", 5), Row(null, 6)))
    checkAnswer(df3.select(arrays_zip($"val1", $"val2")), expectedValue3)
    checkAnswer(df3.selectExpr("arrays_zip(val1, val2)"), expectedValue3)

    val expectedValue4 = Row(Seq(Row("a", 4L), Row("b", null), Row(null, null)))
    checkAnswer(df4.select(arrays_zip($"val1", $"val2")), expectedValue4)
    checkAnswer(df4.selectExpr("arrays_zip(val1, val2)"), expectedValue4)

    val expectedValue5 = Row(Seq(Row(-1, null, null, null), Row(null, null, null, null)))
    checkAnswer(df5.select(arrays_zip($"val1", $"val2", $"val3", $"val4")), expectedValue5)
    checkAnswer(df5.selectExpr("arrays_zip(val1, val2, val3, val4)"), expectedValue5)

    val expectedValue6 = Row(Seq(
      Row(192.toByte, 1.1, null, null), Row(256.toByte, null, null, null)))
    checkAnswer(df6.select(arrays_zip($"v1", $"v2", $"v3", $"v4")), expectedValue6)
    checkAnswer(df6.selectExpr("arrays_zip(v1, v2, v3, v4)"), expectedValue6)

    val expectedValue7 = Row(Seq(
      Row(Seq(1, 2, 3), 1.1), Row(Seq(4, 5), 2.2)))
    checkAnswer(df7.select(arrays_zip($"v1", $"v2")), expectedValue7)
    checkAnswer(df7.selectExpr("arrays_zip(v1, v2)"), expectedValue7)

    val expectedValue8 = Row(Seq(
      Row(Array[Byte](1.toByte, 5.toByte), null)))
    checkAnswer(df8.select(arrays_zip($"v1", $"v2")), expectedValue8)
    checkAnswer(df8.selectExpr("arrays_zip(v1, v2)"), expectedValue8)
  }

  testWithWholeStageCodegenOnAndOff("SPARK-24633: arrays_zip splits input " +
    "processing correctly") { _ =>
    val df = spark.range(1)
    val exprs = (0 to 5).map(x => array($"id" + lit(x)))
    checkAnswer(df.select(arrays_zip(exprs: _*)),
      Row(Seq(Row(0, 1, 2, 3, 4, 5))))
  }

  test("SPARK-35876: arrays_zip should retain field names") {
    withTempDir { dir =>
      val df = spark.sparkContext.parallelize(
        Seq((Seq(9001, 9002, 9003), Seq(4, 5, 6)))).toDF("val1", "val2")
      val qualifiedDF = df.as("foo")

      // Fields are UnresolvedAttribute
      val zippedDF1 = qualifiedDF.select(arrays_zip($"foo.val1", $"foo.val2") as "zipped")
      val maybeAlias1 = zippedDF1.queryExecution.logical.expressions.head
      assert(maybeAlias1.isInstanceOf[Alias])
      val maybeArraysZip1 = maybeAlias1.children.head
      assert(maybeArraysZip1.isInstanceOf[ArraysZip])
      assert(maybeArraysZip1.children.forall(_.isInstanceOf[UnresolvedAttribute]))
      val file1 = new File(dir, "arrays_zip1")
      zippedDF1.write.parquet(file1.getAbsolutePath)
      val restoredDF1 = spark.read.parquet(file1.getAbsolutePath)
      val fieldNames1 = restoredDF1.schema.head.dataType.asInstanceOf[ArrayType]
        .elementType.asInstanceOf[StructType].fieldNames
      assert(fieldNames1.toSeq === Seq("val1", "val2"))

      // Fields are resolved NamedExpression
      val zippedDF2 = df.select(arrays_zip(df("val1"), df("val2")) as "zipped")
      val maybeAlias2 = zippedDF2.queryExecution.logical.expressions.head
      assert(maybeAlias2.isInstanceOf[Alias])
      val maybeArraysZip2 = maybeAlias2.children.head
      assert(maybeArraysZip2.isInstanceOf[ArraysZip])
      assert(maybeArraysZip2.children.forall(
        e => e.isInstanceOf[AttributeReference] && e.resolved))
      val file2 = new File(dir, "arrays_zip2")
      zippedDF2.write.parquet(file2.getAbsolutePath)
      val restoredDF2 = spark.read.parquet(file2.getAbsolutePath)
      val fieldNames2 = restoredDF2.schema.head.dataType.asInstanceOf[ArrayType]
        .elementType.asInstanceOf[StructType].fieldNames
      assert(fieldNames2.toSeq === Seq("val1", "val2"))

      // Fields are unresolved NamedExpression
      val zippedDF3 = df.select(arrays_zip($"val1" as "val3", $"val2" as "val4") as "zipped")
      val maybeAlias3 = zippedDF3.queryExecution.logical.expressions.head
      assert(maybeAlias3.isInstanceOf[Alias])
      val maybeArraysZip3 = maybeAlias3.children.head
      assert(maybeArraysZip3.isInstanceOf[ArraysZip])
      assert(maybeArraysZip3.children.forall(e => e.isInstanceOf[Alias] && !e.resolved))
      val file3 = new File(dir, "arrays_zip3")
      zippedDF3.write.parquet(file3.getAbsolutePath)
      val restoredDF3 = spark.read.parquet(file3.getAbsolutePath)
      val fieldNames3 = restoredDF3.schema.head.dataType.asInstanceOf[ArrayType]
        .elementType.asInstanceOf[StructType].fieldNames
      assert(fieldNames3.toSeq === Seq("val3", "val4"))

      // Fields are neither UnresolvedAttribute nor NamedExpression
      val zippedDF4 = df.select(arrays_zip(array_sort($"val1"), array_sort($"val2")) as "zipped")
      val maybeAlias4 = zippedDF4.queryExecution.logical.expressions.head
      assert(maybeAlias4.isInstanceOf[Alias])
      val maybeArraysZip4 = maybeAlias4.children.head
      assert(maybeArraysZip4.isInstanceOf[ArraysZip])
      assert(maybeArraysZip4.children.forall {
        case _: UnresolvedAttribute | _: NamedExpression => false
        case _ => true
      })
      val file4 = new File(dir, "arrays_zip4")
      zippedDF4.write.parquet(file4.getAbsolutePath)
      val restoredDF4 = spark.read.parquet(file4.getAbsolutePath)
      val fieldNames4 = restoredDF4.schema.head.dataType.asInstanceOf[ArrayType]
        .elementType.asInstanceOf[StructType].fieldNames
      assert(fieldNames4.toSeq === Seq("0", "1"))
    }
  }

  test("SPARK-40292: arrays_zip should retain field names in nested structs") {
    val df = spark.sql("""
      select
        named_struct(
          'arr_1', array(named_struct('a', 1, 'b', 2)),
          'arr_2', array(named_struct('p', 1, 'q', 2)),
          'field', named_struct(
            'arr_3', array(named_struct('x', 1, 'y', 2))
          )
        ) as obj
      """)

    val res = df.selectExpr("arrays_zip(obj.arr_1, obj.arr_2, obj.field.arr_3) as arr")

    val fieldNames = res.schema.head.dataType.asInstanceOf[ArrayType]
      .elementType.asInstanceOf[StructType].fieldNames
    assert(fieldNames.toSeq === Seq("arr_1", "arr_2", "arr_3"))
  }

  test("SPARK-40470: array_zip should return field names in GetArrayStructFields") {
    val df = spark.read.json(Seq(
      """
      {
        "arr": [
          {
            "obj": {
              "nested": {
                "field1": [1],
                "field2": [2]
              }
            }
          }
        ]
      }
      """).toDS())

    val res = df
      .selectExpr("arrays_zip(arr.obj.nested.field1, arr.obj.nested.field2) as arr")
      .select(col("arr.field1"), col("arr.field2"))

    val fieldNames = res.schema.fieldNames
    assert(fieldNames.toSeq === Seq("field1", "field2"))

    checkAnswer(res, Row(Seq(Seq(1)), Seq(Seq(2))) :: Nil)
  }

  test("SPARK-40470: arrays_zip should return field names in GetMapValue") {
    val df = spark.sql("""
      select
        map(
          'arr_1', array(1, 2),
          'arr_2', array(3, 4)
        ) as map_obj
      """)

    val res = df.selectExpr("arrays_zip(map_obj.arr_1, map_obj.arr_2) as arr")

    val fieldNames = res.schema.head.dataType.asInstanceOf[ArrayType]
      .elementType.asInstanceOf[StructType].fieldNames
    assert(fieldNames.toSeq === Seq("arr_1", "arr_2"))

    checkAnswer(res, Row(Seq(Row(1, 3), Row(2, 4))))
  }

  def testSizeOfMap(sizeOfNull: Any): Unit = {
    val df = Seq(
      (Map[Int, Int](1 -> 1, 2 -> 2), "x"),
      (Map[Int, Int](), "y"),
      (Map[Int, Int](1 -> 1, 2 -> 2, 3 -> 3), "z"),
      (null, "empty")
    ).toDF("a", "b")

    checkAnswer(df.select(size($"a")), Seq(Row(2), Row(0), Row(3), Row(sizeOfNull)))
    checkAnswer(df.selectExpr("size(a)"), Seq(Row(2), Row(0), Row(3), Row(sizeOfNull)))
  }

  test("map size function - legacy") {
    if (!conf.ansiEnabled) {
      withSQLConf(SQLConf.LEGACY_SIZE_OF_NULL.key -> "true") {
        testSizeOfMap(sizeOfNull = -1: Int)
      }
    }
  }

  test("map size function") {
    withSQLConf(SQLConf.LEGACY_SIZE_OF_NULL.key -> "false") {
      testSizeOfMap(sizeOfNull = null)
    }
    // size(null) should return null under ansi mode.
    withSQLConf(
      SQLConf.LEGACY_SIZE_OF_NULL.key -> "true",
      SQLConf.ANSI_ENABLED.key -> "true") {
      testSizeOfMap(sizeOfNull = null)
    }
  }

  test("map_keys/map_values function") {
    val df = Seq(
      (Map[Int, Int](1 -> 100, 2 -> 200), "x"),
      (Map[Int, Int](), "y"),
      (Map[Int, Int](1 -> 100, 2 -> 200, 3 -> 300), "z")
    ).toDF("a", "b")
    checkAnswer(
      df.selectExpr("map_keys(a)"),
      Seq(Row(Seq(1, 2)), Row(Seq.empty), Row(Seq(1, 2, 3)))
    )
    checkAnswer(
      df.selectExpr("map_values(a)"),
      Seq(Row(Seq(100, 200)), Row(Seq.empty), Row(Seq(100, 200, 300)))
    )
  }

  test("map_entries") {
    // Primitive-type elements
    val idf = Seq(
      Map[Int, Int](1 -> 100, 2 -> 200, 3 -> 300),
      Map[Int, Int](),
      null
    ).toDF("m")
    val iExpected = Seq(
      Row(Seq(Row(1, 100), Row(2, 200), Row(3, 300))),
      Row(Seq.empty),
      Row(null)
    )

    def testPrimitiveType(): Unit = {
      checkAnswer(idf.select(map_entries($"m")), iExpected)
      checkAnswer(idf.selectExpr("map_entries(m)"), iExpected)
      checkAnswer(idf.selectExpr("map_entries(map(1, null, 2, null))"),
        Seq.fill(iExpected.length)(Row(Seq(Row(1, null), Row(2, null)))))
    }

    // Test with local relation, the Project will be evaluated without codegen
    testPrimitiveType()
    // Test with cached relation, the Project will be evaluated with codegen
    idf.cache()
    testPrimitiveType()

    // Non-primitive-type elements
    val sdf = Seq(
      Map[String, String]("a" -> "f", "b" -> "o", "c" -> "o"),
      Map[String, String]("a" -> null, "b" -> null),
      Map[String, String](),
      null
    ).toDF("m")
    val sExpected = Seq(
      Row(Seq(Row("a", "f"), Row("b", "o"), Row("c", "o"))),
      Row(Seq(Row("a", null), Row("b", null))),
      Row(Seq.empty),
      Row(null)
    )

    def testNonPrimitiveType(): Unit = {
      checkAnswer(sdf.select(map_entries($"m")), sExpected)
      checkAnswer(sdf.selectExpr("map_entries(m)"), sExpected)
    }

    // Test with local relation, the Project will be evaluated without codegen
    testNonPrimitiveType()
    // Test with cached relation, the Project will be evaluated with codegen
    sdf.cache()
    testNonPrimitiveType()
  }

  test("map_contains_key function") {
    val df = Seq(1, 2).toDF("a")
    checkError(
      exception = intercept[AnalysisException] {
        df.selectExpr("map_contains_key(a, null)").collect()
      },
      errorClass = "DATATYPE_MISMATCH.NULL_TYPE",
      parameters = Map(
        "sqlExpr" -> "\"map_contains_key(a, NULL)\"",
        "functionName" -> "`map_contains_key`"),
      context = ExpectedContext(
        fragment = "map_contains_key(a, null)",
        start = 0,
        stop = 24
      )
    )
  }

  test("map_concat function") {
    val df1 = Seq(
      (Map[Int, Int](1 -> 100, 2 -> 200), Map[Int, Int](3 -> 300, 4 -> 400)),
      (Map[Int, Int](1 -> 100, 2 -> 200), Map[Int, Int](3 -> 300, 1 -> 400)),
      (null, Map[Int, Int](3 -> 300, 4 -> 400))
    ).toDF("map1", "map2")

    val expected1a = Seq(
      Row(Map(1 -> 100, 2 -> 200, 3 -> 300, 4 -> 400)),
      Row(Map(1 -> 400, 2 -> 200, 3 -> 300)),
      Row(null)
    )

    intercept[SparkException](df1.selectExpr("map_concat(map1, map2)").collect())
    intercept[SparkException](df1.select(map_concat($"map1", $"map2")).collect())
    withSQLConf(SQLConf.MAP_KEY_DEDUP_POLICY.key -> SQLConf.MapKeyDedupPolicy.LAST_WIN.toString) {
      checkAnswer(df1.selectExpr("map_concat(map1, map2)"), expected1a)
      checkAnswer(df1.select(map_concat($"map1", $"map2")), expected1a)
    }

    val expected1b = Seq(
      Row(Map(1 -> 100, 2 -> 200)),
      Row(Map(1 -> 100, 2 -> 200)),
      Row(null)
    )

    checkAnswer(df1.selectExpr("map_concat(map1)"), expected1b)
    checkAnswer(df1.select(map_concat($"map1")), expected1b)

    val df2 = Seq(
      (
        Map[Array[Int], Int](Array(1) -> 100, Array(2) -> 200),
        Map[String, Int]("3" -> 300, "4" -> 400)
      )
    ).toDF("map1", "map2")

    val expected2 = Seq(Row(Map()))

    checkAnswer(df2.selectExpr("map_concat()"), expected2)
    checkAnswer(df2.select(map_concat()), expected2)

    val df3 = {
      val schema = StructType(
        StructField("map1", MapType(StringType, IntegerType, true), false)  ::
        StructField("map2", MapType(StringType, IntegerType, false), false) :: Nil
      )
      val data = Seq(
        Row(Map[String, Any]("a" -> 1, "b" -> null), Map[String, Any]("c" -> 3, "d" -> 4)),
        Row(Map[String, Any]("a" -> 1, "b" -> 2), Map[String, Any]("c" -> 3, "d" -> 4))
      )
      spark.createDataFrame(spark.sparkContext.parallelize(data), schema)
    }

    val expected3 = Seq(
      Row(Map[String, Any]("a" -> 1, "b" -> null, "c" -> 3, "d" -> 4)),
      Row(Map[String, Any]("a" -> 1, "b" -> 2, "c" -> 3, "d" -> 4))
    )

    checkAnswer(df3.selectExpr("map_concat(map1, map2)"), expected3)
    checkAnswer(df3.select(map_concat($"map1", $"map2")), expected3)

    checkError(
      exception = intercept[AnalysisException] {
        df2.selectExpr("map_concat(map1, map2)").collect()
      },
      errorClass = "DATATYPE_MISMATCH.DATA_DIFF_TYPES",
      sqlState = None,
      parameters = Map(
        "sqlExpr" -> "\"map_concat(map1, map2)\"",
        "dataType" -> "(\"MAP<ARRAY<INT>, INT>\" or \"MAP<STRING, INT>\")",
        "functionName" -> "`map_concat`"),
      context = ExpectedContext(
        fragment = "map_concat(map1, map2)",
        start = 0,
        stop = 21)
    )

    checkError(
      exception = intercept[AnalysisException] {
        df2.select(map_concat($"map1", $"map2")).collect()
      },
      errorClass = "DATATYPE_MISMATCH.DATA_DIFF_TYPES",
      sqlState = None,
      parameters = Map(
        "sqlExpr" -> "\"map_concat(map1, map2)\"",
        "dataType" -> "(\"MAP<ARRAY<INT>, INT>\" or \"MAP<STRING, INT>\")",
        "functionName" -> "`map_concat`")
    )

    checkError(
      exception = intercept[AnalysisException] {
        df2.selectExpr("map_concat(map1, 12)").collect()
      },
      errorClass = "DATATYPE_MISMATCH.MAP_CONCAT_DIFF_TYPES",
      sqlState = None,
      parameters = Map(
        "sqlExpr" -> "\"map_concat(map1, 12)\"",
        "dataType" -> "[\"MAP<ARRAY<INT>, INT>\", \"INT\"]",
        "functionName" -> "`map_concat`"),
      context = ExpectedContext(
        fragment = "map_concat(map1, 12)",
        start = 0,
        stop = 19)
    )

    checkError(
      exception = intercept[AnalysisException] {
        df2.select(map_concat($"map1", lit(12))).collect()
      },
      errorClass = "DATATYPE_MISMATCH.MAP_CONCAT_DIFF_TYPES",
      sqlState = None,
      parameters = Map(
        "sqlExpr" -> "\"map_concat(map1, 12)\"",
        "dataType" -> "[\"MAP<ARRAY<INT>, INT>\", \"INT\"]",
        "functionName" -> "`map_concat`")
    )
  }

  test("map_from_entries function") {
    // Test cases with primitive-type keys and values
    val idf = Seq(
      Seq((1, 10), (2, 20), (3, 10)),
      Seq((1, 10), null, (2, 20)),
      Seq.empty,
      null
    ).toDF("a")
    val iExpected = Seq(
      Row(Map(1 -> 10, 2 -> 20, 3 -> 10)),
      Row(null),
      Row(Map.empty),
      Row(null))

    def testPrimitiveType(): Unit = {
      checkAnswer(idf.select(map_from_entries($"a")), iExpected)
      checkAnswer(idf.selectExpr("map_from_entries(a)"), iExpected)
      checkAnswer(idf.selectExpr("map_from_entries(array(struct(1, null), struct(2, null)))"),
        Seq.fill(iExpected.length)(Row(Map(1 -> null, 2 -> null))))
    }

    // Test with local relation, the Project will be evaluated without codegen
    testPrimitiveType()
    // Test with cached relation, the Project will be evaluated with codegen
    idf.cache()
    testPrimitiveType()

    // Test cases with non-primitive-type keys and values
    val sdf = Seq(
      Seq(("a", "aa"), ("b", "bb"), ("c", "aa")),
      Seq(("a", "aa"), null, ("b", "bb")),
      Seq(("a", null), ("b", null)),
      Seq.empty,
      null
    ).toDF("a")
    val sExpected = Seq(
      Row(Map("a" -> "aa", "b" -> "bb", "c" -> "aa")),
      Row(null),
      Row(Map("a" -> null, "b" -> null)),
      Row(Map.empty),
      Row(null))

    def testNonPrimitiveType(): Unit = {
      checkAnswer(sdf.select(map_from_entries($"a")), sExpected)
      checkAnswer(sdf.selectExpr("map_from_entries(a)"), sExpected)
    }

    // Test with local relation, the Project will be evaluated without codegen
    testNonPrimitiveType()
    // Test with cached relation, the Project will be evaluated with codegen
    sdf.cache()
    testNonPrimitiveType()

    val wrongTypeDF = Seq(1, 2).toDF("a")
    checkError(
      exception = intercept[AnalysisException] {
        wrongTypeDF.select(map_from_entries($"a"))
      },
      errorClass = "DATATYPE_MISMATCH.UNEXPECTED_INPUT_TYPE",
      parameters = Map(
        "sqlExpr" -> "\"map_from_entries(a)\"",
        "paramIndex" -> "1",
        "inputSql" -> "\"a\"",
        "inputType" -> "\"INT\"",
        "requiredType" -> "\"ARRAY\" of pair \"STRUCT\""
      )
    )
  }

  test("array contains function") {
    val df = Seq(
      (Seq[Int](1, 2), "x", 1),
      (Seq[Int](), "x", 1)
    ).toDF("a", "b", "c")

    // Simple test cases
    checkAnswer(
      df.select(array_contains(df("a"), 1)),
      Seq(Row(true), Row(false))
    )
    checkAnswer(
      df.selectExpr("array_contains(a, 1)"),
      Seq(Row(true), Row(false))
    )
    checkAnswer(
      df.select(array_contains(df("a"), df("c"))),
      Seq(Row(true), Row(false))
    )
    checkAnswer(
      df.selectExpr("array_contains(a, c)"),
      Seq(Row(true), Row(false))
    )

    // In hive, this errors because null has no type information
    checkError(
      exception = intercept[AnalysisException] {
        df.select(array_contains(df("a"), null))
      },
      errorClass = "DATATYPE_MISMATCH.NULL_TYPE",
      parameters = Map(
        "sqlExpr" -> "\"array_contains(a, NULL)\"",
        "functionName" -> "`array_contains`"
      )
    )
    checkError(
      exception = intercept[AnalysisException] {
        df.selectExpr("array_contains(a, null)")
      },
      errorClass = "DATATYPE_MISMATCH.NULL_TYPE",
      parameters = Map(
        "sqlExpr" -> "\"array_contains(a, NULL)\"",
        "functionName" -> "`array_contains`"
      ),
      queryContext = Array(ExpectedContext("", "", 0, 22, "array_contains(a, null)"))
    )
    checkError(
      exception = intercept[AnalysisException] {
        df.selectExpr("array_contains(null, 1)")
      },
      errorClass = "DATATYPE_MISMATCH.NULL_TYPE",
      parameters = Map(
        "sqlExpr" -> "\"array_contains(NULL, 1)\"",
        "functionName" -> "`array_contains`"
      ),
      queryContext = Array(ExpectedContext("", "", 0, 22, "array_contains(null, 1)"))
    )

    checkAnswer(
      df.selectExpr("array_contains(array(array(1), null)[0], 1)"),
      Seq(Row(true), Row(true))
    )
    checkAnswer(
      df.selectExpr("array_contains(array(1, null), array(1, null)[0])"),
      Seq(Row(true), Row(true))
    )

    checkAnswer(
      OneRowRelation().selectExpr("array_contains(array(1), 1.23D)"),
      Seq(Row(false))
    )

    checkAnswer(
      OneRowRelation().selectExpr("array_contains(array(1), 1.0D)"),
      Seq(Row(true))
    )

    checkAnswer(
      OneRowRelation().selectExpr("array_contains(array(1.0D), 1)"),
      Seq(Row(true))
    )

    checkAnswer(
      OneRowRelation().selectExpr("array_contains(array(1.23D), 1)"),
      Seq(Row(false))
    )

    checkAnswer(
      OneRowRelation().selectExpr("array_contains(array(array(1)), array(1.0D))"),
      Seq(Row(true))
    )

    checkAnswer(
      OneRowRelation().selectExpr("array_contains(array(array(1)), array(1.23D))"),
      Seq(Row(false))
    )

    if (!conf.ansiEnabled) {
      checkError(
        exception = intercept[AnalysisException] {
          OneRowRelation().selectExpr("array_contains(array(1), .01234567890123456790123456780)")
        },
        errorClass = "DATATYPE_MISMATCH.ARRAY_FUNCTION_DIFF_TYPES",
        parameters = Map(
          "sqlExpr" -> "\"array_contains(array(1), 0.01234567890123456790123456780)\"",
          "functionName" -> "`array_contains`",
          "dataType" -> "\"ARRAY\"",
          "leftType" -> "\"ARRAY<INT>\"",
          "rightType" -> "\"DECIMAL(38,29)\""
        ),
        queryContext = Array(ExpectedContext("", "", 0, 55,
          "array_contains(array(1), .01234567890123456790123456780)"))
      )
    }

    checkError(
      exception = intercept[AnalysisException] {
        OneRowRelation().selectExpr("array_contains(array(1), 'foo')")
      },
      errorClass = "DATATYPE_MISMATCH.ARRAY_FUNCTION_DIFF_TYPES",
      parameters = Map(
        "sqlExpr" -> "\"array_contains(array(1), foo)\"",
        "functionName" -> "`array_contains`",
        "dataType" -> "\"ARRAY\"",
        "leftType" -> "\"ARRAY<INT>\"",
        "rightType" -> "\"STRING\""
      ),
      queryContext = Array(ExpectedContext("", "", 0, 30,
        "array_contains(array(1), 'foo')"))
    )

    checkError(
      exception = intercept[AnalysisException] {
        OneRowRelation().selectExpr("array_contains('a string', 'foo')")
      },
      errorClass = "DATATYPE_MISMATCH.UNEXPECTED_INPUT_TYPE",
      parameters = Map(
        "sqlExpr" -> "\"array_contains(a string, foo)\"",
        "paramIndex" -> "1",
        "requiredType" -> "\"ARRAY\"",
        "inputSql" -> "\"a string\"",
        "inputType" -> "\"STRING\""
      ),
      queryContext = Array(ExpectedContext("", "", 0, 32, "array_contains('a string', 'foo')"))
    )
  }

  test("SPARK-29600: ArrayContains function may return incorrect result for DecimalType") {
    checkAnswer(
      sql("select array_contains(array(1.10), 1.1)"),
      Seq(Row(true))
    )

    checkAnswer(
      sql("SELECT array_contains(array(1.1), 1.10)"),
      Seq(Row(true))
    )

    checkAnswer(
      sql("SELECT array_contains(array(1.11), 1.1)"),
      Seq(Row(false))
    )
  }

  test("arrays_overlap function") {
    val df = Seq(
      (Seq[Option[Int]](Some(1), Some(2)), Seq[Option[Int]](Some(-1), Some(10))),
      (Seq[Option[Int]](Some(1), Some(2)), Seq[Option[Int]](Some(-1), None)),
      (Seq[Option[Int]](Some(3), Some(2)), Seq[Option[Int]](Some(1), Some(2)))
    ).toDF("a", "b")

    val answer = Seq(Row(false), Row(null), Row(true))

    checkAnswer(df.select(arrays_overlap(df("a"), df("b"))), answer)
    checkAnswer(df.selectExpr("arrays_overlap(a, b)"), answer)

    checkAnswer(
      Seq((Seq(1, 2, 3), Seq(2.0, 2.5))).toDF("a", "b").selectExpr("arrays_overlap(a, b)"),
      Row(true))

    checkError(
      exception = intercept[AnalysisException] {
        sql("select arrays_overlap(array(1, 2, 3), array('a', 'b', 'c'))")
      },
      errorClass = "DATATYPE_MISMATCH.BINARY_ARRAY_DIFF_TYPES",
      parameters = Map(
        "sqlExpr" -> "\"arrays_overlap(array(1, 2, 3), array(a, b, c))\"",
        "functionName" -> "`arrays_overlap`",
        "arrayType" -> "\"ARRAY\"",
        "leftType" -> "\"ARRAY<INT>\"",
        "rightType" -> "\"ARRAY<STRING>\""
      ),
      queryContext = Array(ExpectedContext("", "", 7, 58,
        "arrays_overlap(array(1, 2, 3), array('a', 'b', 'c'))"))
    )

    checkError(
      exception = intercept[AnalysisException] {
        sql("select arrays_overlap(null, null)")
      },
      errorClass = "DATATYPE_MISMATCH.BINARY_ARRAY_DIFF_TYPES",
      parameters = Map(
        "sqlExpr" -> "\"arrays_overlap(NULL, NULL)\"",
        "functionName" -> "`arrays_overlap`",
        "arrayType" -> "\"ARRAY\"",
        "leftType" -> "\"VOID\"",
        "rightType" -> "\"VOID\""
      ),
      queryContext = Array(ExpectedContext("", "", 7, 32, "arrays_overlap(null, null)"))
    )

    checkError(
      exception = intercept[AnalysisException] {
        sql("select arrays_overlap(map(1, 2), map(3, 4))")
      },
      errorClass = "DATATYPE_MISMATCH.BINARY_ARRAY_DIFF_TYPES",
      parameters = Map(
        "sqlExpr" -> "\"arrays_overlap(map(1, 2), map(3, 4))\"",
        "functionName" -> "`arrays_overlap`",
        "arrayType" -> "\"ARRAY\"",
        "leftType" -> "\"MAP<INT, INT>\"",
        "rightType" -> "\"MAP<INT, INT>\""
      ),
      queryContext = Array(ExpectedContext("", "", 7, 42,
        "arrays_overlap(map(1, 2), map(3, 4))"))
    )
  }

  test("slice function") {
    val df = Seq(
      Seq(1, 2, 3),
      Seq(4, 5)
    ).toDF("x")

    val answer = Seq(Row(Seq(2, 3)), Row(Seq(5)))

    checkAnswer(df.select(slice(df("x"), 2, 2)), answer)
    checkAnswer(df.select(slice(df("x"), lit(2), lit(2))), answer)
    checkAnswer(df.selectExpr("slice(x, 2, 2)"), answer)

    val answerNegative = Seq(Row(Seq(3)), Row(Seq(5)))
    checkAnswer(df.select(slice(df("x"), -1, 1)), answerNegative)
    checkAnswer(df.select(slice(df("x"), lit(-1), lit(1))), answerNegative)
    checkAnswer(df.selectExpr("slice(x, -1, 1)"), answerNegative)

    val answerStartExpr = Seq(Row(Seq(2)), Row(Seq(4)))
    checkAnswer(df.select(slice(df("x"), size($"x") - 1, lit(1))), answerStartExpr)
    checkAnswer(df.selectExpr("slice(x, size(x) - 1, 1)"), answerStartExpr)

    val answerLengthExpr = Seq(Row(Seq(1, 2)), Row(Seq(4)))
    checkAnswer(df.select(slice(df("x"), lit(1), size($"x") - 1)), answerLengthExpr)
    checkAnswer(df.selectExpr("slice(x, 1, size(x) - 1)"), answerLengthExpr)
  }

  test("array_join function") {
    val df = Seq(
      (Seq[String]("a", "b"), ","),
      (Seq[String]("a", null, "b"), ","),
      (Seq.empty[String], ",")
    ).toDF("x", "delimiter")

    checkAnswer(
      df.select(array_join(df("x"), ";")),
      Seq(Row("a;b"), Row("a;b"), Row(""))
    )
    checkAnswer(
      df.select(array_join(df("x"), ";", "NULL")),
      Seq(Row("a;b"), Row("a;NULL;b"), Row(""))
    )
    checkAnswer(
      df.selectExpr("array_join(x, delimiter)"),
      Seq(Row("a,b"), Row("a,b"), Row("")))
    checkAnswer(
      df.selectExpr("array_join(x, delimiter, 'NULL')"),
      Seq(Row("a,b"), Row("a,NULL,b"), Row("")))

    val idf = Seq(Seq(1, 2, 3)).toDF("x")

    checkAnswer(
      idf.select(array_join(idf("x"), ", ")),
      Seq(Row("1, 2, 3"))
    )
    checkAnswer(
      idf.selectExpr("array_join(x, ', ')"),
      Seq(Row("1, 2, 3"))
    )
    checkError(
      exception = intercept[AnalysisException] {
        idf.selectExpr("array_join(x, 1)")
      },
      errorClass = "DATATYPE_MISMATCH.UNEXPECTED_INPUT_TYPE",
      parameters = Map(
        "sqlExpr" -> "\"array_join(x, 1)\"",
        "paramIndex" -> "2",
        "inputSql" -> "\"1\"",
        "inputType" -> "\"INT\"",
        "requiredType" -> "\"STRING\""
      ),
      queryContext = Array(ExpectedContext("", "", 0, 15, "array_join(x, 1)"))
    )
    checkError(
      exception = intercept[AnalysisException] {
        idf.selectExpr("array_join(x, ', ', 1)")
      },
      errorClass = "DATATYPE_MISMATCH.UNEXPECTED_INPUT_TYPE",
      parameters = Map(
        "sqlExpr" -> "\"array_join(x, , , 1)\"",
        "paramIndex" -> "3",
        "inputSql" -> "\"1\"",
        "inputType" -> "\"INT\"",
        "requiredType" -> "\"STRING\""
      ),
      queryContext = Array(ExpectedContext("", "", 0, 21, "array_join(x, ', ', 1)"))
    )
  }

  test("array_min function") {
    val df = Seq(
      Seq[Option[Int]](Some(1), Some(3), Some(2)),
      Seq.empty[Option[Int]],
      Seq[Option[Int]](None),
      Seq[Option[Int]](None, Some(1), Some(-100))
    ).toDF("a")

    val answer = Seq(Row(1), Row(null), Row(null), Row(-100))

    checkAnswer(df.select(array_min(df("a"))), answer)
    checkAnswer(df.selectExpr("array_min(a)"), answer)
  }

  test("array_max function") {
    val df = Seq(
      Seq[Option[Int]](Some(1), Some(3), Some(2)),
      Seq.empty[Option[Int]],
      Seq[Option[Int]](None),
      Seq[Option[Int]](None, Some(1), Some(-100))
    ).toDF("a")

    val answer = Seq(Row(3), Row(null), Row(null), Row(1))

    checkAnswer(df.select(array_max(df("a"))), answer)
    checkAnswer(df.selectExpr("array_max(a)"), answer)
  }

  test("sequence") {
    checkAnswer(Seq((-2, 2)).toDF().select(sequence($"_1", $"_2")),
      Seq(Row(Array(-2, -1, 0, 1, 2))))
    checkAnswer(Seq((7, 2, -2)).toDF().select(sequence($"_1", $"_2", $"_3")),
      Seq(Row(Array(7, 5, 3))))

    checkAnswer(
      spark.sql("select sequence(" +
        "   cast('2018-01-01 00:00:00' as timestamp)" +
        ",  cast('2018-01-02 00:00:00' as timestamp)" +
        ",  interval 12 hours)"),
      Seq(Row(Array(
        Timestamp.valueOf("2018-01-01 00:00:00"),
        Timestamp.valueOf("2018-01-01 12:00:00"),
        Timestamp.valueOf("2018-01-02 00:00:00")))))

    withDefaultTimeZone(UTC) {
      checkAnswer(
        spark.sql("select sequence(" +
          "   cast('2018-01-01' as date)" +
          ",  cast('2018-03-01' as date)" +
          ",  interval 1 month)"),
        Seq(Row(Array(
          Date.valueOf("2018-01-01"),
          Date.valueOf("2018-02-01"),
          Date.valueOf("2018-03-01")))))
    }

    // test type coercion
    checkAnswer(
      Seq((1.toByte, 3L, 1)).toDF().select(sequence($"_1", $"_2", $"_3")),
      Seq(Row(Array(1L, 2L, 3L))))

    checkAnswer(
      spark.sql("select sequence(" +
        "   cast('2018-01-01' as date)" +
        ",  cast('2018-01-02 00:00:00' as timestamp)" +
        ",  interval 12 hours)"),
      Seq(Row(Array(
        Timestamp.valueOf("2018-01-01 00:00:00"),
        Timestamp.valueOf("2018-01-01 12:00:00"),
        Timestamp.valueOf("2018-01-02 00:00:00")))))

    // test invalid data types
    checkError(
      exception = intercept[AnalysisException] {
        Seq((true, false)).toDF().selectExpr("sequence(_1, _2)")
      },
      errorClass = "DATATYPE_MISMATCH.SEQUENCE_WRONG_INPUT_TYPES",
      parameters = Map(
        "sqlExpr" -> "\"sequence(_1, _2)\"",
        "functionName" -> "`sequence`",
        "startType" -> "(\"TIMESTAMP\" or \"TIMESTAMP_NTZ\" or \"DATE\")",
        "stepType" -> "(\"INTERVAL\" or \"INTERVAL YEAR TO MONTH\" or \"INTERVAL DAY TO SECOND\")",
        "otherStartType" -> "\"INTEGRAL\""
      ),
      queryContext = Array(ExpectedContext("", "", 0, 15, "sequence(_1, _2)"))
    )
    checkError(
      exception = intercept[AnalysisException] {
        Seq((true, false, 42)).toDF().selectExpr("sequence(_1, _2, _3)")
      },
      errorClass = "DATATYPE_MISMATCH.SEQUENCE_WRONG_INPUT_TYPES",
      parameters = Map(
        "sqlExpr" -> "\"sequence(_1, _2, _3)\"",
        "functionName" -> "`sequence`",
        "startType" -> "(\"TIMESTAMP\" or \"TIMESTAMP_NTZ\" or \"DATE\")",
        "stepType" -> "(\"INTERVAL\" or \"INTERVAL YEAR TO MONTH\" or \"INTERVAL DAY TO SECOND\")",
        "otherStartType" -> "\"INTEGRAL\""
      ),
      queryContext = Array(ExpectedContext("", "", 0, 19, "sequence(_1, _2, _3)"))
    )
    checkError(
      exception = intercept[AnalysisException] {
        Seq((1, 2, 0.5)).toDF().selectExpr("sequence(_1, _2, _3)")
      },
      errorClass = "DATATYPE_MISMATCH.SEQUENCE_WRONG_INPUT_TYPES",
      parameters = Map(
        "sqlExpr" -> "\"sequence(_1, _2, _3)\"",
        "functionName" -> "`sequence`",
        "startType" -> "(\"TIMESTAMP\" or \"TIMESTAMP_NTZ\" or \"DATE\")",
        "stepType" -> "(\"INTERVAL\" or \"INTERVAL YEAR TO MONTH\" or \"INTERVAL DAY TO SECOND\")",
        "otherStartType" -> "\"INTEGRAL\""
      ),
      queryContext = Array(ExpectedContext("", "", 0, 19, "sequence(_1, _2, _3)"))
    )
  }

  test("reverse function - string") {
    val oneRowDF = Seq(("Spark", 3215)).toDF("s", "i")
    def testString(): Unit = {
      checkAnswer(oneRowDF.select(reverse($"s")), Seq(Row("krapS")))
      checkAnswer(oneRowDF.selectExpr("reverse(s)"), Seq(Row("krapS")))
      checkAnswer(oneRowDF.select(reverse($"i")), Seq(Row("5123")))
      checkAnswer(oneRowDF.selectExpr("reverse(i)"), Seq(Row("5123")))
      checkAnswer(oneRowDF.selectExpr("reverse(null)"), Seq(Row(null)))
    }

    // Test with local relation, the Project will be evaluated without codegen
    testString()
    // Test with cached relation, the Project will be evaluated with codegen
    oneRowDF.cache()
    testString()
  }

  test("reverse function - array for primitive type not containing null") {
    val idfNotContainsNull = Seq(
      Seq(1, 9, 8, 7),
      Seq(5, 8, 9, 7, 2),
      Seq.empty,
      null
    ).toDF("i")

    def testArrayOfPrimitiveTypeNotContainsNull(): Unit = {
      checkAnswer(
        idfNotContainsNull.select(reverse($"i")),
        Seq(Row(Seq(7, 8, 9, 1)), Row(Seq(2, 7, 9, 8, 5)), Row(Seq.empty), Row(null))
      )
      checkAnswer(
        idfNotContainsNull.selectExpr("reverse(i)"),
        Seq(Row(Seq(7, 8, 9, 1)), Row(Seq(2, 7, 9, 8, 5)), Row(Seq.empty), Row(null))
      )
    }

    // Test with local relation, the Project will be evaluated without codegen
    testArrayOfPrimitiveTypeNotContainsNull()
    // Test with cached relation, the Project will be evaluated with codegen
    idfNotContainsNull.cache()
    testArrayOfPrimitiveTypeNotContainsNull()
  }

  test("reverse function - array for primitive type containing null") {
    val idfContainsNull = Seq[Seq[Integer]](
      Seq(1, 9, 8, null, 7),
      Seq(null, 5, 8, 9, 7, 2),
      Seq.empty,
      null
    ).toDF("i")

    def testArrayOfPrimitiveTypeContainsNull(): Unit = {
      checkAnswer(
        idfContainsNull.select(reverse($"i")),
        Seq(Row(Seq(7, null, 8, 9, 1)), Row(Seq(2, 7, 9, 8, 5, null)), Row(Seq.empty), Row(null))
      )
      checkAnswer(
        idfContainsNull.selectExpr("reverse(i)"),
        Seq(Row(Seq(7, null, 8, 9, 1)), Row(Seq(2, 7, 9, 8, 5, null)), Row(Seq.empty), Row(null))
      )
    }

    // Test with local relation, the Project will be evaluated without codegen
    testArrayOfPrimitiveTypeContainsNull()
    // Test with cached relation, the Project will be evaluated with codegen
    idfContainsNull.cache()
    testArrayOfPrimitiveTypeContainsNull()
  }

  test("reverse function - array for non-primitive type") {
    val sdf = Seq(
      Seq("c", "a", "b"),
      Seq("b", null, "c", null),
      Seq.empty,
      null
    ).toDF("s")

    def testArrayOfNonPrimitiveType(): Unit = {
      checkAnswer(
        sdf.select(reverse($"s")),
        Seq(Row(Seq("b", "a", "c")), Row(Seq(null, "c", null, "b")), Row(Seq.empty), Row(null))
      )
      checkAnswer(
        sdf.selectExpr("reverse(s)"),
        Seq(Row(Seq("b", "a", "c")), Row(Seq(null, "c", null, "b")), Row(Seq.empty), Row(null))
      )
      checkAnswer(
        sdf.selectExpr("reverse(array(array(1, 2), array(3, 4)))"),
        Seq.fill(sdf.count().toInt)(Row(Seq(Seq(3, 4), Seq(1, 2))))
      )
    }

    // Test with local relation, the Project will be evaluated without codegen
    testArrayOfNonPrimitiveType()
    // Test with cached relation, the Project will be evaluated with codegen
    sdf.cache()
    testArrayOfNonPrimitiveType()
  }

  test("reverse function - data type mismatch") {
    checkError(
      exception = intercept[AnalysisException] {
        sql("select reverse(struct(1, 'a'))")
      },
      errorClass = "DATATYPE_MISMATCH.UNEXPECTED_INPUT_TYPE",
      parameters = Map(
        "sqlExpr" -> "\"reverse(struct(1, a))\"",
        "paramIndex" -> "1",
        "inputSql" -> "\"struct(1, a)\"",
        "inputType" -> "\"STRUCT<col1: INT, col2: STRING>\"",
        "requiredType" -> "(\"STRING\" or \"ARRAY\")"
      ),
      queryContext = Array(ExpectedContext("", "", 7, 29, "reverse(struct(1, 'a'))"))
    )

    checkError(
      exception = intercept[AnalysisException] {
        sql("select reverse(map(1, 'a'))")
      },
      errorClass = "DATATYPE_MISMATCH.UNEXPECTED_INPUT_TYPE",
      parameters = Map(
        "sqlExpr" -> "\"reverse(map(1, a))\"",
        "paramIndex" -> "1",
        "inputSql" -> "\"map(1, a)\"",
        "inputType" -> "\"MAP<INT, STRING>\"",
        "requiredType" -> "(\"STRING\" or \"ARRAY\")"
      ),
      queryContext = Array(ExpectedContext("", "", 7, 26, "reverse(map(1, 'a'))"))
    )
  }

  test("array position function") {
    val df = Seq(
      (Seq[Int](1, 2), "x", 1),
      (Seq[Int](), "x", 1)
    ).toDF("a", "b", "c")

    checkAnswer(
      df.select(array_position(df("a"), 1)),
      Seq(Row(1L), Row(0L))
    )
    checkAnswer(
      df.selectExpr("array_position(a, 1)"),
      Seq(Row(1L), Row(0L))
    )
    checkAnswer(
      df.selectExpr("array_position(a, c)"),
      Seq(Row(1L), Row(0L))
    )
    checkAnswer(
      df.select(array_position(df("a"), df("c"))),
      Seq(Row(1L), Row(0L))
    )
    checkAnswer(
      df.select(array_position(df("a"), null)),
      Seq(Row(null), Row(null))
    )
    checkAnswer(
      df.selectExpr("array_position(a, null)"),
      Seq(Row(null), Row(null))
    )

    checkAnswer(
      OneRowRelation().selectExpr("array_position(array(1), 1.23D)"),
      Seq(Row(0L))
    )

    checkAnswer(
      OneRowRelation().selectExpr("array_position(array(1), 1.0D)"),
      Seq(Row(1L))
    )

    checkAnswer(
      OneRowRelation().selectExpr("array_position(array(1.D), 1)"),
      Seq(Row(1L))
    )

    checkAnswer(
      OneRowRelation().selectExpr("array_position(array(1.23D), 1)"),
      Seq(Row(0L))
    )

    checkAnswer(
      OneRowRelation().selectExpr("array_position(array(array(1)), array(1.0D))"),
      Seq(Row(1L))
    )

    checkAnswer(
      OneRowRelation().selectExpr("array_position(array(array(1)), array(1.23D))"),
      Seq(Row(0L))
    )

    checkAnswer(
      OneRowRelation().selectExpr("array_position(array(array(1), null)[0], 1)"),
      Seq(Row(1L))
    )
    checkAnswer(
      OneRowRelation().selectExpr("array_position(array(1, null), array(1, null)[0])"),
      Seq(Row(1L))
    )

    checkError(
      exception = intercept[AnalysisException] {
        Seq((null, "a")).toDF().selectExpr("array_position(_1, _2)")
      },
      errorClass = "DATATYPE_MISMATCH.NULL_TYPE",
      parameters = Map(
        "sqlExpr" -> "\"array_position(_1, _2)\"",
        "functionName" -> "`array_position`"
      ),
      queryContext = Array(ExpectedContext("", "", 0, 21, "array_position(_1, _2)"))
    )

    checkError(
      exception = intercept[AnalysisException] {
        Seq(("a string element", null)).toDF().selectExpr("array_position(_1, _2)")
      },
      errorClass = "DATATYPE_MISMATCH.NULL_TYPE",
      parameters = Map(
        "sqlExpr" -> "\"array_position(_1, _2)\"",
        "functionName" -> "`array_position`"
      ),
      queryContext = Array(ExpectedContext("", "", 0, 21, "array_position(_1, _2)"))
    )

    checkError(
      exception = intercept[AnalysisException] {
        Seq(("a string element", "a")).toDF().selectExpr("array_position(_1, _2)")
      },
      errorClass = "DATATYPE_MISMATCH.UNEXPECTED_INPUT_TYPE",
      parameters = Map(
        "sqlExpr" -> "\"array_position(_1, _2)\"",
        "paramIndex" -> "1",
        "requiredType" -> "\"ARRAY\"",
        "inputSql" -> "\"_1\"",
        "inputType" -> "\"STRING\""
      ),
      queryContext = Array(ExpectedContext("", "", 0, 21, "array_position(_1, _2)"))
    )

    checkError(
      exception = intercept[AnalysisException] {
        OneRowRelation().selectExpr("array_position(array(1), '1')")
      },
      errorClass = "DATATYPE_MISMATCH.ARRAY_FUNCTION_DIFF_TYPES",
      parameters = Map(
        "sqlExpr" -> "\"array_position(array(1), 1)\"",
        "functionName" -> "`array_position`",
        "dataType" -> "\"ARRAY\"",
        "leftType" -> "\"ARRAY<INT>\"",
        "rightType" -> "\"STRING\""
      ),
      queryContext = Array(ExpectedContext("", "", 0, 28, "array_position(array(1), '1')"))
    )
  }

  test("element_at function") {
    val df = Seq(
      (Seq[String]("1", "2", "3"), 1),
      (Seq[String](null, ""), -1),
      (Seq[String](), 2)
    ).toDF("a", "b")

    intercept[Exception] {
      checkAnswer(
        df.select(element_at(df("a"), 0)),
        Seq(Row(null), Row(null), Row(null))
      )
    }.getMessage.contains("SQL array indices start at 1")
    intercept[Exception] {
      checkAnswer(
        df.select(element_at(df("a"), 1.1)),
        Seq(Row(null), Row(null), Row(null))
      )
    }
    if (!conf.ansiEnabled) {
      checkAnswer(
        df.select(element_at(df("a"), 4)),
        Seq(Row(null), Row(null), Row(null))
      )
      checkAnswer(
        df.select(element_at(df("a"), df("b"))),
        Seq(Row("1"), Row(""), Row(null))
      )
      checkAnswer(
        df.selectExpr("element_at(a, b)"),
        Seq(Row("1"), Row(""), Row(null))
      )

      checkAnswer(
        df.select(element_at(df("a"), 1)),
        Seq(Row("1"), Row(null), Row(null))
      )
      checkAnswer(
        df.select(element_at(df("a"), -1)),
        Seq(Row("3"), Row(""), Row(null))
      )

      checkAnswer(
        df.selectExpr("element_at(a, 4)"),
        Seq(Row(null), Row(null), Row(null))
      )

      checkAnswer(
        df.selectExpr("element_at(a, 1)"),
        Seq(Row("1"), Row(null), Row(null))
      )
      checkAnswer(
        df.selectExpr("element_at(a, -1)"),
        Seq(Row("3"), Row(""), Row(null))
      )
    }

    checkError(
      exception = intercept[AnalysisException] {
        Seq(("a string element", 1)).toDF().selectExpr("element_at(_1, _2)")
      },
      errorClass = "DATATYPE_MISMATCH.UNEXPECTED_INPUT_TYPE",
      parameters = Map(
        "sqlExpr" -> "\"element_at(_1, _2)\"",
        "paramIndex" -> "1",
        "inputSql" -> "\"_1\"",
        "inputType" -> "\"STRING\"",
        "requiredType" -> "(\"ARRAY\" or \"MAP\")"
      ),
      queryContext = Array(ExpectedContext("", "", 0, 17, "element_at(_1, _2)"))
    )

    checkAnswer(
      OneRowRelation().selectExpr("element_at(array(2, 1), 2S)"),
      Seq(Row(1))
    )

    checkAnswer(
      OneRowRelation().selectExpr("element_at(array('a', 'b'), 1Y)"),
      Seq(Row("a"))
    )

    checkAnswer(
      OneRowRelation().selectExpr("element_at(array(1, 2, 3), 3)"),
      Seq(Row(3))
    )

    checkError(
      exception = intercept[AnalysisException] {
        OneRowRelation().selectExpr("element_at(array('a', 'b'), 1L)")
      },
      errorClass = "DATATYPE_MISMATCH.UNEXPECTED_INPUT_TYPE",
      parameters = Map(
        "sqlExpr" -> "\"element_at(array(a, b), 1)\"",
        "paramIndex" -> "2",
        "inputSql" -> "\"1\"",
        "inputType" -> "\"BIGINT\"",
        "requiredType" -> "\"INT\""
      ),
      queryContext = Array(ExpectedContext("", "", 0, 30, "element_at(array('a', 'b'), 1L)"))
    )

    checkAnswer(
      OneRowRelation().selectExpr("element_at(map(1, 'a', 2, 'b'), 2Y)"),
      Seq(Row("b"))
    )

    checkAnswer(
      OneRowRelation().selectExpr("element_at(map(1, 'a', 2, 'b'), 1S)"),
      Seq(Row("a"))
    )

    checkAnswer(
      OneRowRelation().selectExpr("element_at(map(1, 'a', 2, 'b'), 2)"),
      Seq(Row("b"))
    )

    checkAnswer(
      OneRowRelation().selectExpr("element_at(map(1, 'a', 2, 'b'), 2L)"),
      Seq(Row("b"))
    )

    checkAnswer(
      OneRowRelation().selectExpr("element_at(map(1, 'a', 2, 'b'), 1.0D)"),
      Seq(Row("a"))
    )

    if (!conf.ansiEnabled) {
      checkAnswer(
        OneRowRelation().selectExpr("element_at(map(1, 'a', 2, 'b'), 1.23D)"),
        Seq(Row(null))
      )
    }

    checkError(
      exception = intercept[AnalysisException] {
        OneRowRelation().selectExpr("element_at(map(1, 'a', 2, 'b'), '1')")
      },
      errorClass = "DATATYPE_MISMATCH.MAP_FUNCTION_DIFF_TYPES",
      parameters = Map(
        "sqlExpr" -> "\"element_at(map(1, a, 2, b), 1)\"",
        "functionName" -> "`element_at`",
        "dataType" -> "\"MAP\"",
        "leftType" -> "\"MAP<INT, STRING>\"",
        "rightType" -> "\"STRING\""
      ),
      queryContext = Array(ExpectedContext("", "", 0, 35, "element_at(map(1, 'a', 2, 'b'), '1')"))
    )
  }

  test("SPARK-40214: get function") {
    val df = Seq(
      (Seq[String]("1", "2", "3"), 2),
      (Seq[String](null, ""), 1),
      (Seq[String](), 2),
      (null, 3)
    ).toDF("a", "b")

    checkAnswer(
      df.select(get(df("a"), lit(-1))),
      Seq(Row(null), Row(null), Row(null), Row(null))
    )
    checkAnswer(
      df.select(get(df("a"), lit(0))),
      Seq(Row("1"), Row(null), Row(null), Row(null))
    )
    checkAnswer(
      df.select(get(df("a"), lit(1))),
      Seq(Row("2"), Row(""), Row(null), Row(null))
    )
    checkAnswer(
      df.select(get(df("a"), lit(2))),
      Seq(Row("3"), Row(null), Row(null), Row(null))
    )
    checkAnswer(
      df.select(get(df("a"), lit(3))),
      Seq(Row(null), Row(null), Row(null), Row(null))
    )
    checkAnswer(
      df.select(get(df("a"), df("b"))),
      Seq(Row("3"), Row(""), Row(null), Row(null))
    )
    checkAnswer(
      df.select(get(df("a"), df("b") - 1)),
      Seq(Row("2"), Row(null), Row(null), Row(null))
    )
  }

  test("array_union functions") {
    val df1 = Seq((Array(1, 2, 3), Array(4, 2))).toDF("a", "b")
    val ans1 = Row(Seq(1, 2, 3, 4))
    checkAnswer(df1.select(array_union($"a", $"b")), ans1)
    checkAnswer(df1.selectExpr("array_union(a, b)"), ans1)

    val df2 = Seq((Array[Integer](1, 2, null, 4, 5), Array(-5, 4, -3, 2, -1))).toDF("a", "b")
    val ans2 = Row(Seq(1, 2, null, 4, 5, -5, -3, -1))
    checkAnswer(df2.select(array_union($"a", $"b")), ans2)
    checkAnswer(df2.selectExpr("array_union(a, b)"), ans2)

    val df3 = Seq((Array(1L, 2L, 3L), Array(4L, 2L))).toDF("a", "b")
    val ans3 = Row(Seq(1L, 2L, 3L, 4L))
    checkAnswer(df3.select(array_union($"a", $"b")), ans3)
    checkAnswer(df3.selectExpr("array_union(a, b)"), ans3)

    val df4 = Seq((Array[java.lang.Long](1L, 2L, null, 4L, 5L), Array(-5L, 4L, -3L, 2L, -1L)))
      .toDF("a", "b")
    val ans4 = Row(Seq(1L, 2L, null, 4L, 5L, -5L, -3L, -1L))
    checkAnswer(df4.select(array_union($"a", $"b")), ans4)
    checkAnswer(df4.selectExpr("array_union(a, b)"), ans4)

    val df5 = Seq((Array("b", "a", "c"), Array("b", null, "a", "g"))).toDF("a", "b")
    val ans5 = Row(Seq("b", "a", "c", null, "g"))
    checkAnswer(df5.select(array_union($"a", $"b")), ans5)
    checkAnswer(df5.selectExpr("array_union(a, b)"), ans5)

    val df6 = Seq((null, Array("a"))).toDF("a", "b")
    checkError(
      exception = intercept[AnalysisException] {
        df6.select(array_union($"a", $"b"))
      },
      errorClass = "DATATYPE_MISMATCH.BINARY_ARRAY_DIFF_TYPES",
      parameters = Map(
        "sqlExpr" -> "\"array_union(a, b)\"",
        "functionName" -> "`array_union`",
        "arrayType" -> "\"ARRAY\"",
        "leftType" -> "\"VOID\"",
        "rightType" -> "\"ARRAY<STRING>\""))

    checkError(
      exception = intercept[AnalysisException] {
        df6.selectExpr("array_union(a, b)")
      },
      errorClass = "DATATYPE_MISMATCH.BINARY_ARRAY_DIFF_TYPES",
      parameters = Map(
        "sqlExpr" -> "\"array_union(a, b)\"",
        "functionName" -> "`array_union`",
        "arrayType" -> "\"ARRAY\"",
        "leftType" -> "\"VOID\"",
        "rightType" -> "\"ARRAY<STRING>\""),
      context = ExpectedContext(
        fragment = "array_union(a, b)",
        start = 0,
        stop = 16
      )
    )

    val df7 = Seq((null, null)).toDF("a", "b")
    checkError(
      exception = intercept[AnalysisException] {
        df7.select(array_union($"a", $"b"))
      },
      errorClass = "DATATYPE_MISMATCH.BINARY_ARRAY_DIFF_TYPES",
      parameters = Map(
        "sqlExpr" -> "\"array_union(a, b)\"",
        "functionName" -> "`array_union`",
        "arrayType" -> "\"ARRAY\"",
        "leftType" -> "\"VOID\"",
        "rightType" -> "\"VOID\"")
    )
    checkError(
      exception = intercept[AnalysisException] {
        df7.selectExpr("array_union(a, b)")
      },
      errorClass = "DATATYPE_MISMATCH.BINARY_ARRAY_DIFF_TYPES",
      parameters = Map(
        "sqlExpr" -> "\"array_union(a, b)\"",
        "functionName" -> "`array_union`",
        "arrayType" -> "\"ARRAY\"",
        "leftType" -> "\"VOID\"",
        "rightType" -> "\"VOID\""),
      context = ExpectedContext(
        fragment = "array_union(a, b)",
        start = 0,
        stop = 16
      )
    )

    val df8 = Seq((Array(Array(1)), Array("a"))).toDF("a", "b")
    checkError(
      exception = intercept[AnalysisException] {
        df8.select(array_union($"a", $"b"))
      },
      errorClass = "DATATYPE_MISMATCH.BINARY_ARRAY_DIFF_TYPES",
      parameters = Map(
        "sqlExpr" -> "\"array_union(a, b)\"",
        "functionName" -> "`array_union`",
        "arrayType" -> "\"ARRAY\"",
        "leftType" -> "\"ARRAY<ARRAY<INT>>\"",
        "rightType" -> "\"ARRAY<STRING>\"")
    )
    checkError(
      exception = intercept[AnalysisException] {
        df8.selectExpr("array_union(a, b)")
      },
      errorClass = "DATATYPE_MISMATCH.BINARY_ARRAY_DIFF_TYPES",
      parameters = Map(
        "sqlExpr" -> "\"array_union(a, b)\"",
        "functionName" -> "`array_union`",
        "arrayType" -> "\"ARRAY\"",
        "leftType" -> "\"ARRAY<ARRAY<INT>>\"",
        "rightType" -> "\"ARRAY<STRING>\""),
      context = ExpectedContext(
        fragment = "array_union(a, b)",
        start = 0,
        stop = 16
      )
    )
  }

  test("concat function - arrays") {
    val nseqi : Seq[Int] = null
    val nseqs : Seq[String] = null
    val df = Seq(
      (Seq(1), Seq(2, 3), Seq(5L, 6L), nseqi, Seq("a", "b", "c"), Seq("d", "e"), Seq("f"), nseqs),
      (Seq(1, 0), Seq.empty[Int], Seq(2L), nseqi, Seq("a"), Seq.empty[String], Seq(null), nseqs)
    ).toDF("i1", "i2", "i3", "in", "s1", "s2", "s3", "sn")

    // Simple test cases
    def simpleTest(): Unit = {
      if (!conf.ansiEnabled) {
        checkAnswer(
          df.select(concat($"i1", $"s1")),
          Seq(Row(Seq("1", "a", "b", "c")), Row(Seq("1", "0", "a")))
        )
      }
      checkAnswer(
        df.select(concat($"i1", $"i2", $"i3")),
        Seq(Row(Seq(1, 2, 3, 5, 6)), Row(Seq(1, 0, 2)))
      )
      checkAnswer(
        df.selectExpr("concat(array(1, null), i2, i3)"),
        Seq(Row(Seq(1, null, 2, 3, 5, 6)), Row(Seq(1, null, 2)))
      )
      checkAnswer(
        df.select(concat($"s1", $"s2", $"s3")),
        Seq(Row(Seq("a", "b", "c", "d", "e", "f")), Row(Seq("a", null)))
      )
      checkAnswer(
        df.selectExpr("concat(s1, s2, s3)"),
        Seq(Row(Seq("a", "b", "c", "d", "e", "f")), Row(Seq("a", null)))
      )
    }

    // Test with local relation, the Project will be evaluated without codegen
    simpleTest()
    // Test with cached relation, the Project will be evaluated with codegen
    df.cache()
    simpleTest()

    // Null test cases
    def nullTest(): Unit = {
      checkAnswer(
        df.select(concat($"i1", $"in")),
        Seq(Row(null), Row(null))
      )
      checkAnswer(
        df.select(concat($"in", $"i1")),
        Seq(Row(null), Row(null))
      )
      checkAnswer(
        df.select(concat($"s1", $"sn")),
        Seq(Row(null), Row(null))
      )
      checkAnswer(
        df.select(concat($"sn", $"s1")),
        Seq(Row(null), Row(null))
      )
    }

    // Test with local relation, the Project will be evaluated without codegen
    df.unpersist(blocking = true)
    nullTest()
    // Test with cached relation, the Project will be evaluated with codegen
    df.cache()
    nullTest()

    // Type error test cases
    checkError(
      exception = intercept[AnalysisException] {
        df.selectExpr("concat(i1, i2, null)")
      },
      errorClass = "DATATYPE_MISMATCH.DATA_DIFF_TYPES",
      parameters = Map(
        "sqlExpr" -> "\"concat(i1, i2, NULL)\"",
        "functionName" -> "`concat`",
        "dataType" -> "(\"ARRAY<INT>\" or \"ARRAY<INT>\" or \"STRING\")"
      ),
      queryContext = Array(ExpectedContext("", "", 0, 19, "concat(i1, i2, null)"))
    )

    checkError(
      exception = intercept[AnalysisException] {
        df.selectExpr("concat(i1, array(i1, i2))")
      },
      errorClass = "DATATYPE_MISMATCH.DATA_DIFF_TYPES",
      parameters = Map(
        "sqlExpr" -> "\"concat(i1, array(i1, i2))\"",
        "functionName" -> "`concat`",
        "dataType" -> "(\"ARRAY<INT>\" or \"ARRAY<ARRAY<INT>>\")"
      ),
      queryContext = Array(ExpectedContext("", "", 0, 24, "concat(i1, array(i1, i2))"))
    )

    checkError(
      exception = intercept[AnalysisException] {
        df.selectExpr("concat(map(1, 2), map(3, 4))")
      },
      errorClass = "DATATYPE_MISMATCH.UNEXPECTED_INPUT_TYPE",
      parameters = Map(
        "sqlExpr" -> "\"concat(map(1, 2), map(3, 4))\"",
        "paramIndex" -> "1",
        "requiredType" -> "(\"STRING\" or \"BINARY\" or \"ARRAY\")",
        "inputSql" -> "\"map(1, 2)\"",
        "inputType" -> "\"MAP<INT, INT>\""
      ),
      queryContext = Array(ExpectedContext("", "", 0, 27, "concat(map(1, 2), map(3, 4))"))
    )
  }

  test("SPARK-31227: Non-nullable null type should not coerce to nullable type in concat") {
    val actual = spark.range(1).selectExpr("concat(array(), array(1)) as arr")
    val expected = spark.range(1).selectExpr("array(1) as arr")
    checkAnswer(actual, expected)
    assert(actual.schema === expected.schema)
  }

  test("flatten function") {
    // Test cases with a primitive type
    val intDF = Seq(
      (Seq(Seq(1, 2, 3), Seq(4, 5), Seq(6))),
      (Seq(Seq(1, 2))),
      (Seq(Seq(1), Seq.empty)),
      (Seq(Seq.empty, Seq(1))),
      (Seq(Seq.empty, Seq.empty)),
      (Seq(Seq(1), null)),
      (Seq(null, Seq(1))),
      (Seq(null, null))
    ).toDF("i")

    val intDFResult = Seq(
      Row(Seq(1, 2, 3, 4, 5, 6)),
      Row(Seq(1, 2)),
      Row(Seq(1)),
      Row(Seq(1)),
      Row(Seq.empty),
      Row(null),
      Row(null),
      Row(null))

    def testInt(): Unit = {
      checkAnswer(intDF.select(flatten($"i")), intDFResult)
      checkAnswer(intDF.selectExpr("flatten(i)"), intDFResult)
    }

    // Test with local relation, the Project will be evaluated without codegen
    testInt()
    // Test with cached relation, the Project will be evaluated with codegen
    intDF.cache()
    testInt()

    // Test cases with non-primitive types
    val strDF = Seq(
      (Seq(Seq("a", "b"), Seq("c"), Seq("d", "e", "f"))),
      (Seq(Seq("a", "b"))),
      (Seq(Seq("a", null), Seq(null, "b"), Seq(null, null))),
      (Seq(Seq("a"), Seq.empty)),
      (Seq(Seq.empty, Seq("a"))),
      (Seq(Seq.empty, Seq.empty)),
      (Seq(Seq("a"), null)),
      (Seq(null, Seq("a"))),
      (Seq(null, null))
    ).toDF("s")

    val strDFResult = Seq(
      Row(Seq("a", "b", "c", "d", "e", "f")),
      Row(Seq("a", "b")),
      Row(Seq("a", null, null, "b", null, null)),
      Row(Seq("a")),
      Row(Seq("a")),
      Row(Seq.empty),
      Row(null),
      Row(null),
      Row(null))

    def testString(): Unit = {
      checkAnswer(strDF.select(flatten($"s")), strDFResult)
      checkAnswer(strDF.selectExpr("flatten(s)"), strDFResult)
    }

    // Test with local relation, the Project will be evaluated without codegen
    testString()
    // Test with cached relation, the Project will be evaluated with codegen
    strDF.cache()
    testString()

    val arrDF = Seq((1, "a", Seq(1, 2, 3))).toDF("i", "s", "arr")

    def testArray(): Unit = {
      checkAnswer(
        arrDF.selectExpr("flatten(array(arr, array(null, 5), array(6, null)))"),
        Seq(Row(Seq(1, 2, 3, null, 5, 6, null))))
      checkAnswer(
        arrDF.selectExpr("flatten(array(array(arr, arr), array(arr)))"),
        Seq(Row(Seq(Seq(1, 2, 3), Seq(1, 2, 3), Seq(1, 2, 3)))))
    }

    // Test with local relation, the Project will be evaluated without codegen
    testArray()
    // Test with cached relation, the Project will be evaluated with codegen
    arrDF.cache()
    testArray()

    // Error test cases
    val oneRowDF = Seq((1, "a", Seq(1, 2, 3))).toDF("i", "s", "arr")
    checkError(
      exception = intercept[AnalysisException] {
        oneRowDF.select(flatten($"arr"))
      },
      errorClass = "DATATYPE_MISMATCH.UNEXPECTED_INPUT_TYPE",
      parameters = Map(
        "sqlExpr" -> "\"flatten(arr)\"",
        "paramIndex" -> "1",
        "inputSql" -> "\"arr\"",
        "inputType" -> "\"ARRAY<INT>\"",
        "requiredType" -> "\"ARRAY\" of \"ARRAY\""
      )
    )
    checkError(
      exception = intercept[AnalysisException] {
        oneRowDF.select(flatten($"i"))
      },
      errorClass = "DATATYPE_MISMATCH.UNEXPECTED_INPUT_TYPE",
      parameters = Map(
        "sqlExpr" -> "\"flatten(i)\"",
        "paramIndex" -> "1",
        "inputSql" -> "\"i\"",
        "inputType" -> "\"INT\"",
        "requiredType" -> "\"ARRAY\" of \"ARRAY\""
      )
    )
    checkError(
      exception = intercept[AnalysisException] {
        oneRowDF.select(flatten($"s"))
      },
      errorClass = "DATATYPE_MISMATCH.UNEXPECTED_INPUT_TYPE",
      parameters = Map(
        "sqlExpr" -> "\"flatten(s)\"",
        "paramIndex" -> "1",
        "inputSql" -> "\"s\"",
        "inputType" -> "\"STRING\"",
        "requiredType" -> "\"ARRAY\" of \"ARRAY\""
      )
    )
    checkError(
      exception = intercept[AnalysisException] {
        oneRowDF.selectExpr("flatten(null)")
      },
      errorClass = "DATATYPE_MISMATCH.UNEXPECTED_INPUT_TYPE",
      parameters = Map(
        "sqlExpr" -> "\"flatten(NULL)\"",
        "paramIndex" -> "1",
        "inputSql" -> "\"NULL\"",
        "inputType" -> "\"VOID\"",
        "requiredType" -> "\"ARRAY\" of \"ARRAY\""
      ),
      queryContext = Array(ExpectedContext("", "", 0, 12, "flatten(null)"))
    )
  }

  test("array_repeat function") {
    val strDF = Seq(
      ("hi", 2),
      (null, 2)
    ).toDF("a", "b")

    val strDFTwiceResult = Seq(
      Row(Seq("hi", "hi")),
      Row(Seq(null, null))
    )

    def testString(): Unit = {
      checkAnswer(strDF.select(array_repeat($"a", 2)), strDFTwiceResult)
      checkAnswer(strDF.select(array_repeat($"a", $"b")), strDFTwiceResult)
      checkAnswer(strDF.selectExpr("array_repeat(a, 2)"), strDFTwiceResult)
      checkAnswer(strDF.selectExpr("array_repeat(a, b)"), strDFTwiceResult)
    }

    // Test with local relation, the Project will be evaluated without codegen
    testString()
    // Test with cached relation, the Project will be evaluated with codegen
    strDF.cache()
    testString()

    val intDF = {
      val schema = StructType(Seq(
        StructField("a", IntegerType),
        StructField("b", IntegerType)))
      val data = Seq(
        Row(3, 2),
        Row(null, 2)
      )
      spark.createDataFrame(spark.sparkContext.parallelize(data), schema)
    }

    val intDFTwiceResult = Seq(
      Row(Seq(3, 3)),
      Row(Seq(null, null))
    )

    def testInt(): Unit = {
      checkAnswer(intDF.select(array_repeat($"a", 2)), intDFTwiceResult)
      checkAnswer(intDF.select(array_repeat($"a", $"b")), intDFTwiceResult)
      checkAnswer(intDF.selectExpr("array_repeat(a, 2)"), intDFTwiceResult)
      checkAnswer(intDF.selectExpr("array_repeat(a, b)"), intDFTwiceResult)
    }

    // Test with local relation, the Project will be evaluated without codegen
    testInt()
    // Test with cached relation, the Project will be evaluated with codegen
    intDF.cache()
    testInt()

    val nullCountDF = {
      val schema = StructType(Seq(
        StructField("a", StringType),
        StructField("b", IntegerType)))
      val data = Seq(
        Row("hi", null),
        Row(null, null)
      )
      spark.createDataFrame(spark.sparkContext.parallelize(data), schema)
    }

    def testNull(): Unit = {
      checkAnswer(
        nullCountDF.select(array_repeat($"a", $"b")),
        Seq(Row(null), Row(null))
      )
    }

    // Test with local relation, the Project will be evaluated without codegen
    testNull()
    // Test with cached relation, the Project will be evaluated with codegen
    nullCountDF.cache()
    testNull()

    // Error test cases
    val invalidTypeDF = Seq(("hi", "1")).toDF("a", "b")

    checkError(
      exception = intercept[AnalysisException] {
        invalidTypeDF.select(array_repeat($"a", $"b"))
      },
      errorClass = "DATATYPE_MISMATCH.UNEXPECTED_INPUT_TYPE",
      parameters = Map(
        "sqlExpr" -> "\"array_repeat(a, b)\"",
        "paramIndex" -> "2",
        "inputSql" -> "\"b\"",
        "inputType" -> "\"STRING\"",
        "requiredType" -> "\"INT\""
      )
    )
    checkError(
      exception = intercept[AnalysisException] {
        invalidTypeDF.select(array_repeat($"a", lit("1")))
      },
      errorClass = "DATATYPE_MISMATCH.UNEXPECTED_INPUT_TYPE",
      parameters = Map(
        "sqlExpr" -> "\"array_repeat(a, 1)\"",
        "paramIndex" -> "2",
        "inputSql" -> "\"1\"",
        "inputType" -> "\"STRING\"",
        "requiredType" -> "\"INT\""
      )
    )
    checkError(
      exception = intercept[AnalysisException] {
        invalidTypeDF.selectExpr("array_repeat(a, 1.0)")
      },
      errorClass = "DATATYPE_MISMATCH.UNEXPECTED_INPUT_TYPE",
      parameters = Map(
        "sqlExpr" -> "\"array_repeat(a, 1.0)\"",
        "paramIndex" -> "2",
        "inputSql" -> "\"1.0\"",
        "inputType" -> "\"DECIMAL(2,1)\"",
        "requiredType" -> "\"INT\""
      ),
      queryContext = Array(ExpectedContext("", "", 0, 19, "array_repeat(a, 1.0)"))
    )
  }

  test("array remove") {
    val df = Seq(
      (Array[Int](2, 1, 2, 3), Array("a", "b", "c", "a"), Array("", ""), 2),
      (Array.empty[Int], Array.empty[String], Array.empty[String], 2),
      (null, null, null, 2)
    ).toDF("a", "b", "c", "d")
    checkAnswer(
      df.select(array_remove($"a", 2), array_remove($"b", "a"), array_remove($"c", "")),
      Seq(
        Row(Seq(1, 3), Seq("b", "c"), Seq.empty[String]),
        Row(Seq.empty[Int], Seq.empty[String], Seq.empty[String]),
        Row(null, null, null))
    )

    checkAnswer(
      df.select(array_remove($"a", $"d")),
      Seq(
        Row(Seq(1, 3)),
        Row(Seq.empty[Int]),
        Row(null))
    )

    checkAnswer(
      df.selectExpr("array_remove(a, d)"),
      Seq(
        Row(Seq(1, 3)),
        Row(Seq.empty[Int]),
        Row(null))
    )

    checkAnswer(
      OneRowRelation().selectExpr("array_remove(array(1, 2), 1.23D)"),
      Seq(
        Row(Seq(1.0, 2.0))
      )
    )

    checkAnswer(
      OneRowRelation().selectExpr("array_remove(array(1, 2), 1.0D)"),
      Seq(
        Row(Seq(2.0))
      )
    )

    checkAnswer(
      OneRowRelation().selectExpr("array_remove(array(1.0D, 2.0D), 2)"),
      Seq(
        Row(Seq(1.0))
      )
    )

    checkAnswer(
      OneRowRelation().selectExpr("array_remove(array(1.1D, 1.2D), 1)"),
      Seq(
        Row(Seq(1.1, 1.2))
      )
    )

    checkAnswer(
      df.selectExpr("array_remove(a, 2)", "array_remove(b, \"a\")",
        "array_remove(c, \"\")"),
      Seq(
        Row(Seq(1, 3), Seq("b", "c"), Seq.empty[String]),
        Row(Seq.empty[Int], Seq.empty[String], Seq.empty[String]),
        Row(null, null, null))
    )

    checkError(
      exception = intercept[AnalysisException] {
        Seq(("a string element", "a")).toDF().selectExpr("array_remove(_1, _2)")
      },
      errorClass = "DATATYPE_MISMATCH.ARRAY_FUNCTION_DIFF_TYPES",
      parameters = Map(
        "sqlExpr" -> "\"array_remove(_1, _2)\"",
        "functionName" -> "`array_remove`",
        "dataType" -> "\"ARRAY\"",
        "leftType" -> "\"STRING\"",
        "rightType" -> "\"STRING\""
      ),
      queryContext = Array(ExpectedContext("", "", 0, 19, "array_remove(_1, _2)"))
    )

    checkError(
      exception = intercept[AnalysisException] {
        OneRowRelation().selectExpr("array_remove(array(1, 2), '1')")
      },
      errorClass = "DATATYPE_MISMATCH.ARRAY_FUNCTION_DIFF_TYPES",
      parameters = Map(
        "sqlExpr" -> "\"array_remove(array(1, 2), 1)\"",
        "functionName" -> "`array_remove`",
        "dataType" -> "\"ARRAY\"",
        "leftType" -> "\"ARRAY<INT>\"",
        "rightType" -> "\"STRING\""
      ),
      queryContext = Array(ExpectedContext("", "", 0, 29, "array_remove(array(1, 2), '1')"))
    )
  }

  test("array_distinct functions") {
    val df = Seq(
      (Array[Int](2, 1, 3, 4, 3, 5), Array("b", "c", "a", "c", "b", "", "")),
      (Array.empty[Int], Array.empty[String]),
      (null, null)
    ).toDF("a", "b")
    checkAnswer(
      df.select(array_distinct($"a"), array_distinct($"b")),
      Seq(
        Row(Seq(2, 1, 3, 4, 5), Seq("b", "c", "a", "")),
        Row(Seq.empty[Int], Seq.empty[String]),
        Row(null, null))
    )
    checkAnswer(
      df.selectExpr("array_distinct(a)", "array_distinct(b)"),
      Seq(
        Row(Seq(2, 1, 3, 4, 5), Seq("b", "c", "a", "")),
        Row(Seq.empty[Int], Seq.empty[String]),
        Row(null, null))
    )
  }

  // Shuffle expressions should produce same results at retries in the same DataFrame.
  private def checkShuffleResult(df: DataFrame): Unit = {
    checkAnswer(df, df.collect())
  }

  test("shuffle function - array for primitive type not containing null") {
    val idfNotContainsNull = Seq(
      Seq(1, 9, 8, 7),
      Seq(5, 8, 9, 7, 2),
      Seq.empty,
      null
    ).toDF("i")

    def testArrayOfPrimitiveTypeNotContainsNull(): Unit = {
      checkShuffleResult(idfNotContainsNull.select(shuffle($"i")))
      checkShuffleResult(idfNotContainsNull.selectExpr("shuffle(i)"))
    }

    // Test with local relation, the Project will be evaluated without codegen
    testArrayOfPrimitiveTypeNotContainsNull()
    // Test with cached relation, the Project will be evaluated with codegen
    idfNotContainsNull.cache()
    testArrayOfPrimitiveTypeNotContainsNull()
  }

  test("shuffle function - array for primitive type containing null") {
    val idfContainsNull = Seq[Seq[Integer]](
      Seq(1, 9, 8, null, 7),
      Seq(null, 5, 8, 9, 7, 2),
      Seq.empty,
      null
    ).toDF("i")

    def testArrayOfPrimitiveTypeContainsNull(): Unit = {
      checkShuffleResult(idfContainsNull.select(shuffle($"i")))
      checkShuffleResult(idfContainsNull.selectExpr("shuffle(i)"))
    }

    // Test with local relation, the Project will be evaluated without codegen
    testArrayOfPrimitiveTypeContainsNull()
    // Test with cached relation, the Project will be evaluated with codegen
    idfContainsNull.cache()
    testArrayOfPrimitiveTypeContainsNull()
  }

  test("shuffle function - array for non-primitive type") {
    val sdf = Seq(
      Seq("c", "a", "b"),
      Seq("b", null, "c", null),
      Seq.empty,
      null
    ).toDF("s")

    def testNonPrimitiveType(): Unit = {
      checkShuffleResult(sdf.select(shuffle($"s")))
      checkShuffleResult(sdf.selectExpr("shuffle(s)"))
    }

    // Test with local relation, the Project will be evaluated without codegen
    testNonPrimitiveType()
    // Test with cached relation, the Project will be evaluated with codegen
    sdf.cache()
    testNonPrimitiveType()
  }

  test("array_except functions") {
    val df1 = Seq((Array(1, 2, 4), Array(4, 2))).toDF("a", "b")
    val ans1 = Row(Seq(1))
    checkAnswer(df1.select(array_except($"a", $"b")), ans1)
    checkAnswer(df1.selectExpr("array_except(a, b)"), ans1)

    val df2 = Seq((Array[Integer](1, 2, null, 4, 5), Array[Integer](-5, 4, null, 2, -1)))
      .toDF("a", "b")
    val ans2 = Row(Seq(1, 5))
    checkAnswer(df2.select(array_except($"a", $"b")), ans2)
    checkAnswer(df2.selectExpr("array_except(a, b)"), ans2)

    val df3 = Seq((Array(1L, 2L, 4L), Array(4L, 2L))).toDF("a", "b")
    val ans3 = Row(Seq(1L))
    checkAnswer(df3.select(array_except($"a", $"b")), ans3)
    checkAnswer(df3.selectExpr("array_except(a, b)"), ans3)

    val df4 = Seq(
      (Array[java.lang.Long](1L, 2L, null, 4L, 5L), Array[java.lang.Long](-5L, 4L, null, 2L, -1L)))
      .toDF("a", "b")
    val ans4 = Row(Seq(1L, 5L))
    checkAnswer(df4.select(array_except($"a", $"b")), ans4)
    checkAnswer(df4.selectExpr("array_except(a, b)"), ans4)

    val df5 = Seq((Array("c", null, "a", "f"), Array("b", null, "a", "g"))).toDF("a", "b")
    val ans5 = Row(Seq("c", "f"))
    checkAnswer(df5.select(array_except($"a", $"b")), ans5)
    checkAnswer(df5.selectExpr("array_except(a, b)"), ans5)

    val df6 = Seq((null, null)).toDF("a", "b")
    checkError(
      exception = intercept[AnalysisException] {
        df6.select(array_except($"a", $"b"))
      },
      errorClass = "DATATYPE_MISMATCH.BINARY_ARRAY_DIFF_TYPES",
      parameters = Map(
        "sqlExpr" -> "\"array_except(a, b)\"",
        "functionName" -> "`array_except`",
        "arrayType" -> "\"ARRAY\"",
        "leftType" -> "\"VOID\"",
        "rightType" -> "\"VOID\""
      )
    )
    checkError(
      exception = intercept[AnalysisException] {
        df6.selectExpr("array_except(a, b)")
      },
      errorClass = "DATATYPE_MISMATCH.BINARY_ARRAY_DIFF_TYPES",
      parameters = Map(
        "sqlExpr" -> "\"array_except(a, b)\"",
        "functionName" -> "`array_except`",
        "arrayType" -> "\"ARRAY\"",
        "leftType" -> "\"VOID\"",
        "rightType" -> "\"VOID\""
      ),
      queryContext = Array(ExpectedContext("", "", 0, 17, "array_except(a, b)"))
    )
    val df7 = Seq((Array(1), Array("a"))).toDF("a", "b")
    checkError(
      exception = intercept[AnalysisException] {
        df7.select(array_except($"a", $"b"))
      },
      errorClass = "DATATYPE_MISMATCH.BINARY_ARRAY_DIFF_TYPES",
      parameters = Map(
        "sqlExpr" -> "\"array_except(a, b)\"",
        "functionName" -> "`array_except`",
        "arrayType" -> "\"ARRAY\"",
        "leftType" -> "\"ARRAY<INT>\"",
        "rightType" -> "\"ARRAY<STRING>\""
      )
    )
    checkError(
      exception = intercept[AnalysisException] {
        df7.selectExpr("array_except(a, b)")
      },
      errorClass = "DATATYPE_MISMATCH.BINARY_ARRAY_DIFF_TYPES",
      parameters = Map(
        "sqlExpr" -> "\"array_except(a, b)\"",
        "functionName" -> "`array_except`",
        "arrayType" -> "\"ARRAY\"",
        "leftType" -> "\"ARRAY<INT>\"",
        "rightType" -> "\"ARRAY<STRING>\""
      ),
      queryContext = Array(ExpectedContext("", "", 0, 17, "array_except(a, b)"))
    )
    val df8 = Seq((Array("a"), null)).toDF("a", "b")
    checkError(
      exception = intercept[AnalysisException] {
        df8.select(array_except($"a", $"b"))
      },
      errorClass = "DATATYPE_MISMATCH.BINARY_ARRAY_DIFF_TYPES",
      parameters = Map(
        "sqlExpr" -> "\"array_except(a, b)\"",
        "functionName" -> "`array_except`",
        "arrayType" -> "\"ARRAY\"",
        "leftType" -> "\"ARRAY<STRING>\"",
        "rightType" -> "\"VOID\""
      )
    )
    checkError(
      exception = intercept[AnalysisException] {
        df8.selectExpr("array_except(a, b)")
      },
      errorClass = "DATATYPE_MISMATCH.BINARY_ARRAY_DIFF_TYPES",
      parameters = Map(
        "sqlExpr" -> "\"array_except(a, b)\"",
        "functionName" -> "`array_except`",
        "arrayType" -> "\"ARRAY\"",
        "leftType" -> "\"ARRAY<STRING>\"",
        "rightType" -> "\"VOID\""
      ),
      queryContext = Array(ExpectedContext("", "", 0, 17, "array_except(a, b)"))
    )
    val df9 = Seq((null, Array("a"))).toDF("a", "b")
    checkError(
      exception = intercept[AnalysisException] {
        df9.select(array_except($"a", $"b"))
      },
      errorClass = "DATATYPE_MISMATCH.BINARY_ARRAY_DIFF_TYPES",
      parameters = Map(
        "sqlExpr" -> "\"array_except(a, b)\"",
        "functionName" -> "`array_except`",
        "arrayType" -> "\"ARRAY\"",
        "leftType" -> "\"VOID\"",
        "rightType" -> "\"ARRAY<STRING>\""
      )
    )
    checkError(
      exception = intercept[AnalysisException] {
        df9.selectExpr("array_except(a, b)")
      },
      errorClass = "DATATYPE_MISMATCH.BINARY_ARRAY_DIFF_TYPES",
      parameters = Map(
        "sqlExpr" -> "\"array_except(a, b)\"",
        "functionName" -> "`array_except`",
        "arrayType" -> "\"ARRAY\"",
        "leftType" -> "\"VOID\"",
        "rightType" -> "\"ARRAY<STRING>\""
      ),
      queryContext = Array(ExpectedContext("", "", 0, 17, "array_except(a, b)"))
    )

    val df10 = Seq(
      (Array[Integer](1, 2), Array[Integer](2)),
      (Array[Integer](1, 2), Array[Integer](1, null)),
      (Array[Integer](1, null, 3), Array[Integer](1, 2)),
      (Array[Integer](1, null), Array[Integer](2, null))
    ).toDF("a", "b")
    val result10 = df10.select(array_except($"a", $"b"))
    val expectedType10 = ArrayType(IntegerType, containsNull = true)
    assert(result10.first.schema(0).dataType === expectedType10)
  }

  test("array_intersect functions") {
    val df1 = Seq((Array(1, 2, 4), Array(4, 2))).toDF("a", "b")
    val ans1 = Row(Seq(2, 4))
    checkAnswer(df1.select(array_intersect($"a", $"b")), ans1)
    checkAnswer(df1.selectExpr("array_intersect(a, b)"), ans1)

    val df2 = Seq((Array[Integer](1, 2, null, 4, 5), Array[Integer](-5, 4, null, 2, -1)))
      .toDF("a", "b")
    val ans2 = Row(Seq(2, null, 4))
    checkAnswer(df2.select(array_intersect($"a", $"b")), ans2)
    checkAnswer(df2.selectExpr("array_intersect(a, b)"), ans2)

    val df3 = Seq((Array(1L, 2L, 4L), Array(4L, 2L))).toDF("a", "b")
    val ans3 = Row(Seq(2L, 4L))
    checkAnswer(df3.select(array_intersect($"a", $"b")), ans3)
    checkAnswer(df3.selectExpr("array_intersect(a, b)"), ans3)

    val df4 = Seq(
      (Array[java.lang.Long](1L, 2L, null, 4L, 5L), Array[java.lang.Long](-5L, 4L, null, 2L, -1L)))
      .toDF("a", "b")
    val ans4 = Row(Seq(2L, null, 4L))
    checkAnswer(df4.select(array_intersect($"a", $"b")), ans4)
    checkAnswer(df4.selectExpr("array_intersect(a, b)"), ans4)

    val df5 = Seq((Array("c", null, "a", "f"), Array("b", "a", null, "g"))).toDF("a", "b")
    val ans5 = Row(Seq(null, "a"))
    checkAnswer(df5.select(array_intersect($"a", $"b")), ans5)
    checkAnswer(df5.selectExpr("array_intersect(a, b)"), ans5)

    val df6 = Seq((null, null)).toDF("a", "b")
    checkError(
      exception = intercept[AnalysisException] {
        df6.select(array_intersect($"a", $"b"))
      },
      errorClass = "DATATYPE_MISMATCH.BINARY_ARRAY_DIFF_TYPES",
      parameters = Map(
        "sqlExpr" -> "\"array_intersect(a, b)\"",
        "functionName" -> "`array_intersect`",
        "arrayType" -> "\"ARRAY\"",
        "leftType" -> "\"VOID\"",
        "rightType" -> "\"VOID\""
      )
    )
    checkError(
      exception = intercept[AnalysisException] {
        df6.selectExpr("array_intersect(a, b)")
      },
      errorClass = "DATATYPE_MISMATCH.BINARY_ARRAY_DIFF_TYPES",
      parameters = Map(
        "sqlExpr" -> "\"array_intersect(a, b)\"",
        "functionName" -> "`array_intersect`",
        "arrayType" -> "\"ARRAY\"",
        "leftType" -> "\"VOID\"",
        "rightType" -> "\"VOID\""
      ),
      queryContext = Array(ExpectedContext("", "", 0, 20, "array_intersect(a, b)"))
    )

    val df7 = Seq((Array(1), Array("a"))).toDF("a", "b")
    checkError(
      exception = intercept[AnalysisException] {
        df7.select(array_intersect($"a", $"b"))
      },
      errorClass = "DATATYPE_MISMATCH.BINARY_ARRAY_DIFF_TYPES",
      parameters = Map(
        "sqlExpr" -> "\"array_intersect(a, b)\"",
        "functionName" -> "`array_intersect`",
        "arrayType" -> "\"ARRAY\"",
        "leftType" -> "\"ARRAY<INT>\"",
        "rightType" -> "\"ARRAY<STRING>\""
      )
    )
    checkError(
      exception = intercept[AnalysisException] {
        df7.selectExpr("array_intersect(a, b)")
      },
      errorClass = "DATATYPE_MISMATCH.BINARY_ARRAY_DIFF_TYPES",
      parameters = Map(
        "sqlExpr" -> "\"array_intersect(a, b)\"",
        "functionName" -> "`array_intersect`",
        "arrayType" -> "\"ARRAY\"",
        "leftType" -> "\"ARRAY<INT>\"",
        "rightType" -> "\"ARRAY<STRING>\""
      ),
      queryContext = Array(ExpectedContext("", "", 0, 20, "array_intersect(a, b)"))
    )

    val df8 = Seq((null, Array("a"))).toDF("a", "b")
    checkError(
      exception = intercept[AnalysisException] {
        df8.select(array_intersect($"a", $"b"))
      },
      errorClass = "DATATYPE_MISMATCH.BINARY_ARRAY_DIFF_TYPES",
      parameters = Map(
        "sqlExpr" -> "\"array_intersect(a, b)\"",
        "functionName" -> "`array_intersect`",
        "arrayType" -> "\"ARRAY\"",
        "leftType" -> "\"VOID\"",
        "rightType" -> "\"ARRAY<STRING>\""
      )
    )
    checkError(
      exception = intercept[AnalysisException] {
        df8.selectExpr("array_intersect(a, b)")
      },
      errorClass = "DATATYPE_MISMATCH.BINARY_ARRAY_DIFF_TYPES",
      parameters = Map(
        "sqlExpr" -> "\"array_intersect(a, b)\"",
        "functionName" -> "`array_intersect`",
        "arrayType" -> "\"ARRAY\"",
        "leftType" -> "\"VOID\"",
        "rightType" -> "\"ARRAY<STRING>\""
      ),
      queryContext = Array(ExpectedContext("", "", 0, 20, "array_intersect(a, b)"))
    )
  }

  test("transform function - array for primitive type not containing null") {
    val df = Seq(
      Seq(1, 9, 8, 7),
      Seq(5, 8, 9, 7, 2),
      Seq.empty,
      null
    ).toDF("i")

    def testArrayOfPrimitiveTypeNotContainsNull(): Unit = {
      checkAnswer(df.selectExpr("transform(i, x -> x + 1)"),
        Seq(
          Row(Seq(2, 10, 9, 8)),
          Row(Seq(6, 9, 10, 8, 3)),
          Row(Seq.empty),
          Row(null)))
      checkAnswer(df.selectExpr("transform(i, (x, i) -> x + i)"),
        Seq(
          Row(Seq(1, 10, 10, 10)),
          Row(Seq(5, 9, 11, 10, 6)),
          Row(Seq.empty),
          Row(null)))
      checkAnswer(df.select(transform(col("i"), x => x + 1)),
        Seq(
          Row(Seq(2, 10, 9, 8)),
          Row(Seq(6, 9, 10, 8, 3)),
          Row(Seq.empty),
          Row(null)))
      checkAnswer(df.select(transform(col("i"), (x, i) => x + i)),
        Seq(
          Row(Seq(1, 10, 10, 10)),
          Row(Seq(5, 9, 11, 10, 6)),
          Row(Seq.empty),
          Row(null)))
    }

    // Test with local relation, the Project will be evaluated without codegen
    testArrayOfPrimitiveTypeNotContainsNull()
    // Test with cached relation, the Project will be evaluated with codegen
    df.cache()
    testArrayOfPrimitiveTypeNotContainsNull()
  }

  test("transform function - array for primitive type containing null") {
    val df = Seq[Seq[Integer]](
      Seq(1, 9, 8, null, 7),
      Seq(5, null, 8, 9, 7, 2),
      Seq.empty,
      null
    ).toDF("i")

    def testArrayOfPrimitiveTypeContainsNull(): Unit = {
      checkAnswer(df.selectExpr("transform(i, x -> x + 1)"),
        Seq(
          Row(Seq(2, 10, 9, null, 8)),
          Row(Seq(6, null, 9, 10, 8, 3)),
          Row(Seq.empty),
          Row(null)))
      checkAnswer(df.selectExpr("transform(i, (x, i) -> x + i)"),
        Seq(
          Row(Seq(1, 10, 10, null, 11)),
          Row(Seq(5, null, 10, 12, 11, 7)),
          Row(Seq.empty),
          Row(null)))
      checkAnswer(df.select(transform(col("i"), x => x + 1)),
        Seq(
          Row(Seq(2, 10, 9, null, 8)),
          Row(Seq(6, null, 9, 10, 8, 3)),
          Row(Seq.empty),
          Row(null)))
      checkAnswer(df.select(transform(col("i"), (x, i) => x + i)),
        Seq(
          Row(Seq(1, 10, 10, null, 11)),
          Row(Seq(5, null, 10, 12, 11, 7)),
          Row(Seq.empty),
          Row(null)))
    }

    // Test with local relation, the Project will be evaluated without codegen
    testArrayOfPrimitiveTypeContainsNull()
    // Test with cached relation, the Project will be evaluated with codegen
    df.cache()
    testArrayOfPrimitiveTypeContainsNull()
  }

  test("transform function - array for non-primitive type") {
    val df = Seq(
      Seq("c", "a", "b"),
      Seq("b", null, "c", null),
      Seq.empty,
      null
    ).toDF("s")

    def testNonPrimitiveType(): Unit = {
      checkAnswer(df.selectExpr("transform(s, x -> concat(x, x))"),
        Seq(
          Row(Seq("cc", "aa", "bb")),
          Row(Seq("bb", null, "cc", null)),
          Row(Seq.empty),
          Row(null)))
      checkAnswer(df.selectExpr("transform(s, (x, i) -> concat(x, i))"),
        Seq(
          Row(Seq("c0", "a1", "b2")),
          Row(Seq("b0", null, "c2", null)),
          Row(Seq.empty),
          Row(null)))
      checkAnswer(df.select(transform(col("s"), x => concat(x, x))),
        Seq(
          Row(Seq("cc", "aa", "bb")),
          Row(Seq("bb", null, "cc", null)),
          Row(Seq.empty),
          Row(null)))
      checkAnswer(df.select(transform(col("s"), (x, i) => concat(x, i))),
        Seq(
          Row(Seq("c0", "a1", "b2")),
          Row(Seq("b0", null, "c2", null)),
          Row(Seq.empty),
          Row(null)))
    }

    // Test with local relation, the Project will be evaluated without codegen
    testNonPrimitiveType()
    // Test with cached relation, the Project will be evaluated with codegen
    df.cache()
    testNonPrimitiveType()
  }

  test("transform function - special cases") {
    val df = Seq(
      Seq("c", "a", "b"),
      Seq("b", null, "c", null),
      Seq.empty,
      null
    ).toDF("arg")

    def testSpecialCases(): Unit = {
      checkAnswer(df.selectExpr("transform(arg, arg -> arg)"),
        Seq(
          Row(Seq("c", "a", "b")),
          Row(Seq("b", null, "c", null)),
          Row(Seq.empty),
          Row(null)))
      checkAnswer(df.selectExpr("transform(arg, arg)"),
        Seq(
          Row(Seq(Seq("c", "a", "b"), Seq("c", "a", "b"), Seq("c", "a", "b"))),
          Row(Seq(
            Seq("b", null, "c", null),
            Seq("b", null, "c", null),
            Seq("b", null, "c", null),
            Seq("b", null, "c", null))),
          Row(Seq.empty),
          Row(null)))
      checkAnswer(df.selectExpr("transform(arg, x -> concat(arg, array(x)))"),
        Seq(
          Row(Seq(Seq("c", "a", "b", "c"), Seq("c", "a", "b", "a"), Seq("c", "a", "b", "b"))),
          Row(Seq(
            Seq("b", null, "c", null, "b"),
            Seq("b", null, "c", null, null),
            Seq("b", null, "c", null, "c"),
            Seq("b", null, "c", null, null))),
          Row(Seq.empty),
          Row(null)))
      checkAnswer(df.select(transform(col("arg"), arg => arg)),
        Seq(
          Row(Seq("c", "a", "b")),
          Row(Seq("b", null, "c", null)),
          Row(Seq.empty),
          Row(null)))
      checkAnswer(df.select(transform(col("arg"), _ => col("arg"))),
        Seq(
          Row(Seq(Seq("c", "a", "b"), Seq("c", "a", "b"), Seq("c", "a", "b"))),
          Row(Seq(
            Seq("b", null, "c", null),
            Seq("b", null, "c", null),
            Seq("b", null, "c", null),
            Seq("b", null, "c", null))),
          Row(Seq.empty),
          Row(null)))
      checkAnswer(df.select(transform(col("arg"), x => concat(col("arg"), array(x)))),
        Seq(
          Row(Seq(Seq("c", "a", "b", "c"), Seq("c", "a", "b", "a"), Seq("c", "a", "b", "b"))),
          Row(Seq(
            Seq("b", null, "c", null, "b"),
            Seq("b", null, "c", null, null),
            Seq("b", null, "c", null, "c"),
            Seq("b", null, "c", null, null))),
          Row(Seq.empty),
          Row(null)))
    }

    // Test with local relation, the Project will be evaluated without codegen
    testSpecialCases()
    // Test with cached relation, the Project will be evaluated with codegen
    df.cache()
    testSpecialCases()
  }

  test("transform function - invalid") {
    val df = Seq(
      (Seq("c", "a", "b"), 1),
      (Seq("b", null, "c", null), 2),
      (Seq.empty, 3),
      (null, 4)
    ).toDF("s", "i")

    val ex1 = intercept[AnalysisException] {
      df.selectExpr("transform(s, (x, y, z) -> x + y + z)")
    }
    assert(ex1.getMessage.contains("The number of lambda function arguments '3' does not match"))

    checkError(
      exception = intercept[AnalysisException](df.selectExpr("transform(i, x -> x)")),
      errorClass = "DATATYPE_MISMATCH.UNEXPECTED_INPUT_TYPE",
      sqlState = None,
      parameters = Map(
        "sqlExpr" -> "\"transform(i, lambdafunction(x, x))\"",
        "paramIndex" -> "1",
        "inputSql" -> "\"i\"",
        "inputType" -> "\"INT\"",
        "requiredType" -> "\"ARRAY\""),
      context = ExpectedContext(
        fragment = "transform(i, x -> x)",
        start = 0,
        stop = 19))

    checkError(
      exception =
        intercept[AnalysisException](df.selectExpr("transform(a, x -> x)")),
      errorClass = "UNRESOLVED_COLUMN.WITH_SUGGESTION",
      sqlState = None,
      parameters = Map("objectName" -> "`a`", "proposal" -> "`i`, `s`"),
      context = ExpectedContext(
        fragment = "a",
        start = 10,
        stop = 10))
  }

  test("map_filter") {
    val dfInts = Seq(
      Map(1 -> 10, 2 -> 20, 3 -> 30),
      Map(1 -> -1, 2 -> -2, 3 -> -3),
      Map(1 -> 10, 2 -> 5, 3 -> -3)).toDF("m")

    checkAnswer(dfInts.selectExpr(
      "map_filter(m, (k, v) -> k * 10 = v)", "map_filter(m, (k, v) -> k = -v)"),
      Seq(
        Row(Map(1 -> 10, 2 -> 20, 3 -> 30), Map()),
        Row(Map(), Map(1 -> -1, 2 -> -2, 3 -> -3)),
        Row(Map(1 -> 10), Map(3 -> -3))))

    checkAnswer(dfInts.select(
      map_filter(col("m"), (k, v) => k * 10 === v),
      map_filter(col("m"), (k, v) => k === (v * -1))),
      Seq(
        Row(Map(1 -> 10, 2 -> 20, 3 -> 30), Map()),
        Row(Map(), Map(1 -> -1, 2 -> -2, 3 -> -3)),
        Row(Map(1 -> 10), Map(3 -> -3))))

    val dfComplex = Seq(
      Map(1 -> Seq(Some(1)), 2 -> Seq(Some(1), Some(2)), 3 -> Seq(Some(1), Some(2), Some(3))),
      Map(1 -> null, 2 -> Seq(Some(-2), Some(-2)), 3 -> Seq[Option[Int]](None))).toDF("m")

    checkAnswer(dfComplex.selectExpr(
      "map_filter(m, (k, v) -> k = v[0])", "map_filter(m, (k, v) -> k = size(v))"),
      Seq(
        Row(Map(1 -> Seq(1)), Map(1 -> Seq(1), 2 -> Seq(1, 2), 3 -> Seq(1, 2, 3))),
        Row(Map(), Map(2 -> Seq(-2, -2)))))

    checkAnswer(dfComplex.select(
      map_filter(col("m"), (k, v) => k === element_at(v, 1)),
      map_filter(col("m"), (k, v) => k === size(v))),
      Seq(
        Row(Map(1 -> Seq(1)), Map(1 -> Seq(1), 2 -> Seq(1, 2), 3 -> Seq(1, 2, 3))),
        Row(Map(), Map(2 -> Seq(-2, -2)))))

    // Invalid use cases
    val df = Seq(
      (Map(1 -> "a"), 1),
      (Map.empty[Int, String], 2),
      (null, 3)
    ).toDF("s", "i")

    val ex1 = intercept[AnalysisException] {
      df.selectExpr("map_filter(s, (x, y, z) -> x + y + z)")
    }
    assert(ex1.getMessage.contains("The number of lambda function arguments '3' does not match"))

    val ex2 = intercept[AnalysisException] {
      df.selectExpr("map_filter(s, x -> x)")
    }
    assert(ex2.getMessage.contains("The number of lambda function arguments '1' does not match"))

    checkError(
      exception = intercept[AnalysisException] {
        df.selectExpr("map_filter(i, (k, v) -> k > v)")
      },
      errorClass = "DATATYPE_MISMATCH.UNEXPECTED_INPUT_TYPE",
      sqlState = None,
      parameters = Map(
        "sqlExpr" -> "\"map_filter(i, lambdafunction((k > v), k, v))\"",
        "paramIndex" -> "1",
        "inputSql" -> "\"i\"",
        "inputType" -> "\"INT\"",
        "requiredType" -> "\"MAP\""),
      context = ExpectedContext(
        fragment = "map_filter(i, (k, v) -> k > v)",
        start = 0,
        stop = 29))

    checkError(
      exception = intercept[AnalysisException] {
        df.select(map_filter(col("i"), (k, v) => k > v))
      },
      errorClass = "DATATYPE_MISMATCH.UNEXPECTED_INPUT_TYPE",
      matchPVals = true,
      parameters = Map(
        "sqlExpr" -> """"map_filter\(i, lambdafunction\(\(x_\d+ > y_\d+\), x_\d+, y_\d+\)\)"""",
        "paramIndex" -> "1",
        "inputSql" -> "\"i\"",
        "inputType" -> "\"INT\"",
        "requiredType" -> "\"MAP\""))

    checkError(
      exception =
        intercept[AnalysisException](df.selectExpr("map_filter(a, (k, v) -> k > v)")),
      errorClass = "UNRESOLVED_COLUMN.WITH_SUGGESTION",
      sqlState = None,
      parameters = Map("objectName" -> "`a`", "proposal" -> "`i`, `s`"),
      context = ExpectedContext(
        fragment = "a",
        start = 11,
        stop = 11)
    )
  }

  test("filter function - array for primitive type not containing null") {
    val df = Seq(
      Seq(1, 9, 8, 7),
      Seq(5, 8, 9, 7, 2),
      Seq.empty,
      null
    ).toDF("i")

    def testArrayOfPrimitiveTypeNotContainsNull(): Unit = {
      checkAnswer(df.selectExpr("filter(i, x -> x % 2 == 0)"),
        Seq(
          Row(Seq(8)),
          Row(Seq(8, 2)),
          Row(Seq.empty),
          Row(null)))
      checkAnswer(df.select(filter(col("i"), _ % 2 === 0)),
        Seq(
          Row(Seq(8)),
          Row(Seq(8, 2)),
          Row(Seq.empty),
          Row(null)))
    }

    // Test with local relation, the Project will be evaluated without codegen
    testArrayOfPrimitiveTypeNotContainsNull()
    // Test with cached relation, the Project will be evaluated with codegen
    df.cache()
    testArrayOfPrimitiveTypeNotContainsNull()
  }

  test("filter function - array for primitive type containing null") {
    val df = Seq[Seq[Integer]](
      Seq(1, 9, 8, null, 7),
      Seq(5, null, 8, 9, 7, 2),
      Seq.empty,
      null
    ).toDF("i")

    def testArrayOfPrimitiveTypeContainsNull(): Unit = {
      checkAnswer(df.selectExpr("filter(i, x -> x % 2 == 0)"),
        Seq(
          Row(Seq(8)),
          Row(Seq(8, 2)),
          Row(Seq.empty),
          Row(null)))
      checkAnswer(df.select(filter(col("i"), _ % 2 === 0)),
        Seq(
          Row(Seq(8)),
          Row(Seq(8, 2)),
          Row(Seq.empty),
          Row(null)))
    }

    // Test with local relation, the Project will be evaluated without codegen
    testArrayOfPrimitiveTypeContainsNull()
    // Test with cached relation, the Project will be evaluated with codegen
    df.cache()
    testArrayOfPrimitiveTypeContainsNull()
  }

  test("filter function - array for non-primitive type") {
    val df = Seq(
      Seq("c", "a", "b"),
      Seq("b", null, "c", null),
      Seq.empty,
      null
    ).toDF("s")

    def testNonPrimitiveType(): Unit = {
      checkAnswer(df.selectExpr("filter(s, x -> x is not null)"),
        Seq(
          Row(Seq("c", "a", "b")),
          Row(Seq("b", "c")),
          Row(Seq.empty),
          Row(null)))
      checkAnswer(df.select(filter(col("s"), x => x.isNotNull)),
        Seq(
          Row(Seq("c", "a", "b")),
          Row(Seq("b", "c")),
          Row(Seq.empty),
          Row(null)))
    }

    // Test with local relation, the Project will be evaluated without codegen
    testNonPrimitiveType()
    // Test with cached relation, the Project will be evaluated with codegen
    df.cache()
    testNonPrimitiveType()
  }

  test("filter function - index argument") {
    val df = Seq(
      Seq("c", "a", "b"),
      Seq("b", null, "c", null),
      Seq.empty,
      null
    ).toDF("s")

    def testIndexArgument(): Unit = {
      checkAnswer(df.selectExpr("filter(s, (x, i) -> i % 2 == 0)"),
        Seq(
          Row(Seq("c", "b")),
          Row(Seq("b", "c")),
          Row(Seq.empty),
          Row(null)))
      checkAnswer(df.select(filter(col("s"), (x, i) => i % 2 === 0)),
        Seq(
          Row(Seq("c", "b")),
          Row(Seq("b", "c")),
          Row(Seq.empty),
          Row(null)))
    }

    // Test with local relation, the Project will be evaluated without codegen
    testIndexArgument()
    // Test with cached relation, the Project will be evaluated with codegen
    df.cache()
    testIndexArgument()
  }

  test("filter function - invalid") {
    val df = Seq(
      (Seq("c", "a", "b"), 1),
      (Seq("b", null, "c", null), 2),
      (Seq.empty, 3),
      (null, 4)
    ).toDF("s", "i")

    val ex1 = intercept[AnalysisException] {
      df.selectExpr("filter(s, (x, y, z) -> x + y)")
    }
    assert(ex1.getMessage.contains("The number of lambda function arguments '3' does not match"))

    checkError(
      exception = intercept[AnalysisException] {
        df.selectExpr("filter(i, x -> x)")
      },
      errorClass = "DATATYPE_MISMATCH.UNEXPECTED_INPUT_TYPE",
      sqlState = None,
      parameters = Map(
        "sqlExpr" -> "\"filter(i, lambdafunction(x, x))\"",
        "paramIndex" -> "1",
        "inputSql" -> "\"i\"",
        "inputType" -> "\"INT\"",
        "requiredType" -> "\"ARRAY\""),
      context = ExpectedContext(
        fragment = "filter(i, x -> x)",
        start = 0,
        stop = 16))

    checkError(
      exception = intercept[AnalysisException] {
        df.select(filter(col("i"), x => x))
      },
      errorClass = "DATATYPE_MISMATCH.UNEXPECTED_INPUT_TYPE",
      matchPVals = true,
      parameters = Map(
        "sqlExpr" -> """"filter\(i, lambdafunction\(x_\d+, x_\d+\)\)"""",
        "paramIndex" -> "1",
        "inputSql" -> "\"i\"",
        "inputType" -> "\"INT\"",
        "requiredType" -> "\"ARRAY\""))

    checkError(
      exception = intercept[AnalysisException] {
        df.selectExpr("filter(s, x -> x)")
      },
      errorClass = "DATATYPE_MISMATCH.UNEXPECTED_INPUT_TYPE",
      parameters = Map(
        "sqlExpr" -> "\"filter(s, lambdafunction(namedlambdavariable(), namedlambdavariable()))\"",
        "paramIndex" -> "2",
        "inputSql" -> "\"lambdafunction(namedlambdavariable(), namedlambdavariable())\"",
        "inputType" -> "\"STRING\"",
        "requiredType" -> "\"BOOLEAN\""))

    checkError(
      exception = intercept[AnalysisException] {
        df.select(filter(col("s"), x => x))
      },
      errorClass = "DATATYPE_MISMATCH.UNEXPECTED_INPUT_TYPE",
      parameters = Map(
        "sqlExpr" -> "\"filter(s, lambdafunction(namedlambdavariable(), namedlambdavariable()))\"",
        "paramIndex" -> "2",
        "inputSql" -> "\"lambdafunction(namedlambdavariable(), namedlambdavariable())\"",
        "inputType" -> "\"STRING\"",
        "requiredType" -> "\"BOOLEAN\""))

    checkError(
      exception =
        intercept[AnalysisException](df.selectExpr("filter(a, x -> x)")),
      errorClass = "UNRESOLVED_COLUMN.WITH_SUGGESTION",
      sqlState = None,
      parameters = Map("objectName" -> "`a`", "proposal" -> "`i`, `s`"),
      context = ExpectedContext(
        fragment = "a",
        start = 7,
        stop = 7))
  }

  test("exists function - array for primitive type not containing null") {
    val df = Seq(
      Seq(1, 9, 8, 7),
      Seq(5, 9, 7),
      Seq.empty,
      null
    ).toDF("i")

    def testArrayOfPrimitiveTypeNotContainsNull(): Unit = {
      checkAnswer(df.selectExpr("exists(i, x -> x % 2 == 0)"),
        Seq(
          Row(true),
          Row(false),
          Row(false),
          Row(null)))
      checkAnswer(df.select(exists(col("i"), _ % 2 === 0)),
        Seq(
          Row(true),
          Row(false),
          Row(false),
          Row(null)))
    }

    // Test with local relation, the Project will be evaluated without codegen
    testArrayOfPrimitiveTypeNotContainsNull()
    // Test with cached relation, the Project will be evaluated with codegen
    df.cache()
    testArrayOfPrimitiveTypeNotContainsNull()
  }

  test("exists function - array for primitive type containing null") {
    val df = Seq[Seq[Integer]](
      Seq(1, 9, 8, null, 7),
      Seq(1, 3, 5),
      Seq(5, null, null, 9, 7, null),
      Seq.empty,
      null
    ).toDF("i")

    def testArrayOfPrimitiveTypeContainsNull(): Unit = {
      checkAnswer(df.selectExpr("exists(i, x -> x % 2 == 0)"),
        Seq(
          Row(true),
          Row(false),
          Row(null),
          Row(false),
          Row(null)))
      checkAnswer(df.select(exists(col("i"), _ % 2 === 0)),
        Seq(
          Row(true),
          Row(false),
          Row(null),
          Row(false),
          Row(null)))
    }

    // Test with local relation, the Project will be evaluated without codegen
    testArrayOfPrimitiveTypeContainsNull()
    // Test with cached relation, the Project will be evaluated with codegen
    df.cache()
    testArrayOfPrimitiveTypeContainsNull()
  }

  test("exists function - array for non-primitive type") {
    val df = Seq(
      Seq("c", "a", "b"),
      Seq("b", null, "c", null),
      Seq.empty,
      null
    ).toDF("s")

    def testNonPrimitiveType(): Unit = {
      checkAnswer(df.selectExpr("exists(s, x -> x is null)"),
        Seq(
          Row(false),
          Row(true),
          Row(false),
          Row(null)))
      checkAnswer(df.select(exists(col("s"), x => x.isNull)),
        Seq(
          Row(false),
          Row(true),
          Row(false),
          Row(null)))
    }

    // Test with local relation, the Project will be evaluated without codegen
    testNonPrimitiveType()
    // Test with cached relation, the Project will be evaluated with codegen
    df.cache()
    testNonPrimitiveType()
  }

  test("exists function - invalid") {
    val df = Seq(
      (Seq("c", "a", "b"), 1),
      (Seq("b", null, "c", null), 2),
      (Seq.empty, 3),
      (null, 4)
    ).toDF("s", "i")

    val ex1 = intercept[AnalysisException] {
      df.selectExpr("exists(s, (x, y) -> x + y)")
    }
    assert(ex1.getMessage.contains("The number of lambda function arguments '2' does not match"))

    checkError(
      exception = intercept[AnalysisException] {
        df.selectExpr("exists(i, x -> x)")
      },
      errorClass = "DATATYPE_MISMATCH.UNEXPECTED_INPUT_TYPE",
      sqlState = None,
      parameters = Map(
        "sqlExpr" -> "\"exists(i, lambdafunction(x, x))\"",
        "paramIndex" -> "1",
        "inputSql" -> "\"i\"",
        "inputType" -> "\"INT\"",
        "requiredType" -> "\"ARRAY\""),
      context = ExpectedContext(
        fragment = "exists(i, x -> x)",
        start = 0,
        stop = 16))

    checkError(
      exception = intercept[AnalysisException] {
        df.select(exists(col("i"), x => x))
      },
      errorClass = "DATATYPE_MISMATCH.UNEXPECTED_INPUT_TYPE",
      matchPVals = true,
      parameters = Map(
        "sqlExpr" -> """"exists\(i, lambdafunction\(x_\d+, x_\d+\)\)"""",
        "paramIndex" -> "1",
        "inputSql" -> "\"i\"",
        "inputType" -> "\"INT\"",
        "requiredType" -> "\"ARRAY\""))

    checkError(
      exception = intercept[AnalysisException] {
        df.selectExpr("exists(s, x -> x)")
      },
      errorClass = "DATATYPE_MISMATCH.UNEXPECTED_INPUT_TYPE",
      parameters = Map(
        "sqlExpr" -> "\"exists(s, lambdafunction(namedlambdavariable(), namedlambdavariable()))\"",
        "paramIndex" -> "2",
        "inputSql" -> "\"lambdafunction(namedlambdavariable(), namedlambdavariable())\"",
        "inputType" -> "\"STRING\"",
        "requiredType" -> "\"BOOLEAN\""))

    checkError(
      exception = intercept[AnalysisException] {
        df.select(exists(df("s"), x => x))
      },
      errorClass = "DATATYPE_MISMATCH.UNEXPECTED_INPUT_TYPE",
      parameters = Map(
        "sqlExpr" -> "\"exists(s, lambdafunction(namedlambdavariable(), namedlambdavariable()))\"",
        "paramIndex" -> "2",
        "inputSql" -> "\"lambdafunction(namedlambdavariable(), namedlambdavariable())\"",
        "inputType" -> "\"STRING\"",
        "requiredType" -> "\"BOOLEAN\""))

    checkError(
      exception = intercept[AnalysisException](df.selectExpr("exists(a, x -> x)")),
      errorClass = "UNRESOLVED_COLUMN.WITH_SUGGESTION",
      sqlState = None,
      parameters = Map("objectName" -> "`a`", "proposal" -> "`i`, `s`"),
      context = ExpectedContext(
        fragment = "a",
        start = 7,
        stop = 7))
  }

  test("forall function - array for primitive type not containing null") {
    val df = Seq(
      Seq(1, 9, 8, 7),
      Seq(2, 4, 6),
      Seq.empty,
      null
    ).toDF("i")

    def testArrayOfPrimitiveTypeNotContainsNull(): Unit = {
      checkAnswer(df.selectExpr("forall(i, x -> x % 2 == 0)"),
        Seq(
          Row(false),
          Row(true),
          Row(true),
          Row(null)))
      checkAnswer(df.select(forall(col("i"), x => x % 2 === 0)),
        Seq(
          Row(false),
          Row(true),
          Row(true),
          Row(null)))
    }

    // Test with local relation, the Project will be evaluated without codegen
    testArrayOfPrimitiveTypeNotContainsNull()
    // Test with cached relation, the Project will be evaluated with codegen
    df.cache()
    testArrayOfPrimitiveTypeNotContainsNull()
  }

  test("forall function - array for primitive type containing null") {
    val df = Seq[Seq[Integer]](
      Seq(1, 9, 8, null, 7),
      Seq(2, null, null, 4, 6, null),
      Seq(2, 4, 6, 8),
      Seq.empty,
      null
    ).toDF("i")

    def testArrayOfPrimitiveTypeContainsNull(): Unit = {
      checkAnswer(df.selectExpr("forall(i, x -> x % 2 == 0 or x is null)"),
        Seq(
          Row(false),
          Row(true),
          Row(true),
          Row(true),
          Row(null)))
      checkAnswer(df.select(forall(col("i"), x => (x % 2 === 0) || x.isNull)),
        Seq(
          Row(false),
          Row(true),
          Row(true),
          Row(true),
          Row(null)))
      checkAnswer(df.selectExpr("forall(i, x -> x % 2 == 0)"),
        Seq(
          Row(false),
          Row(null),
          Row(true),
          Row(true),
          Row(null)))
      checkAnswer(df.select(forall(col("i"), x => x % 2 === 0)),
        Seq(
          Row(false),
          Row(null),
          Row(true),
          Row(true),
          Row(null)))
    }

    // Test with local relation, the Project will be evaluated without codegen
    testArrayOfPrimitiveTypeContainsNull()
    // Test with cached relation, the Project will be evaluated with codegen
    df.cache()
    testArrayOfPrimitiveTypeContainsNull()
  }

  test("forall function - array for non-primitive type") {
    val df = Seq(
      Seq("c", "a", "b"),
      Seq[String](null, null, null, null),
      Seq.empty,
      null
    ).toDF("s")

    def testNonPrimitiveType(): Unit = {
      checkAnswer(df.selectExpr("forall(s, x -> x is null)"),
        Seq(
          Row(false),
          Row(true),
          Row(true),
          Row(null)))
      checkAnswer(df.select(forall(col("s"), _.isNull)),
        Seq(
          Row(false),
          Row(true),
          Row(true),
          Row(null)))
    }

    // Test with local relation, the Project will be evaluated without codegen
    testNonPrimitiveType()
    // Test with cached relation, the Project will be evaluated with codegen
    df.cache()
    testNonPrimitiveType()
  }

  test("forall function - invalid") {
    val df = Seq(
      (Seq("c", "a", "b"), 1),
      (Seq("b", null, "c", null), 2),
      (Seq.empty, 3),
      (null, 4)
    ).toDF("s", "i")

    val ex1 = intercept[AnalysisException] {
      df.selectExpr("forall(s, (x, y) -> x + y)")
    }
    assert(ex1.getMessage.contains("The number of lambda function arguments '2' does not match"))

    checkError(
      exception = intercept[AnalysisException] {
        df.selectExpr("forall(i, x -> x)")
      },
      errorClass = "DATATYPE_MISMATCH.UNEXPECTED_INPUT_TYPE",
      sqlState = None,
      parameters = Map(
        "sqlExpr" -> "\"forall(i, lambdafunction(x, x))\"",
        "paramIndex" -> "1",
        "inputSql" -> "\"i\"",
        "inputType" -> "\"INT\"",
        "requiredType" -> "\"ARRAY\""),
      context = ExpectedContext(
        fragment = "forall(i, x -> x)",
        start = 0,
        stop = 16))

    checkError(
      exception = intercept[AnalysisException] {
        df.select(forall(col("i"), x => x))
      },
      errorClass = "DATATYPE_MISMATCH.UNEXPECTED_INPUT_TYPE",
      matchPVals = true,
      parameters = Map(
        "sqlExpr" -> """"forall\(i, lambdafunction\(x_\d+, x_\d+\)\)"""",
        "paramIndex" -> "1",
        "inputSql" -> "\"i\"",
        "inputType" -> "\"INT\"",
        "requiredType" -> "\"ARRAY\""))

    checkError(
      exception = intercept[AnalysisException] {
        df.selectExpr("forall(s, x -> x)")
      },
      errorClass = "DATATYPE_MISMATCH.UNEXPECTED_INPUT_TYPE",
      parameters = Map(
        "sqlExpr" -> "\"forall(s, lambdafunction(namedlambdavariable(), namedlambdavariable()))\"",
        "paramIndex" -> "2",
        "inputSql" -> "\"lambdafunction(namedlambdavariable(), namedlambdavariable())\"",
        "inputType" -> "\"STRING\"",
        "requiredType" -> "\"BOOLEAN\""))

    checkError(
      exception = intercept[AnalysisException] {
        df.select(forall(col("s"), x => x))
      },
      errorClass = "DATATYPE_MISMATCH.UNEXPECTED_INPUT_TYPE",
      parameters = Map(
        "sqlExpr" -> "\"forall(s, lambdafunction(namedlambdavariable(), namedlambdavariable()))\"",
        "paramIndex" -> "2",
        "inputSql" -> "\"lambdafunction(namedlambdavariable(), namedlambdavariable())\"",
        "inputType" -> "\"STRING\"",
        "requiredType" -> "\"BOOLEAN\""))

    checkError(
      exception = intercept[AnalysisException](df.selectExpr("forall(a, x -> x)")),
      errorClass = "UNRESOLVED_COLUMN.WITH_SUGGESTION",
      sqlState = None,
      parameters = Map("objectName" -> "`a`", "proposal" -> "`i`, `s`"),
      context = ExpectedContext(
        fragment = "a",
        start = 7,
        stop = 7))

    checkError(
      exception = intercept[AnalysisException](df.select(forall(col("a"), x => x))),
      errorClass = "UNRESOLVED_COLUMN.WITH_SUGGESTION",
      parameters = Map("objectName" -> "`a`", "proposal" -> "`i`, `s`"))
  }

  test("aggregate function - array for primitive type not containing null") {
    val df = Seq(
      Seq(1, 9, 8, 7),
      Seq(5, 8, 9, 7, 2),
      Seq.empty,
      null
    ).toDF("i")

    def testArrayOfPrimitiveTypeNotContainsNull(): Unit = {
      Seq("aggregate", "reduce").foreach { agg =>
        checkAnswer(
          df.selectExpr(s"$agg(i, 0, (acc, x) -> acc + x)"),
          Seq(
            Row(25),
            Row(31),
            Row(0),
            Row(null)))
        checkAnswer(
          df.selectExpr(s"$agg(i, 0, (acc, x) -> acc + x, acc -> acc * 10)"),
          Seq(
            Row(250),
            Row(310),
            Row(0),
            Row(null)))
      }
      checkAnswer(df.select(aggregate(col("i"), lit(0), (acc, x) => acc + x)),
        Seq(
          Row(25),
          Row(31),
          Row(0),
          Row(null)))
      checkAnswer(df.select(aggregate(col("i"), lit(0), (acc, x) => acc + x, _ * 10)),
        Seq(
          Row(250),
          Row(310),
          Row(0),
          Row(null)))
    }

    // Test with local relation, the Project will be evaluated without codegen
    testArrayOfPrimitiveTypeNotContainsNull()
    // Test with cached relation, the Project will be evaluated with codegen
    df.cache()
    testArrayOfPrimitiveTypeNotContainsNull()
  }

  test("aggregate function - array for primitive type containing null") {
    val df = Seq[Seq[Integer]](
      Seq(1, 9, 8, 7),
      Seq(5, null, 8, 9, 7, 2),
      Seq.empty,
      null
    ).toDF("i")

    def testArrayOfPrimitiveTypeContainsNull(): Unit = {
      Seq("aggregate", "reduce").foreach { agg =>
        checkAnswer(
          df.selectExpr(s"$agg(i, 0, (acc, x) -> acc + x)"),
          Seq(
            Row(25),
            Row(null),
            Row(0),
            Row(null)))
        checkAnswer(
          df.selectExpr(s"$agg(i, 0, (acc, x) -> acc + x, acc -> coalesce(acc, 0) * 10)"),
          Seq(
            Row(250),
            Row(0),
            Row(0),
            Row(null)))
      }
      checkAnswer(df.select(aggregate(col("i"), lit(0), (acc, x) => acc + x)),
        Seq(
          Row(25),
          Row(null),
          Row(0),
          Row(null)))
      checkAnswer(
        df.select(
          aggregate(col("i"), lit(0), (acc, x) => acc + x, acc => coalesce(acc, lit(0)) * 10)),
        Seq(
          Row(250),
          Row(0),
          Row(0),
          Row(null)))
    }

    // Test with local relation, the Project will be evaluated without codegen
    testArrayOfPrimitiveTypeContainsNull()
    // Test with cached relation, the Project will be evaluated with codegen
    df.cache()
    testArrayOfPrimitiveTypeContainsNull()
  }

  test("aggregate function - array for non-primitive type") {
    val df = Seq(
      (Seq("c", "a", "b"), "a"),
      (Seq("b", null, "c", null), "b"),
      (Seq.empty, "c"),
      (null, "d")
    ).toDF("ss", "s")

    def testNonPrimitiveType(): Unit = {
      Seq("aggregate", "reduce").foreach { agg =>
        checkAnswer(
          df.selectExpr(s"$agg(ss, s, (acc, x) -> concat(acc, x))"),
          Seq(
            Row("acab"),
            Row(null),
            Row("c"),
            Row(null)))
        checkAnswer(
          df.selectExpr(s"$agg(ss, s, (acc, x) -> concat(acc, x), acc -> coalesce(acc , ''))"),
          Seq(
            Row("acab"),
            Row(""),
            Row("c"),
            Row(null)))
      }
      checkAnswer(df.select(aggregate(col("ss"), col("s"), (acc, x) => concat(acc, x))),
        Seq(
          Row("acab"),
          Row(null),
          Row("c"),
          Row(null)))
      checkAnswer(
        df.select(
          aggregate(col("ss"), col("s"), (acc, x) => concat(acc, x),
            acc => coalesce(acc, lit("")))),
        Seq(
          Row("acab"),
          Row(""),
          Row("c"),
          Row(null)))
    }

    // Test with local relation, the Project will be evaluated without codegen
    testNonPrimitiveType()
    // Test with cached relation, the Project will be evaluated with codegen
    df.cache()
    testNonPrimitiveType()
  }

  test("aggregate function - invalid") {
    val df = Seq(
      (Seq("c", "a", "b"), 1),
      (Seq("b", null, "c", null), 2),
      (Seq.empty, 3),
      (null, 4)
    ).toDF("s", "i")

    Seq("aggregate", "reduce").foreach { agg =>
      val ex1 = intercept[AnalysisException] {
        df.selectExpr(s"$agg(s, '', x -> x)")
      }
      assert(ex1.getMessage.contains("The number of lambda function arguments '1' does not match"))

      val ex2 = intercept[AnalysisException] {
        df.selectExpr(s"$agg(s, '', (acc, x) -> x, (acc, x) -> x)")
      }
      assert(ex2.getMessage.contains("The number of lambda function arguments '2' does not match"))
    }

    Seq("aggregate", "reduce").foreach { agg =>
      checkError(
        exception = intercept[AnalysisException] {
          df.selectExpr(s"$agg(i, 0, (acc, x) -> x)")
        },
        errorClass = "DATATYPE_MISMATCH.UNEXPECTED_INPUT_TYPE",
        sqlState = None,
        parameters = Map(
          "sqlExpr" -> s""""$agg(i, 0, lambdafunction(x, acc, x), lambdafunction(id, id))"""",
          "paramIndex" -> "1",
          "inputSql" -> "\"i\"",
          "inputType" -> "\"INT\"",
          "requiredType" -> "\"ARRAY\""),
        context = ExpectedContext(
          fragment = s"$agg(i, 0, (acc, x) -> x)",
          start = 0,
          stop = agg.length + 20))
    }

    // scalastyle:off line.size.limit
    checkError(
      exception = intercept[AnalysisException] {
        df.select(aggregate(col("i"), lit(0), (_, x) => x))
      },
      errorClass = "DATATYPE_MISMATCH.UNEXPECTED_INPUT_TYPE",
      matchPVals = true,
      parameters = Map(
        "sqlExpr" -> """"aggregate\(i, 0, lambdafunction\(y_\d+, x_\d+, y_\d+\), lambdafunction\(x_\d+, x_\d+\)\)"""",
        "paramIndex" -> "1",
        "inputSql" -> "\"i\"",
        "inputType" -> "\"INT\"",
        "requiredType" -> "\"ARRAY\""))
    // scalastyle:on line.size.limit

    // scalastyle:off line.size.limit
    Seq("aggregate", "reduce").foreach { agg =>
      checkError(
        exception = intercept[AnalysisException] {
          df.selectExpr(s"$agg(s, 0, (acc, x) -> x)")
        },
        errorClass = "DATATYPE_MISMATCH.UNEXPECTED_INPUT_TYPE",
        parameters = Map(
          "sqlExpr" -> s""""$agg(s, 0, lambdafunction(namedlambdavariable(), namedlambdavariable(), namedlambdavariable()), lambdafunction(namedlambdavariable(), namedlambdavariable()))"""",
          "paramIndex" -> "3",
          "inputSql" -> "\"lambdafunction(namedlambdavariable(), namedlambdavariable(), namedlambdavariable())\"",
          "inputType" -> "\"STRING\"",
          "requiredType" -> "\"INT\""
        ))
    }
    // scalastyle:on line.size.limit

    // scalastyle:off line.size.limit
    checkError(
      exception = intercept[AnalysisException] {
        df.select(aggregate(col("s"), lit(0), (acc, x) => x))
      },
      errorClass = "DATATYPE_MISMATCH.UNEXPECTED_INPUT_TYPE",
      parameters = Map(
        "sqlExpr" -> """"aggregate(s, 0, lambdafunction(namedlambdavariable(), namedlambdavariable(), namedlambdavariable()), lambdafunction(namedlambdavariable(), namedlambdavariable()))"""",
        "paramIndex" -> "3",
        "inputSql" -> "\"lambdafunction(namedlambdavariable(), namedlambdavariable(), namedlambdavariable())\"",
        "inputType" -> "\"STRING\"",
        "requiredType" -> "\"INT\""
      ))
    // scalastyle:on line.size.limit

    Seq("aggregate", "reduce").foreach { agg =>
      checkError(
        exception =
          intercept[AnalysisException](df.selectExpr(s"$agg(a, 0, (acc, x) -> x)")),
        errorClass = "UNRESOLVED_COLUMN.WITH_SUGGESTION",
        sqlState = None,
        parameters = Map("objectName" -> "`a`", "proposal" -> "`i`, `s`"),
        context = ExpectedContext(
          fragment = "a",
          start = agg.length + 1,
          stop = agg.length + 1))
    }
  }

  test("map_zip_with function - map of primitive types") {
    val df = Seq(
      (Map(8 -> 6L, 3 -> 5L, 6 -> 2L), Map[Integer, Integer]((6, 4), (8, 2), (3, 2))),
      (Map(10 -> 6L, 8 -> 3L), Map[Integer, Integer]((8, 4), (4, null))),
      (Map.empty[Int, Long], Map[Integer, Integer]((5, 1))),
      (Map(5 -> 1L), null)
    ).toDF("m1", "m2")

    checkAnswer(df.selectExpr("map_zip_with(m1, m2, (k, v1, v2) -> k == v1 + v2)"),
      Seq(
        Row(Map(8 -> true, 3 -> false, 6 -> true)),
        Row(Map(10 -> null, 8 -> false, 4 -> null)),
        Row(Map(5 -> null)),
        Row(null)))

    checkAnswer(df.select(map_zip_with(df("m1"), df("m2"), (k, v1, v2) => k === v1 + v2)),
      Seq(
        Row(Map(8 -> true, 3 -> false, 6 -> true)),
        Row(Map(10 -> null, 8 -> false, 4 -> null)),
        Row(Map(5 -> null)),
        Row(null)))
  }

  test("map_zip_with function - map of non-primitive types") {
    val df = Seq(
      (Map("z" -> "a", "y" -> "b", "x" -> "c"), Map("x" -> "a", "z" -> "c")),
      (Map("b" -> "a", "c" -> "d"), Map("c" -> "a", "b" -> null, "d" -> "k")),
      (Map("a" -> "d"), Map.empty[String, String]),
      (Map("a" -> "d"), null)
    ).toDF("m1", "m2")

    checkAnswer(df.selectExpr("map_zip_with(m1, m2, (k, v1, v2) -> (v1, v2))"),
      Seq(
        Row(Map("z" -> Row("a", "c"), "y" -> Row("b", null), "x" -> Row("c", "a"))),
        Row(Map("b" -> Row("a", null), "c" -> Row("d", "a"), "d" -> Row(null, "k"))),
        Row(Map("a" -> Row("d", null))),
        Row(null)))

    checkAnswer(df.select(map_zip_with(col("m1"), col("m2"), (k, v1, v2) => struct(v1, v2))),
      Seq(
        Row(Map("z" -> Row("a", "c"), "y" -> Row("b", null), "x" -> Row("c", "a"))),
        Row(Map("b" -> Row("a", null), "c" -> Row("d", "a"), "d" -> Row(null, "k"))),
        Row(Map("a" -> Row("d", null))),
        Row(null)))
  }

  test("map_zip_with function - invalid") {
    val df = Seq(
      (Map(1 -> 2), Map(1 -> "a"), Map("a" -> "b"), Map(Map(1 -> 2) -> 2), 1)
    ).toDF("mii", "mis", "mss", "mmi", "i")

    val ex1 = intercept[AnalysisException] {
      df.selectExpr("map_zip_with(mii, mis, (x, y) -> x + y)")
    }
    assert(ex1.getMessage.contains("The number of lambda function arguments '2' does not match"))

    checkError(
      exception = intercept[AnalysisException] {
        df.selectExpr("map_zip_with(mis, mmi, (x, y, z) -> concat(x, y, z))")
      },
      errorClass = "DATATYPE_MISMATCH.MAP_ZIP_WITH_DIFF_TYPES",
      parameters = Map(
        "sqlExpr" -> "\"map_zip_with(mis, mmi, lambdafunction(concat(x, y, z), x, y, z))\"",
        "functionName" -> "`map_zip_with`",
        "leftType" -> "\"INT\"",
        "rightType" -> "\"MAP<INT, INT>\""),
      context = ExpectedContext(
        fragment = "map_zip_with(mis, mmi, (x, y, z) -> concat(x, y, z))",
        start = 0,
        stop = 51))

    // scalastyle:off line.size.limit
    checkError(
      exception = intercept[AnalysisException] {
        df.select(map_zip_with(df("mis"), col("mmi"), (x, y, z) => concat(x, y, z)))
      },
      errorClass = "DATATYPE_MISMATCH.MAP_ZIP_WITH_DIFF_TYPES",
      matchPVals = true,
      parameters = Map(
        "sqlExpr" -> """"map_zip_with\(mis, mmi, lambdafunction\(concat\(x_\d+, y_\d+, z_\d+\), x_\d+, y_\d+, z_\d+\)\)"""",
        "functionName" -> "`map_zip_with`",
        "leftType" -> "\"INT\"",
        "rightType" -> "\"MAP<INT, INT>\""))
    // scalastyle:on line.size.limit

    checkError(
      exception = intercept[AnalysisException] {
        df.selectExpr("map_zip_with(i, mis, (x, y, z) -> concat(x, y, z))")
      },
      errorClass = "DATATYPE_MISMATCH.UNEXPECTED_INPUT_TYPE",
      sqlState = None,
      parameters = Map(
        "sqlExpr" -> "\"map_zip_with(i, mis, lambdafunction(concat(x, y, z), x, y, z))\"",
        "paramIndex" -> "1",
        "inputSql" -> "\"i\"",
        "inputType" -> "\"INT\"", "requiredType" -> "\"MAP\""),
      context = ExpectedContext(
        fragment = "map_zip_with(i, mis, (x, y, z) -> concat(x, y, z))",
        start = 0,
        stop = 49))

    // scalastyle:off line.size.limit
    checkError(
      exception = intercept[AnalysisException] {
        df.select(map_zip_with(col("i"), col("mis"), (x, y, z) => concat(x, y, z)))
      },
      errorClass = "DATATYPE_MISMATCH.UNEXPECTED_INPUT_TYPE",
      matchPVals = true,
      parameters = Map(
        "sqlExpr" -> """"map_zip_with\(i, mis, lambdafunction\(concat\(x_\d+, y_\d+, z_\d+\), x_\d+, y_\d+, z_\d+\)\)"""",
        "paramIndex" -> "1",
        "inputSql" -> "\"i\"",
        "inputType" -> "\"INT\"", "requiredType" -> "\"MAP\""))
    // scalastyle:on line.size.limit

    checkError(
      exception = intercept[AnalysisException] {
        df.selectExpr("map_zip_with(mis, i, (x, y, z) -> concat(x, y, z))")
      },
      errorClass = "DATATYPE_MISMATCH.UNEXPECTED_INPUT_TYPE",
      sqlState = None,
      parameters = Map(
        "sqlExpr" -> "\"map_zip_with(mis, i, lambdafunction(concat(x, y, z), x, y, z))\"",
        "paramIndex" -> "2",
        "inputSql" -> "\"i\"",
        "inputType" -> "\"INT\"", "requiredType" -> "\"MAP\""),
      context = ExpectedContext(
        fragment = "map_zip_with(mis, i, (x, y, z) -> concat(x, y, z))",
        start = 0,
        stop = 49))

    // scalastyle:off line.size.limit
    checkError(
      exception = intercept[AnalysisException] {
        df.select(map_zip_with(col("mis"), col("i"), (x, y, z) => concat(x, y, z)))
      },
      errorClass = "DATATYPE_MISMATCH.UNEXPECTED_INPUT_TYPE",
      matchPVals = true,
      parameters = Map(
        "sqlExpr" -> """"map_zip_with\(mis, i, lambdafunction\(concat\(x_\d+, y_\d+, z_\d+\), x_\d+, y_\d+, z_\d+\)\)"""",
        "paramIndex" -> "2",
        "inputSql" -> "\"i\"",
        "inputType" -> "\"INT\"", "requiredType" -> "\"MAP\""))
    // scalastyle:on line.size.limit

    checkError(
      exception = intercept[AnalysisException] {
        df.selectExpr("map_zip_with(mmi, mmi, (x, y, z) -> x)")
      },
      errorClass = "DATATYPE_MISMATCH.INVALID_ORDERING_TYPE",
      sqlState = None,
      parameters = Map(
        "sqlExpr" -> "\"map_zip_with(mmi, mmi, lambdafunction(x, x, y, z))\"",
        "dataType" -> "\"MAP<INT, INT>\"",
        "functionName" -> "`map_zip_with`"),
      context = ExpectedContext(
        fragment = "map_zip_with(mmi, mmi, (x, y, z) -> x)",
        start = 0,
        stop = 37))
  }

  test("transform keys function - primitive data types") {
    val dfExample1 = Seq(
      Map[Int, Int](1 -> 1, 9 -> 9, 8 -> 8, 7 -> 7)
    ).toDF("i")

    val dfExample2 = Seq(
      Map[Int, Double](1 -> 1.0, 2 -> 1.40, 3 -> 1.70)
    ).toDF("j")

    val dfExample3 = Seq(
      Map[Int, Boolean](25 -> true, 26 -> false)
    ).toDF("x")

    val dfExample4 = Seq(
      Map[Array[Int], Boolean](Array(1, 2) -> false)
    ).toDF("y")


    def testMapOfPrimitiveTypesCombination(): Unit = {
      checkAnswer(dfExample1.selectExpr("transform_keys(i, (k, v) -> k + v)"),
        Seq(Row(Map(2 -> 1, 18 -> 9, 16 -> 8, 14 -> 7))))

      checkAnswer(dfExample1.select(transform_keys(col("i"), (k, v) => k + v)),
        Seq(Row(Map(2 -> 1, 18 -> 9, 16 -> 8, 14 -> 7))))

      checkAnswer(dfExample2.selectExpr("transform_keys(j, " +
        "(k, v) -> map_from_arrays(ARRAY(1, 2, 3), ARRAY('one', 'two', 'three'))[k])"),
        Seq(Row(Map("one" -> 1.0, "two" -> 1.4, "three" -> 1.7))))

      checkAnswer(dfExample2.select(
          transform_keys(
            col("j"),
            (k, v) => element_at(
              map_from_arrays(
                array(lit(1), lit(2), lit(3)),
                array(lit("one"), lit("two"), lit("three"))
              ),
              k
            )
          )
        ),
        Seq(Row(Map("one" -> 1.0, "two" -> 1.4, "three" -> 1.7))))

      checkAnswer(dfExample2.selectExpr("transform_keys(j, (k, v) -> CAST(v * 2 AS BIGINT) + k)"),
        Seq(Row(Map(3 -> 1.0, 4 -> 1.4, 6 -> 1.7))))

      checkAnswer(dfExample2.select(transform_keys(col("j"),
        (k, v) => (v * 2).cast("bigint") + k)),
        Seq(Row(Map(3 -> 1.0, 4 -> 1.4, 6 -> 1.7))))

      checkAnswer(dfExample2.selectExpr("transform_keys(j, (k, v) -> k + v)"),
        Seq(Row(Map(2.0 -> 1.0, 3.4 -> 1.4, 4.7 -> 1.7))))

      checkAnswer(dfExample2.select(transform_keys(col("j"), (k, v) => k + v)),
        Seq(Row(Map(2.0 -> 1.0, 3.4 -> 1.4, 4.7 -> 1.7))))

      intercept[SparkException] {
        dfExample3.selectExpr("transform_keys(x, (k, v) ->  k % 2 = 0 OR v)").collect()
      }
      intercept[SparkException] {
        dfExample3.select(transform_keys(col("x"), (k, v) => k % 2 === 0 || v)).collect()
      }
      withSQLConf(SQLConf.MAP_KEY_DEDUP_POLICY.key -> SQLConf.MapKeyDedupPolicy.LAST_WIN.toString) {
        checkAnswer(dfExample3.selectExpr("transform_keys(x, (k, v) ->  k % 2 = 0 OR v)"),
          Seq(Row(Map(true -> true, true -> false))))

        checkAnswer(dfExample3.select(transform_keys(col("x"), (k, v) => k % 2 === 0 || v)),
          Seq(Row(Map(true -> true, true -> false))))
      }

      checkAnswer(dfExample3.selectExpr("transform_keys(x, (k, v) -> if(v, 2 * k, 3 * k))"),
        Seq(Row(Map(50 -> true, 78 -> false))))

      checkAnswer(dfExample3.select(transform_keys(col("x"),
        (k, v) => when(v, k * 2).otherwise(k * 3))),
        Seq(Row(Map(50 -> true, 78 -> false))))

      checkAnswer(dfExample4.selectExpr("transform_keys(y, (k, v) -> array_contains(k, 3) AND v)"),
        Seq(Row(Map(false -> false))))

      checkAnswer(dfExample4.select(transform_keys(col("y"),
        (k, v) => array_contains(k, lit(3)) && v)),
        Seq(Row(Map(false -> false))))
    }

    // Test with local relation, the Project will be evaluated without codegen
    testMapOfPrimitiveTypesCombination()
    dfExample1.cache()
    dfExample2.cache()
    dfExample3.cache()
    dfExample4.cache()
    // Test with cached relation, the Project will be evaluated with codegen
    testMapOfPrimitiveTypesCombination()
  }

  test("transform keys function - Invalid lambda functions and exceptions") {
    val dfExample1 = Seq(
      Map[String, String]("a" -> null)
    ).toDF("i")

    val dfExample2 = Seq(
      Seq(1, 2, 3, 4)
    ).toDF("j")

    val ex1 = intercept[AnalysisException] {
      dfExample1.selectExpr("transform_keys(i, k -> k)")
    }
    assert(ex1.getMessage.contains("The number of lambda function arguments '1' does not match"))

    val ex2 = intercept[AnalysisException] {
      dfExample1.selectExpr("transform_keys(i, (k, v, x) -> k + 1)")
    }
    assert(ex2.getMessage.contains(
      "The number of lambda function arguments '3' does not match"))

    val ex3 = intercept[SparkException] {
      dfExample1.selectExpr("transform_keys(i, (k, v) -> v)").show()
    }
    assert(ex3.getCause.isInstanceOf[SparkRuntimeException])
    checkError(
      exception = ex3.getCause.asInstanceOf[SparkRuntimeException],
      errorClass = "NULL_MAP_KEY",
      parameters = Map.empty
    )

    val ex3a = intercept[Exception] {
      dfExample1.select(transform_keys(col("i"), (k, v) => v)).show()
    }
    assert(ex3a.getCause.isInstanceOf[SparkRuntimeException])
    checkError(
      exception = ex3a.getCause.asInstanceOf[SparkRuntimeException],
      errorClass = "NULL_MAP_KEY",
      parameters = Map.empty
    )

    checkError(
      exception = intercept[AnalysisException] {
        dfExample2.selectExpr("transform_keys(j, (k, v) -> k + 1)")
      },
      errorClass = "DATATYPE_MISMATCH.UNEXPECTED_INPUT_TYPE",
      sqlState = None,
      parameters = Map(
        "sqlExpr" -> "\"transform_keys(j, lambdafunction((k + 1), k, v))\"",
        "paramIndex" -> "1",
        "inputSql" -> "\"j\"",
        "inputType" -> "\"ARRAY<INT>\"",
        "requiredType" -> "\"MAP\""),
      context = ExpectedContext(
        fragment = "transform_keys(j, (k, v) -> k + 1)",
        start = 0,
        stop = 33))
  }

  test("transform values function - test primitive data types") {
    val dfExample1 = Seq(
      Map[Int, Int](1 -> 1, 9 -> 9, 8 -> 8, 7 -> 7)
    ).toDF("i")

    val dfExample2 = Seq(
      Map[Boolean, String](false -> "abc", true -> "def")
    ).toDF("x")

    val dfExample3 = Seq(
      Map[String, Int]("a" -> 1, "b" -> 2, "c" -> 3)
    ).toDF("y")

    val dfExample4 = Seq(
      Map[Int, Double](1 -> 1.0, 2 -> 1.40, 3 -> 1.70)
    ).toDF("z")

    val dfExample5 = Seq(
      Map[Int, Array[Int]](1 -> Array(1, 2))
    ).toDF("c")

    def testMapOfPrimitiveTypesCombination(): Unit = {
      checkAnswer(dfExample1.selectExpr("transform_values(i, (k, v) -> k + v)"),
        Seq(Row(Map(1 -> 2, 9 -> 18, 8 -> 16, 7 -> 14))))

      checkAnswer(dfExample2.selectExpr(
        "transform_values(x, (k, v) -> if(k, v, CAST(k AS String)))"),
        Seq(Row(Map(false -> "false", true -> "def"))))

      checkAnswer(dfExample2.selectExpr("transform_values(x, (k, v) -> NOT k AND v = 'abc')"),
        Seq(Row(Map(false -> true, true -> false))))

      checkAnswer(dfExample3.selectExpr("transform_values(y, (k, v) -> v * v)"),
        Seq(Row(Map("a" -> 1, "b" -> 4, "c" -> 9))))

      checkAnswer(dfExample3.selectExpr(
        "transform_values(y, (k, v) -> k || ':' || CAST(v as String))"),
        Seq(Row(Map("a" -> "a:1", "b" -> "b:2", "c" -> "c:3"))))

      checkAnswer(
        dfExample3.selectExpr("transform_values(y, (k, v) -> concat(k, cast(v as String)))"),
        Seq(Row(Map("a" -> "a1", "b" -> "b2", "c" -> "c3"))))

      checkAnswer(
        dfExample4.selectExpr(
          "transform_values(" +
            "z,(k, v) -> map_from_arrays(ARRAY(1, 2, 3), " +
            "ARRAY('one', 'two', 'three'))[k] || '_' || CAST(v AS String))"),
        Seq(Row(Map(1 -> "one_1.0", 2 -> "two_1.4", 3 ->"three_1.7"))))

      checkAnswer(
        dfExample4.selectExpr("transform_values(z, (k, v) -> k-v)"),
        Seq(Row(Map(1 -> 0.0, 2 -> 0.6000000000000001, 3 -> 1.3))))

      checkAnswer(
        dfExample5.selectExpr("transform_values(c, (k, v) -> k + cardinality(v))"),
        Seq(Row(Map(1 -> 3))))

      checkAnswer(dfExample1.select(transform_values(col("i"), (k, v) => k + v)),
        Seq(Row(Map(1 -> 2, 9 -> 18, 8 -> 16, 7 -> 14))))

      checkAnswer(dfExample2.select(
        transform_values(col("x"), (k, v) => when(k, v).otherwise(k.cast("string")))),
        Seq(Row(Map(false -> "false", true -> "def"))))

      checkAnswer(dfExample2.select(transform_values(col("x"),
        (k, v) => (!k) && v === "abc")),
        Seq(Row(Map(false -> true, true -> false))))

      checkAnswer(dfExample3.select(transform_values(col("y"), (k, v) => v * v)),
        Seq(Row(Map("a" -> 1, "b" -> 4, "c" -> 9))))

      checkAnswer(dfExample3.select(
        transform_values(col("y"), (k, v) => concat(k, lit(":"), v.cast("string")))),
        Seq(Row(Map("a" -> "a:1", "b" -> "b:2", "c" -> "c:3"))))

      checkAnswer(
        dfExample3.select(transform_values(col("y"), (k, v) => concat(k, v.cast("string")))),
        Seq(Row(Map("a" -> "a1", "b" -> "b2", "c" -> "c3"))))

      val testMap = map_from_arrays(
        array(lit(1), lit(2), lit(3)),
        array(lit("one"), lit("two"), lit("three"))
      )

      checkAnswer(
        dfExample4.select(transform_values(col("z"),
          (k, v) => concat(element_at(testMap, k), lit("_"), v.cast("string")))),
        Seq(Row(Map(1 -> "one_1.0", 2 -> "two_1.4", 3 ->"three_1.7"))))

      checkAnswer(
        dfExample4.select(transform_values(col("z"), (k, v) => k - v)),
        Seq(Row(Map(1 -> 0.0, 2 -> 0.6000000000000001, 3 -> 1.3))))

      checkAnswer(
        dfExample5.select(transform_values(col("c"), (k, v) => k + size(v))),
        Seq(Row(Map(1 -> 3))))
    }

    // Test with local relation, the Project will be evaluated without codegen
    testMapOfPrimitiveTypesCombination()
    dfExample1.cache()
    dfExample2.cache()
    dfExample3.cache()
    dfExample4.cache()
    dfExample5.cache()
    // Test with cached relation, the Project will be evaluated with codegen
    testMapOfPrimitiveTypesCombination()
  }

  test("transform values function - test empty") {
    val dfExample1 = Seq(
      Map.empty[Integer, Integer]
    ).toDF("i")

    val dfExample2 = Seq(
      Map.empty[BigInt, String]
    ).toDF("j")

    def testEmpty(): Unit = {
      checkAnswer(dfExample1.selectExpr("transform_values(i, (k, v) -> NULL)"),
        Seq(Row(Map.empty[Integer, Integer])))

      checkAnswer(dfExample1.selectExpr("transform_values(i, (k, v) -> k)"),
        Seq(Row(Map.empty[Integer, Integer])))

      checkAnswer(dfExample1.selectExpr("transform_values(i, (k, v) -> v)"),
        Seq(Row(Map.empty[Integer, Integer])))

      checkAnswer(dfExample1.selectExpr("transform_values(i, (k, v) -> 0)"),
        Seq(Row(Map.empty[Integer, Integer])))

      checkAnswer(dfExample1.selectExpr("transform_values(i, (k, v) -> 'value')"),
        Seq(Row(Map.empty[Integer, String])))

      checkAnswer(dfExample1.selectExpr("transform_values(i, (k, v) -> true)"),
        Seq(Row(Map.empty[Integer, Boolean])))

      checkAnswer(dfExample2.selectExpr("transform_values(j, (k, v) -> k + cast(v as BIGINT))"),
        Seq(Row(Map.empty[BigInt, BigInt])))

      checkAnswer(dfExample1.select(transform_values(col("i"),
        (k, v) => lit(null).cast("int"))),
        Seq(Row(Map.empty[Integer, Integer])))

      checkAnswer(dfExample1.select(transform_values(col("i"), (k, v) => k)),
        Seq(Row(Map.empty[Integer, Integer])))

      checkAnswer(dfExample1.select(transform_values(col("i"), (k, v) => v)),
        Seq(Row(Map.empty[Integer, Integer])))

      checkAnswer(dfExample1.select(transform_values(col("i"), (k, v) => lit(0))),
        Seq(Row(Map.empty[Integer, Integer])))

      checkAnswer(dfExample1.select(transform_values(col("i"), (k, v) => lit("value"))),
        Seq(Row(Map.empty[Integer, String])))

      checkAnswer(dfExample1.select(transform_values(col("i"), (k, v) => lit(true))),
        Seq(Row(Map.empty[Integer, Boolean])))

      checkAnswer(dfExample1.select(transform_values(col("i"), (k, v) => v.cast("bigint"))),
        Seq(Row(Map.empty[BigInt, BigInt])))
    }

    testEmpty()
    dfExample1.cache()
    dfExample2.cache()
    testEmpty()
  }

  test("transform values function - test null values") {
    val dfExample1 = Seq(
      Map[Int, Integer](1 -> 1, 2 -> 2, 3 -> 3, 4 -> 4)
    ).toDF("a")

    val dfExample2 = Seq(
      Map[Int, String](1 -> "a", 2 -> "b", 3 -> null)
    ).toDF("b")

    def testNullValue(): Unit = {
      checkAnswer(dfExample1.selectExpr("transform_values(a, (k, v) -> null)"),
        Seq(Row(Map[Int, Integer](1 -> null, 2 -> null, 3 -> null, 4 -> null))))

      checkAnswer(dfExample2.selectExpr(
        "transform_values(b, (k, v) -> IF(v IS NULL, k + 1, k + 2))"),
        Seq(Row(Map(1 -> 3, 2 -> 4, 3 -> 4))))

      checkAnswer(dfExample1.select(transform_values(col("a"),
        (k, v) => lit(null).cast("int"))),
        Seq(Row(Map[Int, Integer](1 -> null, 2 -> null, 3 -> null, 4 -> null))))

      checkAnswer(dfExample2.select(
        transform_values(col("b"), (k, v) => when(v.isNull, k + 1).otherwise(k + 2))
        ),
        Seq(Row(Map(1 -> 3, 2 -> 4, 3 -> 4))))
    }

    testNullValue()
    dfExample1.cache()
    dfExample2.cache()
    testNullValue()
  }

  test("transform values function - test invalid functions") {
    val dfExample1 = Seq(
      Map[Int, Int](1 -> 1, 9 -> 9, 8 -> 8, 7 -> 7)
    ).toDF("i")

    val dfExample2 = Seq(
      Map[String, String]("a" -> "b")
    ).toDF("j")

    val dfExample3 = Seq(
      Seq(1, 2, 3, 4)
    ).toDF("x")

    def testInvalidLambdaFunctions(): Unit = {

      val ex1 = intercept[AnalysisException] {
        dfExample1.selectExpr("transform_values(i, k -> k)")
      }
      assert(ex1.getMessage.contains("The number of lambda function arguments '1' does not match"))

      val ex2 = intercept[AnalysisException] {
        dfExample2.selectExpr("transform_values(j, (k, v, x) -> k + 1)")
      }
      assert(ex2.getMessage.contains("The number of lambda function arguments '3' does not match"))

      checkError(
        exception = intercept[AnalysisException] {
          dfExample3.selectExpr("transform_values(x, (k, v) -> k + 1)")
        },
        errorClass = "DATATYPE_MISMATCH.UNEXPECTED_INPUT_TYPE",
        sqlState = None,
        parameters = Map(
          "sqlExpr" -> "\"transform_values(x, lambdafunction((k + 1), k, v))\"",
          "paramIndex" -> "1",
          "inputSql" -> "\"x\"",
          "inputType" -> "\"ARRAY<INT>\"",
          "requiredType" -> "\"MAP\""),
        context = ExpectedContext(
          fragment = "transform_values(x, (k, v) -> k + 1)",
          start = 0,
          stop = 35))

      checkError(
        exception = intercept[AnalysisException] {
          dfExample3.select(transform_values(col("x"), (k, v) => k + 1))
        },
        errorClass = "DATATYPE_MISMATCH.UNEXPECTED_INPUT_TYPE",
        matchPVals = true,
        parameters = Map(
          "sqlExpr" ->
            """"transform_values\(x, lambdafunction\(\(x_\d+ \+ 1\), x_\d+, y_\d+\)\)"""",
          "paramIndex" -> "1",
          "inputSql" -> "\"x\"",
          "inputType" -> "\"ARRAY<INT>\"",
          "requiredType" -> "\"MAP\""))
    }

    testInvalidLambdaFunctions()
    dfExample1.cache()
    dfExample2.cache()
    dfExample3.cache()
    testInvalidLambdaFunctions()
  }

  test("arrays zip_with function - for primitive types") {
    val df1 = Seq[(Seq[Integer], Seq[Integer])](
      (Seq(9001, 9002, 9003), Seq(4, 5, 6)),
      (Seq(1, 2), Seq(3, 4)),
      (Seq.empty, Seq.empty),
      (null, null)
    ).toDF("val1", "val2")
    val df2 = Seq[(Seq[Integer], Seq[Long])](
      (Seq(1, null, 3), Seq(1L, 2L)),
      (Seq(1, 2, 3), Seq(4L, 11L))
    ).toDF("val1", "val2")
    val expectedValue1 = Seq(
      Row(Seq(9005, 9007, 9009)),
      Row(Seq(4, 6)),
      Row(Seq.empty),
      Row(null))
    checkAnswer(df1.selectExpr("zip_with(val1, val2, (x, y) -> x + y)"), expectedValue1)
    checkAnswer(df1.select(zip_with(df1("val1"), df1("val2"), (x, y) => x + y)), expectedValue1)
    val expectedValue2 = Seq(
      Row(Seq(Row(1L, 1), Row(2L, null), Row(null, 3))),
      Row(Seq(Row(4L, 1), Row(11L, 2), Row(null, 3))))
    checkAnswer(df2.selectExpr("zip_with(val1, val2, (x, y) -> (y, x))"), expectedValue2)
    checkAnswer(
      df2.select(zip_with(df2("val1"), df2("val2"), (x, y) => struct(y, x))),
      expectedValue2
    )
  }

  test("arrays zip_with function - for non-primitive types") {
    val df = Seq(
      (Seq("a"), Seq("x", "y", "z")),
      (Seq("a", null), Seq("x", "y")),
      (Seq.empty[String], Seq.empty[String]),
      (Seq("a", "b", "c"), null)
    ).toDF("val1", "val2")
    val expectedValue1 = Seq(
      Row(Seq(Row("x", "a"), Row("y", null), Row("z", null))),
      Row(Seq(Row("x", "a"), Row("y", null))),
      Row(Seq.empty),
      Row(null))
    checkAnswer(
      df.selectExpr("zip_with(val1, val2, (x, y) -> (y, x))"),
      expectedValue1
    )
    checkAnswer(
      df.select(zip_with(col("val1"), col("val2"), (x, y) => struct(y, x))),
      expectedValue1
    )
  }

  test("arrays zip_with function - invalid") {
    val df = Seq(
      (Seq("c", "a", "b"), Seq("x", "y", "z"), 1),
      (Seq("b", null, "c", null), Seq("x"), 2),
      (Seq.empty, Seq("x", "z"), 3),
      (null, Seq("x", "z"), 4)
    ).toDF("a1", "a2", "i")
    checkError(
      exception = intercept[AnalysisException] {
        df.selectExpr("zip_with(a1, a2, x -> x)")
      },
      errorClass = "_LEGACY_ERROR_TEMP_2300",
      parameters = Map(
        "namesSize" -> "1",
        "argInfoSize" -> "2"),
      context = ExpectedContext(
        fragment = "x -> x",
        start = 17,
        stop = 22)
    )

    checkError(
      exception = intercept[AnalysisException] {
        df.selectExpr("zip_with(a1, a2, (acc, x) -> x, (acc, x) -> x)")
      },
      errorClass = "WRONG_NUM_ARGS.WITH_SUGGESTION",
      parameters = Map(
        "functionName" -> toSQLId("zip_with"),
        "expectedNum" -> "3",
        "actualNum" -> "4"),
      context = ExpectedContext(
        fragment = "zip_with(a1, a2, (acc, x) -> x, (acc, x) -> x)",
        start = 0,
        stop = 45)
    )

    checkError(
      exception = intercept[AnalysisException] {
        df.selectExpr("zip_with(i, a2, (acc, x) -> x)")
      },
      errorClass = "DATATYPE_MISMATCH.UNEXPECTED_INPUT_TYPE",
      sqlState = None,
      parameters = Map(
        "sqlExpr" -> "\"zip_with(i, a2, lambdafunction(x, acc, x))\"",
        "paramIndex" -> "1",
        "inputSql" -> "\"i\"",
        "inputType" -> "\"INT\"",
        "requiredType" -> "\"ARRAY\""),
      context = ExpectedContext(
        fragment = "zip_with(i, a2, (acc, x) -> x)",
        start = 0,
        stop = 29))

    checkError(
      exception = intercept[AnalysisException] {
        df.select(zip_with(df("i"), df("a2"), (_, x) => x))
      },
      errorClass = "DATATYPE_MISMATCH.UNEXPECTED_INPUT_TYPE",
      matchPVals = true,
      parameters = Map(
        "sqlExpr" ->
          """"zip_with\(i, a2, lambdafunction\(y_\d+, x_\d+, y_\d+\)\)"""",
        "paramIndex" -> "1",
        "inputSql" -> "\"i\"",
        "inputType" -> "\"INT\"",
        "requiredType" -> "\"ARRAY\""))

    checkError(
      exception =
        intercept[AnalysisException](df.selectExpr("zip_with(a1, a, (acc, x) -> x)")),
      errorClass = "UNRESOLVED_COLUMN.WITH_SUGGESTION",
      sqlState = None,
      parameters = Map("objectName" -> "`a`", "proposal" -> "`a1`, `a2`, `i`"),
      context = ExpectedContext(
        fragment = "a",
        start = 13,
        stop = 13)
    )
  }

  private def assertValuesDoNotChangeAfterCoalesceOrUnion(v: Column): Unit = {
    import DataFrameFunctionsSuite.CodegenFallbackExpr
    for ((codegenFallback, wholeStage) <- Seq((true, false), (false, false), (false, true))) {
      val c = if (codegenFallback) {
        Column(CodegenFallbackExpr(v.expr))
      } else {
        v
      }
      withSQLConf(
        (SQLConf.CODEGEN_FALLBACK.key, codegenFallback.toString),
        (SQLConf.WHOLESTAGE_CODEGEN_ENABLED.key, wholeStage.toString)) {
        val df = spark.range(0, 4, 1, 4).withColumn("c", c)
        val rows = df.collect()
        val rowsAfterCoalesce = df.coalesce(2).collect()
        assert(rows === rowsAfterCoalesce, "Values changed after coalesce when " +
          s"codegenFallback=$codegenFallback and wholeStage=$wholeStage.")

        val df1 = spark.range(0, 2, 1, 2).withColumn("c", c)
        val rows1 = df1.collect()
        val df2 = spark.range(2, 4, 1, 2).withColumn("c", c)
        val rows2 = df2.collect()
        val rowsAfterUnion = df1.union(df2).collect()
        assert(rowsAfterUnion === rows1 ++ rows2, "Values changed after union when " +
          s"codegenFallback=$codegenFallback and wholeStage=$wholeStage.")
      }
    }
  }

  test("SPARK-14393: values generated by non-deterministic functions shouldn't change after " +
    "coalesce or union") {
    Seq(
      monotonically_increasing_id(), spark_partition_id(),
      rand(Random.nextLong()), randn(Random.nextLong())
    ).foreach(assertValuesDoNotChangeAfterCoalesceOrUnion(_))
  }

  test("SPARK-21281 fails if functions have no argument") {
    val df = Seq(1).toDF("a")

    checkError(
      exception = intercept[AnalysisException] {
        df.select(coalesce())
      },
      errorClass = "DATATYPE_MISMATCH.WRONG_NUM_ARGS",
      sqlState = None,
      parameters = Map(
        "sqlExpr" -> "\"coalesce()\"",
        "functionName" -> "`coalesce`",
        "expectedNum" -> "> 0",
        "actualNum" -> "0"))

    checkError(
      exception = intercept[AnalysisException] {
        df.selectExpr("coalesce()")
      },
      errorClass = "DATATYPE_MISMATCH.WRONG_NUM_ARGS",
      sqlState = None,
      parameters = Map(
        "sqlExpr" -> "\"coalesce()\"",
        "functionName" -> "`coalesce`",
        "expectedNum" -> "> 0",
        "actualNum" -> "0"),
      context = ExpectedContext(
        fragment = "coalesce()",
        start = 0,
        stop = 9))

    checkError(
      exception = intercept[AnalysisException] {
        df.select(hash())
      },
      errorClass = "DATATYPE_MISMATCH.WRONG_NUM_ARGS",
      sqlState = None,
      parameters = Map(
        "sqlExpr" -> "\"hash()\"",
        "functionName" -> "`hash`",
        "expectedNum" -> "> 0",
        "actualNum" -> "0"))

    checkError(
      exception = intercept[AnalysisException] {
        df.selectExpr("hash()")
      },
      errorClass = "DATATYPE_MISMATCH.WRONG_NUM_ARGS",
      sqlState = None,
      parameters = Map(
        "sqlExpr" -> "\"hash()\"",
        "functionName" -> "`hash`",
        "expectedNum" -> "> 0",
        "actualNum" -> "0"),
      context = ExpectedContext(
        fragment = "hash()",
        start = 0,
        stop = 5))

    checkError(
      exception = intercept[AnalysisException] {
        df.select(xxhash64())
      },
      errorClass = "DATATYPE_MISMATCH.WRONG_NUM_ARGS",
      sqlState = None,
      parameters = Map(
        "sqlExpr" -> "\"xxhash64()\"",
        "functionName" -> "`xxhash64`",
        "expectedNum" -> "> 0",
        "actualNum" -> "0"))

    checkError(
      exception = intercept[AnalysisException] {
        df.selectExpr("xxhash64()")
      },
      errorClass = "DATATYPE_MISMATCH.WRONG_NUM_ARGS",
      sqlState = None,
      parameters = Map(
        "sqlExpr" -> "\"xxhash64()\"",
        "functionName" -> "`xxhash64`",
        "expectedNum" -> "> 0",
        "actualNum" -> "0"),
      context = ExpectedContext(
        fragment = "xxhash64()",
        start = 0,
        stop = 9))

    checkError(
      exception = intercept[AnalysisException] {
        df.select(greatest())
      },
      errorClass = "DATATYPE_MISMATCH.WRONG_NUM_ARGS",
      sqlState = None,
      parameters = Map(
        "sqlExpr" -> "\"greatest()\"",
        "functionName" -> "`greatest`",
        "expectedNum" -> "> 1",
        "actualNum" -> "0")
    )

    checkError(
      exception = intercept[AnalysisException] {
        df.selectExpr("greatest()")
      },
      errorClass = "DATATYPE_MISMATCH.WRONG_NUM_ARGS",
      sqlState = None,
      parameters = Map(
        "sqlExpr" -> "\"greatest()\"",
        "functionName" -> "`greatest`",
        "expectedNum" -> "> 1",
        "actualNum" -> "0"),
      context = ExpectedContext(
        fragment = "greatest()",
        start = 0,
        stop = 9)
    )

    checkError(
      exception = intercept[AnalysisException] {
        df.select(least())
      },
      errorClass = "DATATYPE_MISMATCH.WRONG_NUM_ARGS",
      sqlState = None,
      parameters = Map(
        "sqlExpr" -> "\"least()\"",
        "functionName" -> "`least`",
        "expectedNum" -> "> 1",
        "actualNum" -> "0")
    )

    checkError(
      exception = intercept[AnalysisException] {
        df.selectExpr("least()")
      },
      errorClass = "DATATYPE_MISMATCH.WRONG_NUM_ARGS",
      sqlState = None,
      parameters = Map(
        "sqlExpr" -> "\"least()\"",
        "functionName" -> "`least`",
        "expectedNum" -> "> 1",
        "actualNum" -> "0"),
      context = ExpectedContext(
        fragment = "least()",
        start = 0,
        stop = 6)
    )
  }

  test("SPARK-24734: Fix containsNull of Concat for array type") {
    val df = Seq((Seq(1), Seq[Integer](null), Seq("a", "b"))).toDF("k1", "k2", "v")
    val e1 = intercept[SparkException] {
      df.select(map_from_arrays(concat($"k1", $"k2"), $"v")).show()
    }
    assert(e1.getCause.isInstanceOf[SparkRuntimeException])
    checkError(
      exception = e1.getCause.asInstanceOf[SparkRuntimeException],
      errorClass = "NULL_MAP_KEY",
      parameters = Map.empty
    )
  }

  test("SPARK-26370: Fix resolution of higher-order function for the same identifier") {
    val df = Seq(
      (Seq(1, 9, 8, 7), 1, 2),
      (Seq(5, 9, 7), 2, 2),
      (Seq.empty, 3, 2),
      (null, 4, 2)
    ).toDF("i", "x", "d")

    checkAnswer(df.selectExpr("x", "exists(i, x -> x % d == 0)"),
      Seq(
        Row(1, true),
        Row(2, false),
        Row(3, false),
        Row(4, null)))
    checkAnswer(df.filter("exists(i, x -> x % d == 0)"),
      Seq(Row(Seq(1, 9, 8, 7), 1, 2)))
    checkAnswer(df.select("x").filter("exists(i, x -> x % d == 0)"),
      Seq(Row(1)))
  }

  test("SPARK-29462: Empty array of NullType for array function with no arguments") {
    Seq((true, StringType), (false, NullType)).foreach {
      case (arrayDefaultToString, expectedType) =>
        withSQLConf(SQLConf.LEGACY_CREATE_EMPTY_COLLECTION_USING_STRING_TYPE.key ->
          arrayDefaultToString.toString) {
          val schema = spark.range(1).select(array()).schema
          assert(schema.nonEmpty && schema.head.dataType.isInstanceOf[ArrayType])
          val actualType = schema.head.dataType.asInstanceOf[ArrayType].elementType
          assert(actualType === expectedType)
        }
    }
  }

  test("SPARK-30790: Empty map with NullType as key/value type for map function with no argument") {
    Seq((true, StringType), (false, NullType)).foreach {
      case (mapDefaultToString, expectedType) =>
        withSQLConf(SQLConf.LEGACY_CREATE_EMPTY_COLLECTION_USING_STRING_TYPE.key ->
          mapDefaultToString.toString) {
          val schema = spark.range(1).select(map()).schema
          assert(schema.nonEmpty && schema.head.dataType.isInstanceOf[MapType])
          val actualKeyType = schema.head.dataType.asInstanceOf[MapType].keyType
          val actualValueType = schema.head.dataType.asInstanceOf[MapType].valueType
          assert(actualKeyType === expectedType)
          assert(actualValueType === expectedType)
        }
    }
  }

  test("SPARK-26071: convert map to array and use as map key") {
    val df = Seq(Map(1 -> "a")).toDF("m")
    checkError(
      exception = intercept[AnalysisException] {
        df.select(map($"m", lit(1)))
      },
      errorClass = "DATATYPE_MISMATCH.INVALID_MAP_KEY_TYPE",
      parameters = Map(
        "sqlExpr" -> "\"map(m, 1)\"",
        "keyType" -> "\"MAP<INT, STRING>\""
      )
    )
    checkAnswer(
      df.select(map(map_entries($"m"), lit(1))),
      Row(Map(Seq(Row(1, "a")) -> 1)))
  }

  test("SPARK-34794: lambda variable name issues in nested functions") {
    val df1 = Seq((Seq(1, 2), Seq("a", "b"))).toDF("numbers", "letters")

    checkAnswer(df1.select(flatten(transform($"numbers", (number: Column) =>
      transform($"letters", (letter: Column) =>
        struct(number, letter))))),
      Seq(Row(Seq(Row(1, "a"), Row(1, "b"), Row(2, "a"), Row(2, "b"))))
    )
    checkAnswer(df1.select(flatten(transform($"numbers", (number: Column, i: Column) =>
      transform($"letters", (letter: Column, j: Column) =>
        struct(number + j, concat(letter, i)))))),
      Seq(Row(Seq(Row(1, "a0"), Row(2, "b0"), Row(2, "a1"), Row(3, "b1"))))
    )

    val df2 = Seq((Map("a" -> 1, "b" -> 2), Map("a" -> 2, "b" -> 3))).toDF("m1", "m2")

    checkAnswer(df2.select(map_zip_with($"m1", $"m2", (k1: Column, ov1: Column, ov2: Column) =>
      map_zip_with($"m1", $"m2", (k2: Column, iv1: Column, iv2: Column) =>
        ov1 + iv1 + ov2 + iv2))),
      Seq(Row(Map("a" -> Map("a" -> 6, "b" -> 8), "b" -> Map("a" -> 8, "b" -> 10))))
    )
  }

  test("from_json - invalid schema string") {
    checkError(
      exception = intercept[AnalysisException] {
        sql("select from_json('{\"a\":1}', 1)")
      },
      errorClass = "INVALID_SCHEMA.NON_STRING_LITERAL",
      parameters = Map(
        "inputSchema" -> "\"1\""
      ),
      context = ExpectedContext(
        fragment = "from_json('{\"a\":1}', 1)",
        start = 7,
        stop = 29
      )
    )
  }

<<<<<<< HEAD
  test("array_append -> Unit Test cases for the function ") {
    val df1 = Seq((Array[Int](3, 2, 5, 1, 2), 3)).toDF("a", "b")
    checkAnswer(df1.select(array_append(col("a"), col("b"))), Seq(Row(Seq(3, 2, 5, 1, 2, 3))))
    val df2 = Seq((Array[String]("a", "b", "c"), "d")).toDF("a", "b")
    checkAnswer(df2.select(array_append(col("a"), col("b"))), Seq(Row(Seq("a", "b", "c", "d"))))
    val df3 = Seq((Array[String]("a", "b", "c"), 3)).toDF("a", "b")
    checkError(
      exception = intercept[AnalysisException] {
        df3.select(array_append(col("a"), col("b")))
      },
      errorClass = "DATATYPE_MISMATCH.ARRAY_FUNCTION_DIFF_TYPES",
      parameters = Map(
        "functionName" -> "`array_append`",
        "dataType" -> "\"ARRAY\"",
        "leftType" -> "\"ARRAY<STRING>\"",
        "rightType" -> "\"INT\"",
        "sqlExpr" -> "\"array_append(a, b)\"")
    )

    checkAnswer(df1.selectExpr("array_append(a, 3)"), Seq(Row(Seq(3, 2, 5, 1, 2, 3))))

    checkAnswer(df2.selectExpr("array_append(a, b)"), Seq(Row(Seq("a", "b", "c", "d"))))

    checkError(
      exception = intercept[AnalysisException] {
        df3.selectExpr("array_append(a, b)")
      },
      errorClass = "DATATYPE_MISMATCH.ARRAY_FUNCTION_DIFF_TYPES",
      parameters = Map(
        "functionName" -> "`array_append`",
        "leftType" -> "\"ARRAY<STRING>\"",
        "rightType" -> "\"INT\"",
        "sqlExpr" -> "\"array_append(a, b)\"",
        "dataType" -> "\"ARRAY\""
      ),
      context = ExpectedContext(
        fragment = "array_append(a, b)",
        start = 0,
        stop = 17
      )
    )
    // Adding null check Unit Tests
    val df4 = Seq((Array[String]("a", "b", "c"), "d"),
      (null, "d"),
      (Array[String]("x", "y", "z"), null),
      (null, null)
    ).toDF("a", "b")
    checkAnswer(df4.selectExpr("array_append(a, b)"),
      Seq(Row(Seq("a", "b", "c", "d")), Row(null), Row(Seq("x", "y", "z", null)), Row(null)))

    val df5 = Seq((Array[Double](3d, 2d, 5d, 1d, 2d), 3)).toDF("a", "b")
    checkAnswer(df5.selectExpr("array_append(a, b)"),
      Seq(Row(Seq(3d, 2d, 5d, 1d, 2d, 3d))))

    val df6 = Seq(("x", "y")).toDF("a", "b")
    checkError(
      exception = intercept[AnalysisException] {
        df6.selectExpr("array_append(a, b)")
      },
      errorClass = "DATATYPE_MISMATCH.UNEXPECTED_INPUT_TYPE",
      parameters = Map(
        "sqlExpr" -> "\"array_append(a, b)\"",
        "paramIndex" -> "0",
        "requiredType" -> "\"ARRAY\"",
        "inputSql" -> "\"a\"",
        "inputType" -> "\"STRING\""
      ),
      context = ExpectedContext(
        fragment = "array_append(a, b)",
        start = 0,
        stop = 17
      )
    )

    val df7 = Seq((Array[Int](3, 2, 5, 1, 2), 3d)).toDF("a", "b")
    checkAnswer(df7.select(array_append(col("a"), col("b"))),
      Seq(Row(Seq(3d, 2d, 5d, 1d, 2d, 3d))))

    val df8 = Seq((Array[Double](3d, 2d, 5d, 1d, 2d), 3)).toDF("a", "b")
    checkAnswer(df8.select(array_append(col("a"), col("b"))),
      Seq(Row(Seq(3d, 2d, 5d, 1d, 2d, 3d))))

    val df9 = spark.sql("SELECT array(1, 2, null) as a, CAST(null AS INT) as b")
    checkAnswer(df9.selectExpr("array_append(a, b)"),
      Seq(Row(Seq(1, 2, null, null)))
    )

    val df10 = spark.createDataFrame(
      spark.sparkContext.parallelize(
        Seq(Row(Seq[Integer](1, 2, 3, null), null))),
      StructType(List(
        StructField("a", ArrayType.apply(IntegerType), true),
        StructField("b", IntegerType, true)
      ))
    )

    checkAnswer(df10.selectExpr("array_append(a, b)"),
      Seq(Row(Seq(1, 2, 3, null, null)))
    )
=======
  test("test array_compact") {
    val df = Seq(
      (Array[Integer](null, 1, 2, null, 3, 4),
        Array("a", null, "b", null, "c", "d"), Array("", "")),
      (Array.empty[Integer], Array("1.0", "2.2", "3.0"), Array.empty[String]),
      (Array[Integer](null, null, null), null, null)
    ).toDF("a", "b", "c")

    checkAnswer(
      df.select(array_compact($"a"),
        array_compact($"b"), array_compact($"c")),
      Seq(Row(Seq(1, 2, 3, 4), Seq("a", "b", "c", "d"), Seq("", "")),
        Row(Seq.empty[Integer], Seq("1.0", "2.2", "3.0"), Seq.empty[String]),
        Row(Seq.empty[Integer], null, null))
    )

    checkAnswer(
      OneRowRelation().selectExpr("array_compact(array(1.0D, 2.0D, null))"),
      Seq(Row(Seq(1.0, 2.0)))
    )

    // complex data type
    checkAnswer(
      OneRowRelation().
        selectExpr("array_compact(array(array(1, null,3), null, array(null, 2, 3)))"),
      Seq(Row(Seq(Seq(1, null, 3), Seq(null, 2, 3))))
    )

    // unsupported data type
    val invalidDatatypeDF = Seq(1, 2, 3).toDF("a")
    checkError(
      exception = intercept[AnalysisException] {
        invalidDatatypeDF.select(array_compact($"a"))
      },
      errorClass = "DATATYPE_MISMATCH.UNEXPECTED_INPUT_TYPE",
      parameters = Map(
        "sqlExpr" -> "\"array_compact(a)\"",
        "paramIndex" -> "1",
        "requiredType" -> "\"ARRAY\"",
        "inputSql" -> "\"a\"",
        "inputType" -> "\"INT\""
      ))
>>>>>>> 11346e09
  }
}

object DataFrameFunctionsSuite {
  case class CodegenFallbackExpr(child: Expression) extends UnaryExpression with CodegenFallback {
    override def nullable: Boolean = child.nullable
    override def dataType: DataType = child.dataType
    override lazy val resolved = true
    override def eval(input: InternalRow): Any = child.eval(input)
    override protected def withNewChildInternal(newChild: Expression): CodegenFallbackExpr =
      copy(child = newChild)
  }
}<|MERGE_RESOLUTION|>--- conflicted
+++ resolved
@@ -5256,7 +5256,50 @@
     )
   }
 
-<<<<<<< HEAD
+  test("test array_compact") {
+    val df = Seq(
+      (Array[Integer](null, 1, 2, null, 3, 4),
+        Array("a", null, "b", null, "c", "d"), Array("", "")),
+      (Array.empty[Integer], Array("1.0", "2.2", "3.0"), Array.empty[String]),
+      (Array[Integer](null, null, null), null, null)
+    ).toDF("a", "b", "c")
+
+    checkAnswer(
+      df.select(array_compact($"a"),
+        array_compact($"b"), array_compact($"c")),
+      Seq(Row(Seq(1, 2, 3, 4), Seq("a", "b", "c", "d"), Seq("", "")),
+        Row(Seq.empty[Integer], Seq("1.0", "2.2", "3.0"), Seq.empty[String]),
+        Row(Seq.empty[Integer], null, null))
+    )
+
+    checkAnswer(
+      OneRowRelation().selectExpr("array_compact(array(1.0D, 2.0D, null))"),
+      Seq(Row(Seq(1.0, 2.0)))
+    )
+
+    // complex data type
+    checkAnswer(
+      OneRowRelation().
+        selectExpr("array_compact(array(array(1, null,3), null, array(null, 2, 3)))"),
+      Seq(Row(Seq(Seq(1, null, 3), Seq(null, 2, 3))))
+    )
+
+    // unsupported data type
+    val invalidDatatypeDF = Seq(1, 2, 3).toDF("a")
+    checkError(
+      exception = intercept[AnalysisException] {
+        invalidDatatypeDF.select(array_compact($"a"))
+      },
+      errorClass = "DATATYPE_MISMATCH.UNEXPECTED_INPUT_TYPE",
+      parameters = Map(
+        "sqlExpr" -> "\"array_compact(a)\"",
+        "paramIndex" -> "1",
+        "requiredType" -> "\"ARRAY\"",
+        "inputSql" -> "\"a\"",
+        "inputType" -> "\"INT\""
+      ))
+  }
+
   test("array_append -> Unit Test cases for the function ") {
     val df1 = Seq((Array[Int](3, 2, 5, 1, 2), 3)).toDF("a", "b")
     checkAnswer(df1.select(array_append(col("a"), col("b"))), Seq(Row(Seq(3, 2, 5, 1, 2, 3))))
@@ -5356,50 +5399,6 @@
     checkAnswer(df10.selectExpr("array_append(a, b)"),
       Seq(Row(Seq(1, 2, 3, null, null)))
     )
-=======
-  test("test array_compact") {
-    val df = Seq(
-      (Array[Integer](null, 1, 2, null, 3, 4),
-        Array("a", null, "b", null, "c", "d"), Array("", "")),
-      (Array.empty[Integer], Array("1.0", "2.2", "3.0"), Array.empty[String]),
-      (Array[Integer](null, null, null), null, null)
-    ).toDF("a", "b", "c")
-
-    checkAnswer(
-      df.select(array_compact($"a"),
-        array_compact($"b"), array_compact($"c")),
-      Seq(Row(Seq(1, 2, 3, 4), Seq("a", "b", "c", "d"), Seq("", "")),
-        Row(Seq.empty[Integer], Seq("1.0", "2.2", "3.0"), Seq.empty[String]),
-        Row(Seq.empty[Integer], null, null))
-    )
-
-    checkAnswer(
-      OneRowRelation().selectExpr("array_compact(array(1.0D, 2.0D, null))"),
-      Seq(Row(Seq(1.0, 2.0)))
-    )
-
-    // complex data type
-    checkAnswer(
-      OneRowRelation().
-        selectExpr("array_compact(array(array(1, null,3), null, array(null, 2, 3)))"),
-      Seq(Row(Seq(Seq(1, null, 3), Seq(null, 2, 3))))
-    )
-
-    // unsupported data type
-    val invalidDatatypeDF = Seq(1, 2, 3).toDF("a")
-    checkError(
-      exception = intercept[AnalysisException] {
-        invalidDatatypeDF.select(array_compact($"a"))
-      },
-      errorClass = "DATATYPE_MISMATCH.UNEXPECTED_INPUT_TYPE",
-      parameters = Map(
-        "sqlExpr" -> "\"array_compact(a)\"",
-        "paramIndex" -> "1",
-        "requiredType" -> "\"ARRAY\"",
-        "inputSql" -> "\"a\"",
-        "inputType" -> "\"INT\""
-      ))
->>>>>>> 11346e09
   }
 }
 
