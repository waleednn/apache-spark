/*
 * Licensed to the Apache Software Foundation (ASF) under one or more
 * contributor license agreements.  See the NOTICE file distributed with
 * this work for additional information regarding copyright ownership.
 * The ASF licenses this file to You under the Apache License, Version 2.0
 * (the "License"); you may not use this file except in compliance with
 * the License.  You may obtain a copy of the License at
 *
 *    http://www.apache.org/licenses/LICENSE-2.0
 *
 * Unless required by applicable law or agreed to in writing, software
 * distributed under the License is distributed on an "AS IS" BASIS,
 * WITHOUT WARRANTIES OR CONDITIONS OF ANY KIND, either express or implied.
 * See the License for the specific language governing permissions and
 * limitations under the License.
 */

package org.apache.spark.sql

import java.io.File
import java.lang.reflect.Modifier
import java.nio.charset.StandardCharsets
import java.sql.{Date, Timestamp}

import scala.util.Random

import org.apache.spark.{SPARK_DOC_ROOT, SparkException, SparkRuntimeException}
import org.apache.spark.sql.catalyst.InternalRow
import org.apache.spark.sql.catalyst.analysis.{FunctionRegistry, UnresolvedAttribute}
import org.apache.spark.sql.catalyst.expressions.{Alias, ArraysZip, AttributeReference, Expression, NamedExpression, UnaryExpression}
import org.apache.spark.sql.catalyst.expressions.Cast._
import org.apache.spark.sql.catalyst.expressions.codegen.CodegenFallback
import org.apache.spark.sql.catalyst.plans.logical.OneRowRelation
import org.apache.spark.sql.catalyst.util.DateTimeTestUtils.{withDefaultTimeZone, UTC}
import org.apache.spark.sql.functions._
import org.apache.spark.sql.internal.SQLConf
import org.apache.spark.sql.test.SharedSparkSession
import org.apache.spark.sql.types._
import org.apache.spark.tags.ExtendedSQLTest

/**
 * Test suite for functions in [[org.apache.spark.sql.functions]].
 */
@ExtendedSQLTest
class DataFrameFunctionsSuite extends QueryTest with SharedSparkSession {
  import testImplicits._

  test("DataFrame function and SQL functon parity") {
    // This test compares the available list of DataFrame functions in
    // org.apache.spark.sql.functions with the SQL function registry. This attempts to verify that
    // the DataFrame functions are a subset of the functions in the SQL function registry (subject
    // to exclusions and expectations). It also produces a list of the differences between the two.
    // See also test_function_parity in test_functions.py.
    //
    // NOTE FOR DEVELOPERS:
    // If this test fails one of the following needs to happen
    // * If a function was added to org.apache.spark.sql.functions but not the function registry
    //     add it to the below expectedOnlyDataFrameFunctions set.
    // * If it's not related to an added function then likely one of the exclusion lists below
    //     needs to be updated.

    val excludedDataFrameFunctions = Set(
      "approxCountDistinct", "bitwiseNOT", "callUDF", "monotonicallyIncreasingId", "shiftLeft",
      "shiftRight", "shiftRightUnsigned", "sumDistinct", "toDegrees", "toRadians",
      // all depreciated
      "asc", "asc_nulls_first", "asc_nulls_last", "desc", "desc_nulls_first", "desc_nulls_last",
      // sorting in sql is not a function
      "bitwise_not", // equivalent to ~expression in sql
      "broadcast", // hints are not done with functions in sql
      "call_udf", // moot in SQL as you just call the function directly
      "col", "column", "expr", "lit", "negate", // first class functionality in SQL
      "countDistinct", "count_distinct", // equivalent to count(distinct foo)
      "sum_distinct", // equivalent to sum(distinct foo)
      "typedLit", "typedlit", // Scala only
      "udaf", "udf" // create function statement in sql
    )

<<<<<<< HEAD
    val excludedSqlFunctions = Set(
      "random", "sha",
      // aliases for existing functions
      "reflect", "java_method" // Only needed in SQL
    )
=======
    val excludedSqlFunctions = Set("array_agg", "cardinality")
>>>>>>> fd84fd3c

    val expectedOnlyDataFrameFunctions = Set(
      "bucket", "days", "hours", "months", "years", // Datasource v2 partition transformations
      "product", // Discussed in https://github.com/apache/spark/pull/30745
      "unwrap_udt",
      "collect_top_k"
    )

    // We only consider functions matching this pattern, this excludes symbolic and other
    // functions that are not relevant to this comparison
    val word_pattern = """\w*"""

    // Set of DataFrame functions in org.apache.spark.sql.functions
    val dataFrameFunctions = functions.getClass
      .getDeclaredMethods
      .filter(m => Modifier.isPublic(m.getModifiers))
      .map(_.getName)
      .toSet
      .filter(_.matches(word_pattern))
      .diff(excludedDataFrameFunctions)

    // Set of SQL functions in the builtin function registry
    val sqlFunctions = FunctionRegistry.functionSet
      .map(f => f.funcName)
      .filter(_.matches(word_pattern))
      .diff(excludedSqlFunctions)

    val onlyDataFrameFunctions = dataFrameFunctions.diff(sqlFunctions)
    val onlySqlFunctions = sqlFunctions.diff(dataFrameFunctions)

    // Check that we did not incorrectly exclude any functions leading to false positives
    assert(onlyDataFrameFunctions.intersect(excludedSqlFunctions).isEmpty)
    assert(onlySqlFunctions.intersect(excludedDataFrameFunctions).isEmpty)

    // Check that only expected functions are left
    assert(onlyDataFrameFunctions === expectedOnlyDataFrameFunctions, "symmetric difference is: "
      + onlyDataFrameFunctions.union(expectedOnlyDataFrameFunctions)
      .diff(onlyDataFrameFunctions.intersect(expectedOnlyDataFrameFunctions))
    )
  }

  test("array with column name") {
    val df = Seq((0, 1)).toDF("a", "b")
    val row = df.select(array("a", "b")).first()

    val expectedType = ArrayType(IntegerType, containsNull = false)
    assert(row.schema(0).dataType === expectedType)
    assert(row.getAs[Seq[Int]](0) === Seq(0, 1))
  }

  test("array with column expression") {
    val df = Seq((0, 1)).toDF("a", "b")
    val row = df.select(array(col("a"), col("b") + col("b"))).first()

    val expectedType = ArrayType(IntegerType, containsNull = false)
    assert(row.schema(0).dataType === expectedType)
    assert(row.getSeq[Int](0) === Seq(0, 2))
  }

  test("map with column expressions") {
    val df = Seq(1 -> "a").toDF("a", "b")
    val row = df.select(map($"a" + 1, $"b")).first()

    val expectedType = MapType(IntegerType, StringType, valueContainsNull = true)
    assert(row.schema(0).dataType === expectedType)
    assert(row.getMap[Int, String](0) === Map(2 -> "a"))
  }

  test("map with arrays") {
    val df1 = Seq((Seq(1, 2), Seq("a", "b"))).toDF("k", "v")
    val expectedType = MapType(IntegerType, StringType, valueContainsNull = true)
    val row = df1.select(map_from_arrays($"k", $"v")).first()
    assert(row.schema(0).dataType === expectedType)
    assert(row.getMap[Int, String](0) === Map(1 -> "a", 2 -> "b"))
    checkAnswer(df1.select(map_from_arrays($"k", $"v")), Seq(Row(Map(1 -> "a", 2 -> "b"))))

    val df2 = Seq((Seq(1, 2), Seq(null, "b"))).toDF("k", "v")
    checkAnswer(df2.select(map_from_arrays($"k", $"v")), Seq(Row(Map(1 -> null, 2 -> "b"))))

    val df3 = Seq((null, null)).toDF("k", "v")
    checkAnswer(df3.select(map_from_arrays($"k", $"v")), Seq(Row(null)))

    val df4 = Seq((1, "a")).toDF("k", "v")
    checkError(
      exception = intercept[AnalysisException] {
        df4.select(map_from_arrays($"k", $"v"))
      },
      errorClass = "DATATYPE_MISMATCH.UNEXPECTED_INPUT_TYPE",
      parameters = Map(
        "sqlExpr" -> "\"map_from_arrays(k, v)\"",
        "paramIndex" -> "1",
        "requiredType" -> "\"ARRAY\"",
        "inputSql" -> "\"k\"",
        "inputType" -> "\"INT\""
      )
    )

    val df5 = Seq((Seq("a", null), Seq(1, 2))).toDF("k", "v")
    val e1 = intercept[SparkException] {
      df5.select(map_from_arrays($"k", $"v")).collect
    }
    assert(e1.getCause.isInstanceOf[SparkRuntimeException])
    checkError(
      exception = e1.getCause.asInstanceOf[SparkRuntimeException],
      errorClass = "NULL_MAP_KEY",
      parameters = Map.empty
    )

    val df6 = Seq((Seq(1, 2), Seq("a"))).toDF("k", "v")
    val msg2 = intercept[Exception] {
      df6.select(map_from_arrays($"k", $"v")).collect
    }.getMessage
    assert(msg2.contains("The key array and value array of MapData must have the same length"))
  }

  test("struct with column name") {
    val df = Seq((1, "str")).toDF("a", "b")
    val row = df.select(struct("a", "b")).first()

    val expectedType = StructType(Seq(
      StructField("a", IntegerType, nullable = false),
      StructField("b", StringType)
    ))
    assert(row.schema(0).dataType === expectedType)
    assert(row.getAs[Row](0) === Row(1, "str"))
  }

  test("struct with column expression") {
    val df = Seq((1, "str")).toDF("a", "b")
    val row = df.select(struct((col("a") * 2).as("c"), col("b"))).first()

    val expectedType = StructType(Seq(
      StructField("c", IntegerType, nullable = false),
      StructField("b", StringType)
    ))
    assert(row.schema(0).dataType === expectedType)
    assert(row.getAs[Row](0) === Row(2, "str"))
  }

  test("struct with column expression to be automatically named") {
    val df = Seq((1, "str")).toDF("a", "b")
    val result = df.select(struct((col("a") * 2), col("b")))

    val expectedType = StructType(Seq(
      StructField("col1", IntegerType, nullable = false),
      StructField("b", StringType)
    ))
    assert(result.first.schema(0).dataType === expectedType)
    checkAnswer(result, Row(Row(2, "str")))
  }

  test("struct with literal columns") {
    val df = Seq((1, "str1"), (2, "str2")).toDF("a", "b")
    val result = df.select(struct((col("a") * 2), lit(5.0)))

    val expectedType = StructType(Seq(
      StructField("col1", IntegerType, nullable = false),
      StructField("col2", DoubleType, nullable = false)
    ))

    assert(result.first.schema(0).dataType === expectedType)
    checkAnswer(result, Seq(Row(Row(2, 5.0)), Row(Row(4, 5.0))))
  }

  test("struct with all literal columns") {
    val df = Seq((1, "str1"), (2, "str2")).toDF("a", "b")
    val result = df.select(struct(lit("v"), lit(5.0)))

    val expectedType = StructType(Seq(
      StructField("col1", StringType, nullable = false),
      StructField("col2", DoubleType, nullable = false)
    ))

    assert(result.first.schema(0).dataType === expectedType)
    checkAnswer(result, Seq(Row(Row("v", 5.0)), Row(Row("v", 5.0))))
  }

  test("constant functions") {
    checkAnswer(
      sql("SELECT E()"),
      Row(scala.math.E)
    )
    checkAnswer(
      sql("SELECT PI()"),
      Row(scala.math.Pi)
    )
  }

  test("bitwise_not") {
    checkAnswer(
      testData2.select(bitwiseNOT($"a"), bitwise_not($"a")),
      testData2.collect().toSeq.map(r => Row(~r.getInt(0), ~r.getInt(0))))
  }

  test("bit_count") {
    checkAnswer(testData2.select(bit_count($"a")), testData2.selectExpr("bit_count(a)"))
  }

  test("bit_get") {
    checkAnswer(
      testData2.select(bit_get($"a", lit(0)), bit_get($"a", lit(1)), bit_get($"a", lit(2))),
      testData2.selectExpr("bit_get(a, 0)", "bit_get(a, 1)", "bit_get(a, 2)"))
  }

  test("getbit") {
    checkAnswer(
      testData2.select(getbit($"a", lit(0)), getbit($"a", lit(1)), getbit($"a", lit(2))),
      testData2.selectExpr("getbit(a, 0)", "getbit(a, 1)", "getbit(a, 2)"))
  }

  test("bin") {
    val df = Seq[(Integer, Integer)]((12, null)).toDF("a", "b")
    checkAnswer(
      df.select(bin("a"), bin("b")),
      Row("1100", null))
    checkAnswer(
      df.selectExpr("bin(a)", "bin(b)"),
      Row("1100", null))
  }

  test("ifnull function") {
    val df = Seq[Integer](null).toDF("a")
    checkAnswer(df.selectExpr("ifnull(a, 8)"), Seq(Row(8)))
    checkAnswer(df.select(ifnull(col("a"), lit(8))), Seq(Row(8)))
  }

  test("isnotnull function") {
    val df = Seq[Integer](null).toDF("a")
    checkAnswer(df.selectExpr("isnotnull(a)"), Seq(Row(false)))
    checkAnswer(df.select(isnotnull(col("a"))), Seq(Row(false)))
  }

  test("equal_null function") {
    val df = Seq[(Integer, Integer)]((null, 8)).toDF("a", "b")
    checkAnswer(df.selectExpr("equal_null(a, b)"), Seq(Row(false)))
    checkAnswer(df.select(equal_null(col("a"), col("b"))), Seq(Row(false)))

    checkAnswer(df.selectExpr("equal_null(a, a)"), Seq(Row(true)))
    checkAnswer(df.select(equal_null(col("a"), col("a"))), Seq(Row(true)))
  }

  test("nullif function") {
    val df = Seq((5, 8)).toDF("a", "b")
    checkAnswer(df.selectExpr("nullif(5, 8)"), Seq(Row(5)))
    checkAnswer(df.select(nullif(lit(5), lit(8))), Seq(Row(5)))

    checkAnswer(df.selectExpr("nullif(a, a)"), Seq(Row(null)))
    checkAnswer(df.select(nullif(lit(5), lit(5))), Seq(Row(null)))
  }

  test("nvl") {
    val df = Seq[(Integer, Integer)]((null, 8)).toDF("a", "b")
    checkAnswer(df.selectExpr("nvl(a, b)"), Seq(Row(8)))
    checkAnswer(df.select(nvl(col("a"), col("b"))), Seq(Row(8)))

    checkAnswer(df.selectExpr("nvl(b, a)"), Seq(Row(8)))
    checkAnswer(df.select(nvl(col("b"), col("a"))), Seq(Row(8)))
  }

  test("nvl2") {
    val df = Seq[(Integer, Integer, Integer)]((null, 8, 9)).toDF("a", "b", "c")
    checkAnswer(df.selectExpr("nvl2(a, b, c)"), Seq(Row(9)))
    checkAnswer(df.select(nvl2(col("a"), col("b"), col("c"))), Seq(Row(9)))

    checkAnswer(df.selectExpr("nvl2(b, a, c)"), Seq(Row(null)))
    checkAnswer(df.select(nvl2(col("b"), col("a"), col("c"))), Seq(Row(null)))
  }

  test("misc md5 function") {
    val df = Seq(("ABC", Array[Byte](1, 2, 3, 4, 5, 6))).toDF("a", "b")
    checkAnswer(
      df.select(md5($"a"), md5($"b")),
      Row("902fbdd2b1df0c4f70b4a5d23525e932", "6ac1e56bc78f031059be7be854522c4c"))

    checkAnswer(
      df.selectExpr("md5(a)", "md5(b)"),
      Row("902fbdd2b1df0c4f70b4a5d23525e932", "6ac1e56bc78f031059be7be854522c4c"))
  }

  test("misc sha1 function") {
    val df = Seq(("ABC", "ABC".getBytes(StandardCharsets.UTF_8))).toDF("a", "b")
    checkAnswer(
      df.select(sha1($"a"), sha1($"b")),
      Row("3c01bdbb26f358bab27f267924aa2c9a03fcfdb8", "3c01bdbb26f358bab27f267924aa2c9a03fcfdb8"))

    val dfEmpty = Seq(("", "".getBytes(StandardCharsets.UTF_8))).toDF("a", "b")
    checkAnswer(
      dfEmpty.selectExpr("sha1(a)", "sha1(b)"),
      Row("da39a3ee5e6b4b0d3255bfef95601890afd80709", "da39a3ee5e6b4b0d3255bfef95601890afd80709"))
  }

  test("misc sha2 function") {
    val df = Seq(("ABC", Array[Byte](1, 2, 3, 4, 5, 6))).toDF("a", "b")
    checkAnswer(
      df.select(sha2($"a", 256), sha2($"b", 256)),
      Row("b5d4045c3f466fa91fe2cc6abe79232a1a57cdf104f7a26e716e0a1e2789df78",
        "7192385c3c0605de55bb9476ce1d90748190ecb32a8eed7f5207b30cf6a1fe89"))

    checkAnswer(
      df.selectExpr("sha2(a, 256)", "sha2(b, 256)"),
      Row("b5d4045c3f466fa91fe2cc6abe79232a1a57cdf104f7a26e716e0a1e2789df78",
        "7192385c3c0605de55bb9476ce1d90748190ecb32a8eed7f5207b30cf6a1fe89"))

    intercept[IllegalArgumentException] {
      df.select(sha2($"a", 1024))
    }
  }

  test("misc crc32 function") {
    val df = Seq(("ABC", Array[Byte](1, 2, 3, 4, 5, 6))).toDF("a", "b")
    checkAnswer(
      df.select(crc32($"a"), crc32($"b")),
      Row(2743272264L, 2180413220L))

    checkAnswer(
      df.selectExpr("crc32(a)", "crc32(b)"),
      Row(2743272264L, 2180413220L))
  }

  test("misc aes function") {
    val key32 = "abcdefghijklmnop12345678ABCDEFGH"
    val encryptedEcb = "9J3iZbIxnmaG+OIA9Amd+A=="
    val encryptedGcm = "y5la3muiuxN2suj6VsYXB+0XUFjtrUD0/zv5eDafsA3U"
    val encryptedCbc = "+MgyzJxhusYVGWCljk7fhhl6C6oUqWmtdqoaG93KvhY="
    val df1 = Seq("Spark").toDF

    // Successful decryption of fixed values
    Seq(
      (key32, encryptedEcb, "ECB"),
      (key32, encryptedGcm, "GCM"),
      (key32, encryptedCbc, "CBC")).foreach {
      case (key, encryptedText, mode) =>
        checkAnswer(
          df1.selectExpr(
            s"cast(aes_decrypt(unbase64('$encryptedText'), '$key', '$mode') as string)"),
          Seq(Row("Spark")))
        checkAnswer(
          df1.selectExpr(
            s"cast(aes_decrypt(unbase64('$encryptedText'), binary('$key'), '$mode') as string)"),
          Seq(Row("Spark")))
    }
  }

  test("aes IV test function") {
    val key32 = "abcdefghijklmnop12345678ABCDEFGH"
    val gcmIv = "000000000000000000000000"
    val encryptedGcm = "AAAAAAAAAAAAAAAAQiYi+sRNYDAOTjdSEcYBFsAWPL1f"
    val cbcIv = "00000000000000000000000000000000"
    val encryptedCbc = "AAAAAAAAAAAAAAAAAAAAAPSd4mWyMZ5mhvjiAPQJnfg="
    val df1 = Seq("Spark").toDF
    Seq(
      (key32, encryptedGcm, "GCM", gcmIv),
      (key32, encryptedCbc, "CBC", cbcIv)).foreach {
      case (key, ciphertext, mode, iv) =>
        checkAnswer(
          df1.selectExpr(s"cast(aes_decrypt(unbase64('$ciphertext'), " +
              s"'$key', '$mode', 'DEFAULT') as string)"),
          Seq(Row("Spark")))
        checkAnswer(
          df1.selectExpr(s"cast(aes_decrypt(unbase64('$ciphertext'), " +
            s"binary('$key'), '$mode', 'DEFAULT') as string)"),
          Seq(Row("Spark")))
        checkAnswer(
          df1.selectExpr(
            s"base64(aes_encrypt(value, '$key32', '$mode', 'DEFAULT', unhex('$iv')))"),
          Seq(Row(ciphertext)))
    }
  }

  test("aes IV and AAD test function") {
    val key32 = "abcdefghijklmnop12345678ABCDEFGH"
    val gcmIv = "000000000000000000000000"
    val aad = "This is an AAD mixed into the input"
    val encryptedGcm = "AAAAAAAAAAAAAAAAQiYi+sTLm7KD9UcZ2nlRdYDe/PX4"
    val df1 = Seq("Spark").toDF
    Seq(
      (key32, encryptedGcm, "GCM", gcmIv, aad)).foreach {
      case (key, ciphertext, mode, iv, aad) =>
        checkAnswer(
          df1.selectExpr(s"cast(aes_decrypt(unbase64('$ciphertext'), " +
            s"'$key', '$mode', 'DEFAULT', '$aad') as string)"),
          Seq(Row("Spark")))
        checkAnswer(
          df1.selectExpr(s"cast(aes_decrypt(unbase64('$ciphertext'), " +
            s"binary('$key'), '$mode', 'DEFAULT', '$aad') as string)"),
          Seq(Row("Spark")))
        checkAnswer(
          df1.selectExpr(
            s"base64(aes_encrypt(value, '$key32', '$mode', 'DEFAULT', unhex('$iv'), '$aad'))"),
          Seq(Row(ciphertext)))
    }
  }

  test("misc aes ECB function") {
    val key16 = "abcdefghijklmnop"
    val key24 = "abcdefghijklmnop12345678"
    val key32 = "abcdefghijklmnop12345678ABCDEFGH"
    val encryptedText16 = "4Hv0UKCx6nfUeAoPZo1z+w=="
    val encryptedText24 = "NeTYNgA+PCQBN50DA//O2w=="
    val encryptedText32 = "9J3iZbIxnmaG+OIA9Amd+A=="
    val encryptedEmptyText16 = "jmTOhz8XTbskI/zYFFgOFQ=="
    val encryptedEmptyText24 = "9RDK70sHNzqAFRcpfGM5gQ=="
    val encryptedEmptyText32 = "j9IDsCvlYXtcVJUf4FAjQQ=="

    val df1 = Seq("Spark", "").toDF

    // Successful encryption
    Seq(
      (key16, encryptedText16, encryptedEmptyText16, "ECB"),
      (key24, encryptedText24, encryptedEmptyText24, "ECB"),
      (key32, encryptedText32, encryptedEmptyText32, "ECB")).foreach {
      case (key, encryptedText, encryptedEmptyText, mode) =>
        checkAnswer(
          df1.selectExpr(s"base64(aes_encrypt(value, '$key', '$mode'))"),
          Seq(Row(encryptedText), Row(encryptedEmptyText)))
        checkAnswer(
          df1.selectExpr(s"base64(aes_encrypt(binary(value), '$key', '$mode'))"),
          Seq(Row(encryptedText), Row(encryptedEmptyText)))
    }

    // Encryption failure - input or key is null
    Seq(key16, key24, key32).foreach { key =>
      checkAnswer(
        df1.selectExpr(s"aes_encrypt(cast(null as string), '$key')"),
        Seq(Row(null), Row(null)))
      checkAnswer(
        df1.selectExpr(s"aes_encrypt(cast(null as binary), '$key')"),
        Seq(Row(null), Row(null)))
      checkAnswer(
        df1.selectExpr(s"aes_encrypt(cast(null as string), binary('$key'))"),
        Seq(Row(null), Row(null)))
      checkAnswer(
        df1.selectExpr(s"aes_encrypt(cast(null as binary), binary('$key'))"),
        Seq(Row(null), Row(null)))
    }
    checkAnswer(
      df1.selectExpr("aes_encrypt(value, cast(null as string))"),
      Seq(Row(null), Row(null)))
    checkAnswer(
      df1.selectExpr("aes_encrypt(value, cast(null as binary))"),
      Seq(Row(null), Row(null)))

    val df2 = Seq(
      (encryptedText16, encryptedText24, encryptedText32),
      (encryptedEmptyText16, encryptedEmptyText24, encryptedEmptyText32)
    ).toDF("value16", "value24", "value32")

    // Successful decryption
    Seq(
      ("value16", key16),
      ("value24", key24),
      ("value32", key32)).foreach {
      case (colName, key) =>
        checkAnswer(
          df2.selectExpr(s"cast(aes_decrypt(unbase64($colName), '$key', 'ECB') as string)"),
          Seq(Row("Spark"), Row("")))
        checkAnswer(
          df2.selectExpr(s"cast(aes_decrypt(unbase64($colName), binary('$key'), 'ECB') as string)"),
          Seq(Row("Spark"), Row("")))
    }

    // Decryption failure - input or key is null
    Seq(key16, key24, key32).foreach { key =>
      checkAnswer(
        df2.selectExpr(s"aes_decrypt(cast(null as binary), '$key')"),
        Seq(Row(null), Row(null)))
      checkAnswer(
        df2.selectExpr(s"aes_decrypt(cast(null as binary), binary('$key'))"),
        Seq(Row(null), Row(null)))
    }
    Seq("value16", "value24", "value32").foreach { colName =>
      checkAnswer(
        df2.selectExpr(s"aes_decrypt($colName, cast(null as string))"),
        Seq(Row(null), Row(null)))
      checkAnswer(
        df2.selectExpr(s"aes_decrypt($colName, cast(null as binary))"),
        Seq(Row(null), Row(null)))
    }
  }

  test("string function find_in_set") {
    val df = Seq(("abc,b,ab,c,def", "abc,b,ab,c,def")).toDF("a", "b")

    checkAnswer(
      df.selectExpr("find_in_set('ab', a)", "find_in_set('x', b)"),
      Row(3, 0))
  }

  test("conditional function: least") {
    checkAnswer(
      testData2.select(least(lit(-1), lit(0), col("a"), col("b"))).limit(1),
      Row(-1)
    )
    checkAnswer(
      sql("SELECT least(a, 2) as l from testData2 order by l"),
      Seq(Row(1), Row(1), Row(2), Row(2), Row(2), Row(2))
    )
  }

  test("conditional function: greatest") {
    checkAnswer(
      testData2.select(greatest(lit(2), lit(3), col("a"), col("b"))).limit(1),
      Row(3)
    )
    checkAnswer(
      sql("SELECT greatest(a, 2) as g from testData2 order by g"),
      Seq(Row(2), Row(2), Row(2), Row(2), Row(3), Row(3))
    )
  }

  test("pmod") {
    val intData = Seq((7, 3), (-7, 3)).toDF("a", "b")
    checkAnswer(
      intData.select(pmod($"a", $"b")),
      Seq(Row(1), Row(2))
    )
    checkAnswer(
      intData.select(pmod($"a", lit(3))),
      Seq(Row(1), Row(2))
    )
    checkAnswer(
      intData.select(pmod(lit(-7), $"b")),
      Seq(Row(2), Row(2))
    )
    checkAnswer(
      intData.selectExpr("pmod(a, b)"),
      Seq(Row(1), Row(2))
    )
    checkAnswer(
      intData.selectExpr("pmod(a, 3)"),
      Seq(Row(1), Row(2))
    )
    checkAnswer(
      intData.selectExpr("pmod(-7, b)"),
      Seq(Row(2), Row(2))
    )
    val doubleData = Seq((7.2, 4.1)).toDF("a", "b")
    checkAnswer(
      doubleData.select(pmod($"a", $"b")),
      Seq(Row(3.1000000000000005)) // same as hive
    )
    checkAnswer(
      doubleData.select(pmod(lit(2), lit(Int.MaxValue))),
      Seq(Row(2))
    )
  }

  test("array_sort with lambda functions") {

    spark.udf.register("fAsc", (x: Int, y: Int) => {
      if (x < y) -1
      else if (x == y) 0
      else 1
    })

    spark.udf.register("fDesc", (x: Int, y: Int) => {
      if (x < y) 1
      else if (x == y) 0
      else -1
    })

    spark.udf.register("fString", (x: String, y: String) => {
      if (x == null && y == null) 0
      else if (x == null) 1
      else if (y == null) -1
      else if (x < y) 1
      else if (x == y) 0
      else -1
    })

    spark.udf.register("fStringLength", (x: String, y: String) => {
      if (x == null && y == null) 0
      else if (x == null) 1
      else if (y == null) -1
      else if (x.length < y.length) -1
      else if (x.length == y.length) 0
      else 1
    })

    val df1 = Seq(Array[Int](3, 2, 5, 1, 2)).toDF("a")
    checkAnswer(
      df1.select(array_sort(col("a"), (x, y) => call_udf("fAsc", x, y))),
      Seq(
        Row(Seq(1, 2, 2, 3, 5)))
    )

    checkAnswer(
      df1.select(array_sort(col("a"), (x, y) => call_udf("fDesc", x, y))),
      Seq(
        Row(Seq(5, 3, 2, 2, 1)))
    )

    checkAnswer(
      df1.selectExpr("array_sort(a, (x, y) -> fAsc(x, y))"),
      Seq(
        Row(Seq(1, 2, 2, 3, 5)))
    )

    checkAnswer(
      df1.selectExpr("array_sort(a, (x, y) -> fDesc(x, y))"),
      Seq(
        Row(Seq(5, 3, 2, 2, 1)))
    )

    val df2 = Seq(Array[String]("bc", "ab", "dc")).toDF("a")
    checkAnswer(
      df2.select(array_sort(col("a"), (x, y) => call_udf("fString", x, y))),
      Seq(
        Row(Seq("dc", "bc", "ab")))
    )

    checkAnswer(
      df2.selectExpr("array_sort(a, (x, y) -> fString(x, y))"),
      Seq(
        Row(Seq("dc", "bc", "ab")))
    )

    val df3 = Seq(Array[String]("a", "abcd", "abc")).toDF("a")
    checkAnswer(
      df3.select(array_sort(col("a"), (x, y) => call_udf("fStringLength", x, y))),
      Seq(
        Row(Seq("a", "abc", "abcd")))
    )

    checkAnswer(
      df3.selectExpr("array_sort(a, (x, y) -> fStringLength(x, y))"),
      Seq(
        Row(Seq("a", "abc", "abcd")))
    )

    val df4 = Seq((Array[Array[Int]](Array(2, 3, 1), Array(4, 2, 1, 4),
      Array(1, 2)), "x")).toDF("a", "b")
    checkAnswer(
      df4.select(array_sort(col("a"), (x, y) => call_udf("fAsc", size(x), size(y)))),
      Seq(
        Row(Seq[Seq[Int]](Seq(1, 2), Seq(2, 3, 1), Seq(4, 2, 1, 4))))
    )

    checkAnswer(
      df4.selectExpr("array_sort(a, (x, y) -> fAsc(cardinality(x), cardinality(y)))"),
      Seq(
        Row(Seq[Seq[Int]](Seq(1, 2), Seq(2, 3, 1), Seq(4, 2, 1, 4))))
    )

    val df5 = Seq(Array[String]("bc", null, "ab", "dc")).toDF("a")
    checkAnswer(
      df5.select(array_sort(col("a"), (x, y) => call_udf("fString", x, y))),
      Seq(
        Row(Seq("dc", "bc", "ab", null)))
    )

    checkAnswer(
      df5.selectExpr("array_sort(a, (x, y) -> fString(x, y))"),
      Seq(
        Row(Seq("dc", "bc", "ab", null)))
    )

    spark.sql("drop temporary function fAsc")
    spark.sql("drop temporary function fDesc")
    spark.sql("drop temporary function fString")
    spark.sql("drop temporary function fStringLength")
  }

  test("SPARK-38130: array_sort with lambda of non-orderable items") {
    val df6 = Seq((Array[Map[String, Int]](Map("a" -> 1), Map("b" -> 2, "c" -> 3),
      Map()), "x")).toDF("a", "b")
    checkAnswer(
      df6.select(array_sort(col("a"), (x, y) => size(x) - size(y))),
      Seq(
        Row(Seq[Map[String, Int]](Map(), Map("a" -> 1), Map("b" -> 2, "c" -> 3))))
    )

    checkAnswer(
      df6.selectExpr("array_sort(a, (x, y) -> cardinality(x) - cardinality(y))"),
      Seq(
        Row(Seq[Map[String, Int]](Map(), Map("a" -> 1), Map("b" -> 2, "c" -> 3))))
    )
  }

  test("The given function only supports array input") {
    val df = Seq(1, 2, 3).toDF("a")
    checkErrorMatchPVals(
      exception = intercept[AnalysisException] {
        df.select(array_sort(col("a"), (x, y) => x - y))
      },
      errorClass = "DATATYPE_MISMATCH.UNEXPECTED_INPUT_TYPE",
      parameters = Map(
        "sqlExpr" -> """"array_sort\(a, lambdafunction\(\(x_\d+ - y_\d+\), x_\d+, y_\d+\)\)"""",
        "paramIndex" -> "1",
        "requiredType" -> "\"ARRAY\"",
        "inputSql" -> "\"a\"",
        "inputType" -> "\"INT\""
      ))
  }

  test("sort_array/array_sort functions") {
    val df = Seq(
      (Array[Int](2, 1, 3), Array("b", "c", "a")),
      (Array.empty[Int], Array.empty[String]),
      (null, null)
    ).toDF("a", "b")
    checkAnswer(
      df.select(sort_array($"a"), sort_array($"b")),
      Seq(
        Row(Seq(1, 2, 3), Seq("a", "b", "c")),
        Row(Seq.empty[Int], Seq.empty[String]),
        Row(null, null))
    )
    checkAnswer(
      df.select(sort_array($"a", false), sort_array($"b", false)),
      Seq(
        Row(Seq(3, 2, 1), Seq("c", "b", "a")),
        Row(Seq.empty[Int], Seq.empty[String]),
        Row(null, null))
    )
    checkAnswer(
      df.selectExpr("sort_array(a)", "sort_array(b)"),
      Seq(
        Row(Seq(1, 2, 3), Seq("a", "b", "c")),
        Row(Seq.empty[Int], Seq.empty[String]),
        Row(null, null))
    )
    checkAnswer(
      df.selectExpr("sort_array(a, true)", "sort_array(b, false)"),
      Seq(
        Row(Seq(1, 2, 3), Seq("c", "b", "a")),
        Row(Seq.empty[Int], Seq.empty[String]),
        Row(null, null))
    )

    val df2 = Seq((Array[Array[Int]](Array(2), Array(1), Array(2, 4), null), "x")).toDF("a", "b")
    checkAnswer(
      df2.selectExpr("sort_array(a, true)", "sort_array(a, false)"),
      Seq(
        Row(
          Seq[Seq[Int]](null, Seq(1), Seq(2), Seq(2, 4)),
          Seq[Seq[Int]](Seq(2, 4), Seq(2), Seq(1), null)))
    )

    val df3 = Seq(("xxx", "x")).toDF("a", "b")
    val error = intercept[AnalysisException] {
      df3.selectExpr("sort_array(a)").collect()
    }

    checkError(
      exception = error,
      errorClass = "DATATYPE_MISMATCH.UNEXPECTED_INPUT_TYPE",
      parameters = Map(
        "sqlExpr" -> "\"sort_array(a, true)\"",
        "paramIndex" -> "1",
        "requiredType" -> "\"ARRAY\"",
        "inputSql" -> "\"a\"",
        "inputType" -> "\"STRING\""
      ),
      queryContext = Array(ExpectedContext("", "", 0, 12, "sort_array(a)"))
    )

    checkAnswer(
      df.select(array_sort($"a"), array_sort($"b")),
      Seq(
        Row(Seq(1, 2, 3), Seq("a", "b", "c")),
        Row(Seq.empty[Int], Seq.empty[String]),
        Row(null, null))
    )
    checkAnswer(
      df.selectExpr("array_sort(a)", "array_sort(b)"),
      Seq(
        Row(Seq(1, 2, 3), Seq("a", "b", "c")),
        Row(Seq.empty[Int], Seq.empty[String]),
        Row(null, null))
    )

    checkAnswer(
      df2.selectExpr("array_sort(a)"),
      Seq(Row(Seq[Seq[Int]](Seq(1), Seq(2), Seq(2, 4), null)))
    )

    // scalastyle:off line.size.limit
    checkError(
      exception = intercept[AnalysisException] {
        df3.selectExpr("array_sort(a)").collect()
      },
      errorClass = "DATATYPE_MISMATCH.UNEXPECTED_INPUT_TYPE",
      sqlState = None,
      parameters = Map(
        "sqlExpr" -> "\"array_sort(a, lambdafunction((IF(((left IS NULL) AND (right IS NULL)), 0, (IF((left IS NULL), 1, (IF((right IS NULL), -1, (IF((left < right), -1, (IF((left > right), 1, 0)))))))))), left, right))\"",
        "paramIndex" -> "1",
        "inputSql" -> "\"a\"",
        "inputType" -> "\"STRING\"",
        "requiredType" -> "\"ARRAY\""),
      context = ExpectedContext(
        fragment = "array_sort(a)",
        start = 0,
        stop = 12))
    // scalastyle:on line.size.limit
  }

  def testSizeOfArray(sizeOfNull: Any): Unit = {
    val df = Seq(
      (Seq[Int](1, 2), "x"),
      (Seq[Int](), "y"),
      (Seq[Int](1, 2, 3), "z"),
      (null, "empty")
    ).toDF("a", "b")

    checkAnswer(df.select(size($"a")), Seq(Row(2), Row(0), Row(3), Row(sizeOfNull)))
    checkAnswer(df.selectExpr("size(a)"), Seq(Row(2), Row(0), Row(3), Row(sizeOfNull)))
    checkAnswer(df.select(cardinality($"a")), Seq(Row(2L), Row(0L), Row(3L), Row(sizeOfNull)))
    checkAnswer(df.selectExpr("cardinality(a)"), Seq(Row(2L), Row(0L), Row(3L), Row(sizeOfNull)))
  }

  test("array size function - legacy") {
    if (!conf.ansiEnabled) {
      withSQLConf(SQLConf.LEGACY_SIZE_OF_NULL.key -> "true") {
        testSizeOfArray(sizeOfNull = -1)
      }
    }
  }

  test("array size function") {
    withSQLConf(SQLConf.LEGACY_SIZE_OF_NULL.key -> "false") {
      testSizeOfArray(sizeOfNull = null)
    }
    // size(null) should return null under ansi mode.
    withSQLConf(
      SQLConf.LEGACY_SIZE_OF_NULL.key -> "true",
      SQLConf.ANSI_ENABLED.key -> "true") {
      testSizeOfArray(sizeOfNull = null)
    }
  }

  test("dataframe arrays_zip function") {
    val df1 = Seq((Seq(9001, 9002, 9003), Seq(4, 5, 6))).toDF("val1", "val2")
    val df2 = Seq((Seq("a", "b"), Seq(true, false), Seq(10, 11))).toDF("val1", "val2", "val3")
    val df3 = Seq((Seq("a", "b"), Seq(4, 5, 6))).toDF("val1", "val2")
    val df4 = Seq((Seq("a", "b", null), Seq(4L))).toDF("val1", "val2")
    val df5 = Seq((Seq(-1), Seq(null), Seq(), Seq(null, null))).toDF("val1", "val2", "val3", "val4")
    val df6 = Seq((Seq(192.toByte, 256.toByte), Seq(1.1), Seq(), Seq(null, null)))
      .toDF("v1", "v2", "v3", "v4")
    val df7 = Seq((Seq(Seq(1, 2, 3), Seq(4, 5)), Seq(1.1, 2.2))).toDF("v1", "v2")
    val df8 = Seq((Seq(Array[Byte](1.toByte, 5.toByte)), Seq(null))).toDF("v1", "v2")

    val expectedValue1 = Row(Seq(Row(9001, 4), Row(9002, 5), Row(9003, 6)))
    checkAnswer(df1.select(arrays_zip($"val1", $"val2")), expectedValue1)
    checkAnswer(df1.selectExpr("arrays_zip(val1, val2)"), expectedValue1)

    val expectedValue2 = Row(Seq(Row("a", true, 10), Row("b", false, 11)))
    checkAnswer(df2.select(arrays_zip($"val1", $"val2", $"val3")), expectedValue2)
    checkAnswer(df2.selectExpr("arrays_zip(val1, val2, val3)"), expectedValue2)

    val expectedValue3 = Row(Seq(Row("a", 4), Row("b", 5), Row(null, 6)))
    checkAnswer(df3.select(arrays_zip($"val1", $"val2")), expectedValue3)
    checkAnswer(df3.selectExpr("arrays_zip(val1, val2)"), expectedValue3)

    val expectedValue4 = Row(Seq(Row("a", 4L), Row("b", null), Row(null, null)))
    checkAnswer(df4.select(arrays_zip($"val1", $"val2")), expectedValue4)
    checkAnswer(df4.selectExpr("arrays_zip(val1, val2)"), expectedValue4)

    val expectedValue5 = Row(Seq(Row(-1, null, null, null), Row(null, null, null, null)))
    checkAnswer(df5.select(arrays_zip($"val1", $"val2", $"val3", $"val4")), expectedValue5)
    checkAnswer(df5.selectExpr("arrays_zip(val1, val2, val3, val4)"), expectedValue5)

    val expectedValue6 = Row(Seq(
      Row(192.toByte, 1.1, null, null), Row(256.toByte, null, null, null)))
    checkAnswer(df6.select(arrays_zip($"v1", $"v2", $"v3", $"v4")), expectedValue6)
    checkAnswer(df6.selectExpr("arrays_zip(v1, v2, v3, v4)"), expectedValue6)

    val expectedValue7 = Row(Seq(
      Row(Seq(1, 2, 3), 1.1), Row(Seq(4, 5), 2.2)))
    checkAnswer(df7.select(arrays_zip($"v1", $"v2")), expectedValue7)
    checkAnswer(df7.selectExpr("arrays_zip(v1, v2)"), expectedValue7)

    val expectedValue8 = Row(Seq(
      Row(Array[Byte](1.toByte, 5.toByte), null)))
    checkAnswer(df8.select(arrays_zip($"v1", $"v2")), expectedValue8)
    checkAnswer(df8.selectExpr("arrays_zip(v1, v2)"), expectedValue8)
  }

  testWithWholeStageCodegenOnAndOff("SPARK-24633: arrays_zip splits input " +
    "processing correctly") { _ =>
    val df = spark.range(1)
    val exprs = (0 to 5).map(x => array($"id" + lit(x)))
    checkAnswer(df.select(arrays_zip(exprs: _*)),
      Row(Seq(Row(0, 1, 2, 3, 4, 5))))
  }

  test("SPARK-35876: arrays_zip should retain field names") {
    withTempDir { dir =>
      val df = spark.sparkContext.parallelize(
        Seq((Seq(9001, 9002, 9003), Seq(4, 5, 6)))).toDF("val1", "val2")
      val qualifiedDF = df.as("foo")

      // Fields are UnresolvedAttribute
      val zippedDF1 = qualifiedDF.select(arrays_zip($"foo.val1", $"foo.val2") as "zipped")
      val maybeAlias1 = zippedDF1.queryExecution.logical.expressions.head
      assert(maybeAlias1.isInstanceOf[Alias])
      val maybeArraysZip1 = maybeAlias1.children.head
      assert(maybeArraysZip1.isInstanceOf[ArraysZip])
      assert(maybeArraysZip1.children.forall(_.isInstanceOf[UnresolvedAttribute]))
      val file1 = new File(dir, "arrays_zip1")
      zippedDF1.write.parquet(file1.getAbsolutePath)
      val restoredDF1 = spark.read.parquet(file1.getAbsolutePath)
      val fieldNames1 = restoredDF1.schema.head.dataType.asInstanceOf[ArrayType]
        .elementType.asInstanceOf[StructType].fieldNames
      assert(fieldNames1.toSeq === Seq("val1", "val2"))

      // Fields are resolved NamedExpression
      val zippedDF2 = df.select(arrays_zip(df("val1"), df("val2")) as "zipped")
      val maybeAlias2 = zippedDF2.queryExecution.logical.expressions.head
      assert(maybeAlias2.isInstanceOf[Alias])
      val maybeArraysZip2 = maybeAlias2.children.head
      assert(maybeArraysZip2.isInstanceOf[ArraysZip])
      assert(maybeArraysZip2.children.forall(
        e => e.isInstanceOf[AttributeReference] && e.resolved))
      val file2 = new File(dir, "arrays_zip2")
      zippedDF2.write.parquet(file2.getAbsolutePath)
      val restoredDF2 = spark.read.parquet(file2.getAbsolutePath)
      val fieldNames2 = restoredDF2.schema.head.dataType.asInstanceOf[ArrayType]
        .elementType.asInstanceOf[StructType].fieldNames
      assert(fieldNames2.toSeq === Seq("val1", "val2"))

      // Fields are unresolved NamedExpression
      val zippedDF3 = df.select(arrays_zip($"val1" as "val3", $"val2" as "val4") as "zipped")
      val maybeAlias3 = zippedDF3.queryExecution.logical.expressions.head
      assert(maybeAlias3.isInstanceOf[Alias])
      val maybeArraysZip3 = maybeAlias3.children.head
      assert(maybeArraysZip3.isInstanceOf[ArraysZip])
      assert(maybeArraysZip3.children.forall(e => e.isInstanceOf[Alias] && !e.resolved))
      val file3 = new File(dir, "arrays_zip3")
      zippedDF3.write.parquet(file3.getAbsolutePath)
      val restoredDF3 = spark.read.parquet(file3.getAbsolutePath)
      val fieldNames3 = restoredDF3.schema.head.dataType.asInstanceOf[ArrayType]
        .elementType.asInstanceOf[StructType].fieldNames
      assert(fieldNames3.toSeq === Seq("val3", "val4"))

      // Fields are neither UnresolvedAttribute nor NamedExpression
      val zippedDF4 = df.select(arrays_zip(array_sort($"val1"), array_sort($"val2")) as "zipped")
      val maybeAlias4 = zippedDF4.queryExecution.logical.expressions.head
      assert(maybeAlias4.isInstanceOf[Alias])
      val maybeArraysZip4 = maybeAlias4.children.head
      assert(maybeArraysZip4.isInstanceOf[ArraysZip])
      assert(maybeArraysZip4.children.forall {
        case _: UnresolvedAttribute | _: NamedExpression => false
        case _ => true
      })
      val file4 = new File(dir, "arrays_zip4")
      zippedDF4.write.parquet(file4.getAbsolutePath)
      val restoredDF4 = spark.read.parquet(file4.getAbsolutePath)
      val fieldNames4 = restoredDF4.schema.head.dataType.asInstanceOf[ArrayType]
        .elementType.asInstanceOf[StructType].fieldNames
      assert(fieldNames4.toSeq === Seq("0", "1"))
    }
  }

  test("SPARK-40292: arrays_zip should retain field names in nested structs") {
    val df = spark.sql("""
      select
        named_struct(
          'arr_1', array(named_struct('a', 1, 'b', 2)),
          'arr_2', array(named_struct('p', 1, 'q', 2)),
          'field', named_struct(
            'arr_3', array(named_struct('x', 1, 'y', 2))
          )
        ) as obj
      """)

    val res = df.selectExpr("arrays_zip(obj.arr_1, obj.arr_2, obj.field.arr_3) as arr")

    val fieldNames = res.schema.head.dataType.asInstanceOf[ArrayType]
      .elementType.asInstanceOf[StructType].fieldNames
    assert(fieldNames.toSeq === Seq("arr_1", "arr_2", "arr_3"))
  }

  test("SPARK-40470: array_zip should return field names in GetArrayStructFields") {
    val df = spark.read.json(Seq(
      """
      {
        "arr": [
          {
            "obj": {
              "nested": {
                "field1": [1],
                "field2": [2]
              }
            }
          }
        ]
      }
      """).toDS())

    val res = df
      .selectExpr("arrays_zip(arr.obj.nested.field1, arr.obj.nested.field2) as arr")
      .select(col("arr.field1"), col("arr.field2"))

    val fieldNames = res.schema.fieldNames
    assert(fieldNames.toSeq === Seq("field1", "field2"))

    checkAnswer(res, Row(Seq(Seq(1)), Seq(Seq(2))) :: Nil)
  }

  test("SPARK-40470: arrays_zip should return field names in GetMapValue") {
    val df = spark.sql("""
      select
        map(
          'arr_1', array(1, 2),
          'arr_2', array(3, 4)
        ) as map_obj
      """)

    val res = df.selectExpr("arrays_zip(map_obj.arr_1, map_obj.arr_2) as arr")

    val fieldNames = res.schema.head.dataType.asInstanceOf[ArrayType]
      .elementType.asInstanceOf[StructType].fieldNames
    assert(fieldNames.toSeq === Seq("arr_1", "arr_2"))

    checkAnswer(res, Row(Seq(Row(1, 3), Row(2, 4))))
  }

  def testSizeOfMap(sizeOfNull: Any): Unit = {
    val df = Seq(
      (Map[Int, Int](1 -> 1, 2 -> 2), "x"),
      (Map[Int, Int](), "y"),
      (Map[Int, Int](1 -> 1, 2 -> 2, 3 -> 3), "z"),
      (null, "empty")
    ).toDF("a", "b")

    checkAnswer(df.select(size($"a")), Seq(Row(2), Row(0), Row(3), Row(sizeOfNull)))
    checkAnswer(df.selectExpr("size(a)"), Seq(Row(2), Row(0), Row(3), Row(sizeOfNull)))
    checkAnswer(df.select(cardinality($"a")), Seq(Row(2), Row(0), Row(3), Row(sizeOfNull)))
    checkAnswer(df.selectExpr("cardinality(a)"), Seq(Row(2), Row(0), Row(3), Row(sizeOfNull)))
  }

  test("map size function - legacy") {
    if (!conf.ansiEnabled) {
      withSQLConf(SQLConf.LEGACY_SIZE_OF_NULL.key -> "true") {
        testSizeOfMap(sizeOfNull = -1: Int)
      }
    }
  }

  test("map size function") {
    withSQLConf(SQLConf.LEGACY_SIZE_OF_NULL.key -> "false") {
      testSizeOfMap(sizeOfNull = null)
    }
    // size(null) should return null under ansi mode.
    withSQLConf(
      SQLConf.LEGACY_SIZE_OF_NULL.key -> "true",
      SQLConf.ANSI_ENABLED.key -> "true") {
      testSizeOfMap(sizeOfNull = null)
    }
  }

  test("map_keys/map_values function") {
    val df = Seq(
      (Map[Int, Int](1 -> 100, 2 -> 200), "x"),
      (Map[Int, Int](), "y"),
      (Map[Int, Int](1 -> 100, 2 -> 200, 3 -> 300), "z")
    ).toDF("a", "b")
    checkAnswer(
      df.selectExpr("map_keys(a)"),
      Seq(Row(Seq(1, 2)), Row(Seq.empty), Row(Seq(1, 2, 3)))
    )
    checkAnswer(
      df.selectExpr("map_values(a)"),
      Seq(Row(Seq(100, 200)), Row(Seq.empty), Row(Seq(100, 200, 300)))
    )
  }

  test("map_entries") {
    // Primitive-type elements
    val idf = Seq(
      Map[Int, Int](1 -> 100, 2 -> 200, 3 -> 300),
      Map[Int, Int](),
      null
    ).toDF("m")
    val iExpected = Seq(
      Row(Seq(Row(1, 100), Row(2, 200), Row(3, 300))),
      Row(Seq.empty),
      Row(null)
    )

    def testPrimitiveType(): Unit = {
      checkAnswer(idf.select(map_entries($"m")), iExpected)
      checkAnswer(idf.selectExpr("map_entries(m)"), iExpected)
      checkAnswer(idf.selectExpr("map_entries(map(1, null, 2, null))"),
        Seq.fill(iExpected.length)(Row(Seq(Row(1, null), Row(2, null)))))
    }

    // Test with local relation, the Project will be evaluated without codegen
    testPrimitiveType()
    // Test with cached relation, the Project will be evaluated with codegen
    idf.cache()
    testPrimitiveType()

    // Non-primitive-type elements
    val sdf = Seq(
      Map[String, String]("a" -> "f", "b" -> "o", "c" -> "o"),
      Map[String, String]("a" -> null, "b" -> null),
      Map[String, String](),
      null
    ).toDF("m")
    val sExpected = Seq(
      Row(Seq(Row("a", "f"), Row("b", "o"), Row("c", "o"))),
      Row(Seq(Row("a", null), Row("b", null))),
      Row(Seq.empty),
      Row(null)
    )

    def testNonPrimitiveType(): Unit = {
      checkAnswer(sdf.select(map_entries($"m")), sExpected)
      checkAnswer(sdf.selectExpr("map_entries(m)"), sExpected)
    }

    // Test with local relation, the Project will be evaluated without codegen
    testNonPrimitiveType()
    // Test with cached relation, the Project will be evaluated with codegen
    sdf.cache()
    testNonPrimitiveType()
  }

  test("map_contains_key function") {
    val df = Seq(1, 2).toDF("a")
    checkError(
      exception = intercept[AnalysisException] {
        df.selectExpr("map_contains_key(a, null)").collect()
      },
      errorClass = "DATATYPE_MISMATCH.NULL_TYPE",
      parameters = Map(
        "sqlExpr" -> "\"map_contains_key(a, NULL)\"",
        "functionName" -> "`map_contains_key`"),
      context = ExpectedContext(
        fragment = "map_contains_key(a, null)",
        start = 0,
        stop = 24
      )
    )
  }

  test("map_concat function") {
    val df1 = Seq(
      (Map[Int, Int](1 -> 100, 2 -> 200), Map[Int, Int](3 -> 300, 4 -> 400)),
      (Map[Int, Int](1 -> 100, 2 -> 200), Map[Int, Int](3 -> 300, 1 -> 400)),
      (null, Map[Int, Int](3 -> 300, 4 -> 400))
    ).toDF("map1", "map2")

    val expected1a = Seq(
      Row(Map(1 -> 100, 2 -> 200, 3 -> 300, 4 -> 400)),
      Row(Map(1 -> 400, 2 -> 200, 3 -> 300)),
      Row(null)
    )

    intercept[SparkException](df1.selectExpr("map_concat(map1, map2)").collect())
    intercept[SparkException](df1.select(map_concat($"map1", $"map2")).collect())
    withSQLConf(SQLConf.MAP_KEY_DEDUP_POLICY.key -> SQLConf.MapKeyDedupPolicy.LAST_WIN.toString) {
      checkAnswer(df1.selectExpr("map_concat(map1, map2)"), expected1a)
      checkAnswer(df1.select(map_concat($"map1", $"map2")), expected1a)
    }

    val expected1b = Seq(
      Row(Map(1 -> 100, 2 -> 200)),
      Row(Map(1 -> 100, 2 -> 200)),
      Row(null)
    )

    checkAnswer(df1.selectExpr("map_concat(map1)"), expected1b)
    checkAnswer(df1.select(map_concat($"map1")), expected1b)

    val df2 = Seq(
      (
        Map[Array[Int], Int](Array(1) -> 100, Array(2) -> 200),
        Map[String, Int]("3" -> 300, "4" -> 400)
      )
    ).toDF("map1", "map2")

    val expected2 = Seq(Row(Map()))

    checkAnswer(df2.selectExpr("map_concat()"), expected2)
    checkAnswer(df2.select(map_concat()), expected2)

    val df3 = {
      val schema = StructType(
        StructField("map1", MapType(StringType, IntegerType, true), false)  ::
        StructField("map2", MapType(StringType, IntegerType, false), false) :: Nil
      )
      val data = Seq(
        Row(Map[String, Any]("a" -> 1, "b" -> null), Map[String, Any]("c" -> 3, "d" -> 4)),
        Row(Map[String, Any]("a" -> 1, "b" -> 2), Map[String, Any]("c" -> 3, "d" -> 4))
      )
      spark.createDataFrame(spark.sparkContext.parallelize(data), schema)
    }

    val expected3 = Seq(
      Row(Map[String, Any]("a" -> 1, "b" -> null, "c" -> 3, "d" -> 4)),
      Row(Map[String, Any]("a" -> 1, "b" -> 2, "c" -> 3, "d" -> 4))
    )

    checkAnswer(df3.selectExpr("map_concat(map1, map2)"), expected3)
    checkAnswer(df3.select(map_concat($"map1", $"map2")), expected3)

    checkError(
      exception = intercept[AnalysisException] {
        df2.selectExpr("map_concat(map1, map2)").collect()
      },
      errorClass = "DATATYPE_MISMATCH.DATA_DIFF_TYPES",
      sqlState = None,
      parameters = Map(
        "sqlExpr" -> "\"map_concat(map1, map2)\"",
        "dataType" -> "(\"MAP<ARRAY<INT>, INT>\" or \"MAP<STRING, INT>\")",
        "functionName" -> "`map_concat`"),
      context = ExpectedContext(
        fragment = "map_concat(map1, map2)",
        start = 0,
        stop = 21)
    )

    checkError(
      exception = intercept[AnalysisException] {
        df2.select(map_concat($"map1", $"map2")).collect()
      },
      errorClass = "DATATYPE_MISMATCH.DATA_DIFF_TYPES",
      sqlState = None,
      parameters = Map(
        "sqlExpr" -> "\"map_concat(map1, map2)\"",
        "dataType" -> "(\"MAP<ARRAY<INT>, INT>\" or \"MAP<STRING, INT>\")",
        "functionName" -> "`map_concat`")
    )

    checkError(
      exception = intercept[AnalysisException] {
        df2.selectExpr("map_concat(map1, 12)").collect()
      },
      errorClass = "DATATYPE_MISMATCH.MAP_CONCAT_DIFF_TYPES",
      sqlState = None,
      parameters = Map(
        "sqlExpr" -> "\"map_concat(map1, 12)\"",
        "dataType" -> "[\"MAP<ARRAY<INT>, INT>\", \"INT\"]",
        "functionName" -> "`map_concat`"),
      context = ExpectedContext(
        fragment = "map_concat(map1, 12)",
        start = 0,
        stop = 19)
    )

    checkError(
      exception = intercept[AnalysisException] {
        df2.select(map_concat($"map1", lit(12))).collect()
      },
      errorClass = "DATATYPE_MISMATCH.MAP_CONCAT_DIFF_TYPES",
      sqlState = None,
      parameters = Map(
        "sqlExpr" -> "\"map_concat(map1, 12)\"",
        "dataType" -> "[\"MAP<ARRAY<INT>, INT>\", \"INT\"]",
        "functionName" -> "`map_concat`")
    )
  }

  test("map_from_entries function") {
    // Test cases with primitive-type keys and values
    val idf = Seq(
      Seq((1, 10), (2, 20), (3, 10)),
      Seq((1, 10), null, (2, 20)),
      Seq.empty,
      null
    ).toDF("a")
    val iExpected = Seq(
      Row(Map(1 -> 10, 2 -> 20, 3 -> 10)),
      Row(null),
      Row(Map.empty),
      Row(null))

    def testPrimitiveType(): Unit = {
      checkAnswer(idf.select(map_from_entries($"a")), iExpected)
      checkAnswer(idf.selectExpr("map_from_entries(a)"), iExpected)
      checkAnswer(idf.selectExpr("map_from_entries(array(struct(1, null), struct(2, null)))"),
        Seq.fill(iExpected.length)(Row(Map(1 -> null, 2 -> null))))
    }

    // Test with local relation, the Project will be evaluated without codegen
    testPrimitiveType()
    // Test with cached relation, the Project will be evaluated with codegen
    idf.cache()
    testPrimitiveType()

    // Test cases with non-primitive-type keys and values
    val sdf = Seq(
      Seq(("a", "aa"), ("b", "bb"), ("c", "aa")),
      Seq(("a", "aa"), null, ("b", "bb")),
      Seq(("a", null), ("b", null)),
      Seq.empty,
      null
    ).toDF("a")
    val sExpected = Seq(
      Row(Map("a" -> "aa", "b" -> "bb", "c" -> "aa")),
      Row(null),
      Row(Map("a" -> null, "b" -> null)),
      Row(Map.empty),
      Row(null))

    def testNonPrimitiveType(): Unit = {
      checkAnswer(sdf.select(map_from_entries($"a")), sExpected)
      checkAnswer(sdf.selectExpr("map_from_entries(a)"), sExpected)
    }

    // Test with local relation, the Project will be evaluated without codegen
    testNonPrimitiveType()
    // Test with cached relation, the Project will be evaluated with codegen
    sdf.cache()
    testNonPrimitiveType()

    val wrongTypeDF = Seq(1, 2).toDF("a")
    checkError(
      exception = intercept[AnalysisException] {
        wrongTypeDF.select(map_from_entries($"a"))
      },
      errorClass = "DATATYPE_MISMATCH.UNEXPECTED_INPUT_TYPE",
      parameters = Map(
        "sqlExpr" -> "\"map_from_entries(a)\"",
        "paramIndex" -> "1",
        "inputSql" -> "\"a\"",
        "inputType" -> "\"INT\"",
        "requiredType" -> "\"ARRAY\" of pair \"STRUCT\""
      )
    )
  }

  test("array contains function") {
    val df = Seq(
      (Seq[Int](1, 2), "x", 1),
      (Seq[Int](), "x", 1)
    ).toDF("a", "b", "c")

    // Simple test cases
    checkAnswer(
      df.select(array_contains(df("a"), 1)),
      Seq(Row(true), Row(false))
    )
    checkAnswer(
      df.selectExpr("array_contains(a, 1)"),
      Seq(Row(true), Row(false))
    )
    checkAnswer(
      df.select(array_contains(df("a"), df("c"))),
      Seq(Row(true), Row(false))
    )
    checkAnswer(
      df.selectExpr("array_contains(a, c)"),
      Seq(Row(true), Row(false))
    )

    // In hive, this errors because null has no type information
    checkError(
      exception = intercept[AnalysisException] {
        df.select(array_contains(df("a"), null))
      },
      errorClass = "DATATYPE_MISMATCH.NULL_TYPE",
      parameters = Map(
        "sqlExpr" -> "\"array_contains(a, NULL)\"",
        "functionName" -> "`array_contains`"
      )
    )
    checkError(
      exception = intercept[AnalysisException] {
        df.selectExpr("array_contains(a, null)")
      },
      errorClass = "DATATYPE_MISMATCH.NULL_TYPE",
      parameters = Map(
        "sqlExpr" -> "\"array_contains(a, NULL)\"",
        "functionName" -> "`array_contains`"
      ),
      queryContext = Array(ExpectedContext("", "", 0, 22, "array_contains(a, null)"))
    )
    checkError(
      exception = intercept[AnalysisException] {
        df.selectExpr("array_contains(null, 1)")
      },
      errorClass = "DATATYPE_MISMATCH.NULL_TYPE",
      parameters = Map(
        "sqlExpr" -> "\"array_contains(NULL, 1)\"",
        "functionName" -> "`array_contains`"
      ),
      queryContext = Array(ExpectedContext("", "", 0, 22, "array_contains(null, 1)"))
    )

    checkAnswer(
      df.selectExpr("array_contains(array(array(1), null)[0], 1)"),
      Seq(Row(true), Row(true))
    )
    checkAnswer(
      df.selectExpr("array_contains(array(1, null), array(1, null)[0])"),
      Seq(Row(true), Row(true))
    )

    checkAnswer(
      OneRowRelation().selectExpr("array_contains(array(1), 1.23D)"),
      Seq(Row(false))
    )

    checkAnswer(
      OneRowRelation().selectExpr("array_contains(array(1), 1.0D)"),
      Seq(Row(true))
    )

    checkAnswer(
      OneRowRelation().selectExpr("array_contains(array(1.0D), 1)"),
      Seq(Row(true))
    )

    checkAnswer(
      OneRowRelation().selectExpr("array_contains(array(1.23D), 1)"),
      Seq(Row(false))
    )

    checkAnswer(
      OneRowRelation().selectExpr("array_contains(array(array(1)), array(1.0D))"),
      Seq(Row(true))
    )

    checkAnswer(
      OneRowRelation().selectExpr("array_contains(array(array(1)), array(1.23D))"),
      Seq(Row(false))
    )

    if (!conf.ansiEnabled) {
      checkError(
        exception = intercept[AnalysisException] {
          OneRowRelation().selectExpr("array_contains(array(1), .01234567890123456790123456780)")
        },
        errorClass = "DATATYPE_MISMATCH.ARRAY_FUNCTION_DIFF_TYPES",
        parameters = Map(
          "sqlExpr" -> "\"array_contains(array(1), 0.01234567890123456790123456780)\"",
          "functionName" -> "`array_contains`",
          "dataType" -> "\"ARRAY\"",
          "leftType" -> "\"ARRAY<INT>\"",
          "rightType" -> "\"DECIMAL(38,29)\""
        ),
        queryContext = Array(ExpectedContext("", "", 0, 55,
          "array_contains(array(1), .01234567890123456790123456780)"))
      )
    }

    checkError(
      exception = intercept[AnalysisException] {
        OneRowRelation().selectExpr("array_contains(array(1), 'foo')")
      },
      errorClass = "DATATYPE_MISMATCH.ARRAY_FUNCTION_DIFF_TYPES",
      parameters = Map(
        "sqlExpr" -> "\"array_contains(array(1), foo)\"",
        "functionName" -> "`array_contains`",
        "dataType" -> "\"ARRAY\"",
        "leftType" -> "\"ARRAY<INT>\"",
        "rightType" -> "\"STRING\""
      ),
      queryContext = Array(ExpectedContext("", "", 0, 30,
        "array_contains(array(1), 'foo')"))
    )

    checkError(
      exception = intercept[AnalysisException] {
        OneRowRelation().selectExpr("array_contains('a string', 'foo')")
      },
      errorClass = "DATATYPE_MISMATCH.UNEXPECTED_INPUT_TYPE",
      parameters = Map(
        "sqlExpr" -> "\"array_contains(a string, foo)\"",
        "paramIndex" -> "1",
        "requiredType" -> "\"ARRAY\"",
        "inputSql" -> "\"a string\"",
        "inputType" -> "\"STRING\""
      ),
      queryContext = Array(ExpectedContext("", "", 0, 32, "array_contains('a string', 'foo')"))
    )
  }

  test("SPARK-29600: ArrayContains function may return incorrect result for DecimalType") {
    checkAnswer(
      sql("select array_contains(array(1.10), 1.1)"),
      Seq(Row(true))
    )

    checkAnswer(
      sql("SELECT array_contains(array(1.1), 1.10)"),
      Seq(Row(true))
    )

    checkAnswer(
      sql("SELECT array_contains(array(1.11), 1.1)"),
      Seq(Row(false))
    )
  }

  test("arrays_overlap function") {
    val df = Seq(
      (Seq[Option[Int]](Some(1), Some(2)), Seq[Option[Int]](Some(-1), Some(10))),
      (Seq[Option[Int]](Some(1), Some(2)), Seq[Option[Int]](Some(-1), None)),
      (Seq[Option[Int]](Some(3), Some(2)), Seq[Option[Int]](Some(1), Some(2)))
    ).toDF("a", "b")

    val answer = Seq(Row(false), Row(null), Row(true))

    checkAnswer(df.select(arrays_overlap(df("a"), df("b"))), answer)
    checkAnswer(df.selectExpr("arrays_overlap(a, b)"), answer)

    checkAnswer(
      Seq((Seq(1, 2, 3), Seq(2.0, 2.5))).toDF("a", "b").selectExpr("arrays_overlap(a, b)"),
      Row(true))

    checkError(
      exception = intercept[AnalysisException] {
        sql("select arrays_overlap(array(1, 2, 3), array('a', 'b', 'c'))")
      },
      errorClass = "DATATYPE_MISMATCH.BINARY_ARRAY_DIFF_TYPES",
      parameters = Map(
        "sqlExpr" -> "\"arrays_overlap(array(1, 2, 3), array(a, b, c))\"",
        "functionName" -> "`arrays_overlap`",
        "arrayType" -> "\"ARRAY\"",
        "leftType" -> "\"ARRAY<INT>\"",
        "rightType" -> "\"ARRAY<STRING>\""
      ),
      queryContext = Array(ExpectedContext("", "", 7, 58,
        "arrays_overlap(array(1, 2, 3), array('a', 'b', 'c'))"))
    )

    checkError(
      exception = intercept[AnalysisException] {
        sql("select arrays_overlap(null, null)")
      },
      errorClass = "DATATYPE_MISMATCH.BINARY_ARRAY_DIFF_TYPES",
      parameters = Map(
        "sqlExpr" -> "\"arrays_overlap(NULL, NULL)\"",
        "functionName" -> "`arrays_overlap`",
        "arrayType" -> "\"ARRAY\"",
        "leftType" -> "\"VOID\"",
        "rightType" -> "\"VOID\""
      ),
      queryContext = Array(ExpectedContext("", "", 7, 32, "arrays_overlap(null, null)"))
    )

    checkError(
      exception = intercept[AnalysisException] {
        sql("select arrays_overlap(map(1, 2), map(3, 4))")
      },
      errorClass = "DATATYPE_MISMATCH.BINARY_ARRAY_DIFF_TYPES",
      parameters = Map(
        "sqlExpr" -> "\"arrays_overlap(map(1, 2), map(3, 4))\"",
        "functionName" -> "`arrays_overlap`",
        "arrayType" -> "\"ARRAY\"",
        "leftType" -> "\"MAP<INT, INT>\"",
        "rightType" -> "\"MAP<INT, INT>\""
      ),
      queryContext = Array(ExpectedContext("", "", 7, 42,
        "arrays_overlap(map(1, 2), map(3, 4))"))
    )
  }

  test("slice function") {
    val df = Seq(
      Seq(1, 2, 3),
      Seq(4, 5)
    ).toDF("x")

    val answer = Seq(Row(Seq(2, 3)), Row(Seq(5)))

    checkAnswer(df.select(slice(df("x"), 2, 2)), answer)
    checkAnswer(df.select(slice(df("x"), lit(2), lit(2))), answer)
    checkAnswer(df.selectExpr("slice(x, 2, 2)"), answer)

    val answerNegative = Seq(Row(Seq(3)), Row(Seq(5)))
    checkAnswer(df.select(slice(df("x"), -1, 1)), answerNegative)
    checkAnswer(df.select(slice(df("x"), lit(-1), lit(1))), answerNegative)
    checkAnswer(df.selectExpr("slice(x, -1, 1)"), answerNegative)

    val answerStartExpr = Seq(Row(Seq(2)), Row(Seq(4)))
    checkAnswer(df.select(slice(df("x"), size($"x") - 1, lit(1))), answerStartExpr)
    checkAnswer(df.selectExpr("slice(x, size(x) - 1, 1)"), answerStartExpr)

    val answerLengthExpr = Seq(Row(Seq(1, 2)), Row(Seq(4)))
    checkAnswer(df.select(slice(df("x"), lit(1), size($"x") - 1)), answerLengthExpr)
    checkAnswer(df.selectExpr("slice(x, 1, size(x) - 1)"), answerLengthExpr)
  }

  test("array_join function") {
    val df = Seq(
      (Seq[String]("a", "b"), ","),
      (Seq[String]("a", null, "b"), ","),
      (Seq.empty[String], ",")
    ).toDF("x", "delimiter")

    checkAnswer(
      df.select(array_join(df("x"), ";")),
      Seq(Row("a;b"), Row("a;b"), Row(""))
    )
    checkAnswer(
      df.select(array_join(df("x"), ";", "NULL")),
      Seq(Row("a;b"), Row("a;NULL;b"), Row(""))
    )
    checkAnswer(
      df.selectExpr("array_join(x, delimiter)"),
      Seq(Row("a,b"), Row("a,b"), Row("")))
    checkAnswer(
      df.selectExpr("array_join(x, delimiter, 'NULL')"),
      Seq(Row("a,b"), Row("a,NULL,b"), Row("")))

    val idf = Seq(Seq(1, 2, 3)).toDF("x")

    checkAnswer(
      idf.select(array_join(idf("x"), ", ")),
      Seq(Row("1, 2, 3"))
    )
    checkAnswer(
      idf.selectExpr("array_join(x, ', ')"),
      Seq(Row("1, 2, 3"))
    )
    checkError(
      exception = intercept[AnalysisException] {
        idf.selectExpr("array_join(x, 1)")
      },
      errorClass = "DATATYPE_MISMATCH.UNEXPECTED_INPUT_TYPE",
      parameters = Map(
        "sqlExpr" -> "\"array_join(x, 1)\"",
        "paramIndex" -> "2",
        "inputSql" -> "\"1\"",
        "inputType" -> "\"INT\"",
        "requiredType" -> "\"STRING\""
      ),
      queryContext = Array(ExpectedContext("", "", 0, 15, "array_join(x, 1)"))
    )
    checkError(
      exception = intercept[AnalysisException] {
        idf.selectExpr("array_join(x, ', ', 1)")
      },
      errorClass = "DATATYPE_MISMATCH.UNEXPECTED_INPUT_TYPE",
      parameters = Map(
        "sqlExpr" -> "\"array_join(x, , , 1)\"",
        "paramIndex" -> "3",
        "inputSql" -> "\"1\"",
        "inputType" -> "\"INT\"",
        "requiredType" -> "\"STRING\""
      ),
      queryContext = Array(ExpectedContext("", "", 0, 21, "array_join(x, ', ', 1)"))
    )
  }

  test("array_min function") {
    val df = Seq(
      Seq[Option[Int]](Some(1), Some(3), Some(2)),
      Seq.empty[Option[Int]],
      Seq[Option[Int]](None),
      Seq[Option[Int]](None, Some(1), Some(-100))
    ).toDF("a")

    val answer = Seq(Row(1), Row(null), Row(null), Row(-100))

    checkAnswer(df.select(array_min(df("a"))), answer)
    checkAnswer(df.selectExpr("array_min(a)"), answer)
  }

  test("array_max function") {
    val df = Seq(
      Seq[Option[Int]](Some(1), Some(3), Some(2)),
      Seq.empty[Option[Int]],
      Seq[Option[Int]](None),
      Seq[Option[Int]](None, Some(1), Some(-100))
    ).toDF("a")

    val answer = Seq(Row(3), Row(null), Row(null), Row(1))

    checkAnswer(df.select(array_max(df("a"))), answer)
    checkAnswer(df.selectExpr("array_max(a)"), answer)
  }

  test("array_size function") {
    val df = Seq(
      Seq[Option[Int]](Some(1), Some(3), Some(2)),
      Seq.empty[Option[Int]],
      null,
      Seq[Option[Int]](None, Some(1))
    ).toDF("a")

    val answer = Seq(Row(3), Row(0), Row(null), Row(2))

    checkAnswer(df.select(array_size(df("a"))), answer)
    checkAnswer(df.selectExpr("array_size(a)"), answer)
  }

  test("cardinality function") {
    val df = Seq(
      Seq[Option[Int]](Some(1), Some(3), Some(2)),
      Seq.empty[Option[Int]],
      null,
      Seq[Option[Int]](None, Some(1))
    ).toDF("a")

    val answer = Seq(Row(3), Row(0), Row(null), Row(2))

    checkAnswer(df.select(array_size(df("a"))), answer)
    checkAnswer(df.selectExpr("array_size(a)"), answer)
  }

  test("sequence") {
    checkAnswer(Seq((-2, 2)).toDF().select(sequence($"_1", $"_2")),
      Seq(Row(Array(-2, -1, 0, 1, 2))))
    checkAnswer(Seq((7, 2, -2)).toDF().select(sequence($"_1", $"_2", $"_3")),
      Seq(Row(Array(7, 5, 3))))

    checkAnswer(
      spark.sql("select sequence(" +
        "   cast('2018-01-01 00:00:00' as timestamp)" +
        ",  cast('2018-01-02 00:00:00' as timestamp)" +
        ",  interval 12 hours)"),
      Seq(Row(Array(
        Timestamp.valueOf("2018-01-01 00:00:00"),
        Timestamp.valueOf("2018-01-01 12:00:00"),
        Timestamp.valueOf("2018-01-02 00:00:00")))))

    withDefaultTimeZone(UTC) {
      checkAnswer(
        spark.sql("select sequence(" +
          "   cast('2018-01-01' as date)" +
          ",  cast('2018-03-01' as date)" +
          ",  interval 1 month)"),
        Seq(Row(Array(
          Date.valueOf("2018-01-01"),
          Date.valueOf("2018-02-01"),
          Date.valueOf("2018-03-01")))))
    }

    // test type coercion
    checkAnswer(
      Seq((1.toByte, 3L, 1)).toDF().select(sequence($"_1", $"_2", $"_3")),
      Seq(Row(Array(1L, 2L, 3L))))

    checkAnswer(
      spark.sql("select sequence(" +
        "   cast('2018-01-01' as date)" +
        ",  cast('2018-01-02 00:00:00' as timestamp)" +
        ",  interval 12 hours)"),
      Seq(Row(Array(
        Timestamp.valueOf("2018-01-01 00:00:00"),
        Timestamp.valueOf("2018-01-01 12:00:00"),
        Timestamp.valueOf("2018-01-02 00:00:00")))))

    // test invalid data types
    checkError(
      exception = intercept[AnalysisException] {
        Seq((true, false)).toDF().selectExpr("sequence(_1, _2)")
      },
      errorClass = "DATATYPE_MISMATCH.SEQUENCE_WRONG_INPUT_TYPES",
      parameters = Map(
        "sqlExpr" -> "\"sequence(_1, _2)\"",
        "functionName" -> "`sequence`",
        "startType" -> "(\"TIMESTAMP\" or \"TIMESTAMP_NTZ\" or \"DATE\")",
        "stepType" -> "(\"INTERVAL\" or \"INTERVAL YEAR TO MONTH\" or \"INTERVAL DAY TO SECOND\")",
        "otherStartType" -> "\"INTEGRAL\""
      ),
      queryContext = Array(ExpectedContext("", "", 0, 15, "sequence(_1, _2)"))
    )
    checkError(
      exception = intercept[AnalysisException] {
        Seq((true, false, 42)).toDF().selectExpr("sequence(_1, _2, _3)")
      },
      errorClass = "DATATYPE_MISMATCH.SEQUENCE_WRONG_INPUT_TYPES",
      parameters = Map(
        "sqlExpr" -> "\"sequence(_1, _2, _3)\"",
        "functionName" -> "`sequence`",
        "startType" -> "(\"TIMESTAMP\" or \"TIMESTAMP_NTZ\" or \"DATE\")",
        "stepType" -> "(\"INTERVAL\" or \"INTERVAL YEAR TO MONTH\" or \"INTERVAL DAY TO SECOND\")",
        "otherStartType" -> "\"INTEGRAL\""
      ),
      queryContext = Array(ExpectedContext("", "", 0, 19, "sequence(_1, _2, _3)"))
    )
    checkError(
      exception = intercept[AnalysisException] {
        Seq((1, 2, 0.5)).toDF().selectExpr("sequence(_1, _2, _3)")
      },
      errorClass = "DATATYPE_MISMATCH.SEQUENCE_WRONG_INPUT_TYPES",
      parameters = Map(
        "sqlExpr" -> "\"sequence(_1, _2, _3)\"",
        "functionName" -> "`sequence`",
        "startType" -> "(\"TIMESTAMP\" or \"TIMESTAMP_NTZ\" or \"DATE\")",
        "stepType" -> "(\"INTERVAL\" or \"INTERVAL YEAR TO MONTH\" or \"INTERVAL DAY TO SECOND\")",
        "otherStartType" -> "\"INTEGRAL\""
      ),
      queryContext = Array(ExpectedContext("", "", 0, 19, "sequence(_1, _2, _3)"))
    )
  }

  test("reverse function - string") {
    val oneRowDF = Seq(("Spark", 3215)).toDF("s", "i")
    def testString(): Unit = {
      checkAnswer(oneRowDF.select(reverse($"s")), Seq(Row("krapS")))
      checkAnswer(oneRowDF.selectExpr("reverse(s)"), Seq(Row("krapS")))
      checkAnswer(oneRowDF.select(reverse($"i")), Seq(Row("5123")))
      checkAnswer(oneRowDF.selectExpr("reverse(i)"), Seq(Row("5123")))
      checkAnswer(oneRowDF.selectExpr("reverse(null)"), Seq(Row(null)))
    }

    // Test with local relation, the Project will be evaluated without codegen
    testString()
    // Test with cached relation, the Project will be evaluated with codegen
    oneRowDF.cache()
    testString()
  }

  test("reverse function - array for primitive type not containing null") {
    val idfNotContainsNull = Seq(
      Seq(1, 9, 8, 7),
      Seq(5, 8, 9, 7, 2),
      Seq.empty,
      null
    ).toDF("i")

    def testArrayOfPrimitiveTypeNotContainsNull(): Unit = {
      checkAnswer(
        idfNotContainsNull.select(reverse($"i")),
        Seq(Row(Seq(7, 8, 9, 1)), Row(Seq(2, 7, 9, 8, 5)), Row(Seq.empty), Row(null))
      )
      checkAnswer(
        idfNotContainsNull.selectExpr("reverse(i)"),
        Seq(Row(Seq(7, 8, 9, 1)), Row(Seq(2, 7, 9, 8, 5)), Row(Seq.empty), Row(null))
      )
    }

    // Test with local relation, the Project will be evaluated without codegen
    testArrayOfPrimitiveTypeNotContainsNull()
    // Test with cached relation, the Project will be evaluated with codegen
    idfNotContainsNull.cache()
    testArrayOfPrimitiveTypeNotContainsNull()
  }

  test("reverse function - array for primitive type containing null") {
    val idfContainsNull = Seq[Seq[Integer]](
      Seq(1, 9, 8, null, 7),
      Seq(null, 5, 8, 9, 7, 2),
      Seq.empty,
      null
    ).toDF("i")

    def testArrayOfPrimitiveTypeContainsNull(): Unit = {
      checkAnswer(
        idfContainsNull.select(reverse($"i")),
        Seq(Row(Seq(7, null, 8, 9, 1)), Row(Seq(2, 7, 9, 8, 5, null)), Row(Seq.empty), Row(null))
      )
      checkAnswer(
        idfContainsNull.selectExpr("reverse(i)"),
        Seq(Row(Seq(7, null, 8, 9, 1)), Row(Seq(2, 7, 9, 8, 5, null)), Row(Seq.empty), Row(null))
      )
    }

    // Test with local relation, the Project will be evaluated without codegen
    testArrayOfPrimitiveTypeContainsNull()
    // Test with cached relation, the Project will be evaluated with codegen
    idfContainsNull.cache()
    testArrayOfPrimitiveTypeContainsNull()
  }

  test("reverse function - array for non-primitive type") {
    val sdf = Seq(
      Seq("c", "a", "b"),
      Seq("b", null, "c", null),
      Seq.empty,
      null
    ).toDF("s")

    def testArrayOfNonPrimitiveType(): Unit = {
      checkAnswer(
        sdf.select(reverse($"s")),
        Seq(Row(Seq("b", "a", "c")), Row(Seq(null, "c", null, "b")), Row(Seq.empty), Row(null))
      )
      checkAnswer(
        sdf.selectExpr("reverse(s)"),
        Seq(Row(Seq("b", "a", "c")), Row(Seq(null, "c", null, "b")), Row(Seq.empty), Row(null))
      )
      checkAnswer(
        sdf.selectExpr("reverse(array(array(1, 2), array(3, 4)))"),
        Seq.fill(sdf.count().toInt)(Row(Seq(Seq(3, 4), Seq(1, 2))))
      )
    }

    // Test with local relation, the Project will be evaluated without codegen
    testArrayOfNonPrimitiveType()
    // Test with cached relation, the Project will be evaluated with codegen
    sdf.cache()
    testArrayOfNonPrimitiveType()
  }

  test("reverse function - data type mismatch") {
    checkError(
      exception = intercept[AnalysisException] {
        sql("select reverse(struct(1, 'a'))")
      },
      errorClass = "DATATYPE_MISMATCH.UNEXPECTED_INPUT_TYPE",
      parameters = Map(
        "sqlExpr" -> "\"reverse(struct(1, a))\"",
        "paramIndex" -> "1",
        "inputSql" -> "\"struct(1, a)\"",
        "inputType" -> "\"STRUCT<col1: INT, col2: STRING>\"",
        "requiredType" -> "(\"STRING\" or \"ARRAY\")"
      ),
      queryContext = Array(ExpectedContext("", "", 7, 29, "reverse(struct(1, 'a'))"))
    )

    checkError(
      exception = intercept[AnalysisException] {
        sql("select reverse(map(1, 'a'))")
      },
      errorClass = "DATATYPE_MISMATCH.UNEXPECTED_INPUT_TYPE",
      parameters = Map(
        "sqlExpr" -> "\"reverse(map(1, a))\"",
        "paramIndex" -> "1",
        "inputSql" -> "\"map(1, a)\"",
        "inputType" -> "\"MAP<INT, STRING>\"",
        "requiredType" -> "(\"STRING\" or \"ARRAY\")"
      ),
      queryContext = Array(ExpectedContext("", "", 7, 26, "reverse(map(1, 'a'))"))
    )
  }

  test("array position function") {
    val df = Seq(
      (Seq[Int](1, 2), "x", 1),
      (Seq[Int](), "x", 1)
    ).toDF("a", "b", "c")

    checkAnswer(
      df.select(array_position(df("a"), 1)),
      Seq(Row(1L), Row(0L))
    )
    checkAnswer(
      df.selectExpr("array_position(a, 1)"),
      Seq(Row(1L), Row(0L))
    )
    checkAnswer(
      df.selectExpr("array_position(a, c)"),
      Seq(Row(1L), Row(0L))
    )
    checkAnswer(
      df.select(array_position(df("a"), df("c"))),
      Seq(Row(1L), Row(0L))
    )
    checkAnswer(
      df.select(array_position(df("a"), null)),
      Seq(Row(null), Row(null))
    )
    checkAnswer(
      df.selectExpr("array_position(a, null)"),
      Seq(Row(null), Row(null))
    )

    checkAnswer(
      OneRowRelation().selectExpr("array_position(array(1), 1.23D)"),
      Seq(Row(0L))
    )

    checkAnswer(
      OneRowRelation().selectExpr("array_position(array(1), 1.0D)"),
      Seq(Row(1L))
    )

    checkAnswer(
      OneRowRelation().selectExpr("array_position(array(1.D), 1)"),
      Seq(Row(1L))
    )

    checkAnswer(
      OneRowRelation().selectExpr("array_position(array(1.23D), 1)"),
      Seq(Row(0L))
    )

    checkAnswer(
      OneRowRelation().selectExpr("array_position(array(array(1)), array(1.0D))"),
      Seq(Row(1L))
    )

    checkAnswer(
      OneRowRelation().selectExpr("array_position(array(array(1)), array(1.23D))"),
      Seq(Row(0L))
    )

    checkAnswer(
      OneRowRelation().selectExpr("array_position(array(array(1), null)[0], 1)"),
      Seq(Row(1L))
    )
    checkAnswer(
      OneRowRelation().selectExpr("array_position(array(1, null), array(1, null)[0])"),
      Seq(Row(1L))
    )

    checkError(
      exception = intercept[AnalysisException] {
        Seq((null, "a")).toDF().selectExpr("array_position(_1, _2)")
      },
      errorClass = "DATATYPE_MISMATCH.NULL_TYPE",
      parameters = Map(
        "sqlExpr" -> "\"array_position(_1, _2)\"",
        "functionName" -> "`array_position`"
      ),
      queryContext = Array(ExpectedContext("", "", 0, 21, "array_position(_1, _2)"))
    )

    checkError(
      exception = intercept[AnalysisException] {
        Seq(("a string element", null)).toDF().selectExpr("array_position(_1, _2)")
      },
      errorClass = "DATATYPE_MISMATCH.NULL_TYPE",
      parameters = Map(
        "sqlExpr" -> "\"array_position(_1, _2)\"",
        "functionName" -> "`array_position`"
      ),
      queryContext = Array(ExpectedContext("", "", 0, 21, "array_position(_1, _2)"))
    )

    checkError(
      exception = intercept[AnalysisException] {
        Seq(("a string element", "a")).toDF().selectExpr("array_position(_1, _2)")
      },
      errorClass = "DATATYPE_MISMATCH.UNEXPECTED_INPUT_TYPE",
      parameters = Map(
        "sqlExpr" -> "\"array_position(_1, _2)\"",
        "paramIndex" -> "1",
        "requiredType" -> "\"ARRAY\"",
        "inputSql" -> "\"_1\"",
        "inputType" -> "\"STRING\""
      ),
      queryContext = Array(ExpectedContext("", "", 0, 21, "array_position(_1, _2)"))
    )

    checkError(
      exception = intercept[AnalysisException] {
        OneRowRelation().selectExpr("array_position(array(1), '1')")
      },
      errorClass = "DATATYPE_MISMATCH.ARRAY_FUNCTION_DIFF_TYPES",
      parameters = Map(
        "sqlExpr" -> "\"array_position(array(1), 1)\"",
        "functionName" -> "`array_position`",
        "dataType" -> "\"ARRAY\"",
        "leftType" -> "\"ARRAY<INT>\"",
        "rightType" -> "\"STRING\""
      ),
      queryContext = Array(ExpectedContext("", "", 0, 28, "array_position(array(1), '1')"))
    )
  }

  test("element_at function") {
    val df = Seq(
      (Seq[String]("1", "2", "3"), 1),
      (Seq[String](null, ""), -1),
      (Seq[String](), 2)
    ).toDF("a", "b")

    intercept[Exception] {
      checkAnswer(
        df.select(element_at(df("a"), 0)),
        Seq(Row(null), Row(null), Row(null))
      )
    }.getMessage.contains("SQL array indices start at 1")
    intercept[Exception] {
      checkAnswer(
        df.select(element_at(df("a"), 1.1)),
        Seq(Row(null), Row(null), Row(null))
      )
    }
    if (!conf.ansiEnabled) {
      checkAnswer(
        df.select(element_at(df("a"), 4)),
        Seq(Row(null), Row(null), Row(null))
      )
      checkAnswer(
        df.select(element_at(df("a"), df("b"))),
        Seq(Row("1"), Row(""), Row(null))
      )
      checkAnswer(
        df.selectExpr("element_at(a, b)"),
        Seq(Row("1"), Row(""), Row(null))
      )

      checkAnswer(
        df.select(element_at(df("a"), 1)),
        Seq(Row("1"), Row(null), Row(null))
      )
      checkAnswer(
        df.select(element_at(df("a"), -1)),
        Seq(Row("3"), Row(""), Row(null))
      )

      checkAnswer(
        df.selectExpr("element_at(a, 4)"),
        Seq(Row(null), Row(null), Row(null))
      )

      checkAnswer(
        df.selectExpr("element_at(a, 1)"),
        Seq(Row("1"), Row(null), Row(null))
      )
      checkAnswer(
        df.selectExpr("element_at(a, -1)"),
        Seq(Row("3"), Row(""), Row(null))
      )
    }

    checkError(
      exception = intercept[AnalysisException] {
        Seq(("a string element", 1)).toDF().selectExpr("element_at(_1, _2)")
      },
      errorClass = "DATATYPE_MISMATCH.UNEXPECTED_INPUT_TYPE",
      parameters = Map(
        "sqlExpr" -> "\"element_at(_1, _2)\"",
        "paramIndex" -> "1",
        "inputSql" -> "\"_1\"",
        "inputType" -> "\"STRING\"",
        "requiredType" -> "(\"ARRAY\" or \"MAP\")"
      ),
      queryContext = Array(ExpectedContext("", "", 0, 17, "element_at(_1, _2)"))
    )

    checkAnswer(
      OneRowRelation().selectExpr("element_at(array(2, 1), 2S)"),
      Seq(Row(1))
    )

    checkAnswer(
      OneRowRelation().selectExpr("element_at(array('a', 'b'), 1Y)"),
      Seq(Row("a"))
    )

    checkAnswer(
      OneRowRelation().selectExpr("element_at(array(1, 2, 3), 3)"),
      Seq(Row(3))
    )

    checkError(
      exception = intercept[AnalysisException] {
        OneRowRelation().selectExpr("element_at(array('a', 'b'), 1L)")
      },
      errorClass = "DATATYPE_MISMATCH.UNEXPECTED_INPUT_TYPE",
      parameters = Map(
        "sqlExpr" -> "\"element_at(array(a, b), 1)\"",
        "paramIndex" -> "2",
        "inputSql" -> "\"1\"",
        "inputType" -> "\"BIGINT\"",
        "requiredType" -> "\"INT\""
      ),
      queryContext = Array(ExpectedContext("", "", 0, 30, "element_at(array('a', 'b'), 1L)"))
    )

    checkAnswer(
      OneRowRelation().selectExpr("element_at(map(1, 'a', 2, 'b'), 2Y)"),
      Seq(Row("b"))
    )

    checkAnswer(
      OneRowRelation().selectExpr("element_at(map(1, 'a', 2, 'b'), 1S)"),
      Seq(Row("a"))
    )

    checkAnswer(
      OneRowRelation().selectExpr("element_at(map(1, 'a', 2, 'b'), 2)"),
      Seq(Row("b"))
    )

    checkAnswer(
      OneRowRelation().selectExpr("element_at(map(1, 'a', 2, 'b'), 2L)"),
      Seq(Row("b"))
    )

    checkAnswer(
      OneRowRelation().selectExpr("element_at(map(1, 'a', 2, 'b'), 1.0D)"),
      Seq(Row("a"))
    )

    if (!conf.ansiEnabled) {
      checkAnswer(
        OneRowRelation().selectExpr("element_at(map(1, 'a', 2, 'b'), 1.23D)"),
        Seq(Row(null))
      )
    }

    checkError(
      exception = intercept[AnalysisException] {
        OneRowRelation().selectExpr("element_at(map(1, 'a', 2, 'b'), '1')")
      },
      errorClass = "DATATYPE_MISMATCH.MAP_FUNCTION_DIFF_TYPES",
      parameters = Map(
        "sqlExpr" -> "\"element_at(map(1, a, 2, b), 1)\"",
        "functionName" -> "`element_at`",
        "dataType" -> "\"MAP\"",
        "leftType" -> "\"MAP<INT, STRING>\"",
        "rightType" -> "\"STRING\""
      ),
      queryContext = Array(ExpectedContext("", "", 0, 35, "element_at(map(1, 'a', 2, 'b'), '1')"))
    )
  }

  test("SPARK-40214: get function") {
    val df = Seq(
      (Seq[String]("1", "2", "3"), 2),
      (Seq[String](null, ""), 1),
      (Seq[String](), 2),
      (null, 3)
    ).toDF("a", "b")

    checkAnswer(
      df.select(get(df("a"), lit(-1))),
      Seq(Row(null), Row(null), Row(null), Row(null))
    )
    checkAnswer(
      df.select(get(df("a"), lit(0))),
      Seq(Row("1"), Row(null), Row(null), Row(null))
    )
    checkAnswer(
      df.select(get(df("a"), lit(1))),
      Seq(Row("2"), Row(""), Row(null), Row(null))
    )
    checkAnswer(
      df.select(get(df("a"), lit(2))),
      Seq(Row("3"), Row(null), Row(null), Row(null))
    )
    checkAnswer(
      df.select(get(df("a"), lit(3))),
      Seq(Row(null), Row(null), Row(null), Row(null))
    )
    checkAnswer(
      df.select(get(df("a"), df("b"))),
      Seq(Row("3"), Row(""), Row(null), Row(null))
    )
    checkAnswer(
      df.select(get(df("a"), df("b") - 1)),
      Seq(Row("2"), Row(null), Row(null), Row(null))
    )
  }

  test("array_union functions") {
    val df1 = Seq((Array(1, 2, 3), Array(4, 2))).toDF("a", "b")
    val ans1 = Row(Seq(1, 2, 3, 4))
    checkAnswer(df1.select(array_union($"a", $"b")), ans1)
    checkAnswer(df1.selectExpr("array_union(a, b)"), ans1)

    val df2 = Seq((Array[Integer](1, 2, null, 4, 5), Array(-5, 4, -3, 2, -1))).toDF("a", "b")
    val ans2 = Row(Seq(1, 2, null, 4, 5, -5, -3, -1))
    checkAnswer(df2.select(array_union($"a", $"b")), ans2)
    checkAnswer(df2.selectExpr("array_union(a, b)"), ans2)

    val df3 = Seq((Array(1L, 2L, 3L), Array(4L, 2L))).toDF("a", "b")
    val ans3 = Row(Seq(1L, 2L, 3L, 4L))
    checkAnswer(df3.select(array_union($"a", $"b")), ans3)
    checkAnswer(df3.selectExpr("array_union(a, b)"), ans3)

    val df4 = Seq((Array[java.lang.Long](1L, 2L, null, 4L, 5L), Array(-5L, 4L, -3L, 2L, -1L)))
      .toDF("a", "b")
    val ans4 = Row(Seq(1L, 2L, null, 4L, 5L, -5L, -3L, -1L))
    checkAnswer(df4.select(array_union($"a", $"b")), ans4)
    checkAnswer(df4.selectExpr("array_union(a, b)"), ans4)

    val df5 = Seq((Array("b", "a", "c"), Array("b", null, "a", "g"))).toDF("a", "b")
    val ans5 = Row(Seq("b", "a", "c", null, "g"))
    checkAnswer(df5.select(array_union($"a", $"b")), ans5)
    checkAnswer(df5.selectExpr("array_union(a, b)"), ans5)

    val df6 = Seq((null, Array("a"))).toDF("a", "b")
    checkError(
      exception = intercept[AnalysisException] {
        df6.select(array_union($"a", $"b"))
      },
      errorClass = "DATATYPE_MISMATCH.BINARY_ARRAY_DIFF_TYPES",
      parameters = Map(
        "sqlExpr" -> "\"array_union(a, b)\"",
        "functionName" -> "`array_union`",
        "arrayType" -> "\"ARRAY\"",
        "leftType" -> "\"VOID\"",
        "rightType" -> "\"ARRAY<STRING>\""))

    checkError(
      exception = intercept[AnalysisException] {
        df6.selectExpr("array_union(a, b)")
      },
      errorClass = "DATATYPE_MISMATCH.BINARY_ARRAY_DIFF_TYPES",
      parameters = Map(
        "sqlExpr" -> "\"array_union(a, b)\"",
        "functionName" -> "`array_union`",
        "arrayType" -> "\"ARRAY\"",
        "leftType" -> "\"VOID\"",
        "rightType" -> "\"ARRAY<STRING>\""),
      context = ExpectedContext(
        fragment = "array_union(a, b)",
        start = 0,
        stop = 16
      )
    )

    val df7 = Seq((null, null)).toDF("a", "b")
    checkError(
      exception = intercept[AnalysisException] {
        df7.select(array_union($"a", $"b"))
      },
      errorClass = "DATATYPE_MISMATCH.BINARY_ARRAY_DIFF_TYPES",
      parameters = Map(
        "sqlExpr" -> "\"array_union(a, b)\"",
        "functionName" -> "`array_union`",
        "arrayType" -> "\"ARRAY\"",
        "leftType" -> "\"VOID\"",
        "rightType" -> "\"VOID\"")
    )
    checkError(
      exception = intercept[AnalysisException] {
        df7.selectExpr("array_union(a, b)")
      },
      errorClass = "DATATYPE_MISMATCH.BINARY_ARRAY_DIFF_TYPES",
      parameters = Map(
        "sqlExpr" -> "\"array_union(a, b)\"",
        "functionName" -> "`array_union`",
        "arrayType" -> "\"ARRAY\"",
        "leftType" -> "\"VOID\"",
        "rightType" -> "\"VOID\""),
      context = ExpectedContext(
        fragment = "array_union(a, b)",
        start = 0,
        stop = 16
      )
    )

    val df8 = Seq((Array(Array(1)), Array("a"))).toDF("a", "b")
    checkError(
      exception = intercept[AnalysisException] {
        df8.select(array_union($"a", $"b"))
      },
      errorClass = "DATATYPE_MISMATCH.BINARY_ARRAY_DIFF_TYPES",
      parameters = Map(
        "sqlExpr" -> "\"array_union(a, b)\"",
        "functionName" -> "`array_union`",
        "arrayType" -> "\"ARRAY\"",
        "leftType" -> "\"ARRAY<ARRAY<INT>>\"",
        "rightType" -> "\"ARRAY<STRING>\"")
    )
    checkError(
      exception = intercept[AnalysisException] {
        df8.selectExpr("array_union(a, b)")
      },
      errorClass = "DATATYPE_MISMATCH.BINARY_ARRAY_DIFF_TYPES",
      parameters = Map(
        "sqlExpr" -> "\"array_union(a, b)\"",
        "functionName" -> "`array_union`",
        "arrayType" -> "\"ARRAY\"",
        "leftType" -> "\"ARRAY<ARRAY<INT>>\"",
        "rightType" -> "\"ARRAY<STRING>\""),
      context = ExpectedContext(
        fragment = "array_union(a, b)",
        start = 0,
        stop = 16
      )
    )
  }

  test("concat function - arrays") {
    val nseqi : Seq[Int] = null
    val nseqs : Seq[String] = null
    val df = Seq(
      (Seq(1), Seq(2, 3), Seq(5L, 6L), nseqi, Seq("a", "b", "c"), Seq("d", "e"), Seq("f"), nseqs),
      (Seq(1, 0), Seq.empty[Int], Seq(2L), nseqi, Seq("a"), Seq.empty[String], Seq(null), nseqs)
    ).toDF("i1", "i2", "i3", "in", "s1", "s2", "s3", "sn")

    // Simple test cases
    def simpleTest(): Unit = {
      if (!conf.ansiEnabled) {
        checkAnswer(
          df.select(concat($"i1", $"s1")),
          Seq(Row(Seq("1", "a", "b", "c")), Row(Seq("1", "0", "a")))
        )
      }
      checkAnswer(
        df.select(concat($"i1", $"i2", $"i3")),
        Seq(Row(Seq(1, 2, 3, 5, 6)), Row(Seq(1, 0, 2)))
      )
      checkAnswer(
        df.selectExpr("concat(array(1, null), i2, i3)"),
        Seq(Row(Seq(1, null, 2, 3, 5, 6)), Row(Seq(1, null, 2)))
      )
      checkAnswer(
        df.select(concat($"s1", $"s2", $"s3")),
        Seq(Row(Seq("a", "b", "c", "d", "e", "f")), Row(Seq("a", null)))
      )
      checkAnswer(
        df.selectExpr("concat(s1, s2, s3)"),
        Seq(Row(Seq("a", "b", "c", "d", "e", "f")), Row(Seq("a", null)))
      )
    }

    // Test with local relation, the Project will be evaluated without codegen
    simpleTest()
    // Test with cached relation, the Project will be evaluated with codegen
    df.cache()
    simpleTest()

    // Null test cases
    def nullTest(): Unit = {
      checkAnswer(
        df.select(concat($"i1", $"in")),
        Seq(Row(null), Row(null))
      )
      checkAnswer(
        df.select(concat($"in", $"i1")),
        Seq(Row(null), Row(null))
      )
      checkAnswer(
        df.select(concat($"s1", $"sn")),
        Seq(Row(null), Row(null))
      )
      checkAnswer(
        df.select(concat($"sn", $"s1")),
        Seq(Row(null), Row(null))
      )
    }

    // Test with local relation, the Project will be evaluated without codegen
    df.unpersist(blocking = true)
    nullTest()
    // Test with cached relation, the Project will be evaluated with codegen
    df.cache()
    nullTest()

    // Type error test cases
    checkError(
      exception = intercept[AnalysisException] {
        df.selectExpr("concat(i1, i2, null)")
      },
      errorClass = "DATATYPE_MISMATCH.DATA_DIFF_TYPES",
      parameters = Map(
        "sqlExpr" -> "\"concat(i1, i2, NULL)\"",
        "functionName" -> "`concat`",
        "dataType" -> "(\"ARRAY<INT>\" or \"ARRAY<INT>\" or \"STRING\")"
      ),
      queryContext = Array(ExpectedContext("", "", 0, 19, "concat(i1, i2, null)"))
    )

    checkError(
      exception = intercept[AnalysisException] {
        df.selectExpr("concat(i1, array(i1, i2))")
      },
      errorClass = "DATATYPE_MISMATCH.DATA_DIFF_TYPES",
      parameters = Map(
        "sqlExpr" -> "\"concat(i1, array(i1, i2))\"",
        "functionName" -> "`concat`",
        "dataType" -> "(\"ARRAY<INT>\" or \"ARRAY<ARRAY<INT>>\")"
      ),
      queryContext = Array(ExpectedContext("", "", 0, 24, "concat(i1, array(i1, i2))"))
    )

    checkError(
      exception = intercept[AnalysisException] {
        df.selectExpr("concat(map(1, 2), map(3, 4))")
      },
      errorClass = "DATATYPE_MISMATCH.UNEXPECTED_INPUT_TYPE",
      parameters = Map(
        "sqlExpr" -> "\"concat(map(1, 2), map(3, 4))\"",
        "paramIndex" -> "1",
        "requiredType" -> "(\"STRING\" or \"BINARY\" or \"ARRAY\")",
        "inputSql" -> "\"map(1, 2)\"",
        "inputType" -> "\"MAP<INT, INT>\""
      ),
      queryContext = Array(ExpectedContext("", "", 0, 27, "concat(map(1, 2), map(3, 4))"))
    )
  }

  test("SPARK-31227: Non-nullable null type should not coerce to nullable type in concat") {
    val actual = spark.range(1).selectExpr("concat(array(), array(1)) as arr")
    val expected = spark.range(1).selectExpr("array(1) as arr")
    checkAnswer(actual, expected)
    assert(actual.schema === expected.schema)
  }

  test("flatten function") {
    // Test cases with a primitive type
    val intDF = Seq(
      (Seq(Seq(1, 2, 3), Seq(4, 5), Seq(6))),
      (Seq(Seq(1, 2))),
      (Seq(Seq(1), Seq.empty)),
      (Seq(Seq.empty, Seq(1))),
      (Seq(Seq.empty, Seq.empty)),
      (Seq(Seq(1), null)),
      (Seq(null, Seq(1))),
      (Seq(null, null))
    ).toDF("i")

    val intDFResult = Seq(
      Row(Seq(1, 2, 3, 4, 5, 6)),
      Row(Seq(1, 2)),
      Row(Seq(1)),
      Row(Seq(1)),
      Row(Seq.empty),
      Row(null),
      Row(null),
      Row(null))

    def testInt(): Unit = {
      checkAnswer(intDF.select(flatten($"i")), intDFResult)
      checkAnswer(intDF.selectExpr("flatten(i)"), intDFResult)
    }

    // Test with local relation, the Project will be evaluated without codegen
    testInt()
    // Test with cached relation, the Project will be evaluated with codegen
    intDF.cache()
    testInt()

    // Test cases with non-primitive types
    val strDF = Seq(
      (Seq(Seq("a", "b"), Seq("c"), Seq("d", "e", "f"))),
      (Seq(Seq("a", "b"))),
      (Seq(Seq("a", null), Seq(null, "b"), Seq(null, null))),
      (Seq(Seq("a"), Seq.empty)),
      (Seq(Seq.empty, Seq("a"))),
      (Seq(Seq.empty, Seq.empty)),
      (Seq(Seq("a"), null)),
      (Seq(null, Seq("a"))),
      (Seq(null, null))
    ).toDF("s")

    val strDFResult = Seq(
      Row(Seq("a", "b", "c", "d", "e", "f")),
      Row(Seq("a", "b")),
      Row(Seq("a", null, null, "b", null, null)),
      Row(Seq("a")),
      Row(Seq("a")),
      Row(Seq.empty),
      Row(null),
      Row(null),
      Row(null))

    def testString(): Unit = {
      checkAnswer(strDF.select(flatten($"s")), strDFResult)
      checkAnswer(strDF.selectExpr("flatten(s)"), strDFResult)
    }

    // Test with local relation, the Project will be evaluated without codegen
    testString()
    // Test with cached relation, the Project will be evaluated with codegen
    strDF.cache()
    testString()

    val arrDF = Seq((1, "a", Seq(1, 2, 3))).toDF("i", "s", "arr")

    def testArray(): Unit = {
      checkAnswer(
        arrDF.selectExpr("flatten(array(arr, array(null, 5), array(6, null)))"),
        Seq(Row(Seq(1, 2, 3, null, 5, 6, null))))
      checkAnswer(
        arrDF.selectExpr("flatten(array(array(arr, arr), array(arr)))"),
        Seq(Row(Seq(Seq(1, 2, 3), Seq(1, 2, 3), Seq(1, 2, 3)))))
    }

    // Test with local relation, the Project will be evaluated without codegen
    testArray()
    // Test with cached relation, the Project will be evaluated with codegen
    arrDF.cache()
    testArray()

    // Error test cases
    val oneRowDF = Seq((1, "a", Seq(1, 2, 3))).toDF("i", "s", "arr")
    checkError(
      exception = intercept[AnalysisException] {
        oneRowDF.select(flatten($"arr"))
      },
      errorClass = "DATATYPE_MISMATCH.UNEXPECTED_INPUT_TYPE",
      parameters = Map(
        "sqlExpr" -> "\"flatten(arr)\"",
        "paramIndex" -> "1",
        "inputSql" -> "\"arr\"",
        "inputType" -> "\"ARRAY<INT>\"",
        "requiredType" -> "\"ARRAY\" of \"ARRAY\""
      )
    )
    checkError(
      exception = intercept[AnalysisException] {
        oneRowDF.select(flatten($"i"))
      },
      errorClass = "DATATYPE_MISMATCH.UNEXPECTED_INPUT_TYPE",
      parameters = Map(
        "sqlExpr" -> "\"flatten(i)\"",
        "paramIndex" -> "1",
        "inputSql" -> "\"i\"",
        "inputType" -> "\"INT\"",
        "requiredType" -> "\"ARRAY\" of \"ARRAY\""
      )
    )
    checkError(
      exception = intercept[AnalysisException] {
        oneRowDF.select(flatten($"s"))
      },
      errorClass = "DATATYPE_MISMATCH.UNEXPECTED_INPUT_TYPE",
      parameters = Map(
        "sqlExpr" -> "\"flatten(s)\"",
        "paramIndex" -> "1",
        "inputSql" -> "\"s\"",
        "inputType" -> "\"STRING\"",
        "requiredType" -> "\"ARRAY\" of \"ARRAY\""
      )
    )
    checkError(
      exception = intercept[AnalysisException] {
        oneRowDF.selectExpr("flatten(null)")
      },
      errorClass = "DATATYPE_MISMATCH.UNEXPECTED_INPUT_TYPE",
      parameters = Map(
        "sqlExpr" -> "\"flatten(NULL)\"",
        "paramIndex" -> "1",
        "inputSql" -> "\"NULL\"",
        "inputType" -> "\"VOID\"",
        "requiredType" -> "\"ARRAY\" of \"ARRAY\""
      ),
      queryContext = Array(ExpectedContext("", "", 0, 12, "flatten(null)"))
    )
  }

  test("array_repeat function") {
    val strDF = Seq(
      ("hi", 2),
      (null, 2)
    ).toDF("a", "b")

    val strDFTwiceResult = Seq(
      Row(Seq("hi", "hi")),
      Row(Seq(null, null))
    )

    def testString(): Unit = {
      checkAnswer(strDF.select(array_repeat($"a", 2)), strDFTwiceResult)
      checkAnswer(strDF.select(array_repeat($"a", $"b")), strDFTwiceResult)
      checkAnswer(strDF.selectExpr("array_repeat(a, 2)"), strDFTwiceResult)
      checkAnswer(strDF.selectExpr("array_repeat(a, b)"), strDFTwiceResult)
    }

    // Test with local relation, the Project will be evaluated without codegen
    testString()
    // Test with cached relation, the Project will be evaluated with codegen
    strDF.cache()
    testString()

    val intDF = {
      val schema = StructType(Seq(
        StructField("a", IntegerType),
        StructField("b", IntegerType)))
      val data = Seq(
        Row(3, 2),
        Row(null, 2)
      )
      spark.createDataFrame(spark.sparkContext.parallelize(data), schema)
    }

    val intDFTwiceResult = Seq(
      Row(Seq(3, 3)),
      Row(Seq(null, null))
    )

    def testInt(): Unit = {
      checkAnswer(intDF.select(array_repeat($"a", 2)), intDFTwiceResult)
      checkAnswer(intDF.select(array_repeat($"a", $"b")), intDFTwiceResult)
      checkAnswer(intDF.selectExpr("array_repeat(a, 2)"), intDFTwiceResult)
      checkAnswer(intDF.selectExpr("array_repeat(a, b)"), intDFTwiceResult)
    }

    // Test with local relation, the Project will be evaluated without codegen
    testInt()
    // Test with cached relation, the Project will be evaluated with codegen
    intDF.cache()
    testInt()

    val nullCountDF = {
      val schema = StructType(Seq(
        StructField("a", StringType),
        StructField("b", IntegerType)))
      val data = Seq(
        Row("hi", null),
        Row(null, null)
      )
      spark.createDataFrame(spark.sparkContext.parallelize(data), schema)
    }

    def testNull(): Unit = {
      checkAnswer(
        nullCountDF.select(array_repeat($"a", $"b")),
        Seq(Row(null), Row(null))
      )
    }

    // Test with local relation, the Project will be evaluated without codegen
    testNull()
    // Test with cached relation, the Project will be evaluated with codegen
    nullCountDF.cache()
    testNull()

    // Error test cases
    val invalidTypeDF = Seq(("hi", "1")).toDF("a", "b")

    checkError(
      exception = intercept[AnalysisException] {
        invalidTypeDF.select(array_repeat($"a", $"b"))
      },
      errorClass = "DATATYPE_MISMATCH.UNEXPECTED_INPUT_TYPE",
      parameters = Map(
        "sqlExpr" -> "\"array_repeat(a, b)\"",
        "paramIndex" -> "2",
        "inputSql" -> "\"b\"",
        "inputType" -> "\"STRING\"",
        "requiredType" -> "\"INT\""
      )
    )
    checkError(
      exception = intercept[AnalysisException] {
        invalidTypeDF.select(array_repeat($"a", lit("1")))
      },
      errorClass = "DATATYPE_MISMATCH.UNEXPECTED_INPUT_TYPE",
      parameters = Map(
        "sqlExpr" -> "\"array_repeat(a, 1)\"",
        "paramIndex" -> "2",
        "inputSql" -> "\"1\"",
        "inputType" -> "\"STRING\"",
        "requiredType" -> "\"INT\""
      )
    )
    checkError(
      exception = intercept[AnalysisException] {
        invalidTypeDF.selectExpr("array_repeat(a, 1.0)")
      },
      errorClass = "DATATYPE_MISMATCH.UNEXPECTED_INPUT_TYPE",
      parameters = Map(
        "sqlExpr" -> "\"array_repeat(a, 1.0)\"",
        "paramIndex" -> "2",
        "inputSql" -> "\"1.0\"",
        "inputType" -> "\"DECIMAL(2,1)\"",
        "requiredType" -> "\"INT\""
      ),
      queryContext = Array(ExpectedContext("", "", 0, 19, "array_repeat(a, 1.0)"))
    )
  }

  test("SPARK-41233: array prepend") {
    val df = Seq(
      (Array[Int](2, 3, 4), Array("b", "c", "d"), Array("", ""), 2),
      (Array.empty[Int], Array.empty[String], Array.empty[String], 2),
      (null, null, null, 2)).toDF("a", "b", "c", "d")
    checkAnswer(
      df.select(array_prepend($"a", 1), array_prepend($"b", "a"), array_prepend($"c", "")),
      Seq(
        Row(Seq(1, 2, 3, 4), Seq("a", "b", "c", "d"), Seq("", "", "")),
        Row(Seq(1), Seq("a"), Seq("")),
        Row(null, null, null)))
    checkAnswer(
      df.select(array_prepend($"a", $"d")),
      Seq(
        Row(Seq(2, 2, 3, 4)),
        Row(Seq(2)),
        Row(null)))
    checkAnswer(
      df.selectExpr("array_prepend(a, d)"),
      Seq(
        Row(Seq(2, 2, 3, 4)),
        Row(Seq(2)),
        Row(null)))
    checkAnswer(
      OneRowRelation().selectExpr("array_prepend(array(1, 2), 1.23D)"),
      Seq(
        Row(Seq(1.23, 1.0, 2.0))
      )
    )
    checkAnswer(
      df.selectExpr("array_prepend(a, 1)", "array_prepend(b, \"a\")", "array_prepend(c, \"\")"),
      Seq(
        Row(Seq(1, 2, 3, 4), Seq("a", "b", "c", "d"), Seq("", "", "")),
        Row(Seq(1), Seq("a"), Seq("")),
        Row(null, null, null)))
    checkError(
      exception = intercept[AnalysisException] {
        Seq(("a string element", "a")).toDF().selectExpr("array_prepend(_1, _2)")
      },
      errorClass = "DATATYPE_MISMATCH.UNEXPECTED_INPUT_TYPE",
      parameters = Map(
        "paramIndex" -> "0",
        "sqlExpr" -> "\"array_prepend(_1, _2)\"",
        "inputSql" -> "\"_1\"",
        "inputType" -> "\"STRING\"",
        "requiredType" -> "\"ARRAY\""),
      queryContext = Array(ExpectedContext("", "", 0, 20, "array_prepend(_1, _2)")))
    checkError(
      exception = intercept[AnalysisException] {
        OneRowRelation().selectExpr("array_prepend(array(1, 2), '1')")
      },
      errorClass = "DATATYPE_MISMATCH.ARRAY_FUNCTION_DIFF_TYPES",
      parameters = Map(
        "sqlExpr" -> "\"array_prepend(array(1, 2), 1)\"",
        "functionName" -> "`array_prepend`",
        "dataType" -> "\"ARRAY\"",
        "leftType" -> "\"ARRAY<INT>\"",
        "rightType" -> "\"STRING\""),
      queryContext = Array(ExpectedContext("", "", 0, 30, "array_prepend(array(1, 2), '1')")))
    val df2 = Seq((Array[String]("a", "b", "c"), "d"),
      (null, "d"),
      (Array[String]("x", "y", "z"), null),
      (null, null)
    ).toDF("a", "b")
    checkAnswer(df2.selectExpr("array_prepend(a, b)"),
      Seq(Row(Seq("d", "a", "b", "c")), Row(null), Row(Seq(null, "x", "y", "z")), Row(null)))
    val dataA = Seq[Array[Byte]](
      Array[Byte](5, 6),
      Array[Byte](1, 2),
      Array[Byte](1, 2),
      Array[Byte](5, 6))
    val dataB = Seq[Array[Int]](Array[Int](1, 2), Array[Int](3, 4))
    val df3 = Seq((dataA, dataB)).toDF("a", "b")
    val dataToPrepend = Array[Byte](5, 6)
    checkAnswer(
      df3.select(array_prepend($"a", null), array_prepend($"a", dataToPrepend)),
      Seq(Row(null +: dataA, dataToPrepend +: dataA)))
    checkAnswer(
      df3.select(array_prepend($"b", Array.empty[Int]), array_prepend($"b", Array[Int](5, 6))),
      Seq(Row(
        Seq(Seq.empty[Int], Seq[Int](1, 2), Seq[Int](3, 4)),
        Seq(Seq[Int](5, 6), Seq[Int](1, 2), Seq[Int](3, 4)))))
  }

  test("array remove") {
    val df = Seq(
      (Array[Int](2, 1, 2, 3), Array("a", "b", "c", "a"), Array("", ""), 2),
      (Array.empty[Int], Array.empty[String], Array.empty[String], 2),
      (null, null, null, 2)
    ).toDF("a", "b", "c", "d")
    checkAnswer(
      df.select(array_remove($"a", 2), array_remove($"b", "a"), array_remove($"c", "")),
      Seq(
        Row(Seq(1, 3), Seq("b", "c"), Seq.empty[String]),
        Row(Seq.empty[Int], Seq.empty[String], Seq.empty[String]),
        Row(null, null, null))
    )

    checkAnswer(
      df.select(array_remove($"a", $"d")),
      Seq(
        Row(Seq(1, 3)),
        Row(Seq.empty[Int]),
        Row(null))
    )

    checkAnswer(
      df.selectExpr("array_remove(a, d)"),
      Seq(
        Row(Seq(1, 3)),
        Row(Seq.empty[Int]),
        Row(null))
    )

    checkAnswer(
      OneRowRelation().selectExpr("array_remove(array(1, 2), 1.23D)"),
      Seq(
        Row(Seq(1.0, 2.0))
      )
    )

    checkAnswer(
      OneRowRelation().selectExpr("array_remove(array(1, 2), 1.0D)"),
      Seq(
        Row(Seq(2.0))
      )
    )

    checkAnswer(
      OneRowRelation().selectExpr("array_remove(array(1.0D, 2.0D), 2)"),
      Seq(
        Row(Seq(1.0))
      )
    )

    checkAnswer(
      OneRowRelation().selectExpr("array_remove(array(1.1D, 1.2D), 1)"),
      Seq(
        Row(Seq(1.1, 1.2))
      )
    )

    checkAnswer(
      df.selectExpr("array_remove(a, 2)", "array_remove(b, \"a\")",
        "array_remove(c, \"\")"),
      Seq(
        Row(Seq(1, 3), Seq("b", "c"), Seq.empty[String]),
        Row(Seq.empty[Int], Seq.empty[String], Seq.empty[String]),
        Row(null, null, null))
    )

    checkError(
      exception = intercept[AnalysisException] {
        Seq(("a string element", "a")).toDF().selectExpr("array_remove(_1, _2)")
      },
      errorClass = "DATATYPE_MISMATCH.ARRAY_FUNCTION_DIFF_TYPES",
      parameters = Map(
        "sqlExpr" -> "\"array_remove(_1, _2)\"",
        "functionName" -> "`array_remove`",
        "dataType" -> "\"ARRAY\"",
        "leftType" -> "\"STRING\"",
        "rightType" -> "\"STRING\""
      ),
      queryContext = Array(ExpectedContext("", "", 0, 19, "array_remove(_1, _2)"))
    )

    checkError(
      exception = intercept[AnalysisException] {
        OneRowRelation().selectExpr("array_remove(array(1, 2), '1')")
      },
      errorClass = "DATATYPE_MISMATCH.ARRAY_FUNCTION_DIFF_TYPES",
      parameters = Map(
        "sqlExpr" -> "\"array_remove(array(1, 2), 1)\"",
        "functionName" -> "`array_remove`",
        "dataType" -> "\"ARRAY\"",
        "leftType" -> "\"ARRAY<INT>\"",
        "rightType" -> "\"STRING\""
      ),
      queryContext = Array(ExpectedContext("", "", 0, 29, "array_remove(array(1, 2), '1')"))
    )
  }

  test("array_distinct functions") {
    val df = Seq(
      (Array[Int](2, 1, 3, 4, 3, 5), Array("b", "c", "a", "c", "b", "", "")),
      (Array.empty[Int], Array.empty[String]),
      (null, null)
    ).toDF("a", "b")
    checkAnswer(
      df.select(array_distinct($"a"), array_distinct($"b")),
      Seq(
        Row(Seq(2, 1, 3, 4, 5), Seq("b", "c", "a", "")),
        Row(Seq.empty[Int], Seq.empty[String]),
        Row(null, null))
    )
    checkAnswer(
      df.selectExpr("array_distinct(a)", "array_distinct(b)"),
      Seq(
        Row(Seq(2, 1, 3, 4, 5), Seq("b", "c", "a", "")),
        Row(Seq.empty[Int], Seq.empty[String]),
        Row(null, null))
    )
  }

  // Shuffle expressions should produce same results at retries in the same DataFrame.
  private def checkShuffleResult(df: DataFrame): Unit = {
    checkAnswer(df, df.collect())
  }

  test("shuffle function - array for primitive type not containing null") {
    val idfNotContainsNull = Seq(
      Seq(1, 9, 8, 7),
      Seq(5, 8, 9, 7, 2),
      Seq.empty,
      null
    ).toDF("i")

    def testArrayOfPrimitiveTypeNotContainsNull(): Unit = {
      checkShuffleResult(idfNotContainsNull.select(shuffle($"i")))
      checkShuffleResult(idfNotContainsNull.selectExpr("shuffle(i)"))
    }

    // Test with local relation, the Project will be evaluated without codegen
    testArrayOfPrimitiveTypeNotContainsNull()
    // Test with cached relation, the Project will be evaluated with codegen
    idfNotContainsNull.cache()
    testArrayOfPrimitiveTypeNotContainsNull()
  }

  test("shuffle function - array for primitive type containing null") {
    val idfContainsNull = Seq[Seq[Integer]](
      Seq(1, 9, 8, null, 7),
      Seq(null, 5, 8, 9, 7, 2),
      Seq.empty,
      null
    ).toDF("i")

    def testArrayOfPrimitiveTypeContainsNull(): Unit = {
      checkShuffleResult(idfContainsNull.select(shuffle($"i")))
      checkShuffleResult(idfContainsNull.selectExpr("shuffle(i)"))
    }

    // Test with local relation, the Project will be evaluated without codegen
    testArrayOfPrimitiveTypeContainsNull()
    // Test with cached relation, the Project will be evaluated with codegen
    idfContainsNull.cache()
    testArrayOfPrimitiveTypeContainsNull()
  }

  test("shuffle function - array for non-primitive type") {
    val sdf = Seq(
      Seq("c", "a", "b"),
      Seq("b", null, "c", null),
      Seq.empty,
      null
    ).toDF("s")

    def testNonPrimitiveType(): Unit = {
      checkShuffleResult(sdf.select(shuffle($"s")))
      checkShuffleResult(sdf.selectExpr("shuffle(s)"))
    }

    // Test with local relation, the Project will be evaluated without codegen
    testNonPrimitiveType()
    // Test with cached relation, the Project will be evaluated with codegen
    sdf.cache()
    testNonPrimitiveType()
  }

  test("array_except functions") {
    val df1 = Seq((Array(1, 2, 4), Array(4, 2))).toDF("a", "b")
    val ans1 = Row(Seq(1))
    checkAnswer(df1.select(array_except($"a", $"b")), ans1)
    checkAnswer(df1.selectExpr("array_except(a, b)"), ans1)

    val df2 = Seq((Array[Integer](1, 2, null, 4, 5), Array[Integer](-5, 4, null, 2, -1)))
      .toDF("a", "b")
    val ans2 = Row(Seq(1, 5))
    checkAnswer(df2.select(array_except($"a", $"b")), ans2)
    checkAnswer(df2.selectExpr("array_except(a, b)"), ans2)

    val df3 = Seq((Array(1L, 2L, 4L), Array(4L, 2L))).toDF("a", "b")
    val ans3 = Row(Seq(1L))
    checkAnswer(df3.select(array_except($"a", $"b")), ans3)
    checkAnswer(df3.selectExpr("array_except(a, b)"), ans3)

    val df4 = Seq(
      (Array[java.lang.Long](1L, 2L, null, 4L, 5L), Array[java.lang.Long](-5L, 4L, null, 2L, -1L)))
      .toDF("a", "b")
    val ans4 = Row(Seq(1L, 5L))
    checkAnswer(df4.select(array_except($"a", $"b")), ans4)
    checkAnswer(df4.selectExpr("array_except(a, b)"), ans4)

    val df5 = Seq((Array("c", null, "a", "f"), Array("b", null, "a", "g"))).toDF("a", "b")
    val ans5 = Row(Seq("c", "f"))
    checkAnswer(df5.select(array_except($"a", $"b")), ans5)
    checkAnswer(df5.selectExpr("array_except(a, b)"), ans5)

    val df6 = Seq((null, null)).toDF("a", "b")
    checkError(
      exception = intercept[AnalysisException] {
        df6.select(array_except($"a", $"b"))
      },
      errorClass = "DATATYPE_MISMATCH.BINARY_ARRAY_DIFF_TYPES",
      parameters = Map(
        "sqlExpr" -> "\"array_except(a, b)\"",
        "functionName" -> "`array_except`",
        "arrayType" -> "\"ARRAY\"",
        "leftType" -> "\"VOID\"",
        "rightType" -> "\"VOID\""
      )
    )
    checkError(
      exception = intercept[AnalysisException] {
        df6.selectExpr("array_except(a, b)")
      },
      errorClass = "DATATYPE_MISMATCH.BINARY_ARRAY_DIFF_TYPES",
      parameters = Map(
        "sqlExpr" -> "\"array_except(a, b)\"",
        "functionName" -> "`array_except`",
        "arrayType" -> "\"ARRAY\"",
        "leftType" -> "\"VOID\"",
        "rightType" -> "\"VOID\""
      ),
      queryContext = Array(ExpectedContext("", "", 0, 17, "array_except(a, b)"))
    )
    val df7 = Seq((Array(1), Array("a"))).toDF("a", "b")
    checkError(
      exception = intercept[AnalysisException] {
        df7.select(array_except($"a", $"b"))
      },
      errorClass = "DATATYPE_MISMATCH.BINARY_ARRAY_DIFF_TYPES",
      parameters = Map(
        "sqlExpr" -> "\"array_except(a, b)\"",
        "functionName" -> "`array_except`",
        "arrayType" -> "\"ARRAY\"",
        "leftType" -> "\"ARRAY<INT>\"",
        "rightType" -> "\"ARRAY<STRING>\""
      )
    )
    checkError(
      exception = intercept[AnalysisException] {
        df7.selectExpr("array_except(a, b)")
      },
      errorClass = "DATATYPE_MISMATCH.BINARY_ARRAY_DIFF_TYPES",
      parameters = Map(
        "sqlExpr" -> "\"array_except(a, b)\"",
        "functionName" -> "`array_except`",
        "arrayType" -> "\"ARRAY\"",
        "leftType" -> "\"ARRAY<INT>\"",
        "rightType" -> "\"ARRAY<STRING>\""
      ),
      queryContext = Array(ExpectedContext("", "", 0, 17, "array_except(a, b)"))
    )
    val df8 = Seq((Array("a"), null)).toDF("a", "b")
    checkError(
      exception = intercept[AnalysisException] {
        df8.select(array_except($"a", $"b"))
      },
      errorClass = "DATATYPE_MISMATCH.BINARY_ARRAY_DIFF_TYPES",
      parameters = Map(
        "sqlExpr" -> "\"array_except(a, b)\"",
        "functionName" -> "`array_except`",
        "arrayType" -> "\"ARRAY\"",
        "leftType" -> "\"ARRAY<STRING>\"",
        "rightType" -> "\"VOID\""
      )
    )
    checkError(
      exception = intercept[AnalysisException] {
        df8.selectExpr("array_except(a, b)")
      },
      errorClass = "DATATYPE_MISMATCH.BINARY_ARRAY_DIFF_TYPES",
      parameters = Map(
        "sqlExpr" -> "\"array_except(a, b)\"",
        "functionName" -> "`array_except`",
        "arrayType" -> "\"ARRAY\"",
        "leftType" -> "\"ARRAY<STRING>\"",
        "rightType" -> "\"VOID\""
      ),
      queryContext = Array(ExpectedContext("", "", 0, 17, "array_except(a, b)"))
    )
    val df9 = Seq((null, Array("a"))).toDF("a", "b")
    checkError(
      exception = intercept[AnalysisException] {
        df9.select(array_except($"a", $"b"))
      },
      errorClass = "DATATYPE_MISMATCH.BINARY_ARRAY_DIFF_TYPES",
      parameters = Map(
        "sqlExpr" -> "\"array_except(a, b)\"",
        "functionName" -> "`array_except`",
        "arrayType" -> "\"ARRAY\"",
        "leftType" -> "\"VOID\"",
        "rightType" -> "\"ARRAY<STRING>\""
      )
    )
    checkError(
      exception = intercept[AnalysisException] {
        df9.selectExpr("array_except(a, b)")
      },
      errorClass = "DATATYPE_MISMATCH.BINARY_ARRAY_DIFF_TYPES",
      parameters = Map(
        "sqlExpr" -> "\"array_except(a, b)\"",
        "functionName" -> "`array_except`",
        "arrayType" -> "\"ARRAY\"",
        "leftType" -> "\"VOID\"",
        "rightType" -> "\"ARRAY<STRING>\""
      ),
      queryContext = Array(ExpectedContext("", "", 0, 17, "array_except(a, b)"))
    )

    val df10 = Seq(
      (Array[Integer](1, 2), Array[Integer](2)),
      (Array[Integer](1, 2), Array[Integer](1, null)),
      (Array[Integer](1, null, 3), Array[Integer](1, 2)),
      (Array[Integer](1, null), Array[Integer](2, null))
    ).toDF("a", "b")
    val result10 = df10.select(array_except($"a", $"b"))
    val expectedType10 = ArrayType(IntegerType, containsNull = true)
    assert(result10.first.schema(0).dataType === expectedType10)
  }

  test("array_intersect functions") {
    val df1 = Seq((Array(1, 2, 4), Array(4, 2))).toDF("a", "b")
    val ans1 = Row(Seq(2, 4))
    checkAnswer(df1.select(array_intersect($"a", $"b")), ans1)
    checkAnswer(df1.selectExpr("array_intersect(a, b)"), ans1)

    val df2 = Seq((Array[Integer](1, 2, null, 4, 5), Array[Integer](-5, 4, null, 2, -1)))
      .toDF("a", "b")
    val ans2 = Row(Seq(2, null, 4))
    checkAnswer(df2.select(array_intersect($"a", $"b")), ans2)
    checkAnswer(df2.selectExpr("array_intersect(a, b)"), ans2)

    val df3 = Seq((Array(1L, 2L, 4L), Array(4L, 2L))).toDF("a", "b")
    val ans3 = Row(Seq(2L, 4L))
    checkAnswer(df3.select(array_intersect($"a", $"b")), ans3)
    checkAnswer(df3.selectExpr("array_intersect(a, b)"), ans3)

    val df4 = Seq(
      (Array[java.lang.Long](1L, 2L, null, 4L, 5L), Array[java.lang.Long](-5L, 4L, null, 2L, -1L)))
      .toDF("a", "b")
    val ans4 = Row(Seq(2L, null, 4L))
    checkAnswer(df4.select(array_intersect($"a", $"b")), ans4)
    checkAnswer(df4.selectExpr("array_intersect(a, b)"), ans4)

    val df5 = Seq((Array("c", null, "a", "f"), Array("b", "a", null, "g"))).toDF("a", "b")
    val ans5 = Row(Seq(null, "a"))
    checkAnswer(df5.select(array_intersect($"a", $"b")), ans5)
    checkAnswer(df5.selectExpr("array_intersect(a, b)"), ans5)

    val df6 = Seq((null, null)).toDF("a", "b")
    checkError(
      exception = intercept[AnalysisException] {
        df6.select(array_intersect($"a", $"b"))
      },
      errorClass = "DATATYPE_MISMATCH.BINARY_ARRAY_DIFF_TYPES",
      parameters = Map(
        "sqlExpr" -> "\"array_intersect(a, b)\"",
        "functionName" -> "`array_intersect`",
        "arrayType" -> "\"ARRAY\"",
        "leftType" -> "\"VOID\"",
        "rightType" -> "\"VOID\""
      )
    )
    checkError(
      exception = intercept[AnalysisException] {
        df6.selectExpr("array_intersect(a, b)")
      },
      errorClass = "DATATYPE_MISMATCH.BINARY_ARRAY_DIFF_TYPES",
      parameters = Map(
        "sqlExpr" -> "\"array_intersect(a, b)\"",
        "functionName" -> "`array_intersect`",
        "arrayType" -> "\"ARRAY\"",
        "leftType" -> "\"VOID\"",
        "rightType" -> "\"VOID\""
      ),
      queryContext = Array(ExpectedContext("", "", 0, 20, "array_intersect(a, b)"))
    )

    val df7 = Seq((Array(1), Array("a"))).toDF("a", "b")
    checkError(
      exception = intercept[AnalysisException] {
        df7.select(array_intersect($"a", $"b"))
      },
      errorClass = "DATATYPE_MISMATCH.BINARY_ARRAY_DIFF_TYPES",
      parameters = Map(
        "sqlExpr" -> "\"array_intersect(a, b)\"",
        "functionName" -> "`array_intersect`",
        "arrayType" -> "\"ARRAY\"",
        "leftType" -> "\"ARRAY<INT>\"",
        "rightType" -> "\"ARRAY<STRING>\""
      )
    )
    checkError(
      exception = intercept[AnalysisException] {
        df7.selectExpr("array_intersect(a, b)")
      },
      errorClass = "DATATYPE_MISMATCH.BINARY_ARRAY_DIFF_TYPES",
      parameters = Map(
        "sqlExpr" -> "\"array_intersect(a, b)\"",
        "functionName" -> "`array_intersect`",
        "arrayType" -> "\"ARRAY\"",
        "leftType" -> "\"ARRAY<INT>\"",
        "rightType" -> "\"ARRAY<STRING>\""
      ),
      queryContext = Array(ExpectedContext("", "", 0, 20, "array_intersect(a, b)"))
    )

    val df8 = Seq((null, Array("a"))).toDF("a", "b")
    checkError(
      exception = intercept[AnalysisException] {
        df8.select(array_intersect($"a", $"b"))
      },
      errorClass = "DATATYPE_MISMATCH.BINARY_ARRAY_DIFF_TYPES",
      parameters = Map(
        "sqlExpr" -> "\"array_intersect(a, b)\"",
        "functionName" -> "`array_intersect`",
        "arrayType" -> "\"ARRAY\"",
        "leftType" -> "\"VOID\"",
        "rightType" -> "\"ARRAY<STRING>\""
      )
    )
    checkError(
      exception = intercept[AnalysisException] {
        df8.selectExpr("array_intersect(a, b)")
      },
      errorClass = "DATATYPE_MISMATCH.BINARY_ARRAY_DIFF_TYPES",
      parameters = Map(
        "sqlExpr" -> "\"array_intersect(a, b)\"",
        "functionName" -> "`array_intersect`",
        "arrayType" -> "\"ARRAY\"",
        "leftType" -> "\"VOID\"",
        "rightType" -> "\"ARRAY<STRING>\""
      ),
      queryContext = Array(ExpectedContext("", "", 0, 20, "array_intersect(a, b)"))
    )
  }

  test("array_insert functions") {
    val fiveShort: Short = 5

    val df1 = Seq((Array[Integer](3, 2, 5, 1, 2), 6, 3)).toDF("a", "b", "c")
    val df2 = Seq((Array[Short](1, 2, 3, 4), 5, fiveShort)).toDF("a", "b", "c")
    val df3 = Seq((Array[Double](3.0, 2.0, 5.0, 1.0, 2.0), 2, 3.0)).toDF("a", "b", "c")
    val df4 = Seq((Array[Boolean](true, false), 3, false)).toDF("a", "b", "c")
    val df5 = Seq((Array[String]("a", "b", "c"), 0, "d")).toDF("a", "b", "c")
    val df6 = Seq((Array[String]("a", null, "b", "c"), 5, "d")).toDF("a", "b", "c")

    checkAnswer(df1.selectExpr("array_insert(a, b, c)"), Seq(Row(Seq(3, 2, 5, 1, 2, 3))))
    checkAnswer(df2.selectExpr("array_insert(a, b, c)"), Seq(Row(Seq[Short](1, 2, 3, 4, 5))))
    checkAnswer(
      df3.selectExpr("array_insert(a, b, c)"),
      Seq(Row(Seq[Double](3.0, 3.0, 2.0, 5.0, 1.0, 2.0)))
    )
    checkAnswer(df4.selectExpr("array_insert(a, b, c)"), Seq(Row(Seq(true, false, false))))

    val e1 = intercept[SparkException] {
      df5.selectExpr("array_insert(a, b, c)").show()
    }
    assert(e1.getCause.isInstanceOf[SparkRuntimeException])
    checkError(
      exception = e1.getCause.asInstanceOf[SparkRuntimeException],
      errorClass = "INVALID_INDEX_OF_ZERO",
      parameters = Map.empty,
      context = ExpectedContext(
        fragment = "array_insert(a, b, c)",
        start = 0,
        stop = 20)
    )

    checkAnswer(df5.select(
      array_insert(col("a"), lit(1), col("c"))),
      Seq(Row(Seq("d", "a", "b", "c")))
    )
    // null checks
    checkAnswer(df6.selectExpr("array_insert(a, b, c)"), Seq(Row(Seq("a", null, "b", "c", "d"))))
    checkAnswer(df6.select(
      array_insert(col("a"), col("b"), lit(null).cast("string"))),
      Seq(Row(Seq("a", null, "b", "c", null)))
    )
    checkAnswer(
      df5.select(array_insert(col("a"), lit(null).cast("integer"), col("c"))),
      Seq(Row(null))
    )
    checkAnswer(
      df5.select(array_insert(lit(null).cast("array<string>"), col("b"), col("c"))),
      Seq(Row(null))
    )
    checkAnswer(df1.selectExpr("array_insert(a, 7, c)"), Seq(Row(Seq(3, 2, 5, 1, 2, null, 3))))
    checkAnswer(df1.selectExpr("array_insert(a, -6, c)"), Seq(Row(Seq(3, null, 3, 2, 5, 1, 2))))
  }

  test("transform function - array for primitive type not containing null") {
    val df = Seq(
      Seq(1, 9, 8, 7),
      Seq(5, 8, 9, 7, 2),
      Seq.empty,
      null
    ).toDF("i")

    def testArrayOfPrimitiveTypeNotContainsNull(): Unit = {
      checkAnswer(df.selectExpr("transform(i, x -> x + 1)"),
        Seq(
          Row(Seq(2, 10, 9, 8)),
          Row(Seq(6, 9, 10, 8, 3)),
          Row(Seq.empty),
          Row(null)))
      checkAnswer(df.selectExpr("transform(i, (x, i) -> x + i)"),
        Seq(
          Row(Seq(1, 10, 10, 10)),
          Row(Seq(5, 9, 11, 10, 6)),
          Row(Seq.empty),
          Row(null)))
      checkAnswer(df.select(transform(col("i"), x => x + 1)),
        Seq(
          Row(Seq(2, 10, 9, 8)),
          Row(Seq(6, 9, 10, 8, 3)),
          Row(Seq.empty),
          Row(null)))
      checkAnswer(df.select(transform(col("i"), (x, i) => x + i)),
        Seq(
          Row(Seq(1, 10, 10, 10)),
          Row(Seq(5, 9, 11, 10, 6)),
          Row(Seq.empty),
          Row(null)))
    }

    // Test with local relation, the Project will be evaluated without codegen
    testArrayOfPrimitiveTypeNotContainsNull()
    // Test with cached relation, the Project will be evaluated with codegen
    df.cache()
    testArrayOfPrimitiveTypeNotContainsNull()
  }

  test("transform function - array for primitive type containing null") {
    val df = Seq[Seq[Integer]](
      Seq(1, 9, 8, null, 7),
      Seq(5, null, 8, 9, 7, 2),
      Seq.empty,
      null
    ).toDF("i")

    def testArrayOfPrimitiveTypeContainsNull(): Unit = {
      checkAnswer(df.selectExpr("transform(i, x -> x + 1)"),
        Seq(
          Row(Seq(2, 10, 9, null, 8)),
          Row(Seq(6, null, 9, 10, 8, 3)),
          Row(Seq.empty),
          Row(null)))
      checkAnswer(df.selectExpr("transform(i, (x, i) -> x + i)"),
        Seq(
          Row(Seq(1, 10, 10, null, 11)),
          Row(Seq(5, null, 10, 12, 11, 7)),
          Row(Seq.empty),
          Row(null)))
      checkAnswer(df.select(transform(col("i"), x => x + 1)),
        Seq(
          Row(Seq(2, 10, 9, null, 8)),
          Row(Seq(6, null, 9, 10, 8, 3)),
          Row(Seq.empty),
          Row(null)))
      checkAnswer(df.select(transform(col("i"), (x, i) => x + i)),
        Seq(
          Row(Seq(1, 10, 10, null, 11)),
          Row(Seq(5, null, 10, 12, 11, 7)),
          Row(Seq.empty),
          Row(null)))
    }

    // Test with local relation, the Project will be evaluated without codegen
    testArrayOfPrimitiveTypeContainsNull()
    // Test with cached relation, the Project will be evaluated with codegen
    df.cache()
    testArrayOfPrimitiveTypeContainsNull()
  }

  test("transform function - array for non-primitive type") {
    val df = Seq(
      Seq("c", "a", "b"),
      Seq("b", null, "c", null),
      Seq.empty,
      null
    ).toDF("s")

    def testNonPrimitiveType(): Unit = {
      checkAnswer(df.selectExpr("transform(s, x -> concat(x, x))"),
        Seq(
          Row(Seq("cc", "aa", "bb")),
          Row(Seq("bb", null, "cc", null)),
          Row(Seq.empty),
          Row(null)))
      checkAnswer(df.selectExpr("transform(s, (x, i) -> concat(x, i))"),
        Seq(
          Row(Seq("c0", "a1", "b2")),
          Row(Seq("b0", null, "c2", null)),
          Row(Seq.empty),
          Row(null)))
      checkAnswer(df.select(transform(col("s"), x => concat(x, x))),
        Seq(
          Row(Seq("cc", "aa", "bb")),
          Row(Seq("bb", null, "cc", null)),
          Row(Seq.empty),
          Row(null)))
      checkAnswer(df.select(transform(col("s"), (x, i) => concat(x, i))),
        Seq(
          Row(Seq("c0", "a1", "b2")),
          Row(Seq("b0", null, "c2", null)),
          Row(Seq.empty),
          Row(null)))
    }

    // Test with local relation, the Project will be evaluated without codegen
    testNonPrimitiveType()
    // Test with cached relation, the Project will be evaluated with codegen
    df.cache()
    testNonPrimitiveType()
  }

  test("transform function - special cases") {
    val df = Seq(
      Seq("c", "a", "b"),
      Seq("b", null, "c", null),
      Seq.empty,
      null
    ).toDF("arg")

    def testSpecialCases(): Unit = {
      checkAnswer(df.selectExpr("transform(arg, arg -> arg)"),
        Seq(
          Row(Seq("c", "a", "b")),
          Row(Seq("b", null, "c", null)),
          Row(Seq.empty),
          Row(null)))
      checkAnswer(df.selectExpr("transform(arg, arg)"),
        Seq(
          Row(Seq(Seq("c", "a", "b"), Seq("c", "a", "b"), Seq("c", "a", "b"))),
          Row(Seq(
            Seq("b", null, "c", null),
            Seq("b", null, "c", null),
            Seq("b", null, "c", null),
            Seq("b", null, "c", null))),
          Row(Seq.empty),
          Row(null)))
      checkAnswer(df.selectExpr("transform(arg, x -> concat(arg, array(x)))"),
        Seq(
          Row(Seq(Seq("c", "a", "b", "c"), Seq("c", "a", "b", "a"), Seq("c", "a", "b", "b"))),
          Row(Seq(
            Seq("b", null, "c", null, "b"),
            Seq("b", null, "c", null, null),
            Seq("b", null, "c", null, "c"),
            Seq("b", null, "c", null, null))),
          Row(Seq.empty),
          Row(null)))
      checkAnswer(df.select(transform(col("arg"), arg => arg)),
        Seq(
          Row(Seq("c", "a", "b")),
          Row(Seq("b", null, "c", null)),
          Row(Seq.empty),
          Row(null)))
      checkAnswer(df.select(transform(col("arg"), _ => col("arg"))),
        Seq(
          Row(Seq(Seq("c", "a", "b"), Seq("c", "a", "b"), Seq("c", "a", "b"))),
          Row(Seq(
            Seq("b", null, "c", null),
            Seq("b", null, "c", null),
            Seq("b", null, "c", null),
            Seq("b", null, "c", null))),
          Row(Seq.empty),
          Row(null)))
      checkAnswer(df.select(transform(col("arg"), x => concat(col("arg"), array(x)))),
        Seq(
          Row(Seq(Seq("c", "a", "b", "c"), Seq("c", "a", "b", "a"), Seq("c", "a", "b", "b"))),
          Row(Seq(
            Seq("b", null, "c", null, "b"),
            Seq("b", null, "c", null, null),
            Seq("b", null, "c", null, "c"),
            Seq("b", null, "c", null, null))),
          Row(Seq.empty),
          Row(null)))
    }

    // Test with local relation, the Project will be evaluated without codegen
    testSpecialCases()
    // Test with cached relation, the Project will be evaluated with codegen
    df.cache()
    testSpecialCases()
  }

  test("transform function - invalid") {
    val df = Seq(
      (Seq("c", "a", "b"), 1),
      (Seq("b", null, "c", null), 2),
      (Seq.empty, 3),
      (null, 4)
    ).toDF("s", "i")

    val ex1 = intercept[AnalysisException] {
      df.selectExpr("transform(s, (x, y, z) -> x + y + z)")
    }
    assert(ex1.getMessage.contains("The number of lambda function arguments '3' does not match"))

    checkError(
      exception = intercept[AnalysisException](df.selectExpr("transform(i, x -> x)")),
      errorClass = "DATATYPE_MISMATCH.UNEXPECTED_INPUT_TYPE",
      sqlState = None,
      parameters = Map(
        "sqlExpr" -> "\"transform(i, lambdafunction(x, x))\"",
        "paramIndex" -> "1",
        "inputSql" -> "\"i\"",
        "inputType" -> "\"INT\"",
        "requiredType" -> "\"ARRAY\""),
      context = ExpectedContext(
        fragment = "transform(i, x -> x)",
        start = 0,
        stop = 19))

    checkError(
      exception =
        intercept[AnalysisException](df.selectExpr("transform(a, x -> x)")),
      errorClass = "UNRESOLVED_COLUMN.WITH_SUGGESTION",
      sqlState = None,
      parameters = Map("objectName" -> "`a`", "proposal" -> "`i`, `s`"),
      context = ExpectedContext(
        fragment = "a",
        start = 10,
        stop = 10))
  }

  test("map_filter") {
    val dfInts = Seq(
      Map(1 -> 10, 2 -> 20, 3 -> 30),
      Map(1 -> -1, 2 -> -2, 3 -> -3),
      Map(1 -> 10, 2 -> 5, 3 -> -3)).toDF("m")

    checkAnswer(dfInts.selectExpr(
      "map_filter(m, (k, v) -> k * 10 = v)", "map_filter(m, (k, v) -> k = -v)"),
      Seq(
        Row(Map(1 -> 10, 2 -> 20, 3 -> 30), Map()),
        Row(Map(), Map(1 -> -1, 2 -> -2, 3 -> -3)),
        Row(Map(1 -> 10), Map(3 -> -3))))

    checkAnswer(dfInts.select(
      map_filter(col("m"), (k, v) => k * 10 === v),
      map_filter(col("m"), (k, v) => k === (v * -1))),
      Seq(
        Row(Map(1 -> 10, 2 -> 20, 3 -> 30), Map()),
        Row(Map(), Map(1 -> -1, 2 -> -2, 3 -> -3)),
        Row(Map(1 -> 10), Map(3 -> -3))))

    val dfComplex = Seq(
      Map(1 -> Seq(Some(1)), 2 -> Seq(Some(1), Some(2)), 3 -> Seq(Some(1), Some(2), Some(3))),
      Map(1 -> null, 2 -> Seq(Some(-2), Some(-2)), 3 -> Seq[Option[Int]](None))).toDF("m")

    checkAnswer(dfComplex.selectExpr(
      "map_filter(m, (k, v) -> k = v[0])", "map_filter(m, (k, v) -> k = size(v))"),
      Seq(
        Row(Map(1 -> Seq(1)), Map(1 -> Seq(1), 2 -> Seq(1, 2), 3 -> Seq(1, 2, 3))),
        Row(Map(), Map(2 -> Seq(-2, -2)))))

    checkAnswer(dfComplex.select(
      map_filter(col("m"), (k, v) => k === element_at(v, 1)),
      map_filter(col("m"), (k, v) => k === size(v))),
      Seq(
        Row(Map(1 -> Seq(1)), Map(1 -> Seq(1), 2 -> Seq(1, 2), 3 -> Seq(1, 2, 3))),
        Row(Map(), Map(2 -> Seq(-2, -2)))))

    // Invalid use cases
    val df = Seq(
      (Map(1 -> "a"), 1),
      (Map.empty[Int, String], 2),
      (null, 3)
    ).toDF("s", "i")

    val ex1 = intercept[AnalysisException] {
      df.selectExpr("map_filter(s, (x, y, z) -> x + y + z)")
    }
    assert(ex1.getMessage.contains("The number of lambda function arguments '3' does not match"))

    val ex2 = intercept[AnalysisException] {
      df.selectExpr("map_filter(s, x -> x)")
    }
    assert(ex2.getMessage.contains("The number of lambda function arguments '1' does not match"))

    checkError(
      exception = intercept[AnalysisException] {
        df.selectExpr("map_filter(i, (k, v) -> k > v)")
      },
      errorClass = "DATATYPE_MISMATCH.UNEXPECTED_INPUT_TYPE",
      sqlState = None,
      parameters = Map(
        "sqlExpr" -> "\"map_filter(i, lambdafunction((k > v), k, v))\"",
        "paramIndex" -> "1",
        "inputSql" -> "\"i\"",
        "inputType" -> "\"INT\"",
        "requiredType" -> "\"MAP\""),
      context = ExpectedContext(
        fragment = "map_filter(i, (k, v) -> k > v)",
        start = 0,
        stop = 29))

    checkError(
      exception = intercept[AnalysisException] {
        df.select(map_filter(col("i"), (k, v) => k > v))
      },
      errorClass = "DATATYPE_MISMATCH.UNEXPECTED_INPUT_TYPE",
      matchPVals = true,
      parameters = Map(
        "sqlExpr" -> """"map_filter\(i, lambdafunction\(\(x_\d+ > y_\d+\), x_\d+, y_\d+\)\)"""",
        "paramIndex" -> "1",
        "inputSql" -> "\"i\"",
        "inputType" -> "\"INT\"",
        "requiredType" -> "\"MAP\""))

    checkError(
      exception =
        intercept[AnalysisException](df.selectExpr("map_filter(a, (k, v) -> k > v)")),
      errorClass = "UNRESOLVED_COLUMN.WITH_SUGGESTION",
      sqlState = None,
      parameters = Map("objectName" -> "`a`", "proposal" -> "`i`, `s`"),
      context = ExpectedContext(
        fragment = "a",
        start = 11,
        stop = 11)
    )
  }

  test("filter function - array for primitive type not containing null") {
    val df = Seq(
      Seq(1, 9, 8, 7),
      Seq(5, 8, 9, 7, 2),
      Seq.empty,
      null
    ).toDF("i")

    def testArrayOfPrimitiveTypeNotContainsNull(): Unit = {
      checkAnswer(df.selectExpr("filter(i, x -> x % 2 == 0)"),
        Seq(
          Row(Seq(8)),
          Row(Seq(8, 2)),
          Row(Seq.empty),
          Row(null)))
      checkAnswer(df.select(filter(col("i"), _ % 2 === 0)),
        Seq(
          Row(Seq(8)),
          Row(Seq(8, 2)),
          Row(Seq.empty),
          Row(null)))
    }

    // Test with local relation, the Project will be evaluated without codegen
    testArrayOfPrimitiveTypeNotContainsNull()
    // Test with cached relation, the Project will be evaluated with codegen
    df.cache()
    testArrayOfPrimitiveTypeNotContainsNull()
  }

  test("filter function - array for primitive type containing null") {
    val df = Seq[Seq[Integer]](
      Seq(1, 9, 8, null, 7),
      Seq(5, null, 8, 9, 7, 2),
      Seq.empty,
      null
    ).toDF("i")

    def testArrayOfPrimitiveTypeContainsNull(): Unit = {
      checkAnswer(df.selectExpr("filter(i, x -> x % 2 == 0)"),
        Seq(
          Row(Seq(8)),
          Row(Seq(8, 2)),
          Row(Seq.empty),
          Row(null)))
      checkAnswer(df.select(filter(col("i"), _ % 2 === 0)),
        Seq(
          Row(Seq(8)),
          Row(Seq(8, 2)),
          Row(Seq.empty),
          Row(null)))
    }

    // Test with local relation, the Project will be evaluated without codegen
    testArrayOfPrimitiveTypeContainsNull()
    // Test with cached relation, the Project will be evaluated with codegen
    df.cache()
    testArrayOfPrimitiveTypeContainsNull()
  }

  test("filter function - array for non-primitive type") {
    val df = Seq(
      Seq("c", "a", "b"),
      Seq("b", null, "c", null),
      Seq.empty,
      null
    ).toDF("s")

    def testNonPrimitiveType(): Unit = {
      checkAnswer(df.selectExpr("filter(s, x -> x is not null)"),
        Seq(
          Row(Seq("c", "a", "b")),
          Row(Seq("b", "c")),
          Row(Seq.empty),
          Row(null)))
      checkAnswer(df.select(filter(col("s"), x => x.isNotNull)),
        Seq(
          Row(Seq("c", "a", "b")),
          Row(Seq("b", "c")),
          Row(Seq.empty),
          Row(null)))
    }

    // Test with local relation, the Project will be evaluated without codegen
    testNonPrimitiveType()
    // Test with cached relation, the Project will be evaluated with codegen
    df.cache()
    testNonPrimitiveType()
  }

  test("filter function - index argument") {
    val df = Seq(
      Seq("c", "a", "b"),
      Seq("b", null, "c", null),
      Seq.empty,
      null
    ).toDF("s")

    def testIndexArgument(): Unit = {
      checkAnswer(df.selectExpr("filter(s, (x, i) -> i % 2 == 0)"),
        Seq(
          Row(Seq("c", "b")),
          Row(Seq("b", "c")),
          Row(Seq.empty),
          Row(null)))
      checkAnswer(df.select(filter(col("s"), (x, i) => i % 2 === 0)),
        Seq(
          Row(Seq("c", "b")),
          Row(Seq("b", "c")),
          Row(Seq.empty),
          Row(null)))
    }

    // Test with local relation, the Project will be evaluated without codegen
    testIndexArgument()
    // Test with cached relation, the Project will be evaluated with codegen
    df.cache()
    testIndexArgument()
  }

  test("filter function - invalid") {
    val df = Seq(
      (Seq("c", "a", "b"), 1),
      (Seq("b", null, "c", null), 2),
      (Seq.empty, 3),
      (null, 4)
    ).toDF("s", "i")

    val ex1 = intercept[AnalysisException] {
      df.selectExpr("filter(s, (x, y, z) -> x + y)")
    }
    assert(ex1.getMessage.contains("The number of lambda function arguments '3' does not match"))

    checkError(
      exception = intercept[AnalysisException] {
        df.selectExpr("filter(i, x -> x)")
      },
      errorClass = "DATATYPE_MISMATCH.UNEXPECTED_INPUT_TYPE",
      sqlState = None,
      parameters = Map(
        "sqlExpr" -> "\"filter(i, lambdafunction(x, x))\"",
        "paramIndex" -> "1",
        "inputSql" -> "\"i\"",
        "inputType" -> "\"INT\"",
        "requiredType" -> "\"ARRAY\""),
      context = ExpectedContext(
        fragment = "filter(i, x -> x)",
        start = 0,
        stop = 16))

    checkError(
      exception = intercept[AnalysisException] {
        df.select(filter(col("i"), x => x))
      },
      errorClass = "DATATYPE_MISMATCH.UNEXPECTED_INPUT_TYPE",
      matchPVals = true,
      parameters = Map(
        "sqlExpr" -> """"filter\(i, lambdafunction\(x_\d+, x_\d+\)\)"""",
        "paramIndex" -> "1",
        "inputSql" -> "\"i\"",
        "inputType" -> "\"INT\"",
        "requiredType" -> "\"ARRAY\""))

    checkError(
      exception = intercept[AnalysisException] {
        df.selectExpr("filter(s, x -> x)")
      },
      errorClass = "DATATYPE_MISMATCH.UNEXPECTED_INPUT_TYPE",
      parameters = Map(
        "sqlExpr" -> "\"filter(s, lambdafunction(namedlambdavariable(), namedlambdavariable()))\"",
        "paramIndex" -> "2",
        "inputSql" -> "\"lambdafunction(namedlambdavariable(), namedlambdavariable())\"",
        "inputType" -> "\"STRING\"",
        "requiredType" -> "\"BOOLEAN\""))

    checkError(
      exception = intercept[AnalysisException] {
        df.select(filter(col("s"), x => x))
      },
      errorClass = "DATATYPE_MISMATCH.UNEXPECTED_INPUT_TYPE",
      parameters = Map(
        "sqlExpr" -> "\"filter(s, lambdafunction(namedlambdavariable(), namedlambdavariable()))\"",
        "paramIndex" -> "2",
        "inputSql" -> "\"lambdafunction(namedlambdavariable(), namedlambdavariable())\"",
        "inputType" -> "\"STRING\"",
        "requiredType" -> "\"BOOLEAN\""))

    checkError(
      exception =
        intercept[AnalysisException](df.selectExpr("filter(a, x -> x)")),
      errorClass = "UNRESOLVED_COLUMN.WITH_SUGGESTION",
      sqlState = None,
      parameters = Map("objectName" -> "`a`", "proposal" -> "`i`, `s`"),
      context = ExpectedContext(
        fragment = "a",
        start = 7,
        stop = 7))
  }

  test("exists function - array for primitive type not containing null") {
    val df = Seq(
      Seq(1, 9, 8, 7),
      Seq(5, 9, 7),
      Seq.empty,
      null
    ).toDF("i")

    def testArrayOfPrimitiveTypeNotContainsNull(): Unit = {
      checkAnswer(df.selectExpr("exists(i, x -> x % 2 == 0)"),
        Seq(
          Row(true),
          Row(false),
          Row(false),
          Row(null)))
      checkAnswer(df.select(exists(col("i"), _ % 2 === 0)),
        Seq(
          Row(true),
          Row(false),
          Row(false),
          Row(null)))
    }

    // Test with local relation, the Project will be evaluated without codegen
    testArrayOfPrimitiveTypeNotContainsNull()
    // Test with cached relation, the Project will be evaluated with codegen
    df.cache()
    testArrayOfPrimitiveTypeNotContainsNull()
  }

  test("exists function - array for primitive type containing null") {
    val df = Seq[Seq[Integer]](
      Seq(1, 9, 8, null, 7),
      Seq(1, 3, 5),
      Seq(5, null, null, 9, 7, null),
      Seq.empty,
      null
    ).toDF("i")

    def testArrayOfPrimitiveTypeContainsNull(): Unit = {
      checkAnswer(df.selectExpr("exists(i, x -> x % 2 == 0)"),
        Seq(
          Row(true),
          Row(false),
          Row(null),
          Row(false),
          Row(null)))
      checkAnswer(df.select(exists(col("i"), _ % 2 === 0)),
        Seq(
          Row(true),
          Row(false),
          Row(null),
          Row(false),
          Row(null)))
    }

    // Test with local relation, the Project will be evaluated without codegen
    testArrayOfPrimitiveTypeContainsNull()
    // Test with cached relation, the Project will be evaluated with codegen
    df.cache()
    testArrayOfPrimitiveTypeContainsNull()
  }

  test("exists function - array for non-primitive type") {
    val df = Seq(
      Seq("c", "a", "b"),
      Seq("b", null, "c", null),
      Seq.empty,
      null
    ).toDF("s")

    def testNonPrimitiveType(): Unit = {
      checkAnswer(df.selectExpr("exists(s, x -> x is null)"),
        Seq(
          Row(false),
          Row(true),
          Row(false),
          Row(null)))
      checkAnswer(df.select(exists(col("s"), x => x.isNull)),
        Seq(
          Row(false),
          Row(true),
          Row(false),
          Row(null)))
    }

    // Test with local relation, the Project will be evaluated without codegen
    testNonPrimitiveType()
    // Test with cached relation, the Project will be evaluated with codegen
    df.cache()
    testNonPrimitiveType()
  }

  test("exists function - invalid") {
    val df = Seq(
      (Seq("c", "a", "b"), 1),
      (Seq("b", null, "c", null), 2),
      (Seq.empty, 3),
      (null, 4)
    ).toDF("s", "i")

    val ex1 = intercept[AnalysisException] {
      df.selectExpr("exists(s, (x, y) -> x + y)")
    }
    assert(ex1.getMessage.contains("The number of lambda function arguments '2' does not match"))

    checkError(
      exception = intercept[AnalysisException] {
        df.selectExpr("exists(i, x -> x)")
      },
      errorClass = "DATATYPE_MISMATCH.UNEXPECTED_INPUT_TYPE",
      sqlState = None,
      parameters = Map(
        "sqlExpr" -> "\"exists(i, lambdafunction(x, x))\"",
        "paramIndex" -> "1",
        "inputSql" -> "\"i\"",
        "inputType" -> "\"INT\"",
        "requiredType" -> "\"ARRAY\""),
      context = ExpectedContext(
        fragment = "exists(i, x -> x)",
        start = 0,
        stop = 16))

    checkError(
      exception = intercept[AnalysisException] {
        df.select(exists(col("i"), x => x))
      },
      errorClass = "DATATYPE_MISMATCH.UNEXPECTED_INPUT_TYPE",
      matchPVals = true,
      parameters = Map(
        "sqlExpr" -> """"exists\(i, lambdafunction\(x_\d+, x_\d+\)\)"""",
        "paramIndex" -> "1",
        "inputSql" -> "\"i\"",
        "inputType" -> "\"INT\"",
        "requiredType" -> "\"ARRAY\""))

    checkError(
      exception = intercept[AnalysisException] {
        df.selectExpr("exists(s, x -> x)")
      },
      errorClass = "DATATYPE_MISMATCH.UNEXPECTED_INPUT_TYPE",
      parameters = Map(
        "sqlExpr" -> "\"exists(s, lambdafunction(namedlambdavariable(), namedlambdavariable()))\"",
        "paramIndex" -> "2",
        "inputSql" -> "\"lambdafunction(namedlambdavariable(), namedlambdavariable())\"",
        "inputType" -> "\"STRING\"",
        "requiredType" -> "\"BOOLEAN\""))

    checkError(
      exception = intercept[AnalysisException] {
        df.select(exists(df("s"), x => x))
      },
      errorClass = "DATATYPE_MISMATCH.UNEXPECTED_INPUT_TYPE",
      parameters = Map(
        "sqlExpr" -> "\"exists(s, lambdafunction(namedlambdavariable(), namedlambdavariable()))\"",
        "paramIndex" -> "2",
        "inputSql" -> "\"lambdafunction(namedlambdavariable(), namedlambdavariable())\"",
        "inputType" -> "\"STRING\"",
        "requiredType" -> "\"BOOLEAN\""))

    checkError(
      exception = intercept[AnalysisException](df.selectExpr("exists(a, x -> x)")),
      errorClass = "UNRESOLVED_COLUMN.WITH_SUGGESTION",
      sqlState = None,
      parameters = Map("objectName" -> "`a`", "proposal" -> "`i`, `s`"),
      context = ExpectedContext(
        fragment = "a",
        start = 7,
        stop = 7))
  }

  test("forall function - array for primitive type not containing null") {
    val df = Seq(
      Seq(1, 9, 8, 7),
      Seq(2, 4, 6),
      Seq.empty,
      null
    ).toDF("i")

    def testArrayOfPrimitiveTypeNotContainsNull(): Unit = {
      checkAnswer(df.selectExpr("forall(i, x -> x % 2 == 0)"),
        Seq(
          Row(false),
          Row(true),
          Row(true),
          Row(null)))
      checkAnswer(df.select(forall(col("i"), x => x % 2 === 0)),
        Seq(
          Row(false),
          Row(true),
          Row(true),
          Row(null)))
    }

    // Test with local relation, the Project will be evaluated without codegen
    testArrayOfPrimitiveTypeNotContainsNull()
    // Test with cached relation, the Project will be evaluated with codegen
    df.cache()
    testArrayOfPrimitiveTypeNotContainsNull()
  }

  test("forall function - array for primitive type containing null") {
    val df = Seq[Seq[Integer]](
      Seq(1, 9, 8, null, 7),
      Seq(2, null, null, 4, 6, null),
      Seq(2, 4, 6, 8),
      Seq.empty,
      null
    ).toDF("i")

    def testArrayOfPrimitiveTypeContainsNull(): Unit = {
      checkAnswer(df.selectExpr("forall(i, x -> x % 2 == 0 or x is null)"),
        Seq(
          Row(false),
          Row(true),
          Row(true),
          Row(true),
          Row(null)))
      checkAnswer(df.select(forall(col("i"), x => (x % 2 === 0) || x.isNull)),
        Seq(
          Row(false),
          Row(true),
          Row(true),
          Row(true),
          Row(null)))
      checkAnswer(df.selectExpr("forall(i, x -> x % 2 == 0)"),
        Seq(
          Row(false),
          Row(null),
          Row(true),
          Row(true),
          Row(null)))
      checkAnswer(df.select(forall(col("i"), x => x % 2 === 0)),
        Seq(
          Row(false),
          Row(null),
          Row(true),
          Row(true),
          Row(null)))
    }

    // Test with local relation, the Project will be evaluated without codegen
    testArrayOfPrimitiveTypeContainsNull()
    // Test with cached relation, the Project will be evaluated with codegen
    df.cache()
    testArrayOfPrimitiveTypeContainsNull()
  }

  test("forall function - array for non-primitive type") {
    val df = Seq(
      Seq("c", "a", "b"),
      Seq[String](null, null, null, null),
      Seq.empty,
      null
    ).toDF("s")

    def testNonPrimitiveType(): Unit = {
      checkAnswer(df.selectExpr("forall(s, x -> x is null)"),
        Seq(
          Row(false),
          Row(true),
          Row(true),
          Row(null)))
      checkAnswer(df.select(forall(col("s"), _.isNull)),
        Seq(
          Row(false),
          Row(true),
          Row(true),
          Row(null)))
    }

    // Test with local relation, the Project will be evaluated without codegen
    testNonPrimitiveType()
    // Test with cached relation, the Project will be evaluated with codegen
    df.cache()
    testNonPrimitiveType()
  }

  test("forall function - invalid") {
    val df = Seq(
      (Seq("c", "a", "b"), 1),
      (Seq("b", null, "c", null), 2),
      (Seq.empty, 3),
      (null, 4)
    ).toDF("s", "i")

    val ex1 = intercept[AnalysisException] {
      df.selectExpr("forall(s, (x, y) -> x + y)")
    }
    assert(ex1.getMessage.contains("The number of lambda function arguments '2' does not match"))

    checkError(
      exception = intercept[AnalysisException] {
        df.selectExpr("forall(i, x -> x)")
      },
      errorClass = "DATATYPE_MISMATCH.UNEXPECTED_INPUT_TYPE",
      sqlState = None,
      parameters = Map(
        "sqlExpr" -> "\"forall(i, lambdafunction(x, x))\"",
        "paramIndex" -> "1",
        "inputSql" -> "\"i\"",
        "inputType" -> "\"INT\"",
        "requiredType" -> "\"ARRAY\""),
      context = ExpectedContext(
        fragment = "forall(i, x -> x)",
        start = 0,
        stop = 16))

    checkError(
      exception = intercept[AnalysisException] {
        df.select(forall(col("i"), x => x))
      },
      errorClass = "DATATYPE_MISMATCH.UNEXPECTED_INPUT_TYPE",
      matchPVals = true,
      parameters = Map(
        "sqlExpr" -> """"forall\(i, lambdafunction\(x_\d+, x_\d+\)\)"""",
        "paramIndex" -> "1",
        "inputSql" -> "\"i\"",
        "inputType" -> "\"INT\"",
        "requiredType" -> "\"ARRAY\""))

    checkError(
      exception = intercept[AnalysisException] {
        df.selectExpr("forall(s, x -> x)")
      },
      errorClass = "DATATYPE_MISMATCH.UNEXPECTED_INPUT_TYPE",
      parameters = Map(
        "sqlExpr" -> "\"forall(s, lambdafunction(namedlambdavariable(), namedlambdavariable()))\"",
        "paramIndex" -> "2",
        "inputSql" -> "\"lambdafunction(namedlambdavariable(), namedlambdavariable())\"",
        "inputType" -> "\"STRING\"",
        "requiredType" -> "\"BOOLEAN\""))

    checkError(
      exception = intercept[AnalysisException] {
        df.select(forall(col("s"), x => x))
      },
      errorClass = "DATATYPE_MISMATCH.UNEXPECTED_INPUT_TYPE",
      parameters = Map(
        "sqlExpr" -> "\"forall(s, lambdafunction(namedlambdavariable(), namedlambdavariable()))\"",
        "paramIndex" -> "2",
        "inputSql" -> "\"lambdafunction(namedlambdavariable(), namedlambdavariable())\"",
        "inputType" -> "\"STRING\"",
        "requiredType" -> "\"BOOLEAN\""))

    checkError(
      exception = intercept[AnalysisException](df.selectExpr("forall(a, x -> x)")),
      errorClass = "UNRESOLVED_COLUMN.WITH_SUGGESTION",
      sqlState = None,
      parameters = Map("objectName" -> "`a`", "proposal" -> "`i`, `s`"),
      context = ExpectedContext(
        fragment = "a",
        start = 7,
        stop = 7))

    checkError(
      exception = intercept[AnalysisException](df.select(forall(col("a"), x => x))),
      errorClass = "UNRESOLVED_COLUMN.WITH_SUGGESTION",
      parameters = Map("objectName" -> "`a`", "proposal" -> "`i`, `s`"))
  }

  test("aggregate function - array for primitive type not containing null") {
    val df = Seq(
      Seq(1, 9, 8, 7),
      Seq(5, 8, 9, 7, 2),
      Seq.empty,
      null
    ).toDF("i")

    def testArrayOfPrimitiveTypeNotContainsNull(): Unit = {
      Seq("aggregate", "reduce").foreach { agg =>
        checkAnswer(
          df.selectExpr(s"$agg(i, 0, (acc, x) -> acc + x)"),
          Seq(
            Row(25),
            Row(31),
            Row(0),
            Row(null)))
        checkAnswer(
          df.selectExpr(s"$agg(i, 0, (acc, x) -> acc + x, acc -> acc * 10)"),
          Seq(
            Row(250),
            Row(310),
            Row(0),
            Row(null)))
      }
      checkAnswer(df.select(aggregate(col("i"), lit(0), (acc, x) => acc + x)),
        Seq(
          Row(25),
          Row(31),
          Row(0),
          Row(null)))
      checkAnswer(df.select(reduce(col("i"), lit(0), (acc, x) => acc + x)),
        Seq(
          Row(25),
          Row(31),
          Row(0),
          Row(null)))
      checkAnswer(df.select(aggregate(col("i"), lit(0), (acc, x) => acc + x, _ * 10)),
        Seq(
          Row(250),
          Row(310),
          Row(0),
          Row(null)))
      checkAnswer(df.select(reduce(col("i"), lit(0), (acc, x) => acc + x, _ * 10)),
        Seq(
          Row(250),
          Row(310),
          Row(0),
          Row(null)))
    }

    // Test with local relation, the Project will be evaluated without codegen
    testArrayOfPrimitiveTypeNotContainsNull()
    // Test with cached relation, the Project will be evaluated with codegen
    df.cache()
    testArrayOfPrimitiveTypeNotContainsNull()
  }

  test("aggregate function - array for primitive type containing null") {
    val df = Seq[Seq[Integer]](
      Seq(1, 9, 8, 7),
      Seq(5, null, 8, 9, 7, 2),
      Seq.empty,
      null
    ).toDF("i")

    def testArrayOfPrimitiveTypeContainsNull(): Unit = {
      Seq("aggregate", "reduce").foreach { agg =>
        checkAnswer(
          df.selectExpr(s"$agg(i, 0, (acc, x) -> acc + x)"),
          Seq(
            Row(25),
            Row(null),
            Row(0),
            Row(null)))
        checkAnswer(
          df.selectExpr(s"$agg(i, 0, (acc, x) -> acc + x, acc -> coalesce(acc, 0) * 10)"),
          Seq(
            Row(250),
            Row(0),
            Row(0),
            Row(null)))
      }
      checkAnswer(df.select(aggregate(col("i"), lit(0), (acc, x) => acc + x)),
        Seq(
          Row(25),
          Row(null),
          Row(0),
          Row(null)))
      checkAnswer(df.select(reduce(col("i"), lit(0), (acc, x) => acc + x)),
        Seq(
          Row(25),
          Row(null),
          Row(0),
          Row(null)))
      checkAnswer(
        df.select(
          aggregate(col("i"), lit(0), (acc, x) => acc + x, acc => coalesce(acc, lit(0)) * 10)),
        Seq(
          Row(250),
          Row(0),
          Row(0),
          Row(null)))
      checkAnswer(
        df.select(
          reduce(col("i"), lit(0), (acc, x) => acc + x, acc => coalesce(acc, lit(0)) * 10)),
        Seq(
          Row(250),
          Row(0),
          Row(0),
          Row(null)))
    }

    // Test with local relation, the Project will be evaluated without codegen
    testArrayOfPrimitiveTypeContainsNull()
    // Test with cached relation, the Project will be evaluated with codegen
    df.cache()
    testArrayOfPrimitiveTypeContainsNull()
  }

  test("aggregate function - array for non-primitive type") {
    val df = Seq(
      (Seq("c", "a", "b"), "a"),
      (Seq("b", null, "c", null), "b"),
      (Seq.empty, "c"),
      (null, "d")
    ).toDF("ss", "s")

    def testNonPrimitiveType(): Unit = {
      Seq("aggregate", "reduce").foreach { agg =>
        checkAnswer(
          df.selectExpr(s"$agg(ss, s, (acc, x) -> concat(acc, x))"),
          Seq(
            Row("acab"),
            Row(null),
            Row("c"),
            Row(null)))
        checkAnswer(
          df.selectExpr(s"$agg(ss, s, (acc, x) -> concat(acc, x), acc -> coalesce(acc , ''))"),
          Seq(
            Row("acab"),
            Row(""),
            Row("c"),
            Row(null)))
      }
      checkAnswer(df.select(aggregate(col("ss"), col("s"), (acc, x) => concat(acc, x))),
        Seq(
          Row("acab"),
          Row(null),
          Row("c"),
          Row(null)))
      checkAnswer(
        df.select(
          aggregate(col("ss"), col("s"), (acc, x) => concat(acc, x),
            acc => coalesce(acc, lit("")))),
        Seq(
          Row("acab"),
          Row(""),
          Row("c"),
          Row(null)))
    }

    // Test with local relation, the Project will be evaluated without codegen
    testNonPrimitiveType()
    // Test with cached relation, the Project will be evaluated with codegen
    df.cache()
    testNonPrimitiveType()
  }

  test("aggregate function - invalid") {
    val df = Seq(
      (Seq("c", "a", "b"), 1),
      (Seq("b", null, "c", null), 2),
      (Seq.empty, 3),
      (null, 4)
    ).toDF("s", "i")

    Seq("aggregate", "reduce").foreach { agg =>
      val ex1 = intercept[AnalysisException] {
        df.selectExpr(s"$agg(s, '', x -> x)")
      }
      assert(ex1.getMessage.contains("The number of lambda function arguments '1' does not match"))

      val ex2 = intercept[AnalysisException] {
        df.selectExpr(s"$agg(s, '', (acc, x) -> x, (acc, x) -> x)")
      }
      assert(ex2.getMessage.contains("The number of lambda function arguments '2' does not match"))
    }

    Seq("aggregate", "reduce").foreach { agg =>
      checkError(
        exception = intercept[AnalysisException] {
          df.selectExpr(s"$agg(i, 0, (acc, x) -> x)")
        },
        errorClass = "DATATYPE_MISMATCH.UNEXPECTED_INPUT_TYPE",
        sqlState = None,
        parameters = Map(
          "sqlExpr" -> s""""$agg(i, 0, lambdafunction(x, acc, x), lambdafunction(id, id))"""",
          "paramIndex" -> "1",
          "inputSql" -> "\"i\"",
          "inputType" -> "\"INT\"",
          "requiredType" -> "\"ARRAY\""),
        context = ExpectedContext(
          fragment = s"$agg(i, 0, (acc, x) -> x)",
          start = 0,
          stop = agg.length + 20))
    }

    // scalastyle:off line.size.limit
    checkError(
      exception = intercept[AnalysisException] {
        df.select(aggregate(col("i"), lit(0), (_, x) => x))
      },
      errorClass = "DATATYPE_MISMATCH.UNEXPECTED_INPUT_TYPE",
      matchPVals = true,
      parameters = Map(
        "sqlExpr" -> """"aggregate\(i, 0, lambdafunction\(y_\d+, x_\d+, y_\d+\), lambdafunction\(x_\d+, x_\d+\)\)"""",
        "paramIndex" -> "1",
        "inputSql" -> "\"i\"",
        "inputType" -> "\"INT\"",
        "requiredType" -> "\"ARRAY\""))
    // scalastyle:on line.size.limit

    // scalastyle:off line.size.limit
    Seq("aggregate", "reduce").foreach { agg =>
      checkError(
        exception = intercept[AnalysisException] {
          df.selectExpr(s"$agg(s, 0, (acc, x) -> x)")
        },
        errorClass = "DATATYPE_MISMATCH.UNEXPECTED_INPUT_TYPE",
        parameters = Map(
          "sqlExpr" -> s""""$agg(s, 0, lambdafunction(namedlambdavariable(), namedlambdavariable(), namedlambdavariable()), lambdafunction(namedlambdavariable(), namedlambdavariable()))"""",
          "paramIndex" -> "3",
          "inputSql" -> "\"lambdafunction(namedlambdavariable(), namedlambdavariable(), namedlambdavariable())\"",
          "inputType" -> "\"STRING\"",
          "requiredType" -> "\"INT\""
        ))
    }
    // scalastyle:on line.size.limit

    // scalastyle:off line.size.limit
    checkError(
      exception = intercept[AnalysisException] {
        df.select(aggregate(col("s"), lit(0), (acc, x) => x))
      },
      errorClass = "DATATYPE_MISMATCH.UNEXPECTED_INPUT_TYPE",
      parameters = Map(
        "sqlExpr" -> """"aggregate(s, 0, lambdafunction(namedlambdavariable(), namedlambdavariable(), namedlambdavariable()), lambdafunction(namedlambdavariable(), namedlambdavariable()))"""",
        "paramIndex" -> "3",
        "inputSql" -> "\"lambdafunction(namedlambdavariable(), namedlambdavariable(), namedlambdavariable())\"",
        "inputType" -> "\"STRING\"",
        "requiredType" -> "\"INT\""
      ))
    // scalastyle:on line.size.limit

    Seq("aggregate", "reduce").foreach { agg =>
      checkError(
        exception =
          intercept[AnalysisException](df.selectExpr(s"$agg(a, 0, (acc, x) -> x)")),
        errorClass = "UNRESOLVED_COLUMN.WITH_SUGGESTION",
        sqlState = None,
        parameters = Map("objectName" -> "`a`", "proposal" -> "`i`, `s`"),
        context = ExpectedContext(
          fragment = "a",
          start = agg.length + 1,
          stop = agg.length + 1))
    }
  }

  test("map_zip_with function - map of primitive types") {
    val df = Seq(
      (Map(8 -> 6L, 3 -> 5L, 6 -> 2L), Map[Integer, Integer]((6, 4), (8, 2), (3, 2))),
      (Map(10 -> 6L, 8 -> 3L), Map[Integer, Integer]((8, 4), (4, null))),
      (Map.empty[Int, Long], Map[Integer, Integer]((5, 1))),
      (Map(5 -> 1L), null)
    ).toDF("m1", "m2")

    checkAnswer(df.selectExpr("map_zip_with(m1, m2, (k, v1, v2) -> k == v1 + v2)"),
      Seq(
        Row(Map(8 -> true, 3 -> false, 6 -> true)),
        Row(Map(10 -> null, 8 -> false, 4 -> null)),
        Row(Map(5 -> null)),
        Row(null)))

    checkAnswer(df.select(map_zip_with(df("m1"), df("m2"), (k, v1, v2) => k === v1 + v2)),
      Seq(
        Row(Map(8 -> true, 3 -> false, 6 -> true)),
        Row(Map(10 -> null, 8 -> false, 4 -> null)),
        Row(Map(5 -> null)),
        Row(null)))
  }

  test("map_zip_with function - map of non-primitive types") {
    val df = Seq(
      (Map("z" -> "a", "y" -> "b", "x" -> "c"), Map("x" -> "a", "z" -> "c")),
      (Map("b" -> "a", "c" -> "d"), Map("c" -> "a", "b" -> null, "d" -> "k")),
      (Map("a" -> "d"), Map.empty[String, String]),
      (Map("a" -> "d"), null)
    ).toDF("m1", "m2")

    checkAnswer(df.selectExpr("map_zip_with(m1, m2, (k, v1, v2) -> (v1, v2))"),
      Seq(
        Row(Map("z" -> Row("a", "c"), "y" -> Row("b", null), "x" -> Row("c", "a"))),
        Row(Map("b" -> Row("a", null), "c" -> Row("d", "a"), "d" -> Row(null, "k"))),
        Row(Map("a" -> Row("d", null))),
        Row(null)))

    checkAnswer(df.select(map_zip_with(col("m1"), col("m2"), (k, v1, v2) => struct(v1, v2))),
      Seq(
        Row(Map("z" -> Row("a", "c"), "y" -> Row("b", null), "x" -> Row("c", "a"))),
        Row(Map("b" -> Row("a", null), "c" -> Row("d", "a"), "d" -> Row(null, "k"))),
        Row(Map("a" -> Row("d", null))),
        Row(null)))
  }

  test("map_zip_with function - invalid") {
    val df = Seq(
      (Map(1 -> 2), Map(1 -> "a"), Map("a" -> "b"), Map(Map(1 -> 2) -> 2), 1)
    ).toDF("mii", "mis", "mss", "mmi", "i")

    val ex1 = intercept[AnalysisException] {
      df.selectExpr("map_zip_with(mii, mis, (x, y) -> x + y)")
    }
    assert(ex1.getMessage.contains("The number of lambda function arguments '2' does not match"))

    checkError(
      exception = intercept[AnalysisException] {
        df.selectExpr("map_zip_with(mis, mmi, (x, y, z) -> concat(x, y, z))")
      },
      errorClass = "DATATYPE_MISMATCH.MAP_ZIP_WITH_DIFF_TYPES",
      parameters = Map(
        "sqlExpr" -> "\"map_zip_with(mis, mmi, lambdafunction(concat(x, y, z), x, y, z))\"",
        "functionName" -> "`map_zip_with`",
        "leftType" -> "\"INT\"",
        "rightType" -> "\"MAP<INT, INT>\""),
      context = ExpectedContext(
        fragment = "map_zip_with(mis, mmi, (x, y, z) -> concat(x, y, z))",
        start = 0,
        stop = 51))

    // scalastyle:off line.size.limit
    checkError(
      exception = intercept[AnalysisException] {
        df.select(map_zip_with(df("mis"), col("mmi"), (x, y, z) => concat(x, y, z)))
      },
      errorClass = "DATATYPE_MISMATCH.MAP_ZIP_WITH_DIFF_TYPES",
      matchPVals = true,
      parameters = Map(
        "sqlExpr" -> """"map_zip_with\(mis, mmi, lambdafunction\(concat\(x_\d+, y_\d+, z_\d+\), x_\d+, y_\d+, z_\d+\)\)"""",
        "functionName" -> "`map_zip_with`",
        "leftType" -> "\"INT\"",
        "rightType" -> "\"MAP<INT, INT>\""))
    // scalastyle:on line.size.limit

    checkError(
      exception = intercept[AnalysisException] {
        df.selectExpr("map_zip_with(i, mis, (x, y, z) -> concat(x, y, z))")
      },
      errorClass = "DATATYPE_MISMATCH.UNEXPECTED_INPUT_TYPE",
      sqlState = None,
      parameters = Map(
        "sqlExpr" -> "\"map_zip_with(i, mis, lambdafunction(concat(x, y, z), x, y, z))\"",
        "paramIndex" -> "1",
        "inputSql" -> "\"i\"",
        "inputType" -> "\"INT\"", "requiredType" -> "\"MAP\""),
      context = ExpectedContext(
        fragment = "map_zip_with(i, mis, (x, y, z) -> concat(x, y, z))",
        start = 0,
        stop = 49))

    // scalastyle:off line.size.limit
    checkError(
      exception = intercept[AnalysisException] {
        df.select(map_zip_with(col("i"), col("mis"), (x, y, z) => concat(x, y, z)))
      },
      errorClass = "DATATYPE_MISMATCH.UNEXPECTED_INPUT_TYPE",
      matchPVals = true,
      parameters = Map(
        "sqlExpr" -> """"map_zip_with\(i, mis, lambdafunction\(concat\(x_\d+, y_\d+, z_\d+\), x_\d+, y_\d+, z_\d+\)\)"""",
        "paramIndex" -> "1",
        "inputSql" -> "\"i\"",
        "inputType" -> "\"INT\"", "requiredType" -> "\"MAP\""))
    // scalastyle:on line.size.limit

    checkError(
      exception = intercept[AnalysisException] {
        df.selectExpr("map_zip_with(mis, i, (x, y, z) -> concat(x, y, z))")
      },
      errorClass = "DATATYPE_MISMATCH.UNEXPECTED_INPUT_TYPE",
      sqlState = None,
      parameters = Map(
        "sqlExpr" -> "\"map_zip_with(mis, i, lambdafunction(concat(x, y, z), x, y, z))\"",
        "paramIndex" -> "2",
        "inputSql" -> "\"i\"",
        "inputType" -> "\"INT\"", "requiredType" -> "\"MAP\""),
      context = ExpectedContext(
        fragment = "map_zip_with(mis, i, (x, y, z) -> concat(x, y, z))",
        start = 0,
        stop = 49))

    // scalastyle:off line.size.limit
    checkError(
      exception = intercept[AnalysisException] {
        df.select(map_zip_with(col("mis"), col("i"), (x, y, z) => concat(x, y, z)))
      },
      errorClass = "DATATYPE_MISMATCH.UNEXPECTED_INPUT_TYPE",
      matchPVals = true,
      parameters = Map(
        "sqlExpr" -> """"map_zip_with\(mis, i, lambdafunction\(concat\(x_\d+, y_\d+, z_\d+\), x_\d+, y_\d+, z_\d+\)\)"""",
        "paramIndex" -> "2",
        "inputSql" -> "\"i\"",
        "inputType" -> "\"INT\"", "requiredType" -> "\"MAP\""))
    // scalastyle:on line.size.limit

    checkError(
      exception = intercept[AnalysisException] {
        df.selectExpr("map_zip_with(mmi, mmi, (x, y, z) -> x)")
      },
      errorClass = "DATATYPE_MISMATCH.INVALID_ORDERING_TYPE",
      sqlState = None,
      parameters = Map(
        "sqlExpr" -> "\"map_zip_with(mmi, mmi, lambdafunction(x, x, y, z))\"",
        "dataType" -> "\"MAP<INT, INT>\"",
        "functionName" -> "`map_zip_with`"),
      context = ExpectedContext(
        fragment = "map_zip_with(mmi, mmi, (x, y, z) -> x)",
        start = 0,
        stop = 37))
  }

  test("transform keys function - primitive data types") {
    val dfExample1 = Seq(
      Map[Int, Int](1 -> 1, 9 -> 9, 8 -> 8, 7 -> 7)
    ).toDF("i")

    val dfExample2 = Seq(
      Map[Int, Double](1 -> 1.0, 2 -> 1.40, 3 -> 1.70)
    ).toDF("j")

    val dfExample3 = Seq(
      Map[Int, Boolean](25 -> true, 26 -> false)
    ).toDF("x")

    val dfExample4 = Seq(
      Map[Array[Int], Boolean](Array(1, 2) -> false)
    ).toDF("y")


    def testMapOfPrimitiveTypesCombination(): Unit = {
      checkAnswer(dfExample1.selectExpr("transform_keys(i, (k, v) -> k + v)"),
        Seq(Row(Map(2 -> 1, 18 -> 9, 16 -> 8, 14 -> 7))))

      checkAnswer(dfExample1.select(transform_keys(col("i"), (k, v) => k + v)),
        Seq(Row(Map(2 -> 1, 18 -> 9, 16 -> 8, 14 -> 7))))

      checkAnswer(dfExample2.selectExpr("transform_keys(j, " +
        "(k, v) -> map_from_arrays(ARRAY(1, 2, 3), ARRAY('one', 'two', 'three'))[k])"),
        Seq(Row(Map("one" -> 1.0, "two" -> 1.4, "three" -> 1.7))))

      checkAnswer(dfExample2.select(
          transform_keys(
            col("j"),
            (k, v) => element_at(
              map_from_arrays(
                array(lit(1), lit(2), lit(3)),
                array(lit("one"), lit("two"), lit("three"))
              ),
              k
            )
          )
        ),
        Seq(Row(Map("one" -> 1.0, "two" -> 1.4, "three" -> 1.7))))

      checkAnswer(dfExample2.selectExpr("transform_keys(j, (k, v) -> CAST(v * 2 AS BIGINT) + k)"),
        Seq(Row(Map(3 -> 1.0, 4 -> 1.4, 6 -> 1.7))))

      checkAnswer(dfExample2.select(transform_keys(col("j"),
        (k, v) => (v * 2).cast("bigint") + k)),
        Seq(Row(Map(3 -> 1.0, 4 -> 1.4, 6 -> 1.7))))

      checkAnswer(dfExample2.selectExpr("transform_keys(j, (k, v) -> k + v)"),
        Seq(Row(Map(2.0 -> 1.0, 3.4 -> 1.4, 4.7 -> 1.7))))

      checkAnswer(dfExample2.select(transform_keys(col("j"), (k, v) => k + v)),
        Seq(Row(Map(2.0 -> 1.0, 3.4 -> 1.4, 4.7 -> 1.7))))

      intercept[SparkException] {
        dfExample3.selectExpr("transform_keys(x, (k, v) ->  k % 2 = 0 OR v)").collect()
      }
      intercept[SparkException] {
        dfExample3.select(transform_keys(col("x"), (k, v) => k % 2 === 0 || v)).collect()
      }
      withSQLConf(SQLConf.MAP_KEY_DEDUP_POLICY.key -> SQLConf.MapKeyDedupPolicy.LAST_WIN.toString) {
        checkAnswer(dfExample3.selectExpr("transform_keys(x, (k, v) ->  k % 2 = 0 OR v)"),
          Seq(Row(Map(true -> true, true -> false))))

        checkAnswer(dfExample3.select(transform_keys(col("x"), (k, v) => k % 2 === 0 || v)),
          Seq(Row(Map(true -> true, true -> false))))
      }

      checkAnswer(dfExample3.selectExpr("transform_keys(x, (k, v) -> if(v, 2 * k, 3 * k))"),
        Seq(Row(Map(50 -> true, 78 -> false))))

      checkAnswer(dfExample3.select(transform_keys(col("x"),
        (k, v) => when(v, k * 2).otherwise(k * 3))),
        Seq(Row(Map(50 -> true, 78 -> false))))

      checkAnswer(dfExample4.selectExpr("transform_keys(y, (k, v) -> array_contains(k, 3) AND v)"),
        Seq(Row(Map(false -> false))))

      checkAnswer(dfExample4.select(transform_keys(col("y"),
        (k, v) => array_contains(k, lit(3)) && v)),
        Seq(Row(Map(false -> false))))
    }

    // Test with local relation, the Project will be evaluated without codegen
    testMapOfPrimitiveTypesCombination()
    dfExample1.cache()
    dfExample2.cache()
    dfExample3.cache()
    dfExample4.cache()
    // Test with cached relation, the Project will be evaluated with codegen
    testMapOfPrimitiveTypesCombination()
  }

  test("transform keys function - Invalid lambda functions and exceptions") {
    val dfExample1 = Seq(
      Map[String, String]("a" -> null)
    ).toDF("i")

    val dfExample2 = Seq(
      Seq(1, 2, 3, 4)
    ).toDF("j")

    val ex1 = intercept[AnalysisException] {
      dfExample1.selectExpr("transform_keys(i, k -> k)")
    }
    assert(ex1.getMessage.contains("The number of lambda function arguments '1' does not match"))

    val ex2 = intercept[AnalysisException] {
      dfExample1.selectExpr("transform_keys(i, (k, v, x) -> k + 1)")
    }
    assert(ex2.getMessage.contains(
      "The number of lambda function arguments '3' does not match"))

    val ex3 = intercept[SparkException] {
      dfExample1.selectExpr("transform_keys(i, (k, v) -> v)").show()
    }
    assert(ex3.getCause.isInstanceOf[SparkRuntimeException])
    checkError(
      exception = ex3.getCause.asInstanceOf[SparkRuntimeException],
      errorClass = "NULL_MAP_KEY",
      parameters = Map.empty
    )

    val ex3a = intercept[Exception] {
      dfExample1.select(transform_keys(col("i"), (k, v) => v)).show()
    }
    assert(ex3a.getCause.isInstanceOf[SparkRuntimeException])
    checkError(
      exception = ex3a.getCause.asInstanceOf[SparkRuntimeException],
      errorClass = "NULL_MAP_KEY",
      parameters = Map.empty
    )

    checkError(
      exception = intercept[AnalysisException] {
        dfExample2.selectExpr("transform_keys(j, (k, v) -> k + 1)")
      },
      errorClass = "DATATYPE_MISMATCH.UNEXPECTED_INPUT_TYPE",
      sqlState = None,
      parameters = Map(
        "sqlExpr" -> "\"transform_keys(j, lambdafunction((k + 1), k, v))\"",
        "paramIndex" -> "1",
        "inputSql" -> "\"j\"",
        "inputType" -> "\"ARRAY<INT>\"",
        "requiredType" -> "\"MAP\""),
      context = ExpectedContext(
        fragment = "transform_keys(j, (k, v) -> k + 1)",
        start = 0,
        stop = 33))
  }

  test("transform values function - test primitive data types") {
    val dfExample1 = Seq(
      Map[Int, Int](1 -> 1, 9 -> 9, 8 -> 8, 7 -> 7)
    ).toDF("i")

    val dfExample2 = Seq(
      Map[Boolean, String](false -> "abc", true -> "def")
    ).toDF("x")

    val dfExample3 = Seq(
      Map[String, Int]("a" -> 1, "b" -> 2, "c" -> 3)
    ).toDF("y")

    val dfExample4 = Seq(
      Map[Int, Double](1 -> 1.0, 2 -> 1.40, 3 -> 1.70)
    ).toDF("z")

    val dfExample5 = Seq(
      Map[Int, Array[Int]](1 -> Array(1, 2))
    ).toDF("c")

    def testMapOfPrimitiveTypesCombination(): Unit = {
      checkAnswer(dfExample1.selectExpr("transform_values(i, (k, v) -> k + v)"),
        Seq(Row(Map(1 -> 2, 9 -> 18, 8 -> 16, 7 -> 14))))

      checkAnswer(dfExample2.selectExpr(
        "transform_values(x, (k, v) -> if(k, v, CAST(k AS String)))"),
        Seq(Row(Map(false -> "false", true -> "def"))))

      checkAnswer(dfExample2.selectExpr("transform_values(x, (k, v) -> NOT k AND v = 'abc')"),
        Seq(Row(Map(false -> true, true -> false))))

      checkAnswer(dfExample3.selectExpr("transform_values(y, (k, v) -> v * v)"),
        Seq(Row(Map("a" -> 1, "b" -> 4, "c" -> 9))))

      checkAnswer(dfExample3.selectExpr(
        "transform_values(y, (k, v) -> k || ':' || CAST(v as String))"),
        Seq(Row(Map("a" -> "a:1", "b" -> "b:2", "c" -> "c:3"))))

      checkAnswer(
        dfExample3.selectExpr("transform_values(y, (k, v) -> concat(k, cast(v as String)))"),
        Seq(Row(Map("a" -> "a1", "b" -> "b2", "c" -> "c3"))))

      checkAnswer(
        dfExample4.selectExpr(
          "transform_values(" +
            "z,(k, v) -> map_from_arrays(ARRAY(1, 2, 3), " +
            "ARRAY('one', 'two', 'three'))[k] || '_' || CAST(v AS String))"),
        Seq(Row(Map(1 -> "one_1.0", 2 -> "two_1.4", 3 ->"three_1.7"))))

      checkAnswer(
        dfExample4.selectExpr("transform_values(z, (k, v) -> k-v)"),
        Seq(Row(Map(1 -> 0.0, 2 -> 0.6000000000000001, 3 -> 1.3))))

      checkAnswer(
        dfExample5.selectExpr("transform_values(c, (k, v) -> k + cardinality(v))"),
        Seq(Row(Map(1 -> 3))))

      checkAnswer(dfExample1.select(transform_values(col("i"), (k, v) => k + v)),
        Seq(Row(Map(1 -> 2, 9 -> 18, 8 -> 16, 7 -> 14))))

      checkAnswer(dfExample2.select(
        transform_values(col("x"), (k, v) => when(k, v).otherwise(k.cast("string")))),
        Seq(Row(Map(false -> "false", true -> "def"))))

      checkAnswer(dfExample2.select(transform_values(col("x"),
        (k, v) => (!k) && v === "abc")),
        Seq(Row(Map(false -> true, true -> false))))

      checkAnswer(dfExample3.select(transform_values(col("y"), (k, v) => v * v)),
        Seq(Row(Map("a" -> 1, "b" -> 4, "c" -> 9))))

      checkAnswer(dfExample3.select(
        transform_values(col("y"), (k, v) => concat(k, lit(":"), v.cast("string")))),
        Seq(Row(Map("a" -> "a:1", "b" -> "b:2", "c" -> "c:3"))))

      checkAnswer(
        dfExample3.select(transform_values(col("y"), (k, v) => concat(k, v.cast("string")))),
        Seq(Row(Map("a" -> "a1", "b" -> "b2", "c" -> "c3"))))

      val testMap = map_from_arrays(
        array(lit(1), lit(2), lit(3)),
        array(lit("one"), lit("two"), lit("three"))
      )

      checkAnswer(
        dfExample4.select(transform_values(col("z"),
          (k, v) => concat(element_at(testMap, k), lit("_"), v.cast("string")))),
        Seq(Row(Map(1 -> "one_1.0", 2 -> "two_1.4", 3 ->"three_1.7"))))

      checkAnswer(
        dfExample4.select(transform_values(col("z"), (k, v) => k - v)),
        Seq(Row(Map(1 -> 0.0, 2 -> 0.6000000000000001, 3 -> 1.3))))

      checkAnswer(
        dfExample5.select(transform_values(col("c"), (k, v) => k + size(v))),
        Seq(Row(Map(1 -> 3))))
    }

    // Test with local relation, the Project will be evaluated without codegen
    testMapOfPrimitiveTypesCombination()
    dfExample1.cache()
    dfExample2.cache()
    dfExample3.cache()
    dfExample4.cache()
    dfExample5.cache()
    // Test with cached relation, the Project will be evaluated with codegen
    testMapOfPrimitiveTypesCombination()
  }

  test("transform values function - test empty") {
    val dfExample1 = Seq(
      Map.empty[Integer, Integer]
    ).toDF("i")

    val dfExample2 = Seq(
      Map.empty[BigInt, String]
    ).toDF("j")

    def testEmpty(): Unit = {
      checkAnswer(dfExample1.selectExpr("transform_values(i, (k, v) -> NULL)"),
        Seq(Row(Map.empty[Integer, Integer])))

      checkAnswer(dfExample1.selectExpr("transform_values(i, (k, v) -> k)"),
        Seq(Row(Map.empty[Integer, Integer])))

      checkAnswer(dfExample1.selectExpr("transform_values(i, (k, v) -> v)"),
        Seq(Row(Map.empty[Integer, Integer])))

      checkAnswer(dfExample1.selectExpr("transform_values(i, (k, v) -> 0)"),
        Seq(Row(Map.empty[Integer, Integer])))

      checkAnswer(dfExample1.selectExpr("transform_values(i, (k, v) -> 'value')"),
        Seq(Row(Map.empty[Integer, String])))

      checkAnswer(dfExample1.selectExpr("transform_values(i, (k, v) -> true)"),
        Seq(Row(Map.empty[Integer, Boolean])))

      checkAnswer(dfExample2.selectExpr("transform_values(j, (k, v) -> k + cast(v as BIGINT))"),
        Seq(Row(Map.empty[BigInt, BigInt])))

      checkAnswer(dfExample1.select(transform_values(col("i"),
        (k, v) => lit(null).cast("int"))),
        Seq(Row(Map.empty[Integer, Integer])))

      checkAnswer(dfExample1.select(transform_values(col("i"), (k, v) => k)),
        Seq(Row(Map.empty[Integer, Integer])))

      checkAnswer(dfExample1.select(transform_values(col("i"), (k, v) => v)),
        Seq(Row(Map.empty[Integer, Integer])))

      checkAnswer(dfExample1.select(transform_values(col("i"), (k, v) => lit(0))),
        Seq(Row(Map.empty[Integer, Integer])))

      checkAnswer(dfExample1.select(transform_values(col("i"), (k, v) => lit("value"))),
        Seq(Row(Map.empty[Integer, String])))

      checkAnswer(dfExample1.select(transform_values(col("i"), (k, v) => lit(true))),
        Seq(Row(Map.empty[Integer, Boolean])))

      checkAnswer(dfExample1.select(transform_values(col("i"), (k, v) => v.cast("bigint"))),
        Seq(Row(Map.empty[BigInt, BigInt])))
    }

    testEmpty()
    dfExample1.cache()
    dfExample2.cache()
    testEmpty()
  }

  test("transform values function - test null values") {
    val dfExample1 = Seq(
      Map[Int, Integer](1 -> 1, 2 -> 2, 3 -> 3, 4 -> 4)
    ).toDF("a")

    val dfExample2 = Seq(
      Map[Int, String](1 -> "a", 2 -> "b", 3 -> null)
    ).toDF("b")

    def testNullValue(): Unit = {
      checkAnswer(dfExample1.selectExpr("transform_values(a, (k, v) -> null)"),
        Seq(Row(Map[Int, Integer](1 -> null, 2 -> null, 3 -> null, 4 -> null))))

      checkAnswer(dfExample2.selectExpr(
        "transform_values(b, (k, v) -> IF(v IS NULL, k + 1, k + 2))"),
        Seq(Row(Map(1 -> 3, 2 -> 4, 3 -> 4))))

      checkAnswer(dfExample1.select(transform_values(col("a"),
        (k, v) => lit(null).cast("int"))),
        Seq(Row(Map[Int, Integer](1 -> null, 2 -> null, 3 -> null, 4 -> null))))

      checkAnswer(dfExample2.select(
        transform_values(col("b"), (k, v) => when(v.isNull, k + 1).otherwise(k + 2))
        ),
        Seq(Row(Map(1 -> 3, 2 -> 4, 3 -> 4))))
    }

    testNullValue()
    dfExample1.cache()
    dfExample2.cache()
    testNullValue()
  }

  test("transform values function - test invalid functions") {
    val dfExample1 = Seq(
      Map[Int, Int](1 -> 1, 9 -> 9, 8 -> 8, 7 -> 7)
    ).toDF("i")

    val dfExample2 = Seq(
      Map[String, String]("a" -> "b")
    ).toDF("j")

    val dfExample3 = Seq(
      Seq(1, 2, 3, 4)
    ).toDF("x")

    def testInvalidLambdaFunctions(): Unit = {

      val ex1 = intercept[AnalysisException] {
        dfExample1.selectExpr("transform_values(i, k -> k)")
      }
      assert(ex1.getMessage.contains("The number of lambda function arguments '1' does not match"))

      val ex2 = intercept[AnalysisException] {
        dfExample2.selectExpr("transform_values(j, (k, v, x) -> k + 1)")
      }
      assert(ex2.getMessage.contains("The number of lambda function arguments '3' does not match"))

      checkError(
        exception = intercept[AnalysisException] {
          dfExample3.selectExpr("transform_values(x, (k, v) -> k + 1)")
        },
        errorClass = "DATATYPE_MISMATCH.UNEXPECTED_INPUT_TYPE",
        sqlState = None,
        parameters = Map(
          "sqlExpr" -> "\"transform_values(x, lambdafunction((k + 1), k, v))\"",
          "paramIndex" -> "1",
          "inputSql" -> "\"x\"",
          "inputType" -> "\"ARRAY<INT>\"",
          "requiredType" -> "\"MAP\""),
        context = ExpectedContext(
          fragment = "transform_values(x, (k, v) -> k + 1)",
          start = 0,
          stop = 35))

      checkError(
        exception = intercept[AnalysisException] {
          dfExample3.select(transform_values(col("x"), (k, v) => k + 1))
        },
        errorClass = "DATATYPE_MISMATCH.UNEXPECTED_INPUT_TYPE",
        matchPVals = true,
        parameters = Map(
          "sqlExpr" ->
            """"transform_values\(x, lambdafunction\(\(x_\d+ \+ 1\), x_\d+, y_\d+\)\)"""",
          "paramIndex" -> "1",
          "inputSql" -> "\"x\"",
          "inputType" -> "\"ARRAY<INT>\"",
          "requiredType" -> "\"MAP\""))
    }

    testInvalidLambdaFunctions()
    dfExample1.cache()
    dfExample2.cache()
    dfExample3.cache()
    testInvalidLambdaFunctions()
  }

  test("arrays zip_with function - for primitive types") {
    val df1 = Seq[(Seq[Integer], Seq[Integer])](
      (Seq(9001, 9002, 9003), Seq(4, 5, 6)),
      (Seq(1, 2), Seq(3, 4)),
      (Seq.empty, Seq.empty),
      (null, null)
    ).toDF("val1", "val2")
    val df2 = Seq[(Seq[Integer], Seq[Long])](
      (Seq(1, null, 3), Seq(1L, 2L)),
      (Seq(1, 2, 3), Seq(4L, 11L))
    ).toDF("val1", "val2")
    val expectedValue1 = Seq(
      Row(Seq(9005, 9007, 9009)),
      Row(Seq(4, 6)),
      Row(Seq.empty),
      Row(null))
    checkAnswer(df1.selectExpr("zip_with(val1, val2, (x, y) -> x + y)"), expectedValue1)
    checkAnswer(df1.select(zip_with(df1("val1"), df1("val2"), (x, y) => x + y)), expectedValue1)
    val expectedValue2 = Seq(
      Row(Seq(Row(1L, 1), Row(2L, null), Row(null, 3))),
      Row(Seq(Row(4L, 1), Row(11L, 2), Row(null, 3))))
    checkAnswer(df2.selectExpr("zip_with(val1, val2, (x, y) -> (y, x))"), expectedValue2)
    checkAnswer(
      df2.select(zip_with(df2("val1"), df2("val2"), (x, y) => struct(y, x))),
      expectedValue2
    )
  }

  test("arrays zip_with function - for non-primitive types") {
    val df = Seq(
      (Seq("a"), Seq("x", "y", "z")),
      (Seq("a", null), Seq("x", "y")),
      (Seq.empty[String], Seq.empty[String]),
      (Seq("a", "b", "c"), null)
    ).toDF("val1", "val2")
    val expectedValue1 = Seq(
      Row(Seq(Row("x", "a"), Row("y", null), Row("z", null))),
      Row(Seq(Row("x", "a"), Row("y", null))),
      Row(Seq.empty),
      Row(null))
    checkAnswer(
      df.selectExpr("zip_with(val1, val2, (x, y) -> (y, x))"),
      expectedValue1
    )
    checkAnswer(
      df.select(zip_with(col("val1"), col("val2"), (x, y) => struct(y, x))),
      expectedValue1
    )
  }

  test("arrays zip_with function - invalid") {
    val df = Seq(
      (Seq("c", "a", "b"), Seq("x", "y", "z"), 1),
      (Seq("b", null, "c", null), Seq("x"), 2),
      (Seq.empty, Seq("x", "z"), 3),
      (null, Seq("x", "z"), 4)
    ).toDF("a1", "a2", "i")
    checkError(
      exception = intercept[AnalysisException] {
        df.selectExpr("zip_with(a1, a2, x -> x)")
      },
      errorClass = "_LEGACY_ERROR_TEMP_2300",
      parameters = Map(
        "namesSize" -> "1",
        "argInfoSize" -> "2"),
      context = ExpectedContext(
        fragment = "x -> x",
        start = 17,
        stop = 22)
    )

    checkError(
      exception = intercept[AnalysisException] {
        df.selectExpr("zip_with(a1, a2, (acc, x) -> x, (acc, x) -> x)")
      },
      errorClass = "WRONG_NUM_ARGS.WITHOUT_SUGGESTION",
      parameters = Map(
        "functionName" -> toSQLId("zip_with"),
        "expectedNum" -> "3",
        "actualNum" -> "4",
        "docroot" -> SPARK_DOC_ROOT),
      context = ExpectedContext(
        fragment = "zip_with(a1, a2, (acc, x) -> x, (acc, x) -> x)",
        start = 0,
        stop = 45)
    )

    checkError(
      exception = intercept[AnalysisException] {
        df.selectExpr("zip_with(i, a2, (acc, x) -> x)")
      },
      errorClass = "DATATYPE_MISMATCH.UNEXPECTED_INPUT_TYPE",
      sqlState = None,
      parameters = Map(
        "sqlExpr" -> "\"zip_with(i, a2, lambdafunction(x, acc, x))\"",
        "paramIndex" -> "1",
        "inputSql" -> "\"i\"",
        "inputType" -> "\"INT\"",
        "requiredType" -> "\"ARRAY\""),
      context = ExpectedContext(
        fragment = "zip_with(i, a2, (acc, x) -> x)",
        start = 0,
        stop = 29))

    checkError(
      exception = intercept[AnalysisException] {
        df.select(zip_with(df("i"), df("a2"), (_, x) => x))
      },
      errorClass = "DATATYPE_MISMATCH.UNEXPECTED_INPUT_TYPE",
      matchPVals = true,
      parameters = Map(
        "sqlExpr" ->
          """"zip_with\(i, a2, lambdafunction\(y_\d+, x_\d+, y_\d+\)\)"""",
        "paramIndex" -> "1",
        "inputSql" -> "\"i\"",
        "inputType" -> "\"INT\"",
        "requiredType" -> "\"ARRAY\""))

    checkError(
      exception =
        intercept[AnalysisException](df.selectExpr("zip_with(a1, a, (acc, x) -> x)")),
      errorClass = "UNRESOLVED_COLUMN.WITH_SUGGESTION",
      sqlState = None,
      parameters = Map("objectName" -> "`a`", "proposal" -> "`a1`, `a2`, `i`"),
      context = ExpectedContext(
        fragment = "a",
        start = 13,
        stop = 13)
    )
  }

  private def assertValuesDoNotChangeAfterCoalesceOrUnion(v: Column): Unit = {
    import DataFrameFunctionsSuite.CodegenFallbackExpr
    for ((codegenFallback, wholeStage) <- Seq((true, false), (false, false), (false, true))) {
      val c = if (codegenFallback) {
        Column(CodegenFallbackExpr(v.expr))
      } else {
        v
      }
      withSQLConf(
        (SQLConf.CODEGEN_FALLBACK.key, codegenFallback.toString),
        (SQLConf.WHOLESTAGE_CODEGEN_ENABLED.key, wholeStage.toString)) {
        val df = spark.range(0, 4, 1, 4).withColumn("c", c)
        val rows = df.collect()
        val rowsAfterCoalesce = df.coalesce(2).collect()
        assert(rows === rowsAfterCoalesce, "Values changed after coalesce when " +
          s"codegenFallback=$codegenFallback and wholeStage=$wholeStage.")

        val df1 = spark.range(0, 2, 1, 2).withColumn("c", c)
        val rows1 = df1.collect()
        val df2 = spark.range(2, 4, 1, 2).withColumn("c", c)
        val rows2 = df2.collect()
        val rowsAfterUnion = df1.union(df2).collect()
        assert(rowsAfterUnion === rows1 ++ rows2, "Values changed after union when " +
          s"codegenFallback=$codegenFallback and wholeStage=$wholeStage.")
      }
    }
  }

  test("SPARK-14393: values generated by non-deterministic functions shouldn't change after " +
    "coalesce or union") {
    Seq(
      monotonically_increasing_id(), spark_partition_id(),
      rand(Random.nextLong()), randn(Random.nextLong())
    ).foreach(assertValuesDoNotChangeAfterCoalesceOrUnion(_))
  }

  test("SPARK-21281 fails if functions have no argument") {
    val df = Seq(1).toDF("a")

    checkError(
      exception = intercept[AnalysisException] {
        df.select(coalesce())
      },
      errorClass = "WRONG_NUM_ARGS.WITHOUT_SUGGESTION",
      sqlState = None,
      parameters = Map(
        "functionName" -> "`coalesce`",
        "expectedNum" -> "> 0",
        "actualNum" -> "0",
        "docroot" -> SPARK_DOC_ROOT)
    )

    checkError(
      exception = intercept[AnalysisException] {
        df.selectExpr("coalesce()")
      },
      errorClass = "WRONG_NUM_ARGS.WITHOUT_SUGGESTION",
      sqlState = None,
      parameters = Map(
        "functionName" -> "`coalesce`",
        "expectedNum" -> "> 0",
        "actualNum" -> "0",
        "docroot" -> SPARK_DOC_ROOT)
    )

    checkError(
      exception = intercept[AnalysisException] {
        df.select(hash())
      },
      errorClass = "WRONG_NUM_ARGS.WITHOUT_SUGGESTION",
      sqlState = None,
      parameters = Map(
        "functionName" -> "`hash`",
        "expectedNum" -> "> 0",
        "actualNum" -> "0",
        "docroot" -> SPARK_DOC_ROOT)
    )

    checkError(
      exception = intercept[AnalysisException] {
        df.selectExpr("hash()")
      },
      errorClass = "WRONG_NUM_ARGS.WITHOUT_SUGGESTION",
      sqlState = None,
      parameters = Map(
        "functionName" -> "`hash`",
        "expectedNum" -> "> 0",
        "actualNum" -> "0",
        "docroot" -> SPARK_DOC_ROOT)
    )

    checkError(
      exception = intercept[AnalysisException] {
        df.select(xxhash64())
      },
      errorClass = "WRONG_NUM_ARGS.WITHOUT_SUGGESTION",
      sqlState = None,
      parameters = Map(
        "functionName" -> "`xxhash64`",
        "expectedNum" -> "> 0",
        "actualNum" -> "0",
        "docroot" -> SPARK_DOC_ROOT)
    )

    checkError(
      exception = intercept[AnalysisException] {
        df.selectExpr("xxhash64()")
      },
      errorClass = "WRONG_NUM_ARGS.WITHOUT_SUGGESTION",
      sqlState = None,
      parameters = Map(
        "functionName" -> "`xxhash64`",
        "expectedNum" -> "> 0",
        "actualNum" -> "0",
        "docroot" -> SPARK_DOC_ROOT)
    )

    checkError(
      exception = intercept[AnalysisException] {
        df.select(greatest())
      },
      errorClass = "WRONG_NUM_ARGS.WITHOUT_SUGGESTION",
      sqlState = None,
      parameters = Map(
        "functionName" -> "`greatest`",
        "expectedNum" -> "> 1",
        "actualNum" -> "0",
        "docroot" -> SPARK_DOC_ROOT)
    )

    checkError(
      exception = intercept[AnalysisException] {
        df.selectExpr("greatest()")
      },
      errorClass = "WRONG_NUM_ARGS.WITHOUT_SUGGESTION",
      sqlState = None,
      parameters = Map(
        "functionName" -> "`greatest`",
        "expectedNum" -> "> 1",
        "actualNum" -> "0",
        "docroot" -> SPARK_DOC_ROOT)
    )

    checkError(
      exception = intercept[AnalysisException] {
        df.select(least())
      },
      errorClass = "WRONG_NUM_ARGS.WITHOUT_SUGGESTION",
      sqlState = None,
      parameters = Map(
        "functionName" -> "`least`",
        "expectedNum" -> "> 1",
        "actualNum" -> "0",
        "docroot" -> SPARK_DOC_ROOT)
    )

    checkError(
      exception = intercept[AnalysisException] {
        df.selectExpr("least()")
      },
      errorClass = "WRONG_NUM_ARGS.WITHOUT_SUGGESTION",
      sqlState = None,
      parameters = Map(
        "functionName" -> "`least`",
        "expectedNum" -> "> 1",
        "actualNum" -> "0",
        "docroot" -> SPARK_DOC_ROOT)
    )
  }

  test("SPARK-24734: Fix containsNull of Concat for array type") {
    val df = Seq((Seq(1), Seq[Integer](null), Seq("a", "b"))).toDF("k1", "k2", "v")
    val e1 = intercept[SparkException] {
      df.select(map_from_arrays(concat($"k1", $"k2"), $"v")).show()
    }
    assert(e1.getCause.isInstanceOf[SparkRuntimeException])
    checkError(
      exception = e1.getCause.asInstanceOf[SparkRuntimeException],
      errorClass = "NULL_MAP_KEY",
      parameters = Map.empty
    )
  }

  test("SPARK-26370: Fix resolution of higher-order function for the same identifier") {
    val df = Seq(
      (Seq(1, 9, 8, 7), 1, 2),
      (Seq(5, 9, 7), 2, 2),
      (Seq.empty, 3, 2),
      (null, 4, 2)
    ).toDF("i", "x", "d")

    checkAnswer(df.selectExpr("x", "exists(i, x -> x % d == 0)"),
      Seq(
        Row(1, true),
        Row(2, false),
        Row(3, false),
        Row(4, null)))
    checkAnswer(df.filter("exists(i, x -> x % d == 0)"),
      Seq(Row(Seq(1, 9, 8, 7), 1, 2)))
    checkAnswer(df.select("x").filter("exists(i, x -> x % d == 0)"),
      Seq(Row(1)))
  }

  test("SPARK-29462: Empty array of NullType for array function with no arguments") {
    Seq((true, StringType), (false, NullType)).foreach {
      case (arrayDefaultToString, expectedType) =>
        withSQLConf(SQLConf.LEGACY_CREATE_EMPTY_COLLECTION_USING_STRING_TYPE.key ->
          arrayDefaultToString.toString) {
          val schema = spark.range(1).select(array()).schema
          assert(schema.nonEmpty && schema.head.dataType.isInstanceOf[ArrayType])
          val actualType = schema.head.dataType.asInstanceOf[ArrayType].elementType
          assert(actualType === expectedType)
        }
    }
  }

  test("SPARK-30790: Empty map with NullType as key/value type for map function with no argument") {
    Seq((true, StringType), (false, NullType)).foreach {
      case (mapDefaultToString, expectedType) =>
        withSQLConf(SQLConf.LEGACY_CREATE_EMPTY_COLLECTION_USING_STRING_TYPE.key ->
          mapDefaultToString.toString) {
          val schema = spark.range(1).select(map()).schema
          assert(schema.nonEmpty && schema.head.dataType.isInstanceOf[MapType])
          val actualKeyType = schema.head.dataType.asInstanceOf[MapType].keyType
          val actualValueType = schema.head.dataType.asInstanceOf[MapType].valueType
          assert(actualKeyType === expectedType)
          assert(actualValueType === expectedType)
        }
    }
  }

  test("SPARK-26071: convert map to array and use as map key") {
    val df = Seq(Map(1 -> "a")).toDF("m")
    checkError(
      exception = intercept[AnalysisException] {
        df.select(map($"m", lit(1)))
      },
      errorClass = "DATATYPE_MISMATCH.INVALID_MAP_KEY_TYPE",
      parameters = Map(
        "sqlExpr" -> "\"map(m, 1)\"",
        "keyType" -> "\"MAP<INT, STRING>\""
      )
    )
    checkAnswer(
      df.select(map(map_entries($"m"), lit(1))),
      Row(Map(Seq(Row(1, "a")) -> 1)))
  }

  test("SPARK-34794: lambda variable name issues in nested functions") {
    val df1 = Seq((Seq(1, 2), Seq("a", "b"))).toDF("numbers", "letters")

    checkAnswer(df1.select(flatten(transform($"numbers", (number: Column) =>
      transform($"letters", (letter: Column) =>
        struct(number, letter))))),
      Seq(Row(Seq(Row(1, "a"), Row(1, "b"), Row(2, "a"), Row(2, "b"))))
    )
    checkAnswer(df1.select(flatten(transform($"numbers", (number: Column, i: Column) =>
      transform($"letters", (letter: Column, j: Column) =>
        struct(number + j, concat(letter, i)))))),
      Seq(Row(Seq(Row(1, "a0"), Row(2, "b0"), Row(2, "a1"), Row(3, "b1"))))
    )

    val df2 = Seq((Map("a" -> 1, "b" -> 2), Map("a" -> 2, "b" -> 3))).toDF("m1", "m2")

    checkAnswer(df2.select(map_zip_with($"m1", $"m2", (k1: Column, ov1: Column, ov2: Column) =>
      map_zip_with($"m1", $"m2", (k2: Column, iv1: Column, iv2: Column) =>
        ov1 + iv1 + ov2 + iv2))),
      Seq(Row(Map("a" -> Map("a" -> 6, "b" -> 8), "b" -> Map("a" -> 8, "b" -> 10))))
    )
  }

  test("from_json - invalid schema string") {
    checkError(
      exception = intercept[AnalysisException] {
        sql("select from_json('{\"a\":1}', 1)")
      },
      errorClass = "INVALID_SCHEMA.NON_STRING_LITERAL",
      parameters = Map(
        "inputSchema" -> "\"1\""
      ),
      context = ExpectedContext(
        fragment = "from_json('{\"a\":1}', 1)",
        start = 7,
        stop = 29
      )
    )
  }

  test("mask function") {
    val df = Seq("AbCD123-@$#", "abcd-EFGH-8765-4321").toDF("a")

    checkAnswer(df.selectExpr("mask(a)"),
      Seq(Row("XxXXnnn-@$#"), Row("xxxx-XXXX-nnnn-nnnn")))
    checkAnswer(df.select(mask($"a")),
      Seq(Row("XxXXnnn-@$#"), Row("xxxx-XXXX-nnnn-nnnn")))

    checkAnswer(df.selectExpr("mask(a, 'Y')"),
      Seq(Row("YxYYnnn-@$#"), Row("xxxx-YYYY-nnnn-nnnn")))
    checkAnswer(df.select(mask($"a", lit('Y'))),
      Seq(Row("YxYYnnn-@$#"), Row("xxxx-YYYY-nnnn-nnnn")))

    checkAnswer(df.selectExpr("mask(a, 'Y', 'y')"),
      Seq(Row("YyYYnnn-@$#"), Row("yyyy-YYYY-nnnn-nnnn")))
    checkAnswer(df.select(mask($"a", lit('Y'), lit('y'))),
      Seq(Row("YyYYnnn-@$#"), Row("yyyy-YYYY-nnnn-nnnn")))

    checkAnswer(df.selectExpr("mask(a, 'Y', 'y', 'd')"),
      Seq(Row("YyYYddd-@$#"), Row("yyyy-YYYY-dddd-dddd")))
    checkAnswer(df.select(mask($"a", lit('Y'), lit('y'), lit('d'))),
      Seq(Row("YyYYddd-@$#"), Row("yyyy-YYYY-dddd-dddd")))

    checkAnswer(df.selectExpr("mask(a, 'X', 'x', 'n', null)"),
      Seq(Row("XxXXnnn-@$#"), Row("xxxx-XXXX-nnnn-nnnn")))
    checkAnswer(df.select(mask($"a", lit('X'), lit('x'), lit('n'), lit(null))),
      Seq(Row("XxXXnnn-@$#"), Row("xxxx-XXXX-nnnn-nnnn")))

    checkAnswer(df.selectExpr("mask(a, null, null, null, '*')"),
      Seq(Row("AbCD123****"), Row("abcd*EFGH*8765*4321")))
    checkAnswer(df.select(mask($"a", lit(null), lit(null), lit(null), lit('*'))),
      Seq(Row("AbCD123****"), Row("abcd*EFGH*8765*4321")))
  }

  test("test array_compact") {
    val df = Seq(
      (Array[Integer](null, 1, 2, null, 3, 4),
        Array("a", null, "b", null, "c", "d"), Array("", "")),
      (Array.empty[Integer], Array("1.0", "2.2", "3.0"), Array.empty[String]),
      (Array[Integer](null, null, null), null, null)
    ).toDF("a", "b", "c")

    checkAnswer(
      df.select(array_compact($"a"),
        array_compact($"b"), array_compact($"c")),
      Seq(Row(Seq(1, 2, 3, 4), Seq("a", "b", "c", "d"), Seq("", "")),
        Row(Seq.empty[Integer], Seq("1.0", "2.2", "3.0"), Seq.empty[String]),
        Row(Seq.empty[Integer], null, null))
    )

    checkAnswer(
      OneRowRelation().selectExpr("array_compact(array(1.0D, 2.0D, null))"),
      Seq(Row(Seq(1.0, 2.0)))
    )

    // complex data type
    checkAnswer(
      OneRowRelation().
        selectExpr("array_compact(array(array(1, null,3), null, array(null, 2, 3)))"),
      Seq(Row(Seq(Seq(1, null, 3), Seq(null, 2, 3))))
    )

    // unsupported data type
    val invalidDatatypeDF = Seq(1, 2, 3).toDF("a")
    checkError(
      exception = intercept[AnalysisException] {
        invalidDatatypeDF.select(array_compact($"a"))
      },
      errorClass = "DATATYPE_MISMATCH.UNEXPECTED_INPUT_TYPE",
      parameters = Map(
        "sqlExpr" -> "\"array_compact(a)\"",
        "paramIndex" -> "1",
        "requiredType" -> "\"ARRAY\"",
        "inputSql" -> "\"a\"",
        "inputType" -> "\"INT\""
      ))
  }

  test("array_append -> Unit Test cases for the function ") {
    val df1 = Seq((Array[Int](3, 2, 5, 1, 2), 3)).toDF("a", "b")
    checkAnswer(df1.select(array_append(col("a"), col("b"))), Seq(Row(Seq(3, 2, 5, 1, 2, 3))))
    val df2 = Seq((Array[String]("a", "b", "c"), "d")).toDF("a", "b")
    checkAnswer(df2.select(array_append(col("a"), col("b"))), Seq(Row(Seq("a", "b", "c", "d"))))
    val df3 = Seq((Array[String]("a", "b", "c"), 3)).toDF("a", "b")
    checkError(
      exception = intercept[AnalysisException] {
        df3.select(array_append(col("a"), col("b")))
      },
      errorClass = "DATATYPE_MISMATCH.ARRAY_FUNCTION_DIFF_TYPES",
      parameters = Map(
        "functionName" -> "`array_append`",
        "dataType" -> "\"ARRAY\"",
        "leftType" -> "\"ARRAY<STRING>\"",
        "rightType" -> "\"INT\"",
        "sqlExpr" -> "\"array_append(a, b)\"")
    )

    checkAnswer(df1.selectExpr("array_append(a, 3)"), Seq(Row(Seq(3, 2, 5, 1, 2, 3))))

    checkAnswer(df2.selectExpr("array_append(a, b)"), Seq(Row(Seq("a", "b", "c", "d"))))

    checkError(
      exception = intercept[AnalysisException] {
        df3.selectExpr("array_append(a, b)")
      },
      errorClass = "DATATYPE_MISMATCH.ARRAY_FUNCTION_DIFF_TYPES",
      parameters = Map(
        "functionName" -> "`array_append`",
        "leftType" -> "\"ARRAY<STRING>\"",
        "rightType" -> "\"INT\"",
        "sqlExpr" -> "\"array_append(a, b)\"",
        "dataType" -> "\"ARRAY\""
      ),
      context = ExpectedContext(
        fragment = "array_append(a, b)",
        start = 0,
        stop = 17
      )
    )
    // Adding null check Unit Tests
    val df4 = Seq((Array[String]("a", "b", "c"), "d"),
      (null, "d"),
      (Array[String]("x", "y", "z"), null),
      (null, null)
    ).toDF("a", "b")
    checkAnswer(df4.selectExpr("array_append(a, b)"),
      Seq(Row(Seq("a", "b", "c", "d")), Row(null), Row(Seq("x", "y", "z", null)), Row(null)))

    val df5 = Seq((Array[Double](3d, 2d, 5d, 1d, 2d), 3)).toDF("a", "b")
    checkAnswer(df5.selectExpr("array_append(a, b)"),
      Seq(Row(Seq(3d, 2d, 5d, 1d, 2d, 3d))))

    val df6 = Seq(("x", "y")).toDF("a", "b")
    checkError(
      exception = intercept[AnalysisException] {
        df6.selectExpr("array_append(a, b)")
      },
      errorClass = "DATATYPE_MISMATCH.UNEXPECTED_INPUT_TYPE",
      parameters = Map(
        "sqlExpr" -> "\"array_append(a, b)\"",
        "paramIndex" -> "0",
        "requiredType" -> "\"ARRAY\"",
        "inputSql" -> "\"a\"",
        "inputType" -> "\"STRING\""
      ),
      context = ExpectedContext(
        fragment = "array_append(a, b)",
        start = 0,
        stop = 17
      )
    )

    val df7 = Seq((Array[Int](3, 2, 5, 1, 2), 3d)).toDF("a", "b")
    checkAnswer(df7.select(array_append(col("a"), col("b"))),
      Seq(Row(Seq(3d, 2d, 5d, 1d, 2d, 3d))))

    val df8 = Seq((Array[Double](3d, 2d, 5d, 1d, 2d), 3)).toDF("a", "b")
    checkAnswer(df8.select(array_append(col("a"), col("b"))),
      Seq(Row(Seq(3d, 2d, 5d, 1d, 2d, 3d))))

    val df9 = spark.sql("SELECT array(1, 2, null) as a, CAST(null AS INT) as b")
    checkAnswer(df9.selectExpr("array_append(a, b)"),
      Seq(Row(Seq(1, 2, null, null)))
    )

    val df10 = spark.createDataFrame(
      spark.sparkContext.parallelize(
        Seq(Row(Seq[Integer](1, 2, 3, null), null))),
      StructType(List(
        StructField("a", ArrayType.apply(IntegerType), true),
        StructField("b", IntegerType, true)
      ))
    )

    checkAnswer(df10.selectExpr("array_append(a, b)"),
      Seq(Row(Seq(1, 2, 3, null, null)))
    )
  }

  test("SPARK-42401: array_insert - explicitly insert null") {
    checkAnswer(
      sql("select array_insert(array('b', 'a', 'c'), 2, cast(null as string))"),
      Seq(Row(Seq("b", null, "a", "c")))
    )
  }

  test("SPARK-42401: array_insert - implicitly insert null") {
    checkAnswer(
      sql("select array_insert(array('b', 'a', 'c'), 5, 'q')"),
      Seq(Row(Seq("b", "a", "c", null, "q")))
    )
  }

  test("SPARK-42401: array_append - append null") {
    checkAnswer(
      sql("select array_append(array('b', 'a', 'c'), cast(null as string))"),
      Seq(Row(Seq("b", "a", "c", null)))
    )
  }

  test("function current_catalog, current_database, current_schema") {
    val df = Seq((1, 2), (3, 1)).toDF("a", "b")

    checkAnswer(df.selectExpr("CURRENT_CATALOG()"), df.select(current_catalog()))
    checkAnswer(df.selectExpr("CURRENT_DATABASE()"), df.select(current_database()))
    checkAnswer(df.selectExpr("CURRENT_SCHEMA()"), df.select(current_schema()))
  }

  test("function current_user, user") {
    val df = Seq((1, 2), (3, 1)).toDF("a", "b")

    checkAnswer(df.selectExpr("CURRENT_USER()"), df.select(current_user()))
    checkAnswer(df.selectExpr("USER()"), df.select(user()))
  }

  test("named_struct function") {
    val df = Seq((1, 2, 3)).toDF("a", "b", "c")
    val expectedSchema = StructType(
      StructField(
        "value",
        StructType(StructField("x", IntegerType, false) ::
          StructField("y", IntegerType, false) :: Nil),
        false) :: Nil)
    val df1 = df.selectExpr("named_struct('x', a, 'y', b) value")
    val df2 = df.select(named_struct(lit("x"), $"a", lit("y"), $"b")).toDF("value")

    checkAnswer(df1, Seq(Row(Row(1, 2))))
    assert(df1.schema === expectedSchema)

    checkAnswer(df2, Seq(Row(Row(1, 2))))
    assert(df2.schema === expectedSchema)
  }
}

object DataFrameFunctionsSuite {
  case class CodegenFallbackExpr(child: Expression) extends UnaryExpression with CodegenFallback {
    override def nullable: Boolean = child.nullable
    override def dataType: DataType = child.dataType
    override lazy val resolved = true
    override def eval(input: InternalRow): Any = child.eval(input)
    override protected def withNewChildInternal(newChild: Expression): CodegenFallbackExpr =
      copy(child = newChild)
  }
}<|MERGE_RESOLUTION|>--- conflicted
+++ resolved
@@ -75,15 +75,7 @@
       "udaf", "udf" // create function statement in sql
     )
 
-<<<<<<< HEAD
-    val excludedSqlFunctions = Set(
-      "random", "sha",
-      // aliases for existing functions
-      "reflect", "java_method" // Only needed in SQL
-    )
-=======
-    val excludedSqlFunctions = Set("array_agg", "cardinality")
->>>>>>> fd84fd3c
+    val excludedSqlFunctions = Set.empty[String]
 
     val expectedOnlyDataFrameFunctions = Set(
       "bucket", "days", "hours", "months", "years", // Datasource v2 partition transformations
