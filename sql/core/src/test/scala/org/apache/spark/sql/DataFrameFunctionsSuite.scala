--- conflicted
+++ resolved
@@ -535,7 +535,40 @@
     }
   }
 
-<<<<<<< HEAD
+  test("array position function") {
+    val df = Seq(
+      (Seq[Int](1, 2), "x"),
+      (Seq[Int](), "x")
+    ).toDF("a", "b")
+
+    checkAnswer(
+      df.select(array_position(df("a"), 1)),
+      Seq(Row(1L), Row(0L))
+    )
+    checkAnswer(
+      df.selectExpr("array_position(a, 1)"),
+      Seq(Row(1L), Row(0L))
+    )
+
+    checkAnswer(
+      df.select(array_position(df("a"), null)),
+      Seq(Row(null), Row(null))
+    )
+    checkAnswer(
+      df.selectExpr("array_position(a, null)"),
+      Seq(Row(null), Row(null))
+    )
+
+    checkAnswer(
+      df.selectExpr("array_position(array(array(1), null)[0], 1)"),
+      Seq(Row(1L), Row(1L))
+    )
+    checkAnswer(
+      df.selectExpr("array_position(array(1, null), array(1, null)[0])"),
+      Seq(Row(1L), Row(1L))
+    )
+  }
+
   test("concat function - arrays") {
     val nseqi : Seq[Int] = null
     val nseqs : Seq[String] = null
@@ -608,40 +641,6 @@
     intercept[AnalysisException] {
       df.selectExpr("concat(i1, array(i1, i2))")
     }
-=======
-  test("array position function") {
-    val df = Seq(
-      (Seq[Int](1, 2), "x"),
-      (Seq[Int](), "x")
-    ).toDF("a", "b")
-
-    checkAnswer(
-      df.select(array_position(df("a"), 1)),
-      Seq(Row(1L), Row(0L))
-    )
-    checkAnswer(
-      df.selectExpr("array_position(a, 1)"),
-      Seq(Row(1L), Row(0L))
-    )
-
-    checkAnswer(
-      df.select(array_position(df("a"), null)),
-      Seq(Row(null), Row(null))
-    )
-    checkAnswer(
-      df.selectExpr("array_position(a, null)"),
-      Seq(Row(null), Row(null))
-    )
-
-    checkAnswer(
-      df.selectExpr("array_position(array(array(1), null)[0], 1)"),
-      Seq(Row(1L), Row(1L))
-    )
-    checkAnswer(
-      df.selectExpr("array_position(array(1, null), array(1, null)[0])"),
-      Seq(Row(1L), Row(1L))
-    )
->>>>>>> d5bec48b
   }
 
   private def assertValuesDoNotChangeAfterCoalesceOrUnion(v: Column): Unit = {
