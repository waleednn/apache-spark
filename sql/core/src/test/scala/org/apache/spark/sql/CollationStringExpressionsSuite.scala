--- conflicted
+++ resolved
@@ -20,13 +20,10 @@
 import scala.collection.immutable.Seq
 
 import org.apache.spark.SparkConf
-<<<<<<< HEAD
 import org.apache.spark.sql.catalyst.analysis.TypeCheckResult.DataTypeMismatch
 import org.apache.spark.sql.catalyst.expressions.{Collation, ConcatWs, ExpressionEvalHelper, Literal, StringRepeat, SubstringIndex}
 import org.apache.spark.sql.catalyst.util.CollationFactory
-=======
 import org.apache.spark.sql.catalyst.expressions.ExpressionEvalHelper
->>>>>>> 31036274
 import org.apache.spark.sql.internal.SQLConf
 import org.apache.spark.sql.test.SharedSparkSession
 import org.apache.spark.sql.types.{BooleanType, StringType}
@@ -102,7 +99,6 @@
     assert(collationMismatch.getErrorClass === "COLLATION_MISMATCH.EXPLICIT")
   }
 
-<<<<<<< HEAD
   test("SUBSTRING_INDEX check result on explicitly collated strings") {
     def testSubstringIndex(str: String, delim: String, cnt: Integer,
                            collationId: Integer, expected: String): Unit = {
@@ -185,10 +181,6 @@
     testSubstringIndex("www||APACHE||org", "||", 2, collationId, "www||APACHE")
   }
 
-  test("REPEAT check output type on explicitly collated string") {
-    def testRepeat(expected: String, collationId: Int, input: String, n: Int): Unit = {
-      val s = Literal.create(input, StringType(collationId))
-=======
   test("Support StartsWith string expression with collation") {
     // Supported collations
     case class StartsWithTestCase[R](l: String, r: String, c: String, result: R)
@@ -213,7 +205,6 @@
     }
     assert(collationMismatch.getErrorClass === "COLLATION_MISMATCH.EXPLICIT")
   }
->>>>>>> 31036274
 
   test("Support EndsWith string expression with collation") {
     // Supported collations
