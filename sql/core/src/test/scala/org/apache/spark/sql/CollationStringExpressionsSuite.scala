--- conflicted
+++ resolved
@@ -368,38 +368,6 @@
     })
   }
 
-<<<<<<< HEAD
-  test("Support Locate string expression with collation") {
-    case class StringLocateTestCase[R](substring: String, string: String, start: Integer,
-        c: String, result: R)
-    val testCases = Seq(
-      // scalastyle:off
-      StringLocateTestCase("aa", "aaads", 0, "UTF8_BINARY", 0),
-      StringLocateTestCase("aa", "Aaads", 0, "UTF8_BINARY_LCASE", 0),
-      StringLocateTestCase("界x", "test大千世界X大千世界", 1, "UTF8_BINARY_LCASE", 8),
-      StringLocateTestCase("aBc", "abcabc", 4, "UTF8_BINARY_LCASE", 4),
-      StringLocateTestCase("aa", "Aaads", 0, "UNICODE", 0),
-      StringLocateTestCase("abC", "abCabC", 2, "UNICODE", 4),
-      StringLocateTestCase("aa", "Aaads", 0, "UNICODE_CI", 0),
-      StringLocateTestCase("界x", "test大千世界X大千世界", 1, "UNICODE_CI", 8)
-      // scalastyle:on
-    )
-    testCases.foreach(t => {
-      val query = s"SELECT locate(collate('${t.substring}','${t.c}')," +
-        s"collate('${t.string}','${t.c}'),${t.start})"
-      // Result & data type
-      checkAnswer(sql(query), Row(t.result))
-      assert(sql(query).schema.fields.head.dataType.sameType(IntegerType))
-      // Implicit casting
-      checkAnswer(sql(s"SELECT locate(collate('${t.substring}','${t.c}')," +
-        s"'${t.string}',${t.start})"), Row(t.result))
-      checkAnswer(sql(s"SELECT locate('${t.substring}',collate('${t.string}'," +
-        s"'${t.c}'),${t.start})"), Row(t.result))
-    })
-    // Collation mismatch
-    val collationMismatch = intercept[AnalysisException] {
-      sql("SELECT locate(collate('aBc', 'UTF8_BINARY'),collate('abcabc', 'UTF8_BINARY_LCASE'),4)")
-=======
   test("Overlay string expression with collation") {
     // Supported collations
     case class OverlayTestCase(l: String, r: String, pos: Int, c: String, result: String)
@@ -596,13 +564,10 @@
     // Collation mismatch
     val collationMismatch = intercept[AnalysisException] {
       sql("SELECT rpad(collate('abcde', 'UNICODE_CI'),1,collate('C', 'UTF8_BINARY_LCASE'))")
->>>>>>> 2b01755f
-    }
-    assert(collationMismatch.getErrorClass === "COLLATION_MISMATCH.EXPLICIT")
-  }
-
-<<<<<<< HEAD
-=======
+    }
+    assert(collationMismatch.getErrorClass === "COLLATION_MISMATCH.EXPLICIT")
+  }
+
   test("Support StringLPad string expressions with collation") {
     // Supported collations
     case class StringLPadTestCase[R](s: String, len: Int, pad: String, c: String, result: R)
@@ -643,7 +608,40 @@
     assert(sql(query).schema.fields.head.dataType.sameType(StringType(0)))
   }
 
->>>>>>> 2b01755f
+  test("Support Locate string expression with collation") {
+    case class StringLocateTestCase[R](substring: String, string: String, start: Integer,
+        c: String, result: R)
+    val testCases = Seq(
+      // scalastyle:off
+      StringLocateTestCase("aa", "aaads", 0, "UTF8_BINARY", 0),
+      StringLocateTestCase("aa", "Aaads", 0, "UTF8_BINARY_LCASE", 0),
+      StringLocateTestCase("界x", "test大千世界X大千世界", 1, "UTF8_BINARY_LCASE", 8),
+      StringLocateTestCase("aBc", "abcabc", 4, "UTF8_BINARY_LCASE", 4),
+      StringLocateTestCase("aa", "Aaads", 0, "UNICODE", 0),
+      StringLocateTestCase("abC", "abCabC", 2, "UNICODE", 4),
+      StringLocateTestCase("aa", "Aaads", 0, "UNICODE_CI", 0),
+      StringLocateTestCase("界x", "test大千世界X大千世界", 1, "UNICODE_CI", 8)
+      // scalastyle:on
+    )
+    testCases.foreach(t => {
+      val query = s"SELECT locate(collate('${t.substring}','${t.c}')," +
+        s"collate('${t.string}','${t.c}'),${t.start})"
+      // Result & data type
+      checkAnswer(sql(query), Row(t.result))
+      assert(sql(query).schema.fields.head.dataType.sameType(IntegerType))
+      // Implicit casting
+      checkAnswer(sql(s"SELECT locate(collate('${t.substring}','${t.c}')," +
+        s"'${t.string}',${t.start})"), Row(t.result))
+      checkAnswer(sql(s"SELECT locate('${t.substring}',collate('${t.string}'," +
+        s"'${t.c}'),${t.start})"), Row(t.result))
+    })
+    // Collation mismatch
+    val collationMismatch = intercept[AnalysisException] {
+      sql("SELECT locate(collate('aBc', 'UTF8_BINARY'),collate('abcabc', 'UTF8_BINARY_LCASE'),4)")
+    }
+    assert(collationMismatch.getErrorClass === "COLLATION_MISMATCH.EXPLICIT")
+  }
+
   // TODO: Add more tests for other string expressions
 
 }
