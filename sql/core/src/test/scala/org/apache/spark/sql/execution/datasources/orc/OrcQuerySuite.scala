/*
 * Licensed to the Apache Software Foundation (ASF) under one or more
 * contributor license agreements.  See the NOTICE file distributed with
 * this work for additional information regarding copyright ownership.
 * The ASF licenses this file to You under the Apache License, Version 2.0
 * (the "License"); you may not use this file except in compliance with
 * the License.  You may obtain a copy of the License at
 *
 *    http://www.apache.org/licenses/LICENSE-2.0
 *
 * Unless required by applicable law or agreed to in writing, software
 * distributed under the License is distributed on an "AS IS" BASIS,
 * WITHOUT WARRANTIES OR CONDITIONS OF ANY KIND, either express or implied.
 * See the License for the specific language governing permissions and
 * limitations under the License.
 */

package org.apache.spark.sql.execution.datasources.orc

import java.io.File
import java.nio.charset.StandardCharsets
import java.sql.Timestamp
import java.time.LocalDateTime

import org.apache.hadoop.conf.Configuration
import org.apache.hadoop.fs.Path
import org.apache.hadoop.mapreduce.{JobID, TaskAttemptID, TaskID, TaskType}
import org.apache.hadoop.mapreduce.lib.input.FileSplit
import org.apache.hadoop.mapreduce.task.TaskAttemptContextImpl
import org.apache.orc.{OrcConf, OrcFile}
import org.apache.orc.OrcConf.COMPRESS
import org.apache.orc.mapred.OrcStruct
import org.apache.orc.mapreduce.OrcInputFormat

import org.apache.spark.{SparkConf, SparkException}
import org.apache.spark.sql._
import org.apache.spark.sql.catalyst.TableIdentifier
import org.apache.spark.sql.execution.FileSourceScanExec
import org.apache.spark.sql.execution.datasources.{HadoopFsRelation, LogicalRelation, RecordReaderIterator}
import org.apache.spark.sql.execution.datasources.v2.BatchScanExec
import org.apache.spark.sql.internal.SQLConf
import org.apache.spark.sql.test.SharedSparkSession
import org.apache.spark.sql.types._
import org.apache.spark.util.Utils

case class AllDataTypesWithNonPrimitiveType(
    stringField: String,
    intField: Int,
    longField: Long,
    floatField: Float,
    doubleField: Double,
    shortField: Short,
    byteField: Byte,
    booleanField: Boolean,
    array: Seq[Int],
    arrayContainsNull: Seq[Option[Int]],
    map: Map[Int, Long],
    mapValueContainsNull: Map[Int, Option[Long]],
    data: (Seq[Int], (Int, String)))

case class TimestampsWithNonPrimitiveType(
    timestampField: Timestamp, timestampNTZField: LocalDateTime)

case class BinaryData(binaryData: Array[Byte])

case class Contact(name: String, phone: String)

case class Person(name: String, age: Int, contacts: Seq[Contact])

abstract class OrcQueryTest extends OrcTest {
  import testImplicits._

  test("Read/write All Types") {
    val data = (0 to 255).map { i =>
      (s"$i", i, i.toLong, i.toFloat, i.toDouble, i.toShort, i.toByte, i % 2 == 0)
    }

    withOrcFile(data) { file =>
      checkAnswer(
        spark.read.orc(file),
        data.toDF().collect())
    }
  }

  test("Read/write binary data") {
    withOrcFile(BinaryData("test".getBytes(StandardCharsets.UTF_8)) :: Nil) { file =>
      val bytes = spark.read.orc(file).head().getAs[Array[Byte]](0)
      assert(new String(bytes, StandardCharsets.UTF_8) === "test")
    }
  }

  test("Read/write all types with non-primitive type") {
    val data: Seq[AllDataTypesWithNonPrimitiveType] = (0 to 255).map { i =>
      AllDataTypesWithNonPrimitiveType(
        s"$i", i, i.toLong, i.toFloat, i.toDouble, i.toShort, i.toByte, i % 2 == 0,
        0 until i,
        (0 until i).map(Option(_).filter(_ % 3 == 0)),
        (0 until i).map(i => i -> i.toLong).toMap,
        (0 until i).map(i => i -> Option(i.toLong)).toMap + (i -> None),
        (0 until i, (i, s"$i")))
    }

    withOrcFile(data) { file =>
      checkAnswer(
        spark.read.orc(file),
        data.toDF().collect())
    }
  }

  test("Read/write UserDefinedType") {
    withTempPath { path =>
      val data = Seq((1, new TestUDT.MyDenseVector(Array(0.25, 2.25, 4.25))))
      val udtDF = data.toDF("id", "vectors")
      udtDF.write.orc(path.getAbsolutePath)
      val readBack = spark.read.schema(udtDF.schema).orc(path.getAbsolutePath)
      checkAnswer(udtDF, readBack)
    }
  }

  test("Creating case class RDD table") {
    val data = (1 to 100).map(i => (i, s"val_$i"))
    sparkContext.parallelize(data).toDF().createOrReplaceTempView("t")
    withTempView("t") {
      checkAnswer(sql("SELECT * FROM t"), data.toDF().collect())
    }
  }

  test("Simple selection form ORC table") {
    val data = (1 to 10).map { i =>
      Person(s"name_$i", i, (0 to 1).map { m => Contact(s"contact_$m", s"phone_$m") })
    }

    withOrcTable(data, "t") {
      // ppd:
      // leaf-0 = (LESS_THAN_EQUALS age 5)
      // expr = leaf-0
      assert(sql("SELECT name FROM t WHERE age <= 5").count() === 5)

      // ppd:
      // leaf-0 = (LESS_THAN_EQUALS age 5)
      // expr = (not leaf-0)
      assertResult(10) {
        sql("SELECT name, contacts FROM t where age > 5")
          .rdd
          .flatMap(_.getAs[scala.collection.Seq[_]]("contacts"))
          .count()
      }

      // ppd:
      // leaf-0 = (LESS_THAN_EQUALS age 5)
      // leaf-1 = (LESS_THAN age 8)
      // expr = (and (not leaf-0) leaf-1)
      {
        val df = sql("SELECT name, contacts FROM t WHERE age > 5 AND age < 8")
        assert(df.count() === 2)
        assertResult(4) {
          df.rdd.flatMap(_.getAs[scala.collection.Seq[_]]("contacts")).count()
        }
      }

      // ppd:
      // leaf-0 = (LESS_THAN age 2)
      // leaf-1 = (LESS_THAN_EQUALS age 8)
      // expr = (or leaf-0 (not leaf-1))
      {
        val df = sql("SELECT name, contacts FROM t WHERE age < 2 OR age > 8")
        assert(df.count() === 3)
        assertResult(6) {
          df.rdd.flatMap(_.getAs[scala.collection.Seq[_]]("contacts")).count()
        }
      }
    }
  }

  test("save and load case class RDD with `None`s as orc") {
    val data = (
      Option.empty[Int],
      Option.empty[Long],
      Option.empty[Float],
      Option.empty[Double],
      Option.empty[Boolean]
    ) :: Nil

    withOrcFile(data) { file =>
      checkAnswer(
        spark.read.orc(file),
        Row(Seq.fill(5)(null): _*))
    }
  }

  test("SPARK-16610: Respect orc.compress (i.e., OrcConf.COMPRESS) when compression is unset") {
    // Respect `orc.compress` (i.e., OrcConf.COMPRESS).
    withTempPath { file =>
      spark.range(0, 10).write
        .option(COMPRESS.getAttribute, "ZLIB")
        .orc(file.getCanonicalPath)

      val maybeOrcFile = file.listFiles().find(_.getName.endsWith(".zlib.orc"))
      assert(maybeOrcFile.isDefined)

      val orcFilePath = new Path(maybeOrcFile.get.getAbsolutePath)
      val conf = OrcFile.readerOptions(new Configuration())
      Utils.tryWithResource(OrcFile.createReader(orcFilePath, conf)) { reader =>
        assert("ZLIB" === reader.getCompressionKind.name)
      }
    }

    // `compression` overrides `orc.compress`.
    withTempPath { file =>
      spark.range(0, 10).write
        .option("compression", "ZLIB")
        .option(COMPRESS.getAttribute, "SNAPPY")
        .orc(file.getCanonicalPath)

      val maybeOrcFile = file.listFiles().find(_.getName.endsWith(".zlib.orc"))
      assert(maybeOrcFile.isDefined)

      val orcFilePath = new Path(maybeOrcFile.get.getAbsolutePath)
      val conf = OrcFile.readerOptions(new Configuration())
      Utils.tryWithResource(OrcFile.createReader(orcFilePath, conf)) { reader =>
        assert("ZLIB" === reader.getCompressionKind.name)
      }
    }
  }

  test("Compression options for writing to an ORC file (SNAPPY, ZLIB and NONE)") {
    withTempPath { file =>
      spark.range(0, 10).write
        .option("compression", "ZLIB")
        .orc(file.getCanonicalPath)

      val maybeOrcFile = file.listFiles().find(_.getName.endsWith(".zlib.orc"))
      assert(maybeOrcFile.isDefined)

      val orcFilePath = new Path(maybeOrcFile.get.getAbsolutePath)
      val conf = OrcFile.readerOptions(new Configuration())
      Utils.tryWithResource(OrcFile.createReader(orcFilePath, conf)) { reader =>
        assert("ZLIB" === reader.getCompressionKind.name)
      }
    }

    withTempPath { file =>
      spark.range(0, 10).write
        .option("compression", "SNAPPY")
        .orc(file.getCanonicalPath)

      val maybeOrcFile = file.listFiles().find(_.getName.endsWith(".snappy.orc"))
      assert(maybeOrcFile.isDefined)

      val orcFilePath = new Path(maybeOrcFile.get.getAbsolutePath)
      val conf = OrcFile.readerOptions(new Configuration())
      Utils.tryWithResource(OrcFile.createReader(orcFilePath, conf)) { reader =>
        assert("SNAPPY" === reader.getCompressionKind.name)
      }
    }

    withTempPath { file =>
      spark.range(0, 10).write
        .option("compression", "NONE")
        .orc(file.getCanonicalPath)

      val maybeOrcFile = file.listFiles().find(_.getName.endsWith(".orc"))
      assert(maybeOrcFile.isDefined)

      val orcFilePath = new Path(maybeOrcFile.get.getAbsolutePath)
      val conf = OrcFile.readerOptions(new Configuration())
      Utils.tryWithResource(OrcFile.createReader(orcFilePath, conf)) { reader =>
        assert("NONE" === reader.getCompressionKind.name)
      }
    }
  }

  test("simple select queries") {
    withOrcTable((0 until 10).map(i => (i, i.toString)), "t") {
      checkAnswer(
        sql("SELECT `_1` FROM t where t.`_1` > 5"),
        (6 until 10).map(Row.apply(_)))

      checkAnswer(
        sql("SELECT `_1` FROM t as tmp where tmp.`_1` < 5"),
        (0 until 5).map(Row.apply(_)))
    }
  }

  test("appending") {
    val data = (0 until 10).map(i => (i, i.toString))
    spark.createDataFrame(data).toDF("c1", "c2").createOrReplaceTempView("tmp")

    withOrcFile(data) { file =>
      withTempView("t") {
        spark.read.orc(file).createOrReplaceTempView("t")
        checkAnswer(spark.table("t"), data.map(Row.fromTuple))
        sql("INSERT INTO TABLE t SELECT * FROM tmp")
        checkAnswer(spark.table("t"), (data ++ data).map(Row.fromTuple))
      }
    }

    spark.sessionState.catalog.dropTable(
      TableIdentifier("tmp"),
      ignoreIfNotExists = true,
      purge = false)
  }

  test("overwriting") {
    val data = (0 until 10).map(i => (i, i.toString))
    spark.createDataFrame(data).toDF("c1", "c2").createOrReplaceTempView("tmp")
    withOrcTable(data, "t") {
      sql("INSERT OVERWRITE TABLE t SELECT * FROM tmp")
      checkAnswer(spark.table("t"), data.map(Row.fromTuple))
    }
    spark.sessionState.catalog.dropTable(
      TableIdentifier("tmp"),
      ignoreIfNotExists = true,
      purge = false)
  }

  test("self-join") {
    // 4 rows, cells of column 1 of row 2 and row 4 are null
    val data = (1 to 4).map { i =>
      val maybeInt = if (i % 2 == 0) None else Some(i)
      (maybeInt, i.toString)
    }

    withOrcTable(data, "t") {
      val selfJoin = sql("SELECT * FROM t x JOIN t y WHERE x.`_1` = y.`_1`")
      val queryOutput = selfJoin.queryExecution.analyzed.output

      assertResult(4, "Field count mismatches")(queryOutput.size)
      assertResult(2, s"Duplicated expression ID in query plan:\n $selfJoin") {
        queryOutput.filter(_.name == "_1").map(_.exprId).size
      }

      checkAnswer(selfJoin, List(Row(1, "1", 1, "1"), Row(3, "3", 3, "3")))
    }
  }

  test("nested data - struct with array field") {
    val data = (1 to 10).map(i => Tuple1((i, Seq(s"val_$i"))))
    withOrcTable(data, "t") {
      checkAnswer(sql("SELECT `_1`.`_2`[0] FROM t"), data.map {
        case Tuple1((_, Seq(string))) => Row(string)
      })
    }
  }

  test("nested data - array of struct") {
    val data = (1 to 10).map(i => Tuple1(Seq(i -> s"val_$i")))
    withOrcTable(data, "t") {
      checkAnswer(sql("SELECT `_1`[0].`_2` FROM t"), data.map {
        case Tuple1(Seq((_, string))) => Row(string)
      })
    }
  }

  test("columns only referenced by pushed down filters should remain") {
    withOrcTable((1 to 10).map(Tuple1.apply), "t") {
      checkAnswer(sql("SELECT `_1` FROM t WHERE `_1` < 10"), (1 to 9).map(Row.apply(_)))
    }
  }

  test("SPARK-5309 strings stored using dictionary compression in orc") {
    withOrcTable((0 until 1000).map(i => ("same", "run_" + i / 100, 1)), "t") {
      checkAnswer(
        sql("SELECT `_1`, `_2`, SUM(`_3`) FROM t GROUP BY `_1`, `_2`"),
        (0 until 10).map(i => Row("same", "run_" + i, 100)))

      checkAnswer(
        sql("SELECT `_1`, `_2`, SUM(`_3`) FROM t WHERE `_2` = 'run_5' GROUP BY `_1`, `_2`"),
        List(Row("same", "run_5", 100)))
    }
  }

  test("SPARK-9170: Don't implicitly lowercase of user-provided columns") {
    withTempPath { dir =>
      val path = dir.getCanonicalPath

      spark.range(0, 10).select('id as "Acol").write.orc(path)
      spark.read.orc(path).schema("Acol")
      intercept[IllegalArgumentException] {
        spark.read.orc(path).schema("acol")
      }
      checkAnswer(spark.read.orc(path).select("acol").sort("acol"),
        (0 until 10).map(Row(_)))
    }
  }

  test("SPARK-10623 Enable ORC PPD") {
    withTempPath { dir =>
      withSQLConf(SQLConf.ORC_FILTER_PUSHDOWN_ENABLED.key -> "true") {
        import testImplicits._
        val path = dir.getCanonicalPath

        // For field "a", the first column has odds integers. This is to check the filtered count
        // when `isNull` is performed. For Field "b", `isNotNull` of ORC file filters rows
        // only when all the values are null (maybe this works differently when the data
        // or query is complicated). So, simply here a column only having `null` is added.
        val data = (0 until 10).map { i =>
          val maybeInt = if (i % 2 == 0) None else Some(i)
          val nullValue: Option[String] = None
          (maybeInt, nullValue)
        }
        // It needs to repartition data so that we can have several ORC files
        // in order to skip stripes in ORC.
        spark.createDataFrame(data).toDF("a", "b").repartition(10).write.orc(path)
        val df = spark.read.orc(path)

        def checkPredicate(pred: Column, answer: Seq[Row]): Unit = {
          val sourceDf = stripSparkFilter(df.where(pred))
          val data = sourceDf.collect().toSet
          val expectedData = answer.toSet

          // When a filter is pushed to ORC, ORC can apply it to rows. So, we can check
          // the number of rows returned from the ORC to make sure our filter pushdown work.
          // A tricky part is, ORC does not process filter rows fully but return some possible
          // results. So, this checks if the number of result is less than the original count
          // of data, and then checks if it contains the expected data.
          assert(
            sourceDf.count < 10 && expectedData.subsetOf(data),
            s"No data was filtered for predicate: $pred")
        }

        checkPredicate('a === 5, List(5).map(Row(_, null)))
        checkPredicate('a <=> 5, List(5).map(Row(_, null)))
        checkPredicate('a < 5, List(1, 3).map(Row(_, null)))
        checkPredicate('a <= 5, List(1, 3, 5).map(Row(_, null)))
        checkPredicate('a > 5, List(7, 9).map(Row(_, null)))
        checkPredicate('a >= 5, List(5, 7, 9).map(Row(_, null)))
        checkPredicate('a.isNull, List(null).map(Row(_, null)))
        checkPredicate('b.isNotNull, List())
        checkPredicate('a.isin(3, 5, 7), List(3, 5, 7).map(Row(_, null)))
        checkPredicate('a > 0 && 'a < 3, List(1).map(Row(_, null)))
        checkPredicate('a < 1 || 'a > 8, List(9).map(Row(_, null)))
        checkPredicate(!('a > 3), List(1, 3).map(Row(_, null)))
        checkPredicate(!('a > 0 && 'a < 3), List(3, 5, 7, 9).map(Row(_, null)))
      }
    }
  }

  test("SPARK-14962 Produce correct results on array type with isnotnull") {
    withSQLConf(SQLConf.ORC_FILTER_PUSHDOWN_ENABLED.key -> "true") {
      val data = (0 until 10).map(i => Tuple1(Array(i)))
      withOrcFile(data) { file =>
        val actual = spark
          .read
          .orc(file)
          .where("_1 is not null")
        val expected = data.toDF()
        checkAnswer(actual, expected)
      }
    }
  }

  test("SPARK-15198 Support for pushing down filters for boolean types") {
    withSQLConf(SQLConf.ORC_FILTER_PUSHDOWN_ENABLED.key -> "true") {
      val data = (0 until 10).map(_ => (true, false))
      withOrcFile(data) { file =>
        val df = spark.read.orc(file).where("_2 == true")
        val actual = stripSparkFilter(df).count()

        // ORC filter should be applied and the total count should be 0.
        assert(actual === 0)
      }
    }
  }

  test("Support for pushing down filters for decimal types") {
    withSQLConf(SQLConf.ORC_FILTER_PUSHDOWN_ENABLED.key -> "true") {
      val data = (0 until 10).map(i => Tuple1(BigDecimal.valueOf(i)))
      checkPredicatePushDown(spark.createDataFrame(data).toDF("a"), 10, "a == 2")
    }
  }

  test("Support for pushing down filters for timestamp types") {
    withSQLConf(SQLConf.ORC_FILTER_PUSHDOWN_ENABLED.key -> "true") {
      val timeString = "2015-08-20 14:57:00"
      val data = (0 until 10).map { i =>
        val milliseconds = Timestamp.valueOf(timeString).getTime + i * 3600
        Tuple1(new Timestamp(milliseconds))
      }
      checkPredicatePushDown(spark.createDataFrame(data).toDF("a"), 10, s"a == '$timeString'")
    }
  }

  test("column nullability and comment - write and then read") {
    val schema = (new StructType)
      .add("cl1", IntegerType, nullable = false, comment = "test")
      .add("cl2", IntegerType, nullable = true)
      .add("cl3", IntegerType, nullable = true)
    val row = Row(3, null, 4)
    val df = spark.createDataFrame(sparkContext.parallelize(row :: Nil), schema)

    val tableName = "tab"
    withTable(tableName) {
      df.write.format("orc").mode("overwrite").saveAsTable(tableName)
      // Verify the DDL command result: DESCRIBE TABLE
      checkAnswer(
        sql(s"desc $tableName").select("col_name", "comment").where($"comment" === "test"),
        Row("cl1", "test") :: Nil)
      // Verify the schema
      val expectedFields = schema.fields.map(f => f.copy(nullable = true))
      assert(spark.table(tableName).schema == schema.copy(fields = expectedFields))
    }
  }

  test("Empty schema does not read data from ORC file") {
    val data = Seq((1, 1), (2, 2))
    withOrcFile(data) { path =>
      val conf = new Configuration()
      conf.set(OrcConf.INCLUDE_COLUMNS.getAttribute, "")
      conf.setBoolean("hive.io.file.read.all.columns", false)

      val orcRecordReader = {
        val file = new File(path).listFiles().find(_.getName.endsWith(".snappy.orc")).head
        val split = new FileSplit(new Path(file.toURI), 0, file.length, Array.empty[String])
        val attemptId = new TaskAttemptID(new TaskID(new JobID(), TaskType.MAP, 0), 0)
        val hadoopAttemptContext = new TaskAttemptContextImpl(conf, attemptId)
        val oif = new OrcInputFormat[OrcStruct]
        oif.createRecordReader(split, hadoopAttemptContext)
      }

      val recordsIterator = new RecordReaderIterator[OrcStruct](orcRecordReader)
      try {
        assert(recordsIterator.next().toString == "{null, null}")
      } finally {
        recordsIterator.close()
      }
    }
  }

  test("read from multiple orc input paths") {
    val path1 = Utils.createTempDir()
    val path2 = Utils.createTempDir()
    makeOrcFile((1 to 10).map(Tuple1.apply), path1)
    makeOrcFile((1 to 10).map(Tuple1.apply), path2)
    val df = spark.read.orc(path1.getCanonicalPath, path2.getCanonicalPath)
    assert(df.count() == 20)
  }

  test("Enabling/disabling ignoreCorruptFiles") {
    def testIgnoreCorruptFiles(): Unit = {
      withTempDir { dir =>
        val basePath = dir.getCanonicalPath
        spark.range(1).toDF("a").write.orc(new Path(basePath, "first").toString)
        spark.range(1, 2).toDF("a").write.orc(new Path(basePath, "second").toString)
        spark.range(2, 3).toDF("a").write.json(new Path(basePath, "third").toString)
        val df = spark.read.orc(
          new Path(basePath, "first").toString,
          new Path(basePath, "second").toString,
          new Path(basePath, "third").toString)
        checkAnswer(df, Seq(Row(0), Row(1)))
      }
    }

    def testIgnoreCorruptFilesWithoutSchemaInfer(): Unit = {
      withTempDir { dir =>
        val basePath = dir.getCanonicalPath
        spark.range(1).toDF("a").write.orc(new Path(basePath, "first").toString)
        spark.range(1, 2).toDF("a").write.orc(new Path(basePath, "second").toString)
        spark.range(2, 3).toDF("a").write.json(new Path(basePath, "third").toString)
        val df = spark.read.schema("a long").orc(
          new Path(basePath, "first").toString,
          new Path(basePath, "second").toString,
          new Path(basePath, "third").toString)
        checkAnswer(df, Seq(Row(0), Row(1)))
      }
    }

    def testAllCorruptFiles(): Unit = {
      withTempDir { dir =>
        val basePath = dir.getCanonicalPath
        spark.range(1).toDF("a").write.json(new Path(basePath, "first").toString)
        spark.range(1, 2).toDF("a").write.json(new Path(basePath, "second").toString)
        val df = spark.read.orc(
          new Path(basePath, "first").toString,
          new Path(basePath, "second").toString)
        assert(df.count() == 0)
      }
    }

    def testAllCorruptFilesWithoutSchemaInfer(): Unit = {
      withTempDir { dir =>
        val basePath = dir.getCanonicalPath
        spark.range(1).toDF("a").write.json(new Path(basePath, "first").toString)
        spark.range(1, 2).toDF("a").write.json(new Path(basePath, "second").toString)
        val df = spark.read.schema("a long").orc(
          new Path(basePath, "first").toString,
          new Path(basePath, "second").toString)
        assert(df.count() == 0)
      }
    }

    withSQLConf(SQLConf.IGNORE_CORRUPT_FILES.key -> "true") {
      testIgnoreCorruptFiles()
      testIgnoreCorruptFilesWithoutSchemaInfer()
      val m1 = intercept[AnalysisException] {
        testAllCorruptFiles()
      }.getMessage
      assert(m1.contains("Unable to infer schema for ORC"))
      testAllCorruptFilesWithoutSchemaInfer()
    }

    withSQLConf(SQLConf.IGNORE_CORRUPT_FILES.key -> "false") {
      val e1 = intercept[SparkException] {
        testIgnoreCorruptFiles()
      }
      assert(e1.getMessage.contains("Malformed ORC file"))
      val e2 = intercept[SparkException] {
        testIgnoreCorruptFilesWithoutSchemaInfer()
      }
      assert(e2.getMessage.contains("Malformed ORC file"))
      val e3 = intercept[SparkException] {
        testAllCorruptFiles()
      }
      assert(e3.getMessage.contains("Could not read footer for file"))
      val e4 = intercept[SparkException] {
        testAllCorruptFilesWithoutSchemaInfer()
      }
      assert(e4.getMessage.contains("Malformed ORC file"))
    }
  }

  test("SPARK-27160 Predicate pushdown correctness on DecimalType for ORC") {
    withTempPath { dir =>
      withSQLConf(SQLConf.ORC_FILTER_PUSHDOWN_ENABLED.key -> "true") {
        val path = dir.getCanonicalPath
        Seq(BigDecimal(0.1), BigDecimal(0.2), BigDecimal(-0.3))
          .toDF("x").write.orc(path)
        val df = spark.read.orc(path)
        checkAnswer(df.filter("x >= 0.1"), Seq(Row(0.1), Row(0.2)))
        checkAnswer(df.filter("x > 0.1"), Seq(Row(0.2)))
        checkAnswer(df.filter("x <= 0.15"), Seq(Row(0.1), Row(-0.3)))
        checkAnswer(df.filter("x < 0.1"), Seq(Row(-0.3)))
        checkAnswer(df.filter("x == 0.2"), Seq(Row(0.2)))
      }
    }
  }
}

abstract class OrcQuerySuite extends OrcQueryTest with SharedSparkSession {
  import testImplicits._

  test("LZO compression options for writing to an ORC file") {
    withTempPath { file =>
      spark.range(0, 10).write
        .option("compression", "LZO")
        .orc(file.getCanonicalPath)

      val maybeOrcFile = file.listFiles().find(_.getName.endsWith(".lzo.orc"))
      assert(maybeOrcFile.isDefined)

      val orcFilePath = new Path(maybeOrcFile.get.getAbsolutePath)
      val conf = OrcFile.readerOptions(new Configuration())
      Utils.tryWithResource(OrcFile.createReader(orcFilePath, conf)) { reader =>
        assert("LZO" === reader.getCompressionKind.name)
      }
    }
  }

  test("Schema discovery on empty ORC files") {
    // SPARK-8501 is fixed.
    withTempPath { dir =>
      val path = dir.getCanonicalPath

      withTable("empty_orc") {
        withTempView("empty", "single") {
          spark.sql(
            s"""CREATE TABLE empty_orc(key INT, value STRING)
               |USING ORC
               |LOCATION '${dir.toURI}'
             """.stripMargin)

          val emptyDF = Seq.empty[(Int, String)].toDF("key", "value").coalesce(1)
          emptyDF.createOrReplaceTempView("empty")

          // This creates 1 empty ORC file with ORC SerDe.  We are using this trick because
          // Spark SQL ORC data source always avoids write empty ORC files.
          spark.sql(
            s"""INSERT INTO TABLE empty_orc
               |SELECT key, value FROM empty
             """.stripMargin)

          val df = spark.read.orc(path)
          assert(df.schema === emptyDF.schema.asNullable)
          checkAnswer(df, emptyDF)
        }
      }
    }
  }

  test("SPARK-21791 ORC should support column names with dot") {
    withTempDir { dir =>
      val path = new File(dir, "orc").getCanonicalPath
      Seq(Some(1), None).toDF("col.dots").write.orc(path)
      assert(spark.read.orc(path).collect().length == 2)
    }
  }

  test("SPARK-25579 ORC PPD should support column names with dot") {
    withSQLConf(SQLConf.ORC_FILTER_PUSHDOWN_ENABLED.key -> "true") {
      checkPredicatePushDown(spark.range(10).toDF("col.dot"), 10, "`col.dot` == 2")
    }
  }

  test("SPARK-20728 Make ORCFileFormat configurable between sql/hive and sql/core") {
    withSQLConf(SQLConf.ORC_IMPLEMENTATION.key -> "hive") {
      val e = intercept[AnalysisException] {
        sql("CREATE TABLE spark_20728(a INT) USING ORC")
      }
      assert(e.message.contains("Hive built-in ORC data source must be used with Hive support"))
    }

    withSQLConf(SQLConf.ORC_IMPLEMENTATION.key -> "native") {
      withTable("spark_20728") {
        sql("CREATE TABLE spark_20728(a INT) USING ORC")
        val fileFormat = sql("SELECT * FROM spark_20728").queryExecution.analyzed.collectFirst {
          case l: LogicalRelation => l.relation.asInstanceOf[HadoopFsRelation].fileFormat.getClass
        }
        assert(fileFormat == Some(classOf[OrcFileFormat]))
      }
    }
  }

<<<<<<< HEAD
  test("Read/write all timestamp types") {
    val data = (0 to 255).map { i =>
      (new Timestamp(i), LocalDateTime.of(2019, 3, 21, 0, 2, 3, 456000000 + i))
    }

    withOrcFile(data) { file =>
      checkAnswer(
        spark.read.orc(file),
        data.toDF().collect())
    }
  }

  test("Read/write all timestamp types with non-primitive type") {
    val data: Seq[TimestampsWithNonPrimitiveType] = (0 to 255).map { i =>
      TimestampsWithNonPrimitiveType(
        new Timestamp(i), LocalDateTime.of(2019, 3, 21, 0, 2, 3, 456000000 + i))
    }

    withOrcFile(data) { file =>
      checkAnswer(
        spark.read.orc(file),
        data.toDF().collect())
    }
  }

  test("test for timestamp types: save and load case class RDD with `None`s as orc") {
    val data = (
      Option.empty[Timestamp],
      Option.empty[LocalDateTime]
    ) :: Nil

    withOrcFile(data) { file =>
      checkAnswer(
        spark.read.orc(file),
        Row(Seq.fill(2)(null): _*))
=======
  test("SPARK-34862: Support ORC vectorized reader for nested column") {
    withTempPath { dir =>
      val path = dir.getCanonicalPath
      val df = spark.range(10).map { x =>
        val stringColumn = s"$x" * 10
        val structColumn = (x, s"$x" * 100)
        val arrayColumn = (0 until 5).map(i => (x + i, s"$x" * 5))
        val mapColumn = Map(
          s"$x" -> (x * 0.1, (x, s"$x" * 100)),
          (s"$x" * 2) -> (x * 0.2, (x, s"$x" * 200)),
          (s"$x" * 3) -> (x * 0.3, (x, s"$x" * 300)))
        (x, stringColumn, structColumn, arrayColumn, mapColumn)
      }.toDF("int_col", "string_col", "struct_col", "array_col", "map_col")
      df.write.format("orc").save(path)

      withSQLConf(SQLConf.ORC_VECTORIZED_READER_NESTED_COLUMN_ENABLED.key -> "true") {
        val readDf = spark.read.orc(path)
        val vectorizationEnabled = readDf.queryExecution.executedPlan.find {
          case scan @ (_: FileSourceScanExec | _: BatchScanExec) => scan.supportsColumnar
          case _ => false
        }.isDefined
        assert(vectorizationEnabled)
        checkAnswer(readDf, df)
      }
>>>>>>> de62b5ae
    }
  }
}

class OrcV1QuerySuite extends OrcQuerySuite {
  override protected def sparkConf: SparkConf =
    super
      .sparkConf
      .set(SQLConf.USE_V1_SOURCE_LIST, "orc")
}

class OrcV2QuerySuite extends OrcQuerySuite {
  override protected def sparkConf: SparkConf =
    super
      .sparkConf
      .set(SQLConf.USE_V1_SOURCE_LIST, "")
}<|MERGE_RESOLUTION|>--- conflicted
+++ resolved
@@ -720,43 +720,6 @@
     }
   }
 
-<<<<<<< HEAD
-  test("Read/write all timestamp types") {
-    val data = (0 to 255).map { i =>
-      (new Timestamp(i), LocalDateTime.of(2019, 3, 21, 0, 2, 3, 456000000 + i))
-    }
-
-    withOrcFile(data) { file =>
-      checkAnswer(
-        spark.read.orc(file),
-        data.toDF().collect())
-    }
-  }
-
-  test("Read/write all timestamp types with non-primitive type") {
-    val data: Seq[TimestampsWithNonPrimitiveType] = (0 to 255).map { i =>
-      TimestampsWithNonPrimitiveType(
-        new Timestamp(i), LocalDateTime.of(2019, 3, 21, 0, 2, 3, 456000000 + i))
-    }
-
-    withOrcFile(data) { file =>
-      checkAnswer(
-        spark.read.orc(file),
-        data.toDF().collect())
-    }
-  }
-
-  test("test for timestamp types: save and load case class RDD with `None`s as orc") {
-    val data = (
-      Option.empty[Timestamp],
-      Option.empty[LocalDateTime]
-    ) :: Nil
-
-    withOrcFile(data) { file =>
-      checkAnswer(
-        spark.read.orc(file),
-        Row(Seq.fill(2)(null): _*))
-=======
   test("SPARK-34862: Support ORC vectorized reader for nested column") {
     withTempPath { dir =>
       val path = dir.getCanonicalPath
@@ -781,7 +744,44 @@
         assert(vectorizationEnabled)
         checkAnswer(readDf, df)
       }
->>>>>>> de62b5ae
+    }
+  }
+
+  test("Read/write all timestamp types") {
+    val data = (0 to 255).map { i =>
+      (new Timestamp(i), LocalDateTime.of(2019, 3, 21, 0, 2, 3, 456000000 + i))
+    }
+
+    withOrcFile(data) { file =>
+      checkAnswer(
+        spark.read.orc(file),
+        data.toDF().collect())
+    }
+  }
+
+  test("Read/write all timestamp types with non-primitive type") {
+    val data: Seq[TimestampsWithNonPrimitiveType] = (0 to 255).map { i =>
+      TimestampsWithNonPrimitiveType(
+        new Timestamp(i), LocalDateTime.of(2019, 3, 21, 0, 2, 3, 456000000 + i))
+    }
+
+    withOrcFile(data) { file =>
+      checkAnswer(
+        spark.read.orc(file),
+        data.toDF().collect())
+    }
+  }
+
+  test("test for timestamp types: save and load case class RDD with `None`s as orc") {
+    val data = (
+      Option.empty[Timestamp],
+      Option.empty[LocalDateTime]
+    ) :: Nil
+
+    withOrcFile(data) { file =>
+      checkAnswer(
+        spark.read.orc(file),
+        Row(Seq.fill(2)(null): _*))
     }
   }
 }
