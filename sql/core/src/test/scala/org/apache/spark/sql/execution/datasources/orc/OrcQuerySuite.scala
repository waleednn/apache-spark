--- conflicted
+++ resolved
@@ -818,8 +818,7 @@
     withTempPath { file =>
       val df = spark.createDataFrame(sparkContext.parallelize(data), actualSchema)
       df.write.orc(file.getCanonicalPath)
-<<<<<<< HEAD
-      withAllOrcReaders {
+      withAllNativeOrcReaders {
         val msg = intercept[SparkException] {
           spark.read.schema(providedSchema).orc(file.getCanonicalPath).collect()
         }.getMessage
@@ -841,13 +840,9 @@
 
       Seq("America/Los_Angeles", "UTC", "Europe/Amsterdam").foreach { tz =>
         TimeZone.setDefault(TimeZone.getTimeZone(tz))
-        withAllOrcReaders {
+        withAllNativeOrcReaders {
           checkAnswer(sql(query), df)
         }
-=======
-      withAllNativeOrcReaders {
-        checkAnswer(spark.read.schema(providedSchema).orc(file.getCanonicalPath), answer)
->>>>>>> 7484c1b6
       }
     } finally {
       TimeZone.setDefault(localTimeZone)
