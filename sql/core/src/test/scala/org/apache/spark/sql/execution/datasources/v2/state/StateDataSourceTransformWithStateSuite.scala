--- conflicted
+++ resolved
@@ -175,11 +175,21 @@
         }
         assert(ex.isInstanceOf[StateDataSourceInvalidOptionValue])
         assert(ex.getMessage.contains("State variable non-exist is not defined"))
-      }
-    }
-  }
-
-<<<<<<< HEAD
+
+        // Verify that trying to read timers in TimeMode as None fails
+        val ex1 = intercept[Exception] {
+          spark.read
+            .format("statestore")
+            .option(StateSourceOptions.PATH, tempDir.getAbsolutePath)
+            .option(StateSourceOptions.READ_REGISTERED_TIMERS, true)
+            .load()
+        }
+        assert(ex1.isInstanceOf[StateDataSourceInvalidOptionValue])
+        assert(ex1.getMessage.contains("Registered timers are not available"))
+      }
+    }
+  }
+
   testWithChangelogCheckpointingEnabled("state data source cdf integration - " +
     "value state with single variable") {
     withTempDir { tempDir =>
@@ -204,29 +214,13 @@
         )
 
         val changeFeedDf = spark.read
-=======
-        // Verify that trying to read timers in TimeMode as None fails
-        val ex1 = intercept[Exception] {
-          spark.read
->>>>>>> 80d6651c
-            .format("statestore")
-            .option(StateSourceOptions.PATH, tempDir.getAbsolutePath)
-            .option(StateSourceOptions.READ_REGISTERED_TIMERS, true)
-            .load()
-        }
-        assert(ex1.isInstanceOf[StateDataSourceInvalidOptionValue])
-        assert(ex1.getMessage.contains("Registered timers are not available"))
-
-        // TODO: this should be removed when readChangeFeed is supported for value state
-        val ex2 = intercept[Exception] {
-          spark.read
             .format("statestore")
             .option(StateSourceOptions.PATH, tempDir.getAbsolutePath)
             .option(StateSourceOptions.STATE_VAR_NAME, "valueState")
             .option(StateSourceOptions.READ_CHANGE_FEED, true)
             .option(StateSourceOptions.CHANGE_START_BATCH_ID, 0)
             .load()
-<<<<<<< HEAD
+
         val opDf = changeFeedDf.selectExpr(
           "change_type",
           "key.value AS groupingKey",
@@ -235,10 +229,6 @@
 
         checkAnswer(opDf,
           Seq(Row("update", "a", 1L, "dummyKey", 0), Row("update", "b", 1L, "dummyKey", 1)))
-=======
-        }
-        assert(ex2.isInstanceOf[StateDataSourceConflictOptions])
->>>>>>> 80d6651c
       }
     }
   }
