/*
 * Licensed to the Apache Software Foundation (ASF) under one or more
 * contributor license agreements.  See the NOTICE file distributed with
 * this work for additional information regarding copyright ownership.
 * The ASF licenses this file to You under the Apache License, Version 2.0
 * (the "License"); you may not use this file except in compliance with
 * the License.  You may obtain a copy of the License at
 *
 *    http://www.apache.org/licenses/LICENSE-2.0
 *
 * Unless required by applicable law or agreed to in writing, software
 * distributed under the License is distributed on an "AS IS" BASIS,
 * WITHOUT WARRANTIES OR CONDITIONS OF ANY KIND, either express or implied.
 * See the License for the specific language governing permissions and
 * limitations under the License.
 */

package org.apache.spark.sql.execution.command

import java.net.URI
import java.util.{Collections, Locale}

import org.mockito.ArgumentMatchers.any
import org.mockito.Mockito.{mock, when}
import org.mockito.invocation.InvocationOnMock

import org.apache.spark.sql.{AnalysisException, SaveMode}
import org.apache.spark.sql.catalyst.{AliasIdentifier, TableIdentifier}
import org.apache.spark.sql.catalyst.analysis.{AnalysisContext, AnalysisTest, Analyzer, EmptyFunctionRegistry, NoSuchTableException, ResolvedDBObjectName, ResolvedFieldName, ResolvedTable, ResolveSessionCatalog, UnresolvedAttribute, UnresolvedInlineTable, UnresolvedRelation, UnresolvedSubqueryColumnAliases, UnresolvedTable}
import org.apache.spark.sql.catalyst.catalog.{BucketSpec, CatalogStorageFormat, CatalogTable, CatalogTableType, InMemoryCatalog, SessionCatalog}
import org.apache.spark.sql.catalyst.expressions.{AnsiCast, AttributeReference, Cast, EqualTo, Expression, InSubquery, IntegerLiteral, ListQuery, Literal, StringLiteral}
import org.apache.spark.sql.catalyst.expressions.objects.StaticInvoke
import org.apache.spark.sql.catalyst.parser.{CatalystSqlParser, ParseException}
import org.apache.spark.sql.catalyst.plans.logical.{AlterColumn, AnalysisOnlyCommand, AppendData, Assignment, CreateTable, CreateTableAsSelect, DeleteAction, DeleteFromTable, DescribeRelation, DropTable, InsertAction, InsertIntoStatement, LocalRelation, LogicalPlan, MergeIntoTable, OneRowRelation, Project, SetTableLocation, SetTableProperties, ShowTableProperties, SubqueryAlias, UnsetTableProperties, UpdateAction, UpdateTable}
import org.apache.spark.sql.catalyst.rules.Rule
import org.apache.spark.sql.catalyst.util.ResolveDefaultColumns
import org.apache.spark.sql.connector.FakeV2Provider
import org.apache.spark.sql.connector.catalog.{CatalogManager, CatalogNotFoundException, Identifier, SupportsDelete, Table, TableCapability, TableCatalog, V1Table}
import org.apache.spark.sql.connector.expressions.Transform
import org.apache.spark.sql.errors.QueryCompilationErrors
import org.apache.spark.sql.execution.datasources.{CreateTable => CreateTableV1}
import org.apache.spark.sql.execution.datasources.v2.DataSourceV2Relation
import org.apache.spark.sql.internal.{HiveSerDe, SQLConf}
import org.apache.spark.sql.sources.SimpleScanSource
import org.apache.spark.sql.types.{BooleanType, CharType, DoubleType, IntegerType, LongType, MetadataBuilder, StringType, StructField, StructType}

class PlanResolutionSuite extends AnalysisTest {
  import CatalystSqlParser._

  private val v1Format = classOf[SimpleScanSource].getName
  private val v2Format = classOf[FakeV2Provider].getName

  private val table: Table = {
    val t = mock(classOf[SupportsDelete])
    when(t.schema()).thenReturn(new StructType().add("i", "int").add("s", "string"))
    when(t.partitioning()).thenReturn(Array.empty[Transform])
    t
  }

  private val table1: Table = {
    val t = mock(classOf[Table])
    when(t.schema()).thenReturn(new StructType().add("s", "string").add("i", "int"))
    when(t.partitioning()).thenReturn(Array.empty[Transform])
    t
  }

  private val table2: Table = {
    val t = mock(classOf[Table])
    when(t.schema()).thenReturn(new StructType().add("i", "int").add("x", "string"))
    when(t.partitioning()).thenReturn(Array.empty[Transform])
    t
  }

  private val tableWithAcceptAnySchemaCapability: Table = {
    val t = mock(classOf[Table])
    when(t.schema()).thenReturn(new StructType().add("i", "int"))
    when(t.capabilities()).thenReturn(Collections.singleton(TableCapability.ACCEPT_ANY_SCHEMA))
    t
  }

  private val charVarcharTable: Table = {
    val t = mock(classOf[Table])
    when(t.schema()).thenReturn(new StructType().add("c1", "char(5)").add("c2", "varchar(5)"))
    when(t.partitioning()).thenReturn(Array.empty[Transform])
    t
  }

  private val defaultValues: Table = {
    val t = mock(classOf[Table])
    when(t.schema()).thenReturn(
      new StructType()
        .add("i", BooleanType, true,
          new MetadataBuilder()
            .putString(ResolveDefaultColumns.CURRENT_DEFAULT_COLUMN_METADATA_KEY, "true")
            .putString(ResolveDefaultColumns.EXISTS_DEFAULT_COLUMN_METADATA_KEY, "true").build())
        .add("s", IntegerType, true,
          new MetadataBuilder()
            .putString(ResolveDefaultColumns.CURRENT_DEFAULT_COLUMN_METADATA_KEY, "42")
            .putString(ResolveDefaultColumns.EXISTS_DEFAULT_COLUMN_METADATA_KEY, "42").build()))
    when(t.partitioning()).thenReturn(Array.empty[Transform])
    t
  }

  private val v1Table: V1Table = {
    val t = mock(classOf[CatalogTable])
    when(t.schema).thenReturn(new StructType()
      .add("i", "int")
      .add("s", "string")
      .add("point", new StructType().add("x", "int").add("y", "int")))
    when(t.tableType).thenReturn(CatalogTableType.MANAGED)
    when(t.provider).thenReturn(Some(v1Format))
    V1Table(t)
  }

  private val v1HiveTable: V1Table = {
    val t = mock(classOf[CatalogTable])
    when(t.schema).thenReturn(new StructType().add("i", "int").add("s", "string"))
    when(t.tableType).thenReturn(CatalogTableType.MANAGED)
    when(t.provider).thenReturn(Some("hive"))
    V1Table(t)
  }

  private val view: V1Table = {
    val t = mock(classOf[CatalogTable])
    when(t.schema).thenReturn(new StructType().add("i", "int").add("s", "string"))
    when(t.tableType).thenReturn(CatalogTableType.VIEW)
    when(t.provider).thenReturn(Some(v1Format))
    V1Table(t)
  }

  private val testCat: TableCatalog = {
    val newCatalog = mock(classOf[TableCatalog])
    when(newCatalog.loadTable(any())).thenAnswer((invocation: InvocationOnMock) => {
      invocation.getArgument[Identifier](0).name match {
        case "tab" => table
        case "tab1" => table1
        case "tab2" => table2
        case "charvarchar" => charVarcharTable
        case "defaultvalues" => defaultValues
        case name => throw new NoSuchTableException(name)
      }
    })
    when(newCatalog.name()).thenReturn("testcat")
    newCatalog
  }

  private val v2SessionCatalog: TableCatalog = {
    val newCatalog = mock(classOf[TableCatalog])
    when(newCatalog.loadTable(any())).thenAnswer((invocation: InvocationOnMock) => {
      invocation.getArgument[Identifier](0).name match {
        case "v1Table" => v1Table
        case "v1Table1" => v1Table
        case "v1HiveTable" => v1HiveTable
        case "v2Table" => table
        case "v2Table1" => table1
        case "v2TableWithAcceptAnySchemaCapability" => tableWithAcceptAnySchemaCapability
        case "view" => view
        case name => throw new NoSuchTableException(name)
      }
    })
    when(newCatalog.name()).thenReturn(CatalogManager.SESSION_CATALOG_NAME)
    newCatalog
  }

  private val v1SessionCatalog: SessionCatalog = new SessionCatalog(
    new InMemoryCatalog,
    EmptyFunctionRegistry,
    new SQLConf().copy(SQLConf.CASE_SENSITIVE -> true))
  createTempView(v1SessionCatalog, "v", LocalRelation(Nil), false)

  private val catalogManagerWithDefault = {
    val manager = mock(classOf[CatalogManager])
    when(manager.catalog(any())).thenAnswer((invocation: InvocationOnMock) => {
      invocation.getArgument[String](0) match {
        case "testcat" =>
          testCat
        case CatalogManager.SESSION_CATALOG_NAME =>
          v2SessionCatalog
        case name =>
          throw new CatalogNotFoundException(s"No such catalog: $name")
      }
    })
    when(manager.currentCatalog).thenReturn(testCat)
    when(manager.currentNamespace).thenReturn(Array.empty[String])
    when(manager.v1SessionCatalog).thenReturn(v1SessionCatalog)
    manager
  }

  private val catalogManagerWithoutDefault = {
    val manager = mock(classOf[CatalogManager])
    when(manager.catalog(any())).thenAnswer((invocation: InvocationOnMock) => {
      invocation.getArgument[String](0) match {
        case "testcat" =>
          testCat
        case name =>
          throw new CatalogNotFoundException(s"No such catalog: $name")
      }
    })
    when(manager.currentCatalog).thenReturn(v2SessionCatalog)
    when(manager.currentNamespace).thenReturn(Array("default"))
    when(manager.v1SessionCatalog).thenReturn(v1SessionCatalog)
    manager
  }

  def parseAndResolve(
      query: String,
      withDefault: Boolean = false,
      checkAnalysis: Boolean = false): LogicalPlan = {
    val catalogManager = if (withDefault) {
      catalogManagerWithDefault
    } else {
      catalogManagerWithoutDefault
    }
    val analyzer = new Analyzer(catalogManager) {
      override val extendedResolutionRules: Seq[Rule[LogicalPlan]] = Seq(
        new ResolveSessionCatalog(catalogManager))
    }
    // We don't check analysis here by default, as we expect the plan to be unresolved
    // such as `CreateTable`.
    val analyzed = analyzer.execute(CatalystSqlParser.parsePlan(query))
    if (checkAnalysis) {
      analyzer.checkAnalysis(analyzed)
    }
    analyzed
  }

  private def parseResolveCompare(query: String, expected: LogicalPlan): Unit =
    comparePlans(parseAndResolve(query), expected, checkAnalysis = true)

  private def extractTableDesc(sql: String): (CatalogTable, Boolean) = {
    parseAndResolve(sql).collect {
      case CreateTableV1(tableDesc, mode, _) => (tableDesc, mode == SaveMode.Ignore)
    }.head
  }

  private def assertUnsupported(sql: String, containsThesePhrases: Seq[String] = Seq()): Unit = {
    val e = intercept[ParseException] {
      parsePlan(sql)
    }
    assert(e.getMessage.toLowerCase(Locale.ROOT).contains("operation not allowed"))
    containsThesePhrases.foreach { p =>
      assert(e.getMessage.toLowerCase(Locale.ROOT).contains(p.toLowerCase(Locale.ROOT)))
    }
  }

  test("create table - with partitioned by") {
    val query = "CREATE TABLE my_tab(a INT comment 'test', b STRING) " +
        "USING parquet PARTITIONED BY (a)"

    val expectedTableDesc = CatalogTable(
      identifier = TableIdentifier("my_tab", Some("default")),
      tableType = CatalogTableType.MANAGED,
      storage = CatalogStorageFormat.empty,
      schema = new StructType()
          .add("a", IntegerType, nullable = true, "test")
          .add("b", StringType),
      provider = Some("parquet"),
      partitionColumnNames = Seq("a")
    )

    parseAndResolve(query) match {
      case CreateTableV1(tableDesc, _, None) =>
        assert(tableDesc == expectedTableDesc.copy(createTime = tableDesc.createTime))
      case other =>
        fail(s"Expected to parse ${classOf[CreateTableCommand].getClass.getName} from query," +
            s"got ${other.getClass.getName}: $query")
    }
  }

  test("create table - partitioned by transforms") {
    val transforms = Seq("years(ts)", "months(ts)", "days(ts)", "hours(ts)", "foo(a, 'bar', 34)")
    transforms.foreach { transform =>
      val query =
        s"""
           |CREATE TABLE my_tab(a INT, b STRING) USING parquet
           |PARTITIONED BY ($transform)
           """.stripMargin

      val ae = intercept[UnsupportedOperationException] {
        parseAndResolve(query)
      }

      assert(ae.getMessage
        .contains(s"Unsupported partition transform: $transform"))
    }
  }

  test("create table - partitioned by multiple bucket transforms") {
    val transforms = Seq("bucket(32, b), sorted_bucket(b, 32, c)")
    transforms.foreach { transform =>
      val query =
        s"""
           |CREATE TABLE my_tab(a INT, b STRING, c String) USING parquet
           |PARTITIONED BY ($transform)
           """.stripMargin

      val ae = intercept[UnsupportedOperationException] {
        parseAndResolve(query)
      }

      assert(ae.getMessage
        .contains("Multiple bucket transforms are not supported."))
    }
  }

  test("create table - with bucket") {
    val query = "CREATE TABLE my_tab(a INT, b STRING) USING parquet " +
        "CLUSTERED BY (a) SORTED BY (b) INTO 5 BUCKETS"

    val expectedTableDesc = CatalogTable(
      identifier = TableIdentifier("my_tab", Some("default")),
      tableType = CatalogTableType.MANAGED,
      storage = CatalogStorageFormat.empty,
      schema = new StructType().add("a", IntegerType).add("b", StringType),
      provider = Some("parquet"),
      bucketSpec = Some(BucketSpec(5, Seq("a"), Seq("b")))
    )

    parseAndResolve(query) match {
      case CreateTableV1(tableDesc, _, None) =>
        assert(tableDesc == expectedTableDesc.copy(createTime = tableDesc.createTime))
      case other =>
        fail(s"Expected to parse ${classOf[CreateTableCommand].getClass.getName} from query," +
            s"got ${other.getClass.getName}: $query")
    }
  }

  test("create table - with comment") {
    val sql = "CREATE TABLE my_tab(a INT, b STRING) USING parquet COMMENT 'abc'"

    val expectedTableDesc = CatalogTable(
      identifier = TableIdentifier("my_tab", Some("default")),
      tableType = CatalogTableType.MANAGED,
      storage = CatalogStorageFormat.empty,
      schema = new StructType().add("a", IntegerType).add("b", StringType),
      provider = Some("parquet"),
      comment = Some("abc"))

    parseAndResolve(sql) match {
      case CreateTableV1(tableDesc, _, None) =>
        assert(tableDesc == expectedTableDesc.copy(createTime = tableDesc.createTime))
      case other =>
        fail(s"Expected to parse ${classOf[CreateTableCommand].getClass.getName} from query," +
            s"got ${other.getClass.getName}: $sql")
    }
  }

  test("create table - with table properties") {
    val sql = "CREATE TABLE my_tab(a INT, b STRING) USING parquet TBLPROPERTIES('test' = 'test')"

    val expectedTableDesc = CatalogTable(
      identifier = TableIdentifier("my_tab", Some("default")),
      tableType = CatalogTableType.MANAGED,
      storage = CatalogStorageFormat.empty,
      schema = new StructType().add("a", IntegerType).add("b", StringType),
      provider = Some("parquet"),
      properties = Map("test" -> "test"))

    parseAndResolve(sql) match {
      case CreateTableV1(tableDesc, _, None) =>
        assert(tableDesc == expectedTableDesc.copy(createTime = tableDesc.createTime))
      case other =>
        fail(s"Expected to parse ${classOf[CreateTableCommand].getClass.getName} from query," +
            s"got ${other.getClass.getName}: $sql")
    }
  }

  test("create table - with location") {
    val v1 = "CREATE TABLE my_tab(a INT, b STRING) USING parquet LOCATION '/tmp/file'"

    val expectedTableDesc = CatalogTable(
      identifier = TableIdentifier("my_tab", Some("default")),
      tableType = CatalogTableType.EXTERNAL,
      storage = CatalogStorageFormat.empty.copy(locationUri = Some(new URI("/tmp/file"))),
      schema = new StructType().add("a", IntegerType).add("b", StringType),
      provider = Some("parquet"))

    parseAndResolve(v1) match {
      case CreateTableV1(tableDesc, _, None) =>
        assert(tableDesc == expectedTableDesc.copy(createTime = tableDesc.createTime))
      case other =>
        fail(s"Expected to parse ${classOf[CreateTableCommand].getClass.getName} from query," +
            s"got ${other.getClass.getName}: $v1")
    }

    val v2 =
      """
        |CREATE TABLE my_tab(a INT, b STRING)
        |USING parquet
        |OPTIONS (path '/tmp/file')
        |LOCATION '/tmp/file'
      """.stripMargin
    val e = intercept[AnalysisException] {
      parseAndResolve(v2)
    }
    assert(e.message.contains("you can only specify one of them."))
  }

  test("create table - byte length literal table name") {
    val sql = "CREATE TABLE 1m.2g(a INT) USING parquet"

    val expectedTableDesc = CatalogTable(
      identifier = TableIdentifier("2g", Some("1m")),
      tableType = CatalogTableType.MANAGED,
      storage = CatalogStorageFormat.empty,
      schema = new StructType().add("a", IntegerType),
      provider = Some("parquet"))

    parseAndResolve(sql) match {
      case CreateTableV1(tableDesc, _, None) =>
        assert(tableDesc == expectedTableDesc.copy(createTime = tableDesc.createTime))
      case other =>
        fail(s"Expected to parse ${classOf[CreateTableCommand].getClass.getName} from query," +
            s"got ${other.getClass.getName}: $sql")
    }
  }

  test("support for other types in OPTIONS") {
    val sql =
      """
        |CREATE TABLE table_name USING json
        |OPTIONS (a 1, b 0.1, c TRUE)
      """.stripMargin

    val expectedTableDesc = CatalogTable(
      identifier = TableIdentifier("table_name", Some("default")),
      tableType = CatalogTableType.MANAGED,
      storage = CatalogStorageFormat.empty.copy(
        properties = Map("a" -> "1", "b" -> "0.1", "c" -> "true")
      ),
      schema = new StructType,
      provider = Some("json")
    )

    parseAndResolve(sql) match {
      case CreateTableV1(tableDesc, _, None) =>
        assert(tableDesc == expectedTableDesc.copy(createTime = tableDesc.createTime))
      case other =>
        fail(s"Expected to parse ${classOf[CreateTableCommand].getClass.getName} from query," +
            s"got ${other.getClass.getName}: $sql")
    }
  }

  test("Test CTAS against data source tables") {
    val s1 =
      """
        |CREATE TABLE IF NOT EXISTS mydb.page_view
        |USING parquet
        |COMMENT 'This is the staging page view table'
        |LOCATION '/user/external/page_view'
        |TBLPROPERTIES ('p1'='v1', 'p2'='v2')
        |AS SELECT * FROM src
      """.stripMargin

    val s2 =
      """
        |CREATE TABLE IF NOT EXISTS mydb.page_view
        |USING parquet
        |LOCATION '/user/external/page_view'
        |COMMENT 'This is the staging page view table'
        |TBLPROPERTIES ('p1'='v1', 'p2'='v2')
        |AS SELECT * FROM src
      """.stripMargin

    val s3 =
      """
        |CREATE TABLE IF NOT EXISTS mydb.page_view
        |USING parquet
        |COMMENT 'This is the staging page view table'
        |LOCATION '/user/external/page_view'
        |TBLPROPERTIES ('p1'='v1', 'p2'='v2')
        |AS SELECT * FROM src
      """.stripMargin

    checkParsing(s1)
    checkParsing(s2)
    checkParsing(s3)

    def checkParsing(sql: String): Unit = {
      val (desc, exists) = extractTableDesc(sql)
      assert(exists)
      assert(desc.identifier.database.contains("mydb"))
      assert(desc.identifier.table == "page_view")
      assert(desc.storage.locationUri.contains(new URI("/user/external/page_view")))
      assert(desc.schema.isEmpty) // will be populated later when the table is actually created
      assert(desc.comment.contains("This is the staging page view table"))
      assert(desc.viewText.isEmpty)
      assert(desc.viewCatalogAndNamespace.isEmpty)
      assert(desc.viewQueryColumnNames.isEmpty)
      assert(desc.partitionColumnNames.isEmpty)
      assert(desc.provider.contains("parquet"))
      assert(desc.properties == Map("p1" -> "v1", "p2" -> "v2"))
    }
  }

  test("Test v2 CreateTable with known catalog in identifier") {
    val sql =
      s"""
         |CREATE TABLE IF NOT EXISTS testcat.mydb.table_name (
         |    id bigint,
         |    description string,
         |    point struct<x: double, y: double>)
         |USING parquet
         |COMMENT 'table comment'
         |TBLPROPERTIES ('p1'='v1', 'p2'='v2')
         |OPTIONS (path 's3://bucket/path/to/data', other 20)
      """.stripMargin

    parseAndResolve(sql) match {
      case create: CreateTable =>
        assert(create.name.asInstanceOf[ResolvedDBObjectName].catalog.name == "testcat")
        assert(create.name.asInstanceOf[ResolvedDBObjectName].nameParts.mkString(".") ==
          "mydb.table_name")
        assert(create.tableSchema == new StructType()
            .add("id", LongType)
            .add("description", StringType)
            .add("point", new StructType().add("x", DoubleType).add("y", DoubleType)))
        assert(create.partitioning.isEmpty)
        assert(create.ignoreIfExists)

      case other =>
        fail(s"Expected to parse ${classOf[CreateTable].getName} from query," +
            s"got ${other.getClass.getName}: $sql")
    }
  }

  test("Test v2 CreateTable with default catalog") {
    val sql =
      s"""
         |CREATE TABLE IF NOT EXISTS mydb.table_name (
         |    id bigint,
         |    description string,
         |    point struct<x: double, y: double>)
         |USING parquet
         |COMMENT 'table comment'
         |TBLPROPERTIES ('p1'='v1', 'p2'='v2')
         |OPTIONS (path 's3://bucket/path/to/data', other 20)
      """.stripMargin

    parseAndResolve(sql, withDefault = true) match {
      case create: CreateTable =>
        assert(create.name.asInstanceOf[ResolvedDBObjectName].catalog.name == "testcat")
        assert(create.name.asInstanceOf[ResolvedDBObjectName].nameParts.mkString(".") ==
          "mydb.table_name")
        assert(create.tableSchema == new StructType()
            .add("id", LongType)
            .add("description", StringType)
            .add("point", new StructType().add("x", DoubleType).add("y", DoubleType)))
        assert(create.partitioning.isEmpty)
        assert(create.ignoreIfExists)

      case other =>
        fail(s"Expected to parse ${classOf[CreateTable].getName} from query," +
            s"got ${other.getClass.getName}: $sql")
    }
  }

  test("Test v2 CreateTable with data source v2 provider and no default") {
    val sql =
      s"""
         |CREATE TABLE IF NOT EXISTS mydb.page_view (
         |    id bigint,
         |    description string,
         |    point struct<x: double, y: double>)
         |USING $v2Format
         |COMMENT 'This is the staging page view table'
         |LOCATION '/user/external/page_view'
         |TBLPROPERTIES ('p1'='v1', 'p2'='v2')
      """.stripMargin

    parseAndResolve(sql) match {
      case create: CreateTable =>
        assert(create.name.asInstanceOf[ResolvedDBObjectName].catalog.name ==
          CatalogManager.SESSION_CATALOG_NAME)
        assert(create.name.asInstanceOf[ResolvedDBObjectName].nameParts.mkString(".") ==
          "mydb.page_view")
        assert(create.tableSchema == new StructType()
            .add("id", LongType)
            .add("description", StringType)
            .add("point", new StructType().add("x", DoubleType).add("y", DoubleType)))
        assert(create.partitioning.isEmpty)
        assert(create.ignoreIfExists)

      case other =>
        fail(s"Expected to parse ${classOf[CreateTable].getName} from query," +
            s"got ${other.getClass.getName}: $sql")
    }
  }

  test("Test v2 CTAS with known catalog in identifier") {
    val sql =
      s"""
         |CREATE TABLE IF NOT EXISTS testcat.mydb.table_name
         |USING parquet
         |COMMENT 'table comment'
         |TBLPROPERTIES ('p1'='v1', 'p2'='v2')
         |OPTIONS (path 's3://bucket/path/to/data', other 20)
         |AS SELECT * FROM src
      """.stripMargin

    parseAndResolve(sql) match {
      case ctas: CreateTableAsSelect =>
        assert(ctas.name.asInstanceOf[ResolvedDBObjectName].catalog.name == "testcat")
        assert(
          ctas.name.asInstanceOf[ResolvedDBObjectName].nameParts.mkString(".") == "mydb.table_name"
        )
        assert(ctas.writeOptions.isEmpty)
        assert(ctas.partitioning.isEmpty)
        assert(ctas.ignoreIfExists)

      case other =>
        fail(s"Expected to parse ${classOf[CreateTableAsSelect].getName} from query," +
            s"got ${other.getClass.getName}: $sql")
    }
  }

  test("Test v2 CTAS with default catalog") {
    val sql =
      s"""
         |CREATE TABLE IF NOT EXISTS mydb.table_name
         |USING parquet
         |COMMENT 'table comment'
         |TBLPROPERTIES ('p1'='v1', 'p2'='v2')
         |OPTIONS (path 's3://bucket/path/to/data', other 20)
         |AS SELECT * FROM src
      """.stripMargin

    parseAndResolve(sql, withDefault = true) match {
      case ctas: CreateTableAsSelect =>
        assert(ctas.name.asInstanceOf[ResolvedDBObjectName].catalog.name == "testcat")
        assert(
          ctas.name.asInstanceOf[ResolvedDBObjectName].nameParts.mkString(".") == "mydb.table_name"
        )
        assert(ctas.writeOptions.isEmpty)
        assert(ctas.partitioning.isEmpty)
        assert(ctas.ignoreIfExists)

      case other =>
        fail(s"Expected to parse ${classOf[CreateTableAsSelect].getName} from query," +
            s"got ${other.getClass.getName}: $sql")
    }
  }

  test("Test v2 CTAS with data source v2 provider and no default") {
    val sql =
      s"""
        |CREATE TABLE IF NOT EXISTS mydb.page_view
        |USING $v2Format
        |COMMENT 'This is the staging page view table'
        |LOCATION '/user/external/page_view'
        |TBLPROPERTIES ('p1'='v1', 'p2'='v2')
        |AS SELECT * FROM src
      """.stripMargin

    parseAndResolve(sql) match {
      case ctas: CreateTableAsSelect =>
        assert(ctas.name.asInstanceOf[ResolvedDBObjectName].catalog.name ==
          CatalogManager.SESSION_CATALOG_NAME)
        assert(ctas.name.asInstanceOf[ResolvedDBObjectName].nameParts.mkString(".") ==
          "mydb.page_view")
        assert(ctas.writeOptions.isEmpty)
        assert(ctas.partitioning.isEmpty)
        assert(ctas.ignoreIfExists)

      case other =>
        fail(s"Expected to parse ${classOf[CreateTableAsSelect].getName} from query," +
            s"got ${other.getClass.getName}: $sql")
    }
  }

  test("drop table") {
    val tableName1 = "db.v1Table"
    val tableIdent1 = TableIdentifier("v1Table", Option("db"))
    val tableName2 = "v1Table"
    val tableIdent2 = TableIdentifier("v1Table", Some("default"))

    parseResolveCompare(s"DROP TABLE $tableName1",
      DropTableCommand(tableIdent1, ifExists = false, isView = false, purge = false))
    parseResolveCompare(s"DROP TABLE IF EXISTS $tableName1",
      DropTableCommand(tableIdent1, ifExists = true, isView = false, purge = false))
    parseResolveCompare(s"DROP TABLE $tableName2",
      DropTableCommand(tableIdent2, ifExists = false, isView = false, purge = false))
    parseResolveCompare(s"DROP TABLE IF EXISTS $tableName2",
      DropTableCommand(tableIdent2, ifExists = true, isView = false, purge = false))
    parseResolveCompare(s"DROP TABLE $tableName2 PURGE",
      DropTableCommand(tableIdent2, ifExists = false, isView = false, purge = true))
    parseResolveCompare(s"DROP TABLE IF EXISTS $tableName2 PURGE",
      DropTableCommand(tableIdent2, ifExists = true, isView = false, purge = true))
  }

  test("drop table in v2 catalog") {
    val tableName1 = "testcat.db.tab"
    val tableIdent1 = Identifier.of(Array("db"), "tab")
    val tableName2 = "testcat.tab"
    val tableIdent2 = Identifier.of(Array.empty, "tab")

    parseResolveCompare(s"DROP TABLE $tableName1",
      DropTable(ResolvedTable.create(testCat, tableIdent1, table), ifExists = false, purge = false))
    parseResolveCompare(s"DROP TABLE IF EXISTS $tableName1",
      DropTable(ResolvedTable.create(testCat, tableIdent1, table), ifExists = true, purge = false))
    parseResolveCompare(s"DROP TABLE $tableName2",
      DropTable(ResolvedTable.create(testCat, tableIdent2, table), ifExists = false, purge = false))
    parseResolveCompare(s"DROP TABLE IF EXISTS $tableName2",
      DropTable(ResolvedTable.create(testCat, tableIdent2, table), ifExists = true, purge = false))
  }

  test("drop view") {
    val viewName1 = "db.view"
    val viewIdent1 = TableIdentifier("view", Option("db"))
    val viewName2 = "view"
    val viewIdent2 = TableIdentifier("view", Option("default"))
    val tempViewName = "v"
    val tempViewIdent = TableIdentifier("v")

    parseResolveCompare(s"DROP VIEW $viewName1",
      DropTableCommand(viewIdent1, ifExists = false, isView = true, purge = false))
    parseResolveCompare(s"DROP VIEW IF EXISTS $viewName1",
      DropTableCommand(viewIdent1, ifExists = true, isView = true, purge = false))
    parseResolveCompare(s"DROP VIEW $viewName2",
      DropTableCommand(viewIdent2, ifExists = false, isView = true, purge = false))
    parseResolveCompare(s"DROP VIEW IF EXISTS $viewName2",
      DropTableCommand(viewIdent2, ifExists = true, isView = true, purge = false))
    parseResolveCompare(s"DROP VIEW $tempViewName",
      DropTableCommand(tempViewIdent, ifExists = false, isView = true, purge = false))
    parseResolveCompare(s"DROP VIEW IF EXISTS $tempViewName",
      DropTableCommand(tempViewIdent, ifExists = true, isView = true, purge = false))
  }

  test("drop view in v2 catalog") {
    intercept[AnalysisException] {
      parseAndResolve("DROP VIEW testcat.db.view", checkAnalysis = true)
    }.getMessage.toLowerCase(Locale.ROOT).contains(
      "view support in catalog has not been implemented")
  }

  // ALTER VIEW view_name SET TBLPROPERTIES ('comment' = new_comment);
  // ALTER VIEW view_name UNSET TBLPROPERTIES [IF EXISTS] ('comment', 'key');
  test("alter view: alter view properties") {
    val sql1_view = "ALTER VIEW view SET TBLPROPERTIES ('test' = 'test', " +
        "'comment' = 'new_comment')"
    val sql2_view = "ALTER VIEW view UNSET TBLPROPERTIES ('comment', 'test')"
    val sql3_view = "ALTER VIEW view UNSET TBLPROPERTIES IF EXISTS ('comment', 'test')"

    val parsed1_view = parseAndResolve(sql1_view)
    val parsed2_view = parseAndResolve(sql2_view)
    val parsed3_view = parseAndResolve(sql3_view)

    val tableIdent = TableIdentifier("view", Some("default"))
    val expected1_view = AlterTableSetPropertiesCommand(
      tableIdent, Map("test" -> "test", "comment" -> "new_comment"), isView = true)
    val expected2_view = AlterTableUnsetPropertiesCommand(
      tableIdent, Seq("comment", "test"), ifExists = false, isView = true)
    val expected3_view = AlterTableUnsetPropertiesCommand(
      tableIdent, Seq("comment", "test"), ifExists = true, isView = true)

    comparePlans(parsed1_view, expected1_view)
    comparePlans(parsed2_view, expected2_view)
    comparePlans(parsed3_view, expected3_view)
  }

  // ALTER TABLE table_name SET TBLPROPERTIES ('comment' = new_comment);
  // ALTER TABLE table_name UNSET TBLPROPERTIES [IF EXISTS] ('comment', 'key');
  test("alter table: alter table properties") {
    Seq("v1Table" -> true, "v2Table" -> false, "testcat.tab" -> false).foreach {
      case (tblName, useV1Command) =>
        val sql1 = s"ALTER TABLE $tblName SET TBLPROPERTIES ('test' = 'test', " +
          "'comment' = 'new_comment')"
        val sql2 = s"ALTER TABLE $tblName UNSET TBLPROPERTIES ('comment', 'test')"
        val sql3 = s"ALTER TABLE $tblName UNSET TBLPROPERTIES IF EXISTS ('comment', 'test')"

        val parsed1 = parseAndResolve(sql1)
        val parsed2 = parseAndResolve(sql2)
        val parsed3 = parseAndResolve(sql3)

        if (useV1Command) {
          val tableIdent = TableIdentifier(tblName, Some("default"))
          val expected1 = AlterTableSetPropertiesCommand(
            tableIdent, Map("test" -> "test", "comment" -> "new_comment"), isView = false)
          val expected2 = AlterTableUnsetPropertiesCommand(
            tableIdent, Seq("comment", "test"), ifExists = false, isView = false)
          val expected3 = AlterTableUnsetPropertiesCommand(
            tableIdent, Seq("comment", "test"), ifExists = true, isView = false)

          comparePlans(parsed1, expected1)
          comparePlans(parsed2, expected2)
          comparePlans(parsed3, expected3)
        } else {
          parsed1 match {
            case SetTableProperties(_: ResolvedTable, properties) =>
              assert(properties == Map(("test", "test"), ("comment", "new_comment")))
            case _ => fail(s"expect ${SetTableProperties.getClass.getName}")
          }

          parsed2 match {
            case UnsetTableProperties(_: ResolvedTable, propertyKeys, ifExists) =>
              assert(propertyKeys == Seq("comment", "test"))
              assert(!ifExists)
            case _ => fail(s"expect ${UnsetTableProperties.getClass.getName}")
          }

          parsed3 match {
            case UnsetTableProperties(_: ResolvedTable, propertyKeys, ifExists) =>
              assert(propertyKeys == Seq("comment", "test"))
              assert(ifExists)
            case _ => fail(s"expect ${UnsetTableProperties.getClass.getName}")
          }
        }
    }

    val sql4 = "ALTER TABLE non_exist SET TBLPROPERTIES ('test' = 'test')"
    val sql5 = "ALTER TABLE non_exist UNSET TBLPROPERTIES ('test')"
    val parsed4 = parseAndResolve(sql4)
    val parsed5 = parseAndResolve(sql5)

    // For non-existing tables, we convert it to v2 command with `UnresolvedV2Table`
    parsed4 match {
      case SetTableProperties(_: UnresolvedTable, _) => // OK
      case _ =>
        fail(s"Expect ${SetTableProperties.getClass.getName}, but got:\n" + parsed4.treeString)
    }
    parsed5 match {
      case UnsetTableProperties(_: UnresolvedTable, _, _) => // OK
      case _ =>
        fail(s"Expect ${UnsetTableProperties.getClass.getName}, but got:\n" + parsed5.treeString)
    }
  }

  test("support for other types in TBLPROPERTIES") {
    Seq("v1Table" -> true, "v2Table" -> false, "testcat.tab" -> false).foreach {
      case (tblName, useV1Command) =>
        val sql =
          s"""
            |ALTER TABLE $tblName
            |SET TBLPROPERTIES ('a' = 1, 'b' = 0.1, 'c' = TRUE)
          """.stripMargin
        val parsed = parseAndResolve(sql)
        if (useV1Command) {
          val expected = AlterTableSetPropertiesCommand(
            TableIdentifier(tblName, Some("default")),
            Map("a" -> "1", "b" -> "0.1", "c" -> "true"),
            isView = false)

          comparePlans(parsed, expected)
        } else {
          parsed match {
            case SetTableProperties(_: ResolvedTable, changes) =>
              assert(changes == Map(("a", "1"), ("b", "0.1"), ("c", "true")))
            case _ => fail("Expect AlterTable, but got:\n" + parsed.treeString)
          }
        }
    }
  }

  test("alter table: set location") {
    Seq("v1Table" -> true, "v2Table" -> false, "testcat.tab" -> false).foreach {
      case (tblName, useV1Command) =>
        val sql = s"ALTER TABLE $tblName SET LOCATION 'new location'"
        val parsed = parseAndResolve(sql)
        if (useV1Command) {
          val expected = AlterTableSetLocationCommand(
            TableIdentifier(tblName, Some("default")),
            None,
            "new location")
          comparePlans(parsed, expected)
        } else {
          parsed match {
            case SetTableLocation(_: ResolvedTable, _, location) =>
              assert(location === "new location")
            case _ =>
              fail(s"Expect ${SetTableLocation.getClass.getName}, but got:\n" + parsed.treeString)
          }
        }
    }
  }

  test("DESCRIBE relation") {
    Seq("v1Table" -> true, "v2Table" -> false, "testcat.tab" -> false).foreach {
      case (tblName, useV1Command) =>
        val sql1 = s"DESC TABLE $tblName"
        val sql2 = s"DESC TABLE EXTENDED $tblName"
        val parsed1 = parseAndResolve(sql1)
        val parsed2 = parseAndResolve(sql2)
        if (useV1Command) {
          val expected1 = DescribeTableCommand(
            TableIdentifier(tblName, Some("default")), Map.empty, false, parsed1.output)
          val expected2 = DescribeTableCommand(
            TableIdentifier(tblName, Some("default")), Map.empty, true, parsed2.output)

          comparePlans(parsed1, expected1)
          comparePlans(parsed2, expected2)
        } else {
          parsed1 match {
            case DescribeRelation(_: ResolvedTable, _, isExtended, _) =>
              assert(!isExtended)
            case _ => fail("Expect DescribeTable, but got:\n" + parsed1.treeString)
          }

          parsed2 match {
            case DescribeRelation(_: ResolvedTable, _, isExtended, _) =>
              assert(isExtended)
            case _ => fail("Expect DescribeTable, but got:\n" + parsed2.treeString)
          }
        }

        val sql3 = s"DESC TABLE $tblName PARTITION(a=1)"
        val parsed3 = parseAndResolve(sql3)
        if (useV1Command) {
          val expected3 = DescribeTableCommand(
            TableIdentifier(tblName, Some("default")), Map("a" -> "1"), false, parsed3.output)
          comparePlans(parsed3, expected3)
        } else {
          parsed3 match {
            case DescribeRelation(_: ResolvedTable, partitionSpec, isExtended, _) =>
              assert(!isExtended)
              assert(partitionSpec == Map("a" -> "1"))
            case _ => fail("Expect DescribeTable, but got:\n" + parsed2.treeString)
          }
        }
    }

    // use v1 command to describe views.
    val sql4 = "DESC TABLE v"
    val parsed4 = parseAndResolve(sql4)
    assert(parsed4.isInstanceOf[DescribeTableCommand])
  }

  test("DELETE FROM") {
    Seq("v2Table", "testcat.tab").foreach { tblName =>
      val sql1 = s"DELETE FROM $tblName"
      val sql2 = s"DELETE FROM $tblName where name='Robert'"
      val sql3 = s"DELETE FROM $tblName AS t where t.name='Robert'"
      val sql4 =
        s"""
           |WITH s(name) AS (SELECT 'Robert')
           |DELETE FROM $tblName AS t WHERE t.name IN (SELECT s.name FROM s)
         """.stripMargin

      val parsed1 = parseAndResolve(sql1)
      val parsed2 = parseAndResolve(sql2)
      val parsed3 = parseAndResolve(sql3)
      val parsed4 = parseAndResolve(sql4)

      parsed1 match {
        case DeleteFromTable(AsDataSourceV2Relation(_), Literal.TrueLiteral) =>
        case _ => fail("Expect DeleteFromTable, but got:\n" + parsed1.treeString)
      }

      parsed2 match {
        case DeleteFromTable(
          AsDataSourceV2Relation(_),
          EqualTo(name: UnresolvedAttribute, StringLiteral("Robert"))) =>
          assert(name.name == "name")
        case _ => fail("Expect DeleteFromTable, but got:\n" + parsed2.treeString)
      }

      parsed3 match {
        case DeleteFromTable(
          SubqueryAlias(AliasIdentifier("t", Seq()), AsDataSourceV2Relation(_)),
          EqualTo(name: UnresolvedAttribute, StringLiteral("Robert"))) =>
          assert(name.name == "t.name")
        case _ => fail("Expect DeleteFromTable, but got:\n" + parsed3.treeString)
      }

      parsed4 match {
        case DeleteFromTable(
            SubqueryAlias(AliasIdentifier("t", Seq()), AsDataSourceV2Relation(_)),
            InSubquery(values, query)) =>
          assert(values.size == 1 && values.head.isInstanceOf[UnresolvedAttribute])
          assert(values.head.asInstanceOf[UnresolvedAttribute].name == "t.name")
          query match {
            case ListQuery(Project(projects, SubqueryAlias(AliasIdentifier("s", Seq()),
                UnresolvedSubqueryColumnAliases(outputColumnNames, Project(_, _: OneRowRelation)))),
                _, _, _, _) =>
              assert(projects.size == 1 && projects.head.name == "s.name")
              assert(outputColumnNames.size == 1 && outputColumnNames.head == "name")
            case o => fail("Unexpected subquery: \n" + o.treeString)
          }

        case _ => fail("Expect DeleteFromTable, bug got:\n" + parsed4.treeString)
      }
    }
  }

  test("UPDATE TABLE") {
    Seq("v2Table", "testcat.tab").foreach { tblName =>
      val sql1 = s"UPDATE $tblName SET name='Robert', age=32"
      val sql2 = s"UPDATE $tblName AS t SET name='Robert', age=32"
      val sql3 = s"UPDATE $tblName AS t SET name='Robert', age=32 WHERE p=1"
      val sql4 =
        s"""
           |WITH s(name) AS (SELECT 'Robert')
           |UPDATE $tblName AS t
           |SET t.age=32
           |WHERE t.name IN (SELECT s.name FROM s)
         """.stripMargin
      val sql5 = s"UPDATE $tblName SET name=DEFAULT, age=DEFAULT"
      // Note: 'i' and 's' are the names of the columns in 'tblName'.
      val sql6 = s"UPDATE $tblName SET i=DEFAULT, s=DEFAULT"
      val sql7 = s"UPDATE defaultvalues SET i=DEFAULT, s=DEFAULT"
<<<<<<< HEAD
      // Note: 'i' is the correct column name, but since the table has ACCEPT_ANY_SCHEMA capability,
      // DEFAULT column resolution should skip this table.
      val sql8 = s"UPDATE v2TableWithAcceptAnySchemaCapability SET i=DEFAULT"
=======
      val sql8 = s"UPDATE $tblName SET name='Robert', age=32 WHERE p=DEFAULT"
>>>>>>> 569980c9

      val parsed1 = parseAndResolve(sql1)
      val parsed2 = parseAndResolve(sql2)
      val parsed3 = parseAndResolve(sql3)
      val parsed4 = parseAndResolve(sql4)
      val parsed5 = parseAndResolve(sql5)
      val parsed6 = parseAndResolve(sql6)
      val parsed7 = parseAndResolve(sql7, true)
      val parsed8 = parseAndResolve(sql8)

      parsed1 match {
        case UpdateTable(
            AsDataSourceV2Relation(_),
            Seq(Assignment(name: UnresolvedAttribute, StringLiteral("Robert")),
              Assignment(age: UnresolvedAttribute, IntegerLiteral(32))),
            None) =>
          assert(name.name == "name")
          assert(age.name == "age")

        case _ => fail("Expect UpdateTable, but got:\n" + parsed1.treeString)
      }

      parsed2 match {
        case UpdateTable(
            SubqueryAlias(AliasIdentifier("t", Seq()), AsDataSourceV2Relation(_)),
            Seq(Assignment(name: UnresolvedAttribute, StringLiteral("Robert")),
              Assignment(age: UnresolvedAttribute, IntegerLiteral(32))),
            None) =>
          assert(name.name == "name")
          assert(age.name == "age")

        case _ => fail("Expect UpdateTable, but got:\n" + parsed2.treeString)
      }

      parsed3 match {
        case UpdateTable(
            SubqueryAlias(AliasIdentifier("t", Seq()), AsDataSourceV2Relation(_)),
            Seq(Assignment(name: UnresolvedAttribute, StringLiteral("Robert")),
              Assignment(age: UnresolvedAttribute, IntegerLiteral(32))),
            Some(EqualTo(p: UnresolvedAttribute, IntegerLiteral(1)))) =>
          assert(name.name == "name")
          assert(age.name == "age")
          assert(p.name == "p")

        case _ => fail("Expect UpdateTable, but got:\n" + parsed3.treeString)
      }

      parsed4 match {
        case UpdateTable(SubqueryAlias(AliasIdentifier("t", Seq()), AsDataSourceV2Relation(_)),
          Seq(Assignment(key: UnresolvedAttribute, IntegerLiteral(32))),
          Some(InSubquery(values, query))) =>
          assert(key.name == "t.age")
          assert(values.size == 1 && values.head.isInstanceOf[UnresolvedAttribute])
          assert(values.head.asInstanceOf[UnresolvedAttribute].name == "t.name")
          query match {
            case ListQuery(Project(projects, SubqueryAlias(AliasIdentifier("s", Seq()),
                UnresolvedSubqueryColumnAliases(outputColumnNames, Project(_, _: OneRowRelation)))),
                _, _, _, _) =>
              assert(projects.size == 1 && projects.head.name == "s.name")
              assert(outputColumnNames.size == 1 && outputColumnNames.head == "name")
            case o => fail("Unexpected subquery: \n" + o.treeString)
          }

        case _ => fail("Expect UpdateTable, but got:\n" + parsed4.treeString)
      }

      parsed5 match {
        case UpdateTable(
          AsDataSourceV2Relation(_),
          Seq(
            Assignment(name: UnresolvedAttribute, UnresolvedAttribute(Seq("DEFAULT"))),
            Assignment(age: UnresolvedAttribute, UnresolvedAttribute(Seq("DEFAULT")))),
          None) =>
          assert(name.name == "name")
          assert(age.name == "age")

        case _ => fail("Expect UpdateTable, but got:\n" + parsed5.treeString)
      }

      parsed6 match {
        case UpdateTable(
          AsDataSourceV2Relation(_),
          Seq(
            // Note that when resolving DEFAULT column references, the analyzer will insert literal
            // NULL values if the corresponding table does not define an explicit default value for
            // that column. This is intended.
            Assignment(i: AttributeReference, AnsiCast(Literal(null, _), IntegerType, _)),
            Assignment(s: AttributeReference, AnsiCast(Literal(null, _), StringType, _))),
          None) =>
          assert(i.name == "i")
          assert(s.name == "s")

        case _ => fail("Expect UpdateTable, but got:\n" + parsed6.treeString)
      }

      parsed7 match {
        case UpdateTable(
          _,
          Seq(
            Assignment(i: AttributeReference, Literal(true, BooleanType)),
            Assignment(s: AttributeReference, Literal(42, IntegerType))),
          None) =>
          assert(i.name == "i")
          assert(s.name == "s")

        case _ => fail("Expect UpdateTable, but got:\n" + parsed7.treeString)
      }

<<<<<<< HEAD
      parsed8 match {
        case u: UpdateTable =>
          assert(u.assignments.size == 1)
          u.assignments(0).key match {
            case i: AttributeReference =>
              assert(i.name == "i")
          }
          u.assignments(0).value match {
            case d: UnresolvedAttribute =>
              assert(d.name == "DEFAULT")
          }

        case _ =>
          fail("Expect UpdateTable, but got:\n" + parsed8.treeString)
      }
=======
      assert(intercept[AnalysisException] {
        parseAndResolve(sql8)
      }.getMessage.contains(
        QueryCompilationErrors.defaultReferencesNotAllowedInUpdateWhereClause().getMessage))
>>>>>>> 569980c9
    }

    val sql1 = "UPDATE non_existing SET id=1"
    val parsed1 = parseAndResolve(sql1)
    parsed1 match {
      case u: UpdateTable =>
        assert(u.table.isInstanceOf[UnresolvedRelation])
      case _ => fail("Expect UpdateTable, but got:\n" + parsed1.treeString)
    }

    val sql2 = "UPDATE testcat.charvarchar SET c1='a', c2=1"
    val parsed2 = parseAndResolve(sql2)
    parsed2 match {
      case u: UpdateTable =>
        assert(u.assignments.length == 2)
        u.assignments(0).value match {
          case s: StaticInvoke =>
            assert(s.arguments.length == 2)
            assert(s.functionName == "charTypeWriteSideCheck")
          case other => fail("Expect StaticInvoke, but got: " + other)
        }
        u.assignments(1).value match {
          case s: StaticInvoke =>
            assert(s.arguments.length == 2)
            assert(s.arguments.head.isInstanceOf[AnsiCast])
            assert(s.functionName == "varcharTypeWriteSideCheck")
          case other => fail("Expect StaticInvoke, but got: " + other)
        }
      case _ => fail("Expect UpdateTable, but got:\n" + parsed2.treeString)
    }
  }

  test("SPARK-38869 INSERT INTO table with ACCEPT_ANY_SCHEMA capability") {
    // Note: 'i' is the correct column name, but since the table has ACCEPT_ANY_SCHEMA capability,
    // DEFAULT column resolution should skip this table.
    val sql1 = s"INSERT INTO v2TableWithAcceptAnySchemaCapability VALUES(DEFAULT)"
    val sql2 = s"INSERT INTO v2TableWithAcceptAnySchemaCapability SELECT DEFAULT"
    val parsed1 = parseAndResolve(sql1)
    val parsed2 = parseAndResolve(sql2)
    parsed1 match {
      case InsertIntoStatement(
        _, _, _,
        UnresolvedInlineTable(_, Seq(Seq(UnresolvedAttribute(Seq("DEFAULT"))))),
        _, _) =>

      case _ => fail("Expect UpdateTable, but got:\n" + parsed1.treeString)
    }
    parsed2 match {
      case InsertIntoStatement(
        _, _, _,
        Project(Seq(UnresolvedAttribute(Seq("DEFAULT"))), _),
        _, _) =>

      case _ => fail("Expect UpdateTable, but got:\n" + parsed1.treeString)
    }
  }

  test("alter table: alter column") {
    Seq("v1Table" -> true, "v2Table" -> false, "testcat.tab" -> false).foreach {
      case (tblName, useV1Command) =>
        val sql1 = s"ALTER TABLE $tblName ALTER COLUMN i TYPE bigint"
        val sql2 = s"ALTER TABLE $tblName ALTER COLUMN i COMMENT 'new comment'"

        val parsed1 = parseAndResolve(sql1)
        val parsed2 = parseAndResolve(sql2)

        if (useV1Command) {
          val tableIdent = TableIdentifier(tblName, Some("default"))
          val oldColumn = StructField("i", IntegerType)
          val newColumn = StructField("i", LongType)
          val expected1 = AlterTableChangeColumnCommand(
            tableIdent, "i", newColumn)
          val expected2 = AlterTableChangeColumnCommand(
            tableIdent, "i", oldColumn.withComment("new comment"))

          comparePlans(parsed1, expected1)
          comparePlans(parsed2, expected2)

          val sql3 = s"ALTER TABLE $tblName ALTER COLUMN j COMMENT 'new comment'"
          val e1 = intercept[AnalysisException] {
            parseAndResolve(sql3)
          }
          assert(e1.getMessage.contains("Missing field j in table spark_catalog.default.v1Table"))

          val sql4 = s"ALTER TABLE $tblName ALTER COLUMN point.x TYPE bigint"
          val e2 = intercept[AnalysisException] {
            parseAndResolve(sql4)
          }
          assert(e2.getMessage.contains(
            "ALTER COLUMN with qualified column is only supported with v2 tables"))
        } else {
          parsed1 match {
            case AlterColumn(
                _: ResolvedTable,
                column: ResolvedFieldName,
                Some(LongType),
                None,
                None,
                None,
                None) =>
              assert(column.name == Seq("i"))
            case _ => fail("expect AlterTableAlterColumn")
          }

          parsed2 match {
            case AlterColumn(
                _: ResolvedTable,
                column: ResolvedFieldName,
                None,
                None,
                Some("new comment"),
                None,
                None) =>
              assert(column.name == Seq("i"))
            case _ => fail("expect AlterTableAlterColumn")
          }
        }
    }

    val sql = s"ALTER TABLE v1HiveTable ALTER COLUMN i TYPE char(1)"
    val newColumnWithCleanedType = StructField("i", CharType(1), true)
    val expected = AlterTableChangeColumnCommand(
      TableIdentifier("v1HiveTable", Some("default")), "i", newColumnWithCleanedType)
    val parsed = parseAndResolve(sql)
    comparePlans(parsed, expected)
  }

  test("alter table: alter column action is not specified") {
    val e = intercept[AnalysisException] {
      parseAndResolve("ALTER TABLE v1Table ALTER COLUMN i")
    }
    assert(e.getMessage.contains(
      "ALTER TABLE table ALTER COLUMN requires a TYPE, a SET/DROP, a COMMENT, or a FIRST/AFTER"))
  }

  test("alter table: alter column case sensitivity for v1 table") {
    val tblName = "v1Table"
    Seq(true, false).foreach { caseSensitive =>
      withSQLConf(SQLConf.CASE_SENSITIVE.key -> caseSensitive.toString) {
        val sql = s"ALTER TABLE $tblName ALTER COLUMN I COMMENT 'new comment'"
        if (caseSensitive) {
          val e = intercept[AnalysisException] {
            parseAndResolve(sql)
          }
          assert(e.getMessage.contains("Missing field I in table spark_catalog.default.v1Table"))
        } else {
          val actual = parseAndResolve(sql)
          val expected = AlterTableChangeColumnCommand(
            TableIdentifier(tblName, Some("default")),
            "i",
            StructField("i", IntegerType).withComment("new comment"))
          comparePlans(actual, expected)
        }
      }
    }
  }

  test("alter table: hive style change column") {
    Seq("v2Table", "testcat.tab").foreach { tblName =>
      parseAndResolve(s"ALTER TABLE $tblName CHANGE COLUMN i i int COMMENT 'an index'") match {
        case AlterColumn(
            _: ResolvedTable, _: ResolvedFieldName, None, None, Some(comment), None, None) =>
          assert(comment == "an index")
        case _ => fail("expect AlterTableAlterColumn with comment change only")
      }

      parseAndResolve(s"ALTER TABLE $tblName CHANGE COLUMN i i long COMMENT 'an index'") match {
        case AlterColumn(
            _: ResolvedTable, _: ResolvedFieldName, Some(dataType), None, Some(comment), None,
            None) =>
          assert(comment == "an index")
          assert(dataType == LongType)
        case _ => fail("expect AlterTableAlterColumn with type and comment changes")
      }
    }
  }

  val DSV2ResolutionTests = {
    val v2SessionCatalogTable = s"${CatalogManager.SESSION_CATALOG_NAME}.default.v2Table"
    Seq(
      ("ALTER TABLE testcat.tab ALTER COLUMN i TYPE bigint", false),
      ("ALTER TABLE tab ALTER COLUMN i TYPE bigint", false),
      (s"ALTER TABLE $v2SessionCatalogTable ALTER COLUMN i TYPE bigint", true),
      ("INSERT INTO TABLE tab VALUES (1, 'a')", false),
      ("INSERT INTO TABLE testcat.tab VALUES (1, 'a')", false),
      (s"INSERT INTO TABLE $v2SessionCatalogTable VALUES (1, 'a')", true),
      ("DESC TABLE tab", false),
      ("DESC TABLE testcat.tab", false),
      (s"DESC TABLE $v2SessionCatalogTable", true),
      ("SHOW TBLPROPERTIES tab", false),
      ("SHOW TBLPROPERTIES testcat.tab", false),
      (s"SHOW TBLPROPERTIES $v2SessionCatalogTable", true),
      ("SELECT * from tab", false),
      ("SELECT * from testcat.tab", false),
      (s"SELECT * from $v2SessionCatalogTable", true)
    )
  }

  DSV2ResolutionTests.foreach { case (sql, isSessionCatalog) =>
    test(s"Data source V2 relation resolution '$sql'") {
      val parsed = parseAndResolve(sql, withDefault = true)
      val catalog = if (isSessionCatalog) v2SessionCatalog else testCat
      val tableIdent = if (isSessionCatalog) "v2Table" else "tab"
      parsed match {
        case AlterColumn(r: ResolvedTable, _, _, _, _, _, _) =>
          assert(r.catalog == catalog)
          assert(r.identifier.name() == tableIdent)
        case Project(_, AsDataSourceV2Relation(r)) =>
          assert(r.catalog.exists(_ == catalog))
          assert(r.identifier.exists(_.name() == tableIdent))
        case AppendData(r: DataSourceV2Relation, _, _, _, _) =>
          assert(r.catalog.exists(_ == catalog))
          assert(r.identifier.exists(_.name() == tableIdent))
        case DescribeRelation(r: ResolvedTable, _, _, _) =>
          assert(r.catalog == catalog)
          assert(r.identifier.name() == tableIdent)
        case ShowTableProperties(r: ResolvedTable, _, _) =>
          assert(r.catalog == catalog)
          assert(r.identifier.name() == tableIdent)
        case ShowTablePropertiesCommand(t: TableIdentifier, _, _) =>
          assert(t.identifier == tableIdent)
      }
    }
  }

  test("MERGE INTO TABLE - primary") {
    def checkResolution(
        target: LogicalPlan,
        source: LogicalPlan,
        mergeCondition: Expression,
        deleteCondAttr: Option[AttributeReference],
        updateCondAttr: Option[AttributeReference],
        insertCondAttr: Option[AttributeReference],
        updateAssigns: Seq[Assignment],
        insertAssigns: Seq[Assignment],
        starInUpdate: Boolean = false): Unit = {
      val ti = target.output.find(_.name == "i").get.asInstanceOf[AttributeReference]
      val ts = target.output.find(_.name == "s").get.asInstanceOf[AttributeReference]
      val si = source.output.find(_.name == "i").get.asInstanceOf[AttributeReference]
      val ss = source.output.find(_.name == "s").get.asInstanceOf[AttributeReference]

      mergeCondition match {
        case EqualTo(l: AttributeReference, r: AttributeReference) =>
          assert(l.sameRef(ti) && r.sameRef(si))
        case Literal(_, BooleanType) => // this is acceptable as a merge condition
        case other => fail("unexpected merge condition " + other)
      }

      deleteCondAttr.foreach(a => assert(a.sameRef(ts)))
      updateCondAttr.foreach(a => assert(a.sameRef(ts)))
      insertCondAttr.foreach(a => assert(a.sameRef(ss)))

      if (starInUpdate) {
        assert(updateAssigns.size == 2)
        assert(updateAssigns(0).key.asInstanceOf[AttributeReference].sameRef(ti))
        assert(updateAssigns(0).value.asInstanceOf[AttributeReference].sameRef(si))
        assert(updateAssigns(1).key.asInstanceOf[AttributeReference].sameRef(ts))
        assert(updateAssigns(1).value.asInstanceOf[AttributeReference].sameRef(ss))
      } else {
        assert(updateAssigns.size == 1)
        assert(updateAssigns.head.key.asInstanceOf[AttributeReference].sameRef(ts))
        assert(updateAssigns.head.value.asInstanceOf[AttributeReference].sameRef(ss))
      }
      assert(insertAssigns.size == 2)
      assert(insertAssigns(0).key.asInstanceOf[AttributeReference].sameRef(ti))
      assert(insertAssigns(0).value.asInstanceOf[AttributeReference].sameRef(si))
      assert(insertAssigns(1).key.asInstanceOf[AttributeReference].sameRef(ts))
      assert(insertAssigns(1).value.asInstanceOf[AttributeReference].sameRef(ss))
    }

    Seq(("v2Table", "v2Table1"), ("testcat.tab", "testcat.tab1")).foreach {
      case(target, source) =>
        // basic
        val sql1 =
          s"""
             |MERGE INTO $target AS target
             |USING $source AS source
             |ON target.i = source.i
             |WHEN MATCHED AND (target.s='delete') THEN DELETE
             |WHEN MATCHED AND (target.s='update') THEN UPDATE SET target.s = source.s
             |WHEN NOT MATCHED AND (source.s='insert')
             |  THEN INSERT (target.i, target.s) values (source.i, source.s)
           """.stripMargin
        parseAndResolve(sql1) match {
          case MergeIntoTable(
              SubqueryAlias(AliasIdentifier("target", Seq()), AsDataSourceV2Relation(target)),
              SubqueryAlias(AliasIdentifier("source", Seq()), AsDataSourceV2Relation(source)),
              mergeCondition,
              Seq(DeleteAction(Some(EqualTo(dl: AttributeReference, StringLiteral("delete")))),
                UpdateAction(Some(EqualTo(ul: AttributeReference, StringLiteral("update"))),
                  updateAssigns)),
              Seq(InsertAction(Some(EqualTo(il: AttributeReference, StringLiteral("insert"))),
                insertAssigns))) =>
            checkResolution(target, source, mergeCondition, Some(dl), Some(ul), Some(il),
              updateAssigns, insertAssigns)

          case other => fail("Expect MergeIntoTable, but got:\n" + other.treeString)
        }

        // star
        val sql2 =
          s"""
             |MERGE INTO $target AS target
             |USING $source AS source
             |ON target.i = source.i
             |WHEN MATCHED AND (target.s='delete') THEN DELETE
             |WHEN MATCHED AND (target.s='update') THEN UPDATE SET *
             |WHEN NOT MATCHED AND (source.s='insert') THEN INSERT *
           """.stripMargin
        parseAndResolve(sql2) match {
          case MergeIntoTable(
              SubqueryAlias(AliasIdentifier("target", Seq()), AsDataSourceV2Relation(target)),
              SubqueryAlias(AliasIdentifier("source", Seq()), AsDataSourceV2Relation(source)),
              mergeCondition,
              Seq(DeleteAction(Some(EqualTo(dl: AttributeReference, StringLiteral("delete")))),
                UpdateAction(Some(EqualTo(ul: AttributeReference,
                  StringLiteral("update"))), updateAssigns)),
              Seq(InsertAction(Some(EqualTo(il: AttributeReference, StringLiteral("insert"))),
                insertAssigns))) =>
            checkResolution(target, source, mergeCondition, Some(dl), Some(ul), Some(il),
              updateAssigns, insertAssigns, starInUpdate = true)

          case other => fail("Expect MergeIntoTable, but got:\n" + other.treeString)
        }

        // merge with star should get resolved into specific actions even if there
        // is no other unresolved expression in the merge
        parseAndResolve(s"""
             |MERGE INTO $target AS target
             |USING $source AS source
             |ON true
             |WHEN MATCHED THEN UPDATE SET *
             |WHEN NOT MATCHED THEN INSERT *
           """.stripMargin) match {
          case MergeIntoTable(
              SubqueryAlias(AliasIdentifier("target", Seq()), AsDataSourceV2Relation(target)),
              SubqueryAlias(AliasIdentifier("source", Seq()), AsDataSourceV2Relation(source)),
              mergeCondition,
              Seq(UpdateAction(None, updateAssigns)),
              Seq(InsertAction(None, insertAssigns))) =>

            checkResolution(target, source, mergeCondition, None, None, None,
              updateAssigns, insertAssigns, starInUpdate = true)

          case other => fail("Expect MergeIntoTable, but got:\n" + other.treeString)
        }

        // no additional conditions
        val sql3 =
          s"""
             |MERGE INTO $target AS target
             |USING $source AS source
             |ON target.i = source.i
             |WHEN MATCHED AND (target.s='delete') THEN DELETE
             |WHEN MATCHED THEN UPDATE SET target.s = source.s
             |WHEN NOT MATCHED THEN INSERT (target.i, target.s) values (source.i, source.s)
           """.stripMargin
        parseAndResolve(sql3) match {
          case MergeIntoTable(
              SubqueryAlias(AliasIdentifier("target", Seq()), AsDataSourceV2Relation(target)),
              SubqueryAlias(AliasIdentifier("source", Seq()), AsDataSourceV2Relation(source)),
              mergeCondition,
              Seq(DeleteAction(Some(_)), UpdateAction(None, updateAssigns)),
              Seq(InsertAction(None, insertAssigns))) =>
            checkResolution(target, source, mergeCondition, None, None, None,
              updateAssigns, insertAssigns)

          case other => fail("Expect MergeIntoTable, but got:\n" + other.treeString)
        }

        // using subquery
        val sql4 =
          s"""
             |MERGE INTO $target AS target
             |USING (SELECT * FROM $source) AS source
             |ON target.i = source.i
             |WHEN MATCHED AND (target.s='delete') THEN DELETE
             |WHEN MATCHED AND (target.s='update') THEN UPDATE SET target.s = source.s
             |WHEN NOT MATCHED AND (source.s='insert')
             |  THEN INSERT (target.i, target.s) values (source.i, source.s)
           """.stripMargin
        parseAndResolve(sql4) match {
          case MergeIntoTable(
              SubqueryAlias(AliasIdentifier("target", Seq()), AsDataSourceV2Relation(target)),
              SubqueryAlias(AliasIdentifier("source", Seq()), source: Project),
              mergeCondition,
              Seq(DeleteAction(Some(EqualTo(dl: AttributeReference, StringLiteral("delete")))),
                UpdateAction(Some(EqualTo(ul: AttributeReference, StringLiteral("update"))),
                  updateAssigns)),
              Seq(InsertAction(Some(EqualTo(il: AttributeReference, StringLiteral("insert"))),
                insertAssigns))) =>
            checkResolution(target, source, mergeCondition, Some(dl), Some(ul), Some(il),
              updateAssigns, insertAssigns)

          case other => fail("Expect MergeIntoTable, but got:\n" + other.treeString)
        }

        // cte
        val sql5 =
          s"""
             |WITH source(s, i) AS
             | (SELECT * FROM $source)
             |MERGE INTO $target AS target
             |USING source
             |ON target.i = source.i
             |WHEN MATCHED AND (target.s='delete') THEN DELETE
             |WHEN MATCHED AND (target.s='update') THEN UPDATE SET target.s = source.s
             |WHEN NOT MATCHED AND (source.s='insert')
             |THEN INSERT (target.i, target.s) values (source.i, source.s)
           """.stripMargin
        parseAndResolve(sql5) match {
          case MergeIntoTable(
              SubqueryAlias(AliasIdentifier("target", Seq()), AsDataSourceV2Relation(target)),
              SubqueryAlias(AliasIdentifier("source", Seq()), source: Project),
              mergeCondition,
              Seq(DeleteAction(Some(EqualTo(dl: AttributeReference, StringLiteral("delete")))),
                UpdateAction(Some(EqualTo(ul: AttributeReference, StringLiteral("update"))),
                  updateAssigns)),
              Seq(InsertAction(Some(EqualTo(il: AttributeReference, StringLiteral("insert"))),
                insertAssigns))) =>
            assert(source.output.map(_.name) == Seq("s", "i"))
            checkResolution(target, source, mergeCondition, Some(dl), Some(ul), Some(il),
              updateAssigns, insertAssigns)

          case other => fail("Expect MergeIntoTable, but got:\n" + other.treeString)
        }

        // default columns (implicit)
        val sql6 =
          s"""
             |MERGE INTO $target AS target
             |USING $source AS source
             |ON target.i = source.i
             |WHEN MATCHED AND (target.s='delete') THEN DELETE
             |WHEN MATCHED AND (target.s='update')
             |  THEN UPDATE SET target.s = DEFAULT
             |WHEN NOT MATCHED AND (source.s='insert')
             |  THEN INSERT (target.i, target.s) values (DEFAULT, DEFAULT)
           """.stripMargin
        parseAndResolve(sql6) match {
          case m: MergeIntoTable =>
            val source = m.sourceTable
            val target = m.targetTable
            val ti = target.output.find(_.name == "i").get.asInstanceOf[AttributeReference]
            val si = source.output.find(_.name == "i").get.asInstanceOf[AttributeReference]
            m.mergeCondition match {
              case EqualTo(l: AttributeReference, r: AttributeReference) =>
                assert(l.sameRef(ti) && r.sameRef(si))
              case Literal(_, BooleanType) => // this is acceptable as a merge condition
              case other => fail("unexpected merge condition " + other)
            }
            assert(m.matchedActions.length == 2)
            val first = m.matchedActions(0)
            first match {
              case DeleteAction(Some(EqualTo(_: AttributeReference, StringLiteral("delete")))) =>
              case other => fail("unexpected first matched action " + other)
            }
            val second = m.matchedActions(1)
            second match {
              case UpdateAction(Some(EqualTo(_: AttributeReference, StringLiteral("update"))),
                  Seq(Assignment(
                    _: AttributeReference, AnsiCast(Literal(null, _), StringType, _)))) =>
              case other => fail("unexpected second matched action " + other)
            }
            assert(m.notMatchedActions.length == 1)
            val negative = m.notMatchedActions(0)
            negative match {
              case InsertAction(Some(EqualTo(_: AttributeReference, StringLiteral("insert"))),
              Seq(Assignment(i: AttributeReference, AnsiCast(Literal(null, _), IntegerType, _)),
              Assignment(s: AttributeReference, AnsiCast(Literal(null, _), StringType, _)))) =>
                assert(i.name == "i")
                assert(s.name == "s")
              case other => fail("unexpected not matched action " + other)
            }

          case other =>
            fail("Expect MergeIntoTable, but got:\n" + other.treeString)
        }
    }


    // default columns (explicit)
    val mergeDefault1 =
      s"""
         |MERGE INTO defaultvalues AS target
         |USING v2Table1 AS source
         |ON target.i = source.i
         |WHEN MATCHED AND (target.s='delete') THEN DELETE
         |WHEN MATCHED AND (target.s='update')
         |  THEN UPDATE SET target.s = DEFAULT
         |WHEN NOT MATCHED AND (source.s='insert')
         |  THEN INSERT (target.i, target.s) values (DEFAULT, DEFAULT)
           """.stripMargin
    parseAndResolve(mergeDefault1, true) match {
      case m: MergeIntoTable =>
        val cond = m.mergeCondition
        cond match {
          case EqualTo(l: UnresolvedAttribute, r: UnresolvedAttribute) =>
            assert(l.nameParts.last == "i")
            assert(r.nameParts.last == "i")
          case Literal(_, BooleanType) => // this is acceptable as a merge condition
          case other => fail("unexpected merge condition " + other)
        }
        assert(m.matchedActions.length == 2)
        val first = m.matchedActions(0)
        first match {
          case DeleteAction(Some(EqualTo(_: UnresolvedAttribute, StringLiteral("delete")))) =>
          case other => fail("unexpected first matched action " + other)
        }
        val second = m.matchedActions(1)
        second match {
          case UpdateAction(Some(EqualTo(_: UnresolvedAttribute, StringLiteral("update"))),
          Seq(Assignment(_: UnresolvedAttribute, Literal(42, IntegerType)))) =>
          case other => fail("unexpected second matched action " + other)
        }
        assert(m.notMatchedActions.length == 1)
        val negative = m.notMatchedActions(0)
        negative match {
          case InsertAction(Some(EqualTo(_: UnresolvedAttribute, StringLiteral("insert"))),
          Seq(
          Assignment(_: UnresolvedAttribute, Literal(true, BooleanType)),
          Assignment(_: UnresolvedAttribute, Literal(42, IntegerType)))) =>
          case other => fail("unexpected not matched action " + other)
        }

      case other =>
        fail("Expect MergeIntoTable, but got:\n" + other.treeString)
    }
    val mergeDefault2 =
      s"""
         |MERGE INTO defaultvalues AS target
         |USING testcat.tab1 AS source
         |ON target.i = source.i
         |WHEN MATCHED AND (target.s = 31) THEN DELETE
         |WHEN MATCHED AND (target.s = 31)
         |  THEN UPDATE SET target.s = DEFAULT
         |WHEN NOT MATCHED AND (source.s='insert')
         |  THEN INSERT (target.i, target.s) values (DEFAULT, DEFAULT)
           """.stripMargin
    parseAndResolve(mergeDefault2, true) match {
      case m: MergeIntoTable =>
        val cond = m.mergeCondition
        cond match {
          case EqualTo(Cast(l: AttributeReference, IntegerType, _, _), r: AttributeReference) =>
            assert(l.name == "i")
            assert(r.name == "i")
          case Literal(_, BooleanType) => // this is acceptable as a merge condition
          case other => fail("unexpected merge condition " + other)
        }
        assert(m.matchedActions.length == 2)
        val first = m.matchedActions(0)
        first match {
          case DeleteAction(Some(EqualTo(_: AttributeReference, Literal(31, IntegerType)))) =>
          case other => fail("unexpected first matched action " + other)
        }
        val second = m.matchedActions(1)
        second match {
          case UpdateAction(Some(EqualTo(_: AttributeReference, Literal(31, IntegerType))),
          Seq(Assignment(_: AttributeReference, Literal(42, IntegerType)))) =>
          case other => fail("unexpected second matched action " + other)
        }
        assert(m.notMatchedActions.length == 1)
        val negative = m.notMatchedActions(0)
        negative match {
          case InsertAction(Some(EqualTo(_: AttributeReference, StringLiteral("insert"))),
          Seq(Assignment(_: AttributeReference, Literal(true, BooleanType)),
          Assignment(_: AttributeReference, Literal(42, IntegerType)))) =>
          case other => fail("unexpected not matched action " + other)
        }

      case other =>
        fail("Expect MergeIntoTable, but got:\n" + other.treeString)
    }

    // no aliases
    Seq(("v2Table", "v2Table1"), ("testcat.tab", "testcat.tab1")).foreach { pair =>

      val target = pair._1
      val source = pair._2

      val sql1 =
        s"""
           |MERGE INTO $target
           |USING $source
           |ON 1 = 1
           |WHEN MATCHED AND (${target}.s='delete') THEN DELETE
           |WHEN MATCHED THEN UPDATE SET s = 1
           |WHEN NOT MATCHED AND (s = 'a') THEN INSERT (i) values (i)
         """.stripMargin

      parseAndResolve(sql1) match {
        case MergeIntoTable(
            AsDataSourceV2Relation(target),
            AsDataSourceV2Relation(source),
            _,
            Seq(DeleteAction(Some(_)), UpdateAction(None, updateAssigns)),
            Seq(InsertAction(
              Some(EqualTo(il: AttributeReference, StringLiteral("a"))),
              insertAssigns))) =>
          val ti = target.output.find(_.name == "i").get
          val ts = target.output.find(_.name == "s").get
          val si = source.output.find(_.name == "i").get
          val ss = source.output.find(_.name == "s").get

          // INSERT condition is resolved with source table only, so column `s` is not ambiguous.
          assert(il.sameRef(ss))
          assert(updateAssigns.size == 1)
          // UPDATE key is resolved with target table only, so column `s` is not ambiguous.
          assert(updateAssigns.head.key.asInstanceOf[AttributeReference].sameRef(ts))
          assert(insertAssigns.size == 1)
          // INSERT key is resolved with target table only, so column `i` is not ambiguous.
          assert(insertAssigns.head.key.asInstanceOf[AttributeReference].sameRef(ti))
          // INSERT value is resolved with source table only, so column `i` is not ambiguous.
          assert(insertAssigns.head.value.asInstanceOf[AttributeReference].sameRef(si))

        case p => fail("Expect MergeIntoTable, but got:\n" + p.treeString)
      }

      val sql2 =
        s"""
           |MERGE INTO $target
           |USING $source
           |ON i = 1
           |WHEN MATCHED THEN DELETE
         """.stripMargin
      // merge condition is resolved with both target and source tables, and we can't
      // resolve column `i` as it's ambiguous.
      val e2 = intercept[AnalysisException](parseAndResolve(sql2))
      assert(e2.message.contains("Reference 'i' is ambiguous"))

      val sql3 =
        s"""
           |MERGE INTO $target
           |USING $source
           |ON 1 = 1
           |WHEN MATCHED AND (s='delete') THEN DELETE
         """.stripMargin
      // delete condition is resolved with both target and source tables, and we can't
      // resolve column `s` as it's ambiguous.
      val e3 = intercept[AnalysisException](parseAndResolve(sql3))
      assert(e3.message.contains("Reference 's' is ambiguous"))

      val sql4 =
        s"""
           |MERGE INTO $target
           |USING $source
           |ON 1 = 1
           |WHEN MATCHED AND (s = 'a') THEN UPDATE SET i = 1
         """.stripMargin
      // update condition is resolved with both target and source tables, and we can't
      // resolve column `s` as it's ambiguous.
      val e4 = intercept[AnalysisException](parseAndResolve(sql4))
      assert(e4.message.contains("Reference 's' is ambiguous"))

      val sql5 =
        s"""
           |MERGE INTO $target
           |USING $source
           |ON 1 = 1
           |WHEN MATCHED THEN UPDATE SET s = s
         """.stripMargin
      // update value is resolved with both target and source tables, and we can't
      // resolve column `s` as it's ambiguous.
      val e5 = intercept[AnalysisException](parseAndResolve(sql5))
      assert(e5.message.contains("Reference 's' is ambiguous"))
    }

    val sql1 =
      s"""
         |MERGE INTO non_exist_target
         |USING non_exist_source
         |ON target.i = source.i
         |WHEN MATCHED AND (non_exist_target.s='delete') THEN DELETE
         |WHEN MATCHED THEN UPDATE SET *
         |WHEN NOT MATCHED THEN INSERT *
       """.stripMargin
    val parsed = parseAndResolve(sql1)
    parsed match {
      case u: MergeIntoTable =>
        assert(u.targetTable.isInstanceOf[UnresolvedRelation])
        assert(u.sourceTable.isInstanceOf[UnresolvedRelation])
      case _ => fail("Expect MergeIntoTable, but got:\n" + parsed.treeString)
    }

    // UPDATE * with incompatible schema between source and target tables.
    val sql2 =
      """
         |MERGE INTO testcat.tab
         |USING testcat.tab2
         |ON 1 = 1
         |WHEN MATCHED THEN UPDATE SET *
         |""".stripMargin
    val e2 = intercept[AnalysisException](parseAndResolve(sql2))
    assert(e2.message.contains(
      "cannot resolve s in MERGE command given columns [testcat.tab2.i, testcat.tab2.x]"))

    // INSERT * with incompatible schema between source and target tables.
    val sql3 =
      """
        |MERGE INTO testcat.tab
        |USING testcat.tab2
        |ON 1 = 1
        |WHEN NOT MATCHED THEN INSERT *
        |""".stripMargin
    val e3 = intercept[AnalysisException](parseAndResolve(sql3))
    assert(e3.message.contains(
      "cannot resolve s in MERGE command given columns [testcat.tab2.i, testcat.tab2.x]"))

    val sql4 =
      """
        |MERGE INTO testcat.charvarchar
        |USING testcat.tab2
        |ON 1 = 1
        |WHEN MATCHED THEN UPDATE SET c1='a', c2=1
        |WHEN NOT MATCHED THEN INSERT (c1, c2) VALUES ('b', 2)
        |""".stripMargin
    val parsed4 = parseAndResolve(sql4)
    parsed4 match {
      case m: MergeIntoTable =>
        assert(m.matchedActions.length == 1)
        m.matchedActions.head match {
          case UpdateAction(_, Seq(
          Assignment(_, s1: StaticInvoke), Assignment(_, s2: StaticInvoke))) =>
            assert(s1.arguments.length == 2)
            assert(s1.functionName == "charTypeWriteSideCheck")
            assert(s2.arguments.length == 2)
            assert(s2.arguments.head.isInstanceOf[AnsiCast])
            assert(s2.functionName == "varcharTypeWriteSideCheck")
          case other => fail("Expect UpdateAction, but got: " + other)
        }
        assert(m.notMatchedActions.length == 1)
        m.notMatchedActions.head match {
          case InsertAction(_, Seq(
          Assignment(_, s1: StaticInvoke), Assignment(_, s2: StaticInvoke))) =>
            assert(s1.arguments.length == 2)
            assert(s1.functionName == "charTypeWriteSideCheck")
            assert(s2.arguments.length == 2)
            assert(s2.arguments.head.isInstanceOf[AnsiCast])
            assert(s2.functionName == "varcharTypeWriteSideCheck")
          case other => fail("Expect UpdateAction, but got: " + other)
        }
      case other => fail("Expect MergeIntoTable, but got:\n" + other.treeString)
    }
  }

  test("MERGE INTO TABLE - skip resolution on v2 tables that accept any schema") {
    val sql =
      s"""
         |MERGE INTO v2TableWithAcceptAnySchemaCapability AS target
         |USING v2Table AS source
         |ON target.i = source.i
         |WHEN MATCHED AND (target.s='delete') THEN DELETE
         |WHEN MATCHED AND (target.s='update') THEN UPDATE SET target.s = source.s
         |WHEN NOT MATCHED AND (target.s=DEFAULT)
         |  THEN INSERT (target.i, target.s) values (source.i, source.s)
       """.stripMargin

    parseAndResolve(sql) match {
      case MergeIntoTable(
          SubqueryAlias(AliasIdentifier("target", Seq()), AsDataSourceV2Relation(_)),
          SubqueryAlias(AliasIdentifier("source", Seq()), AsDataSourceV2Relation(_)),
          EqualTo(l: UnresolvedAttribute, r: UnresolvedAttribute),
          Seq(
            DeleteAction(Some(EqualTo(dl: UnresolvedAttribute, StringLiteral("delete")))),
            UpdateAction(
              Some(EqualTo(ul: UnresolvedAttribute, StringLiteral("update"))),
              updateAssigns)),
          Seq(
            InsertAction(
              Some(EqualTo(il: UnresolvedAttribute, UnresolvedAttribute(Seq("DEFAULT")))),
              insertAssigns))) =>
        assert(l.name == "target.i" && r.name == "source.i")
        assert(dl.name == "target.s")
        assert(ul.name == "target.s")
        assert(il.name == "target.s")
        assert(updateAssigns.size == 1)
        assert(updateAssigns.head.key.asInstanceOf[UnresolvedAttribute].name == "target.s")
        assert(updateAssigns.head.value.asInstanceOf[UnresolvedAttribute].name == "source.s")
        assert(insertAssigns.size == 2)
        assert(insertAssigns.head.key.asInstanceOf[UnresolvedAttribute].name == "target.i")
        assert(insertAssigns.head.value.asInstanceOf[UnresolvedAttribute].name == "source.i")

      case l => fail("Expected unresolved MergeIntoTable, but got:\n" + l.treeString)
    }
  }

  private def compareNormalized(plan1: LogicalPlan, plan2: LogicalPlan): Unit = {
    /**
     * Normalizes plans:
     * - CreateTable the createTime in tableDesc will replaced by -1L.
     */
    def normalizePlan(plan: LogicalPlan): LogicalPlan = {
      plan match {
        case CreateTableV1(tableDesc, mode, query) =>
          val newTableDesc = tableDesc.copy(createTime = -1L)
          CreateTableV1(newTableDesc, mode, query)
        case _ => plan // Don't transform
      }
    }
    comparePlans(normalizePlan(plan1), normalizePlan(plan2))
  }

  test("create table - schema") {
    def createTable(
        table: String,
        database: Option[String] = None,
        tableType: CatalogTableType = CatalogTableType.MANAGED,
        storage: CatalogStorageFormat = CatalogStorageFormat.empty.copy(
          inputFormat = HiveSerDe.sourceToSerDe("textfile").get.inputFormat,
          outputFormat = HiveSerDe.sourceToSerDe("textfile").get.outputFormat,
          serde = Some("org.apache.hadoop.hive.serde2.lazy.LazySimpleSerDe")),
        schema: StructType = new StructType,
        provider: Option[String] = Some("hive"),
        partitionColumnNames: Seq[String] = Seq.empty,
        comment: Option[String] = None,
        mode: SaveMode = SaveMode.ErrorIfExists,
        query: Option[LogicalPlan] = None): CreateTableV1 = {
      CreateTableV1(
        CatalogTable(
          identifier = TableIdentifier(table, database),
          tableType = tableType,
          storage = storage,
          schema = schema,
          provider = provider,
          partitionColumnNames = partitionColumnNames,
          comment = comment
        ), mode, query
      )
    }

    def compare(sql: String, plan: LogicalPlan): Unit = {
      compareNormalized(parseAndResolve(sql), plan)
    }

    compare("CREATE TABLE my_tab(a INT COMMENT 'test', b STRING) STORED AS textfile",
      createTable(
        table = "my_tab",
        database = Some("default"),
        schema = (new StructType)
            .add("a", IntegerType, nullable = true, "test")
            .add("b", StringType)
      )
    )
    compare("CREATE TABLE my_tab(a INT COMMENT 'test', b STRING) STORED AS textfile " +
        "PARTITIONED BY (c INT, d STRING COMMENT 'test2')",
      createTable(
        table = "my_tab",
        database = Some("default"),
        schema = (new StructType)
            .add("a", IntegerType, nullable = true, "test")
            .add("b", StringType)
            .add("c", IntegerType)
            .add("d", StringType, nullable = true, "test2"),
        partitionColumnNames = Seq("c", "d")
      )
    )
    compare("CREATE TABLE my_tab(id BIGINT, nested STRUCT<col1: STRING,col2: INT>) " +
        "STORED AS textfile",
      createTable(
        table = "my_tab",
        database = Some("default"),
        schema = (new StructType)
            .add("id", LongType)
            .add("nested", (new StructType)
                .add("col1", StringType)
                .add("col2", IntegerType)
            )
      )
    )
    // Partitioned by a StructType should be accepted by `SparkSqlParser` but will fail an analyze
    // rule in `AnalyzeCreateTable`.
    compare("CREATE TABLE my_tab(a INT COMMENT 'test', b STRING) STORED AS textfile " +
        "PARTITIONED BY (nested STRUCT<col1: STRING,col2: INT>)",
      createTable(
        table = "my_tab",
        database = Some("default"),
        schema = (new StructType)
            .add("a", IntegerType, nullable = true, "test")
            .add("b", StringType)
            .add("nested", (new StructType)
                .add("col1", StringType)
                .add("col2", IntegerType)
            ),
        partitionColumnNames = Seq("nested")
      )
    )

    interceptParseException(parsePlan)(
      "CREATE TABLE my_tab(a: INT COMMENT 'test', b: STRING)",
      "Syntax error at or near ':': extra input ':'")()
  }

  test("create hive table - table file format") {
    val allSources = Seq("parquet", "parquetfile", "orc", "orcfile", "avro", "avrofile",
      "sequencefile", "rcfile", "textfile")

    allSources.foreach { s =>
      val query = s"CREATE TABLE my_tab STORED AS $s"
      parseAndResolve(query) match {
        case ct: CreateTableV1 =>
          val hiveSerde = HiveSerDe.sourceToSerDe(s)
          assert(hiveSerde.isDefined)
          assert(ct.tableDesc.storage.serde ==
            hiveSerde.get.serde.orElse(Some("org.apache.hadoop.hive.serde2.lazy.LazySimpleSerDe")))
          assert(ct.tableDesc.storage.inputFormat == hiveSerde.get.inputFormat)
          assert(ct.tableDesc.storage.outputFormat == hiveSerde.get.outputFormat)
      }
    }
  }

  test("create hive table - row format and table file format") {
    val createTableStart = "CREATE TABLE my_tab ROW FORMAT"
    val fileFormat = s"STORED AS INPUTFORMAT 'inputfmt' OUTPUTFORMAT 'outputfmt'"
    val query1 = s"$createTableStart SERDE 'anything' $fileFormat"
    val query2 = s"$createTableStart DELIMITED FIELDS TERMINATED BY ' ' $fileFormat"

    // No conflicting serdes here, OK
    parseAndResolve(query1) match {
      case parsed1: CreateTableV1 =>
        assert(parsed1.tableDesc.storage.serde == Some("anything"))
        assert(parsed1.tableDesc.storage.inputFormat == Some("inputfmt"))
        assert(parsed1.tableDesc.storage.outputFormat == Some("outputfmt"))
    }

    parseAndResolve(query2) match {
      case parsed2: CreateTableV1 =>
        assert(parsed2.tableDesc.storage.serde ==
            Some("org.apache.hadoop.hive.serde2.lazy.LazySimpleSerDe"))
        assert(parsed2.tableDesc.storage.inputFormat == Some("inputfmt"))
        assert(parsed2.tableDesc.storage.outputFormat == Some("outputfmt"))
    }
  }

  test("create hive table - row format serde and generic file format") {
    val allSources = Seq("parquet", "orc", "avro", "sequencefile", "rcfile", "textfile")
    val supportedSources = Set("sequencefile", "rcfile", "textfile")

    allSources.foreach { s =>
      val query = s"CREATE TABLE my_tab ROW FORMAT SERDE 'anything' STORED AS $s"
      if (supportedSources.contains(s)) {
        parseAndResolve(query) match {
          case ct: CreateTableV1 =>
            val hiveSerde = HiveSerDe.sourceToSerDe(s)
            assert(hiveSerde.isDefined)
            assert(ct.tableDesc.storage.serde == Some("anything"))
            assert(ct.tableDesc.storage.inputFormat == hiveSerde.get.inputFormat)
            assert(ct.tableDesc.storage.outputFormat == hiveSerde.get.outputFormat)
        }
      } else {
        assertUnsupported(query, Seq("row format serde", "incompatible", s))
      }
    }
  }

  test("create hive table - row format delimited and generic file format") {
    val allSources = Seq("parquet", "orc", "avro", "sequencefile", "rcfile", "textfile")
    val supportedSources = Set("textfile")

    allSources.foreach { s =>
      val query = s"CREATE TABLE my_tab ROW FORMAT DELIMITED FIELDS TERMINATED BY ' ' STORED AS $s"
      if (supportedSources.contains(s)) {
        parseAndResolve(query) match {
          case ct: CreateTableV1 =>
            val hiveSerde = HiveSerDe.sourceToSerDe(s)
            assert(hiveSerde.isDefined)
            assert(ct.tableDesc.storage.serde == hiveSerde.get.serde
                .orElse(Some("org.apache.hadoop.hive.serde2.lazy.LazySimpleSerDe")))
            assert(ct.tableDesc.storage.inputFormat == hiveSerde.get.inputFormat)
            assert(ct.tableDesc.storage.outputFormat == hiveSerde.get.outputFormat)
        }
      } else {
        assertUnsupported(query, Seq("row format delimited", "only compatible with 'textfile'", s))
      }
    }
  }

  test("create hive external table") {
    val withoutLoc = "CREATE EXTERNAL TABLE my_tab STORED AS parquet"
    parseAndResolve(withoutLoc) match {
      case ct: CreateTableV1 =>
        assert(ct.tableDesc.tableType == CatalogTableType.EXTERNAL)
        assert(ct.tableDesc.storage.locationUri.isEmpty)
    }

    val withLoc = "CREATE EXTERNAL TABLE my_tab STORED AS parquet LOCATION '/something/anything'"
    parseAndResolve(withLoc) match {
      case ct: CreateTableV1 =>
        assert(ct.tableDesc.tableType == CatalogTableType.EXTERNAL)
        assert(ct.tableDesc.storage.locationUri == Some(new URI("/something/anything")))
    }
  }

  test("create hive table - property values must be set") {
    assertUnsupported(
      sql = "CREATE TABLE my_tab STORED AS parquet " +
          "TBLPROPERTIES('key_without_value', 'key_with_value'='x')",
      containsThesePhrases = Seq("key_without_value"))
    assertUnsupported(
      sql = "CREATE TABLE my_tab ROW FORMAT SERDE 'serde' " +
          "WITH SERDEPROPERTIES('key_without_value', 'key_with_value'='x')",
      containsThesePhrases = Seq("key_without_value"))
  }

  test("create hive table - location implies external") {
    val query = "CREATE TABLE my_tab STORED AS parquet LOCATION '/something/anything'"
    parseAndResolve(query) match {
      case ct: CreateTableV1 =>
        assert(ct.tableDesc.tableType == CatalogTableType.EXTERNAL)
        assert(ct.tableDesc.storage.locationUri == Some(new URI("/something/anything")))
    }
  }

  test("Duplicate clauses - create hive table") {
    def intercept(sqlCommand: String, messages: String*): Unit =
      interceptParseException(parsePlan)(sqlCommand, messages: _*)()

    def createTableHeader(duplicateClause: String): String = {
      s"CREATE TABLE my_tab(a INT, b STRING) STORED AS parquet $duplicateClause $duplicateClause"
    }

    intercept(createTableHeader("TBLPROPERTIES('test' = 'test2')"),
      "Found duplicate clauses: TBLPROPERTIES")
    intercept(createTableHeader("LOCATION '/tmp/file'"),
      "Found duplicate clauses: LOCATION")
    intercept(createTableHeader("COMMENT 'a table'"),
      "Found duplicate clauses: COMMENT")
    intercept(createTableHeader("CLUSTERED BY(b) INTO 256 BUCKETS"),
      "Found duplicate clauses: CLUSTERED BY")
    intercept(createTableHeader("PARTITIONED BY (k int)"),
      "Found duplicate clauses: PARTITIONED BY")
    intercept(createTableHeader("STORED AS parquet"),
      "Found duplicate clauses: STORED AS/BY")
    intercept(
      createTableHeader("ROW FORMAT SERDE 'parquet.hive.serde.ParquetHiveSerDe'"),
      "Found duplicate clauses: ROW FORMAT")
  }

  test("Test CTAS #1") {
    val s1 =
      """
        |CREATE EXTERNAL TABLE IF NOT EXISTS mydb.page_view
        |COMMENT 'This is the staging page view table'
        |STORED AS RCFILE
        |LOCATION '/user/external/page_view'
        |TBLPROPERTIES ('p1'='v1', 'p2'='v2')
        |AS SELECT * FROM src
      """.stripMargin

    val s2 =
      """
        |CREATE EXTERNAL TABLE IF NOT EXISTS mydb.page_view
        |STORED AS RCFILE
        |COMMENT 'This is the staging page view table'
        |TBLPROPERTIES ('p1'='v1', 'p2'='v2')
        |LOCATION '/user/external/page_view'
        |AS SELECT * FROM src
      """.stripMargin

    val s3 =
      """
        |CREATE EXTERNAL TABLE IF NOT EXISTS mydb.page_view
        |TBLPROPERTIES ('p1'='v1', 'p2'='v2')
        |LOCATION '/user/external/page_view'
        |STORED AS RCFILE
        |COMMENT 'This is the staging page view table'
        |AS SELECT * FROM src
      """.stripMargin

    checkParsing(s1)
    checkParsing(s2)
    checkParsing(s3)

    def checkParsing(sql: String): Unit = {
      val (desc, exists) = extractTableDesc(sql)
      assert(exists)
      assert(desc.identifier.database == Some("mydb"))
      assert(desc.identifier.table == "page_view")
      assert(desc.tableType == CatalogTableType.EXTERNAL)
      assert(desc.storage.locationUri == Some(new URI("/user/external/page_view")))
      assert(desc.schema.isEmpty) // will be populated later when the table is actually created
      assert(desc.comment == Some("This is the staging page view table"))
      // TODO will be SQLText
      assert(desc.viewText.isEmpty)
      assert(desc.viewCatalogAndNamespace.isEmpty)
      assert(desc.viewQueryColumnNames.isEmpty)
      assert(desc.partitionColumnNames.isEmpty)
      assert(desc.storage.inputFormat == Some("org.apache.hadoop.hive.ql.io.RCFileInputFormat"))
      assert(desc.storage.outputFormat == Some("org.apache.hadoop.hive.ql.io.RCFileOutputFormat"))
      assert(desc.storage.serde ==
          Some("org.apache.hadoop.hive.serde2.columnar.LazyBinaryColumnarSerDe"))
      assert(desc.properties == Map("p1" -> "v1", "p2" -> "v2"))
    }
  }

  test("Test CTAS #2") {
    val s1 =
      """
        |CREATE EXTERNAL TABLE IF NOT EXISTS mydb.page_view
        |COMMENT 'This is the staging page view table'
        |ROW FORMAT SERDE 'parquet.hive.serde.ParquetHiveSerDe'
        | STORED AS
        | INPUTFORMAT 'parquet.hive.DeprecatedParquetInputFormat'
        | OUTPUTFORMAT 'parquet.hive.DeprecatedParquetOutputFormat'
        |LOCATION '/user/external/page_view'
        |TBLPROPERTIES ('p1'='v1', 'p2'='v2')
        |AS SELECT * FROM src
      """.stripMargin

    val s2 =
      """
        |CREATE EXTERNAL TABLE IF NOT EXISTS mydb.page_view
        |LOCATION '/user/external/page_view'
        |TBLPROPERTIES ('p1'='v1', 'p2'='v2')
        |ROW FORMAT SERDE 'parquet.hive.serde.ParquetHiveSerDe'
        | STORED AS
        | INPUTFORMAT 'parquet.hive.DeprecatedParquetInputFormat'
        | OUTPUTFORMAT 'parquet.hive.DeprecatedParquetOutputFormat'
        |COMMENT 'This is the staging page view table'
        |AS SELECT * FROM src
      """.stripMargin

    checkParsing(s1)
    checkParsing(s2)

    def checkParsing(sql: String): Unit = {
      val (desc, exists) = extractTableDesc(sql)
      assert(exists)
      assert(desc.identifier.database == Some("mydb"))
      assert(desc.identifier.table == "page_view")
      assert(desc.tableType == CatalogTableType.EXTERNAL)
      assert(desc.storage.locationUri == Some(new URI("/user/external/page_view")))
      assert(desc.schema.isEmpty) // will be populated later when the table is actually created
      // TODO will be SQLText
      assert(desc.comment == Some("This is the staging page view table"))
      assert(desc.viewText.isEmpty)
      assert(desc.viewCatalogAndNamespace.isEmpty)
      assert(desc.viewQueryColumnNames.isEmpty)
      assert(desc.partitionColumnNames.isEmpty)
      assert(desc.storage.properties == Map())
      assert(desc.storage.inputFormat == Some("parquet.hive.DeprecatedParquetInputFormat"))
      assert(desc.storage.outputFormat == Some("parquet.hive.DeprecatedParquetOutputFormat"))
      assert(desc.storage.serde == Some("parquet.hive.serde.ParquetHiveSerDe"))
      assert(desc.properties == Map("p1" -> "v1", "p2" -> "v2"))
    }
  }

  test("Test CTAS #3") {
    val s3 = """CREATE TABLE page_view STORED AS textfile AS SELECT * FROM src"""
    val (desc, exists) = extractTableDesc(s3)
    assert(exists == false)
    assert(desc.identifier.database == Some("default"))
    assert(desc.identifier.table == "page_view")
    assert(desc.tableType == CatalogTableType.MANAGED)
    assert(desc.storage.locationUri == None)
    assert(desc.schema.isEmpty)
    assert(desc.viewText == None) // TODO will be SQLText
    assert(desc.viewQueryColumnNames.isEmpty)
    assert(desc.storage.properties == Map())
    assert(desc.storage.inputFormat == Some("org.apache.hadoop.mapred.TextInputFormat"))
    assert(desc.storage.outputFormat ==
        Some("org.apache.hadoop.hive.ql.io.HiveIgnoreKeyTextOutputFormat"))
    assert(desc.storage.serde == Some("org.apache.hadoop.hive.serde2.lazy.LazySimpleSerDe"))
    assert(desc.properties == Map())
  }

  test("Test CTAS #4") {
    val s4 =
      """CREATE TABLE page_view
        |STORED BY 'storage.handler.class.name' AS SELECT * FROM src""".stripMargin
    intercept[AnalysisException] {
      extractTableDesc(s4)
    }
  }

  test("Test CTAS #5") {
    val s5 = """CREATE TABLE ctas2
               | ROW FORMAT SERDE "org.apache.hadoop.hive.serde2.columnar.ColumnarSerDe"
               | WITH SERDEPROPERTIES("serde_p1"="p1","serde_p2"="p2")
               | STORED AS RCFile
               | TBLPROPERTIES("tbl_p1"="p11", "tbl_p2"="p22")
               | AS
               |   SELECT key, value
               |   FROM src
               |   ORDER BY key, value""".stripMargin
    val (desc, exists) = extractTableDesc(s5)
    assert(exists == false)
    assert(desc.identifier.database == Some("default"))
    assert(desc.identifier.table == "ctas2")
    assert(desc.tableType == CatalogTableType.MANAGED)
    assert(desc.storage.locationUri == None)
    assert(desc.schema.isEmpty)
    assert(desc.viewText == None) // TODO will be SQLText
    assert(desc.viewCatalogAndNamespace.isEmpty)
    assert(desc.viewQueryColumnNames.isEmpty)
    assert(desc.storage.properties == Map(("serde_p1" -> "p1"), ("serde_p2" -> "p2")))
    assert(desc.storage.inputFormat == Some("org.apache.hadoop.hive.ql.io.RCFileInputFormat"))
    assert(desc.storage.outputFormat == Some("org.apache.hadoop.hive.ql.io.RCFileOutputFormat"))
    assert(desc.storage.serde == Some("org.apache.hadoop.hive.serde2.columnar.ColumnarSerDe"))
    assert(desc.properties == Map(("tbl_p1" -> "p11"), ("tbl_p2" -> "p22")))
  }

  test("CTAS statement with a PARTITIONED BY clause is not allowed") {
    assertUnsupported(s"CREATE TABLE ctas1 PARTITIONED BY (k int)" +
        " AS SELECT key, value FROM (SELECT 1 as key, 2 as value) tmp")
  }

  test("CTAS statement with schema") {
    assertUnsupported(s"CREATE TABLE ctas1 (age INT, name STRING) AS SELECT * FROM src")
    assertUnsupported(s"CREATE TABLE ctas1 (age INT, name STRING) AS SELECT 1, 'hello'")
  }

  test("create table - basic") {
    val query = "CREATE TABLE my_table (id int, name string)"
    val (desc, allowExisting) = extractTableDesc(query)
    assert(!allowExisting)
    assert(desc.identifier.database == Some("default"))
    assert(desc.identifier.table == "my_table")
    assert(desc.tableType == CatalogTableType.MANAGED)
    assert(desc.schema == new StructType().add("id", "int").add("name", "string"))
    assert(desc.partitionColumnNames.isEmpty)
    assert(desc.bucketSpec.isEmpty)
    assert(desc.viewText.isEmpty)
    assert(desc.viewQueryColumnNames.isEmpty)
    assert(desc.storage.locationUri.isEmpty)
    assert(desc.storage.inputFormat ==
        Some("org.apache.hadoop.mapred.TextInputFormat"))
    assert(desc.storage.outputFormat ==
        Some("org.apache.hadoop.hive.ql.io.HiveIgnoreKeyTextOutputFormat"))
    assert(desc.storage.serde == Some("org.apache.hadoop.hive.serde2.lazy.LazySimpleSerDe"))
    assert(desc.storage.properties.isEmpty)
    assert(desc.properties.isEmpty)
    assert(desc.comment.isEmpty)
  }

  test("create table - with database name") {
    val query = "CREATE TABLE dbx.my_table (id int, name string)"
    val (desc, _) = extractTableDesc(query)
    assert(desc.identifier.database == Some("dbx"))
    assert(desc.identifier.table == "my_table")
  }

  test("create table - temporary") {
    val query = "CREATE TEMPORARY TABLE tab1 (id int, name string)"
    val e = intercept[ParseException] { parsePlan(query) }
    assert(e.message.contains("Operation not allowed: CREATE TEMPORARY TABLE"))
  }

  test("create table - external") {
    val query = "CREATE EXTERNAL TABLE tab1 (id int, name string) LOCATION '/path/to/nowhere'"
    val (desc, _) = extractTableDesc(query)
    assert(desc.tableType == CatalogTableType.EXTERNAL)
    assert(desc.storage.locationUri == Some(new URI("/path/to/nowhere")))
  }

  test("create table - if not exists") {
    val query = "CREATE TABLE IF NOT EXISTS tab1 (id int, name string)"
    val (_, allowExisting) = extractTableDesc(query)
    assert(allowExisting)
  }

  test("create table - comment") {
    val query = "CREATE TABLE my_table (id int, name string) COMMENT 'its hot as hell below'"
    val (desc, _) = extractTableDesc(query)
    assert(desc.comment == Some("its hot as hell below"))
  }

  test("create table - partitioned columns") {
    val query = "CREATE TABLE my_table (id int, name string) PARTITIONED BY (month int)"
    val (desc, _) = extractTableDesc(query)
    assert(desc.schema == new StructType()
        .add("id", "int")
        .add("name", "string")
        .add("month", "int"))
    assert(desc.partitionColumnNames == Seq("month"))
  }

  test("create table - clustered by") {
    val numBuckets = 10
    val bucketedColumn = "id"
    val sortColumn = "id"
    val baseQuery =
      s"""
         CREATE TABLE my_table (
           $bucketedColumn int,
           name string)
         CLUSTERED BY($bucketedColumn)
       """

    val query1 = s"$baseQuery INTO $numBuckets BUCKETS"
    val (desc1, _) = extractTableDesc(query1)
    assert(desc1.bucketSpec.isDefined)
    val bucketSpec1 = desc1.bucketSpec.get
    assert(bucketSpec1.numBuckets == numBuckets)
    assert(bucketSpec1.bucketColumnNames.head.equals(bucketedColumn))
    assert(bucketSpec1.sortColumnNames.isEmpty)

    val query2 = s"$baseQuery SORTED BY($sortColumn) INTO $numBuckets BUCKETS"
    val (desc2, _) = extractTableDesc(query2)
    assert(desc2.bucketSpec.isDefined)
    val bucketSpec2 = desc2.bucketSpec.get
    assert(bucketSpec2.numBuckets == numBuckets)
    assert(bucketSpec2.bucketColumnNames.head.equals(bucketedColumn))
    assert(bucketSpec2.sortColumnNames.head.equals(sortColumn))
  }

  test("create table(hive) - skewed by") {
    val baseQuery = "CREATE TABLE my_table (id int, name string) SKEWED BY"
    val query1 = s"$baseQuery(id) ON (1, 10, 100)"
    val query2 = s"$baseQuery(id, name) ON ((1, 'x'), (2, 'y'), (3, 'z'))"
    val query3 = s"$baseQuery(id, name) ON ((1, 'x'), (2, 'y'), (3, 'z')) STORED AS DIRECTORIES"
    val e1 = intercept[ParseException] { parsePlan(query1) }
    val e2 = intercept[ParseException] { parsePlan(query2) }
    val e3 = intercept[ParseException] { parsePlan(query3) }
    assert(e1.getMessage.contains("Operation not allowed"))
    assert(e2.getMessage.contains("Operation not allowed"))
    assert(e3.getMessage.contains("Operation not allowed"))
  }

  test("create table(hive) - row format") {
    val baseQuery = "CREATE TABLE my_table (id int, name string) ROW FORMAT"
    val query1 = s"$baseQuery SERDE 'org.apache.poof.serde.Baff'"
    val query2 = s"$baseQuery SERDE 'org.apache.poof.serde.Baff' WITH SERDEPROPERTIES ('k1'='v1')"
    val query3 =
      s"""
         |$baseQuery DELIMITED FIELDS TERMINATED BY 'x' ESCAPED BY 'y'
         |COLLECTION ITEMS TERMINATED BY 'a'
         |MAP KEYS TERMINATED BY 'b'
         |LINES TERMINATED BY '\n'
         |NULL DEFINED AS 'c'
      """.stripMargin
    val (desc1, _) = extractTableDesc(query1)
    val (desc2, _) = extractTableDesc(query2)
    val (desc3, _) = extractTableDesc(query3)
    assert(desc1.storage.serde == Some("org.apache.poof.serde.Baff"))
    assert(desc1.storage.properties.isEmpty)
    assert(desc2.storage.serde == Some("org.apache.poof.serde.Baff"))
    assert(desc2.storage.properties == Map("k1" -> "v1"))
    assert(desc3.storage.properties == Map(
      "field.delim" -> "x",
      "escape.delim" -> "y",
      "serialization.format" -> "x",
      "line.delim" -> "\n",
      "colelction.delim" -> "a", // yes, it's a typo from Hive :)
      "mapkey.delim" -> "b"))
  }

  test("create table(hive) - file format") {
    val baseQuery = "CREATE TABLE my_table (id int, name string) STORED AS"
    val query1 = s"$baseQuery INPUTFORMAT 'winput' OUTPUTFORMAT 'wowput'"
    val query2 = s"$baseQuery ORC"
    val (desc1, _) = extractTableDesc(query1)
    val (desc2, _) = extractTableDesc(query2)
    assert(desc1.storage.inputFormat == Some("winput"))
    assert(desc1.storage.outputFormat == Some("wowput"))
    assert(desc1.storage.serde == Some("org.apache.hadoop.hive.serde2.lazy.LazySimpleSerDe"))
    assert(desc2.storage.inputFormat == Some("org.apache.hadoop.hive.ql.io.orc.OrcInputFormat"))
    assert(desc2.storage.outputFormat == Some("org.apache.hadoop.hive.ql.io.orc.OrcOutputFormat"))
    assert(desc2.storage.serde == Some("org.apache.hadoop.hive.ql.io.orc.OrcSerde"))
  }

  test("create table(hive) - storage handler") {
    val baseQuery = "CREATE TABLE my_table (id int, name string) STORED BY"
    val query1 = s"$baseQuery 'org.papachi.StorageHandler'"
    val query2 = s"$baseQuery 'org.mamachi.StorageHandler' WITH SERDEPROPERTIES ('k1'='v1')"
    val e1 = intercept[ParseException] { parsePlan(query1) }
    val e2 = intercept[ParseException] { parsePlan(query2) }
    assert(e1.getMessage.contains("Operation not allowed"))
    assert(e2.getMessage.contains("Operation not allowed"))
  }

  test("create table(hive) - everything!") {
    val query =
      """
        |CREATE EXTERNAL TABLE IF NOT EXISTS dbx.my_table (id int, name string)
        |COMMENT 'no comment'
        |PARTITIONED BY (month int)
        |ROW FORMAT SERDE 'org.apache.poof.serde.Baff' WITH SERDEPROPERTIES ('k1'='v1')
        |STORED AS INPUTFORMAT 'winput' OUTPUTFORMAT 'wowput'
        |LOCATION '/path/to/mercury'
        |TBLPROPERTIES ('k1'='v1', 'k2'='v2')
      """.stripMargin
    val (desc, allowExisting) = extractTableDesc(query)
    assert(allowExisting)
    assert(desc.identifier.database == Some("dbx"))
    assert(desc.identifier.table == "my_table")
    assert(desc.tableType == CatalogTableType.EXTERNAL)
    assert(desc.schema == new StructType()
        .add("id", "int")
        .add("name", "string")
        .add("month", "int"))
    assert(desc.partitionColumnNames == Seq("month"))
    assert(desc.bucketSpec.isEmpty)
    assert(desc.viewText.isEmpty)
    assert(desc.viewCatalogAndNamespace.isEmpty)
    assert(desc.viewQueryColumnNames.isEmpty)
    assert(desc.storage.locationUri == Some(new URI("/path/to/mercury")))
    assert(desc.storage.inputFormat == Some("winput"))
    assert(desc.storage.outputFormat == Some("wowput"))
    assert(desc.storage.serde == Some("org.apache.poof.serde.Baff"))
    assert(desc.storage.properties == Map("k1" -> "v1"))
    assert(desc.properties == Map("k1" -> "v1", "k2" -> "v2"))
    assert(desc.comment == Some("no comment"))
  }

  test("SPARK-34701: children/innerChildren should be mutually exclusive for AnalysisOnlyCommand") {
    val cmdNotAnalyzed = DummyAnalysisOnlyCommand(isAnalyzed = false, childrenToAnalyze = Seq(null))
    assert(cmdNotAnalyzed.innerChildren.isEmpty)
    assert(cmdNotAnalyzed.children.length == 1)
    val cmdAnalyzed = cmdNotAnalyzed.markAsAnalyzed(AnalysisContext.get)
    assert(cmdAnalyzed.innerChildren.length == 1)
    assert(cmdAnalyzed.children.isEmpty)
  }

  // TODO: add tests for more commands.
}

object AsDataSourceV2Relation {
  def unapply(plan: LogicalPlan): Option[DataSourceV2Relation] = plan match {
    case SubqueryAlias(_, r: DataSourceV2Relation) => Some(r)
    case _ => None
  }
}

case class DummyAnalysisOnlyCommand(
    isAnalyzed: Boolean,
    childrenToAnalyze: Seq[LogicalPlan]) extends AnalysisOnlyCommand {
  override def markAsAnalyzed(ac: AnalysisContext): LogicalPlan = copy(isAnalyzed = true)
  override protected def withNewChildrenInternal(
      newChildren: IndexedSeq[LogicalPlan]): LogicalPlan = {
    copy(childrenToAnalyze = newChildren)
  }
}<|MERGE_RESOLUTION|>--- conflicted
+++ resolved
@@ -997,13 +997,10 @@
       // Note: 'i' and 's' are the names of the columns in 'tblName'.
       val sql6 = s"UPDATE $tblName SET i=DEFAULT, s=DEFAULT"
       val sql7 = s"UPDATE defaultvalues SET i=DEFAULT, s=DEFAULT"
-<<<<<<< HEAD
+      val sql8 = s"UPDATE $tblName SET name='Robert', age=32 WHERE p=DEFAULT"
       // Note: 'i' is the correct column name, but since the table has ACCEPT_ANY_SCHEMA capability,
       // DEFAULT column resolution should skip this table.
-      val sql8 = s"UPDATE v2TableWithAcceptAnySchemaCapability SET i=DEFAULT"
-=======
-      val sql8 = s"UPDATE $tblName SET name='Robert', age=32 WHERE p=DEFAULT"
->>>>>>> 569980c9
+      val sql9 = s"UPDATE v2TableWithAcceptAnySchemaCapability SET i=DEFAULT"
 
       val parsed1 = parseAndResolve(sql1)
       val parsed2 = parseAndResolve(sql2)
@@ -1112,7 +1109,6 @@
         case _ => fail("Expect UpdateTable, but got:\n" + parsed7.treeString)
       }
 
-<<<<<<< HEAD
       parsed8 match {
         case u: UpdateTable =>
           assert(u.assignments.size == 1)
@@ -1128,12 +1124,11 @@
         case _ =>
           fail("Expect UpdateTable, but got:\n" + parsed8.treeString)
       }
-=======
+
       assert(intercept[AnalysisException] {
-        parseAndResolve(sql8)
+        parseAndResolve(sql9)
       }.getMessage.contains(
         QueryCompilationErrors.defaultReferencesNotAllowedInUpdateWhereClause().getMessage))
->>>>>>> 569980c9
     }
 
     val sql1 = "UPDATE non_existing SET id=1"
