--- conflicted
+++ resolved
@@ -101,14 +101,6 @@
     t
   }
 
-<<<<<<< HEAD
-  private val tableWithColumnNamedDefault: Table = {
-    val t = mock(classOf[Table])
-    when(t.schema()).thenReturn(
-      new StructType()
-        .add("s", StringType)
-        .add("default", StringType))
-=======
   private val defaultValues2: Table = {
     val t = mock(classOf[Table])
     when(t.schema()).thenReturn(
@@ -118,7 +110,16 @@
           new MetadataBuilder()
             .putString(ResolveDefaultColumns.CURRENT_DEFAULT_COLUMN_METADATA_KEY, "'abc'")
             .putString(ResolveDefaultColumns.EXISTS_DEFAULT_COLUMN_METADATA_KEY, "'abc'").build()))
->>>>>>> 23d0879a
+    when(t.partitioning()).thenReturn(Array.empty[Transform])
+    t
+  }
+
+  private val tableWithColumnNamedDefault: Table = {
+    val t = mock(classOf[Table])
+    when(t.schema()).thenReturn(
+      new StructType()
+        .add("s", StringType)
+        .add("default", StringType))
     when(t.partitioning()).thenReturn(Array.empty[Transform])
     t
   }
@@ -159,11 +160,8 @@
         case "tab2" => table2
         case "charvarchar" => charVarcharTable
         case "defaultvalues" => defaultValues
-<<<<<<< HEAD
+        case "defaultvalues2" => defaultValues2
         case "tablewithcolumnnameddefault" => tableWithColumnNamedDefault
-=======
-        case "defaultvalues2" => defaultValues2
->>>>>>> 23d0879a
         case name => throw new NoSuchTableException(name)
       }
     })
