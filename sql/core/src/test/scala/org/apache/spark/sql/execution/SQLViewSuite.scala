/*
 * Licensed to the Apache Software Foundation (ASF) under one or more
 * contributor license agreements.  See the NOTICE file distributed with
 * this work for additional information regarding copyright ownership.
 * The ASF licenses this file to You under the Apache License, Version 2.0
 * (the "License"); you may not use this file except in compliance with
 * the License.  You may obtain a copy of the License at
 *
 *    http://www.apache.org/licenses/LICENSE-2.0
 *
 * Unless required by applicable law or agreed to in writing, software
 * distributed under the License is distributed on an "AS IS" BASIS,
 * WITHOUT WARRANTIES OR CONDITIONS OF ANY KIND, either express or implied.
 * See the License for the specific language governing permissions and
 * limitations under the License.
 */

package org.apache.spark.sql.execution

import org.apache.spark.SparkException
import org.apache.spark.sql._
import org.apache.spark.sql.catalyst.TableIdentifier
import org.apache.spark.sql.catalyst.analysis.NoSuchTableException
import org.apache.spark.sql.catalyst.parser.ParseException
import org.apache.spark.sql.internal.SQLConf._
import org.apache.spark.sql.test.{SharedSparkSession, SQLTestUtils}

class SimpleSQLViewSuite extends SQLViewSuite with SharedSparkSession

/**
 * A suite for testing view related functionality.
 */
abstract class SQLViewSuite extends QueryTest with SQLTestUtils {
  import testImplicits._

  protected override def beforeAll(): Unit = {
    super.beforeAll()
    // Create a simple table with two columns: id and id1
    spark.range(1, 10).selectExpr("id", "id id1").write.format("json").saveAsTable("jt")
  }

  protected override def afterAll(): Unit = {
    try {
      spark.sql(s"DROP TABLE IF EXISTS jt")
    } finally {
      super.afterAll()
    }
  }

  test("create a permanent view on a permanent view") {
    withView("jtv1", "jtv2") {
      sql("CREATE VIEW jtv1 AS SELECT * FROM jt WHERE id > 3")
      sql("CREATE VIEW jtv2 AS SELECT * FROM jtv1 WHERE id < 6")
      checkAnswer(sql("select count(*) FROM jtv2"), Row(2))
    }
  }

  test("create a temp view on a permanent view") {
    withView("jtv1") {
      withTempView("temp_jtv1") {
        sql("CREATE VIEW jtv1 AS SELECT * FROM jt WHERE id > 3")
        sql("CREATE TEMPORARY VIEW temp_jtv1 AS SELECT * FROM jtv1 WHERE id < 6")
        checkAnswer(sql("select count(*) FROM temp_jtv1"), Row(2))
      }
    }
  }

  test("create a temp view on a temp view") {
    withTempView("temp_jtv1", "temp_jtv2") {
      sql("CREATE TEMPORARY VIEW temp_jtv1 AS SELECT * FROM jt WHERE id > 3")
      sql("CREATE TEMPORARY VIEW temp_jtv2 AS SELECT * FROM temp_jtv1 WHERE id < 6")
      checkAnswer(sql("select count(*) FROM temp_jtv2"), Row(2))
    }
  }

  test("create a permanent view on a temp view") {
    withView("jtv1") {
      withTempView("temp_jtv1") {
        withGlobalTempView("global_temp_jtv1") {
          sql("CREATE TEMPORARY VIEW temp_jtv1 AS SELECT * FROM jt WHERE id > 3")
          var e = intercept[AnalysisException] {
            sql("CREATE VIEW jtv1 AS SELECT * FROM temp_jtv1 WHERE id < 6")
          }.getMessage
          assert(e.contains("Not allowed to create a permanent view `default`.`jtv1` by " +
            "referencing a temporary view temp_jtv1. " +
            "Please create a temp view instead by CREATE TEMP VIEW"))

          val globalTempDB = spark.sharedState.globalTempViewManager.database
          sql("CREATE GLOBAL TEMP VIEW global_temp_jtv1 AS SELECT * FROM jt WHERE id > 0")
          e = intercept[AnalysisException] {
            sql(s"CREATE VIEW jtv1 AS SELECT * FROM $globalTempDB.global_temp_jtv1 WHERE id < 6")
          }.getMessage
          assert(e.contains("Not allowed to create a permanent view `default`.`jtv1` by " +
            "referencing a temporary view global_temp.global_temp_jtv1"))
        }
      }
    }
  }

  test("error handling: existing a table with the duplicate name when creating/altering a view") {
    withTable("tab1") {
      sql("CREATE TABLE tab1 (id int) USING parquet")
      var e = intercept[AnalysisException] {
        sql("CREATE OR REPLACE VIEW tab1 AS SELECT * FROM jt")
      }.getMessage
      assert(e.contains("`tab1` is not a view"))
      e = intercept[AnalysisException] {
        sql("CREATE VIEW tab1 AS SELECT * FROM jt")
      }.getMessage
      assert(e.contains("`tab1` is not a view"))
      e = intercept[AnalysisException] {
        sql("ALTER VIEW tab1 AS SELECT * FROM jt")
      }.getMessage
      assert(e.contains("tab1 is a table. 'ALTER VIEW ... AS' expects a view."))
    }
  }

  test("existing a table with the duplicate name when CREATE VIEW IF NOT EXISTS") {
    withTable("tab1") {
      sql("CREATE TABLE tab1 (id int) USING parquet")
      sql("CREATE VIEW IF NOT EXISTS tab1 AS SELECT * FROM jt")
      checkAnswer(sql("select count(*) FROM tab1"), Row(0))
    }
  }

  test("Issue exceptions for ALTER VIEW on the temporary view") {
    val viewName = "testView"
    withTempView(viewName) {
      spark.range(10).createTempView(viewName)
      assertAnalysisError(
        s"ALTER VIEW $viewName SET TBLPROPERTIES ('p' = 'an')",
        "testView is a temp view. 'ALTER VIEW ... SET TBLPROPERTIES' expects a permanent view.")
      assertAnalysisError(
        s"ALTER VIEW $viewName UNSET TBLPROPERTIES ('p')",
        "testView is a temp view. 'ALTER VIEW ... UNSET TBLPROPERTIES' expects a permanent view.")
    }
  }

  test("Issue exceptions for ALTER TABLE on the temporary view") {
    val viewName = "testView"
    withTempView(viewName) {
      spark.range(10).createTempView(viewName)
      assertAnalysisError(
        s"ALTER TABLE $viewName SET SERDE 'whatever'",
        s"$viewName is a temp view. 'ALTER TABLE ... SET [SERDE|SERDEPROPERTIES]' expects a table")
      assertAnalysisError(
        s"ALTER TABLE $viewName PARTITION (a=1, b=2) SET SERDE 'whatever'",
        s"$viewName is a temp view. 'ALTER TABLE ... SET [SERDE|SERDEPROPERTIES]' expects a table")
      assertAnalysisError(
        s"ALTER TABLE $viewName SET SERDEPROPERTIES ('p' = 'an')",
        s"$viewName is a temp view. 'ALTER TABLE ... SET [SERDE|SERDEPROPERTIES]' expects a table")
<<<<<<< HEAD

      // For v2 ALTER TABLE statements, we have better error message saying view is not supported.
      assertAnalysisError(
        s"ALTER TABLE $viewName SET LOCATION '/path/to/your/lovely/heart'",
        s"'$viewName' is a view not a table")

      // For the following v2 ALERT TABLE statements, unsupported operations are checked first
      // before resolving the relations.
      assertAnalysisError(
        s"ALTER TABLE $viewName PARTITION (a='4') SET LOCATION '/path/to/home'",
        "ALTER TABLE SET LOCATION does not support partition for v2 tables")
=======
      assertAnalysisError(
        s"ALTER TABLE $viewName PARTITION (a='4') RENAME TO PARTITION (a='5')",
        s"$viewName is a temp view. 'ALTER TABLE ... RENAME TO PARTITION' expects a table")
      assertAnalysisError(
        s"ALTER TABLE $viewName RECOVER PARTITIONS",
        s"$viewName is a temp view. 'ALTER TABLE ... RECOVER PARTITIONS' expects a table")
      assertAnalysisError(
        s"ALTER TABLE $viewName SET LOCATION '/path/to/your/lovely/heart'",
        s"$viewName is a temp view. 'ALTER TABLE ... SET LOCATION ...' expects a table")
      assertAnalysisError(
        s"ALTER TABLE $viewName PARTITION (a='4') SET LOCATION '/path/to/home'",
        "testView is a temp view. 'ALTER TABLE ... SET LOCATION ...' expects a table")
      assertAnalysisError(
        s"ALTER TABLE $viewName ADD IF NOT EXISTS PARTITION (a='4', b='8')",
        s"$viewName is a temp view. 'ALTER TABLE ... ADD PARTITION ...' expects a table")
      assertAnalysisError(
        s"ALTER TABLE $viewName DROP PARTITION (a='4', b='8')",
        s"$viewName is a temp view. 'ALTER TABLE ... DROP PARTITION ...' expects a table")
>>>>>>> 9db566a8
    }
  }

  test("Issue exceptions for other table DDL on the temporary view") {
    val viewName = "testView"
    withTempView(viewName) {
      spark.range(10).createTempView(viewName)

      val e = intercept[AnalysisException] {
        sql(s"INSERT INTO TABLE $viewName SELECT 1")
      }.getMessage
      assert(e.contains("Inserting into an RDD-based table is not allowed"))

      val dataFilePath =
        Thread.currentThread().getContextClassLoader.getResource("data/files/employee.dat")
      val e2 = intercept[AnalysisException] {
        sql(s"""LOAD DATA LOCAL INPATH "$dataFilePath" INTO TABLE $viewName""")
      }.getMessage
      assert(e2.contains(s"$viewName is a temp view. 'LOAD DATA' expects a table"))
      val e3 = intercept[AnalysisException] {
        sql(s"TRUNCATE TABLE $viewName")
      }.getMessage
      assert(e3.contains(s"$viewName is a temp view. 'TRUNCATE TABLE' expects a table"))
      val e4 = intercept[AnalysisException] {
        sql(s"SHOW CREATE TABLE $viewName")
      }.getMessage
      assert(e4.contains(
        s"$viewName is a temp view. 'SHOW CREATE TABLE' expects a table or permanent view."))
      val e5 = intercept[AnalysisException] {
        sql(s"ANALYZE TABLE $viewName COMPUTE STATISTICS")
      }.getMessage
      assert(e5.contains(
        s"$viewName is a temp view. 'ANALYZE TABLE' expects a table or permanent view."))
      val e6 = intercept[AnalysisException] {
        sql(s"ANALYZE TABLE $viewName COMPUTE STATISTICS FOR COLUMNS id")
      }.getMessage
      assert(e6.contains(s"Temporary view `$viewName` is not cached for analyzing columns."))
    }
  }

  private def assertNoSuchTable(query: String): Unit = {
    intercept[NoSuchTableException] {
      sql(query)
    }
  }

  private def assertAnalysisError(query: String, message: String): Unit = {
    val e = intercept[AnalysisException](sql(query))
    assert(e.message.contains(message))
  }

  test("error handling: insert/load/truncate table commands against a view") {
    val viewName = "testView"
    withView(viewName) {
      sql(s"CREATE VIEW $viewName AS SELECT id FROM jt")
      var e = intercept[AnalysisException] {
        sql(s"INSERT INTO TABLE $viewName SELECT 1")
      }.getMessage
      assert(e.contains("Inserting into a view is not allowed. View: `default`.`testview`"))

      val dataFilePath =
        Thread.currentThread().getContextClassLoader.getResource("data/files/employee.dat")
      e = intercept[AnalysisException] {
        sql(s"""LOAD DATA LOCAL INPATH "$dataFilePath" INTO TABLE $viewName""")
      }.getMessage
      assert(e.contains("default.testView is a view. 'LOAD DATA' expects a table"))

      e = intercept[AnalysisException] {
        sql(s"TRUNCATE TABLE $viewName")
      }.getMessage
      assert(e.contains("default.testView is a view. 'TRUNCATE TABLE' expects a table"))
    }
  }

  test("error handling: fail if the view sql itself is invalid") {
    // A database that does not exist
    assertInvalidReference("CREATE OR REPLACE VIEW myabcdview AS SELECT * FROM db_not_exist234.jt")

    // A table that does not exist
    assertInvalidReference("CREATE OR REPLACE VIEW myabcdview AS SELECT * FROM table_not_exist345")

    // A column that does not exist
    intercept[AnalysisException] {
      sql("CREATE OR REPLACE VIEW myabcdview AS SELECT random1234 FROM jt").collect()
    }
  }

  private def assertInvalidReference(query: String): Unit = {
    val e = intercept[AnalysisException] {
      sql(query)
    }.getMessage
    assert(e.contains("Table or view not found"))
  }


  test("error handling: fail if the temp view name contains the database prefix") {
    // Fully qualified table name like "database.table" is not allowed for temporary view
    val e = intercept[AnalysisException] {
      sql("CREATE OR REPLACE TEMPORARY VIEW default.myabcdview AS SELECT * FROM jt")
    }
    assert(e.message.contains("It is not allowed to add database prefix"))
  }

  test("error handling: disallow IF NOT EXISTS for CREATE TEMPORARY VIEW") {
    withTempView("myabcdview") {
      val e = intercept[AnalysisException] {
        sql("CREATE TEMPORARY VIEW IF NOT EXISTS myabcdview AS SELECT * FROM jt")
      }
      assert(e.message.contains("It is not allowed to define a TEMPORARY view with IF NOT EXISTS"))
    }
  }

  test("error handling: fail if the temp view sql itself is invalid") {
    // A database that does not exist
    assertInvalidReference(
      "CREATE OR REPLACE TEMPORARY VIEW myabcdview AS SELECT * FROM db_not_exist234.jt")

    // A table that does not exist
    assertInvalidReference(
      "CREATE OR REPLACE TEMPORARY VIEW myabcdview AS SELECT * FROM table_not_exist1345")

    // A column that does not exist, for temporary view
    intercept[AnalysisException] {
      sql("CREATE OR REPLACE TEMPORARY VIEW myabcdview AS SELECT random1234 FROM jt")
    }
  }

  test("SPARK-32374: disallow setting properties for CREATE TEMPORARY VIEW") {
    withTempView("myabcdview") {
      val e = intercept[ParseException] {
        sql("CREATE TEMPORARY VIEW myabcdview TBLPROPERTIES ('a' = 'b') AS SELECT * FROM jt")
      }
      assert(e.message.contains(
        "Operation not allowed: TBLPROPERTIES can't coexist with CREATE TEMPORARY VIEW"))
    }
  }

  test("correctly parse CREATE VIEW statement") {
    withView("testView") {
      sql(
        """CREATE VIEW IF NOT EXISTS
          |default.testView (c1 COMMENT 'blabla', c2 COMMENT 'blabla')
          |TBLPROPERTIES ('a' = 'b')
          |AS SELECT * FROM jt
          |""".stripMargin)
      checkAnswer(sql("SELECT c1, c2 FROM testView ORDER BY c1"), (1 to 9).map(i => Row(i, i)))
    }
  }

  test("correctly parse a nested view") {
    withTempDatabase { db =>
      withView("view1", "view2", s"$db.view3") {
        sql("CREATE VIEW view1(x, y) AS SELECT * FROM jt")

        // Create a nested view in the same database.
        sql("CREATE VIEW view2(id, id1) AS SELECT * FROM view1")
        checkAnswer(sql("SELECT * FROM view2 ORDER BY id"), (1 to 9).map(i => Row(i, i)))

        // Create a nested view in a different database.
        activateDatabase(db) {
          sql(s"CREATE VIEW $db.view3(id, id1) AS SELECT * FROM default.view1")
          checkAnswer(sql("SELECT * FROM view3 ORDER BY id"), (1 to 9).map(i => Row(i, i)))
        }
      }
    }
  }

  test("correctly parse CREATE TEMPORARY VIEW statement") {
    withTempView("testView") {
      sql(
        """CREATE TEMPORARY VIEW
          |testView (c1 COMMENT 'blabla', c2 COMMENT 'blabla')
          |AS SELECT * FROM jt
          |""".stripMargin)
      checkAnswer(sql("SELECT c1, c2 FROM testView ORDER BY c1"), (1 to 9).map(i => Row(i, i)))
    }
  }

  test("should NOT allow CREATE TEMPORARY VIEW when TEMPORARY VIEW with same name exists") {
    withTempView("testView") {
      sql("CREATE TEMPORARY VIEW testView AS SELECT id FROM jt")

      val e = intercept[AnalysisException] {
        sql("CREATE TEMPORARY VIEW testView AS SELECT id FROM jt")
      }

      assert(e.message.contains("Temporary view") && e.message.contains("already exists"))
    }
  }

  test("should allow CREATE TEMPORARY VIEW when a permanent VIEW with same name exists") {
    withView("testView", "default.testView") {
      withTempView("testView") {
        sql("CREATE VIEW testView AS SELECT id FROM jt")
        sql("CREATE TEMPORARY VIEW testView AS SELECT id FROM jt")
      }
    }
  }

  test("should allow CREATE permanent VIEW when a TEMPORARY VIEW with same name exists") {
    withView("testView", "default.testView") {
      withTempView("testView") {
        sql("CREATE TEMPORARY VIEW testView AS SELECT id FROM jt")
        sql("CREATE VIEW testView AS SELECT id FROM jt")
      }
    }
  }

  test("correctly handle CREATE VIEW IF NOT EXISTS") {
    withTable("jt2") {
      withView("testView") {
        sql("CREATE VIEW testView AS SELECT id FROM jt")

        val df = (1 until 10).map(i => i -> i).toDF("i", "j")
        df.write.format("json").saveAsTable("jt2")
        sql("CREATE VIEW IF NOT EXISTS testView AS SELECT * FROM jt2")

        // make sure our view doesn't change.
        checkAnswer(sql("SELECT * FROM testView ORDER BY id"), (1 to 9).map(i => Row(i)))
      }
    }
  }

  test(s"correctly handle CREATE OR REPLACE TEMPORARY VIEW") {
    withTable("jt2") {
      withView("testView") {
        sql("CREATE OR REPLACE TEMPORARY VIEW testView AS SELECT id FROM jt")
        checkAnswer(sql("SELECT * FROM testView ORDER BY id"), (1 to 9).map(i => Row(i)))

        sql("CREATE OR REPLACE TEMPORARY VIEW testView AS SELECT id AS i, id AS j FROM jt")
        // make sure the view has been changed.
        checkAnswer(sql("SELECT * FROM testView ORDER BY i"), (1 to 9).map(i => Row(i, i)))
      }
    }
  }

  test("correctly handle CREATE OR REPLACE VIEW") {
    withTable("jt2") {
      sql("CREATE OR REPLACE VIEW testView AS SELECT id FROM jt")
      checkAnswer(sql("SELECT * FROM testView ORDER BY id"), (1 to 9).map(i => Row(i)))

      val df = (1 until 10).map(i => i -> i).toDF("i", "j")
      df.write.format("json").saveAsTable("jt2")
      sql("CREATE OR REPLACE VIEW testView AS SELECT * FROM jt2")
      // make sure the view has been changed.
      checkAnswer(sql("SELECT * FROM testView ORDER BY i"), (1 to 9).map(i => Row(i, i)))

      sql("DROP VIEW testView")

      val e = intercept[AnalysisException] {
        sql("CREATE OR REPLACE VIEW IF NOT EXISTS testView AS SELECT id FROM jt")
      }
      assert(e.message.contains(
        "CREATE VIEW with both IF NOT EXISTS and REPLACE is not allowed"))
    }
  }

  test("correctly handle ALTER VIEW") {
    withTable("jt2") {
      withView("testView") {
        sql("CREATE VIEW testView AS SELECT id FROM jt")

        val df = (1 until 10).map(i => i -> i).toDF("i", "j")
        df.write.format("json").saveAsTable("jt2")
        sql("ALTER VIEW testView AS SELECT * FROM jt2")
        // make sure the view has been changed.
        checkAnswer(sql("SELECT * FROM testView ORDER BY i"), (1 to 9).map(i => Row(i, i)))
      }
    }
  }

  test("correctly handle ALTER VIEW on a referenced view") {
    withView("view1", "view2") {
      sql("CREATE VIEW view1(x, y) AS SELECT * FROM jt")

      // Create a nested view.
      sql("CREATE VIEW view2(id, id1) AS SELECT * FROM view1")
      checkAnswer(sql("SELECT * FROM view2 ORDER BY id"), (1 to 9).map(i => Row(i, i)))

      // Alter the referenced view.
      sql("ALTER VIEW view1 AS SELECT id AS x, id1 + 1 As y FROM jt")
      checkAnswer(sql("SELECT * FROM view2 ORDER BY id"), (1 to 9).map(i => Row(i, i + 1)))
    }
  }

  test("should not allow ALTER VIEW AS when the view does not exist") {
    assertAnalysisError(
      "ALTER VIEW testView AS SELECT 1, 2",
      "View not found: testView")

    assertAnalysisError(
      "ALTER VIEW default.testView AS SELECT 1, 2",
      "View not found: default.testView")
  }

  test("ALTER VIEW AS should try to alter temp view first if view name has no database part") {
    withView("test_view") {
      withTempView("test_view") {
        sql("CREATE VIEW test_view AS SELECT 1 AS a, 2 AS b")
        sql("CREATE TEMP VIEW test_view AS SELECT 1 AS a, 2 AS b")

        sql("ALTER VIEW test_view AS SELECT 3 AS i, 4 AS j")

        // The temporary view should be updated.
        checkAnswer(spark.table("test_view"), Row(3, 4))

        // The permanent view should stay same.
        checkAnswer(spark.table("default.test_view"), Row(1, 2))
      }
    }
  }

  test("ALTER VIEW AS should alter permanent view if view name has database part") {
    withView("test_view") {
      withTempView("test_view") {
        sql("CREATE VIEW test_view AS SELECT 1 AS a, 2 AS b")
        sql("CREATE TEMP VIEW test_view AS SELECT 1 AS a, 2 AS b")

        sql("ALTER VIEW default.test_view AS SELECT 3 AS i, 4 AS j")

        // The temporary view should stay same.
        checkAnswer(spark.table("test_view"), Row(1, 2))

        // The permanent view should be updated.
        checkAnswer(spark.table("default.test_view"), Row(3, 4))
      }
    }
  }

  test("ALTER VIEW AS should keep the previous table properties, comment, create_time, etc.") {
    withView("test_view") {
      sql(
        """
          |CREATE VIEW test_view
          |COMMENT 'test'
          |TBLPROPERTIES ('key' = 'a')
          |AS SELECT 1 AS a, 2 AS b
        """.stripMargin)

      val catalog = spark.sessionState.catalog
      val viewMeta = catalog.getTableMetadata(TableIdentifier("test_view"))
      assert(viewMeta.comment == Some("test"))
      assert(viewMeta.properties("key") == "a")

      sql("ALTER VIEW test_view AS SELECT 3 AS i, 4 AS j")
      val updatedViewMeta = catalog.getTableMetadata(TableIdentifier("test_view"))
      assert(updatedViewMeta.comment == Some("test"))
      assert(updatedViewMeta.properties("key") == "a")
      assert(updatedViewMeta.createTime == viewMeta.createTime)
      // The view should be updated.
      checkAnswer(spark.table("test_view"), Row(3, 4))
    }
  }

  test("create view for json table") {
    // json table is not hive-compatible, make sure the new flag fix it.
    withView("testView") {
      sql("CREATE VIEW testView AS SELECT id FROM jt")
      checkAnswer(sql("SELECT * FROM testView ORDER BY id"), (1 to 9).map(i => Row(i)))
    }
  }

  test("create view for partitioned parquet table") {
    // partitioned parquet table is not hive-compatible, make sure the new flag fix it.
    withTable("parTable") {
      withView("testView") {
        val df = Seq(1 -> "a").toDF("i", "j")
        df.write.format("parquet").partitionBy("i").saveAsTable("parTable")
        sql("CREATE VIEW testView AS SELECT i, j FROM parTable")
        checkAnswer(sql("SELECT * FROM testView"), Row(1, "a"))
      }
    }
  }

  test("create view for joined tables") {
    // make sure the new flag can handle some complex cases like join and schema change.
    withTable("jt1", "jt2") {
      spark.range(1, 10).toDF("id1").write.format("json").saveAsTable("jt1")
      spark.range(1, 10).toDF("id2").write.format("json").saveAsTable("jt2")
      withView("testView") {
        sql("CREATE VIEW testView AS SELECT * FROM jt1 JOIN jt2 ON id1 == id2")
        checkAnswer(sql("SELECT * FROM testView ORDER BY id1"), (1 to 9).map(i => Row(i, i)))

        val df = (1 until 10).map(i => i -> i).toDF("id1", "newCol")
        df.write.format("json").mode(SaveMode.Overwrite).saveAsTable("jt1")
        checkAnswer(sql("SELECT * FROM testView ORDER BY id1"), (1 to 9).map(i => Row(i, i)))
      }
    }
  }

  test("CTE within view") {
    withView("cte_view") {
      sql("CREATE VIEW cte_view AS WITH w AS (SELECT 1 AS n) SELECT n FROM w")
      checkAnswer(sql("SELECT * FROM cte_view"), Row(1))
    }
  }

  test("Using view after switching current database") {
    withView("v") {
      sql("CREATE VIEW v AS SELECT * FROM jt")
      withTempDatabase { db =>
        activateDatabase(db) {
          // Should look up table `jt` in database `default`.
          checkAnswer(sql("SELECT * FROM default.v"), sql("SELECT * FROM default.jt"))

          // The new `jt` table shouldn't be scanned.
          sql("CREATE TABLE jt(key INT, value STRING) USING parquet")
          checkAnswer(sql("SELECT * FROM default.v"), sql("SELECT * FROM default.jt"))
        }
      }
    }
  }

  test("Using view after adding more columns") {
    withTable("add_col") {
      spark.range(10).write.saveAsTable("add_col")
      withView("v") {
        sql("CREATE VIEW v AS SELECT * FROM add_col")
        spark.range(10).select('id, 'id as 'a).write.mode("overwrite").saveAsTable("add_col")
        checkAnswer(sql("SELECT * FROM v"), spark.range(10).toDF())
      }
    }
  }

  test("error handling: fail if the referenced table or view is invalid") {
    withView("view1", "view2", "view3") {
      // Fail if the referenced table is defined in a invalid database.
      withTempDatabase { db =>
        withTable(s"$db.table1") {
          activateDatabase(db) {
            sql("CREATE TABLE table1(a int, b string) USING parquet")
            sql("CREATE VIEW default.view1 AS SELECT * FROM table1")
          }
        }
      }
      assertInvalidReference("SELECT * FROM view1")

      // Fail if the referenced table is invalid.
      withTable("table2") {
        sql("CREATE TABLE table2(a int, b string) USING parquet")
        sql("CREATE VIEW view2 AS SELECT * FROM table2")
      }
      assertInvalidReference("SELECT * FROM view2")

      // Fail if the referenced view is invalid.
      withView("testView") {
        sql("CREATE VIEW testView AS SELECT * FROM jt")
        sql("CREATE VIEW view3 AS SELECT * FROM testView")
      }
      assertInvalidReference("SELECT * FROM view3")
    }
  }

  test("correctly resolve a view in a self join") {
    withView("testView") {
      sql("CREATE VIEW testView AS SELECT * FROM jt")
      checkAnswer(
        sql("SELECT * FROM testView t1 JOIN testView t2 ON t1.id = t2.id ORDER BY t1.id"),
        (1 to 9).map(i => Row(i, i, i, i)))
    }
  }

  test("correctly handle a view with custom column names") {
    withTable("tab1") {
      spark.range(1, 10).selectExpr("id", "id + 1 id1").write.saveAsTable("tab1")
      withView("testView", "testView2") {
        sql("CREATE VIEW testView(x, y) AS SELECT * FROM tab1")

        // Correctly resolve a view with custom column names.
        checkAnswer(sql("SELECT * FROM testView ORDER BY x"), (1 to 9).map(i => Row(i, i + 1)))

        // Throw an AnalysisException if the number of columns don't match up.
        val e = intercept[AnalysisException] {
          sql("CREATE VIEW testView2(x, y, z) AS SELECT * FROM tab1")
        }.getMessage
        assert(e.contains("The number of columns produced by the SELECT clause (num: `2`) does " +
          "not match the number of column names specified by CREATE VIEW (num: `3`)."))

        // Correctly resolve a view when the referenced table schema changes.
        spark.range(1, 10).selectExpr("id", "id + id dummy", "id + 1 id1")
          .write.mode(SaveMode.Overwrite).saveAsTable("tab1")
        checkAnswer(sql("SELECT * FROM testView ORDER BY x"), (1 to 9).map(i => Row(i, i + 1)))

        // Throw an AnalysisException if the column name is not found.
        spark.range(1, 10).selectExpr("id", "id + 1 dummy")
          .write.mode(SaveMode.Overwrite).saveAsTable("tab1")
        intercept[AnalysisException](sql("SELECT * FROM testView"))
      }
    }
  }

  test("resolve a view when the dataTypes of referenced table columns changed") {
    withTable("tab1") {
      spark.range(1, 10).selectExpr("id", "id + 1 id1").write.saveAsTable("tab1")
      withView("testView") {
        sql("CREATE VIEW testView AS SELECT * FROM tab1")

        // Allow casting from IntegerType to LongType
        val df = (1 until 10).map(i => (i, i + 1)).toDF("id", "id1")
        df.write.format("json").mode(SaveMode.Overwrite).saveAsTable("tab1")
        checkAnswer(sql("SELECT * FROM testView ORDER BY id1"), (1 to 9).map(i => Row(i, i + 1)))

        // Casting from DoubleType to LongType might truncate, throw an AnalysisException.
        val df2 = (1 until 10).map(i => (i.toDouble, i.toDouble)).toDF("id", "id1")
        df2.write.format("json").mode(SaveMode.Overwrite).saveAsTable("tab1")
        intercept[AnalysisException](sql("SELECT * FROM testView"))

        // Can't cast from ArrayType to LongType, throw an AnalysisException.
        val df3 = (1 until 10).map(i => (i, Seq(i))).toDF("id", "id1")
        df3.write.format("json").mode(SaveMode.Overwrite).saveAsTable("tab1")
        intercept[AnalysisException](sql("SELECT * FROM testView"))
      }
    }
  }

  test("correctly handle a cyclic view reference") {
    withView("view1", "view2", "view3") {
      sql("CREATE VIEW view1 AS SELECT * FROM jt")
      sql("CREATE VIEW view2 AS SELECT * FROM view1")
      sql("CREATE VIEW view3 AS SELECT * FROM view2")

      // Detect cyclic view reference on ALTER VIEW.
      val e1 = intercept[AnalysisException] {
        sql("ALTER VIEW view1 AS SELECT * FROM view2")
      }.getMessage
      assert(e1.contains("Recursive view `default`.`view1` detected (cycle: `default`.`view1` " +
        "-> `default`.`view2` -> `default`.`view1`)"))

      // Detect the most left cycle when there exists multiple cyclic view references.
      val e2 = intercept[AnalysisException] {
        sql("ALTER VIEW view1 AS SELECT * FROM view3 JOIN view2")
      }.getMessage
      assert(e2.contains("Recursive view `default`.`view1` detected (cycle: `default`.`view1` " +
        "-> `default`.`view3` -> `default`.`view2` -> `default`.`view1`)"))

      // Detect cyclic view reference on CREATE OR REPLACE VIEW.
      val e3 = intercept[AnalysisException] {
        sql("CREATE OR REPLACE VIEW view1 AS SELECT * FROM view2")
      }.getMessage
      assert(e3.contains("Recursive view `default`.`view1` detected (cycle: `default`.`view1` " +
        "-> `default`.`view2` -> `default`.`view1`)"))

      // Detect cyclic view reference from subqueries.
      val e4 = intercept[AnalysisException] {
        sql("ALTER VIEW view1 AS SELECT * FROM jt WHERE EXISTS (SELECT 1 FROM view2)")
      }.getMessage
      assert(e4.contains("Recursive view `default`.`view1` detected (cycle: `default`.`view1` " +
        "-> `default`.`view2` -> `default`.`view1`)"))
    }
  }

  test("permanent view should be case-preserving") {
    withView("v") {
      sql("CREATE VIEW v AS SELECT 1 as aBc")
      assert(spark.table("v").schema.head.name == "aBc")

      sql("CREATE OR REPLACE VIEW v AS SELECT 2 as cBa")
      assert(spark.table("v").schema.head.name == "cBa")
    }
  }

  test("sparkSession API view resolution with different default database") {
    withDatabase("db2") {
      withView("default.v1") {
        withTable("t1") {
          sql("USE default")
          sql("CREATE TABLE t1 USING parquet AS SELECT 1 AS c0")
          sql("CREATE VIEW v1 AS SELECT * FROM t1")
          sql("CREATE DATABASE IF NOT EXISTS db2")
          sql("USE db2")
          checkAnswer(spark.table("default.v1"), Row(1))
        }
      }
    }
  }

  test("SPARK-23519 view should be created even when query output contains duplicate col name") {
    withTable("t23519") {
      withView("v23519") {
        sql("CREATE TABLE t23519 USING parquet AS SELECT 1 AS c1")
        sql("CREATE VIEW v23519 (c1, c2) AS SELECT c1, c1 FROM t23519")
        checkAnswer(sql("SELECT * FROM v23519"), Row(1, 1))
      }
    }
  }

  test("temporary view should ignore useCurrentSQLConfigsForView config") {
    withTable("t") {
      Seq(2, 3, 1).toDF("c1").write.format("parquet").saveAsTable("t")
      withTempView("v1") {
        sql("CREATE TEMPORARY VIEW v1 AS SELECT 1/0")
        withSQLConf(
          USE_CURRENT_SQL_CONFIGS_FOR_VIEW.key -> "true",
          ANSI_ENABLED.key -> "true") {
          checkAnswer(sql("SELECT * FROM v1"), Seq(Row(null)))
        }
      }
    }
  }

  test("alter temporary view should follow current storeAnalyzedPlanForView config") {
    withTable("t") {
      Seq(2, 3, 1).toDF("c1").write.format("parquet").saveAsTable("t")
      withView("v1") {
        withSQLConf(STORE_ANALYZED_PLAN_FOR_VIEW.key -> "true") {
          sql("CREATE TEMPORARY VIEW v1 AS SELECT * FROM t")
          Seq(4, 6, 5).toDF("c1").write.mode("overwrite").format("parquet").saveAsTable("t")
          val e = intercept[SparkException] {
            sql("SELECT * FROM v1").collect()
          }.getMessage
          assert(e.contains("does not exist"))
        }

        withSQLConf(STORE_ANALYZED_PLAN_FOR_VIEW.key -> "false") {
          // alter view from legacy to non-legacy config
          sql("ALTER VIEW v1 AS SELECT * FROM t")
          Seq(1, 3, 5).toDF("c1").write.mode("overwrite").format("parquet").saveAsTable("t")
          checkAnswer(sql("SELECT * FROM v1"), Seq(Row(1), Row(3), Row(5)))
        }

        withSQLConf(STORE_ANALYZED_PLAN_FOR_VIEW.key -> "true") {
          // alter view from non-legacy to legacy config
          sql("ALTER VIEW v1 AS SELECT * FROM t")
          Seq(2, 4, 6).toDF("c1").write.mode("overwrite").format("parquet").saveAsTable("t")
          val e = intercept[SparkException] {
            sql("SELECT * FROM v1").collect()
          }.getMessage
          assert(e.contains("does not exist"))
        }
      }
    }
  }

  test("local temp view refers global temp view") {
    withGlobalTempView("v1") {
      withTempView("v2") {
        val globalTempDB = spark.sharedState.globalTempViewManager.database
        sql("CREATE GLOBAL TEMPORARY VIEW v1 AS SELECT 1")
        sql(s"CREATE TEMPORARY VIEW v2 AS SELECT * FROM ${globalTempDB}.v1")
        checkAnswer(sql("SELECT * FROM v2"), Seq(Row(1)))
      }
    }
  }

  test("global temp view refers local temp view") {
    withTempView("v1") {
      withGlobalTempView("v2") {
        val globalTempDB = spark.sharedState.globalTempViewManager.database
        sql("CREATE TEMPORARY VIEW v1 AS SELECT 1")
        sql(s"CREATE GLOBAL TEMPORARY VIEW v2 AS SELECT * FROM v1")
        checkAnswer(sql(s"SELECT * FROM ${globalTempDB}.v2"), Seq(Row(1)))
      }
    }
  }

  test("SPARK-33141: view should be parsed and analyzed with configs set when creating") {
    withTable("t") {
      withView("v1", "v2", "v3", "v4", "v5") {
        Seq(2, 3, 1).toDF("c1").write.format("parquet").saveAsTable("t")
        sql("CREATE VIEW v1 (c1) AS SELECT C1 FROM t")
        sql("CREATE VIEW v2 (c1) AS SELECT c1 FROM t ORDER BY 1 ASC, c1 DESC")
        sql("CREATE VIEW v3 (c1, count) AS SELECT c1, count(c1) FROM t GROUP BY 1")
        sql("CREATE VIEW v4 (a, count) AS SELECT c1 as a, count(c1) FROM t GROUP BY a")
        sql("CREATE VIEW v5 (c1) AS SELECT 1/0")

        withSQLConf(CASE_SENSITIVE.key -> "true") {
          checkAnswer(sql("SELECT * FROM v1"), Seq(Row(2), Row(3), Row(1)))
        }
        withSQLConf(ORDER_BY_ORDINAL.key -> "false") {
          checkAnswer(sql("SELECT * FROM v2"), Seq(Row(1), Row(2), Row(3)))
        }
        withSQLConf(GROUP_BY_ORDINAL.key -> "false") {
          checkAnswer(sql("SELECT * FROM v3"),
            Seq(Row(1, 1), Row(2, 1), Row(3, 1)))
        }
        withSQLConf(GROUP_BY_ALIASES.key -> "false") {
          checkAnswer(sql("SELECT * FROM v4"),
            Seq(Row(1, 1), Row(2, 1), Row(3, 1)))
        }
        withSQLConf(ANSI_ENABLED.key -> "true") {
          checkAnswer(sql("SELECT * FROM v5"), Seq(Row(null)))
        }

        withSQLConf(USE_CURRENT_SQL_CONFIGS_FOR_VIEW.key -> "true") {
          withSQLConf(CASE_SENSITIVE.key -> "true") {
            val e = intercept[AnalysisException] {
              sql("SELECT * FROM v1")
            }.getMessage
            assert(e.contains("cannot resolve '`C1`' given input columns: " +
              "[spark_catalog.default.t.c1]"))
          }
          withSQLConf(ORDER_BY_ORDINAL.key -> "false") {
            checkAnswer(sql("SELECT * FROM v2"), Seq(Row(3), Row(2), Row(1)))
          }
          withSQLConf(GROUP_BY_ORDINAL.key -> "false") {
            val e = intercept[AnalysisException] {
              sql("SELECT * FROM v3")
            }.getMessage
            assert(e.contains("expression 'spark_catalog.default.t.`c1`' is neither present " +
              "in the group by, nor is it an aggregate function. Add to group by or wrap in " +
              "first() (or first_value) if you don't care which value you get."))
          }
          withSQLConf(GROUP_BY_ALIASES.key -> "false") {
            val e = intercept[AnalysisException] {
              sql("SELECT * FROM v4")
            }.getMessage
            assert(e.contains("cannot resolve '`a`' given input columns: " +
              "[spark_catalog.default.t.c1]"))
          }
          withSQLConf(ANSI_ENABLED.key -> "true") {
            val e = intercept[ArithmeticException] {
              sql("SELECT * FROM v5").collect()
            }.getMessage
            assert(e.contains("divide by zero"))
          }
        }

        withSQLConf(ANSI_ENABLED.key -> "true") {
          sql("ALTER VIEW v1 AS SELECT 1/0")
        }
        val e = intercept[ArithmeticException] {
          sql("SELECT * FROM v1").collect()
        }.getMessage
        assert(e.contains("divide by zero"))
      }
    }
  }
}<|MERGE_RESOLUTION|>--- conflicted
+++ resolved
@@ -149,38 +149,12 @@
       assertAnalysisError(
         s"ALTER TABLE $viewName SET SERDEPROPERTIES ('p' = 'an')",
         s"$viewName is a temp view. 'ALTER TABLE ... SET [SERDE|SERDEPROPERTIES]' expects a table")
-<<<<<<< HEAD
-
-      // For v2 ALTER TABLE statements, we have better error message saying view is not supported.
-      assertAnalysisError(
-        s"ALTER TABLE $viewName SET LOCATION '/path/to/your/lovely/heart'",
-        s"'$viewName' is a view not a table")
-
-      // For the following v2 ALERT TABLE statements, unsupported operations are checked first
-      // before resolving the relations.
-      assertAnalysisError(
-        s"ALTER TABLE $viewName PARTITION (a='4') SET LOCATION '/path/to/home'",
-        "ALTER TABLE SET LOCATION does not support partition for v2 tables")
-=======
-      assertAnalysisError(
-        s"ALTER TABLE $viewName PARTITION (a='4') RENAME TO PARTITION (a='5')",
-        s"$viewName is a temp view. 'ALTER TABLE ... RENAME TO PARTITION' expects a table")
-      assertAnalysisError(
-        s"ALTER TABLE $viewName RECOVER PARTITIONS",
-        s"$viewName is a temp view. 'ALTER TABLE ... RECOVER PARTITIONS' expects a table")
       assertAnalysisError(
         s"ALTER TABLE $viewName SET LOCATION '/path/to/your/lovely/heart'",
         s"$viewName is a temp view. 'ALTER TABLE ... SET LOCATION ...' expects a table")
       assertAnalysisError(
         s"ALTER TABLE $viewName PARTITION (a='4') SET LOCATION '/path/to/home'",
-        "testView is a temp view. 'ALTER TABLE ... SET LOCATION ...' expects a table")
-      assertAnalysisError(
-        s"ALTER TABLE $viewName ADD IF NOT EXISTS PARTITION (a='4', b='8')",
-        s"$viewName is a temp view. 'ALTER TABLE ... ADD PARTITION ...' expects a table")
-      assertAnalysisError(
-        s"ALTER TABLE $viewName DROP PARTITION (a='4', b='8')",
-        s"$viewName is a temp view. 'ALTER TABLE ... DROP PARTITION ...' expects a table")
->>>>>>> 9db566a8
+        s"$viewName is a temp view. 'ALTER TABLE ... SET LOCATION ...' expects a table")
     }
   }
 
