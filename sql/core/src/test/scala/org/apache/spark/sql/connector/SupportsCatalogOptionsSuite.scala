--- conflicted
+++ resolved
@@ -23,7 +23,7 @@
 
 import org.apache.spark.sql.{QueryTest, SaveMode}
 import org.apache.spark.sql.catalyst.analysis.TableAlreadyExistsException
-import org.apache.spark.sql.connector.catalog.{Identifier, SupportsCatalogOptions, TableCatalog}
+import org.apache.spark.sql.connector.catalog.{Identifier, SupportsCatalogOptions}
 import org.apache.spark.sql.connector.catalog.CatalogManager.SESSION_CATALOG_NAME
 import org.apache.spark.sql.internal.SQLConf.V2_SESSION_CATALOG_IMPLEMENTATION
 import org.apache.spark.sql.test.SharedSparkSession
@@ -60,7 +60,6 @@
     spark.conf.unset(s"spark.sql.catalog.$catalogName")
   }
 
-<<<<<<< HEAD
   private def testCreateAndRead(
       saveMode: SaveMode,
       withCatalogOption: Option[String],
@@ -104,89 +103,24 @@
     intercept[TableAlreadyExistsException] {
       val dfw = df.write.format(format).option("name", "t1")
       dfw.save()
-=======
-  def testWithDifferentCatalogs(withCatalogOption: Option[String]): Unit = {
-    Seq(SaveMode.ErrorIfExists, SaveMode.Ignore).foreach { saveMode =>
-      test(s"save works with $saveMode - no table, no partitioning, session catalog, " +
-           s"withCatalog: ${withCatalogOption.isDefined}") {
-        val df = spark.range(10)
-        val dfw = df.write.format(format).mode(saveMode).option("name", "t1")
-        withCatalogOption.foreach(cName => dfw.option("catalog", cName))
-        dfw.save()
-
-        val table = catalog(withCatalogOption.getOrElse(SESSION_CATALOG_NAME)).loadTable("t1")
-        assert(table.name() === "t1", "Table identifier was wrong")
-        assert(table.partitioning().isEmpty, "Partitioning should be empty")
-        assert(table.schema() === df.schema.asNullable, "Schema did not match")
-
-        val dfr = spark.read.format(format).option("name", "t1")
-        withCatalogOption.foreach(cName => dfr.option("catalog", cName))
-        checkAnswer(dfr.load(), df.toDF())
-      }
-
-      test(s"save works with $saveMode - no table, with partitioning, session catalog, " +
-          s"withCatalog: ${withCatalogOption.isDefined}") {
-        val df = spark.range(10).withColumn("part", 'id % 5)
-        val dfw = df.write.format(format).mode(saveMode).option("name", "t1").partitionBy("part")
-        withCatalogOption.foreach(cName => dfw.option("catalog", cName))
-        dfw.save()
-
-        val table = catalog(withCatalogOption.getOrElse(SESSION_CATALOG_NAME)).loadTable("t1")
-        assert(table.name() === "t1", "Table identifier was wrong")
-        assert(table.partitioning().length === 1, "Partitioning should not be empty")
-        assert(table.partitioning().head.references().head.fieldNames().head === "part",
-          "Partitioning was incorrect")
-        assert(table.schema() === df.schema.asNullable, "Schema did not match")
-
-        val dfr = spark.read.format(format).option("name", "t1")
-        withCatalogOption.foreach(cName => dfr.option("catalog", cName))
-        checkAnswer(dfr.load(), df.toDF())
-      }
->>>>>>> b94bfc57
     }
   }
 
-<<<<<<< HEAD
   test("save fails with ErrorIfExists if table exists - testcat catalog") {
     sql("create table t1 (id bigint) using foo")
     val df = spark.range(10)
     intercept[TableAlreadyExistsException] {
       val dfw = df.write.format(format).option("name", "t1").option("catalog", catalogName)
       dfw.save()
-=======
-    test(s"save fails with ErrorIfExists if table exists, withCatalog: ${withCatalogOption.isDefined}") {
-      sql("create table t1 (id bigint) using foo")
-      val df = spark.range(10)
-      intercept[TableAlreadyExistsException] {
-        val dfw = df.write.format(format).option("name", "t1")
-        withCatalogOption.foreach(cName => dfw.option("catalog", cName))
-        dfw.save()
-      }
->>>>>>> b94bfc57
     }
   }
 
-<<<<<<< HEAD
   test("Ignore mode if table exists - session catalog") {
     sql("create table t1 (id bigint) using foo")
     val df = spark.range(10).withColumn("part", 'id % 5)
     intercept[TableAlreadyExistsException] {
       val dfw = df.write.format(format).mode(SaveMode.Ignore).option("name", "t1")
       dfw.save()
-=======
-    test(s"Ignore mode if table exists, withCatalog: ${withCatalogOption.isDefined}") {
-      sql("create table t1 (id bigint) using foo")
-      val df = spark.range(10).withColumn("part", 'id % 5)
-      intercept[TableAlreadyExistsException] {
-        val dfw = df.write.format(format).mode(SaveMode.Ignore).option("name", "t1")
-        withCatalogOption.foreach(cName => dfw.option("catalog", cName))
-        dfw.save()
-      }
-
-      val table = catalog(SESSION_CATALOG_NAME).loadTable("t1")
-      assert(table.partitioning().isEmpty, "Partitioning should be empty")
-      assert(table.schema() === new StructType().add("id", LongType), "Schema did not match")
->>>>>>> b94bfc57
     }
 
     val table = catalog(SESSION_CATALOG_NAME).loadTable("t1")
