--- conflicted
+++ resolved
@@ -28,13 +28,8 @@
 import org.mockito.Mockito.{mock, when}
 import test.org.apache.spark.sql.connector.JavaSimpleWritableDataSource
 
-<<<<<<< HEAD
 import org.apache.spark.{SparkArithmeticException, SparkClassNotFoundException, SparkException, SparkFileNotFoundException, SparkIllegalArgumentException, SparkRuntimeException, SparkSecurityException, SparkSQLException, SparkUnsupportedOperationException, SparkUpgradeException}
-import org.apache.spark.sql.{AnalysisException, DataFrame, QueryTest, SaveMode}
-=======
-import org.apache.spark.{SparkArithmeticException, SparkClassNotFoundException, SparkException, SparkIllegalArgumentException, SparkRuntimeException, SparkSecurityException, SparkSQLException, SparkUnsupportedOperationException, SparkUpgradeException}
 import org.apache.spark.sql.{AnalysisException, DataFrame, QueryTest, Row, SaveMode}
->>>>>>> 0e051ab7
 import org.apache.spark.sql.catalyst.util.BadRecordException
 import org.apache.spark.sql.connector.SimpleWritableDataSource
 import org.apache.spark.sql.execution.QueryExecutionException
@@ -682,7 +677,19 @@
     }
   }
 
-<<<<<<< HEAD
+  test("UNSUPPORTED_DATATYPE: invalid StructType raw format") {
+    checkError(
+      exception = intercept[SparkIllegalArgumentException] {
+        val row = spark.sparkContext.parallelize(Seq(1, 2)).map(Row(_))
+        spark.sqlContext.createDataFrame(row, StructType.fromString("StructType()"))
+      },
+      errorClass = "UNSUPPORTED_DATATYPE",
+      parameters = Map(
+        "typeName" -> "StructType()[1.1] failure: 'TimestampType' expected but 'S' found\n\nStructType()\n^"
+      ),
+      sqlState = "0A000")
+  }
+
   test("RENAME_SRC_PATH_NOT_FOUND: rename the file which source path does not exist") {
     var srcPath: Path = null
     val e = intercept[SparkFileNotFoundException](
@@ -706,19 +713,6 @@
       parameters = Map(
         "sourcePath" -> s"$srcPath"
       ))
-=======
-  test("UNSUPPORTED_DATATYPE: invalid StructType raw format") {
-    checkError(
-      exception = intercept[SparkIllegalArgumentException] {
-        val row = spark.sparkContext.parallelize(Seq(1, 2)).map(Row(_))
-        spark.sqlContext.createDataFrame(row, StructType.fromString("StructType()"))
-      },
-      errorClass = "UNSUPPORTED_DATATYPE",
-      parameters = Map(
-        "typeName" -> "StructType()[1.1] failure: 'TimestampType' expected but 'S' found\n\nStructType()\n^"
-      ),
-      sqlState = "0A000")
->>>>>>> 0e051ab7
   }
 }
 
