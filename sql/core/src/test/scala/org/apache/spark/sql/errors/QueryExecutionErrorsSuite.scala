/*
 * Licensed to the Apache Software Foundation (ASF) under one or more
 * contributor license agreements.  See the NOTICE file distributed with
 * this work for additional information regarding copyright ownership.
 * The ASF licenses this file to You under the Apache License, Version 2.0
 * (the "License"); you may not use this file except in compliance with
 * the License.  You may obtain a copy of the License at
 *
 *    http://www.apache.org/licenses/LICENSE-2.0
 *
 * Unless required by applicable law or agreed to in writing, software
 * distributed under the License is distributed on an "AS IS" BASIS,
 * WITHOUT WARRANTIES OR CONDITIONS OF ANY KIND, either express or implied.
 * See the License for the specific language governing permissions and
 * limitations under the License.
 */

package org.apache.spark.sql.errors

import java.util.Locale

import test.org.apache.spark.sql.connector.JavaSimpleWritableDataSource

import org.apache.spark.{SparkArithmeticException, SparkException, SparkIllegalStateException, SparkRuntimeException, SparkUnsupportedOperationException, SparkUpgradeException}
import org.apache.spark.sql.{DataFrame, QueryTest}
import org.apache.spark.sql.catalyst.util.BadRecordException
import org.apache.spark.sql.connector.SimpleWritableDataSource
import org.apache.spark.sql.execution.QueryExecutionException
import org.apache.spark.sql.execution.datasources.orc.OrcTest
import org.apache.spark.sql.execution.datasources.parquet.ParquetTest
import org.apache.spark.sql.functions.{lit, lower, struct, sum}
import org.apache.spark.sql.internal.SQLConf
import org.apache.spark.sql.internal.SQLConf.LegacyBehaviorPolicy.EXCEPTION
import org.apache.spark.sql.test.SharedSparkSession
import org.apache.spark.sql.types.{DecimalType, StructType, TimestampType}
import org.apache.spark.sql.util.ArrowUtils

class QueryExecutionErrorsSuite extends QueryTest
  with ParquetTest with OrcTest with SharedSparkSession {

  import testImplicits._

  private def getAesInputs(): (DataFrame, DataFrame) = {
    val encryptedText16 = "4Hv0UKCx6nfUeAoPZo1z+w=="
    val encryptedText24 = "NeTYNgA+PCQBN50DA//O2w=="
    val encryptedText32 = "9J3iZbIxnmaG+OIA9Amd+A=="
    val encryptedEmptyText16 = "jmTOhz8XTbskI/zYFFgOFQ=="
    val encryptedEmptyText24 = "9RDK70sHNzqAFRcpfGM5gQ=="
    val encryptedEmptyText32 = "j9IDsCvlYXtcVJUf4FAjQQ=="

    val df1 = Seq("Spark", "").toDF
    val df2 = Seq(
      (encryptedText16, encryptedText24, encryptedText32),
      (encryptedEmptyText16, encryptedEmptyText24, encryptedEmptyText32)
    ).toDF("value16", "value24", "value32")

    (df1, df2)
  }

  test("INVALID_PARAMETER_VALUE: invalid key lengths in AES functions") {
    val (df1, df2) = getAesInputs()
    def checkInvalidKeyLength(df: => DataFrame): Unit = {
      val e = intercept[SparkException] {
        df.collect
      }.getCause.asInstanceOf[SparkRuntimeException]
      assert(e.getErrorClass === "INVALID_PARAMETER_VALUE")
      assert(e.getSqlState === "22023")
      assert(e.getMessage.matches(
        "The value of parameter\\(s\\) 'key' in the aes_encrypt/aes_decrypt function is invalid: " +
        "expects a binary value with 16, 24 or 32 bytes, but got \\d+ bytes."))
    }

    // Encryption failure - invalid key length
    checkInvalidKeyLength(df1.selectExpr("aes_encrypt(value, '12345678901234567')"))
    checkInvalidKeyLength(df1.selectExpr("aes_encrypt(value, binary('123456789012345'))"))
    checkInvalidKeyLength(df1.selectExpr("aes_encrypt(value, binary(''))"))

    // Decryption failure - invalid key length
    Seq("value16", "value24", "value32").foreach { colName =>
      checkInvalidKeyLength(df2.selectExpr(
        s"aes_decrypt(unbase64($colName), '12345678901234567')"))
      checkInvalidKeyLength(df2.selectExpr(
        s"aes_decrypt(unbase64($colName), binary('123456789012345'))"))
      checkInvalidKeyLength(df2.selectExpr(
        s"aes_decrypt(unbase64($colName), '')"))
      checkInvalidKeyLength(df2.selectExpr(
        s"aes_decrypt(unbase64($colName), binary(''))"))
    }
  }

  test("INVALID_PARAMETER_VALUE: AES decrypt failure - key mismatch") {
    val (_, df2) = getAesInputs()
    Seq(
      ("value16", "1234567812345678"),
      ("value24", "123456781234567812345678"),
      ("value32", "12345678123456781234567812345678")).foreach { case (colName, key) =>
      val e = intercept[SparkException] {
        df2.selectExpr(s"aes_decrypt(unbase64($colName), binary('$key'), 'ECB')").collect
      }.getCause.asInstanceOf[SparkRuntimeException]
      assert(e.getErrorClass === "INVALID_PARAMETER_VALUE")
      assert(e.getSqlState === "22023")
      assert(e.getMessage ===
        "The value of parameter(s) 'expr, key' in the aes_encrypt/aes_decrypt function " +
        "is invalid: Detail message: " +
        "Given final block not properly padded. " +
        "Such issues can arise if a bad key is used during decryption.")
    }
  }

  test("UNSUPPORTED_FEATURE: unsupported combinations of AES modes and padding") {
    val key16 = "abcdefghijklmnop"
    val key32 = "abcdefghijklmnop12345678ABCDEFGH"
    val (df1, df2) = getAesInputs()
    def checkUnsupportedMode(df: => DataFrame): Unit = {
      val e = intercept[SparkException] {
        df.collect
      }.getCause.asInstanceOf[SparkRuntimeException]
      assert(e.getErrorClass === "UNSUPPORTED_FEATURE")
      assert(e.getSqlState === "0A000")
      assert(e.getMessage.matches("""The feature is not supported: AES-\w+ with the padding \w+""" +
        " by the aes_encrypt/aes_decrypt function."))
    }

    // Unsupported AES mode and padding in encrypt
    checkUnsupportedMode(df1.selectExpr(s"aes_encrypt(value, '$key16', 'CBC')"))
    checkUnsupportedMode(df1.selectExpr(s"aes_encrypt(value, '$key16', 'ECB', 'NoPadding')"))

    // Unsupported AES mode and padding in decrypt
    checkUnsupportedMode(df2.selectExpr(s"aes_decrypt(value16, '$key16', 'GSM')"))
    checkUnsupportedMode(df2.selectExpr(s"aes_decrypt(value16, '$key16', 'GCM', 'PKCS')"))
    checkUnsupportedMode(df2.selectExpr(s"aes_decrypt(value32, '$key32', 'ECB', 'None')"))
  }

  test("UNSUPPORTED_FEATURE: unsupported types (map and struct) in lit()") {
    def checkUnsupportedTypeInLiteral(v: Any): Unit = {
      val e1 = intercept[SparkRuntimeException] { lit(v) }
      assert(e1.getErrorClass === "UNSUPPORTED_FEATURE")
      assert(e1.getSqlState === "0A000")
      assert(e1.getMessage.matches("""The feature is not supported: literal for '.+' of .+\."""))
    }
    checkUnsupportedTypeInLiteral(Map("key1" -> 1, "key2" -> 2))
    checkUnsupportedTypeInLiteral(("mike", 29, 1.0))

    val e2 = intercept[SparkRuntimeException] {
      trainingSales
        .groupBy($"sales.year")
        .pivot(struct(lower(trainingSales("sales.course")), trainingSales("training")))
        .agg(sum($"sales.earnings"))
        .collect()
    }
    assert(e2.getMessage === "The feature is not supported: pivoting by the value" +
      """ '[dotnet,Dummies]' of the column data type 'struct<col1:string,training:string>'.""")
  }

  test("UNSUPPORTED_FEATURE: unsupported pivot operations") {
    val e1 = intercept[SparkUnsupportedOperationException] {
      trainingSales
        .groupBy($"sales.year")
        .pivot($"sales.course")
        .pivot($"training")
        .agg(sum($"sales.earnings"))
        .collect()
    }
    assert(e1.getErrorClass === "UNSUPPORTED_FEATURE")
    assert(e1.getSqlState === "0A000")
    assert(e1.getMessage === "The feature is not supported: Repeated pivots.")

    val e2 = intercept[SparkUnsupportedOperationException] {
      trainingSales
        .rollup($"sales.year")
        .pivot($"training")
        .agg(sum($"sales.earnings"))
        .collect()
    }
    assert(e2.getErrorClass === "UNSUPPORTED_FEATURE")
    assert(e2.getSqlState === "0A000")
    assert(e2.getMessage === "The feature is not supported: Pivot not after a groupBy.")
  }

  test("INCONSISTENT_BEHAVIOR_CROSS_VERSION: " +
    "compatibility with Spark 2.4/3.2 in reading/writing dates") {

    // Fail to read ancient datetime values.
    withSQLConf(SQLConf.PARQUET_REBASE_MODE_IN_READ.key -> EXCEPTION.toString) {
      val fileName = "before_1582_date_v2_4_5.snappy.parquet"
      val filePath = getResourceParquetFilePath("test-data/" + fileName)
      val e = intercept[SparkException] {
        spark.read.parquet(filePath).collect()
      }.getCause.asInstanceOf[SparkUpgradeException]

      val format = "Parquet"
      val config = SQLConf.PARQUET_REBASE_MODE_IN_READ.key
      val option = "datetimeRebaseMode"
      assert(e.getErrorClass === "INCONSISTENT_BEHAVIOR_CROSS_VERSION")
      assert(e.getMessage ===
        "You may get a different result due to the upgrading to Spark >= 3.0: " +
          s"""
             |reading dates before 1582-10-15 or timestamps before 1900-01-01T00:00:00Z
             |from $format files can be ambiguous, as the files may be written by
             |Spark 2.x or legacy versions of Hive, which uses a legacy hybrid calendar
             |that is different from Spark 3.0+'s Proleptic Gregorian calendar.
             |See more details in SPARK-31404. You can set the SQL config '$config' or
             |the datasource option '$option' to 'LEGACY' to rebase the datetime values
             |w.r.t. the calendar difference during reading. To read the datetime values
             |as it is, set the SQL config '$config' or the datasource option '$option'
             |to 'CORRECTED'.
             |""".stripMargin)
    }

    // Fail to write ancient datetime values.
    withSQLConf(SQLConf.PARQUET_REBASE_MODE_IN_WRITE.key -> EXCEPTION.toString) {
      withTempPath { dir =>
        val df = Seq(java.sql.Date.valueOf("1001-01-01")).toDF("dt")
        val e = intercept[SparkException] {
          df.write.parquet(dir.getCanonicalPath)
        }.getCause.getCause.getCause.asInstanceOf[SparkUpgradeException]

        val format = "Parquet"
        val config = SQLConf.PARQUET_REBASE_MODE_IN_WRITE.key
        assert(e.getErrorClass === "INCONSISTENT_BEHAVIOR_CROSS_VERSION")
        assert(e.getMessage ===
          "You may get a different result due to the upgrading to Spark >= 3.0: " +
            s"""
               |writing dates before 1582-10-15 or timestamps before 1900-01-01T00:00:00Z
               |into $format files can be dangerous, as the files may be read by Spark 2.x
               |or legacy versions of Hive later, which uses a legacy hybrid calendar that
               |is different from Spark 3.0+'s Proleptic Gregorian calendar. See more
               |details in SPARK-31404. You can set $config to 'LEGACY' to rebase the
               |datetime values w.r.t. the calendar difference during writing, to get maximum
               |interoperability. Or set $config to 'CORRECTED' to write the datetime values
               |as it is, if you are 100% sure that the written files will only be read by
               |Spark 3.0+ or other systems that use Proleptic Gregorian calendar.
               |""".stripMargin)
      }
    }
  }

  test("UNSUPPORTED_OPERATION: timeZoneId not specified while converting TimestampType to Arrow") {
    val schema = new StructType().add("value", TimestampType)
    val e = intercept[SparkUnsupportedOperationException] {
      ArrowUtils.toArrowSchema(schema, null)
    }

    assert(e.getErrorClass === "UNSUPPORTED_OPERATION")
    assert(e.getMessage === "The operation is not supported: " +
      "timestamp must supply timeZoneId parameter while converting to ArrowType")
  }

  test("UNSUPPORTED_OPERATION - SPARK-36346: can't read Timestamp as TimestampNTZ") {
    withTempPath { file =>
      sql("select timestamp_ltz'2019-03-21 00:02:03'").write.orc(file.getCanonicalPath)
      withAllNativeOrcReaders {
        val e = intercept[SparkException] {
          spark.read.schema("time timestamp_ntz").orc(file.getCanonicalPath).collect()
        }.getCause.asInstanceOf[SparkUnsupportedOperationException]

        assert(e.getErrorClass === "UNSUPPORTED_OPERATION")
        assert(e.getMessage === "The operation is not supported: " +
          "Unable to convert timestamp of Orc to data type 'timestamp_ntz'")
      }
    }
  }

  test("UNSUPPORTED_OPERATION - SPARK-38504: can't read TimestampNTZ as TimestampLTZ") {
    withTempPath { file =>
      sql("select timestamp_ntz'2019-03-21 00:02:03'").write.orc(file.getCanonicalPath)
      withAllNativeOrcReaders {
        val e = intercept[SparkException] {
          spark.read.schema("time timestamp_ltz").orc(file.getCanonicalPath).collect()
        }.getCause.asInstanceOf[SparkUnsupportedOperationException]

        assert(e.getErrorClass === "UNSUPPORTED_OPERATION")
        assert(e.getMessage === "The operation is not supported: " +
          "Unable to convert timestamp ntz of Orc to data type 'timestamp_ltz'")
      }
    }
  }

  test("DATETIME_OVERFLOW: timestampadd() overflows its input timestamp") {
    val e = intercept[SparkArithmeticException] {
      sql("select timestampadd(YEAR, 1000000, timestamp'2022-03-09 01:02:03')").collect()
    }
    assert(e.getErrorClass === "DATETIME_OVERFLOW")
    assert(e.getSqlState === "22008")
    assert(e.getMessage ===
      "Datetime operation overflow: add 1000000 YEAR to TIMESTAMP '2022-03-09 01:02:03'.")
  }

  test("CANNOT_PARSE_DECIMAL: unparseable decimal") {
    val e1 = intercept[SparkException] {
      withTempPath { path =>

        // original text
        val df1 = Seq(
          "money",
          "\"$92,807.99\""
        ).toDF()

        df1.coalesce(1).write.text(path.getAbsolutePath)

        val schema = new StructType().add("money", DecimalType.DoubleDecimal)
        spark
          .read
          .schema(schema)
          .format("csv")
          .option("header", "true")
          .option("locale", Locale.ROOT.toLanguageTag)
          .option("multiLine", "true")
          .option("inferSchema", "false")
          .option("mode", "FAILFAST")
          .load(path.getAbsolutePath).select($"money").collect()
      }
    }
    assert(e1.getCause.isInstanceOf[QueryExecutionException])

    val e2 = e1.getCause.asInstanceOf[QueryExecutionException]
    assert(e2.getCause.isInstanceOf[SparkException])

    val e3 = e2.getCause.asInstanceOf[SparkException]
    assert(e3.getCause.isInstanceOf[BadRecordException])

    val e4 = e3.getCause.asInstanceOf[BadRecordException]
    assert(e4.getCause.isInstanceOf[SparkIllegalStateException])

    val e5 = e4.getCause.asInstanceOf[SparkIllegalStateException]
    assert(e5.getErrorClass === "CANNOT_PARSE_DECIMAL")
    assert(e5.getSqlState === "42000")
    assert(e5.getMessage === "Cannot parse decimal")
  }

<<<<<<< HEAD
  test("DIVIDE_BY_ZERO - SPARK-38724: can't divide by zero") {
    val e = intercept[SparkArithmeticException] {
      sql("set spark.sql.ansi.enabled=true")
      sql("select 6/0").collect()
    }
    assert(e.getErrorClass === "DIVIDE_BY_ZERO")
    assert(e.getSqlState === "22012")
    assert(e.getMessage ===
      "divide by zero. To return NULL instead, use 'try_divide'. If necessary set " +
        "spark.sql.ansi.enabled to false (except for ANSI interval type) to bypass this error." +
        """
          |== SQL(line 1, position 7) ==
          |select 6/0
          |       ^^^
          |""".stripMargin)
=======
  test("WRITING_JOB_ABORTED: read of input data fails in the middle") {
    Seq(classOf[SimpleWritableDataSource], classOf[JavaSimpleWritableDataSource]).foreach { cls =>
      withTempPath { file =>
        val path = file.getCanonicalPath
        assert(spark.read.format(cls.getName).option("path", path).load().collect().isEmpty)
        // test transaction
        val failingUdf = org.apache.spark.sql.functions.udf {
          var count = 0
          (id: Long) => {
            if (count > 5) {
              throw new RuntimeException("testing error")
            }
            count += 1
            id
          }
        }
        val input = spark.range(15).select(failingUdf($"id").as(Symbol("i")))
          .select($"i", -$"i" as Symbol("j"))
        val e = intercept[SparkException] {
          input.write.format(cls.getName).option("path", path).mode("overwrite").save()
        }
        assert(e.getMessage === "Writing job aborted")
        assert(e.getErrorClass === "WRITING_JOB_ABORTED")
        assert(e.getSqlState === "40000")
        // make sure we don't have partial data.
        assert(spark.read.format(cls.getName).option("path", path).load().collect().isEmpty)
      }
    }
  }
>>>>>>> cc7cb7a8
}<|MERGE_RESOLUTION|>--- conflicted
+++ resolved
@@ -328,23 +328,6 @@
     assert(e5.getMessage === "Cannot parse decimal")
   }
 
-<<<<<<< HEAD
-  test("DIVIDE_BY_ZERO - SPARK-38724: can't divide by zero") {
-    val e = intercept[SparkArithmeticException] {
-      sql("set spark.sql.ansi.enabled=true")
-      sql("select 6/0").collect()
-    }
-    assert(e.getErrorClass === "DIVIDE_BY_ZERO")
-    assert(e.getSqlState === "22012")
-    assert(e.getMessage ===
-      "divide by zero. To return NULL instead, use 'try_divide'. If necessary set " +
-        "spark.sql.ansi.enabled to false (except for ANSI interval type) to bypass this error." +
-        """
-          |== SQL(line 1, position 7) ==
-          |select 6/0
-          |       ^^^
-          |""".stripMargin)
-=======
   test("WRITING_JOB_ABORTED: read of input data fails in the middle") {
     Seq(classOf[SimpleWritableDataSource], classOf[JavaSimpleWritableDataSource]).foreach { cls =>
       withTempPath { file =>
@@ -374,5 +357,22 @@
       }
     }
   }
->>>>>>> cc7cb7a8
+
+  test("DIVIDE_BY_ZERO - SPARK-38724: can't divide by zero") {
+    withSQLConf(SQLConf.ANSI_ENABLED.key -> "true") {
+      val e = intercept[SparkArithmeticException] {
+        sql("select 6/0").collect()
+      }
+      assert(e.getErrorClass === "DIVIDE_BY_ZERO")
+      assert(e.getSqlState === "22012")
+      assert(e.getMessage ===
+        "divide by zero. To return NULL instead, use 'try_divide'. If necessary set " +
+          "spark.sql.ansi.enabled to false (except for ANSI interval type) to bypass this error." +
+          """
+            |== SQL(line 1, position 7) ==
+            |select 6/0
+            |       ^^^
+            |""".stripMargin)
+    }
+  }
 }