/*
 * Licensed to the Apache Software Foundation (ASF) under one or more
 * contributor license agreements.  See the NOTICE file distributed with
 * this work for additional information regarding copyright ownership.
 * The ASF licenses this file to You under the Apache License, Version 2.0
 * (the "License"); you may not use this file except in compliance with
 * the License.  You may obtain a copy of the License at
 *
 *    http://www.apache.org/licenses/LICENSE-2.0
 *
 * Unless required by applicable law or agreed to in writing, software
 * distributed under the License is distributed on an "AS IS" BASIS,
 * WITHOUT WARRANTIES OR CONDITIONS OF ANY KIND, either express or implied.
 * See the License for the specific language governing permissions and
 * limitations under the License.
 */

package org.apache.spark.sql.execution

import scala.jdk.CollectionConverters._

import org.apache.spark.SparkThrowable
import org.apache.spark.internal.config.ConfigEntry
import org.apache.spark.sql.catalyst.{FunctionIdentifier, TableIdentifier}
import org.apache.spark.sql.catalyst.analysis.{AnalysisTest, UnresolvedAlias, UnresolvedAttribute, UnresolvedFunction, UnresolvedGenerator, UnresolvedHaving, UnresolvedRelation, UnresolvedStar}
import org.apache.spark.sql.catalyst.expressions.{Ascending, AttributeReference, Concat, GreaterThan, Literal, NullsFirst, SortOrder, UnresolvedWindowExpression, UnspecifiedFrame, WindowSpecDefinition, WindowSpecReference}
import org.apache.spark.sql.catalyst.parser.ParseException
import org.apache.spark.sql.catalyst.plans.logical._
import org.apache.spark.sql.catalyst.trees.TreePattern.{LOCAL_RELATION, PROJECT, UNRESOLVED_RELATION}
import org.apache.spark.sql.connector.catalog.TableCatalog
import org.apache.spark.sql.execution.command._
import org.apache.spark.sql.execution.datasources.{CreateTempViewUsing, RefreshResource}
import org.apache.spark.sql.internal.{SQLConf, StaticSQLConf}
import org.apache.spark.sql.test.SharedSparkSession
import org.apache.spark.sql.types.StringType
import org.apache.spark.util.ArrayImplicits._

/**
 * Parser test cases for rules defined in [[SparkSqlParser]].
 *
 * See [[org.apache.spark.sql.catalyst.parser.PlanParserSuite]] for rules
 * defined in the Catalyst module.
 */
class SparkSqlParserSuite extends AnalysisTest with SharedSparkSession {
  import org.apache.spark.sql.catalyst.dsl.expressions._

  private lazy val parser = new SparkSqlParser()

  private def assertEqual(sqlCommand: String, plan: LogicalPlan): Unit = {
    comparePlans(parser.parsePlan(sqlCommand), plan)
  }

  private def parseException(sqlText: String): SparkThrowable = {
    intercept[ParseException](sql(sqlText).collect())
  }

  test("Checks if SET/RESET can parse all the configurations") {
    // Force to build static SQL configurations
    StaticSQLConf
    ConfigEntry.knownConfigs.values.asScala.foreach { config =>
      assertEqual(s"SET ${config.key}", SetCommand(Some(config.key -> None)))
      assertEqual(s"SET `${config.key}`", SetCommand(Some(config.key -> None)))

      val defaultValueStr = config.defaultValueString
      if (config.defaultValue.isDefined && defaultValueStr != null) {
        assertEqual(s"SET ${config.key}=`$defaultValueStr`",
          SetCommand(Some(config.key -> Some(defaultValueStr))))
        assertEqual(s"SET `${config.key}`=`$defaultValueStr`",
          SetCommand(Some(config.key -> Some(defaultValueStr))))

        if (!defaultValueStr.contains(";")) {
          assertEqual(s"SET ${config.key}=$defaultValueStr",
            SetCommand(Some(config.key -> Some(defaultValueStr))))
          assertEqual(s"SET `${config.key}`=$defaultValueStr",
            SetCommand(Some(config.key -> Some(defaultValueStr))))
        }
      }
      assertEqual(s"RESET ${config.key}", ResetCommand(Some(config.key)))
    }
  }

  test("SET with comment") {
    assertEqual(s"SET my_path = /a/b/*", SetCommand(Some("my_path" -> Some("/a/b/*"))))

    checkError(
      exception = parseException("SET k=`v` /*"),
      condition = "UNCLOSED_BRACKETED_COMMENT",
      parameters = Map.empty)

    checkError(
      exception = parseException("SET `k`=`v` /*"),
      condition = "UNCLOSED_BRACKETED_COMMENT",
      parameters = Map.empty)
  }

  test("Report Error for invalid usage of SET command") {
    assertEqual("SET", SetCommand(None))
    assertEqual("SET -v", SetCommand(Some("-v", None)))
    assertEqual("SET spark.sql.key", SetCommand(Some("spark.sql.key" -> None)))
    assertEqual("SET  spark.sql.key   ", SetCommand(Some("spark.sql.key" -> None)))
    assertEqual("SET spark:sql:key=false", SetCommand(Some("spark:sql:key" -> Some("false"))))
    assertEqual("SET spark:sql:key=", SetCommand(Some("spark:sql:key" -> Some(""))))
    assertEqual("SET spark:sql:key=  ", SetCommand(Some("spark:sql:key" -> Some(""))))
    assertEqual("SET spark:sql:key=-1 ", SetCommand(Some("spark:sql:key" -> Some("-1"))))
    assertEqual("SET spark:sql:key = -1", SetCommand(Some("spark:sql:key" -> Some("-1"))))
    assertEqual("SET 1.2.key=value", SetCommand(Some("1.2.key" -> Some("value"))))
    assertEqual("SET spark.sql.3=4", SetCommand(Some("spark.sql.3" -> Some("4"))))
    assertEqual("SET 1:2:key=value", SetCommand(Some("1:2:key" -> Some("value"))))
    assertEqual("SET spark:sql:3=4", SetCommand(Some("spark:sql:3" -> Some("4"))))
    assertEqual("SET 5=6", SetCommand(Some("5" -> Some("6"))))
    assertEqual("SET spark:sql:key = va l u  e ",
      SetCommand(Some("spark:sql:key" -> Some("va l u  e"))))
    assertEqual("SET `spark.sql.    key`=value",
      SetCommand(Some("spark.sql.    key" -> Some("value"))))
    assertEqual("SET `spark.sql.    key`= v  a lu e ",
      SetCommand(Some("spark.sql.    key" -> Some("v  a lu e"))))
    assertEqual("SET `spark.sql.    key`=  -1",
      SetCommand(Some("spark.sql.    key" -> Some("-1"))))
    assertEqual("SET key=", SetCommand(Some("key" -> Some(""))))

    val sql1 = "SET spark.sql.key value"
    checkError(
      exception = parseException(sql1),
      condition = "INVALID_SET_SYNTAX",
      parameters = Map.empty,
      context = ExpectedContext(
        fragment = sql1,
        start = 0,
        stop = 22))

    val sql2 = "SET spark.sql.key   'value'"
    checkError(
      exception = parseException(sql2),
      condition = "INVALID_SET_SYNTAX",
      parameters = Map.empty,
      context = ExpectedContext(
        fragment = sql2,
        start = 0,
        stop = 26))

    val sql3 = "SET    spark.sql.key \"value\" "
    checkError(
      exception = parseException(sql3),
      condition = "INVALID_SET_SYNTAX",
      parameters = Map.empty,
      context = ExpectedContext(
        fragment = "SET    spark.sql.key \"value\"",
        start = 0,
        stop = 27))

    val sql4 = "SET spark.sql.key value1 value2"
    checkError(
      exception = parseException(sql4),
      condition = "INVALID_SET_SYNTAX",
      parameters = Map.empty,
      context = ExpectedContext(
        fragment = sql4,
        start = 0,
        stop = 30))

    val sql5 = "SET spark.   sql.key=value"
    checkError(
      exception = parseException(sql5),
      condition = "INVALID_SET_SYNTAX",
      parameters = Map.empty,
      context = ExpectedContext(
        fragment = sql5,
        start = 0,
        stop = 25))

    val sql6 = "SET spark   :sql:key=value"
    checkError(
      exception = parseException(sql6),
      condition = "INVALID_SET_SYNTAX",
      parameters = Map.empty,
      context = ExpectedContext(
        fragment = sql6,
        start = 0,
        stop = 25))

    val sql7 = "SET spark .  sql.key=value"
    checkError(
      exception = parseException(sql7),
      condition = "INVALID_SET_SYNTAX",
      parameters = Map.empty,
      context = ExpectedContext(
        fragment = sql7,
        start = 0,
        stop = 25))

    val sql8 = "SET spark.sql.   key=value"
    checkError(
      exception = parseException(sql8),
      condition = "INVALID_SET_SYNTAX",
      parameters = Map.empty,
      context = ExpectedContext(
        fragment = sql8,
        start = 0,
        stop = 25))

    val sql9 = "SET spark.sql   :key=value"
    checkError(
      exception = parseException(sql9),
      condition = "INVALID_SET_SYNTAX",
      parameters = Map.empty,
      context = ExpectedContext(
        fragment = sql9,
        start = 0,
        stop = 25))

    val sql10 = "SET spark.sql .  key=value"
    checkError(
      exception = parseException(sql10),
      condition = "INVALID_SET_SYNTAX",
      parameters = Map.empty,
      context = ExpectedContext(
        fragment = sql10,
        start = 0,
        stop = 25))

    val sql11 = "SET ="
    checkError(
      exception = parseException(sql11),
      condition = "INVALID_SET_SYNTAX",
      parameters = Map.empty,
      context = ExpectedContext(
        fragment = sql11,
        start = 0,
        stop = 4))

    val sql12 = "SET =value"
    checkError(
      exception = parseException(sql12),
      condition = "INVALID_SET_SYNTAX",
      parameters = Map.empty,
      context = ExpectedContext(
        fragment = sql12,
        start = 0,
        stop = 9))
  }

  test("Report Error for invalid usage of RESET command") {
    assertEqual("RESET", ResetCommand(None))
    assertEqual("RESET spark.sql.key", ResetCommand(Some("spark.sql.key")))
    assertEqual("RESET  spark.sql.key  ", ResetCommand(Some("spark.sql.key")))
    assertEqual("RESET 1.2.key ", ResetCommand(Some("1.2.key")))
    assertEqual("RESET spark.sql.3", ResetCommand(Some("spark.sql.3")))
    assertEqual("RESET 1:2:key ", ResetCommand(Some("1:2:key")))
    assertEqual("RESET spark:sql:3", ResetCommand(Some("spark:sql:3")))
    assertEqual("RESET `spark.sql.    key`", ResetCommand(Some("spark.sql.    key")))

    val sql1 = "RESET spark.sql.key1 key2"
    checkError(
      exception = parseException(sql1),
      condition = "_LEGACY_ERROR_TEMP_0043",
      parameters = Map.empty,
      context = ExpectedContext(
        fragment = sql1,
        start = 0,
        stop = 24))

    val sql2 = "RESET spark.  sql.key1 key2"
    checkError(
      exception = parseException(sql2),
      condition = "_LEGACY_ERROR_TEMP_0043",
      parameters = Map.empty,
      context = ExpectedContext(
        fragment = sql2,
        start = 0,
        stop = 26))

    val sql3 = "RESET spark.sql.key1 key2 key3"
    checkError(
      exception = parseException(sql3),
      condition = "_LEGACY_ERROR_TEMP_0043",
      parameters = Map.empty,
      context = ExpectedContext(
        fragment = sql3,
        start = 0,
        stop = 29))

    val sql4 = "RESET spark:   sql:key"
    checkError(
      exception = parseException(sql4),
      condition = "_LEGACY_ERROR_TEMP_0043",
      parameters = Map.empty,
      context = ExpectedContext(
        fragment = sql4,
        start = 0,
        stop = 21))

    val sql5 = "RESET spark   .sql.key"
    checkError(
      exception = parseException(sql5),
      condition = "_LEGACY_ERROR_TEMP_0043",
      parameters = Map.empty,
      context = ExpectedContext(
        fragment = sql5,
        start = 0,
        stop = 21))

    val sql6 = "RESET spark :  sql:key"
    checkError(
      exception = parseException(sql6),
      condition = "_LEGACY_ERROR_TEMP_0043",
      parameters = Map.empty,
      context = ExpectedContext(
        fragment = sql6,
        start = 0,
        stop = 21))

    val sql7 = "RESET spark.sql:   key"
    checkError(
      exception = parseException(sql7),
      condition = "_LEGACY_ERROR_TEMP_0043",
      parameters = Map.empty,
      context = ExpectedContext(
        fragment = sql7,
        start = 0,
        stop = 21))

    val sql8 = "RESET spark.sql   .key"
    checkError(
      exception = parseException(sql8),
      condition = "_LEGACY_ERROR_TEMP_0043",
      parameters = Map.empty,
      context = ExpectedContext(
        fragment = sql8,
        start = 0,
        stop = 21))

    val sql9 = "RESET spark.sql :  key"
    checkError(
      exception = parseException(sql9),
      condition = "_LEGACY_ERROR_TEMP_0043",
      parameters = Map.empty,
      context = ExpectedContext(
        fragment = sql9,
        start = 0,
        stop = 21))
  }

  test("SPARK-33419: Semicolon handling in SET command") {
    assertEqual("SET a=1;", SetCommand(Some("a" -> Some("1"))))
    assertEqual("SET a=1;;", SetCommand(Some("a" -> Some("1"))))

    assertEqual("SET a=`1`;", SetCommand(Some("a" -> Some("1"))))
    assertEqual("SET a=`1;`", SetCommand(Some("a" -> Some("1;"))))
    assertEqual("SET a=`1;`;", SetCommand(Some("a" -> Some("1;"))))

    assertEqual("SET `a`=1;;", SetCommand(Some("a" -> Some("1"))))
    assertEqual("SET `a`=`1;`", SetCommand(Some("a" -> Some("1;"))))
    assertEqual("SET `a`=`1;`;", SetCommand(Some("a" -> Some("1;"))))

    val sql1 = "SET a=1; SELECT 1"
    checkError(
      exception = parseException(sql1),
      condition = "INVALID_SET_SYNTAX",
      parameters = Map.empty,
      context = ExpectedContext(
        fragment = sql1,
        start = 0,
        stop = 16))

    val sql2 = "SET a=1;2;;"
    checkError(
      exception = parseException(sql2),
      condition = "INVALID_SET_SYNTAX",
      parameters = Map.empty,
      context = ExpectedContext(
        fragment = "SET a=1;2",
        start = 0,
        stop = 8))

    val sql3 = "SET a b=`1;;`"
    checkError(
      exception = parseException(sql3),
      condition = "INVALID_PROPERTY_KEY",
      parameters = Map("key" -> "\"a b\"", "value" -> "\"1;;\""),
      context = ExpectedContext(
        fragment = sql3,
        start = 0,
        stop = 12))

    val sql4 = "SET `a`=1;2;;"
    checkError(
      exception = parseException(sql4),
      condition = "INVALID_PROPERTY_VALUE",
      parameters = Map("value" -> "\"1;2;;\"", "key" -> "\"a\""),
      context = ExpectedContext(
        fragment = "SET `a`=1;2",
        start = 0,
        stop = 10))
  }

  test("refresh resource") {
    assertEqual("REFRESH prefix_path", RefreshResource("prefix_path"))
    assertEqual("REFRESH /", RefreshResource("/"))
    assertEqual("REFRESH /path///a", RefreshResource("/path///a"))
    assertEqual("REFRESH pat1h/112/_1a", RefreshResource("pat1h/112/_1a"))
    assertEqual("REFRESH pat1h/112/_1a/a-1", RefreshResource("pat1h/112/_1a/a-1"))
    assertEqual("REFRESH path-with-dash", RefreshResource("path-with-dash"))
    assertEqual("REFRESH \'path with space\'", RefreshResource("path with space"))
    assertEqual("REFRESH \"path with space 2\"", RefreshResource("path with space 2"))

    val errMsg1 =
      "REFRESH statements cannot contain ' ', '\\n', '\\r', '\\t' inside unquoted resource paths"
    val sql1 = "REFRESH a b"
    checkError(
      exception = parseException(sql1),
      condition = "_LEGACY_ERROR_TEMP_0064",
      parameters = Map("msg" -> errMsg1),
      context = ExpectedContext(
        fragment = sql1,
        start = 0,
        stop = 10))

    val sql2 = "REFRESH a\tb"
    checkError(
      exception = parseException(sql2),
      condition = "_LEGACY_ERROR_TEMP_0064",
      parameters = Map("msg" -> errMsg1),
      context = ExpectedContext(
        fragment = sql2,
        start = 0,
        stop = 10))

    val sql3 = "REFRESH a\nb"
    checkError(
      exception = parseException(sql3),
      condition = "_LEGACY_ERROR_TEMP_0064",
      parameters = Map("msg" -> errMsg1),
      context = ExpectedContext(
        fragment = sql3,
        start = 0,
        stop = 10))

    val sql4 = "REFRESH a\rb"
    checkError(
      exception = parseException(sql4),
      condition = "_LEGACY_ERROR_TEMP_0064",
      parameters = Map("msg" -> errMsg1),
      context = ExpectedContext(
        fragment = sql4,
        start = 0,
        stop = 10))

    val sql5 = "REFRESH a\r\nb"
    checkError(
      exception = parseException(sql5),
      condition = "_LEGACY_ERROR_TEMP_0064",
      parameters = Map("msg" -> errMsg1),
      context = ExpectedContext(
        fragment = sql5,
        start = 0,
        stop = 11))

    val sql6 = "REFRESH @ $a$"
    checkError(
      exception = parseException(sql6),
      condition = "_LEGACY_ERROR_TEMP_0064",
      parameters = Map("msg" -> errMsg1),
      context = ExpectedContext(
        fragment = sql6,
        start = 0,
        stop = 12))

    val errMsg2 = "Resource paths cannot be empty in REFRESH statements. Use / to match everything"
    val sql7 = "REFRESH  "
    checkError(
      exception = parseException(sql7),
      condition = "_LEGACY_ERROR_TEMP_0064",
      parameters = Map("msg" -> errMsg2),
      context = ExpectedContext(
        fragment = "REFRESH",
        start = 0,
        stop = 6))

    val sql8 = "REFRESH"
    checkError(
      exception = parseException(sql8),
      condition = "_LEGACY_ERROR_TEMP_0064",
      parameters = Map("msg" -> errMsg2),
      context = ExpectedContext(
        fragment = sql8,
        start = 0,
        stop = 6))
  }

  test("SPARK-33118 CREATE TEMPORARY TABLE with LOCATION") {
    assertEqual("CREATE TEMPORARY TABLE t USING parquet OPTIONS (path '/data/tmp/testspark1')",
      CreateTempViewUsing(TableIdentifier("t", None), None, false, false, "parquet",
        Map("path" -> "/data/tmp/testspark1")))
    assertEqual("CREATE TEMPORARY TABLE t USING parquet LOCATION '/data/tmp/testspark1'",
      CreateTempViewUsing(TableIdentifier("t", None), None, false, false, "parquet",
        Map("path" -> "/data/tmp/testspark1")))
  }

  test("describe query") {
    val query = "SELECT * FROM t"
    assertEqual("DESCRIBE QUERY " + query, DescribeQueryCommand(query, parser.parsePlan(query)))
    assertEqual("DESCRIBE " + query, DescribeQueryCommand(query, parser.parsePlan(query)))
  }

  test("query organization") {
    // Test all valid combinations of order by/sort by/distribute by/cluster by/limit/windows
    val baseSql = "select * from t"
    val basePlan =
      Project(Seq(UnresolvedStar(None)), UnresolvedRelation(TableIdentifier("t")))

    assertEqual(s"$baseSql distribute by a, b",
      RepartitionByExpression(UnresolvedAttribute("a") :: UnresolvedAttribute("b") :: Nil,
        basePlan,
        None))
    assertEqual(s"$baseSql distribute by a sort by b",
      Sort(SortOrder(UnresolvedAttribute("b"), Ascending) :: Nil,
        global = false,
        RepartitionByExpression(UnresolvedAttribute("a") :: Nil,
          basePlan,
          None)))
    assertEqual(s"$baseSql cluster by a, b",
      Sort(SortOrder(UnresolvedAttribute("a"), Ascending) ::
          SortOrder(UnresolvedAttribute("b"), Ascending) :: Nil,
        global = false,
        RepartitionByExpression(UnresolvedAttribute("a") :: UnresolvedAttribute("b") :: Nil,
          basePlan,
          None)))
  }

  test("pipeline concatenation") {
    val concat = Concat(
      Concat(UnresolvedAttribute("a") :: UnresolvedAttribute("b") :: Nil) ::
      UnresolvedAttribute("c") ::
      Nil
    )
    assertEqual(
      "SELECT a || b || c FROM t",
      Project(UnresolvedAlias(concat) :: Nil, UnresolvedRelation(TableIdentifier("t"))))
  }

  test("database and schema tokens are interchangeable") {
    assertEqual("CREATE DATABASE foo", parser.parsePlan("CREATE SCHEMA foo"))
    assertEqual("DROP DATABASE foo", parser.parsePlan("DROP SCHEMA foo"))
    assertEqual("ALTER DATABASE foo SET DBPROPERTIES ('x' = 'y')",
      parser.parsePlan("ALTER SCHEMA foo SET DBPROPERTIES ('x' = 'y')"))
    assertEqual("DESC DATABASE foo", parser.parsePlan("DESC SCHEMA foo"))
  }

  test("manage resources") {
    assertEqual("ADD FILE abc.txt", AddFilesCommand(Seq("abc.txt")))
    assertEqual("ADD FILE 'abc.txt'", AddFilesCommand(Seq("abc.txt")))
    assertEqual("ADD FILE \"/path/to/abc.txt\"", AddFilesCommand("/path/to/abc.txt"::Nil))
    assertEqual("LIST FILE abc.txt", ListFilesCommand(Array("abc.txt").toImmutableArraySeq))
    assertEqual("LIST FILE '/path//abc.txt'",
      ListFilesCommand(Array("/path//abc.txt").toImmutableArraySeq))
    assertEqual("LIST FILE \"/path2/abc.txt\"",
      ListFilesCommand(Array("/path2/abc.txt").toImmutableArraySeq))
    assertEqual("ADD JAR /path2/_2/abc.jar", AddJarsCommand(Seq("/path2/_2/abc.jar")))
    assertEqual("ADD JAR '/test/path_2/jar/abc.jar'",
      AddJarsCommand(Seq("/test/path_2/jar/abc.jar")))
    assertEqual("ADD JAR \"abc.jar\"", AddJarsCommand(Seq("abc.jar")))
    assertEqual("LIST JAR /path-with-dash/abc.jar",
      ListJarsCommand(Array("/path-with-dash/abc.jar").toImmutableArraySeq))
    assertEqual("LIST JAR 'abc.jar'", ListJarsCommand(Array("abc.jar").toImmutableArraySeq))
    assertEqual("LIST JAR \"abc.jar\"", ListJarsCommand(Array("abc.jar").toImmutableArraySeq))
    assertEqual("ADD FILE '/path with space/abc.txt'",
      AddFilesCommand(Seq("/path with space/abc.txt")))
    assertEqual("ADD JAR '/path with space/abc.jar'",
      AddJarsCommand(Seq("/path with space/abc.jar")))
  }

  test("SPARK-32608: script transform with row format delimit") {
    val rowFormat =
      """
        |  ROW FORMAT DELIMITED
        |  FIELDS TERMINATED BY ','
        |  COLLECTION ITEMS TERMINATED BY '#'
        |  MAP KEYS TERMINATED BY '@'
        |  LINES TERMINATED BY '\n'
        |  NULL DEFINED AS 'null'
      """.stripMargin

    val ioSchema =
      ScriptInputOutputSchema(
        Seq(("TOK_TABLEROWFORMATFIELD", ","),
          ("TOK_TABLEROWFORMATCOLLITEMS", "#"),
          ("TOK_TABLEROWFORMATMAPKEYS", "@"),
          ("TOK_TABLEROWFORMATNULL", "null"),
          ("TOK_TABLEROWFORMATLINES", "\n")),
        Seq(("TOK_TABLEROWFORMATFIELD", ","),
          ("TOK_TABLEROWFORMATCOLLITEMS", "#"),
          ("TOK_TABLEROWFORMATMAPKEYS", "@"),
          ("TOK_TABLEROWFORMATNULL", "null"),
          ("TOK_TABLEROWFORMATLINES", "\n")), None, None,
        List.empty, List.empty, None, None, false)

    assertEqual(
      s"""
         |SELECT TRANSFORM(a, b, c)
         |  $rowFormat
         |  USING 'cat' AS (a, b, c)
         |  $rowFormat
         |FROM testData
      """.stripMargin,
      ScriptTransformation(
        "cat",
        Seq(AttributeReference("a", StringType)(),
          AttributeReference("b", StringType)(),
          AttributeReference("c", StringType)()),
        Project(Seq($"a", $"b", $"c"),
          UnresolvedRelation(TableIdentifier("testData"))),
        ioSchema))

    assertEqual(
      s"""
         |SELECT TRANSFORM(a, sum(b), max(c))
         |  $rowFormat
         |  USING 'cat' AS (a, b, c)
         |  $rowFormat
         |FROM testData
         |GROUP BY a
         |HAVING sum(b) > 10
      """.stripMargin,
      ScriptTransformation(
        "cat",
        Seq(AttributeReference("a", StringType)(),
          AttributeReference("b", StringType)(),
          AttributeReference("c", StringType)()),
        UnresolvedHaving(
          GreaterThan(
            UnresolvedFunction("sum", Seq(UnresolvedAttribute("b")), isDistinct = false),
            Literal(10)),
          Aggregate(
            Seq($"a"),
            Seq(
              $"a",
              UnresolvedAlias(
                UnresolvedFunction("sum", Seq(UnresolvedAttribute("b")), isDistinct = false), None),
              UnresolvedAlias(
                UnresolvedFunction("max", Seq(UnresolvedAttribute("c")), isDistinct = false), None)
            ),
            UnresolvedRelation(TableIdentifier("testData")))),
        ioSchema))

    assertEqual(
      s"""
         |SELECT TRANSFORM(a, sum(b) OVER w, max(c) OVER w)
         |  $rowFormat
         |  USING 'cat' AS (a, b, c)
         |  $rowFormat
         |FROM testData
         |WINDOW w AS (PARTITION BY a ORDER BY b)
      """.stripMargin,
      ScriptTransformation(
        "cat",
        Seq(AttributeReference("a", StringType)(),
          AttributeReference("b", StringType)(),
          AttributeReference("c", StringType)()),
        WithWindowDefinition(
          Map("w" -> WindowSpecDefinition(
            Seq($"a"),
            Seq(SortOrder($"b", Ascending, NullsFirst, Seq.empty)),
            UnspecifiedFrame)),
          Project(
            Seq(
              $"a",
              UnresolvedAlias(
                UnresolvedWindowExpression(
                  UnresolvedFunction("sum", Seq(UnresolvedAttribute("b")), isDistinct = false),
                  WindowSpecReference("w")), None),
              UnresolvedAlias(
                UnresolvedWindowExpression(
                  UnresolvedFunction("max", Seq(UnresolvedAttribute("c")), isDistinct = false),
                  WindowSpecReference("w")), None)
            ),
            UnresolvedRelation(TableIdentifier("testData")))),
        ioSchema))

    assertEqual(
      s"""
         |SELECT TRANSFORM(a, sum(b), max(c))
         |  $rowFormat
         |  USING 'cat' AS (a, b, c)
         |  $rowFormat
         |FROM testData
         |LATERAL VIEW explode(array(array(1,2,3))) myTable AS myCol
         |LATERAL VIEW explode(myTable.myCol) myTable2 AS myCol2
         |GROUP BY a, myCol, myCol2
         |HAVING sum(b) > 10
      """.stripMargin,
      ScriptTransformation(
        "cat",
        Seq(AttributeReference("a", StringType)(),
          AttributeReference("b", StringType)(),
          AttributeReference("c", StringType)()),
        UnresolvedHaving(
          GreaterThan(
            UnresolvedFunction("sum", Seq(UnresolvedAttribute("b")), isDistinct = false),
            Literal(10)),
          Aggregate(
            Seq($"a", $"myCol", $"myCol2"),
            Seq(
              $"a",
              UnresolvedAlias(
                UnresolvedFunction("sum", Seq(UnresolvedAttribute("b")), isDistinct = false), None),
              UnresolvedAlias(
                UnresolvedFunction("max", Seq(UnresolvedAttribute("c")), isDistinct = false), None)
            ),
            Generate(
              UnresolvedGenerator(
                FunctionIdentifier("explode"),
                Seq(UnresolvedAttribute("myTable.myCol"))),
              Nil, false, Option("mytable2"), Seq($"myCol2"),
              Generate(
                UnresolvedGenerator(
                  FunctionIdentifier("explode"),
                  Seq(UnresolvedFunction("array",
                    Seq(
                      UnresolvedFunction("array", Seq(Literal(1), Literal(2), Literal(3)), false)),
                    false))),
                Nil, false, Option("mytable"), Seq($"myCol"),
                UnresolvedRelation(TableIdentifier("testData")))))),
        ioSchema))
  }

  test("SPARK-32607: Script Transformation ROW FORMAT DELIMITED" +
    " `TOK_TABLEROWFORMATLINES` only support '\\n'") {

    val errMsg = "LINES TERMINATED BY only supports newline '\\n' right now: @"
    // test input format TOK_TABLEROWFORMATLINES
    val sql1 =
      s"""SELECT TRANSFORM(a, b, c, d, e)
         |  ROW FORMAT DELIMITED
         |  FIELDS TERMINATED BY ','
         |  LINES TERMINATED BY '@'
         |  NULL DEFINED AS 'null'
         |  USING 'cat' AS (value)
         |  ROW FORMAT DELIMITED
         |  FIELDS TERMINATED BY '&'
         |  LINES TERMINATED BY '\n'
         |  NULL DEFINED AS 'NULL'
         |FROM v""".stripMargin
    checkError(
      exception = parseException(sql1),
      condition = "_LEGACY_ERROR_TEMP_0064",
      parameters = Map("msg" -> errMsg),
      context = ExpectedContext(
        fragment = sql1,
        start = 0,
        stop = 264))

    // test output format TOK_TABLEROWFORMATLINES
    val sql2 =
      s"""SELECT TRANSFORM(a, b, c, d, e)
         |  ROW FORMAT DELIMITED
         |  FIELDS TERMINATED BY ','
         |  LINES TERMINATED BY '\n'
         |  NULL DEFINED AS 'null'
         |  USING 'cat' AS (value)
         |  ROW FORMAT DELIMITED
         |  FIELDS TERMINATED BY '&'
         |  LINES TERMINATED BY '@'
         |  NULL DEFINED AS 'NULL'
         |FROM v""".stripMargin
    checkError(
      exception = parseException(sql2),
      condition = "_LEGACY_ERROR_TEMP_0064",
      parameters = Map("msg" -> errMsg),
      context = ExpectedContext(
        fragment = sql2,
        start = 0,
        stop = 264))
  }

  test("CLEAR CACHE") {
    assertEqual("CLEAR CACHE", ClearCacheCommand)
  }

  test("CREATE TABLE LIKE COMMAND should reject reserved properties") {
    val sql1 =
      s"CREATE TABLE target LIKE source TBLPROPERTIES (${TableCatalog.PROP_OWNER}='howdy')"
    checkError(
      exception = parseException(sql1),
      condition = "UNSUPPORTED_FEATURE.SET_TABLE_PROPERTY",
      parameters = Map("property" -> TableCatalog.PROP_OWNER,
        "msg" -> "it will be set to the current user"),
      context = ExpectedContext(
        fragment = sql1,
        start = 0,
        stop = 60))

    val sql2 =
      s"CREATE TABLE target LIKE source TBLPROPERTIES (${TableCatalog.PROP_PROVIDER}='howdy')"
    checkError(
      exception = parseException(sql2),
      condition = "UNSUPPORTED_FEATURE.SET_TABLE_PROPERTY",
      parameters = Map("property" -> TableCatalog.PROP_PROVIDER,
        "msg" -> "please use the USING clause to specify it"),
      context = ExpectedContext(
        fragment = sql2,
        start = 0,
        stop = 63))
  }

  test("verify whitespace handling - standard whitespace") {
    parser.parsePlan("SELECT 1") // ASCII space
    parser.parsePlan("SELECT\r1") // ASCII carriage return
    parser.parsePlan("SELECT\n1") // ASCII line feed
    parser.parsePlan("SELECT\t1") // ASCII tab
    parser.parsePlan("SELECT\u000B1") // ASCII vertical tab
    parser.parsePlan("SELECT\f1") // ASCII form feed
  }

  // Need to switch off scala style for Unicode characters
  // scalastyle:off
  test("verify whitespace handling - Unicode no-break space") {
    parser.parsePlan("SELECT\u00A01") // Unicode no-break space
  }

  test("verify whitespace handling - Unicode ogham space mark") {
    parser.parsePlan("SELECT\u16801") // Unicode ogham space mark
  }

  test("verify whitespace handling - Unicode en quad") {
    parser.parsePlan("SELECT\u20001") // Unicode en quad
  }

  test("verify whitespace handling - Unicode em quad") {
    parser.parsePlan("SELECT\u20011") // Unicode em quad
  }

  test("verify whitespace handling - Unicode en space") {
    parser.parsePlan("SELECT\u20021") // Unicode en space
  }

  test("verify whitespace handling - Unicode em space") {
    parser.parsePlan("SELECT\u20031") // Unicode em space
  }

  test("verify whitespace handling - Unicode three-per-em space") {
    parser.parsePlan("SELECT\u20041") // Unicode three-per-em space
  }

  test("verify whitespace handling - Unicode four-per-em space") {
    parser.parsePlan("SELECT\u20051") // Unicode four-per-em space
  }

  test("verify whitespace handling - Unicode six-per-em space") {
    parser.parsePlan("SELECT\u20061") // Unicode six-per-em space
  }

  test("verify whitespace handling - Unicode figure space") {
    parser.parsePlan("SELECT\u20071") // Unicode figure space
  }

  test("verify whitespace handling - Unicode punctuation space") {
    parser.parsePlan("SELECT\u20081") // Unicode punctuation space
  }

  test("verify whitespace handling - Unicode thin space") {
    parser.parsePlan("SELECT\u20091") // Unicode thin space
  }

  test("verify whitespace handling - Unicode hair space") {
    parser.parsePlan("SELECT\u200A1") // Unicode hair space
  }

  test("verify whitespace handling - Unicode line separator") {
    parser.parsePlan("SELECT\u20281") // Unicode line separator
  }

  test("verify whitespace handling - Unicode narrow no-break space") {
    parser.parsePlan("SELECT\u202F1") // Unicode narrow no-break space
  }

  test("verify whitespace handling - Unicode medium mathematical space") {
    parser.parsePlan("SELECT\u205F1") // Unicode medium mathematical space
  }

  test("verify whitespace handling - Unicode ideographic space") {
    parser.parsePlan("SELECT\u30001") // Unicode ideographic space
  }
  // scalastyle:on

  test("Operator pipe SQL syntax") {
    withSQLConf(SQLConf.OPERATOR_PIPE_SYNTAX_ENABLED.key -> "true") {
      // Basic selection.
<<<<<<< HEAD
      parser.parsePlan("TABLE t |> SELECT 1 AS X")
      parser.parsePlan("TABLE t |> SELECT 1 AS X, 2 AS Y |> SELECT X + Y AS Z")
      parser.parsePlan("VALUES (0), (1) tab(col) |> SELECT col * 2 AS result")
      // Sampling operations
      parser.parsePlan("SELECT 1 AS X |> TABLESAMPLE (50 PERCENT)")
      parser.parsePlan("SELECT 1 AS X |> TABLESAMPLE (5 ROWS)")
      parser.parsePlan("SELECT 1 AS X |> TABLESAMPLE (BUCKET 4 OUT OF 10)")
=======
      // Here we check that every parsed plan contains a projection and a source relation or
      // inline table.
      def checkPipeSelect(query: String): Unit = {
        val plan: LogicalPlan = parser.parsePlan(query)
        assert(plan.containsPattern(PROJECT))
        assert(plan.containsAnyPattern(UNRESOLVED_RELATION, LOCAL_RELATION))
      }
      checkPipeSelect("TABLE t |> SELECT 1 AS X")
      checkPipeSelect("TABLE t |> SELECT 1 AS X, 2 AS Y |> SELECT X + Y AS Z")
      checkPipeSelect("VALUES (0), (1) tab(col) |> SELECT col * 2 AS result")
>>>>>>> 6393afad
    }
  }
}<|MERGE_RESOLUTION|>--- conflicted
+++ resolved
@@ -885,15 +885,6 @@
   test("Operator pipe SQL syntax") {
     withSQLConf(SQLConf.OPERATOR_PIPE_SYNTAX_ENABLED.key -> "true") {
       // Basic selection.
-<<<<<<< HEAD
-      parser.parsePlan("TABLE t |> SELECT 1 AS X")
-      parser.parsePlan("TABLE t |> SELECT 1 AS X, 2 AS Y |> SELECT X + Y AS Z")
-      parser.parsePlan("VALUES (0), (1) tab(col) |> SELECT col * 2 AS result")
-      // Sampling operations
-      parser.parsePlan("SELECT 1 AS X |> TABLESAMPLE (50 PERCENT)")
-      parser.parsePlan("SELECT 1 AS X |> TABLESAMPLE (5 ROWS)")
-      parser.parsePlan("SELECT 1 AS X |> TABLESAMPLE (BUCKET 4 OUT OF 10)")
-=======
       // Here we check that every parsed plan contains a projection and a source relation or
       // inline table.
       def checkPipeSelect(query: String): Unit = {
@@ -904,7 +895,15 @@
       checkPipeSelect("TABLE t |> SELECT 1 AS X")
       checkPipeSelect("TABLE t |> SELECT 1 AS X, 2 AS Y |> SELECT X + Y AS Z")
       checkPipeSelect("VALUES (0), (1) tab(col) |> SELECT col * 2 AS result")
->>>>>>> 6393afad
+      // Sampling operations
+      def checkSample(query: String): Unit = {
+        val plan: LogicalPlan = parser.parsePlan(query)
+        assert(plan.collectFirst(_.isInstanceOf[Sample]).nonEmpty)
+        assert(plan.containsAnyPattern(UNRESOLVED_RELATION, LOCAL_RELATION))
+      }
+      checkSample("SELECT 1 AS X |> TABLESAMPLE (50 PERCENT)")
+      checkSample("SELECT 1 AS X |> TABLESAMPLE (5 ROWS)")
+      checkSample("SELECT 1 AS X |> TABLESAMPLE (BUCKET 4 OUT OF 10)")
     }
   }
 }