/*
 * Licensed to the Apache Software Foundation (ASF) under one or more
 * contributor license agreements.  See the NOTICE file distributed with
 * this work for additional information regarding copyright ownership.
 * The ASF licenses this file to You under the Apache License, Version 2.0
 * (the "License"); you may not use this file except in compliance with
 * the License.  You may obtain a copy of the License at
 *
 *    http://www.apache.org/licenses/LICENSE-2.0
 *
 * Unless required by applicable law or agreed to in writing, software
 * distributed under the License is distributed on an "AS IS" BASIS,
 * WITHOUT WARRANTIES OR CONDITIONS OF ANY KIND, either express or implied.
 * See the License for the specific language governing permissions and
 * limitations under the License.
 */

package org.apache.spark.sql.execution

import scala.jdk.CollectionConverters._

import org.apache.spark.SparkThrowable
import org.apache.spark.internal.config.ConfigEntry
import org.apache.spark.sql.catalyst.{FunctionIdentifier, TableIdentifier}
import org.apache.spark.sql.catalyst.analysis.{AnalysisTest, UnresolvedAlias, UnresolvedAttribute, UnresolvedFunction, UnresolvedGenerator, UnresolvedHaving, UnresolvedRelation, UnresolvedStar}
import org.apache.spark.sql.catalyst.expressions.{Ascending, AttributeReference, Concat, GreaterThan, Literal, NullsFirst, SortOrder, UnresolvedWindowExpression, UnspecifiedFrame, WindowSpecDefinition, WindowSpecReference}
import org.apache.spark.sql.catalyst.parser.ParseException
import org.apache.spark.sql.catalyst.plans.logical._
import org.apache.spark.sql.catalyst.trees.TreePattern._
import org.apache.spark.sql.connector.catalog.TableCatalog
import org.apache.spark.sql.execution.command._
import org.apache.spark.sql.execution.datasources.{CreateTempViewUsing, RefreshResource}
import org.apache.spark.sql.internal.{SQLConf, StaticSQLConf}
import org.apache.spark.sql.test.SharedSparkSession
import org.apache.spark.sql.types.StringType
import org.apache.spark.util.ArrayImplicits._

/**
 * Parser test cases for rules defined in [[SparkSqlParser]].
 *
 * See [[org.apache.spark.sql.catalyst.parser.PlanParserSuite]] for rules
 * defined in the Catalyst module.
 */
class SparkSqlParserSuite extends AnalysisTest with SharedSparkSession {
  import org.apache.spark.sql.catalyst.dsl.expressions._

  private lazy val parser = new SparkSqlParser()

  private def assertEqual(sqlCommand: String, plan: LogicalPlan): Unit = {
    comparePlans(parser.parsePlan(sqlCommand), plan)
  }

  private def parseException(sqlText: String): SparkThrowable = {
    intercept[ParseException](sql(sqlText).collect())
  }

  test("Checks if SET/RESET can parse all the configurations") {
    // Force to build static SQL configurations
    StaticSQLConf
    ConfigEntry.knownConfigs.values.asScala.foreach { config =>
      assertEqual(s"SET ${config.key}", SetCommand(Some(config.key -> None)))
      assertEqual(s"SET `${config.key}`", SetCommand(Some(config.key -> None)))

      val defaultValueStr = config.defaultValueString
      if (config.defaultValue.isDefined && defaultValueStr != null) {
        assertEqual(s"SET ${config.key}=`$defaultValueStr`",
          SetCommand(Some(config.key -> Some(defaultValueStr))))
        assertEqual(s"SET `${config.key}`=`$defaultValueStr`",
          SetCommand(Some(config.key -> Some(defaultValueStr))))

        if (!defaultValueStr.contains(";")) {
          assertEqual(s"SET ${config.key}=$defaultValueStr",
            SetCommand(Some(config.key -> Some(defaultValueStr))))
          assertEqual(s"SET `${config.key}`=$defaultValueStr",
            SetCommand(Some(config.key -> Some(defaultValueStr))))
        }
      }
      assertEqual(s"RESET ${config.key}", ResetCommand(Some(config.key)))
    }
  }

  test("SET with comment") {
    assertEqual(s"SET my_path = /a/b/*", SetCommand(Some("my_path" -> Some("/a/b/*"))))

    checkError(
      exception = parseException("SET k=`v` /*"),
      condition = "UNCLOSED_BRACKETED_COMMENT",
      parameters = Map.empty)

    checkError(
      exception = parseException("SET `k`=`v` /*"),
      condition = "UNCLOSED_BRACKETED_COMMENT",
      parameters = Map.empty)
  }

  test("Report Error for invalid usage of SET command") {
    assertEqual("SET", SetCommand(None))
    assertEqual("SET -v", SetCommand(Some("-v", None)))
    assertEqual("SET spark.sql.key", SetCommand(Some("spark.sql.key" -> None)))
    assertEqual("SET  spark.sql.key   ", SetCommand(Some("spark.sql.key" -> None)))
    assertEqual("SET spark:sql:key=false", SetCommand(Some("spark:sql:key" -> Some("false"))))
    assertEqual("SET spark:sql:key=", SetCommand(Some("spark:sql:key" -> Some(""))))
    assertEqual("SET spark:sql:key=  ", SetCommand(Some("spark:sql:key" -> Some(""))))
    assertEqual("SET spark:sql:key=-1 ", SetCommand(Some("spark:sql:key" -> Some("-1"))))
    assertEqual("SET spark:sql:key = -1", SetCommand(Some("spark:sql:key" -> Some("-1"))))
    assertEqual("SET 1.2.key=value", SetCommand(Some("1.2.key" -> Some("value"))))
    assertEqual("SET spark.sql.3=4", SetCommand(Some("spark.sql.3" -> Some("4"))))
    assertEqual("SET 1:2:key=value", SetCommand(Some("1:2:key" -> Some("value"))))
    assertEqual("SET spark:sql:3=4", SetCommand(Some("spark:sql:3" -> Some("4"))))
    assertEqual("SET 5=6", SetCommand(Some("5" -> Some("6"))))
    assertEqual("SET spark:sql:key = va l u  e ",
      SetCommand(Some("spark:sql:key" -> Some("va l u  e"))))
    assertEqual("SET `spark.sql.    key`=value",
      SetCommand(Some("spark.sql.    key" -> Some("value"))))
    assertEqual("SET `spark.sql.    key`= v  a lu e ",
      SetCommand(Some("spark.sql.    key" -> Some("v  a lu e"))))
    assertEqual("SET `spark.sql.    key`=  -1",
      SetCommand(Some("spark.sql.    key" -> Some("-1"))))
    assertEqual("SET key=", SetCommand(Some("key" -> Some(""))))

    val sql1 = "SET spark.sql.key value"
    checkError(
      exception = parseException(sql1),
      condition = "INVALID_SET_SYNTAX",
      parameters = Map.empty,
      context = ExpectedContext(
        fragment = sql1,
        start = 0,
        stop = 22))

    val sql2 = "SET spark.sql.key   'value'"
    checkError(
      exception = parseException(sql2),
      condition = "INVALID_SET_SYNTAX",
      parameters = Map.empty,
      context = ExpectedContext(
        fragment = sql2,
        start = 0,
        stop = 26))

    val sql3 = "SET    spark.sql.key \"value\" "
    checkError(
      exception = parseException(sql3),
      condition = "INVALID_SET_SYNTAX",
      parameters = Map.empty,
      context = ExpectedContext(
        fragment = "SET    spark.sql.key \"value\"",
        start = 0,
        stop = 27))

    val sql4 = "SET spark.sql.key value1 value2"
    checkError(
      exception = parseException(sql4),
      condition = "INVALID_SET_SYNTAX",
      parameters = Map.empty,
      context = ExpectedContext(
        fragment = sql4,
        start = 0,
        stop = 30))

    val sql5 = "SET spark.   sql.key=value"
    checkError(
      exception = parseException(sql5),
      condition = "INVALID_SET_SYNTAX",
      parameters = Map.empty,
      context = ExpectedContext(
        fragment = sql5,
        start = 0,
        stop = 25))

    val sql6 = "SET spark   :sql:key=value"
    checkError(
      exception = parseException(sql6),
      condition = "INVALID_SET_SYNTAX",
      parameters = Map.empty,
      context = ExpectedContext(
        fragment = sql6,
        start = 0,
        stop = 25))

    val sql7 = "SET spark .  sql.key=value"
    checkError(
      exception = parseException(sql7),
      condition = "INVALID_SET_SYNTAX",
      parameters = Map.empty,
      context = ExpectedContext(
        fragment = sql7,
        start = 0,
        stop = 25))

    val sql8 = "SET spark.sql.   key=value"
    checkError(
      exception = parseException(sql8),
      condition = "INVALID_SET_SYNTAX",
      parameters = Map.empty,
      context = ExpectedContext(
        fragment = sql8,
        start = 0,
        stop = 25))

    val sql9 = "SET spark.sql   :key=value"
    checkError(
      exception = parseException(sql9),
      condition = "INVALID_SET_SYNTAX",
      parameters = Map.empty,
      context = ExpectedContext(
        fragment = sql9,
        start = 0,
        stop = 25))

    val sql10 = "SET spark.sql .  key=value"
    checkError(
      exception = parseException(sql10),
      condition = "INVALID_SET_SYNTAX",
      parameters = Map.empty,
      context = ExpectedContext(
        fragment = sql10,
        start = 0,
        stop = 25))

    val sql11 = "SET ="
    checkError(
      exception = parseException(sql11),
      condition = "INVALID_SET_SYNTAX",
      parameters = Map.empty,
      context = ExpectedContext(
        fragment = sql11,
        start = 0,
        stop = 4))

    val sql12 = "SET =value"
    checkError(
      exception = parseException(sql12),
      condition = "INVALID_SET_SYNTAX",
      parameters = Map.empty,
      context = ExpectedContext(
        fragment = sql12,
        start = 0,
        stop = 9))
  }

  test("Report Error for invalid usage of RESET command") {
    assertEqual("RESET", ResetCommand(None))
    assertEqual("RESET spark.sql.key", ResetCommand(Some("spark.sql.key")))
    assertEqual("RESET  spark.sql.key  ", ResetCommand(Some("spark.sql.key")))
    assertEqual("RESET 1.2.key ", ResetCommand(Some("1.2.key")))
    assertEqual("RESET spark.sql.3", ResetCommand(Some("spark.sql.3")))
    assertEqual("RESET 1:2:key ", ResetCommand(Some("1:2:key")))
    assertEqual("RESET spark:sql:3", ResetCommand(Some("spark:sql:3")))
    assertEqual("RESET `spark.sql.    key`", ResetCommand(Some("spark.sql.    key")))

    val sql1 = "RESET spark.sql.key1 key2"
    checkError(
      exception = parseException(sql1),
      condition = "_LEGACY_ERROR_TEMP_0043",
      parameters = Map.empty,
      context = ExpectedContext(
        fragment = sql1,
        start = 0,
        stop = 24))

    val sql2 = "RESET spark.  sql.key1 key2"
    checkError(
      exception = parseException(sql2),
      condition = "_LEGACY_ERROR_TEMP_0043",
      parameters = Map.empty,
      context = ExpectedContext(
        fragment = sql2,
        start = 0,
        stop = 26))

    val sql3 = "RESET spark.sql.key1 key2 key3"
    checkError(
      exception = parseException(sql3),
      condition = "_LEGACY_ERROR_TEMP_0043",
      parameters = Map.empty,
      context = ExpectedContext(
        fragment = sql3,
        start = 0,
        stop = 29))

    val sql4 = "RESET spark:   sql:key"
    checkError(
      exception = parseException(sql4),
      condition = "_LEGACY_ERROR_TEMP_0043",
      parameters = Map.empty,
      context = ExpectedContext(
        fragment = sql4,
        start = 0,
        stop = 21))

    val sql5 = "RESET spark   .sql.key"
    checkError(
      exception = parseException(sql5),
      condition = "_LEGACY_ERROR_TEMP_0043",
      parameters = Map.empty,
      context = ExpectedContext(
        fragment = sql5,
        start = 0,
        stop = 21))

    val sql6 = "RESET spark :  sql:key"
    checkError(
      exception = parseException(sql6),
      condition = "_LEGACY_ERROR_TEMP_0043",
      parameters = Map.empty,
      context = ExpectedContext(
        fragment = sql6,
        start = 0,
        stop = 21))

    val sql7 = "RESET spark.sql:   key"
    checkError(
      exception = parseException(sql7),
      condition = "_LEGACY_ERROR_TEMP_0043",
      parameters = Map.empty,
      context = ExpectedContext(
        fragment = sql7,
        start = 0,
        stop = 21))

    val sql8 = "RESET spark.sql   .key"
    checkError(
      exception = parseException(sql8),
      condition = "_LEGACY_ERROR_TEMP_0043",
      parameters = Map.empty,
      context = ExpectedContext(
        fragment = sql8,
        start = 0,
        stop = 21))

    val sql9 = "RESET spark.sql :  key"
    checkError(
      exception = parseException(sql9),
      condition = "_LEGACY_ERROR_TEMP_0043",
      parameters = Map.empty,
      context = ExpectedContext(
        fragment = sql9,
        start = 0,
        stop = 21))
  }

  test("SPARK-33419: Semicolon handling in SET command") {
    assertEqual("SET a=1;", SetCommand(Some("a" -> Some("1"))))
    assertEqual("SET a=1;;", SetCommand(Some("a" -> Some("1"))))

    assertEqual("SET a=`1`;", SetCommand(Some("a" -> Some("1"))))
    assertEqual("SET a=`1;`", SetCommand(Some("a" -> Some("1;"))))
    assertEqual("SET a=`1;`;", SetCommand(Some("a" -> Some("1;"))))

    assertEqual("SET `a`=1;;", SetCommand(Some("a" -> Some("1"))))
    assertEqual("SET `a`=`1;`", SetCommand(Some("a" -> Some("1;"))))
    assertEqual("SET `a`=`1;`;", SetCommand(Some("a" -> Some("1;"))))

    val sql1 = "SET a=1; SELECT 1"
    checkError(
      exception = parseException(sql1),
      condition = "INVALID_SET_SYNTAX",
      parameters = Map.empty,
      context = ExpectedContext(
        fragment = sql1,
        start = 0,
        stop = 16))

    val sql2 = "SET a=1;2;;"
    checkError(
      exception = parseException(sql2),
      condition = "INVALID_SET_SYNTAX",
      parameters = Map.empty,
      context = ExpectedContext(
        fragment = "SET a=1;2",
        start = 0,
        stop = 8))

    val sql3 = "SET a b=`1;;`"
    checkError(
      exception = parseException(sql3),
      condition = "INVALID_PROPERTY_KEY",
      parameters = Map("key" -> "\"a b\"", "value" -> "\"1;;\""),
      context = ExpectedContext(
        fragment = sql3,
        start = 0,
        stop = 12))

    val sql4 = "SET `a`=1;2;;"
    checkError(
      exception = parseException(sql4),
      condition = "INVALID_PROPERTY_VALUE",
      parameters = Map("value" -> "\"1;2;;\"", "key" -> "\"a\""),
      context = ExpectedContext(
        fragment = "SET `a`=1;2",
        start = 0,
        stop = 10))
  }

  test("refresh resource") {
    assertEqual("REFRESH prefix_path", RefreshResource("prefix_path"))
    assertEqual("REFRESH /", RefreshResource("/"))
    assertEqual("REFRESH /path///a", RefreshResource("/path///a"))
    assertEqual("REFRESH pat1h/112/_1a", RefreshResource("pat1h/112/_1a"))
    assertEqual("REFRESH pat1h/112/_1a/a-1", RefreshResource("pat1h/112/_1a/a-1"))
    assertEqual("REFRESH path-with-dash", RefreshResource("path-with-dash"))
    assertEqual("REFRESH \'path with space\'", RefreshResource("path with space"))
    assertEqual("REFRESH \"path with space 2\"", RefreshResource("path with space 2"))

    val errMsg1 =
      "REFRESH statements cannot contain ' ', '\\n', '\\r', '\\t' inside unquoted resource paths"
    val sql1 = "REFRESH a b"
    checkError(
      exception = parseException(sql1),
      condition = "_LEGACY_ERROR_TEMP_0064",
      parameters = Map("msg" -> errMsg1),
      context = ExpectedContext(
        fragment = sql1,
        start = 0,
        stop = 10))

    val sql2 = "REFRESH a\tb"
    checkError(
      exception = parseException(sql2),
      condition = "_LEGACY_ERROR_TEMP_0064",
      parameters = Map("msg" -> errMsg1),
      context = ExpectedContext(
        fragment = sql2,
        start = 0,
        stop = 10))

    val sql3 = "REFRESH a\nb"
    checkError(
      exception = parseException(sql3),
      condition = "_LEGACY_ERROR_TEMP_0064",
      parameters = Map("msg" -> errMsg1),
      context = ExpectedContext(
        fragment = sql3,
        start = 0,
        stop = 10))

    val sql4 = "REFRESH a\rb"
    checkError(
      exception = parseException(sql4),
      condition = "_LEGACY_ERROR_TEMP_0064",
      parameters = Map("msg" -> errMsg1),
      context = ExpectedContext(
        fragment = sql4,
        start = 0,
        stop = 10))

    val sql5 = "REFRESH a\r\nb"
    checkError(
      exception = parseException(sql5),
      condition = "_LEGACY_ERROR_TEMP_0064",
      parameters = Map("msg" -> errMsg1),
      context = ExpectedContext(
        fragment = sql5,
        start = 0,
        stop = 11))

    val sql6 = "REFRESH @ $a$"
    checkError(
      exception = parseException(sql6),
      condition = "_LEGACY_ERROR_TEMP_0064",
      parameters = Map("msg" -> errMsg1),
      context = ExpectedContext(
        fragment = sql6,
        start = 0,
        stop = 12))

    val errMsg2 = "Resource paths cannot be empty in REFRESH statements. Use / to match everything"
    val sql7 = "REFRESH  "
    checkError(
      exception = parseException(sql7),
      condition = "_LEGACY_ERROR_TEMP_0064",
      parameters = Map("msg" -> errMsg2),
      context = ExpectedContext(
        fragment = "REFRESH",
        start = 0,
        stop = 6))

    val sql8 = "REFRESH"
    checkError(
      exception = parseException(sql8),
      condition = "_LEGACY_ERROR_TEMP_0064",
      parameters = Map("msg" -> errMsg2),
      context = ExpectedContext(
        fragment = sql8,
        start = 0,
        stop = 6))
  }

  test("SPARK-33118 CREATE TEMPORARY TABLE with LOCATION") {
    assertEqual("CREATE TEMPORARY TABLE t USING parquet OPTIONS (path '/data/tmp/testspark1')",
      CreateTempViewUsing(TableIdentifier("t", None), None, false, false, "parquet",
        Map("path" -> "/data/tmp/testspark1")))
    assertEqual("CREATE TEMPORARY TABLE t USING parquet LOCATION '/data/tmp/testspark1'",
      CreateTempViewUsing(TableIdentifier("t", None), None, false, false, "parquet",
        Map("path" -> "/data/tmp/testspark1")))
  }

  test("describe query") {
    val query = "SELECT * FROM t"
    assertEqual("DESCRIBE QUERY " + query, DescribeQueryCommand(query, parser.parsePlan(query)))
    assertEqual("DESCRIBE " + query, DescribeQueryCommand(query, parser.parsePlan(query)))
  }

  test("query organization") {
    // Test all valid combinations of order by/sort by/distribute by/cluster by/limit/windows
    val baseSql = "select * from t"
    val basePlan =
      Project(Seq(UnresolvedStar(None)), UnresolvedRelation(TableIdentifier("t")))

    assertEqual(s"$baseSql distribute by a, b",
      RepartitionByExpression(UnresolvedAttribute("a") :: UnresolvedAttribute("b") :: Nil,
        basePlan,
        None))
    assertEqual(s"$baseSql distribute by a sort by b",
      Sort(SortOrder(UnresolvedAttribute("b"), Ascending) :: Nil,
        global = false,
        RepartitionByExpression(UnresolvedAttribute("a") :: Nil,
          basePlan,
          None)))
    assertEqual(s"$baseSql cluster by a, b",
      Sort(SortOrder(UnresolvedAttribute("a"), Ascending) ::
          SortOrder(UnresolvedAttribute("b"), Ascending) :: Nil,
        global = false,
        RepartitionByExpression(UnresolvedAttribute("a") :: UnresolvedAttribute("b") :: Nil,
          basePlan,
          None)))
  }

  test("pipeline concatenation") {
    val concat = Concat(
      Concat(UnresolvedAttribute("a") :: UnresolvedAttribute("b") :: Nil) ::
      UnresolvedAttribute("c") ::
      Nil
    )
    assertEqual(
      "SELECT a || b || c FROM t",
      Project(UnresolvedAlias(concat) :: Nil, UnresolvedRelation(TableIdentifier("t"))))
  }

  test("database and schema tokens are interchangeable") {
    assertEqual("CREATE DATABASE foo", parser.parsePlan("CREATE SCHEMA foo"))
    assertEqual("DROP DATABASE foo", parser.parsePlan("DROP SCHEMA foo"))
    assertEqual("ALTER DATABASE foo SET DBPROPERTIES ('x' = 'y')",
      parser.parsePlan("ALTER SCHEMA foo SET DBPROPERTIES ('x' = 'y')"))
    assertEqual("DESC DATABASE foo", parser.parsePlan("DESC SCHEMA foo"))
  }

  test("manage resources") {
    assertEqual("ADD FILE abc.txt", AddFilesCommand(Seq("abc.txt")))
    assertEqual("ADD FILE 'abc.txt'", AddFilesCommand(Seq("abc.txt")))
    assertEqual("ADD FILE \"/path/to/abc.txt\"", AddFilesCommand("/path/to/abc.txt"::Nil))
    assertEqual("LIST FILE abc.txt", ListFilesCommand(Array("abc.txt").toImmutableArraySeq))
    assertEqual("LIST FILE '/path//abc.txt'",
      ListFilesCommand(Array("/path//abc.txt").toImmutableArraySeq))
    assertEqual("LIST FILE \"/path2/abc.txt\"",
      ListFilesCommand(Array("/path2/abc.txt").toImmutableArraySeq))
    assertEqual("ADD JAR /path2/_2/abc.jar", AddJarsCommand(Seq("/path2/_2/abc.jar")))
    assertEqual("ADD JAR '/test/path_2/jar/abc.jar'",
      AddJarsCommand(Seq("/test/path_2/jar/abc.jar")))
    assertEqual("ADD JAR \"abc.jar\"", AddJarsCommand(Seq("abc.jar")))
    assertEqual("LIST JAR /path-with-dash/abc.jar",
      ListJarsCommand(Array("/path-with-dash/abc.jar").toImmutableArraySeq))
    assertEqual("LIST JAR 'abc.jar'", ListJarsCommand(Array("abc.jar").toImmutableArraySeq))
    assertEqual("LIST JAR \"abc.jar\"", ListJarsCommand(Array("abc.jar").toImmutableArraySeq))
    assertEqual("ADD FILE '/path with space/abc.txt'",
      AddFilesCommand(Seq("/path with space/abc.txt")))
    assertEqual("ADD JAR '/path with space/abc.jar'",
      AddJarsCommand(Seq("/path with space/abc.jar")))
  }

  test("SPARK-32608: script transform with row format delimit") {
    val rowFormat =
      """
        |  ROW FORMAT DELIMITED
        |  FIELDS TERMINATED BY ','
        |  COLLECTION ITEMS TERMINATED BY '#'
        |  MAP KEYS TERMINATED BY '@'
        |  LINES TERMINATED BY '\n'
        |  NULL DEFINED AS 'null'
      """.stripMargin

    val ioSchema =
      ScriptInputOutputSchema(
        Seq(("TOK_TABLEROWFORMATFIELD", ","),
          ("TOK_TABLEROWFORMATCOLLITEMS", "#"),
          ("TOK_TABLEROWFORMATMAPKEYS", "@"),
          ("TOK_TABLEROWFORMATNULL", "null"),
          ("TOK_TABLEROWFORMATLINES", "\n")),
        Seq(("TOK_TABLEROWFORMATFIELD", ","),
          ("TOK_TABLEROWFORMATCOLLITEMS", "#"),
          ("TOK_TABLEROWFORMATMAPKEYS", "@"),
          ("TOK_TABLEROWFORMATNULL", "null"),
          ("TOK_TABLEROWFORMATLINES", "\n")), None, None,
        List.empty, List.empty, None, None, false)

    assertEqual(
      s"""
         |SELECT TRANSFORM(a, b, c)
         |  $rowFormat
         |  USING 'cat' AS (a, b, c)
         |  $rowFormat
         |FROM testData
      """.stripMargin,
      ScriptTransformation(
        "cat",
        Seq(AttributeReference("a", StringType)(),
          AttributeReference("b", StringType)(),
          AttributeReference("c", StringType)()),
        Project(Seq($"a", $"b", $"c"),
          UnresolvedRelation(TableIdentifier("testData"))),
        ioSchema))

    assertEqual(
      s"""
         |SELECT TRANSFORM(a, sum(b), max(c))
         |  $rowFormat
         |  USING 'cat' AS (a, b, c)
         |  $rowFormat
         |FROM testData
         |GROUP BY a
         |HAVING sum(b) > 10
      """.stripMargin,
      ScriptTransformation(
        "cat",
        Seq(AttributeReference("a", StringType)(),
          AttributeReference("b", StringType)(),
          AttributeReference("c", StringType)()),
        UnresolvedHaving(
          GreaterThan(
            UnresolvedFunction("sum", Seq(UnresolvedAttribute("b")), isDistinct = false),
            Literal(10)),
          Aggregate(
            Seq($"a"),
            Seq(
              $"a",
              UnresolvedAlias(
                UnresolvedFunction("sum", Seq(UnresolvedAttribute("b")), isDistinct = false), None),
              UnresolvedAlias(
                UnresolvedFunction("max", Seq(UnresolvedAttribute("c")), isDistinct = false), None)
            ),
            UnresolvedRelation(TableIdentifier("testData")))),
        ioSchema))

    assertEqual(
      s"""
         |SELECT TRANSFORM(a, sum(b) OVER w, max(c) OVER w)
         |  $rowFormat
         |  USING 'cat' AS (a, b, c)
         |  $rowFormat
         |FROM testData
         |WINDOW w AS (PARTITION BY a ORDER BY b)
      """.stripMargin,
      ScriptTransformation(
        "cat",
        Seq(AttributeReference("a", StringType)(),
          AttributeReference("b", StringType)(),
          AttributeReference("c", StringType)()),
        WithWindowDefinition(
          Map("w" -> WindowSpecDefinition(
            Seq($"a"),
            Seq(SortOrder($"b", Ascending, NullsFirst, Seq.empty)),
            UnspecifiedFrame)),
          Project(
            Seq(
              $"a",
              UnresolvedAlias(
                UnresolvedWindowExpression(
                  UnresolvedFunction("sum", Seq(UnresolvedAttribute("b")), isDistinct = false),
                  WindowSpecReference("w")), None),
              UnresolvedAlias(
                UnresolvedWindowExpression(
                  UnresolvedFunction("max", Seq(UnresolvedAttribute("c")), isDistinct = false),
                  WindowSpecReference("w")), None)
            ),
            UnresolvedRelation(TableIdentifier("testData")))),
        ioSchema))

    assertEqual(
      s"""
         |SELECT TRANSFORM(a, sum(b), max(c))
         |  $rowFormat
         |  USING 'cat' AS (a, b, c)
         |  $rowFormat
         |FROM testData
         |LATERAL VIEW explode(array(array(1,2,3))) myTable AS myCol
         |LATERAL VIEW explode(myTable.myCol) myTable2 AS myCol2
         |GROUP BY a, myCol, myCol2
         |HAVING sum(b) > 10
      """.stripMargin,
      ScriptTransformation(
        "cat",
        Seq(AttributeReference("a", StringType)(),
          AttributeReference("b", StringType)(),
          AttributeReference("c", StringType)()),
        UnresolvedHaving(
          GreaterThan(
            UnresolvedFunction("sum", Seq(UnresolvedAttribute("b")), isDistinct = false),
            Literal(10)),
          Aggregate(
            Seq($"a", $"myCol", $"myCol2"),
            Seq(
              $"a",
              UnresolvedAlias(
                UnresolvedFunction("sum", Seq(UnresolvedAttribute("b")), isDistinct = false), None),
              UnresolvedAlias(
                UnresolvedFunction("max", Seq(UnresolvedAttribute("c")), isDistinct = false), None)
            ),
            Generate(
              UnresolvedGenerator(
                FunctionIdentifier("explode"),
                Seq(UnresolvedAttribute("myTable.myCol"))),
              Nil, false, Option("mytable2"), Seq($"myCol2"),
              Generate(
                UnresolvedGenerator(
                  FunctionIdentifier("explode"),
                  Seq(UnresolvedFunction("array",
                    Seq(
                      UnresolvedFunction("array", Seq(Literal(1), Literal(2), Literal(3)), false)),
                    false))),
                Nil, false, Option("mytable"), Seq($"myCol"),
                UnresolvedRelation(TableIdentifier("testData")))))),
        ioSchema))
  }

  test("SPARK-32607: Script Transformation ROW FORMAT DELIMITED" +
    " `TOK_TABLEROWFORMATLINES` only support '\\n'") {

    val errMsg = "LINES TERMINATED BY only supports newline '\\n' right now: @"
    // test input format TOK_TABLEROWFORMATLINES
    val sql1 =
      s"""SELECT TRANSFORM(a, b, c, d, e)
         |  ROW FORMAT DELIMITED
         |  FIELDS TERMINATED BY ','
         |  LINES TERMINATED BY '@'
         |  NULL DEFINED AS 'null'
         |  USING 'cat' AS (value)
         |  ROW FORMAT DELIMITED
         |  FIELDS TERMINATED BY '&'
         |  LINES TERMINATED BY '\n'
         |  NULL DEFINED AS 'NULL'
         |FROM v""".stripMargin
    checkError(
      exception = parseException(sql1),
      condition = "_LEGACY_ERROR_TEMP_0064",
      parameters = Map("msg" -> errMsg),
      context = ExpectedContext(
        fragment = sql1,
        start = 0,
        stop = 264))

    // test output format TOK_TABLEROWFORMATLINES
    val sql2 =
      s"""SELECT TRANSFORM(a, b, c, d, e)
         |  ROW FORMAT DELIMITED
         |  FIELDS TERMINATED BY ','
         |  LINES TERMINATED BY '\n'
         |  NULL DEFINED AS 'null'
         |  USING 'cat' AS (value)
         |  ROW FORMAT DELIMITED
         |  FIELDS TERMINATED BY '&'
         |  LINES TERMINATED BY '@'
         |  NULL DEFINED AS 'NULL'
         |FROM v""".stripMargin
    checkError(
      exception = parseException(sql2),
      condition = "_LEGACY_ERROR_TEMP_0064",
      parameters = Map("msg" -> errMsg),
      context = ExpectedContext(
        fragment = sql2,
        start = 0,
        stop = 264))
  }

  test("CLEAR CACHE") {
    assertEqual("CLEAR CACHE", ClearCacheCommand)
  }

  test("CREATE TABLE LIKE COMMAND should reject reserved properties") {
    val sql1 =
      s"CREATE TABLE target LIKE source TBLPROPERTIES (${TableCatalog.PROP_OWNER}='howdy')"
    checkError(
      exception = parseException(sql1),
      condition = "UNSUPPORTED_FEATURE.SET_TABLE_PROPERTY",
      parameters = Map("property" -> TableCatalog.PROP_OWNER,
        "msg" -> "it will be set to the current user"),
      context = ExpectedContext(
        fragment = sql1,
        start = 0,
        stop = 60))

    val sql2 =
      s"CREATE TABLE target LIKE source TBLPROPERTIES (${TableCatalog.PROP_PROVIDER}='howdy')"
    checkError(
      exception = parseException(sql2),
      condition = "UNSUPPORTED_FEATURE.SET_TABLE_PROPERTY",
      parameters = Map("property" -> TableCatalog.PROP_PROVIDER,
        "msg" -> "please use the USING clause to specify it"),
      context = ExpectedContext(
        fragment = sql2,
        start = 0,
        stop = 63))
  }

  test("verify whitespace handling - standard whitespace") {
    parser.parsePlan("SELECT 1") // ASCII space
    parser.parsePlan("SELECT\r1") // ASCII carriage return
    parser.parsePlan("SELECT\n1") // ASCII line feed
    parser.parsePlan("SELECT\t1") // ASCII tab
    parser.parsePlan("SELECT\u000B1") // ASCII vertical tab
    parser.parsePlan("SELECT\f1") // ASCII form feed
  }

  // Need to switch off scala style for Unicode characters
  // scalastyle:off
  test("verify whitespace handling - Unicode no-break space") {
    parser.parsePlan("SELECT\u00A01") // Unicode no-break space
  }

  test("verify whitespace handling - Unicode ogham space mark") {
    parser.parsePlan("SELECT\u16801") // Unicode ogham space mark
  }

  test("verify whitespace handling - Unicode en quad") {
    parser.parsePlan("SELECT\u20001") // Unicode en quad
  }

  test("verify whitespace handling - Unicode em quad") {
    parser.parsePlan("SELECT\u20011") // Unicode em quad
  }

  test("verify whitespace handling - Unicode en space") {
    parser.parsePlan("SELECT\u20021") // Unicode en space
  }

  test("verify whitespace handling - Unicode em space") {
    parser.parsePlan("SELECT\u20031") // Unicode em space
  }

  test("verify whitespace handling - Unicode three-per-em space") {
    parser.parsePlan("SELECT\u20041") // Unicode three-per-em space
  }

  test("verify whitespace handling - Unicode four-per-em space") {
    parser.parsePlan("SELECT\u20051") // Unicode four-per-em space
  }

  test("verify whitespace handling - Unicode six-per-em space") {
    parser.parsePlan("SELECT\u20061") // Unicode six-per-em space
  }

  test("verify whitespace handling - Unicode figure space") {
    parser.parsePlan("SELECT\u20071") // Unicode figure space
  }

  test("verify whitespace handling - Unicode punctuation space") {
    parser.parsePlan("SELECT\u20081") // Unicode punctuation space
  }

  test("verify whitespace handling - Unicode thin space") {
    parser.parsePlan("SELECT\u20091") // Unicode thin space
  }

  test("verify whitespace handling - Unicode hair space") {
    parser.parsePlan("SELECT\u200A1") // Unicode hair space
  }

  test("verify whitespace handling - Unicode line separator") {
    parser.parsePlan("SELECT\u20281") // Unicode line separator
  }

  test("verify whitespace handling - Unicode narrow no-break space") {
    parser.parsePlan("SELECT\u202F1") // Unicode narrow no-break space
  }

  test("verify whitespace handling - Unicode medium mathematical space") {
    parser.parsePlan("SELECT\u205F1") // Unicode medium mathematical space
  }

  test("verify whitespace handling - Unicode ideographic space") {
    parser.parsePlan("SELECT\u30001") // Unicode ideographic space
  }
  // scalastyle:on

  test("Operator pipe SQL syntax") {
    withSQLConf(SQLConf.OPERATOR_PIPE_SYNTAX_ENABLED.key -> "true") {
      // Basic selection.
      // Here we check that every parsed plan contains a projection and a source relation or
      // inline table.
      def check(query: String, patterns: Seq[TreePattern]): Unit = {
        val plan: LogicalPlan = parser.parsePlan(query)
        assert(patterns.exists(plan.containsPattern))
        assert(plan.containsAnyPattern(UNRESOLVED_RELATION, LOCAL_RELATION))
      }
      def checkPipeSelect(query: String): Unit = check(query, Seq(PROJECT))
      checkPipeSelect("TABLE t |> SELECT 1 AS X")
      checkPipeSelect("TABLE t |> SELECT 1 AS X, 2 AS Y |> SELECT X + Y AS Z")
      checkPipeSelect("VALUES (0), (1) tab(col) |> SELECT col * 2 AS result")
      // Basic WHERE operators.
      def checkPipeWhere(query: String): Unit = check(query, Seq(FILTER))
      checkPipeWhere("TABLE t |> WHERE X = 1")
      checkPipeWhere("TABLE t |> SELECT X, LENGTH(Y) AS Z |> WHERE X + LENGTH(Y) < 4")
      checkPipeWhere("TABLE t |> WHERE X = 1 AND Y = 2 |> WHERE X + Y = 3")
      checkPipeWhere("VALUES (0), (1) tab(col) |> WHERE col < 1")
      // PIVOT and UNPIVOT operations
      def checkPivotUnpivot(query: String): Unit = check(query, Seq(PIVOT, UNPIVOT))
      checkPivotUnpivot(
        """
          |SELECT * FROM VALUES
          |  ("dotNET", 2012, 10000),
          |  ("Java", 2012, 20000),
          |  ("dotNET", 2012, 5000),
          |  ("dotNET", 2013, 48000),
          |  ("Java", 2013, 30000)
          |  AS courseSales(course, year, earnings)
          ||> PIVOT (
          |  SUM(earnings)
          |  FOR course IN ('dotNET', 'Java')
          |)
          |""".stripMargin)
      checkPivotUnpivot(
        """
          |SELECT * FROM VALUES
          |  ("dotNET", 15000, 48000, 22500),
          |  ("Java", 20000, 30000, NULL)
          |  AS courseEarnings(course, `2012`, `2013`, `2014`)
          ||> UNPIVOT (
          |  earningsYear FOR year IN (`2012`, `2013`, `2014`)
          |)
          |""".stripMargin)
      // Sampling operations
      def checkSample(query: String): Unit = {
        val plan: LogicalPlan = parser.parsePlan(query)
        assert(plan.collectFirst(_.isInstanceOf[Sample]).nonEmpty)
        assert(plan.containsAnyPattern(UNRESOLVED_RELATION, LOCAL_RELATION))
      }
      checkSample("TABLE t |> TABLESAMPLE (50 PERCENT)")
      checkSample("TABLE t |> TABLESAMPLE (5 ROWS)")
      checkSample("TABLE t |> TABLESAMPLE (BUCKET 4 OUT OF 10)")
<<<<<<< HEAD
      // Set operations
      def checkDistinct(query: String): Unit = check(query, Seq(DISTINCT_LIKE))
      def checkExcept(query: String): Unit = check(query, Seq(EXCEPT))
      def checkIntersect(query: String): Unit = check(query, Seq(INTERSECT))
      def checkUnion(query: String): Unit = check(query, Seq(UNION))
      checkDistinct("TABLE t |> UNION DISTINCT TABLE t")
      checkExcept("TABLE t |> EXCEPT ALL TABLE t")
      checkExcept("TABLE t |> EXCEPT DISTINCT TABLE t")
      checkExcept("TABLE t |> MINUS ALL TABLE t")
      checkExcept("TABLE t |> MINUS DISTINCT TABLE t")
      checkIntersect("TABLE t |> INTERSECT ALL TABLE t")
      checkUnion("TABLE t |> UNION ALL TABLE t")
=======
      // Joins.
      def checkPipeJoin(query: String): Unit = check(query, Seq(JOIN))
      Seq("", "INNER", "LEFT", "LEFT OUTER", "SEMI", "LEFT SEMI", "RIGHT", "RIGHT OUTER", "FULL",
        "FULL OUTER", "ANTI", "LEFT ANTI", "CROSS").foreach { joinType =>
        checkPipeJoin(s"TABLE t |> $joinType JOIN other ON (t.x = other.x)")
      }
>>>>>>> 92e79e36
    }
  }
}<|MERGE_RESOLUTION|>--- conflicted
+++ resolved
@@ -937,7 +937,12 @@
       checkSample("TABLE t |> TABLESAMPLE (50 PERCENT)")
       checkSample("TABLE t |> TABLESAMPLE (5 ROWS)")
       checkSample("TABLE t |> TABLESAMPLE (BUCKET 4 OUT OF 10)")
-<<<<<<< HEAD
+      // Joins.
+      def checkPipeJoin(query: String): Unit = check(query, Seq(JOIN))
+      Seq("", "INNER", "LEFT", "LEFT OUTER", "SEMI", "LEFT SEMI", "RIGHT", "RIGHT OUTER", "FULL",
+        "FULL OUTER", "ANTI", "LEFT ANTI", "CROSS").foreach { joinType =>
+        checkPipeJoin(s"TABLE t |> $joinType JOIN other ON (t.x = other.x)")
+      }
       // Set operations
       def checkDistinct(query: String): Unit = check(query, Seq(DISTINCT_LIKE))
       def checkExcept(query: String): Unit = check(query, Seq(EXCEPT))
@@ -950,14 +955,6 @@
       checkExcept("TABLE t |> MINUS DISTINCT TABLE t")
       checkIntersect("TABLE t |> INTERSECT ALL TABLE t")
       checkUnion("TABLE t |> UNION ALL TABLE t")
-=======
-      // Joins.
-      def checkPipeJoin(query: String): Unit = check(query, Seq(JOIN))
-      Seq("", "INNER", "LEFT", "LEFT OUTER", "SEMI", "LEFT SEMI", "RIGHT", "RIGHT OUTER", "FULL",
-        "FULL OUTER", "ANTI", "LEFT ANTI", "CROSS").foreach { joinType =>
-        checkPipeJoin(s"TABLE t |> $joinType JOIN other ON (t.x = other.x)")
-      }
->>>>>>> 92e79e36
     }
   }
 }