--- conflicted
+++ resolved
@@ -18,13 +18,10 @@
 package org.apache.spark.sql.execution
 
 import org.apache.spark.SparkFunSuite
-<<<<<<< HEAD
-=======
 import org.apache.spark.rdd.RDD
-import org.apache.spark.sql.TestData._
+import org.apache.spark.sql.{execution, Row, SQLConf}
 import org.apache.spark.sql.catalyst.InternalRow
 import org.apache.spark.sql.catalyst.expressions.{Ascending, Attribute, Literal, SortOrder}
->>>>>>> 3c9802d9
 import org.apache.spark.sql.catalyst.plans._
 import org.apache.spark.sql.catalyst.plans.logical.LogicalPlan
 import org.apache.spark.sql.catalyst.plans.physical._
@@ -32,7 +29,6 @@
 import org.apache.spark.sql.functions._
 import org.apache.spark.sql.test.SQLTestUtils
 import org.apache.spark.sql.types._
-import org.apache.spark.sql.{execution, Row, SQLConf}
 
 
 class PlannerSuite extends SparkFunSuite with SQLTestUtils {
@@ -41,8 +37,6 @@
   setupTestData()
 
   private def testPartialAggregationPlan(query: LogicalPlan): Unit = {
-    val _ctx = ctx
-    import _ctx.planner._
     val plannedOption = HashAggregation(query).headOption.orElse(Aggregation(query).headOption)
     val planned =
       plannedOption.getOrElse(
@@ -57,8 +51,6 @@
   }
 
   test("unions are collapsed") {
-    val _ctx = ctx
-    import _ctx.planner._
     val query = testData.unionAll(testData).unionAll(testData).logicalPlan
     val planned = BasicOperators(query).head
     val logicalUnions = query collect { case u: logical.Union => u }
