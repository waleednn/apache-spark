--- conflicted
+++ resolved
@@ -1268,13 +1268,14 @@
     }
   }
 
-<<<<<<< HEAD
   test("SHOW CREATE TABLE") {
     val t = "testcat.ns1.ns2.tbl"
     withTable(t) {
       spark.sql(s"CREATE TABLE $t (id bigint, data string) USING foo")
       testV1Command("SHOW CREATE TABLE", t)
-=======
+    }
+  }
+
   test("CACHE TABLE") {
     val t = "testcat.ns1.ns2.tbl"
     withTable(t) {
@@ -1286,7 +1287,6 @@
         sql(s"CACHE LAZY TABLE $t")
       }
       assert(e.message.contains("CACHE TABLE is only supported with v1 tables"))
->>>>>>> 92b25295
     }
   }
 
