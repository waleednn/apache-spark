--- conflicted
+++ resolved
@@ -1224,72 +1224,6 @@
     }
   }
 
-<<<<<<< HEAD
-  test("ALTER NAMESPACE .. SET LOCATION using v2 catalog") {
-    withNamespace("testcat.ns1.ns2") {
-      sql("CREATE NAMESPACE IF NOT EXISTS testcat.ns1.ns2 COMMENT " +
-        "'test namespace' LOCATION '/tmp/ns_test_1'")
-      sql("ALTER NAMESPACE testcat.ns1.ns2 SET LOCATION '/tmp/ns_test_2'")
-=======
-  test("ALTER NAMESPACE .. SET PROPERTIES using v2 catalog") {
-    withNamespace("testcat.ns1.ns2") {
-      sql("CREATE NAMESPACE IF NOT EXISTS testcat.ns1.ns2 COMMENT " +
-        "'test namespace' LOCATION '/tmp/ns_test' WITH PROPERTIES ('a'='a','b'='b','c'='c')")
-      sql("ALTER NAMESPACE testcat.ns1.ns2 SET PROPERTIES ('a'='b','b'='a')")
->>>>>>> 471a5b55
-      val descriptionDf = sql("DESCRIBE NAMESPACE EXTENDED testcat.ns1.ns2")
-      assert(descriptionDf.collect() === Seq(
-        Row("Namespace Name", "ns2"),
-        Row(SupportsNamespaces.PROP_COMMENT.capitalize, "test namespace"),
-<<<<<<< HEAD
-        Row(SupportsNamespaces.PROP_LOCATION.capitalize, "file:/tmp/ns_test_2"),
-        Row(SupportsNamespaces.PROP_OWNER.capitalize, defaultUser),
-        Row("Properties", ""))
-      )
-    }
-  }
-
-=======
-        Row(SupportsNamespaces.PROP_LOCATION.capitalize, "file:/tmp/ns_test"),
-        Row(SupportsNamespaces.PROP_OWNER.capitalize, defaultUser),
-        Row("Properties", "((a,b), (b,a), (c,c))"))
-      )
-    }
-  }
-
-  test("ALTER NAMESPACE .. SET PROPERTIES reserved properties") {
-    import SupportsNamespaces._
-    withSQLConf((SQLConf.LEGACY_PROPERTY_NON_RESERVED.key, "false")) {
-      CatalogV2Util.NAMESPACE_RESERVED_PROPERTIES.filterNot(_ == PROP_COMMENT).foreach { key =>
-        withNamespace("testcat.reservedTest") {
-          sql("CREATE NAMESPACE testcat.reservedTest")
-          val exception = intercept[ParseException] {
-            sql(s"ALTER NAMESPACE testcat.reservedTest SET PROPERTIES ('$key'='dummyVal')")
-          }
-          assert(exception.getMessage.contains(s"$key is a reserved namespace property"))
-        }
-      }
-    }
-    withSQLConf((SQLConf.LEGACY_PROPERTY_NON_RESERVED.key, "true")) {
-      CatalogV2Util.NAMESPACE_RESERVED_PROPERTIES.filterNot(_ == PROP_COMMENT).foreach { key =>
-        withNamespace("testcat.reservedTest") {
-          sql(s"CREATE NAMESPACE testcat.reservedTest")
-          sql(s"ALTER NAMESPACE testcat.reservedTest SET PROPERTIES ('$key'='foo')")
-          assert(sql("DESC NAMESPACE EXTENDED testcat.reservedTest")
-            .toDF("k", "v")
-            .where("k='Properties'")
-            .where("v=''")
-            .count == 1, s"$key is a reserved namespace property and ignored")
-          val meta =
-            catalog("testcat").asNamespaceCatalog.loadNamespaceMetadata(Array("reservedTest"))
-          assert(meta.get(key) == null || !meta.get(key).contains("foo"),
-            "reserved properties should not have side effects")
-        }
-      }
-    }
-  }
-
->>>>>>> 471a5b55
   private def testShowNamespaces(
       sqlText: String,
       expected: Seq[String]): Unit = {
