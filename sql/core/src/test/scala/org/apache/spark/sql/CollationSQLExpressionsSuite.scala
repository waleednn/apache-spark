--- conflicted
+++ resolved
@@ -1639,7 +1639,6 @@
     }
   }
 
-<<<<<<< HEAD
   test("Support mode for string expression with collation - Basic Test") {
     Seq("utf8_binary", "utf8_binary_lcase", "unicode_ci", "unicode").foreach { collationId =>
       val query = s"SELECT mode(collate('abc', '${collationId}'))"
@@ -1844,8 +1843,8 @@
       }
     })
   }
-=======
-  test("CurrentTimeZone expression with collation") {
+
+    test("CurrentTimeZone expression with collation") {
     // Supported collations
     testSuppCollations.foreach(collationName => {
       val query = "select current_timezone()"
@@ -2076,7 +2075,6 @@
     })
   }
 
->>>>>>> 24939001
   // TODO: Add more tests for other SQL expressions
 
 }
