/*
 * Licensed to the Apache Software Foundation (ASF) under one or more
 * contributor license agreements.  See the NOTICE file distributed with
 * this work for additional information regarding copyright ownership.
 * The ASF licenses this file to You under the Apache License, Version 2.0
 * (the "License"); you may not use this file except in compliance with
 * the License.  You may obtain a copy of the License at
 *
 *    http://www.apache.org/licenses/LICENSE-2.0
 *
 * Unless required by applicable law or agreed to in writing, software
 * distributed under the License is distributed on an "AS IS" BASIS,
 * WITHOUT WARRANTIES OR CONDITIONS OF ANY KIND, either express or implied.
 * See the License for the specific language governing permissions and
 * limitations under the License.
 */

package org.apache.spark.sql.execution.datasources.csv

import java.math.BigDecimal
<<<<<<< HEAD
import java.sql.{Date, Timestamp}
import java.text.SimpleDateFormat
=======
>>>>>>> 92024797
import java.util.Locale

import org.apache.spark.SparkFunSuite
import org.apache.spark.sql.catalyst.util.DateTimeUtils
import org.apache.spark.sql.types._
import org.apache.spark.unsafe.types.UTF8String

class CSVTypeCastSuite extends SparkFunSuite {

  test("Can parse decimal type values") {
    val stringValues = Seq("10.05", "1,000.01", "158,058,049.001")
    val decimalValues = Seq(10.05, 1000.01, 158058049.001)
    val decimalType = new DecimalType()

    stringValues.zip(decimalValues).foreach { case (strVal, decimalVal) =>
      val decimalValue = new BigDecimal(decimalVal.toString)
      assert(CSVTypeCast.castTo(strVal, decimalType) ===
        Decimal(decimalValue, decimalType.precision, decimalType.scale))
    }
  }

  test("Can parse escaped characters") {
    assert(CSVTypeCast.toChar("""\t""") === '\t')
    assert(CSVTypeCast.toChar("""\r""") === '\r')
    assert(CSVTypeCast.toChar("""\b""") === '\b')
    assert(CSVTypeCast.toChar("""\f""") === '\f')
    assert(CSVTypeCast.toChar("""\"""") === '\"')
    assert(CSVTypeCast.toChar("""\'""") === '\'')
    assert(CSVTypeCast.toChar("""\u0000""") === '\u0000')
  }

  test("Does not accept delimiter larger than one character") {
    val exception = intercept[IllegalArgumentException]{
      CSVTypeCast.toChar("ab")
    }
    assert(exception.getMessage.contains("cannot be more than one character"))
  }

  test("Throws exception for unsupported escaped characters") {
    val exception = intercept[IllegalArgumentException]{
      CSVTypeCast.toChar("""\1""")
    }
    assert(exception.getMessage.contains("Unsupported special character for delimiter"))
  }

  test("Nullable types are handled") {
    assert(CSVTypeCast.castTo("", IntegerType, nullable = true) == null)
  }

  test("String type should always return the same as the input") {
    assert(CSVTypeCast.castTo("", StringType, nullable = true) == UTF8String.fromString(""))
    assert(CSVTypeCast.castTo("", StringType, nullable = false) == UTF8String.fromString(""))
  }

  test("Throws exception for empty string with non null type") {
    val exception = intercept[NumberFormatException]{
      CSVTypeCast.castTo("", IntegerType, nullable = false)
    }
    assert(exception.getMessage.contains("For input string: \"\""))
  }

  test("Types are cast correctly") {
    assert(CSVTypeCast.castTo("10", ByteType) == 10)
    assert(CSVTypeCast.castTo("10", ShortType) == 10)
    assert(CSVTypeCast.castTo("10", IntegerType) == 10)
    assert(CSVTypeCast.castTo("10", LongType) == 10)
    assert(CSVTypeCast.castTo("1.00", FloatType) == 1.0)
    assert(CSVTypeCast.castTo("1.00", DoubleType) == 1.0)
    assert(CSVTypeCast.castTo("true", BooleanType) == true)
    val timestamp = "2015-01-01 00:00:00"
<<<<<<< HEAD
    assert(CSVTypeCast.castTo(timestamp, TimestampType) == Timestamp.valueOf(timestamp))
    assert(CSVTypeCast.castTo("2015-01-01", DateType) == Date.valueOf("2015-01-01"))

    val dateFormat = new SimpleDateFormat("dd/MM/yyyy hh:mm")
    val customTimestamp = "31/01/2015 00:00"
    // `SimpleDateFormat.parse` returns `java.util.Date`. This needs to be converted
    // to `java.sql.Date`
    val expectedDate = new Date(dateFormat.parse("31/01/2015 00:00").getTime)
    val expectedTimestamp = new Timestamp(expectedDate.getTime)
    assert(CSVTypeCast.castTo(customTimestamp, TimestampType, dateFormat = dateFormat)
      == expectedTimestamp)
    assert(CSVTypeCast.castTo(customTimestamp, DateType, dateFormat = dateFormat) ==
      expectedDate)
=======
    assert(CSVTypeCast.castTo(timestamp, TimestampType) ==
      DateTimeUtils.stringToTime(timestamp).getTime  * 1000L)
    assert(CSVTypeCast.castTo("2015-01-01", DateType) ==
      DateTimeUtils.millisToDays(DateTimeUtils.stringToTime("2015-01-01").getTime))
>>>>>>> 92024797
  }

  test("Float and Double Types are cast correctly with Locale") {
    val originalLocale = Locale.getDefault
    try {
      val locale : Locale = new Locale("fr", "FR")
      Locale.setDefault(locale)
      assert(CSVTypeCast.castTo("1,00", FloatType) == 1.0)
      assert(CSVTypeCast.castTo("1,00", DoubleType) == 1.0)
    } finally {
      Locale.setDefault(originalLocale)
    }
  }
}<|MERGE_RESOLUTION|>--- conflicted
+++ resolved
@@ -18,11 +18,8 @@
 package org.apache.spark.sql.execution.datasources.csv
 
 import java.math.BigDecimal
-<<<<<<< HEAD
 import java.sql.{Date, Timestamp}
 import java.text.SimpleDateFormat
-=======
->>>>>>> 92024797
 import java.util.Locale
 
 import org.apache.spark.SparkFunSuite
@@ -92,27 +89,20 @@
     assert(CSVTypeCast.castTo("1.00", FloatType) == 1.0)
     assert(CSVTypeCast.castTo("1.00", DoubleType) == 1.0)
     assert(CSVTypeCast.castTo("true", BooleanType) == true)
-    val timestamp = "2015-01-01 00:00:00"
-<<<<<<< HEAD
-    assert(CSVTypeCast.castTo(timestamp, TimestampType) == Timestamp.valueOf(timestamp))
-    assert(CSVTypeCast.castTo("2015-01-01", DateType) == Date.valueOf("2015-01-01"))
 
     val dateFormat = new SimpleDateFormat("dd/MM/yyyy hh:mm")
     val customTimestamp = "31/01/2015 00:00"
-    // `SimpleDateFormat.parse` returns `java.util.Date`. This needs to be converted
-    // to `java.sql.Date`
-    val expectedDate = new Date(dateFormat.parse("31/01/2015 00:00").getTime)
-    val expectedTimestamp = new Timestamp(expectedDate.getTime)
+    val expectedTime = dateFormat.parse("31/01/2015 00:00").getTime
     assert(CSVTypeCast.castTo(customTimestamp, TimestampType, dateFormat = dateFormat)
-      == expectedTimestamp)
+      == expectedTime * 1000L)
     assert(CSVTypeCast.castTo(customTimestamp, DateType, dateFormat = dateFormat) ==
-      expectedDate)
-=======
+      DateTimeUtils.millisToDays(expectedTime))
+
+    val timestamp = "2015-01-01 00:00:00"
     assert(CSVTypeCast.castTo(timestamp, TimestampType) ==
       DateTimeUtils.stringToTime(timestamp).getTime  * 1000L)
     assert(CSVTypeCast.castTo("2015-01-01", DateType) ==
       DateTimeUtils.millisToDays(DateTimeUtils.stringToTime("2015-01-01").getTime))
->>>>>>> 92024797
   }
 
   test("Float and Double Types are cast correctly with Locale") {
