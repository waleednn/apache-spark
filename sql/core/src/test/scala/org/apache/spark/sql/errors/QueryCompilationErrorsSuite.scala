--- conflicted
+++ resolved
@@ -401,7 +401,6 @@
     )
   }
 
-<<<<<<< HEAD
   test("UNRESOLVED_MAP_KEY: string type literal should be quoted") {
     checkAnswer(sql("select m['a'] from (select map('a', 'b') as m, 'aa' as aa)"), Row("b"))
     checkError(
@@ -414,10 +413,7 @@
           "`__auto_generated_subquery_name`.`m`, `__auto_generated_subquery_name`.`aa`"))
   }
 
-  test("MISSING_COLUMN: SELECT distinct does not work correctly " +
-=======
   test("UNRESOLVED_COLUMN: SELECT distinct does not work correctly " +
->>>>>>> a859dd25
     "if order by missing attribute") {
     checkAnswer(
       sql(
