/*
 * Licensed to the Apache Software Foundation (ASF) under one or more
 * contributor license agreements.  See the NOTICE file distributed with
 * this work for additional information regarding copyright ownership.
 * The ASF licenses this file to You under the Apache License, Version 2.0
 * (the "License"); you may not use this file except in compliance with
 * the License.  You may obtain a copy of the License at
 *
 *    http://www.apache.org/licenses/LICENSE-2.0
 *
 * Unless required by applicable law or agreed to in writing, software
 * distributed under the License is distributed on an "AS IS" BASIS,
 * WITHOUT WARRANTIES OR CONDITIONS OF ANY KIND, either express or implied.
 * See the License for the specific language governing permissions and
 * limitations under the License.
 */

package org.apache.spark.sql

import java.io.{ByteArrayOutputStream, File}
import java.lang.{Long => JLong}
import java.nio.charset.StandardCharsets
import java.sql.{Date, Timestamp}
import java.util.{Locale, UUID}
import java.util.concurrent.atomic.AtomicLong

import scala.reflect.runtime.universe.TypeTag
import scala.util.Random

import org.scalatest.matchers.should.Matchers._

import org.apache.spark.SparkException
import org.apache.spark.api.python.PythonEvalType
import org.apache.spark.scheduler.{SparkListener, SparkListenerJobEnd}
import org.apache.spark.sql.api.java.UDF1
import org.apache.spark.sql.catalyst.{InternalRow, TableIdentifier}
import org.apache.spark.sql.catalyst.analysis.MultiInstanceRelation
import org.apache.spark.sql.catalyst.encoders.{ExpressionEncoder, RowEncoder}
import org.apache.spark.sql.catalyst.expressions.{Attribute, AttributeMap, AttributeReference, EqualTo, ExpressionSet, GreaterThan, Literal, PythonUDF, Uuid}
import org.apache.spark.sql.catalyst.optimizer.ConvertToLocalRelation
import org.apache.spark.sql.catalyst.plans.logical.{ColumnStat, LeafNode, LocalRelation, LogicalPlan, OneRowRelation, Statistics}
import org.apache.spark.sql.catalyst.util.DateTimeUtils
import org.apache.spark.sql.connector.FakeV2Provider
import org.apache.spark.sql.execution.{FilterExec, LogicalRDD, QueryExecution, SortExec, WholeStageCodegenExec}
import org.apache.spark.sql.execution.adaptive.AdaptiveSparkPlanHelper
import org.apache.spark.sql.execution.aggregate.HashAggregateExec
import org.apache.spark.sql.execution.exchange.{BroadcastExchangeExec, ReusedExchangeExec, ShuffleExchangeExec, ShuffleExchangeLike}
import org.apache.spark.sql.expressions.{Aggregator, Window}
import org.apache.spark.sql.functions._
import org.apache.spark.sql.internal.SQLConf
import org.apache.spark.sql.test.{ExamplePoint, ExamplePointUDT, SharedSparkSession}
import org.apache.spark.sql.test.SQLTestData.{ArrayStringWrapper, ContainerStringWrapper, DecimalData, StringWrapper, TestData2}
import org.apache.spark.sql.types._
import org.apache.spark.unsafe.types.CalendarInterval
import org.apache.spark.util.Utils
import org.apache.spark.util.random.XORShiftRandom

class DataFrameSuite extends QueryTest
  with SharedSparkSession
  with AdaptiveSparkPlanHelper {
  import testImplicits._

  test("analysis error should be eagerly reported") {
    intercept[Exception] { testData.select("nonExistentName") }
    intercept[Exception] {
      testData.groupBy("key").agg(Map("nonExistentName" -> "sum"))
    }
    intercept[Exception] {
      testData.groupBy("nonExistentName").agg(Map("key" -> "sum"))
    }
    intercept[Exception] {
      testData.groupBy($"abcd").agg(Map("key" -> "sum"))
    }
  }

  test("dataframe toString") {
    assert(testData.toString === "[key: int, value: string]")
    assert(testData("key").toString === "key")
    assert($"test".toString === "test")
  }

  test("rename nested groupby") {
    val df = Seq((1, (1, 1))).toDF()

    checkAnswer(
      df.groupBy("_1").agg(sum("_2._1")).toDF("key", "total"),
      Row(1, 1) :: Nil)
  }

  test("access complex data") {
    assert(complexData.filter(complexData("a").getItem(0) === 2).count() == 1)
    if (!conf.ansiEnabled) {
      assert(complexData.filter(complexData("m").getItem("1") === 1).count() == 1)
    }
    assert(complexData.filter(complexData("s").getField("key") === 1).count() == 1)
  }

  test("table scan") {
    checkAnswer(
      testData,
      testData.collect().toSeq)
  }

  test("empty data frame") {
    assert(spark.emptyDataFrame.columns.toSeq === Seq.empty[String])
    assert(spark.emptyDataFrame.count() === 0)
  }

  test("head, take and tail") {
    assert(testData.take(2) === testData.collect().take(2))
    assert(testData.head(2) === testData.collect().take(2))
    assert(testData.tail(2) === testData.collect().takeRight(2))
    assert(testData.head(2).head.schema === testData.schema)
  }

  test("dataframe alias") {
    val df = Seq(Tuple1(1)).toDF("c").as("t")
    val dfAlias = df.alias("t2")
    df.col("t.c")
    dfAlias.col("t2.c")
  }

  test("simple explode") {
    val df = Seq(Tuple1("a b c"), Tuple1("d e")).toDF("words")

    checkAnswer(
      df.explode("words", "word") { word: String => word.split(" ").toSeq }.select($"word"),
      Row("a") :: Row("b") :: Row("c") :: Row("d") ::Row("e") :: Nil
    )
  }

  test("explode") {
    val df = Seq((1, "a b c"), (2, "a b"), (3, "a")).toDF("number", "letters")
    val df2 =
      df.explode($"letters") {
        case Row(letters: String) => letters.split(" ").map(Tuple1(_)).toSeq
      }

    checkAnswer(
      df2
        .select($"_1" as Symbol("letter"), $"number")
        .groupBy($"letter")
        .agg(count_distinct($"number")),
      Row("a", 3) :: Row("b", 2) :: Row("c", 1) :: Nil
    )
  }

  test("Star Expansion - CreateStruct and CreateArray") {
    val structDf = testData2.select("a", "b").as("record")
    // CreateStruct and CreateArray in aggregateExpressions
    assert(structDf.groupBy($"a").agg(min(struct($"record.*"))).
      sort("a").first() == Row(1, Row(1, 1)))
    assert(structDf.groupBy($"a").agg(min(array($"record.*"))).
      sort("a").first() == Row(1, Seq(1, 1)))

    // CreateStruct and CreateArray in project list (unresolved alias)
    assert(structDf.select(struct($"record.*")).first() == Row(Row(1, 1)))
    assert(structDf.select(array($"record.*")).first().getAs[Seq[Int]](0) === Seq(1, 1))

    // CreateStruct and CreateArray in project list (alias)
    assert(structDf.select(struct($"record.*").as("a")).first() == Row(Row(1, 1)))
    assert(structDf.select(array($"record.*").as("a")).first().getAs[Seq[Int]](0) === Seq(1, 1))
  }

  test("Star Expansion - hash") {
    val structDf = testData2.select("a", "b").as("record")
    checkAnswer(
      structDf.groupBy($"a", $"b").agg(min(hash($"a", $"*"))),
      structDf.groupBy($"a", $"b").agg(min(hash($"a", $"a", $"b"))))

    checkAnswer(
      structDf.groupBy($"a", $"b").agg(hash($"a", $"*")),
      structDf.groupBy($"a", $"b").agg(hash($"a", $"a", $"b")))

    checkAnswer(
      structDf.select(hash($"*")),
      structDf.select(hash($"record.*")))

    checkAnswer(
      structDf.select(hash($"a", $"*")),
      structDf.select(hash($"a", $"record.*")))
  }

  test("Star Expansion - xxhash64") {
    val structDf = testData2.select("a", "b").as("record")
    checkAnswer(
      structDf.groupBy($"a", $"b").agg(min(xxhash64($"a", $"*"))),
      structDf.groupBy($"a", $"b").agg(min(xxhash64($"a", $"a", $"b"))))

    checkAnswer(
      structDf.groupBy($"a", $"b").agg(xxhash64($"a", $"*")),
      structDf.groupBy($"a", $"b").agg(xxhash64($"a", $"a", $"b")))

    checkAnswer(
      structDf.select(xxhash64($"*")),
      structDf.select(xxhash64($"record.*")))

    checkAnswer(
      structDf.select(xxhash64($"a", $"*")),
      structDf.select(xxhash64($"a", $"record.*")))
  }

  private def assertDecimalSumOverflow(
      df: DataFrame, ansiEnabled: Boolean, expectedAnswer: Row): Unit = {
    if (!ansiEnabled) {
      checkAnswer(df, expectedAnswer)
    } else {
      val e = intercept[SparkException] {
        df.collect()
      }
      assert(e.getCause.isInstanceOf[ArithmeticException])
      assert(e.getCause.getMessage.contains("cannot be represented as Decimal") ||
        e.getCause.getMessage.contains("Overflow in sum of decimals"))
    }
  }

  test("SPARK-28224: Aggregate sum big decimal overflow") {
    val largeDecimals = spark.sparkContext.parallelize(
      DecimalData(BigDecimal("1"* 20 + ".123"), BigDecimal("1"* 20 + ".123")) ::
        DecimalData(BigDecimal("9"* 20 + ".123"), BigDecimal("9"* 20 + ".123")) :: Nil).toDF()

    Seq(true, false).foreach { ansiEnabled =>
      withSQLConf((SQLConf.ANSI_ENABLED.key, ansiEnabled.toString)) {
        val structDf = largeDecimals.select("a").agg(sum("a"))
        assertDecimalSumOverflow(structDf, ansiEnabled, Row(null))
      }
    }
  }

  test("SPARK-28067: sum of null decimal values") {
    Seq("true", "false").foreach { wholeStageEnabled =>
      withSQLConf((SQLConf.WHOLESTAGE_CODEGEN_ENABLED.key, wholeStageEnabled)) {
        Seq("true", "false").foreach { ansiEnabled =>
          withSQLConf((SQLConf.ANSI_ENABLED.key, ansiEnabled)) {
            val df = spark.range(1, 4, 1).select(expr(s"cast(null as decimal(38,18)) as d"))
            checkAnswer(df.agg(sum($"d")), Row(null))
          }
        }
      }
    }
  }

  def checkAggResultsForDecimalOverflow(aggFn: Column => Column): Unit = {
    Seq("true", "false").foreach { wholeStageEnabled =>
      withSQLConf((SQLConf.WHOLESTAGE_CODEGEN_ENABLED.key, wholeStageEnabled)) {
        Seq(true, false).foreach { ansiEnabled =>
          withSQLConf((SQLConf.ANSI_ENABLED.key, ansiEnabled.toString)) {
            val df0 = Seq(
              (BigDecimal("10000000000000000000"), 1),
              (BigDecimal("10000000000000000000"), 1),
              (BigDecimal("10000000000000000000"), 2)).toDF("decNum", "intNum")
            val df1 = Seq(
              (BigDecimal("10000000000000000000"), 2),
              (BigDecimal("10000000000000000000"), 2),
              (BigDecimal("10000000000000000000"), 2),
              (BigDecimal("10000000000000000000"), 2),
              (BigDecimal("10000000000000000000"), 2),
              (BigDecimal("10000000000000000000"), 2),
              (BigDecimal("10000000000000000000"), 2),
              (BigDecimal("10000000000000000000"), 2),
              (BigDecimal("10000000000000000000"), 2)).toDF("decNum", "intNum")
            val df = df0.union(df1)
            val df2 = df.withColumnRenamed("decNum", "decNum2").
              join(df, "intNum").agg(aggFn($"decNum"))

            val expectedAnswer = Row(null)
            assertDecimalSumOverflow(df2, ansiEnabled, expectedAnswer)

            val decStr = "1" + "0" * 19
            val d1 = spark.range(0, 12, 1, 1)
            val d2 = d1.select(expr(s"cast('$decStr' as decimal (38, 18)) as d")).agg(aggFn($"d"))
            assertDecimalSumOverflow(d2, ansiEnabled, expectedAnswer)

            val d3 = spark.range(0, 1, 1, 1).union(spark.range(0, 11, 1, 1))
            val d4 = d3.select(expr(s"cast('$decStr' as decimal (38, 18)) as d")).agg(aggFn($"d"))
            assertDecimalSumOverflow(d4, ansiEnabled, expectedAnswer)

            val d5 = d3.select(expr(s"cast('$decStr' as decimal (38, 18)) as d"),
              lit(1).as("key")).groupBy("key").agg(aggFn($"d").alias("aggd")).select($"aggd")
            assertDecimalSumOverflow(d5, ansiEnabled, expectedAnswer)

            val nullsDf = spark.range(1, 4, 1).select(expr(s"cast(null as decimal(38,18)) as d"))

            val largeDecimals = Seq(BigDecimal("1"* 20 + ".123"), BigDecimal("9"* 20 + ".123")).
              toDF("d")
            assertDecimalSumOverflow(
              nullsDf.union(largeDecimals).agg(aggFn($"d")), ansiEnabled, expectedAnswer)

            val df3 = Seq(
              (BigDecimal("10000000000000000000"), 1),
              (BigDecimal("50000000000000000000"), 1),
              (BigDecimal("10000000000000000000"), 2)).toDF("decNum", "intNum")

            val df4 = Seq(
              (BigDecimal("10000000000000000000"), 1),
              (BigDecimal("10000000000000000000"), 1),
              (BigDecimal("10000000000000000000"), 2)).toDF("decNum", "intNum")

            val df5 = Seq(
              (BigDecimal("10000000000000000000"), 1),
              (BigDecimal("10000000000000000000"), 1),
              (BigDecimal("20000000000000000000"), 2)).toDF("decNum", "intNum")

            val df6 = df3.union(df4).union(df5)
            val df7 = df6.groupBy("intNum").agg(sum("decNum"), countDistinct("decNum")).
              filter("intNum == 1")
            assertDecimalSumOverflow(df7, ansiEnabled, Row(1, null, 2))
          }
        }
      }
    }
  }

  test("SPARK-28067: Aggregate sum should not return wrong results for decimal overflow") {
    checkAggResultsForDecimalOverflow(c => sum(c))
  }

  test("SPARK-35955: Aggregate avg should not return wrong results for decimal overflow") {
    checkAggResultsForDecimalOverflow(c => avg(c))
  }

  test("Star Expansion - ds.explode should fail with a meaningful message if it takes a star") {
    val df = Seq(("1", "1,2"), ("2", "4"), ("3", "7,8,9")).toDF("prefix", "csv")
    val e = intercept[AnalysisException] {
      df.explode($"*") { case Row(prefix: String, csv: String) =>
        csv.split(",").map(v => Tuple1(prefix + ":" + v)).toSeq
      }.queryExecution.assertAnalyzed()
    }
    assert(e.getMessage.contains("Invalid usage of '*' in explode/json_tuple/UDTF"))

    checkAnswer(
      df.explode($"prefix", $"csv") { case Row(prefix: String, csv: String) =>
        csv.split(",").map(v => Tuple1(prefix + ":" + v)).toSeq
      },
      Row("1", "1,2", "1:1") ::
        Row("1", "1,2", "1:2") ::
        Row("2", "4", "2:4") ::
        Row("3", "7,8,9", "3:7") ::
        Row("3", "7,8,9", "3:8") ::
        Row("3", "7,8,9", "3:9") :: Nil)
  }

  test("Star Expansion - explode should fail with a meaningful message if it takes a star") {
    val df = Seq(("1,2"), ("4"), ("7,8,9")).toDF("csv")
    val e = intercept[AnalysisException] {
      df.select(explode($"*"))
    }
    assert(e.getMessage.contains("Invalid usage of '*' in expression 'explode'"))
  }

  test("explode on output of array-valued function") {
    val df = Seq(("1,2"), ("4"), ("7,8,9")).toDF("csv")
    checkAnswer(
      df.select(explode(split($"csv", pattern = ","))),
      Row("1") :: Row("2") :: Row("4") :: Row("7") :: Row("8") :: Row("9") :: Nil)
  }

  test("Star Expansion - explode alias and star") {
    val df = Seq((Array("a"), 1)).toDF("a", "b")

    checkAnswer(
      df.select(explode($"a").as("a"), $"*"),
      Row("a", Seq("a"), 1) :: Nil)
  }

  test("sort after generate with join=true") {
    val df = Seq((Array("a"), 1)).toDF("a", "b")

    checkAnswer(
      df.select($"*", explode($"a").as("c")).sortWithinPartitions("b", "c"),
      Row(Seq("a"), 1, "a") :: Nil)
  }

  test("selectExpr") {
    checkAnswer(
      testData.selectExpr("abs(key)", "value"),
      testData.collect().map(row => Row(math.abs(row.getInt(0)), row.getString(1))).toSeq)
  }

  test("selectExpr with alias") {
    checkAnswer(
      testData.selectExpr("key as k").select("k"),
      testData.select("key").collect().toSeq)
  }

  test("selectExpr with udtf") {
    val df = Seq((Map("1" -> 1), 1)).toDF("a", "b")
    checkAnswer(
      df.selectExpr("explode(a)"),
      Row("1", 1) :: Nil)
  }

  test("filterExpr") {
    val res = testData.collect().filter(_.getInt(0) > 90).toSeq
    checkAnswer(testData.filter("key > 90"), res)
    checkAnswer(testData.filter("key > 9.0e1"), res)
    checkAnswer(testData.filter("key > .9e+2"), res)
    checkAnswer(testData.filter("key > 0.9e+2"), res)
    checkAnswer(testData.filter("key > 900e-1"), res)
    checkAnswer(testData.filter("key > 900.0E-1"), res)
    checkAnswer(testData.filter("key > 9.e+1"), res)
  }

  test("filterExpr using where") {
    checkAnswer(
      testData.where("key > 50"),
      testData.collect().filter(_.getInt(0) > 50).toSeq)
  }

  test("repartition") {
    intercept[IllegalArgumentException] {
      testData.select("key").repartition(0)
    }

    checkAnswer(
      testData.select("key").repartition(10).select("key"),
      testData.select("key").collect().toSeq)
  }

  test("repartition with SortOrder") {
    // passing SortOrder expressions to .repartition() should result in an informative error

    def checkSortOrderErrorMsg[T](data: => Dataset[T]): Unit = {
      val ex = intercept[IllegalArgumentException](data)
      assert(ex.getMessage.contains("repartitionByRange"))
    }

    checkSortOrderErrorMsg {
      Seq(0).toDF("a").repartition(2, $"a".asc)
    }

    checkSortOrderErrorMsg {
      Seq((0, 0)).toDF("a", "b").repartition(2, $"a".asc, $"b")
    }
  }

  test("repartitionByRange") {
    val data1d = Random.shuffle(0.to(9))
    val data2d = data1d.map(i => (i, data1d.size - i))

    checkAnswer(
      data1d.toDF("val").repartitionByRange(data1d.size, $"val".asc)
        .select(spark_partition_id().as("id"), $"val"),
      data1d.map(i => Row(i, i)))

    checkAnswer(
      data1d.toDF("val").repartitionByRange(data1d.size, $"val".desc)
        .select(spark_partition_id().as("id"), $"val"),
      data1d.map(i => Row(i, data1d.size - 1 - i)))

    checkAnswer(
      data1d.toDF("val").repartitionByRange(data1d.size, lit(42))
        .select(spark_partition_id().as("id"), $"val"),
      data1d.map(i => Row(0, i)))

    checkAnswer(
      data1d.toDF("val").repartitionByRange(data1d.size, lit(null), $"val".asc, rand())
        .select(spark_partition_id().as("id"), $"val"),
      data1d.map(i => Row(i, i)))

    // .repartitionByRange() assumes .asc by default if no explicit sort order is specified
    checkAnswer(
      data2d.toDF("a", "b").repartitionByRange(data2d.size, $"a".desc, $"b")
        .select(spark_partition_id().as("id"), $"a", $"b"),
      data2d.toDF("a", "b").repartitionByRange(data2d.size, $"a".desc, $"b".asc)
        .select(spark_partition_id().as("id"), $"a", $"b"))

    // at least one partition-by expression must be specified
    intercept[IllegalArgumentException] {
      data1d.toDF("val").repartitionByRange(data1d.size)
    }
    intercept[IllegalArgumentException] {
      data1d.toDF("val").repartitionByRange(data1d.size, Seq.empty: _*)
    }
  }

  test("coalesce") {
    intercept[IllegalArgumentException] {
      testData.select("key").coalesce(0)
    }

    assert(testData.select("key").coalesce(1).rdd.partitions.size === 1)

    checkAnswer(
      testData.select("key").coalesce(1).select("key"),
      testData.select("key").collect().toSeq)

    assert(spark.emptyDataFrame.coalesce(1).rdd.partitions.size === 1)
  }

  test("convert $\"attribute name\" into unresolved attribute") {
    checkAnswer(
      testData.where($"key" === lit(1)).select($"value"),
      Row("1"))
  }

  test("convert Scala Symbol 'attrname into unresolved attribute") {
    checkAnswer(
      testData.where($"key" === lit(1)).select("value"),
      Row("1"))
  }

  test("select *") {
    checkAnswer(
      testData.select($"*"),
      testData.collect().toSeq)
  }

  test("simple select") {
    checkAnswer(
      testData.where($"key" === lit(1)).select("value"),
      Row("1"))
  }

  test("select with functions") {
    checkAnswer(
      testData.select(sum("value"), avg("value"), count(lit(1))),
      Row(5050.0, 50.5, 100))

    checkAnswer(
      testData2.select($"a" + $"b", $"a" < $"b"),
      Seq(
        Row(2, false),
        Row(3, true),
        Row(3, false),
        Row(4, false),
        Row(4, false),
        Row(5, false)))

    checkAnswer(
      testData2.select(sum_distinct($"a")),
      Row(6))
  }

  test("sorting with null ordering") {
    val data = Seq[java.lang.Integer](2, 1, null).toDF("key")

    checkAnswer(data.orderBy($"key".asc), Row(null) :: Row(1) :: Row(2) :: Nil)
    checkAnswer(data.orderBy(asc("key")), Row(null) :: Row(1) :: Row(2) :: Nil)
    checkAnswer(data.orderBy($"key".asc_nulls_first), Row(null) :: Row(1) :: Row(2) :: Nil)
    checkAnswer(data.orderBy(asc_nulls_first("key")), Row(null) :: Row(1) :: Row(2) :: Nil)
    checkAnswer(data.orderBy($"key".asc_nulls_last), Row(1) :: Row(2) :: Row(null) :: Nil)
    checkAnswer(data.orderBy(asc_nulls_last("key")), Row(1) :: Row(2) :: Row(null) :: Nil)

    checkAnswer(data.orderBy($"key".desc), Row(2) :: Row(1) :: Row(null) :: Nil)
    checkAnswer(data.orderBy(desc("key")), Row(2) :: Row(1) :: Row(null) :: Nil)
    checkAnswer(data.orderBy($"key".desc_nulls_first), Row(null) :: Row(2) :: Row(1) :: Nil)
    checkAnswer(data.orderBy(desc_nulls_first("key")), Row(null) :: Row(2) :: Row(1) :: Nil)
    checkAnswer(data.orderBy($"key".desc_nulls_last), Row(2) :: Row(1) :: Row(null) :: Nil)
    checkAnswer(data.orderBy(desc_nulls_last("key")), Row(2) :: Row(1) :: Row(null) :: Nil)
  }

  test("global sorting") {
    checkAnswer(
      testData2.orderBy($"a".asc, $"b".asc),
      Seq(Row(1, 1), Row(1, 2), Row(2, 1), Row(2, 2), Row(3, 1), Row(3, 2)))

    checkAnswer(
      testData2.orderBy(asc("a"), desc("b")),
      Seq(Row(1, 2), Row(1, 1), Row(2, 2), Row(2, 1), Row(3, 2), Row(3, 1)))

    checkAnswer(
      testData2.orderBy($"a".asc, $"b".desc),
      Seq(Row(1, 2), Row(1, 1), Row(2, 2), Row(2, 1), Row(3, 2), Row(3, 1)))

    checkAnswer(
      testData2.orderBy($"a".desc, $"b".desc),
      Seq(Row(3, 2), Row(3, 1), Row(2, 2), Row(2, 1), Row(1, 2), Row(1, 1)))

    checkAnswer(
      testData2.orderBy($"a".desc, $"b".asc),
      Seq(Row(3, 1), Row(3, 2), Row(2, 1), Row(2, 2), Row(1, 1), Row(1, 2)))

    checkAnswer(
      arrayData.toDF().orderBy($"data".getItem(0).asc),
      arrayData.toDF().collect().sortBy(_.getAs[Seq[Int]](0)(0)).toSeq)

    checkAnswer(
      arrayData.toDF().orderBy($"data".getItem(0).desc),
      arrayData.toDF().collect().sortBy(_.getAs[Seq[Int]](0)(0)).reverse.toSeq)

    checkAnswer(
      arrayData.toDF().orderBy($"data".getItem(1).asc),
      arrayData.toDF().collect().sortBy(_.getAs[Seq[Int]](0)(1)).toSeq)

    checkAnswer(
      arrayData.toDF().orderBy($"data".getItem(1).desc),
      arrayData.toDF().collect().sortBy(_.getAs[Seq[Int]](0)(1)).reverse.toSeq)
  }

  test("limit") {
    checkAnswer(
      testData.limit(10),
      testData.take(10).toSeq)

    checkAnswer(
      arrayData.toDF().limit(1),
      arrayData.take(1).map(r => Row.fromSeq(r.productIterator.toSeq)))

    checkAnswer(
      mapData.toDF().limit(1),
      mapData.take(1).map(r => Row.fromSeq(r.productIterator.toSeq)))

    // SPARK-12340: overstep the bounds of Int in SparkPlan.executeTake
    checkAnswer(
      spark.range(2).toDF().limit(2147483638),
      Row(0) :: Row(1) :: Nil
    )
  }

  test("offset") {
    checkAnswer(
      testData.offset(90),
      testData.collect().drop(90).toSeq)

    checkAnswer(
      arrayData.toDF().offset(99),
      arrayData.collect().drop(99).map(r => Row.fromSeq(r.productIterator.toSeq)))

    checkAnswer(
      mapData.toDF().offset(99),
      mapData.collect().drop(99).map(r => Row.fromSeq(r.productIterator.toSeq)))
  }

  test("limit with offset") {
    checkAnswer(
      testData.limit(10).offset(5),
      testData.take(10).drop(5).toSeq)

    checkAnswer(
      testData.offset(5).limit(10),
      testData.take(15).drop(5).toSeq)
  }

  test("udf") {
    val foo = udf((a: Int, b: String) => a.toString + b)

    checkAnswer(
      // SELECT *, foo(key, value) FROM testData
      testData.select($"*", foo($"key", $"value")).limit(3),
      Row(1, "1", "11") :: Row(2, "2", "22") :: Row(3, "3", "33") :: Nil
    )
  }

  test("callUDF without Hive Support") {
    val df = Seq(("id1", 1), ("id2", 4), ("id3", 5)).toDF("id", "value")
    df.sparkSession.udf.register("simpleUDF", (v: Int) => v * v)
    checkAnswer(
      df.select($"id", callUDF("simpleUDF", $"value")), // test deprecated one
      Row("id1", 1) :: Row("id2", 16) :: Row("id3", 25) :: Nil)
  }

  test("withColumn") {
    val df = testData.toDF().withColumn("newCol", col("key") + 1)
    checkAnswer(
      df,
      testData.collect().map { case Row(key: Int, value: String) =>
        Row(key, value, key + 1)
      }.toSeq)
    assert(df.schema.map(_.name) === Seq("key", "value", "newCol"))
  }

  test("withColumns: public API, with Map input") {
    val df = testData.toDF().withColumns(Map(
      "newCol1" -> (col("key") + 1), "newCol2" -> (col("key")  + 2)
    ))
    checkAnswer(
      df,
      testData.collect().map { case Row(key: Int, value: String) =>
        Row(key, value, key + 1, key + 2)
      }.toSeq)
    assert(df.schema.map(_.name) === Seq("key", "value", "newCol1", "newCol2"))
  }

  test("withColumns: internal method") {
    val df = testData.toDF().withColumns(Seq("newCol1", "newCol2"),
      Seq(col("key") + 1, col("key") + 2))
    checkAnswer(
      df,
      testData.collect().map { case Row(key: Int, value: String) =>
        Row(key, value, key + 1, key + 2)
      }.toSeq)
    assert(df.schema.map(_.name) === Seq("key", "value", "newCol1", "newCol2"))

    val err = intercept[IllegalArgumentException] {
      testData.toDF().withColumns(Seq("newCol1"),
        Seq(col("key") + 1, col("key") + 2))
    }
    assert(
      err.getMessage.contains("The size of column names: 1 isn't equal to the size of columns: 2"))

    checkError(
      exception = intercept[AnalysisException] {
        testData.toDF().withColumns(Seq("newCol1", "newCOL1"),
          Seq(col("key") + 1, col("key") + 2))
      },
      errorClass = "COLUMN_ALREADY_EXISTS",
      parameters = Map("columnName" -> "`newcol1`"))
  }

  test("withColumns: internal method, case sensitive") {
    withSQLConf(SQLConf.CASE_SENSITIVE.key -> "true") {
      val df = testData.toDF().withColumns(Seq("newCol1", "newCOL1"),
        Seq(col("key") + 1, col("key") + 2))
      checkAnswer(
        df,
        testData.collect().map { case Row(key: Int, value: String) =>
          Row(key, value, key + 1, key + 2)
        }.toSeq)
      assert(df.schema.map(_.name) === Seq("key", "value", "newCol1", "newCOL1"))

      checkError(
        exception = intercept[AnalysisException] {
          testData.toDF().withColumns(Seq("newCol1", "newCol1"),
            Seq(col("key") + 1, col("key") + 2))
        },
        errorClass = "COLUMN_ALREADY_EXISTS",
        parameters = Map("columnName" -> "`newCol1`"))
    }
  }

  test("withColumns: internal method, given metadata") {
    def buildMetadata(num: Int): Seq[Metadata] = {
      (0 until num).map { n =>
        val builder = new MetadataBuilder
        builder.putLong("key", n.toLong)
        builder.build()
      }
    }

    val df = testData.toDF().withColumns(
      Seq("newCol1", "newCol2"),
      Seq(col("key") + 1, col("key") + 2),
      buildMetadata(2))

    df.select("newCol1", "newCol2").schema.zipWithIndex.foreach { case (col, idx) =>
      assert(col.metadata.getLong("key").toInt === idx)
    }

    val err = intercept[IllegalArgumentException] {
      testData.toDF().withColumns(
        Seq("newCol1", "newCol2"),
        Seq(col("key") + 1, col("key") + 2),
        buildMetadata(1))
    }
    assert(err.getMessage.contains(
      "The size of column names: 2 isn't equal to the size of metadata elements: 1"))
  }

  test("SPARK-36642: withMetadata: replace metadata of a column") {
    val metadata = new MetadataBuilder().putLong("key", 1L).build()
    val df1 = sparkContext.parallelize(Array(1, 2, 3)).toDF("x")
    val df2 = df1.withMetadata("x", metadata)
    assert(df2.schema(0).metadata === metadata)

    val err = intercept[AnalysisException] {
      df1.withMetadata("x1", metadata)
    }
    assert(err.getMessage.contains("Cannot resolve column name"))
  }

  test("replace column using withColumn") {
    val df2 = sparkContext.parallelize(Array(1, 2, 3)).toDF("x")
    val df3 = df2.withColumn("x", df2("x") + 1)
    checkAnswer(
      df3.select("x"),
      Row(2) :: Row(3) :: Row(4) :: Nil)
  }

  test("replace column using withColumns") {
    val df2 = sparkContext.parallelize(Seq((1, 2), (2, 3), (3, 4))).toDF("x", "y")
    val df3 = df2.withColumns(Seq("x", "newCol1", "newCol2"),
      Seq(df2("x") + 1, df2("y"), df2("y") + 1))
    checkAnswer(
      df3.select("x", "newCol1", "newCol2"),
      Row(2, 2, 3) :: Row(3, 3, 4) :: Row(4, 4, 5) :: Nil)
  }

  test("drop column using drop") {
    val df = testData.drop("key")
    checkAnswer(
      df,
      testData.collect().map(x => Row(x.getString(1))).toSeq)
    assert(df.schema.map(_.name) === Seq("value"))
  }

  test("drop columns using drop") {
    val src = Seq((0, 2, 3)).toDF("a", "b", "c")
    val df = src.drop("a", "b")
    checkAnswer(df, Row(3))
    assert(df.schema.map(_.name) === Seq("c"))
  }

  test("drop unknown column (no-op)") {
    val df = testData.drop("random")
    checkAnswer(
      df,
      testData.collect().toSeq)
    assert(df.schema.map(_.name) === Seq("key", "value"))
  }

  test("drop column using drop with column reference") {
    val col = testData("key")
    val df = testData.drop(col)
    checkAnswer(
      df,
      testData.collect().map(x => Row(x.getString(1))).toSeq)
    assert(df.schema.map(_.name) === Seq("value"))
  }

  test("SPARK-28189 drop column using drop with column reference with case-insensitive names") {
    // With SQL config caseSensitive OFF, case insensitive column name should work
    withSQLConf(SQLConf.CASE_SENSITIVE.key -> "false") {
      val col1 = testData("KEY")
      val df1 = testData.drop(col1)
      checkAnswer(df1, testData.selectExpr("value"))
      assert(df1.schema.map(_.name) === Seq("value"))

      val col2 = testData("Key")
      val df2 = testData.drop(col2)
      checkAnswer(df2, testData.selectExpr("value"))
      assert(df2.schema.map(_.name) === Seq("value"))
    }
  }

  test("drop unknown column (no-op) with column reference") {
    val col = Column("random")
    val df = testData.drop(col)
    checkAnswer(
      df,
      testData.collect().toSeq)
    assert(df.schema.map(_.name) === Seq("key", "value"))
  }

  test("SPARK-39895: drop two column references") {
    val col = Column("key")
    val randomCol = Column("random")
    val df = testData.drop(col, randomCol)
    checkAnswer(
      df,
      testData.collect().map(x => Row(x.getString(1))).toSeq)
    assert(df.schema.map(_.name) === Seq("value"))
  }

  test("drop unknown column with same name with column reference") {
    val col = Column("key")
    val df = testData.drop(col)
    checkAnswer(
      df,
      testData.collect().map(x => Row(x.getString(1))).toSeq)
    assert(df.schema.map(_.name) === Seq("value"))
  }

  test("drop column after join with duplicate columns using column reference") {
    val newSalary = salary.withColumnRenamed("personId", "id")
    val col = newSalary("id")
    // this join will result in duplicate "id" columns
    val joinedDf = person.join(newSalary,
      person("id") === newSalary("id"), "inner")
    // remove only the "id" column that was associated with newSalary
    val df = joinedDf.drop(col)
    checkAnswer(
      df,
      joinedDf.collect().map {
        case Row(id: Int, name: String, age: Int, idToDrop: Int, salary: Double) =>
          Row(id, name, age, salary)
      }.toSeq)
    assert(df.schema.map(_.name) === Seq("id", "name", "age", "salary"))
    assert(df("id") == person("id"))
  }

  test("drop top level columns that contains dot") {
    val df1 = Seq((1, 2)).toDF("a.b", "a.c")
    checkAnswer(df1.drop("a.b"), Row(2))

    // Creates data set: {"a.b": 1, "a": {"b": 3}}
    val df2 = Seq((1)).toDF("a.b").withColumn("a", struct(lit(3) as "b"))
    // Not like select(), drop() parses the column name "a.b" literally without interpreting "."
    checkAnswer(df2.drop("a.b").select("a.b"), Row(3))

    // "`" is treated as a normal char here with no interpreting, "`a`b" is a valid column name.
    assert(df2.drop("`a.b`").columns.size == 2)
  }

  test("drop(name: String) search and drop all top level columns that matches the name") {
    val df1 = Seq((1, 2)).toDF("a", "b")
    val df2 = Seq((3, 4)).toDF("a", "b")
    checkAnswer(df1.crossJoin(df2), Row(1, 2, 3, 4))
    // Finds and drops all columns that match the name (case insensitive).
    checkAnswer(df1.crossJoin(df2).drop("A"), Row(2, 4))
  }

  test("withColumnRenamed") {
    val df = testData.toDF().withColumn("newCol", col("key") + 1)
      .withColumnRenamed("value", "valueRenamed")
    checkAnswer(
      df,
      testData.collect().map { case Row(key: Int, value: String) =>
        Row(key, value, key + 1)
      }.toSeq)
    assert(df.schema.map(_.name) === Seq("key", "valueRenamed", "newCol"))
  }

  test("SPARK-40311: withColumnsRenamed") {
      val df = testData.toDF().withColumns(Seq("newCol1", "newCOL2"),
        Seq(col("key") + 1, col("key") + 2))
        .withColumnsRenamed(Map("newCol1" -> "renamed1", "newCol2" -> "renamed2"))
      checkAnswer(
        df,
        testData.collect().map { case Row(key: Int, value: String) =>
          Row(key, value, key + 1, key + 2)
        }.toSeq)
      assert(df.columns === Array("key", "value", "renamed1", "renamed2"))
  }

  test("SPARK-40311: withColumnsRenamed case sensitive") {
    withSQLConf(SQLConf.CASE_SENSITIVE.key -> "true") {
      val df = testData.toDF().withColumns(Seq("newCol1", "newCOL2"),
        Seq(col("key") + 1, col("key") + 2))
        .withColumnsRenamed(Map("newCol1" -> "renamed1", "newCol2" -> "renamed2"))
      checkAnswer(
        df,
        testData.collect().map { case Row(key: Int, value: String) =>
          Row(key, value, key + 1, key + 2)
        }.toSeq)
      assert(df.columns === Array("key", "value", "renamed1", "newCOL2"))
    }
  }

  test("SPARK-40311: withColumnsRenamed duplicate column names simple") {
    checkError(
      exception = intercept[AnalysisException] {
        person.withColumnsRenamed(Map("id" -> "renamed", "name" -> "renamed"))
      },
      errorClass = "COLUMN_ALREADY_EXISTS",
      parameters = Map("columnName" -> "`renamed`"))
  }

  test("SPARK-40311: withColumnsRenamed duplicate column names simple case sensitive") {
    withSQLConf(SQLConf.CASE_SENSITIVE.key -> "true") {
      val df = person.withColumnsRenamed(Map("id" -> "renamed", "name" -> "Renamed"))
      assert(df.columns === Array("renamed", "Renamed", "age"))
    }
  }

  test("SPARK-40311: withColumnsRenamed duplicate column names indirect") {
    checkError(
      exception = intercept[AnalysisException] {
        person.withColumnsRenamed(Map("id" -> "renamed1", "renamed1" -> "age"))
      },
      errorClass = "COLUMN_ALREADY_EXISTS",
      parameters = Map("columnName" -> "`age`"))
  }

  test("SPARK-20384: Value class filter") {
    val df = spark.sparkContext
      .parallelize(Seq(StringWrapper("a"), StringWrapper("b"), StringWrapper("c")))
      .toDF()
    val filtered = df.where("s = \"a\"")
    checkAnswer(filtered, spark.sparkContext.parallelize(Seq(StringWrapper("a"))).toDF)
  }

  test("SPARK-20384: Tuple2 of value class filter") {
    val df = spark.sparkContext
      .parallelize(Seq(
        (StringWrapper("a1"), StringWrapper("a2")),
        (StringWrapper("b1"), StringWrapper("b2"))))
      .toDF()
    val filtered = df.where("_2.s = \"a2\"")
    checkAnswer(filtered,
      spark.sparkContext.parallelize(Seq((StringWrapper("a1"), StringWrapper("a2")))).toDF)
  }

  test("SPARK-20384: Tuple3 of value class filter") {
    val df = spark.sparkContext
      .parallelize(Seq(
        (StringWrapper("a1"), StringWrapper("a2"), StringWrapper("a3")),
        (StringWrapper("b1"), StringWrapper("b2"), StringWrapper("b3"))))
      .toDF()
    val filtered = df.where("_3.s = \"a3\"")
    checkAnswer(filtered,
      spark.sparkContext.parallelize(
        Seq((StringWrapper("a1"), StringWrapper("a2"), StringWrapper("a3")))).toDF)
  }

  test("SPARK-20384: Array value class filter") {
    val ab = ArrayStringWrapper(Seq(StringWrapper("a"), StringWrapper("b")))
    val cd = ArrayStringWrapper(Seq(StringWrapper("c"), StringWrapper("d")))

    val df = spark.sparkContext.parallelize(Seq(ab, cd)).toDF
    val filtered = df.where(array_contains(col("wrappers.s"), "b"))
    checkAnswer(filtered, spark.sparkContext.parallelize(Seq(ab)).toDF)
  }

  test("SPARK-20384: Nested value class filter") {
    val a = ContainerStringWrapper(StringWrapper("a"))
    val b = ContainerStringWrapper(StringWrapper("b"))

    val df = spark.sparkContext.parallelize(Seq(a, b)).toDF
    // flat value class, `s` field is not in schema
    val filtered = df.where("wrapper = \"a\"")
    checkAnswer(filtered, spark.sparkContext.parallelize(Seq(a)).toDF)
  }

  private lazy val person2: DataFrame = Seq(
    ("Bob", 16, 176),
    ("Alice", 32, 164),
    ("David", 60, 192),
    ("Amy", 24, 180)).toDF("name", "age", "height")

  private lazy val person3: DataFrame = Seq(
    ("Luis", 1, 99),
    ("Luis", 16, 99),
    ("Luis", 16, 176),
    ("Fernando", 32, 99),
    ("Fernando", 32, 164),
    ("David", 60, 99),
    ("Amy", 24, 99)).toDF("name", "age", "height")

  test("describe") {
    val describeResult = Seq(
      Row("count", "4", "4", "4"),
      Row("mean", null, "33.0", "178.0"),
      Row("stddev", null, "19.148542155126762", "11.547005383792516"),
      Row("min", "Alice", "16", "164"),
      Row("max", "David", "60", "192"))

    val emptyDescribeResult = Seq(
      Row("count", "0", "0", "0"),
      Row("mean", null, null, null),
      Row("stddev", null, null, null),
      Row("min", null, null, null),
      Row("max", null, null, null))

    def getSchemaAsSeq(df: DataFrame): Seq[String] = df.schema.map(_.name)

    Seq("true", "false").foreach { ansiEnabled =>
      withSQLConf(SQLConf.ANSI_ENABLED.key -> ansiEnabled) {
        val describeAllCols = person2.describe()
        assert(getSchemaAsSeq(describeAllCols) === Seq("summary", "name", "age", "height"))
        checkAnswer(describeAllCols, describeResult)
        // All aggregate value should have been cast to string
        describeAllCols.collect().foreach { row =>
          row.toSeq.foreach { value =>
            if (value != null) {
              assert(value.isInstanceOf[String], "expected string but found " + value.getClass)
            }
          }
        }

        val describeOneCol = person2.describe("age")
        assert(getSchemaAsSeq(describeOneCol) === Seq("summary", "age"))
        checkAnswer(describeOneCol, describeResult.map { case Row(s, _, d, _) => Row(s, d) })

        val describeNoCol = person2.select().describe()
        assert(getSchemaAsSeq(describeNoCol) === Seq("summary"))
        checkAnswer(describeNoCol, describeResult.map { case Row(s, _, _, _) => Row(s) })

        val emptyDescription = person2.limit(0).describe()
        assert(getSchemaAsSeq(emptyDescription) === Seq("summary", "name", "age", "height"))
        checkAnswer(emptyDescription, emptyDescribeResult)
      }
    }
  }

  test("summary") {
    val summaryResult = Seq(
      Row("count", "4", "4", "4"),
      Row("mean", null, "33.0", "178.0"),
      Row("stddev", null, "19.148542155126762", "11.547005383792516"),
      Row("min", "Alice", "16", "164"),
      Row("25%", null, "16", "164"),
      Row("50%", null, "24", "176"),
      Row("75%", null, "32", "180"),
      Row("max", "David", "60", "192"))

    val emptySummaryResult = Seq(
      Row("count", "0", "0", "0"),
      Row("mean", null, null, null),
      Row("stddev", null, null, null),
      Row("min", null, null, null),
      Row("25%", null, null, null),
      Row("50%", null, null, null),
      Row("75%", null, null, null),
      Row("max", null, null, null))

    def getSchemaAsSeq(df: DataFrame): Seq[String] = df.schema.map(_.name)

    Seq("true", "false").foreach { ansiEnabled =>
      withSQLConf(SQLConf.ANSI_ENABLED.key -> ansiEnabled) {
        val summaryAllCols = person2.summary()

        assert(getSchemaAsSeq(summaryAllCols) === Seq("summary", "name", "age", "height"))
        checkAnswer(summaryAllCols, summaryResult)
        // All aggregate value should have been cast to string
        summaryAllCols.collect().foreach { row =>
          row.toSeq.foreach { value =>
            if (value != null) {
              assert(value.isInstanceOf[String], "expected string but found " + value.getClass)
            }
          }
        }

        val summaryOneCol = person2.select("age").summary()
        assert(getSchemaAsSeq(summaryOneCol) === Seq("summary", "age"))
        checkAnswer(summaryOneCol, summaryResult.map { case Row(s, _, d, _) => Row(s, d) })

        val summaryNoCol = person2.select().summary()
        assert(getSchemaAsSeq(summaryNoCol) === Seq("summary"))
        checkAnswer(summaryNoCol, summaryResult.map { case Row(s, _, _, _) => Row(s) })

        val emptyDescription = person2.limit(0).summary()
        assert(getSchemaAsSeq(emptyDescription) === Seq("summary", "name", "age", "height"))
        checkAnswer(emptyDescription, emptySummaryResult)
      }
    }
  }

  test("SPARK-34165: Add count_distinct to summary") {
    val summaryDF = person3.summary("count", "count_distinct")

    val summaryResult = Seq(
      Row("count", "7", "7", "7"),
      Row("count_distinct", "4", "5", "3"))

    def getSchemaAsSeq(df: DataFrame): Seq[String] = df.schema.map(_.name)
    assert(getSchemaAsSeq(summaryDF) === Seq("summary", "name", "age", "height"))
    checkAnswer(summaryDF, summaryResult)

    val approxSummaryDF = person3.summary("count", "approx_count_distinct")
    val approxSummaryResult = Seq(
      Row("count", "7", "7", "7"),
      Row("approx_count_distinct", "4", "5", "3"))
    assert(getSchemaAsSeq(summaryDF) === Seq("summary", "name", "age", "height"))
    checkAnswer(approxSummaryDF, approxSummaryResult)
  }

  test("summary advanced") {
    val stats = Array("count", "50.01%", "max", "mean", "min", "25%")
    val orderMatters = person2.summary(stats: _*)
    assert(orderMatters.collect().map(_.getString(0)) === stats)

    val onlyPercentiles = person2.summary("0.1%", "99.9%")
    assert(onlyPercentiles.count() === 2)

    val fooE = intercept[IllegalArgumentException] {
      person2.summary("foo")
    }
    assert(fooE.getMessage === "foo is not a recognised statistic")

    val parseE = intercept[IllegalArgumentException] {
      person2.summary("foo%")
    }
    assert(parseE.getMessage === "Unable to parse foo% as a percentile")
  }

  test("apply on query results (SPARK-5462)") {
    val df = testData.sparkSession.sql("select key from testData")
    checkAnswer(df.select(df("key")), testData.select("key").collect().toSeq)
  }

  test("inputFiles") {
    Seq("csv", "").foreach { useV1List =>
      withSQLConf(SQLConf.USE_V1_SOURCE_LIST.key -> useV1List) {
        withTempDir { dir =>
          val df = Seq((1, 22)).toDF("a", "b")

          val parquetDir = new File(dir, "parquet").getCanonicalPath
          df.write.parquet(parquetDir)
          val parquetDF = spark.read.parquet(parquetDir)
          assert(parquetDF.inputFiles.nonEmpty)

          val csvDir = new File(dir, "csv").getCanonicalPath
          df.write.json(csvDir)
          val csvDF = spark.read.json(csvDir)
          assert(csvDF.inputFiles.nonEmpty)

          val unioned = csvDF.union(parquetDF).inputFiles.sorted
          val allFiles = (csvDF.inputFiles ++ parquetDF.inputFiles).distinct.sorted
          assert(unioned === allFiles)
        }
      }
    }
  }

  ignore("show") {
    // This test case is intended ignored, but to make sure it compiles correctly
    testData.select($"*").show()
    testData.select($"*").show(1000)
  }

  test("getRows: truncate = [0, 20]") {
    val longString = Array.fill(21)("1").mkString
    val df = sparkContext.parallelize(Seq("1", longString)).toDF()
    val expectedAnswerForFalse = Seq(
      Seq("value"),
      Seq("1"),
      Seq("111111111111111111111"))
    assert(df.getRows(10, 0) === expectedAnswerForFalse)
    val expectedAnswerForTrue = Seq(
      Seq("value"),
      Seq("1"),
      Seq("11111111111111111..."))
    assert(df.getRows(10, 20) === expectedAnswerForTrue)
  }

  test("getRows: truncate = [3, 17]") {
    val longString = Array.fill(21)("1").mkString
    val df = sparkContext.parallelize(Seq("1", longString)).toDF()
    val expectedAnswerForFalse = Seq(
      Seq("value"),
      Seq("1"),
      Seq("111"))
    assert(df.getRows(10, 3) === expectedAnswerForFalse)
    val expectedAnswerForTrue = Seq(
      Seq("value"),
      Seq("1"),
      Seq("11111111111111..."))
    assert(df.getRows(10, 17) === expectedAnswerForTrue)
  }

  test("getRows: numRows = 0") {
    val expectedAnswer = Seq(Seq("key", "value"), Seq("1", "1"))
    assert(testData.select($"*").getRows(0, 20) === expectedAnswer)
  }

  test("getRows: array") {
    val df = Seq(
      (Array(1, 2, 3), Array(1, 2, 3)),
      (Array(2, 3, 4), Array(2, 3, 4))
    ).toDF()
    val expectedAnswer = Seq(
      Seq("_1", "_2"),
      Seq("[1, 2, 3]", "[1, 2, 3]"),
      Seq("[2, 3, 4]", "[2, 3, 4]"))
    assert(df.getRows(10, 20) === expectedAnswer)
  }

  test("getRows: binary") {
    val df = Seq(
      ("12".getBytes(StandardCharsets.UTF_8), "ABC.".getBytes(StandardCharsets.UTF_8)),
      ("34".getBytes(StandardCharsets.UTF_8), "12346".getBytes(StandardCharsets.UTF_8))
    ).toDF()
    val expectedAnswer = Seq(
      Seq("_1", "_2"),
      Seq("[31 32]", "[41 42 43 2E]"),
      Seq("[33 34]", "[31 32 33 34 36]"))
    assert(df.getRows(10, 20) === expectedAnswer)
  }

  test("showString: truncate = [0, 20]") {
    val longString = Array.fill(21)("1").mkString
    val df = sparkContext.parallelize(Seq("1", longString)).toDF()
    val expectedAnswerForFalse = """+---------------------+
                                   ||value                |
                                   |+---------------------+
                                   ||1                    |
                                   ||111111111111111111111|
                                   |+---------------------+
                                   |""".stripMargin
    assert(df.showString(10, truncate = 0) === expectedAnswerForFalse)
    val expectedAnswerForTrue = """+--------------------+
                                  ||               value|
                                  |+--------------------+
                                  ||                   1|
                                  ||11111111111111111...|
                                  |+--------------------+
                                  |""".stripMargin
    assert(df.showString(10, truncate = 20) === expectedAnswerForTrue)
  }

  test("showString: truncate = [0, 20], vertical = true") {
    val longString = Array.fill(21)("1").mkString
    val df = sparkContext.parallelize(Seq("1", longString)).toDF()
    val expectedAnswerForFalse = "-RECORD 0----------------------\n" +
                                 " value | 1                     \n" +
                                 "-RECORD 1----------------------\n" +
                                 " value | 111111111111111111111 \n"
    assert(df.showString(10, truncate = 0, vertical = true) === expectedAnswerForFalse)
    val expectedAnswerForTrue = "-RECORD 0---------------------\n" +
                                " value | 1                    \n" +
                                "-RECORD 1---------------------\n" +
                                " value | 11111111111111111... \n"
    assert(df.showString(10, truncate = 20, vertical = true) === expectedAnswerForTrue)
  }

  test("showString: truncate = [3, 17]") {
    val longString = Array.fill(21)("1").mkString
    val df = sparkContext.parallelize(Seq("1", longString)).toDF()
    val expectedAnswerForFalse = """+-----+
                                   ||value|
                                   |+-----+
                                   ||    1|
                                   ||  111|
                                   |+-----+
                                   |""".stripMargin
    assert(df.showString(10, truncate = 3) === expectedAnswerForFalse)
    val expectedAnswerForTrue = """+-----------------+
                                  ||            value|
                                  |+-----------------+
                                  ||                1|
                                  ||11111111111111...|
                                  |+-----------------+
                                  |""".stripMargin
    assert(df.showString(10, truncate = 17) === expectedAnswerForTrue)
  }

  test("showString: truncate = [3, 17], vertical = true") {
    val longString = Array.fill(21)("1").mkString
    val df = sparkContext.parallelize(Seq("1", longString)).toDF()
    val expectedAnswerForFalse = "-RECORD 0----\n" +
                                 " value | 1   \n" +
                                 "-RECORD 1----\n" +
                                 " value | 111 \n"
    assert(df.showString(10, truncate = 3, vertical = true) === expectedAnswerForFalse)
    val expectedAnswerForTrue = "-RECORD 0------------------\n" +
                                " value | 1                 \n" +
                                "-RECORD 1------------------\n" +
                                " value | 11111111111111... \n"
    assert(df.showString(10, truncate = 17, vertical = true) === expectedAnswerForTrue)
  }

  test("showString(negative)") {
    val expectedAnswer = """+---+-----+
                           ||key|value|
                           |+---+-----+
                           |+---+-----+
                           |only showing top 0 rows
                           |""".stripMargin
    assert(testData.select($"*").showString(-1) === expectedAnswer)
  }

  test("showString(negative), vertical = true") {
    val expectedAnswer = "(0 rows)\n"
    assert(testData.select($"*").showString(-1, vertical = true) === expectedAnswer)
  }

  test("showString(0)") {
    val expectedAnswer = """+---+-----+
                           ||key|value|
                           |+---+-----+
                           |+---+-----+
                           |only showing top 0 rows
                           |""".stripMargin
    assert(testData.select($"*").showString(0) === expectedAnswer)
  }

  test("showString(Int.MaxValue)") {
    val df = Seq((1, 2), (3, 4)).toDF("a", "b")
    val expectedAnswer = """+---+---+
                           ||  a|  b|
                           |+---+---+
                           ||  1|  2|
                           ||  3|  4|
                           |+---+---+
                           |""".stripMargin
    assert(df.showString(Int.MaxValue) === expectedAnswer)
  }

  test("showString(0), vertical = true") {
    val expectedAnswer = "(0 rows)\n"
    assert(testData.select($"*").showString(0, vertical = true) === expectedAnswer)
  }

  test("showString: array") {
    val df = Seq(
      (Array(1, 2, 3), Array(1, 2, 3)),
      (Array(2, 3, 4), Array(2, 3, 4))
    ).toDF()
    val expectedAnswer = """+---------+---------+
                           ||       _1|       _2|
                           |+---------+---------+
                           ||[1, 2, 3]|[1, 2, 3]|
                           ||[2, 3, 4]|[2, 3, 4]|
                           |+---------+---------+
                           |""".stripMargin
    assert(df.showString(10) === expectedAnswer)
  }

  test("showString: array, vertical = true") {
    val df = Seq(
      (Array(1, 2, 3), Array(1, 2, 3)),
      (Array(2, 3, 4), Array(2, 3, 4))
    ).toDF()
    val expectedAnswer = "-RECORD 0--------\n" +
                         " _1  | [1, 2, 3] \n" +
                         " _2  | [1, 2, 3] \n" +
                         "-RECORD 1--------\n" +
                         " _1  | [2, 3, 4] \n" +
                         " _2  | [2, 3, 4] \n"
    assert(df.showString(10, vertical = true) === expectedAnswer)
  }

  test("showString: binary") {
    val df = Seq(
      ("12".getBytes(StandardCharsets.UTF_8), "ABC.".getBytes(StandardCharsets.UTF_8)),
      ("34".getBytes(StandardCharsets.UTF_8), "12346".getBytes(StandardCharsets.UTF_8))
    ).toDF()
    val expectedAnswer = """+-------+----------------+
                           ||     _1|              _2|
                           |+-------+----------------+
                           ||[31 32]|   [41 42 43 2E]|
                           ||[33 34]|[31 32 33 34 36]|
                           |+-------+----------------+
                           |""".stripMargin
    assert(df.showString(10) === expectedAnswer)
  }

  test("showString: binary, vertical = true") {
    val df = Seq(
      ("12".getBytes(StandardCharsets.UTF_8), "ABC.".getBytes(StandardCharsets.UTF_8)),
      ("34".getBytes(StandardCharsets.UTF_8), "12346".getBytes(StandardCharsets.UTF_8))
    ).toDF()
    val expectedAnswer = "-RECORD 0---------------\n" +
                         " _1  | [31 32]          \n" +
                         " _2  | [41 42 43 2E]    \n" +
                         "-RECORD 1---------------\n" +
                         " _1  | [33 34]          \n" +
                         " _2  | [31 32 33 34 36] \n"
    assert(df.showString(10, vertical = true) === expectedAnswer)
  }

  test("showString: minimum column width") {
    val df = Seq(
      (1, 1),
      (2, 2)
    ).toDF()
    val expectedAnswer = """+---+---+
                           || _1| _2|
                           |+---+---+
                           ||  1|  1|
                           ||  2|  2|
                           |+---+---+
                           |""".stripMargin
    assert(df.showString(10) === expectedAnswer)
  }

  test("showString: minimum column width, vertical = true") {
    val df = Seq(
      (1, 1),
      (2, 2)
    ).toDF()
    val expectedAnswer = "-RECORD 0--\n" +
                         " _1  | 1   \n" +
                         " _2  | 1   \n" +
                         "-RECORD 1--\n" +
                         " _1  | 2   \n" +
                         " _2  | 2   \n"
    assert(df.showString(10, vertical = true) === expectedAnswer)
  }

  test("SPARK-33690: showString: escape meta-characters") {
    val df1 = spark.sql("SELECT 'aaa\nbbb\tccc\rddd\feee\bfff\u000Bggg\u0007hhh'")
    assert(df1.showString(1, truncate = 0) ===
      """+--------------------------------------+
        ||aaa\nbbb\tccc\rddd\feee\bfff\vggg\ahhh|
        |+--------------------------------------+
        ||aaa\nbbb\tccc\rddd\feee\bfff\vggg\ahhh|
        |+--------------------------------------+
        |""".stripMargin)

    val df2 = spark.sql("SELECT array('aaa\nbbb\tccc\rddd\feee\bfff\u000Bggg\u0007hhh')")
    assert(df2.showString(1, truncate = 0) ===
      """+---------------------------------------------+
        ||array(aaa\nbbb\tccc\rddd\feee\bfff\vggg\ahhh)|
        |+---------------------------------------------+
        ||[aaa\nbbb\tccc\rddd\feee\bfff\vggg\ahhh]     |
        |+---------------------------------------------+
        |""".stripMargin)

    val df3 =
      spark.sql("SELECT map('aaa\nbbb\tccc', 'aaa\nbbb\tccc\rddd\feee\bfff\u000Bggg\u0007hhh')")
    assert(df3.showString(1, truncate = 0) ===
      """+----------------------------------------------------------+
        ||map(aaa\nbbb\tccc, aaa\nbbb\tccc\rddd\feee\bfff\vggg\ahhh)|
        |+----------------------------------------------------------+
        ||{aaa\nbbb\tccc -> aaa\nbbb\tccc\rddd\feee\bfff\vggg\ahhh} |
        |+----------------------------------------------------------+
        |""".stripMargin)

    val df4 =
      spark.sql("SELECT named_struct('v', 'aaa\nbbb\tccc\rddd\feee\bfff\u000Bggg\u0007hhh')")
    assert(df4.showString(1, truncate = 0) ===
      """+-------------------------------------------------------+
        ||named_struct(v, aaa\nbbb\tccc\rddd\feee\bfff\vggg\ahhh)|
        |+-------------------------------------------------------+
        ||{aaa\nbbb\tccc\rddd\feee\bfff\vggg\ahhh}               |
        |+-------------------------------------------------------+
        |""".stripMargin)
  }

  test("SPARK-34308: printSchema: escape meta-characters") {
    val captured = new ByteArrayOutputStream()

    val df1 = spark.sql("SELECT 'aaa\nbbb\tccc\rddd\feee\bfff\u000Bggg\u0007hhh'")
    Console.withOut(captured) {
      df1.printSchema()
    }
    assert(captured.toString ===
      """root
        | |-- aaa\nbbb\tccc\rddd\feee\bfff\vggg\ahhh: string (nullable = false)
        |
        |""".stripMargin)
    captured.reset()

    val df2 = spark.sql("SELECT array('aaa\nbbb\tccc\rddd\feee\bfff\u000Bggg\u0007hhh')")
    Console.withOut(captured) {
      df2.printSchema()
    }
    assert(captured.toString ===
      """root
        | |-- array(aaa\nbbb\tccc\rddd\feee\bfff\vggg\ahhh): array (nullable = false)
        | |    |-- element: string (containsNull = false)
        |
        |""".stripMargin)
    captured.reset()

    val df3 =
      spark.sql("SELECT map('aaa\nbbb\tccc', 'aaa\nbbb\tccc\rddd\feee\bfff\u000Bggg\u0007hhh')")
    Console.withOut(captured) {
      df3.printSchema()
    }
    assert(captured.toString ===
      """root
        | |-- map(aaa\nbbb\tccc, aaa\nbbb\tccc\rddd\feee\bfff\vggg\ahhh): map (nullable = false)
        | |    |-- key: string
        | |    |-- value: string (valueContainsNull = false)
        |
        |""".stripMargin)
    captured.reset()

    val df4 =
      spark.sql("SELECT named_struct('v', 'aaa\nbbb\tccc\rddd\feee\bfff\u000Bggg\u0007hhh')")
    Console.withOut(captured) {
      df4.printSchema()
    }
    assert(captured.toString ===
      """root
        | |-- named_struct(v, aaa\nbbb\tccc\rddd\feee\bfff\vggg\ahhh): struct (nullable = false)
        | |    |-- v: string (nullable = false)
        |
        |""".stripMargin)
  }

  test("SPARK-7319 showString") {
    val expectedAnswer = """+---+-----+
                           ||key|value|
                           |+---+-----+
                           ||  1|    1|
                           |+---+-----+
                           |only showing top 1 row
                           |""".stripMargin
    assert(testData.select($"*").showString(1) === expectedAnswer)
  }

  test("SPARK-7319 showString, vertical = true") {
    val expectedAnswer = "-RECORD 0----\n" +
                         " key   | 1   \n" +
                         " value | 1   \n" +
                         "only showing top 1 row\n"
    assert(testData.select($"*").showString(1, vertical = true) === expectedAnswer)
  }

  test("SPARK-23023 Cast rows to strings in showString") {
    val df1 = Seq(Seq(1, 2, 3, 4)).toDF("a")
    assert(df1.showString(10) ===
      s"""+------------+
         ||           a|
         |+------------+
         ||[1, 2, 3, 4]|
         |+------------+
         |""".stripMargin)
    val df2 = Seq(Map(1 -> "a", 2 -> "b")).toDF("a")
    assert(df2.showString(10) ===
      s"""+----------------+
         ||               a|
         |+----------------+
         ||{1 -> a, 2 -> b}|
         |+----------------+
         |""".stripMargin)
    val df3 = Seq(((1, "a"), 0), ((2, "b"), 0)).toDF("a", "b")
    assert(df3.showString(10) ===
      s"""+------+---+
         ||     a|  b|
         |+------+---+
         ||{1, a}|  0|
         ||{2, b}|  0|
         |+------+---+
         |""".stripMargin)
  }

  test("SPARK-7327 show with empty dataFrame") {
    val expectedAnswer = """+---+-----+
                           ||key|value|
                           |+---+-----+
                           |+---+-----+
                           |""".stripMargin
    assert(testData.select($"*").filter($"key" < 0).showString(1) === expectedAnswer)
  }

  test("SPARK-7327 show with empty dataFrame, vertical = true") {
    assert(testData.select($"*").filter($"key" < 0).showString(1, vertical = true) === "(0 rows)\n")
  }

  test("SPARK-18350 show with session local timezone") {
    val d = Date.valueOf("2016-12-01")
    val ts = Timestamp.valueOf("2016-12-01 00:00:00")
    val df = Seq((d, ts)).toDF("d", "ts")
    val expectedAnswer = """+----------+-------------------+
                           ||d         |ts                 |
                           |+----------+-------------------+
                           ||2016-12-01|2016-12-01 00:00:00|
                           |+----------+-------------------+
                           |""".stripMargin
    assert(df.showString(1, truncate = 0) === expectedAnswer)

    withSQLConf(SQLConf.SESSION_LOCAL_TIMEZONE.key -> "UTC") {

      val expectedAnswer = """+----------+-------------------+
                             ||d         |ts                 |
                             |+----------+-------------------+
                             ||2016-12-01|2016-12-01 08:00:00|
                             |+----------+-------------------+
                             |""".stripMargin
      assert(df.showString(1, truncate = 0) === expectedAnswer)
    }
  }

  test("SPARK-18350 show with session local timezone, vertical = true") {
    val d = Date.valueOf("2016-12-01")
    val ts = Timestamp.valueOf("2016-12-01 00:00:00")
    val df = Seq((d, ts)).toDF("d", "ts")
    val expectedAnswer = "-RECORD 0------------------\n" +
                         " d   | 2016-12-01          \n" +
                         " ts  | 2016-12-01 00:00:00 \n"
    assert(df.showString(1, truncate = 0, vertical = true) === expectedAnswer)

    withSQLConf(SQLConf.SESSION_LOCAL_TIMEZONE.key -> "UTC") {

      val expectedAnswer = "-RECORD 0------------------\n" +
                           " d   | 2016-12-01          \n" +
                           " ts  | 2016-12-01 08:00:00 \n"
      assert(df.showString(1, truncate = 0, vertical = true) === expectedAnswer)
    }
  }

  test("createDataFrame(RDD[Row], StructType) should convert UDTs (SPARK-6672)") {
    val rowRDD = sparkContext.parallelize(Seq(Row(new ExamplePoint(1.0, 2.0))))
    val schema = StructType(Array(StructField("point", new ExamplePointUDT(), false)))
    val df = spark.createDataFrame(rowRDD, schema)
    df.rdd.collect()
  }

  test("SPARK-6899: type should match when using codegen") {
    checkAnswer(decimalData.agg(avg("a")), Row(new java.math.BigDecimal(2)))
  }

  test("SPARK-7133: Implement struct, array, and map field accessor") {
    assert(complexData.filter(complexData("a")(0) === 2).count() == 1)
    if (!conf.ansiEnabled) {
      assert(complexData.filter(complexData("m")("1") === 1).count() == 1)
    }
    assert(complexData.filter(complexData("s")("key") === 1).count() == 1)
    assert(complexData.filter(complexData("m")(complexData("s")("value")) === 1).count() == 1)
    assert(complexData.filter(complexData("a")(complexData("s")("key")) === 1).count() == 1)
  }

  test("SPARK-7551: support backticks for DataFrame attribute resolution") {
    withSQLConf(SQLConf.SUPPORT_QUOTED_REGEX_COLUMN_NAME.key -> "false") {
      val df = spark.read.json(Seq("""{"a.b": {"c": {"d..e": {"f": 1}}}}""").toDS())
      checkAnswer(
        df.select(df("`a.b`.c.`d..e`.`f`")),
        Row(1)
      )

      val df2 = spark.read.json(Seq("""{"a  b": {"c": {"d  e": {"f": 1}}}}""").toDS())
      checkAnswer(
        df2.select(df2("`a  b`.c.d  e.f")),
        Row(1)
      )

      def checkSyntaxError(name: String): Unit = {
        checkError(
          exception = intercept[org.apache.spark.sql.AnalysisException] {
            df(name)
          },
          errorClass = "_LEGACY_ERROR_TEMP_1049",
          parameters = Map("name" -> name))
      }

      checkSyntaxError("`abc.`c`")
      checkSyntaxError("`abc`..d")
      checkSyntaxError("`a`.b.")
      checkSyntaxError("`a.b`.c.`d")
    }
  }

  test("SPARK-7324 dropDuplicates") {
    val testData = sparkContext.parallelize(
      (2, 1, 2) :: (1, 1, 1) ::
      (1, 2, 1) :: (2, 1, 2) ::
      (2, 2, 2) :: (2, 2, 1) ::
      (2, 1, 1) :: (1, 1, 2) ::
      (1, 2, 2) :: (1, 2, 1) :: Nil).toDF("key", "value1", "value2")

    checkAnswer(
      testData.dropDuplicates(),
      Seq(Row(2, 1, 2), Row(1, 1, 1), Row(1, 2, 1),
        Row(2, 2, 2), Row(2, 1, 1), Row(2, 2, 1),
        Row(1, 1, 2), Row(1, 2, 2)))

    checkAnswer(
      testData.dropDuplicates(Seq("key", "value1")),
      Seq(Row(2, 1, 2), Row(1, 2, 1), Row(1, 1, 1), Row(2, 2, 2)))

    checkAnswer(
      testData.dropDuplicates(Seq("value1", "value2")),
      Seq(Row(2, 1, 2), Row(1, 2, 1), Row(1, 1, 1), Row(2, 2, 2)))

    checkAnswer(
      testData.dropDuplicates(Seq("key")),
      Seq(Row(2, 1, 2), Row(1, 1, 1)))

    checkAnswer(
      testData.dropDuplicates(Seq("value1")),
      Seq(Row(2, 1, 2), Row(1, 2, 1)))

    checkAnswer(
      testData.dropDuplicates(Seq("value2")),
      Seq(Row(2, 1, 2), Row(1, 1, 1)))

    checkAnswer(
      testData.dropDuplicates("key", "value1"),
      Seq(Row(2, 1, 2), Row(1, 2, 1), Row(1, 1, 1), Row(2, 2, 2)))
  }

  test("SPARK-8621: support empty string column name") {
    val df = Seq(Tuple1(1)).toDF("").as("t")
    // We should allow empty string as column name
    df.col("")
    df.col("t.``")
  }

  test("SPARK-8797: sort by float column containing NaN should not crash") {
    val inputData = Seq.fill(10)(Tuple1(Float.NaN)) ++ (1 to 1000).map(x => Tuple1(x.toFloat))
    val df = Random.shuffle(inputData).toDF("a")
    df.orderBy("a").collect()
  }

  test("SPARK-8797: sort by double column containing NaN should not crash") {
    val inputData = Seq.fill(10)(Tuple1(Double.NaN)) ++ (1 to 1000).map(x => Tuple1(x.toDouble))
    val df = Random.shuffle(inputData).toDF("a")
    df.orderBy("a").collect()
  }

  test("NaN is greater than all other non-NaN numeric values") {
    val maxDouble = Seq(Double.NaN, Double.PositiveInfinity, Double.MaxValue)
      .map(Tuple1.apply).toDF("a").selectExpr("max(a)").first()
    assert(java.lang.Double.isNaN(maxDouble.getDouble(0)))
    val maxFloat = Seq(Float.NaN, Float.PositiveInfinity, Float.MaxValue)
      .map(Tuple1.apply).toDF("a").selectExpr("max(a)").first()
    assert(java.lang.Float.isNaN(maxFloat.getFloat(0)))
  }

  test("SPARK-8072: Better Exception for Duplicate Columns") {
    // only one duplicate column present
    val e = intercept[AnalysisException] {
      Seq((1, 2, 3), (2, 3, 4), (3, 4, 5)).toDF("column1", "column2", "column1")
        .write.format("parquet").save("temp")
    }
    checkError(
      exception = e,
      errorClass = "COLUMN_ALREADY_EXISTS",
      parameters = Map("columnName" -> "`column1`"))

    // multiple duplicate columns present
    val f = intercept[AnalysisException] {
      Seq((1, 2, 3, 4, 5), (2, 3, 4, 5, 6), (3, 4, 5, 6, 7))
        .toDF("column1", "column2", "column3", "column1", "column3")
        .write.format("json").save("temp")
    }
    checkError(
      exception = f,
      errorClass = "COLUMN_ALREADY_EXISTS",
      parameters = Map("columnName" -> "`column1`"))
  }

  test("SPARK-6941: Better error message for inserting into RDD-based Table") {
    withTempDir { dir =>
      withTempView("parquet_base", "json_base", "rdd_base", "indirect_ds", "one_row") {
        val tempParquetFile = new File(dir, "tmp_parquet")
        val tempJsonFile = new File(dir, "tmp_json")

        val df = Seq(Tuple1(1)).toDF()
        val insertion = Seq(Tuple1(2)).toDF("col")

        // pass case: parquet table (HadoopFsRelation)
        df.write.mode(SaveMode.Overwrite).parquet(tempParquetFile.getCanonicalPath)
        val pdf = spark.read.parquet(tempParquetFile.getCanonicalPath)
        pdf.createOrReplaceTempView("parquet_base")

        insertion.write.insertInto("parquet_base")

        // pass case: json table (InsertableRelation)
        df.write.mode(SaveMode.Overwrite).json(tempJsonFile.getCanonicalPath)
        val jdf = spark.read.json(tempJsonFile.getCanonicalPath)
        jdf.createOrReplaceTempView("json_base")
        insertion.write.mode(SaveMode.Overwrite).insertInto("json_base")

        // error cases: insert into an RDD
        df.createOrReplaceTempView("rdd_base")
        val e1 = intercept[AnalysisException] {
          insertion.write.insertInto("rdd_base")
        }
        assert(e1.getMessage.contains("Inserting into an RDD-based table is not allowed."))

        // error case: insert into a logical plan that is not a LeafNode
        val indirectDS = pdf.select("_1").filter($"_1" > 5)
        indirectDS.createOrReplaceTempView("indirect_ds")
        val e2 = intercept[AnalysisException] {
          insertion.write.insertInto("indirect_ds")
        }
        assert(e2.getMessage.contains("Inserting into an RDD-based table is not allowed."))

        // error case: insert into an OneRowRelation
        Dataset.ofRows(spark, OneRowRelation()).createOrReplaceTempView("one_row")
        val e3 = intercept[AnalysisException] {
          insertion.write.insertInto("one_row")
        }
        assert(e3.getMessage.contains("Inserting into an RDD-based table is not allowed."))
      }
    }
  }

  test("SPARK-8608: call `show` on local DataFrame with random columns should return same value") {
    val df = testData.select(rand(33))
    assert(df.showString(5) == df.showString(5))

    // We will reuse the same Expression object for LocalRelation.
    val df1 = (1 to 10).map(Tuple1.apply).toDF().select(rand(33))
    assert(df1.showString(5) == df1.showString(5))
  }

  test("SPARK-8609: local DataFrame with random columns should return same value after sort") {
    checkAnswer(testData.sort(rand(33)), testData.sort(rand(33)))

    // We will reuse the same Expression object for LocalRelation.
    val df = (1 to 10).map(Tuple1.apply).toDF()
    checkAnswer(df.sort(rand(33)), df.sort(rand(33)))
  }

  test("SPARK-9083: sort with non-deterministic expressions") {
    val seed = 33
    val df = (1 to 100).map(Tuple1.apply).toDF("i").repartition(1)
    val random = new XORShiftRandom(seed)
    val expected = (1 to 100).map(_ -> random.nextDouble()).sortBy(_._2).map(_._1)
    val actual = df.sort(rand(seed)).collect().map(_.getInt(0))
    assert(expected === actual)
  }

  test("Sorting columns are not in Filter and Project") {
    checkAnswer(
      upperCaseData.filter($"N" > 1).select("N").filter($"N" < 6).orderBy($"L".asc),
      Row(2) :: Row(3) :: Row(4) :: Row(5) :: Nil)
  }

  test("SPARK-9323: DataFrame.orderBy should support nested column name") {
    val df = spark.read.json(Seq("""{"a": {"b": 1}}""").toDS())
    checkAnswer(df.orderBy("a.b"), Row(Row(1)))
  }

  test("SPARK-9950: correctly analyze grouping/aggregating on struct fields") {
    val df = Seq(("x", (1, 1)), ("y", (2, 2))).toDF("a", "b")
    checkAnswer(df.groupBy("b._1").agg(sum("b._2")), Row(1, 1) :: Row(2, 2) :: Nil)
  }

  test("SPARK-10093: Avoid transformations on executors") {
    val df = Seq((1, 1)).toDF("a", "b")
    df.where($"a" === 1)
      .select($"a", $"b", struct($"b"))
      .orderBy("a")
      .select(struct($"b"))
      .collect()
  }

  test("SPARK-10185: Read multiple Hadoop Filesystem paths and paths with a comma in it") {
    withTempDir { dir =>
      val df1 = Seq((1, 22)).toDF("a", "b")
      val dir1 = new File(dir, "dir,1").getCanonicalPath
      df1.write.format("json").save(dir1)

      val df2 = Seq((2, 23)).toDF("a", "b")
      val dir2 = new File(dir, "dir2").getCanonicalPath
      df2.write.format("json").save(dir2)

      checkAnswer(spark.read.format("json").load(dir1, dir2),
        Row(1, 22) :: Row(2, 23) :: Nil)

      checkAnswer(spark.read.format("json").load(dir1),
        Row(1, 22) :: Nil)
    }
  }

  test("Alias uses internally generated names 'aggOrder' and 'havingCondition'") {
    val df = Seq(1 -> 2).toDF("i", "j")
    val query1 = df.groupBy("i")
      .agg(max("j").as("aggOrder"))
      .orderBy(sum("j"))
    checkAnswer(query1, Row(1, 2))

    // In the plan, there are two attributes having the same name 'havingCondition'
    // One is a user-provided alias name; another is an internally generated one.
    val query2 = df.groupBy("i")
      .agg(max("j").as("havingCondition"))
      .where(sum("j") > 0)
      .orderBy($"havingCondition".asc)
    checkAnswer(query2, Row(1, 2))
  }

  test("SPARK-10316: respect non-deterministic expressions in PhysicalOperation") {
    withTempDir { dir =>
      (1 to 10).toDF("id").write.mode(SaveMode.Overwrite).json(dir.getCanonicalPath)
      val input = spark.read.json(dir.getCanonicalPath)

      val df = input.select($"id", rand(0).as("r"))
      df.as("a").join(df.filter($"r" < 0.5).as("b"), $"a.id" === $"b.id").collect().foreach { row =>
        assert(row.getDouble(1) - row.getDouble(3) === 0.0 +- 0.001)
      }
    }
  }

  test("SPARK-10743: keep the name of expression if possible when do cast") {
    val df = (1 to 10).map(Tuple1.apply).toDF("i").as("src")
    assert(df.select($"src.i".cast(StringType)).columns.head === "i")
    assert(df.select($"src.i".cast(StringType).cast(IntegerType)).columns.head === "i")
  }

  test("SPARK-11301: fix case sensitivity for filter on partitioned columns") {
    withSQLConf(SQLConf.CASE_SENSITIVE.key -> "false") {
      withTempPath { path =>
        Seq(2012 -> "a").toDF("year", "val").write.partitionBy("year").parquet(path.getAbsolutePath)
        val df = spark.read.parquet(path.getAbsolutePath)
        checkAnswer(df.filter($"yEAr" > 2000).select($"val"), Row("a"))
      }
    }
  }

  /**
   * Verifies that there is no Exchange between the Aggregations for `df`
   */
  private def verifyNonExchangingAgg(df: DataFrame) = {
    var atFirstAgg: Boolean = false
    df.queryExecution.executedPlan.foreach {
      case agg: HashAggregateExec =>
        atFirstAgg = !atFirstAgg
      case _ =>
        if (atFirstAgg) {
          fail("Should not have operators between the two aggregations")
        }
    }
  }

  /**
   * Verifies that there is an Exchange between the Aggregations for `df`
   */
  private def verifyExchangingAgg(df: DataFrame) = {
    var atFirstAgg: Boolean = false
    df.queryExecution.executedPlan.foreach {
      case agg: HashAggregateExec =>
        if (atFirstAgg) {
          fail("Should not have back to back Aggregates")
        }
        atFirstAgg = true
      case e: ShuffleExchangeExec => atFirstAgg = false
      case _ =>
    }
  }

  test("distributeBy and localSort") {
    val original = testData.repartition(1)
    assert(original.rdd.partitions.length == 1)
    val df = original.repartition(5, $"key")
    assert(df.rdd.partitions.length == 5)
    checkAnswer(original.select(), df.select())

    val df2 = original.repartition(10, $"key")
    assert(df2.rdd.partitions.length == 10)
    checkAnswer(original.select(), df2.select())

    // Group by the column we are distributed by. This should generate a plan with no exchange
    // between the aggregates
    val df3 = testData.repartition($"key").groupBy("key").count()
    verifyNonExchangingAgg(df3)
    verifyNonExchangingAgg(testData.repartition($"key", $"value")
      .groupBy("key", "value").count())

    // Grouping by just the first distributeBy expr, need to exchange.
    verifyExchangingAgg(testData.repartition($"key", $"value")
      .groupBy("key").count())

    val data = spark.sparkContext.parallelize(
      (1 to 100).map(i => TestData2(i % 10, i))).toDF()

    // Distribute and order by.
    val df4 = data.repartition(5, $"a").sortWithinPartitions($"b".desc)
    // Walk each partition and verify that it is sorted descending and does not contain all
    // the values.
    df4.rdd.foreachPartition { p =>
      // Skip empty partition
      if (p.hasNext) {
        var previousValue: Int = -1
        var allSequential: Boolean = true
        p.foreach { r =>
          val v: Int = r.getInt(1)
          if (previousValue != -1) {
            if (previousValue < v) throw new SparkException("Partition is not ordered.")
            if (v + 1 != previousValue) allSequential = false
          }
          previousValue = v
        }
        if (allSequential) throw new SparkException("Partition should not be globally ordered")
      }
    }

    // Distribute and order by with multiple order bys
    val df5 = data.repartition(2, $"a").sortWithinPartitions($"b".asc, $"a".asc)
    // Walk each partition and verify that it is sorted ascending
    df5.rdd.foreachPartition { p =>
      var previousValue: Int = -1
      var allSequential: Boolean = true
      p.foreach { r =>
        val v: Int = r.getInt(1)
        if (previousValue != -1) {
          if (previousValue > v) throw new SparkException("Partition is not ordered.")
          if (v - 1 != previousValue) allSequential = false
        }
        previousValue = v
      }
      if (allSequential) throw new SparkException("Partition should not be all sequential")
    }

    // Distribute into one partition and order by. This partition should contain all the values.
    val df6 = data.repartition(1, $"a").sortWithinPartitions("b")
    // Walk each partition and verify that it is sorted ascending and not globally sorted.
    df6.rdd.foreachPartition { p =>
      var previousValue: Int = -1
      var allSequential: Boolean = true
      p.foreach { r =>
        val v: Int = r.getInt(1)
        if (previousValue != -1) {
          if (previousValue > v) throw new SparkException("Partition is not ordered.")
          if (v - 1 != previousValue) allSequential = false
        }
        previousValue = v
      }
      if (!allSequential) throw new SparkException("Partition should contain all sequential values")
    }
  }

  test("fix case sensitivity of partition by") {
    withSQLConf(SQLConf.CASE_SENSITIVE.key -> "false") {
      withTempPath { path =>
        val p = path.getAbsolutePath
        Seq(2012 -> "a").toDF("year", "val").write.partitionBy("yEAr").parquet(p)
        checkAnswer(spark.read.parquet(p).select("YeaR"), Row(2012))
      }
    }
  }

  // This test case is to verify a bug when making a new instance of LogicalRDD.
  test("SPARK-11633: LogicalRDD throws TreeNode Exception: Failed to Copy Node") {
    withSQLConf(SQLConf.CASE_SENSITIVE.key -> "false") {
      val rdd = sparkContext.makeRDD(Seq(Row(1, 3), Row(2, 1)))
      val df = spark.createDataFrame(
        rdd,
        new StructType().add("f1", IntegerType).add("f2", IntegerType))
        .select($"F1", $"f2".as("f2"))
      val df1 = df.as("a")
      val df2 = df.as("b")
      checkAnswer(df1.join(df2, $"a.f2" === $"b.f2"), Row(1, 3, 1, 3) :: Row(2, 1, 2, 1) :: Nil)
    }
  }

  test("SPARK-39834: build the stats for LogicalRDD based on origin stats") {
    def buildExpectedColumnStats(attrs: Seq[Attribute]): AttributeMap[ColumnStat] = {
      AttributeMap(
        attrs.map {
          case attr if attr.dataType == BooleanType =>
            attr -> ColumnStat(
              distinctCount = Some(2),
              min = Some(false),
              max = Some(true),
              nullCount = Some(0),
              avgLen = Some(1),
              maxLen = Some(1))

          case attr if attr.dataType == ByteType =>
            attr -> ColumnStat(
              distinctCount = Some(2),
              min = Some(1),
              max = Some(2),
              nullCount = Some(0),
              avgLen = Some(1),
              maxLen = Some(1))

          case attr => attr -> ColumnStat()
        }
      )
    }

    val outputList = Seq(
      AttributeReference("cbool", BooleanType)(),
      AttributeReference("cbyte", ByteType)(),
      AttributeReference("cint", IntegerType)()
    )

    val expectedSize = 16
    val statsPlan = OutputListAwareStatsTestPlan(
      outputList = outputList,
      rowCount = 2,
      size = Some(expectedSize))

    withSQLConf(SQLConf.CBO_ENABLED.key -> "true") {
      val df = Dataset.ofRows(spark, statsPlan)
        // add some map-like operations which optimizer will optimize away, and make a divergence
        // for output between logical plan and optimized plan
        // logical plan
        // Project [cb#6 AS cbool#12, cby#7 AS cbyte#13, ci#8 AS cint#14]
        // +- Project [cbool#0 AS cb#6, cbyte#1 AS cby#7, cint#2 AS ci#8]
        //    +- OutputListAwareStatsTestPlan [cbool#0, cbyte#1, cint#2], 2, 16
        // optimized plan
        // OutputListAwareStatsTestPlan [cbool#0, cbyte#1, cint#2], 2, 16
        .selectExpr("cbool AS cb", "cbyte AS cby", "cint AS ci")
        .selectExpr("cb AS cbool", "cby AS cbyte", "ci AS cint")

      // We can't leverage LogicalRDD.fromDataset here, since it triggers physical planning and
      // there is no matching physical node for OutputListAwareStatsTestPlan.
      val optimizedPlan = df.queryExecution.optimizedPlan
      val rewrite = LogicalRDD.buildOutputAssocForRewrite(optimizedPlan.output,
        df.logicalPlan.output)
      val logicalRDD = LogicalRDD(
        df.logicalPlan.output, spark.sparkContext.emptyRDD[InternalRow], isStreaming = true)(
        spark, Some(LogicalRDD.rewriteStatistics(optimizedPlan.stats, rewrite.get)), None)

      val stats = logicalRDD.computeStats()
      val expectedStats = Statistics(sizeInBytes = expectedSize, rowCount = Some(2),
        attributeStats = buildExpectedColumnStats(logicalRDD.output))
      assert(stats === expectedStats)

      // This method re-issues expression IDs for all outputs. We expect column stats to be
      // reflected as well.
      val newLogicalRDD = logicalRDD.newInstance()
      val newStats = newLogicalRDD.computeStats()
      val newExpectedStats = Statistics(sizeInBytes = expectedSize, rowCount = Some(2),
        attributeStats = buildExpectedColumnStats(newLogicalRDD.output))
      assert(newStats === newExpectedStats)
    }
  }

  test("SPARK-39834: build the constraints for LogicalRDD based on origin constraints") {
    def buildExpectedConstraints(attrs: Seq[Attribute]): ExpressionSet = {
      val exprs = attrs.flatMap { attr =>
        attr.dataType match {
          case BooleanType => Some(EqualTo(attr, Literal(true, BooleanType)))
          case IntegerType => Some(GreaterThan(attr, Literal(5, IntegerType)))
          case _ => None
        }
      }
      ExpressionSet(exprs)
    }

    val outputList = Seq(
      AttributeReference("cbool", BooleanType)(),
      AttributeReference("cbyte", ByteType)(),
      AttributeReference("cint", IntegerType)()
    )

    val statsPlan = OutputListAwareConstraintsTestPlan(outputList = outputList)

    val df = Dataset.ofRows(spark, statsPlan)
      // add some map-like operations which optimizer will optimize away, and make a divergence
      // for output between logical plan and optimized plan
      // logical plan
      // Project [cb#6 AS cbool#12, cby#7 AS cbyte#13, ci#8 AS cint#14]
      // +- Project [cbool#0 AS cb#6, cbyte#1 AS cby#7, cint#2 AS ci#8]
      //    +- OutputListAwareConstraintsTestPlan [cbool#0, cbyte#1, cint#2]
      // optimized plan
      // OutputListAwareConstraintsTestPlan [cbool#0, cbyte#1, cint#2]
      .selectExpr("cbool AS cb", "cbyte AS cby", "cint AS ci")
      .selectExpr("cb AS cbool", "cby AS cbyte", "ci AS cint")

    // We can't leverage LogicalRDD.fromDataset here, since it triggers physical planning and
    // there is no matching physical node for OutputListAwareConstraintsTestPlan.
    val optimizedPlan = df.queryExecution.optimizedPlan
    val rewrite = LogicalRDD.buildOutputAssocForRewrite(optimizedPlan.output, df.logicalPlan.output)
    val logicalRDD = LogicalRDD(
      df.logicalPlan.output, spark.sparkContext.emptyRDD[InternalRow], isStreaming = true)(
      spark, None, Some(LogicalRDD.rewriteConstraints(optimizedPlan.constraints, rewrite.get)))

    val constraints = logicalRDD.constraints
    val expectedConstraints = buildExpectedConstraints(logicalRDD.output)
    assert(constraints === expectedConstraints)

    // This method re-issues expression IDs for all outputs. We expect constraints to be
    // reflected as well.
    val newLogicalRDD = logicalRDD.newInstance()
    val newConstraints = newLogicalRDD.constraints
    val newExpectedConstraints = buildExpectedConstraints(newLogicalRDD.output)
    assert(newConstraints === newExpectedConstraints)
  }

  test("SPARK-10656: completely support special chars") {
    val df = Seq(1 -> "a").toDF("i_$.a", "d^'a.")
    checkAnswer(df.select(df("*")), Row(1, "a"))
    checkAnswer(df.withColumnRenamed("d^'a.", "a"), Row(1, "a"))
  }

  test("SPARK-11725: correctly handle null inputs for ScalaUDF") {
    val df = sparkContext.parallelize(Seq(
      java.lang.Integer.valueOf(22) -> "John",
      null.asInstanceOf[java.lang.Integer] -> "Lucy")).toDF("age", "name")

    // passing null into the UDF that could handle it
    val boxedUDF = udf[java.lang.Integer, java.lang.Integer] {
      (i: java.lang.Integer) => if (i == null) -10 else null
    }
    checkAnswer(df.select(boxedUDF($"age")), Row(null) :: Row(-10) :: Nil)

    spark.udf.register("boxedUDF",
      (i: java.lang.Integer) => (if (i == null) -10 else null): java.lang.Integer)
    checkAnswer(sql("select boxedUDF(null), boxedUDF(-1)"), Row(-10, null) :: Nil)

    val primitiveUDF = udf((i: Int) => i * 2)
    checkAnswer(df.select(primitiveUDF($"age")), Row(44) :: Row(null) :: Nil)
  }

  test("SPARK-12398 truncated toString") {
    val df1 = Seq((1L, "row1")).toDF("id", "name")
    assert(df1.toString() === "[id: bigint, name: string]")

    val df2 = Seq((1L, "c2", false)).toDF("c1", "c2", "c3")
    assert(df2.toString === "[c1: bigint, c2: string ... 1 more field]")

    val df3 = Seq((1L, "c2", false, 10)).toDF("c1", "c2", "c3", "c4")
    assert(df3.toString === "[c1: bigint, c2: string ... 2 more fields]")

    val df4 = Seq((1L, Tuple2(1L, "val"))).toDF("c1", "c2")
    assert(df4.toString === "[c1: bigint, c2: struct<_1: bigint, _2: string>]")

    val df5 = Seq((1L, Tuple2(1L, "val"), 20.0)).toDF("c1", "c2", "c3")
    assert(df5.toString === "[c1: bigint, c2: struct<_1: bigint, _2: string> ... 1 more field]")

    val df6 = Seq((1L, Tuple2(1L, "val"), 20.0, 1)).toDF("c1", "c2", "c3", "c4")
    assert(df6.toString === "[c1: bigint, c2: struct<_1: bigint, _2: string> ... 2 more fields]")

    val df7 = Seq((1L, Tuple3(1L, "val", 2), 20.0, 1)).toDF("c1", "c2", "c3", "c4")
    assert(
      df7.toString ===
        "[c1: bigint, c2: struct<_1: bigint, _2: string ... 1 more field> ... 2 more fields]")

    val df8 = Seq((1L, Tuple7(1L, "val", 2, 3, 4, 5, 6), 20.0, 1)).toDF("c1", "c2", "c3", "c4")
    assert(
      df8.toString ===
        "[c1: bigint, c2: struct<_1: bigint, _2: string ... 5 more fields> ... 2 more fields]")

    val df9 =
      Seq((1L, Tuple4(1L, Tuple4(1L, 2L, 3L, 4L), 2L, 3L), 20.0, 1)).toDF("c1", "c2", "c3", "c4")
    assert(
      df9.toString ===
        "[c1: bigint, c2: struct<_1: bigint," +
          " _2: struct<_1: bigint," +
          " _2: bigint ... 2 more fields> ... 2 more fields> ... 2 more fields]")

  }

  test("reuse exchange") {
    withSQLConf(SQLConf.AUTO_BROADCASTJOIN_THRESHOLD.key -> "2") {
      val df = spark.range(100).toDF()
      val join = df.join(df, "id")
      val plan = join.queryExecution.executedPlan
      checkAnswer(join, df)
      assert(
        collect(join.queryExecution.executedPlan) {
          case e: ShuffleExchangeExec => true }.size === 1)
      assert(
        collect(join.queryExecution.executedPlan) { case e: ReusedExchangeExec => true }.size === 1)
      val broadcasted = broadcast(join)
      val join2 = join.join(broadcasted, "id").join(broadcasted, "id")
      checkAnswer(join2, df)
      assert(
        collect(join2.queryExecution.executedPlan) {
          case e: ShuffleExchangeExec => true }.size == 1)
      assert(
        collect(join2.queryExecution.executedPlan) {
          case e: BroadcastExchangeExec => true }.size === 1)
      assert(
        collect(join2.queryExecution.executedPlan) { case e: ReusedExchangeExec => true }.size == 4)
    }
  }

  test("sameResult() on aggregate") {
    val df = spark.range(100)
    val agg1 = df.groupBy().count()
    val agg2 = df.groupBy().count()
    // two aggregates with different ExprId within them should have same result
    assert(agg1.queryExecution.executedPlan.sameResult(agg2.queryExecution.executedPlan))
    val agg3 = df.groupBy().sum()
    assert(!agg1.queryExecution.executedPlan.sameResult(agg3.queryExecution.executedPlan))
    val df2 = spark.range(101)
    val agg4 = df2.groupBy().count()
    assert(!agg1.queryExecution.executedPlan.sameResult(agg4.queryExecution.executedPlan))
  }

  test("SPARK-12512: support `.` in column name for withColumn()") {
    val df = Seq("a" -> "b").toDF("col.a", "col.b")
    checkAnswer(df.select(df("*")), Row("a", "b"))
    checkAnswer(df.withColumn("col.a", lit("c")), Row("c", "b"))
    checkAnswer(df.withColumn("col.c", lit("c")), Row("a", "b", "c"))
  }

  test("SPARK-12841: cast in filter") {
    checkAnswer(
      Seq(1 -> "a").toDF("i", "j").filter($"i".cast(StringType) === "1"),
      Row(1, "a"))
  }

  test("SPARK-12982: Add table name validation in temp table registration") {
    val df = Seq("foo", "bar").map(Tuple1.apply).toDF("col")
    // invalid table names
    Seq("11111", "t~", "#$@sum", "table!#").foreach { name =>
      withTempView(name) {
        val m = intercept[AnalysisException](df.createOrReplaceTempView(name)).getMessage
        assert(m.contains(s"Invalid view name: $name"))
      }
    }

    // valid table names
    Seq("table1", "`11111`", "`t~`", "`#$@sum`", "`table!#`").foreach { name =>
      withTempView(name) {
        df.createOrReplaceTempView(name)
      }
    }
  }

  test("assertAnalyzed shouldn't replace original stack trace") {
    val e = intercept[AnalysisException] {
      spark.range(1).select($"id" as "a", $"id" as "b").groupBy("a").agg($"b")
    }

    assert(e.getStackTrace.head.getClassName != classOf[QueryExecution].getName)
  }

  test("SPARK-13774: Check error message for non existent path without globbed paths") {
    val uuid = UUID.randomUUID().toString
    val baseDir = Utils.createTempDir()
    checkError(
      exception = intercept[AnalysisException] {
        spark.read.format("csv").load(
          new File(baseDir, "file").getAbsolutePath,
          new File(baseDir, "file2").getAbsolutePath,
          new File(uuid, "file3").getAbsolutePath,
          uuid).rdd
      },
      errorClass = "PATH_NOT_FOUND",
      parameters = Map("path" -> "file:.*"),
      matchPVals = true
    )
   }

  test("SPARK-13774: Check error message for not existent globbed paths") {
    // Non-existent initial path component:
    val nonExistentBasePath = "/" + UUID.randomUUID().toString
    assert(!new File(nonExistentBasePath).exists())
    checkError(
      exception = intercept[AnalysisException] {
        spark.read.format("text").load(s"$nonExistentBasePath/*")
      },
      errorClass = "PATH_NOT_FOUND",
      parameters = Map("path" -> s"file:$nonExistentBasePath/*")
    )

    // Existent initial path component, but no matching files:
    val baseDir = Utils.createTempDir()
    val childDir = Utils.createTempDir(baseDir.getAbsolutePath)
    assert(childDir.exists())
    try {
      checkError(
        exception = intercept[AnalysisException] {
          spark.read.json(s"${baseDir.getAbsolutePath}/*/*-xyz.json").rdd
        },
        errorClass = "PATH_NOT_FOUND",
        parameters = Map("path" -> s"file:${baseDir.getAbsolutePath}/*/*-xyz.json")
      )
    } finally {
      Utils.deleteRecursively(baseDir)
    }
  }

  test("SPARK-15230: distinct() does not handle column name with dot properly") {
    val df = Seq(1, 1, 2).toDF("column.with.dot")
    checkAnswer(df.distinct(), Row(1) :: Row(2) :: Nil)
  }

  test("SPARK-16181: outer join with isNull filter") {
    val left = Seq("x").toDF("col")
    val right = Seq("y").toDF("col").withColumn("new", lit(true))
    val joined = left.join(right, left("col") === right("col"), "left_outer")

    checkAnswer(joined, Row("x", null, null))
    checkAnswer(joined.filter($"new".isNull), Row("x", null, null))
  }

  test("SPARK-16664: persist with more than 200 columns") {
    val size = 201L
    val rdd = sparkContext.makeRDD(Seq(Row.fromSeq(Seq.range(0, size))))
    val schemas = List.range(0, size).map(a => StructField("name" + a, LongType, true))
    val df = spark.createDataFrame(rdd, StructType(schemas))
    assert(df.persist.take(1).apply(0).toSeq(100).asInstanceOf[Long] == 100)
  }

  test("SPARK-17409: Do Not Optimize Query in CTAS (Data source tables) More Than Once") {
    withTable("bar") {
      withTempView("foo") {
        withSQLConf(SQLConf.DEFAULT_DATA_SOURCE_NAME.key -> "json") {
          sql("select 0 as id").createOrReplaceTempView("foo")
          val df = sql("select * from foo group by id")
          // If we optimize the query in CTAS more than once, the following saveAsTable will fail
          // with the error: `GROUP BY position 0 is not in select list (valid range is [1, 1])`
          df.write.mode("overwrite").saveAsTable("bar")
          checkAnswer(spark.table("bar"), Row(0) :: Nil)
          val tableMetadata = spark.sessionState.catalog.getTableMetadata(TableIdentifier("bar"))
          assert(tableMetadata.provider == Some("json"),
            "the expected table is a data source table using json")
        }
      }
    }
  }

  test("copy results for sampling with replacement") {
    val df = Seq((1, 0), (2, 0), (3, 0)).toDF("a", "b")
    val sampleDf = df.sample(true, 2.00)
    val d = sampleDf.withColumn("c", monotonically_increasing_id).select($"c").collect
    assert(d.size == d.distinct.size)
  }

  private def verifyNullabilityInFilterExec(
      df: DataFrame,
      expr: String,
      expectedNonNullableColumns: Seq[String]): Unit = {
    val dfWithFilter = df.where(s"isnotnull($expr)").selectExpr(expr)
    dfWithFilter.queryExecution.executedPlan.collect {
      // When the child expression in isnotnull is null-intolerant (i.e. any null input will
      // result in null output), the involved columns are converted to not nullable;
      // otherwise, no change should be made.
      case e: FilterExec =>
        assert(e.output.forall { o =>
          if (expectedNonNullableColumns.contains(o.name)) !o.nullable else o.nullable
        })
    }
  }

  test("SPARK-17957: no change on nullability in FilterExec output") {
    val df = sparkContext.parallelize(Seq(
      null.asInstanceOf[java.lang.Integer] -> java.lang.Integer.valueOf(3),
      java.lang.Integer.valueOf(1) -> null.asInstanceOf[java.lang.Integer],
      java.lang.Integer.valueOf(2) -> java.lang.Integer.valueOf(4))).toDF()

    verifyNullabilityInFilterExec(df,
      expr = "Rand()", expectedNonNullableColumns = Seq.empty[String])
    verifyNullabilityInFilterExec(df,
      expr = "coalesce(_1, _2)", expectedNonNullableColumns = Seq.empty[String])
    verifyNullabilityInFilterExec(df,
      expr = "coalesce(_1, 0) + Rand()", expectedNonNullableColumns = Seq.empty[String])
    verifyNullabilityInFilterExec(df,
      expr = "cast(coalesce(cast(coalesce(_1, _2) as double), 0.0) as int)",
      expectedNonNullableColumns = Seq.empty[String])
  }

  test("SPARK-17957: set nullability to false in FilterExec output") {
    val df = sparkContext.parallelize(Seq(
      null.asInstanceOf[java.lang.Integer] -> java.lang.Integer.valueOf(3),
      java.lang.Integer.valueOf(1) -> null.asInstanceOf[java.lang.Integer],
      java.lang.Integer.valueOf(2) -> java.lang.Integer.valueOf(4))).toDF()

    verifyNullabilityInFilterExec(df,
      expr = "_1 + _2 * 3", expectedNonNullableColumns = Seq("_1", "_2"))
    verifyNullabilityInFilterExec(df,
      expr = "_1 + _2", expectedNonNullableColumns = Seq("_1", "_2"))
    verifyNullabilityInFilterExec(df,
      expr = "_1", expectedNonNullableColumns = Seq("_1"))
    // `constructIsNotNullConstraints` infers the IsNotNull(_2) from IsNotNull(_2 + Rand())
    // Thus, we are able to set nullability of _2 to false.
    // If IsNotNull(_2) is not given from `constructIsNotNullConstraints`, the impl of
    // isNullIntolerant in `FilterExec` needs an update for more advanced inference.
    verifyNullabilityInFilterExec(df,
      expr = "_2 + Rand()", expectedNonNullableColumns = Seq("_2"))
    verifyNullabilityInFilterExec(df,
      expr = "_2 * 3 + coalesce(_1, 0)", expectedNonNullableColumns = Seq("_2"))
    verifyNullabilityInFilterExec(df,
      expr = "cast((_1 + _2) as boolean)", expectedNonNullableColumns = Seq("_1", "_2"))
  }

  test("SPARK-17897: Fixed IsNotNull Constraint Inference Rule") {
    val data = Seq[java.lang.Integer](1, null).toDF("key")
    checkAnswer(data.filter(!$"key".isNotNull), Row(null))
    checkAnswer(data.filter(!(- $"key").isNotNull), Row(null))
  }

  test("SPARK-17957: outer join + na.fill") {
    withSQLConf(SQLConf.SUPPORT_QUOTED_REGEX_COLUMN_NAME.key -> "false") {
      val df1 = Seq((1, 2), (2, 3)).toDF("a", "b")
      val df2 = Seq((2, 5), (3, 4)).toDF("a", "c")
      val joinedDf = df1.join(df2, Seq("a"), "outer").na.fill(0)
      val df3 = Seq((3, 1)).toDF("a", "d")
      checkAnswer(joinedDf.join(df3, "a"), Row(3, 0, 4, 1))
    }
  }

  test("SPARK-18070 binary operator should not consider nullability when comparing input types") {
    val rows = Seq(Row(Seq(1), Seq(1)))
    val schema = new StructType()
      .add("array1", ArrayType(IntegerType))
      .add("array2", ArrayType(IntegerType, containsNull = false))
    val df = spark.createDataFrame(spark.sparkContext.makeRDD(rows), schema)
    assert(df.filter($"array1" === $"array2").count() == 1)
  }

  test("SPARK-17913: compare long and string type column may return confusing result") {
    val df = Seq(123L -> "123", 19157170390056973L -> "19157170390056971").toDF("i", "j")
    checkAnswer(df.select($"i" === $"j"), Row(true) :: Row(false) :: Nil)
  }

  test("SPARK-19691 Calculating percentile of decimal column fails with ClassCastException") {
    val df = spark.range(1).selectExpr("CAST(id as DECIMAL) as x").selectExpr("percentile(x, 0.5)")
    checkAnswer(df, Row(BigDecimal(0)) :: Nil)
  }

  test("SPARK-20359: catalyst outer join optimization should not throw npe") {
    val df1 = Seq("a", "b", "c").toDF("x")
      .withColumn("y", udf{ (x: String) => x.substring(0, 1) + "!" }.apply($"x"))
    val df2 = Seq("a", "b").toDF("x1")
    df1
      .join(df2, df1("x") === df2("x1"), "left_outer")
      .filter($"x1".isNotNull || !$"y".isin("a!"))
      .count
  }

  // The fix of SPARK-21720 avoid an exception regarding JVM code size limit
  // TODO: When we make a threshold of splitting statements (1024) configurable,
  // we will re-enable this with max threshold to cause an exception
  // See https://github.com/apache/spark/pull/18972/files#r150223463
  ignore("SPARK-19372: Filter can be executed w/o generated code due to JVM code size limit") {
    val N = 400
    val rows = Seq(Row.fromSeq(Seq.fill(N)("string")))
    val schema = StructType(Seq.tabulate(N)(i => StructField(s"_c$i", StringType)))
    val df = spark.createDataFrame(spark.sparkContext.makeRDD(rows), schema)

    val filter = (0 until N)
      .foldLeft(lit(false))((e, index) => e.or(df.col(df.columns(index)) =!= "string"))

    withSQLConf(SQLConf.CODEGEN_FALLBACK.key -> "true") {
      df.filter(filter).count()
    }

    withSQLConf(SQLConf.CODEGEN_FALLBACK.key -> "false") {
      val e = intercept[SparkException] {
        df.filter(filter).count()
      }.getMessage
      assert(e.contains("grows beyond 64 KiB"))
    }
  }

  test("SPARK-20897: cached self-join should not fail") {
    // force to plan sort merge join
    withSQLConf(SQLConf.AUTO_BROADCASTJOIN_THRESHOLD.key -> "0") {
      val df = Seq(1 -> "a").toDF("i", "j")
      val df1 = df.as("t1")
      val df2 = df.as("t2")
      assert(df1.join(df2, $"t1.i" === $"t2.i").cache().count() == 1)
    }
  }

  test("order-by ordinal.") {
    checkAnswer(
      testData2.select(lit(7), $"a", $"b").orderBy(lit(1), lit(2), lit(3)),
      Seq(Row(7, 1, 1), Row(7, 1, 2), Row(7, 2, 1), Row(7, 2, 2), Row(7, 3, 1), Row(7, 3, 2)))
  }

  test("SPARK-22271: mean overflows and returns null for some decimal variables") {
    val d = 0.034567890
    val df = Seq(d, d, d, d, d, d, d, d, d, d).toDF("DecimalCol")
    val result = df.select($"DecimalCol" cast DecimalType(38, 33))
      .select(col("DecimalCol")).describe()
    val mean = result.select("DecimalCol").where($"summary" === "mean")
    assert(mean.collect().toSet === Set(Row("0.0345678900000000000000000000000000000")))
  }

  test("SPARK-22520: support code generation for large CaseWhen") {
    val N = 30
    var expr1 = when($"id" === lit(0), 0)
    var expr2 = when($"id" === lit(0), 10)
    (1 to N).foreach { i =>
      expr1 = expr1.when($"id" === lit(i), -i)
      expr2 = expr2.when($"id" === lit(i + 10), i)
    }
    val df = spark.range(1).select(expr1, expr2.otherwise(0))
    checkAnswer(df, Row(0, 10) :: Nil)
    assert(df.queryExecution.executedPlan.isInstanceOf[WholeStageCodegenExec])
  }

  test("SPARK-24165: CaseWhen/If - nullability of nested types") {
    val rows = new java.util.ArrayList[Row]()
    rows.add(Row(true, ("x", 1), Seq("x", "y"), Map(0 -> "x")))
    rows.add(Row(false, (null, 2), Seq(null, "z"), Map(0 -> null)))
    val schema = StructType(Seq(
      StructField("cond", BooleanType, true),
      StructField("s", StructType(Seq(
        StructField("val1", StringType, true),
        StructField("val2", IntegerType, false)
      )), false),
      StructField("a", ArrayType(StringType, true)),
      StructField("m", MapType(IntegerType, StringType, true))
    ))

    val sourceDF = spark.createDataFrame(rows, schema)

    def structWhenDF: DataFrame = sourceDF
      .select(when($"cond",
        struct(lit("a").as("val1"), lit(10).as("val2"))).otherwise($"s") as "res")
      .select($"res".getField("val1"))
    def arrayWhenDF: DataFrame = sourceDF
      .select(when($"cond", array(lit("a"), lit("b"))).otherwise($"a") as "res")
      .select($"res".getItem(0))
    def mapWhenDF: DataFrame = sourceDF
      .select(when($"cond", map(lit(0), lit("a"))).otherwise($"m") as "res")
      .select($"res".getItem(0))

    def structIfDF: DataFrame = sourceDF
      .select(expr("if(cond, struct('a' as val1, 10 as val2), s)") as "res")
      .select($"res".getField("val1"))
    def arrayIfDF: DataFrame = sourceDF
      .select(expr("if(cond, array('a', 'b'), a)") as "res")
      .select($"res".getItem(0))
    def mapIfDF: DataFrame = sourceDF
      .select(expr("if(cond, map(0, 'a'), m)") as "res")
      .select($"res".getItem(0))

    def checkResult(): Unit = {
      checkAnswer(structWhenDF, Seq(Row("a"), Row(null)))
      checkAnswer(arrayWhenDF, Seq(Row("a"), Row(null)))
      checkAnswer(mapWhenDF, Seq(Row("a"), Row(null)))
      checkAnswer(structIfDF, Seq(Row("a"), Row(null)))
      checkAnswer(arrayIfDF, Seq(Row("a"), Row(null)))
      checkAnswer(mapIfDF, Seq(Row("a"), Row(null)))
    }

    // Test with local relation, the Project will be evaluated without codegen
    checkResult()
    // Test with cached relation, the Project will be evaluated with codegen
    sourceDF.cache()
    checkResult()
  }

  test("Uuid expressions should produce same results at retries in the same DataFrame") {
    val df = spark.range(1).select($"id", new Column(Uuid()))
    checkAnswer(df, df.collect())
  }

  test("SPARK-24313: access map with binary keys") {
    val mapWithBinaryKey = map(lit(Array[Byte](1.toByte)), lit(1))
    checkAnswer(spark.range(1).select(mapWithBinaryKey.getItem(Array[Byte](1.toByte))), Row(1))
  }

  test("SPARK-24781: Using a reference from Dataset in Filter/Sort") {
    val df = Seq(("test1", 0), ("test2", 1)).toDF("name", "id")
    val filter1 = df.select(df("name")).filter(df("id") === 0)
    val filter2 = df.select(col("name")).filter(col("id") === 0)
    checkAnswer(filter1, filter2.collect())

    val sort1 = df.select(df("name")).orderBy(df("id"))
    val sort2 = df.select(col("name")).orderBy(col("id"))
    checkAnswer(sort1, sort2.collect())
  }

  test("SPARK-24781: Using a reference not in aggregation in Filter/Sort") {
     withSQLConf(SQLConf.DATAFRAME_RETAIN_GROUP_COLUMNS.key -> "false") {
      val df = Seq(("test1", 0), ("test2", 1)).toDF("name", "id")

      val aggPlusSort1 = df.groupBy(df("name")).agg(count(df("name"))).orderBy(df("name"))
      val aggPlusSort2 = df.groupBy(col("name")).agg(count(col("name"))).orderBy(col("name"))
      checkAnswer(aggPlusSort1, aggPlusSort2.collect())

      val aggPlusFilter1 =
        df.groupBy(df("name")).agg(count(df("name"))).filter(df("name") === "test1")
      val aggPlusFilter2 =
        df.groupBy(col("name")).agg(count(col("name"))).filter(col("name") === "test1")
      checkAnswer(aggPlusFilter1, aggPlusFilter2.collect())
    }
  }

  test("SPARK-25159: json schema inference should only trigger one job") {
    withTempPath { path =>
      // This test is to prove that the `JsonInferSchema` does not use `RDD#toLocalIterator` which
      // triggers one Spark job per RDD partition.
      Seq(1 -> "a", 2 -> "b").toDF("i", "p")
        // The data set has 2 partitions, so Spark will write at least 2 json files.
        // Use a non-splittable compression (gzip), to make sure the json scan RDD has at least 2
        // partitions.
        .write.partitionBy("p").option("compression", "gzip").json(path.getCanonicalPath)

      val numJobs = new AtomicLong(0)
      sparkContext.addSparkListener(new SparkListener {
        override def onJobEnd(jobEnd: SparkListenerJobEnd): Unit = {
          numJobs.incrementAndGet()
        }
      })

      val df = spark.read.json(path.getCanonicalPath)
      assert(df.columns === Array("i", "p"))
      spark.sparkContext.listenerBus.waitUntilEmpty()
      assert(numJobs.get() == 1L)
    }
  }

  test("SPARK-25402 Null handling in BooleanSimplification") {
    val schema = StructType.fromDDL("a boolean, b int")
    val rows = Seq(Row(null, 1))

    val rdd = sparkContext.parallelize(rows)
    val df = spark.createDataFrame(rdd, schema)

    checkAnswer(df.where("(NOT a) OR a"), Seq.empty)
  }

  test("SPARK-25714 Null handling in BooleanSimplification") {
    withSQLConf(SQLConf.OPTIMIZER_EXCLUDED_RULES.key -> ConvertToLocalRelation.ruleName) {
      val df = Seq(("abc", 1), (null, 3)).toDF("col1", "col2")
      checkAnswer(
        df.filter("col1 = 'abc' OR (col1 != 'abc' AND col2 == 3)"),
        Row ("abc", 1))
    }
  }

  test("SPARK-25816 ResolveReferences works with nested extractors") {
    val df = Seq((1, Map(1 -> "a")), (2, Map(2 -> "b"))).toDF("key", "map")
    val swappedDf = df.select($"key".as("map"), $"map".as("key"))

    checkAnswer(swappedDf.filter($"key"($"map") > "a"), Row(2, Map(2 -> "b")))
  }

  test("SPARK-26057: attribute deduplication on already analyzed plans") {
    withTempView("a", "b", "v") {
      val df1 = Seq(("1-1", 6)).toDF("id", "n")
      df1.createOrReplaceTempView("a")
      val df3 = Seq("1-1").toDF("id")
      df3.createOrReplaceTempView("b")
      spark.sql(
        """
          |SELECT a.id, n as m
          |FROM a
          |WHERE EXISTS(
          |  SELECT 1
          |  FROM b
          |  WHERE b.id = a.id)
        """.stripMargin).createOrReplaceTempView("v")
      val res = spark.sql(
        """
          |SELECT a.id, n, m
          |  FROM a
          |  LEFT OUTER JOIN v ON v.id = a.id
        """.stripMargin)
      checkAnswer(res, Row("1-1", 6, 6))
    }
  }

  test("SPARK-27671: Fix analysis exception when casting null in nested field in struct") {
    val df = sql("SELECT * FROM VALUES (('a', (10, null))), (('b', (10, 50))), " +
      "(('c', null)) AS tab(x, y)")
    checkAnswer(df, Row("a", Row(10, null)) :: Row("b", Row(10, 50)) :: Row("c", null) :: Nil)

    val cast = sql("SELECT cast(struct(1, null) AS struct<a:int,b:int>)")
    checkAnswer(cast, Row(Row(1, null)) :: Nil)
  }

  test("SPARK-27439: Explain result should match collected result after view change") {
    withTempView("test", "test2", "tmp") {
      spark.range(10).createOrReplaceTempView("test")
      spark.range(5).createOrReplaceTempView("test2")
      spark.sql("select * from test").createOrReplaceTempView("tmp")
      val df = spark.sql("select * from tmp")
      spark.sql("select * from test2").createOrReplaceTempView("tmp")

      val captured = new ByteArrayOutputStream()
      Console.withOut(captured) {
        df.explain(extended = true)
      }
      checkAnswer(df, spark.range(10).toDF)
      val output = captured.toString
      assert(output.contains(
        """== Parsed Logical Plan ==
          |'Project [*]
          |+- 'UnresolvedRelation [tmp]""".stripMargin))
      assert(output.contains(
        """== Physical Plan ==
          |*(1) Range (0, 10, step=1, splits=2)""".stripMargin))
    }
  }

  test("SPARK-29442 Set `default` mode should override the existing mode") {
    val df = Seq(Tuple1(1)).toDF()
    val writer = df.write.mode("overwrite").mode("default")
    val modeField = classOf[DataFrameWriter[Tuple1[Int]]].getDeclaredField("mode")
    modeField.setAccessible(true)
    assert(SaveMode.ErrorIfExists === modeField.get(writer).asInstanceOf[SaveMode])
  }

  test("sample should not duplicated the input data") {
    val df1 = spark.range(10).select($"id" as "id1", $"id" % 5 as "key1")
    val df2 = spark.range(10).select($"id" as "id2", $"id" % 5 as "key2")
    val sampled = df1.join(df2, $"key1" === $"key2")
      .sample(0.5, 42)
      .select("id1", "id2")
    val idTuples = sampled.collect().map(row => row.getLong(0) -> row.getLong(1))
    assert(idTuples.length == idTuples.toSet.size)
  }

  test("groupBy.as") {
    val df1 = Seq((1, 2, 3), (2, 3, 4)).toDF("a", "b", "c")
      .repartition($"a", $"b").sortWithinPartitions("a", "b")
    val df2 = Seq((1, 2, 4), (2, 3, 5)).toDF("a", "b", "c")
      .repartition($"a", $"b").sortWithinPartitions("a", "b")

    implicit val valueEncoder = RowEncoder(df1.schema)

    val df3 = df1.groupBy("a", "b").as[GroupByKey, Row]
      .cogroup(df2.groupBy("a", "b").as[GroupByKey, Row]) { case (_, data1, data2) =>
        data1.zip(data2).map { p =>
          p._1.getInt(2) + p._2.getInt(2)
        }
      }.toDF

    checkAnswer(df3.sort("value"), Row(7) :: Row(9) :: Nil)

    // Assert that no extra shuffle introduced by cogroup.
    val exchanges = collect(df3.queryExecution.executedPlan) {
      case h: ShuffleExchangeExec => h
    }
    assert(exchanges.size == 2)
  }

  test("groupBy.as: custom grouping expressions") {
    val df1 = Seq((1, 2, 3), (2, 3, 4)).toDF("a1", "b", "c")
      .repartition($"a1", $"b").sortWithinPartitions("a1", "b")
    val df2 = Seq((1, 2, 4), (2, 3, 5)).toDF("a1", "b", "c")
      .repartition($"a1", $"b").sortWithinPartitions("a1", "b")

    implicit val valueEncoder = RowEncoder(df1.schema)

    val groupedDataset1 = df1.groupBy(($"a1" + 1).as("a"), $"b").as[GroupByKey, Row]
    val groupedDataset2 = df2.groupBy(($"a1" + 1).as("a"), $"b").as[GroupByKey, Row]

    val df3 = groupedDataset1
      .cogroup(groupedDataset2) { case (_, data1, data2) =>
        data1.zip(data2).map { p =>
          p._1.getInt(2) + p._2.getInt(2)
        }
      }.toDF

    checkAnswer(df3.sort("value"), Row(7) :: Row(9) :: Nil)
  }

  test("groupBy.as: throw AnalysisException for unresolved grouping expr") {
    val df = Seq((1, 2, 3), (2, 3, 4)).toDF("a", "b", "c")

    implicit val valueEncoder = RowEncoder(df.schema)

    checkError(
      exception = intercept[AnalysisException] {
        df.groupBy($"d", $"b").as[GroupByKey, Row]
      },
      errorClass = "UNRESOLVED_COLUMN.WITH_SUGGESTION",
      parameters = Map("objectName" -> "`d`", "proposal" -> "`a`, `b`, `c`"))
  }

  test("SPARK-40601: flatMapCoGroupsInPandas should fail with different number of keys") {
    val df1 = Seq((1, 2, "A1"), (2, 1, "A2")).toDF("key1", "key2", "value")
    val df2 = df1.filter($"value" === "A2")

    val flatMapCoGroupsInPandasUDF = PythonUDF("flagMapCoGroupsInPandasUDF", null,
      StructType(Seq(StructField("x", LongType), StructField("y", LongType))),
      Seq.empty,
      PythonEvalType.SQL_COGROUPED_MAP_PANDAS_UDF,
      true)

    // the number of keys must match
    val exception1 = intercept[IllegalArgumentException] {
      df1.groupBy($"key1", $"key2").flatMapCoGroupsInPandas(
        df2.groupBy($"key2"), flatMapCoGroupsInPandasUDF)
    }
    assert(exception1.getMessage.contains("Cogroup keys must have same size: 2 != 1"))
    val exception2 = intercept[IllegalArgumentException] {
      df1.groupBy($"key1").flatMapCoGroupsInPandas(
        df2.groupBy($"key1", $"key2"), flatMapCoGroupsInPandasUDF)
    }
    assert(exception2.getMessage.contains("Cogroup keys must have same size: 1 != 2"))

    // but different keys are allowed
    val actual = df1.groupBy($"key1").flatMapCoGroupsInPandas(
      df2.groupBy($"key2"), flatMapCoGroupsInPandasUDF)
    // can't evaluate the DataFrame as there is no PythonFunction given
    assert(actual != null)
  }

  test("emptyDataFrame should be foldable") {
    val emptyDf = spark.emptyDataFrame.withColumn("id", lit(1L))
    val joined = spark.range(10).join(emptyDf, "id")
    joined.queryExecution.optimizedPlan match {
      case LocalRelation(Seq(id), Nil, _) =>
        assert(id.name == "id")
      case _ =>
        fail("emptyDataFrame should be foldable")
    }
  }

  test("SPARK-30811: CTE should not cause stack overflow when " +
    "it refers to non-existent table with same name") {
    val e = intercept[AnalysisException] {
      sql("WITH t AS (SELECT 1 FROM nonexist.t) SELECT * FROM t")
    }
    checkErrorTableNotFound(e, "`nonexist`.`t`",
      ExpectedContext("nonexist.t", 25, 34))
  }

  test("SPARK-32680: Don't analyze CTAS with unresolved query") {
    val v2Source = classOf[FakeV2Provider].getName
    val e = intercept[AnalysisException] {
      sql(s"CREATE TABLE t USING $v2Source AS SELECT * from nonexist")
    }
    checkErrorTableNotFound(e, "`nonexist`",
      ExpectedContext("nonexist", s"CREATE TABLE t USING $v2Source AS SELECT * from ".length,
        s"CREATE TABLE t USING $v2Source AS SELECT * from nonexist".length - 1))
  }

  test("CalendarInterval reflection support") {
    val df = Seq((1, new CalendarInterval(1, 2, 3))).toDF("a", "b")
    checkAnswer(df.selectExpr("b"), Row(new CalendarInterval(1, 2, 3)))
  }

  test("SPARK-31552: array encoder with different types") {
    // primitives
    val booleans = Array(true, false)
    checkAnswer(Seq(booleans).toDF(), Row(booleans))

    val bytes = Array(1.toByte, 2.toByte)
    checkAnswer(Seq(bytes).toDF(), Row(bytes))
    val shorts = Array(1.toShort, 2.toShort)
    checkAnswer(Seq(shorts).toDF(), Row(shorts))
    val ints = Array(1, 2)
    checkAnswer(Seq(ints).toDF(), Row(ints))
    val longs = Array(1L, 2L)
    checkAnswer(Seq(longs).toDF(), Row(longs))

    val floats = Array(1.0F, 2.0F)
    checkAnswer(Seq(floats).toDF(), Row(floats))
    val doubles = Array(1.0D, 2.0D)
    checkAnswer(Seq(doubles).toDF(), Row(doubles))

    val strings = Array("2020-04-24", "2020-04-25")
    checkAnswer(Seq(strings).toDF(), Row(strings))

    // tuples
    val decOne = Decimal(1, 38, 18)
    val decTwo = Decimal(2, 38, 18)
    val tuple1 = (1, 2.2, "3.33", decOne, Date.valueOf("2012-11-22"))
    val tuple2 = (2, 3.3, "4.44", decTwo, Date.valueOf("2022-11-22"))
    checkAnswer(Seq(Array(tuple1, tuple2)).toDF(), Seq(Seq(tuple1, tuple2)).toDF())

    // case classes
    val gbks = Array(GroupByKey(1, 2), GroupByKey(4, 5))
    checkAnswer(Seq(gbks).toDF(), Row(Array(Row(1, 2), Row(4, 5))))

    // We can move this implicit def to [[SQLImplicits]] when we eventually make fully
    // support for array encoder like Seq and Set
    // For now cases below, decimal/datetime/interval/binary/nested types, etc,
    // are not supported by array
    implicit def newArrayEncoder[T <: Array[_] : TypeTag]: Encoder[T] = ExpressionEncoder()

    // decimals
    val decSpark = Array(decOne, decTwo)
    val decScala = decSpark.map(_.toBigDecimal)
    val decJava = decSpark.map(_.toJavaBigDecimal)
    checkAnswer(Seq(decSpark).toDF(), Row(decJava))
    checkAnswer(Seq(decScala).toDF(), Row(decJava))
    checkAnswer(Seq(decJava).toDF(), Row(decJava))

    // datetimes and intervals
    val dates = strings.map(Date.valueOf)
    checkAnswer(Seq(dates).toDF(), Row(dates))
    val localDates = dates.map(d => DateTimeUtils.daysToLocalDate(DateTimeUtils.fromJavaDate(d)))
    checkAnswer(Seq(localDates).toDF(), Row(dates))

    val timestamps =
      Array(Timestamp.valueOf("2020-04-24 12:34:56"), Timestamp.valueOf("2020-04-24 11:22:33"))
    checkAnswer(Seq(timestamps).toDF(), Row(timestamps))
    val instants =
      timestamps.map(t => DateTimeUtils.microsToInstant(DateTimeUtils.fromJavaTimestamp(t)))
    checkAnswer(Seq(instants).toDF(), Row(timestamps))

    val intervals = Array(new CalendarInterval(1, 2, 3), new CalendarInterval(4, 5, 6))
    checkAnswer(Seq(intervals).toDF(), Row(intervals))

    // binary
    val bins = Array(Array(1.toByte), Array(2.toByte), Array(3.toByte), Array(4.toByte))
    checkAnswer(Seq(bins).toDF(), Row(bins))

    // nested
    val nestedIntArray = Array(Array(1), Array(2))
    checkAnswer(Seq(nestedIntArray).toDF(), Row(nestedIntArray.map(wrapIntArray)))
    val nestedDecArray = Array(decSpark)
    checkAnswer(Seq(nestedDecArray).toDF(), Row(Array(wrapRefArray(decJava))))
  }

  test("SPARK-31750: eliminate UpCast if child's dataType is DecimalType") {
    withTempPath { f =>
      sql("select cast(1 as decimal(38, 0)) as d")
        .write.mode("overwrite")
        .parquet(f.getAbsolutePath)

      val df = spark.read.parquet(f.getAbsolutePath).as[BigDecimal]
      assert(df.schema === new StructType().add(StructField("d", DecimalType(38, 0))))
    }
  }

  test("SPARK-32640: ln(NaN) should return NaN") {
    val df = Seq(Double.NaN).toDF("d")
    checkAnswer(df.selectExpr("ln(d)"), Row(Double.NaN))
  }

  test("SPARK-32761: aggregating multiple distinct CONSTANT columns") {
     checkAnswer(sql("select count(distinct 2), count(distinct 2,3)"), Row(1, 1))
  }

  test("SPARK-32764: -0.0 and 0.0 should be equal") {
    val df = Seq(0.0 -> -0.0).toDF("pos", "neg")
    checkAnswer(df.select($"pos" > $"neg"), Row(false))
  }

  test("SPARK-32635: Replace references with foldables coming only from the node's children") {
    val a = Seq("1").toDF("col1").withColumn("col2", lit("1"))
    val b = Seq("2").toDF("col1").withColumn("col2", lit("2"))
    val aub = a.union(b)
    val c = aub.filter($"col1" === "2").cache()
    val d = Seq("2").toDF("col4")
    val r = d.join(aub, $"col2" === $"col4").select("col4")
    val l = c.select("col2")
    val df = l.join(r, $"col2" === $"col4", "LeftOuter")
    checkAnswer(df, Row("2", "2"))
  }

  test("SPARK-33939: Make Column.named use UnresolvedAlias to assign name") {
    val df = spark.range(1).selectExpr("id as id1", "id as id2")
    val df1 = df.selectExpr("cast(struct(id1, id2).id1 as int)")
    assert(df1.schema.head.name == "CAST(struct(id1, id2).id1 AS INT)")

    val df2 = df.selectExpr("cast(array(struct(id1, id2))[0].id1 as int)")
    assert(df2.schema.head.name == "CAST(array(struct(id1, id2))[0].id1 AS INT)")

    val df3 = df.select(hex(expr("struct(id1, id2).id1")))
    assert(df3.schema.head.name == "hex(struct(id1, id2).id1)")

    // this test is to make sure we don't have a regression.
    val df4 = df.selectExpr("id1 == null")
    assert(df4.schema.head.name == "(id1 = NULL)")
  }

  test("SPARK-33989: Strip auto-generated cast when using Cast.sql") {
    Seq("SELECT id == null FROM VALUES(1) AS t(id)",
      "SELECT floor(1)",
      "SELECT split(struct(c1, c2).c1, ',') FROM VALUES(1, 2) AS t(c1, c2)").foreach { sqlStr =>
      assert(!sql(sqlStr).schema.fieldNames.head.toLowerCase(Locale.getDefault).contains("cast"))
    }

    Seq("SELECT id == CAST(null AS int) FROM VALUES(1) AS t(id)",
      "SELECT floor(CAST(1 AS double))",
      "SELECT split(CAST(struct(c1, c2).c1 AS string), ',') FROM VALUES(1, 2) AS t(c1, c2)"
    ).foreach { sqlStr =>
      assert(sql(sqlStr).schema.fieldNames.head.toLowerCase(Locale.getDefault).contains("cast"))
    }
  }

  test("SPARK-34318: colRegex should work with column names & qualifiers which contain newlines") {
    val df = Seq(1, 2, 3).toDF("test\n_column").as("test\n_table")
    val col1 = df.colRegex("`tes.*\n.*mn`")
    checkAnswer(df.select(col1), Row(1) :: Row(2) :: Row(3) :: Nil)

    val col2 = df.colRegex("test\n_table.`tes.*\n.*mn`")
    checkAnswer(df.select(col2), Row(1) :: Row(2) :: Row(3) :: Nil)
  }

  test("SPARK-34763: col(), $\"<name>\", df(\"name\") should handle quoted column name properly") {
    val df1 = spark.sql("SELECT 'col1' AS `a``b.c`")
    checkAnswer(df1.selectExpr("`a``b.c`"), Row("col1"))
    checkAnswer(df1.select(df1("`a``b.c`")), Row("col1"))
    checkAnswer(df1.select(col("`a``b.c`")), Row("col1"))
    checkAnswer(df1.select($"`a``b.c`"), Row("col1"))

    val df2 = df1.as("d.e`f")
    checkAnswer(df2.selectExpr("`a``b.c`"), Row("col1"))
    checkAnswer(df2.select(df2("`a``b.c`")), Row("col1"))
    checkAnswer(df2.select(col("`a``b.c`")), Row("col1"))
    checkAnswer(df2.select($"`a``b.c`"), Row("col1"))

    checkAnswer(df2.selectExpr("`d.e``f`.`a``b.c`"), Row("col1"))
    checkAnswer(df2.select(df2("`d.e``f`.`a``b.c`")), Row("col1"))
    checkAnswer(df2.select(col("`d.e``f`.`a``b.c`")), Row("col1"))
    checkAnswer(df2.select($"`d.e``f`.`a``b.c`"), Row("col1"))

    val df3 = df1.as("*-#&% ?")
    checkAnswer(df3.selectExpr("`*-#&% ?`.`a``b.c`"), Row("col1"))
    checkAnswer(df3.select(df3("*-#&% ?.`a``b.c`")), Row("col1"))
    checkAnswer(df3.select(col("*-#&% ?.`a``b.c`")), Row("col1"))
    checkAnswer(df3.select($"*-#&% ?.`a``b.c`"), Row("col1"))
  }

  test("SPARK-34776: Nested column pruning should not prune Window produced attributes") {
    val df = Seq(
      ("t1", "123", "bob"),
      ("t1", "456", "bob"),
      ("t2", "123", "sam")
    ).toDF("type", "value", "name")

    val test = df.select(
      $"*",
      struct(count($"*").over(Window.partitionBy($"type", $"value", $"name"))
        .as("count"), $"name").as("name_count")
    ).select(
      $"*",
      max($"name_count").over(Window.partitionBy($"type", $"value")).as("best_name")
    )
    checkAnswer(test.select($"best_name.name"), Row("bob") :: Row("bob") :: Row("sam") :: Nil)
  }

  test("SPARK-34829: Multiple applications of typed ScalaUDFs in higher order functions work") {
    val reverse = udf((s: String) => s.reverse)
    val reverse2 = udf((b: Bar2) => Bar2(b.s.reverse))

    val df = Seq(Array("abc", "def")).toDF("array")
    val test = df.select(transform(col("array"), s => reverse(s)))
    checkAnswer(test, Row(Array("cba", "fed")) :: Nil)

    val df2 = Seq(Array(Bar2("abc"), Bar2("def"))).toDF("array")
    val test2 = df2.select(transform(col("array"), b => reverse2(b)))
    checkAnswer(test2, Row(Array(Row("cba"), Row("fed"))) :: Nil)

    val df3 = Seq(Map("abc" -> 1, "def" -> 2)).toDF("map")
    val test3 = df3.select(transform_keys(col("map"), (s, _) => reverse(s)))
    checkAnswer(test3, Row(Map("cba" -> 1, "fed" -> 2)) :: Nil)

    val df4 = Seq(Map(Bar2("abc") -> 1, Bar2("def") -> 2)).toDF("map")
    val test4 = df4.select(transform_keys(col("map"), (b, _) => reverse2(b)))
    checkAnswer(test4, Row(Map(Row("cba") -> 1, Row("fed") -> 2)) :: Nil)

    val df5 = Seq(Map(1 -> "abc", 2 -> "def")).toDF("map")
    val test5 = df5.select(transform_values(col("map"), (_, s) => reverse(s)))
    checkAnswer(test5, Row(Map(1 -> "cba", 2 -> "fed")) :: Nil)

    val df6 = Seq(Map(1 -> Bar2("abc"), 2 -> Bar2("def"))).toDF("map")
    val test6 = df6.select(transform_values(col("map"), (_, b) => reverse2(b)))
    checkAnswer(test6, Row(Map(1 -> Row("cba"), 2 -> Row("fed"))) :: Nil)

    val reverseThenConcat = udf((s1: String, s2: String) => s1.reverse ++ s2.reverse)
    val reverseThenConcat2 = udf((b1: Bar2, b2: Bar2) => Bar2(b1.s.reverse ++ b2.s.reverse))

    val df7 = Seq((Map(1 -> "abc", 2 -> "def"), Map(1 -> "ghi", 2 -> "jkl"))).toDF("map1", "map2")
    val test7 =
      df7.select(map_zip_with(col("map1"), col("map2"), (_, s1, s2) => reverseThenConcat(s1, s2)))
    checkAnswer(test7, Row(Map(1 -> "cbaihg", 2 -> "fedlkj")) :: Nil)

    val df8 = Seq((Map(1 -> Bar2("abc"), 2 -> Bar2("def")),
      Map(1 -> Bar2("ghi"), 2 -> Bar2("jkl")))).toDF("map1", "map2")
    val test8 =
      df8.select(map_zip_with(col("map1"), col("map2"), (_, b1, b2) => reverseThenConcat2(b1, b2)))
    checkAnswer(test8, Row(Map(1 -> Row("cbaihg"), 2 -> Row("fedlkj"))) :: Nil)

    val df9 = Seq((Array("abc", "def"), Array("ghi", "jkl"))).toDF("array1", "array2")
    val test9 =
      df9.select(zip_with(col("array1"), col("array2"), (s1, s2) => reverseThenConcat(s1, s2)))
    checkAnswer(test9, Row(Array("cbaihg", "fedlkj")) :: Nil)

    val df10 = Seq((Array(Bar2("abc"), Bar2("def")), Array(Bar2("ghi"), Bar2("jkl"))))
      .toDF("array1", "array2")
    val test10 =
      df10.select(zip_with(col("array1"), col("array2"), (b1, b2) => reverseThenConcat2(b1, b2)))
    checkAnswer(test10, Row(Array(Row("cbaihg"), Row("fedlkj"))) :: Nil)
  }

  test("SPARK-39293: The accumulator of ArrayAggregate to handle complex types properly") {
    val reverse = udf((s: String) => s.reverse)

    val df = Seq(Array("abc", "def")).toDF("array")
    val testArray = df.select(
      aggregate(
        col("array"),
        array().cast("array<string>"),
        (acc, s) => concat(acc, array(reverse(s)))))
    checkAnswer(testArray, Row(Array("cba", "fed")) :: Nil)

    val testMap = df.select(
      aggregate(
        col("array"),
        map().cast("map<string, string>"),
        (acc, s) => map_concat(acc, map(s, reverse(s)))))
    checkAnswer(testMap, Row(Map("abc" -> "cba", "def" -> "fed")) :: Nil)
  }

  test("SPARK-34882: Aggregate with multiple distinct null sensitive aggregators") {
    withUserDefinedFunction(("countNulls", true)) {
      spark.udf.register("countNulls", udaf(new Aggregator[JLong, JLong, JLong] {
        def zero: JLong = 0L
        def reduce(b: JLong, a: JLong): JLong = if (a == null) {
          b + 1
        } else {
          b
        }
        def merge(b1: JLong, b2: JLong): JLong = b1 + b2
        def finish(r: JLong): JLong = r
        def bufferEncoder: Encoder[JLong] = Encoders.LONG
        def outputEncoder: Encoder[JLong] = Encoders.LONG
      }))

      val result = testData.selectExpr(
        "countNulls(key)",
        "countNulls(DISTINCT key)",
        "countNulls(key) FILTER (WHERE key > 50)",
        "countNulls(DISTINCT key) FILTER (WHERE key > 50)",
        "count(DISTINCT key)")

      checkAnswer(result, Row(0, 0, 0, 0, 100))
    }
  }

  test("SPARK-35410: SubExpr elimination should not include redundant child exprs " +
    "for conditional expressions") {
    val accum = sparkContext.longAccumulator("call")
    val simpleUDF = udf((s: String) => {
      accum.add(1)
      s
    })
    val df1 = spark.range(5).select(when(functions.length(simpleUDF($"id")) > 0,
      functions.length(simpleUDF($"id"))).otherwise(
        functions.length(simpleUDF($"id")) + 1))
    df1.collect()
    assert(accum.value == 5)

    val nondeterministicUDF = simpleUDF.asNondeterministic()
    val df2 = spark.range(5).select(when(functions.length(nondeterministicUDF($"id")) > 0,
      functions.length(nondeterministicUDF($"id"))).otherwise(
        functions.length(nondeterministicUDF($"id")) + 1))
    df2.collect()
    assert(accum.value == 15)
  }

  test("SPARK-35560: Remove redundant subexpression evaluation in nested subexpressions") {
    Seq(1, Int.MaxValue).foreach { splitThreshold =>
      withSQLConf(SQLConf.CODEGEN_METHOD_SPLIT_THRESHOLD.key -> splitThreshold.toString) {
        val accum = sparkContext.longAccumulator("call")
        val simpleUDF = udf((s: String) => {
          accum.add(1)
          s
        })

        // Common exprs:
        //  1. simpleUDF($"id")
        //  2. functions.length(simpleUDF($"id"))
        // We should only evaluate `simpleUDF($"id")` once, i.e.
        // subExpr1 = simpleUDF($"id");
        // subExpr2 = functions.length(subExpr1);
        val df = spark.range(5).select(
          when(functions.length(simpleUDF($"id")) === 1, lower(simpleUDF($"id")))
            .when(functions.length(simpleUDF($"id")) === 0, upper(simpleUDF($"id")))
            .otherwise(simpleUDF($"id")).as("output"))
        df.collect()
        assert(accum.value == 5)
      }
    }
  }

  test("isLocal should consider CommandResult and LocalRelation") {
    val df1 = sql("SHOW TABLES")
    assert(df1.isLocal)
    val df2 = (1 to 10).toDF()
    assert(df2.isLocal)
  }

  test("SPARK-35886: PromotePrecision should be subexpr replaced") {
    withTable("tbl") {
      sql(
        """
          |CREATE TABLE tbl (
          |  c1 DECIMAL(18,6),
          |  c2 DECIMAL(18,6),
          |  c3 DECIMAL(18,6))
          |USING parquet;
          |""".stripMargin)
      sql("INSERT INTO tbl SELECT 1, 1, 1")
      checkAnswer(sql("SELECT sum(c1 * c3) + sum(c2 * c3) FROM tbl"), Row(2.00000000000) :: Nil)
    }
  }

  test("SPARK-36338: DataFrame.withSequenceColumn should append unique sequence IDs") {
    val ids = spark.range(10).repartition(5)
      .withSequenceColumn("default_index").collect().map(_.getLong(0))
    assert(ids.toSet === Range(0, 10).toSet)
  }

  test("SPARK-35320: Reading JSON with key type different to String in a map should fail") {
    Seq(
      (MapType(IntegerType, StringType), """{"1": "test"}"""),
      (StructType(Seq(StructField("test", MapType(IntegerType, StringType)))),
        """"test": {"1": "test"}"""),
      (ArrayType(MapType(IntegerType, StringType)), """[{"1": "test"}]"""),
      (MapType(StringType, MapType(IntegerType, StringType)), """{"key": {"1" : "test"}}""")
    ).foreach { case (schema, jsonData) =>
      withTempDir { dir =>
        val colName = "col"
        val msg = "can only contain STRING as a key type for a MAP"

        val thrown1 = intercept[AnalysisException](
          spark.read.schema(StructType(Seq(StructField(colName, schema))))
            .json(Seq(jsonData).toDS()).collect())
        assert(thrown1.getMessage.contains(msg))

        val jsonDir = new File(dir, "json").getCanonicalPath
        Seq(jsonData).toDF(colName).write.json(jsonDir)
        val thrown2 = intercept[AnalysisException](
          spark.read.schema(StructType(Seq(StructField(colName, schema))))
            .json(jsonDir).collect())
        assert(thrown2.getMessage.contains(msg))
      }
    }
  }

  test("SPARK-37855: IllegalStateException when transforming an array inside a nested struct") {
    def makeInput(): DataFrame = {
      val innerElement1 = Row(3, 3.12)
      val innerElement2 = Row(4, 2.1)
      val innerElement3 = Row(1, 985.2)
      val innerElement4 = Row(10, 757548.0)
      val innerElement5 = Row(1223, 0.665)

      val outerElement1 = Row(1, Row(List(innerElement1, innerElement2)))
      val outerElement2 = Row(2, Row(List(innerElement3)))
      val outerElement3 = Row(3, Row(List(innerElement4, innerElement5)))

      val data = Seq(
        Row("row1", List(outerElement1)),
        Row("row2", List(outerElement2, outerElement3))
      )

      val schema = new StructType()
        .add("name", StringType)
        .add("outer_array", ArrayType(new StructType()
          .add("id", IntegerType)
          .add("inner_array_struct", new StructType()
            .add("inner_array", ArrayType(new StructType()
              .add("id", IntegerType)
              .add("value", DoubleType)
            ))
          )
        ))

      spark.createDataFrame(spark.sparkContext.parallelize(data), schema)
    }

    val df = makeInput().limit(2)

    val res = df.withColumn("extracted", transform(
      col("outer_array"),
      c1 => {
        struct(
          c1.getField("id").alias("outer_id"),
          transform(
            c1.getField("inner_array_struct").getField("inner_array"),
            c2 => {
              struct(
                c2.getField("value").alias("inner_value")
              )
            }
          )
        )
      }
    ))

    assert(res.collect.length == 2)
  }

  test("SPARK-38285: Fix ClassCastException: GenericArrayData cannot be cast to InternalRow") {
    withTempView("v1") {
      val sqlText =
        """
          |CREATE OR REPLACE TEMP VIEW v1 AS
          |SELECT * FROM VALUES
          |(array(
          |  named_struct('s', 'string1', 'b', array(named_struct('e', 'string2'))),
          |  named_struct('s', 'string4', 'b', array(named_struct('e', 'string5')))
          |  )
          |)
          |v1(o);
          |""".stripMargin
      sql(sqlText)

      val df = sql("SELECT eo.b.e FROM (SELECT explode(o) AS eo FROM v1)")
      checkAnswer(df, Row(Seq("string2")) :: Row(Seq("string5")) :: Nil)
    }
  }

  test("SPARK-37865: Do not deduplicate union output columns") {
    val df1 = Seq((1, 1), (1, 2)).toDF("a", "b")
    val df2 = Seq((2, 2), (2, 3)).toDF("c", "d")

    def sqlQuery(cols1: Seq[String], cols2: Seq[String], distinct: Boolean): String = {
      val union = if (distinct) {
        "UNION"
      } else {
        "UNION ALL"
      }
      s"""
         |SELECT ${cols1.mkString(",")} FROM VALUES (1, 1), (1, 2) AS t1(a, b)
         |$union SELECT ${cols2.mkString(",")} FROM VALUES (2, 2), (2, 3) AS t2(c, d)
         |""".stripMargin
    }

    Seq(
      (Seq("a", "a"), Seq("c", "d"), Seq(Row(1, 1), Row(1, 1), Row(2, 2), Row(2, 3))),
      (Seq("a", "b"), Seq("c", "d"), Seq(Row(1, 1), Row(1, 2), Row(2, 2), Row(2, 3))),
      (Seq("a", "b"), Seq("c", "c"), Seq(Row(1, 1), Row(1, 2), Row(2, 2), Row(2, 2)))
    ).foreach { case (cols1, cols2, rows) =>
      // UNION ALL (non-distinct)
      val df3 = df1.selectExpr(cols1: _*).union(df2.selectExpr(cols2: _*))
      checkAnswer(df3, rows)

      val t3 = sqlQuery(cols1, cols2, false)
      checkAnswer(sql(t3), rows)

      // Avoid breaking change
      var correctAnswer = rows.map(r => Row(r(0)))
      checkAnswer(df3.select(df1.col("a")), correctAnswer)
      checkAnswer(sql(s"select a from ($t3) t3"), correctAnswer)

      // This has always been broken
      intercept[AnalysisException] {
        df3.select(df2.col("d")).collect()
      }
      intercept[AnalysisException] {
        sql(s"select d from ($t3) t3")
      }

      // UNION (distinct)
      val df4 = df3.distinct
      checkAnswer(df4, rows.distinct)

      val t4 = sqlQuery(cols1, cols2, true)
      checkAnswer(sql(t4), rows.distinct)

      // Avoid breaking change
      correctAnswer = rows.distinct.map(r => Row(r(0)))
      checkAnswer(df4.select(df1.col("a")), correctAnswer)
      checkAnswer(sql(s"select a from ($t4) t4"), correctAnswer)

      // This has always been broken
      intercept[AnalysisException] {
        df4.select(df2.col("d")).collect()
      }
      intercept[AnalysisException] {
        sql(s"select d from ($t4) t4")
      }
    }
  }

  test("SPARK-39612: exceptAll with following count should work") {
    val d1 = Seq("a").toDF
    assert(d1.exceptAll(d1).count() === 0)
  }

  test("SPARK-39887: RemoveRedundantAliases should keep attributes of a Union's first child") {
    val df = sql(
      """
        |SELECT a, b AS a FROM (
        |  SELECT a, a AS b FROM (SELECT a FROM VALUES (1) AS t(a))
        |  UNION ALL
        |  SELECT a, b FROM (SELECT a, b FROM VALUES (1, 2) AS t(a, b))
        |)
        |""".stripMargin)
    val stringCols = df.logicalPlan.output.map(Column(_).cast(StringType))
    val castedDf = df.select(stringCols: _*)
    checkAnswer(castedDf, Row("1", "1") :: Row("1", "2") :: Nil)
  }

  test("SPARK-39887: RemoveRedundantAliases should keep attributes of a Union's first child 2") {
    val df = sql(
      """
        |SELECT
        |  to_date(a) a,
        |  to_date(b) b
        |FROM
        |  (
        |    SELECT
        |      a,
        |      a AS b
        |    FROM
        |      (
        |        SELECT
        |          to_date(a) a
        |        FROM
        |        VALUES
        |          ('2020-02-01') AS t1(a)
        |        GROUP BY
        |          to_date(a)
        |      ) t3
        |    UNION ALL
        |    SELECT
        |      a,
        |      b
        |    FROM
        |      (
        |        SELECT
        |          to_date(a) a,
        |          to_date(b) b
        |        FROM
        |        VALUES
        |          ('2020-01-01', '2020-01-02') AS t1(a, b)
        |        GROUP BY
        |          to_date(a),
        |          to_date(b)
        |      ) t4
        |  ) t5
        |GROUP BY
        |  to_date(a),
        |  to_date(b);
        |""".stripMargin)
    checkAnswer(df,
      Row(java.sql.Date.valueOf("2020-02-01"), java.sql.Date.valueOf("2020-02-01")) ::
        Row(java.sql.Date.valueOf("2020-01-01"), java.sql.Date.valueOf("2020-01-02")) :: Nil)
  }

  test("SPARK-39915: Dataset.repartition(N) may not create N partitions") {
    withSQLConf(SQLConf.ADAPTIVE_EXECUTION_ENABLED.key -> "false") {
      val df = spark.sql("select * from values(1) where 1 < rand()").repartition(2)
      assert(df.queryExecution.executedPlan.execute().getNumPartitions == 2)
    }
  }

  test("SPARK-41048: Improve output partitioning and ordering with AQE cache") {
    withSQLConf(
      SQLConf.CAN_CHANGE_CACHED_PLAN_OUTPUT_PARTITIONING.key -> "true",
      SQLConf.AUTO_BROADCASTJOIN_THRESHOLD.key -> "-1") {
      val df1 = spark.range(10).selectExpr("cast(id as string) c1")
      val df2 = spark.range(10).selectExpr("cast(id as string) c2")
      val cached = df1.join(df2, $"c1" === $"c2").cache()
      cached.count()
      val executedPlan = cached.groupBy("c1").agg(max($"c2")).queryExecution.executedPlan
      // before is 2 sort and 1 shuffle
      assert(collect(executedPlan) {
        case s: ShuffleExchangeLike => s
      }.isEmpty)
      assert(collect(executedPlan) {
        case s: SortExec => s
      }.isEmpty)
    }
  }

<<<<<<< HEAD
  test("SPARK-40199 Projecting NULLS from non-nullable UDFs should throw helpful errors") {
    Seq(
      ("Scala UDF with string return", "bad_udf", udf[String, Int](_ => null)),
      ("Scala UDF with int return", "bad_udf", udf[java.lang.Integer, Int](_ => null)),
      ("Java UDF with string return", "bad_udf", udf(new UDF1[Int, String] {
        override def call(t1: Int): String = null
      }, StringType)),
      ("UDAF with simple buffer type", "bad_udf",
          udaf(new Aggregator[Int, Long, String] {
            override def zero: Long = 0
            override def reduce(b: Long, a: Int): Long = b + a
            override def merge(b1: Long, b2: Long): Long = b1 + b2
            override def finish(reduction: Long): String = null
            override def bufferEncoder: Encoder[Long] = Encoders.scalaLong
            override def outputEncoder: Encoder[String] = Encoders.STRING
          })),
      ("UDAF with complex buffer type", "bad_udf",
          udaf(new Aggregator[Int, GroupByKey, String] {
            override def zero: GroupByKey = GroupByKey(0, 0)
            override def reduce(b: GroupByKey, a: Int): GroupByKey = GroupByKey(0, 0)
            override def merge(b1: GroupByKey, b2: GroupByKey): GroupByKey = GroupByKey(0, 0)
            override def finish(reduction: GroupByKey): String = null
            override def bufferEncoder: Encoder[GroupByKey] = Encoders.product[GroupByKey]
            override def outputEncoder: Encoder[String] = Encoders.STRING
          }))
    ).foreach { case (desc, expectedName, udf) =>
      withClue(desc) {
        val udfNN = udf.asNonNullable()
        spark.udf.register("bad_udf", udfNN)
        val e1 = intercept[SparkException](Seq(1).toDF("c1").select(expr("bad_udf(c1)")).collect())
        assert(e1.getMessage.matches(s"(?s).+$expectedName\\((c1#\\d+|value)\\) cannot be null.+"))
        // try also with the UDF being unnamed
        val e2 = intercept[SparkException](Seq(1).toDF("c1").select(udfNN($"c1")).collect())
        assert(e2.getMessage.matches(
          """(?s).+(UDF|\$anon\$\d+)\((c1#\d+|value)\) cannot be null.+"""))
      }
    }
  }
  }
=======
  test("SPARK-41049: stateful expression should be copied correctly") {
    val df = spark.sparkContext.parallelize(1 to 5).toDF("x")
    val v1 = (rand() * 10000).cast(IntegerType)
    val v2 = to_csv(struct(v1.as("a"))) // to_csv is CodegenFallback
    df.select(v1, v1, v2, v2).collect.foreach { row =>
      assert(row.getInt(0) == row.getInt(1))
      assert(row.getInt(0).toString == row.getString(2))
      assert(row.getInt(0).toString == row.getString(3))
    }
  }
}
>>>>>>> 915e9c67

case class GroupByKey(a: Int, b: Int)

case class Bar2(s: String)

/**
 * This class is used for unit-testing. It's a logical plan whose output and stats are passed in.
 */
case class OutputListAwareStatsTestPlan(
    outputList: Seq[Attribute],
    rowCount: BigInt,
    size: Option[BigInt] = None) extends LeafNode with MultiInstanceRelation {
  override def output: Seq[Attribute] = outputList
  override def computeStats(): Statistics = {
    val columnInfo = outputList.map { attr =>
      attr.dataType match {
        case BooleanType =>
          attr -> ColumnStat(
            distinctCount = Some(2),
            min = Some(false),
            max = Some(true),
            nullCount = Some(0),
            avgLen = Some(1),
            maxLen = Some(1))

        case ByteType =>
          attr -> ColumnStat(
            distinctCount = Some(2),
            min = Some(1),
            max = Some(2),
            nullCount = Some(0),
            avgLen = Some(1),
            maxLen = Some(1))

        case _ =>
          attr -> ColumnStat()
      }
    }
    val attrStats = AttributeMap(columnInfo)

    Statistics(
      // If sizeInBytes is useless in testing, we just use a fake value
      sizeInBytes = size.getOrElse(Int.MaxValue),
      rowCount = Some(rowCount),
      attributeStats = attrStats)
  }
  override def newInstance(): LogicalPlan = copy(outputList = outputList.map(_.newInstance()))
}

/**
 * This class is used for unit-testing. It's a logical plan whose output is passed in.
 */
case class OutputListAwareConstraintsTestPlan(
    outputList: Seq[Attribute]) extends LeafNode with MultiInstanceRelation {
  override def output: Seq[Attribute] = outputList

  override lazy val constraints: ExpressionSet = {
    val exprs = outputList.flatMap { attr =>
      attr.dataType match {
        case BooleanType => Some(EqualTo(attr, Literal(true, BooleanType)))
        case IntegerType => Some(GreaterThan(attr, Literal(5, IntegerType)))
        case _ => None
      }
    }
    ExpressionSet(exprs)
  }

  override def newInstance(): LogicalPlan = copy(outputList = outputList.map(_.newInstance()))
}

<|MERGE_RESOLUTION|>--- conflicted
+++ resolved
@@ -3569,7 +3569,17 @@
     }
   }
 
-<<<<<<< HEAD
+  test("SPARK-41049: stateful expression should be copied correctly") {
+    val df = spark.sparkContext.parallelize(1 to 5).toDF("x")
+    val v1 = (rand() * 10000).cast(IntegerType)
+    val v2 = to_csv(struct(v1.as("a"))) // to_csv is CodegenFallback
+    df.select(v1, v1, v2, v2).collect.foreach { row =>
+      assert(row.getInt(0) == row.getInt(1))
+      assert(row.getInt(0).toString == row.getString(2))
+      assert(row.getInt(0).toString == row.getString(3))
+    }
+  }
+
   test("SPARK-40199 Projecting NULLS from non-nullable UDFs should throw helpful errors") {
     Seq(
       ("Scala UDF with string return", "bad_udf", udf[String, Int](_ => null)),
@@ -3580,19 +3590,33 @@
       ("UDAF with simple buffer type", "bad_udf",
           udaf(new Aggregator[Int, Long, String] {
             override def zero: Long = 0
-            override def reduce(b: Long, a: Int): Long = b + a
-            override def merge(b1: Long, b2: Long): Long = b1 + b2
+
+            override def reduce(b: Long,
+              a: Int): Long = b + a
+
+            override def merge(b1: Long,
+              b2: Long): Long = b1 + b2
+
             override def finish(reduction: Long): String = null
+
             override def bufferEncoder: Encoder[Long] = Encoders.scalaLong
+
             override def outputEncoder: Encoder[String] = Encoders.STRING
           })),
       ("UDAF with complex buffer type", "bad_udf",
           udaf(new Aggregator[Int, GroupByKey, String] {
             override def zero: GroupByKey = GroupByKey(0, 0)
-            override def reduce(b: GroupByKey, a: Int): GroupByKey = GroupByKey(0, 0)
-            override def merge(b1: GroupByKey, b2: GroupByKey): GroupByKey = GroupByKey(0, 0)
+
+            override def reduce(b: GroupByKey,
+              a: Int): GroupByKey = GroupByKey(0, 0)
+
+            override def merge(b1: GroupByKey,
+              b2: GroupByKey): GroupByKey = GroupByKey(0, 0)
+
             override def finish(reduction: GroupByKey): String = null
+
             override def bufferEncoder: Encoder[GroupByKey] = Encoders.product[GroupByKey]
+
             override def outputEncoder: Encoder[String] = Encoders.STRING
           }))
     ).foreach { case (desc, expectedName, udf) =>
@@ -3608,20 +3632,7 @@
       }
     }
   }
-  }
-=======
-  test("SPARK-41049: stateful expression should be copied correctly") {
-    val df = spark.sparkContext.parallelize(1 to 5).toDF("x")
-    val v1 = (rand() * 10000).cast(IntegerType)
-    val v2 = to_csv(struct(v1.as("a"))) // to_csv is CodegenFallback
-    df.select(v1, v1, v2, v2).collect.foreach { row =>
-      assert(row.getInt(0) == row.getInt(1))
-      assert(row.getInt(0).toString == row.getString(2))
-      assert(row.getInt(0).toString == row.getString(3))
-    }
-  }
 }
->>>>>>> 915e9c67
 
 case class GroupByKey(a: Int, b: Int)
 
