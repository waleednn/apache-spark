--- conflicted
+++ resolved
@@ -2994,7 +2994,33 @@
     assert(ids.toSet === Range(0, 10).toSet)
   }
 
-<<<<<<< HEAD
+  test("SPARK-35320: Reading JSON with key type different to String in a map should fail") {
+    Seq(
+      (MapType(IntegerType, StringType), """{"1": "test"}"""),
+      (StructType(Seq(StructField("test", MapType(IntegerType, StringType)))),
+        """"test": {"1": "test"}"""),
+      (ArrayType(MapType(IntegerType, StringType)), """[{"1": "test"}]"""),
+      (MapType(StringType, MapType(IntegerType, StringType)), """{"key": {"1" : "test"}}""")
+    ).foreach { case (schema, jsonData) =>
+      withTempDir { dir =>
+        val colName = "col"
+        val msg = "can only contain StringType as a key type for a MapType"
+
+        val thrown1 = intercept[AnalysisException](
+          spark.read.schema(StructType(Seq(StructField(colName, schema))))
+            .json(Seq(jsonData).toDS()).collect())
+        assert(thrown1.getMessage.contains(msg))
+
+        val jsonDir = new File(dir, "json").getCanonicalPath
+        Seq(jsonData).toDF(colName).write.json(jsonDir)
+        val thrown2 = intercept[AnalysisException](
+          spark.read.schema(StructType(Seq(StructField(colName, schema))))
+            .json(jsonDir).collect())
+        assert(thrown2.getMessage.contains(msg))
+      }
+    }
+  }
+
   test("SPARK-36453: json processing should work with all floating point special literals") {
     val inf = Seq("inf", "Inf", "+Inf", "infinity", "+Infinity")
     val infNeg = Seq("-inf", "-Inf", "-infinity", "-Infinity")
@@ -3020,32 +3046,6 @@
             dfSchema)
           checkAnswer(dfRead, compare)
         }
-=======
-  test("SPARK-35320: Reading JSON with key type different to String in a map should fail") {
-    Seq(
-      (MapType(IntegerType, StringType), """{"1": "test"}"""),
-      (StructType(Seq(StructField("test", MapType(IntegerType, StringType)))),
-        """"test": {"1": "test"}"""),
-      (ArrayType(MapType(IntegerType, StringType)), """[{"1": "test"}]"""),
-      (MapType(StringType, MapType(IntegerType, StringType)), """{"key": {"1" : "test"}}""")
-    ).foreach { case (schema, jsonData) =>
-      withTempDir { dir =>
-        val colName = "col"
-        val msg = "can only contain StringType as a key type for a MapType"
-
-        val thrown1 = intercept[AnalysisException](
-          spark.read.schema(StructType(Seq(StructField(colName, schema))))
-            .json(Seq(jsonData).toDS()).collect())
-        assert(thrown1.getMessage.contains(msg))
-
-        val jsonDir = new File(dir, "json").getCanonicalPath
-        Seq(jsonData).toDF(colName).write.json(jsonDir)
-        val thrown2 = intercept[AnalysisException](
-          spark.read.schema(StructType(Seq(StructField(colName, schema))))
-            .json(jsonDir).collect())
-        assert(thrown2.getMessage.contains(msg))
-      }
->>>>>>> e369499d
     }
   }
 }
