/*
 * Licensed to the Apache Software Foundation (ASF) under one or more
 * contributor license agreements.  See the NOTICE file distributed with
 * this work for additional information regarding copyright ownership.
 * The ASF licenses this file to You under the Apache License, Version 2.0
 * (the "License"); you may not use this file except in compliance with
 * the License.  You may obtain a copy of the License at
 *
 *    http://www.apache.org/licenses/LICENSE-2.0
 *
 * Unless required by applicable law or agreed to in writing, software
 * distributed under the License is distributed on an "AS IS" BASIS,
 * WITHOUT WARRANTIES OR CONDITIONS OF ANY KIND, either express or implied.
 * See the License for the specific language governing permissions and
 * limitations under the License.
 */

package org.apache.spark.sql

import scala.language.postfixOps

import org.apache.spark.sql.functions._
import org.apache.spark.sql.types._
import org.apache.spark.sql.test.{ExamplePointUDT, ExamplePoint}


class DataFrameSuite extends QueryTest {
  import org.apache.spark.sql.TestData._

  lazy val ctx = org.apache.spark.sql.test.TestSQLContext
  import ctx.implicits._

  test("analysis error should be eagerly reported") {
    val oldSetting = ctx.conf.dataFrameEagerAnalysis
    // Eager analysis.
    ctx.setConf(SQLConf.DATAFRAME_EAGER_ANALYSIS, true)

    intercept[Exception] { testData.select('nonExistentName) }
    intercept[Exception] {
      testData.groupBy('key).agg(Map("nonExistentName" -> "sum"))
    }
    intercept[Exception] {
      testData.groupBy("nonExistentName").agg(Map("key" -> "sum"))
    }
    intercept[Exception] {
      testData.groupBy($"abcd").agg(Map("key" -> "sum"))
    }

    // No more eager analysis once the flag is turned off
    ctx.setConf(SQLConf.DATAFRAME_EAGER_ANALYSIS, false)
    testData.select('nonExistentName)

    // Set the flag back to original value before this test.
    ctx.setConf(SQLConf.DATAFRAME_EAGER_ANALYSIS, oldSetting)
  }

  test("dataframe toString") {
    assert(testData.toString === "[key: int, value: string]")
    assert(testData("key").toString === "key")
    assert($"test".toString === "test")
  }

  test("rename nested groupby") {
    val df = Seq((1, (1, 1))).toDF()

    checkAnswer(
      df.groupBy("_1").agg(sum("_2._1")).toDF("key", "total"),
      Row(1, 1) :: Nil)
  }

  test("invalid plan toString, debug mode") {
    val oldSetting = ctx.conf.dataFrameEagerAnalysis
    ctx.setConf(SQLConf.DATAFRAME_EAGER_ANALYSIS, true)

    // Turn on debug mode so we can see invalid query plans.
    import org.apache.spark.sql.execution.debug._
    ctx.debug()

    val badPlan = testData.select('badColumn)

    assert(badPlan.toString contains badPlan.queryExecution.toString,
      "toString on bad query plans should include the query execution but was:\n" +
        badPlan.toString)

    // Set the flag back to original value before this test.
    ctx.setConf(SQLConf.DATAFRAME_EAGER_ANALYSIS, oldSetting)
  }

  test("access complex data") {
    assert(complexData.filter(complexData("a").getItem(0) === 2).count() == 1)
    assert(complexData.filter(complexData("m").getItem("1") === 1).count() == 1)
    assert(complexData.filter(complexData("s").getField("key") === 1).count() == 1)
  }

  test("table scan") {
    checkAnswer(
      testData,
      testData.collect().toSeq)
  }

  test("empty data frame") {
    assert(ctx.emptyDataFrame.columns.toSeq === Seq.empty[String])
    assert(ctx.emptyDataFrame.count() === 0)
  }

  test("head and take") {
    assert(testData.take(2) === testData.collect().take(2))
    assert(testData.head(2) === testData.collect().take(2))
    assert(testData.head(2).head.schema === testData.schema)
  }

  test("simple explode") {
    val df = Seq(Tuple1("a b c"), Tuple1("d e")).toDF("words")

    checkAnswer(
      df.explode("words", "word") { word: String => word.split(" ").toSeq }.select('word),
      Row("a") :: Row("b") :: Row("c") :: Row("d") ::Row("e") :: Nil
    )
  }

  test("explode") {
    val df = Seq((1, "a b c"), (2, "a b"), (3, "a")).toDF("number", "letters")
    val df2 =
      df.explode('letters) {
        case Row(letters: String) => letters.split(" ").map(Tuple1(_)).toSeq
      }

    checkAnswer(
      df2
        .select('_1 as 'letter, 'number)
        .groupBy('letter)
        .agg(countDistinct('number)),
      Row("a", 3) :: Row("b", 2) :: Row("c", 1) :: Nil
    )
  }

  test("explode alias and star") {
    val df = Seq((Array("a"), 1)).toDF("a", "b")

    checkAnswer(
      df.select(explode($"a").as("a"), $"*"),
      Row("a", Seq("a"), 1) :: Nil)
  }

  test("selectExpr") {
    checkAnswer(
      testData.selectExpr("abs(key)", "value"),
      testData.collect().map(row => Row(math.abs(row.getInt(0)), row.getString(1))).toSeq)
  }

  test("selectExpr with alias") {
    checkAnswer(
      testData.selectExpr("key as k").select("k"),
      testData.select("key").collect().toSeq)
  }

  test("filterExpr") {
    checkAnswer(
      testData.filter("key > 90"),
      testData.collect().filter(_.getInt(0) > 90).toSeq)
  }

  test("filterExpr using where") {
    checkAnswer(
      testData.where("key > 50"),
      testData.collect().filter(_.getInt(0) > 50).toSeq)
  }

  test("repartition") {
    checkAnswer(
      testData.select('key).repartition(10).select('key),
      testData.select('key).collect().toSeq)
  }

  test("coalesce") {
    assert(testData.select('key).coalesce(1).rdd.partitions.size === 1)

    checkAnswer(
      testData.select('key).coalesce(1).select('key),
      testData.select('key).collect().toSeq)
  }

  test("convert $\"attribute name\" into unresolved attribute") {
    checkAnswer(
      testData.where($"key" === lit(1)).select($"value"),
      Row("1"))
  }

  test("convert Scala Symbol 'attrname into unresolved attribute") {
    checkAnswer(
      testData.where('key === lit(1)).select('value),
      Row("1"))
  }

  test("select *") {
    checkAnswer(
      testData.select($"*"),
      testData.collect().toSeq)
  }

  test("simple select") {
    checkAnswer(
      testData.where('key === lit(1)).select('value),
      Row("1"))
  }

  test("select with functions") {
    checkAnswer(
      testData.select(sum('value), avg('value), count(lit(1))),
      Row(5050.0, 50.5, 100))

    checkAnswer(
      testData2.select('a + 'b, 'a < 'b),
      Seq(
        Row(2, false),
        Row(3, true),
        Row(3, false),
        Row(4, false),
        Row(4, false),
        Row(5, false)))

    checkAnswer(
      testData2.select(sumDistinct('a)),
      Row(6))
  }

  test("global sorting") {
    checkAnswer(
      testData2.orderBy('a.asc, 'b.asc),
      Seq(Row(1, 1), Row(1, 2), Row(2, 1), Row(2, 2), Row(3, 1), Row(3, 2)))

    checkAnswer(
      testData2.orderBy(asc("a"), desc("b")),
      Seq(Row(1, 2), Row(1, 1), Row(2, 2), Row(2, 1), Row(3, 2), Row(3, 1)))

    checkAnswer(
      testData2.orderBy('a.asc, 'b.desc),
      Seq(Row(1, 2), Row(1, 1), Row(2, 2), Row(2, 1), Row(3, 2), Row(3, 1)))

    checkAnswer(
      testData2.orderBy('a.desc, 'b.desc),
      Seq(Row(3, 2), Row(3, 1), Row(2, 2), Row(2, 1), Row(1, 2), Row(1, 1)))

    checkAnswer(
      testData2.orderBy('a.desc, 'b.asc),
      Seq(Row(3, 1), Row(3, 2), Row(2, 1), Row(2, 2), Row(1, 1), Row(1, 2)))

    checkAnswer(
      arrayData.toDF().orderBy('data.getItem(0).asc),
      arrayData.toDF().collect().sortBy(_.getAs[Seq[Int]](0)(0)).toSeq)

    checkAnswer(
      arrayData.toDF().orderBy('data.getItem(0).desc),
      arrayData.toDF().collect().sortBy(_.getAs[Seq[Int]](0)(0)).reverse.toSeq)

    checkAnswer(
      arrayData.toDF().orderBy('data.getItem(1).asc),
      arrayData.toDF().collect().sortBy(_.getAs[Seq[Int]](0)(1)).toSeq)

    checkAnswer(
      arrayData.toDF().orderBy('data.getItem(1).desc),
      arrayData.toDF().collect().sortBy(_.getAs[Seq[Int]](0)(1)).reverse.toSeq)
  }

  test("limit") {
    checkAnswer(
      testData.limit(10),
      testData.take(10).toSeq)

    checkAnswer(
      arrayData.toDF().limit(1),
      arrayData.take(1).map(r => Row.fromSeq(r.productIterator.toSeq)))

    checkAnswer(
      mapData.toDF().limit(1),
      mapData.take(1).map(r => Row.fromSeq(r.productIterator.toSeq)))
  }

  test("except") {
    checkAnswer(
      lowerCaseData.except(upperCaseData),
      Row(1, "a") ::
      Row(2, "b") ::
      Row(3, "c") ::
      Row(4, "d") :: Nil)
    checkAnswer(lowerCaseData.except(lowerCaseData), Nil)
    checkAnswer(upperCaseData.except(upperCaseData), Nil)
  }

  test("intersect") {
    checkAnswer(
      lowerCaseData.intersect(lowerCaseData),
      Row(1, "a") ::
      Row(2, "b") ::
      Row(3, "c") ::
      Row(4, "d") :: Nil)
    checkAnswer(lowerCaseData.intersect(upperCaseData), Nil)
  }

  test("udf") {
    val foo = udf((a: Int, b: String) => a.toString + b)

    checkAnswer(
      // SELECT *, foo(key, value) FROM testData
      testData.select($"*", foo('key, 'value)).limit(3),
      Row(1, "1", "11") :: Row(2, "2", "22") :: Row(3, "3", "33") :: Nil
    )
  }

  test("deprecated callUdf in SQLContext") {
    val df = Seq(("id1", 1), ("id2", 4), ("id3", 5)).toDF("id", "value")
    val sqlctx = df.sqlContext
    sqlctx.udf.register("simpleUdf", (v: Int) => v * v)
    checkAnswer(
      df.select($"id", callUdf("simpleUdf", $"value")),
      Row("id1", 1) :: Row("id2", 16) :: Row("id3", 25) :: Nil)
  }

  test("callUDF in SQLContext") {
    val df = Seq(("id1", 1), ("id2", 4), ("id3", 5)).toDF("id", "value")
    val sqlctx = df.sqlContext
    sqlctx.udf.register("simpleUDF", (v: Int) => v * v)
    checkAnswer(
      df.select($"id", callUDF("simpleUDF", $"value")),
      Row("id1", 1) :: Row("id2", 16) :: Row("id3", 25) :: Nil)
  }

  test("withColumn") {
    val df = testData.toDF().withColumn("newCol", col("key") + 1)
    checkAnswer(
      df,
      testData.collect().map { case Row(key: Int, value: String) =>
        Row(key, value, key + 1)
      }.toSeq)
    assert(df.schema.map(_.name) === Seq("key", "value", "newCol"))
  }

  test("replace column using withColumn") {
    val df2 = ctx.sparkContext.parallelize(Array(1, 2, 3)).toDF("x")
    val df3 = df2.withColumn("x", df2("x") + 1)
    checkAnswer(
      df3.select("x"),
      Row(2) :: Row(3) :: Row(4) :: Nil)
  }

  test("drop column using drop") {
    val df = testData.drop("key")
    checkAnswer(
      df,
      testData.collect().map(x => Row(x.getString(1))).toSeq)
    assert(df.schema.map(_.name) === Seq("value"))
  }

  test("drop unknown column (no-op)") {
    val df = testData.drop("random")
    checkAnswer(
      df,
      testData.collect().toSeq)
    assert(df.schema.map(_.name) === Seq("key", "value"))
  }

  test("drop column using drop with column reference") {
    val col = testData("key")
    val df = testData.drop(col)
    checkAnswer(
      df,
      testData.collect().map(x => Row(x.getString(1))).toSeq)
    assert(df.schema.map(_.name) === Seq("value"))
  }

  test("drop unknown column (no-op) with column reference") {
    val col = Column("random")
    val df = testData.drop(col)
    checkAnswer(
      df,
      testData.collect().toSeq)
    assert(df.schema.map(_.name) === Seq("key", "value"))
  }

  test("drop unknown column with same name (no-op) with column reference") {
    val col = Column("key")
    val df = testData.drop(col)
    checkAnswer(
      df,
      testData.collect().toSeq)
    assert(df.schema.map(_.name) === Seq("key", "value"))
  }

  test("drop column after join with duplicate columns using column reference") {
    val newSalary = salary.withColumnRenamed("personId", "id")
    val col = newSalary("id")
    // this join will result in duplicate "id" columns
    val joinedDf = person.join(newSalary,
      person("id") === newSalary("id"), "inner")
    // remove only the "id" column that was associated with newSalary
    val df = joinedDf.drop(col)
    checkAnswer(
      df,
      joinedDf.collect().map {
        case Row(id: Int, name: String, age: Int, idToDrop: Int, salary: Double) =>
          Row(id, name, age, salary)
      }.toSeq)
    assert(df.schema.map(_.name) === Seq("id", "name", "age", "salary"))
    assert(df("id") == person("id"))
  }

  test("withColumnRenamed") {
    val df = testData.toDF().withColumn("newCol", col("key") + 1)
      .withColumnRenamed("value", "valueRenamed")
    checkAnswer(
      df,
      testData.collect().map { case Row(key: Int, value: String) =>
        Row(key, value, key + 1)
      }.toSeq)
    assert(df.schema.map(_.name) === Seq("key", "valueRenamed", "newCol"))
  }

  test("randomSplit") {
    val n = 600
    val data = ctx.sparkContext.parallelize(1 to n, 2).toDF("id")
    for (seed <- 1 to 5) {
      val splits = data.randomSplit(Array[Double](1, 2, 3), seed)
      assert(splits.length == 3, "wrong number of splits")

      assert(splits.reduce((a, b) => a.unionAll(b)).sort("id").collect().toList ==
        data.collect().toList, "incomplete or wrong split")

      val s = splits.map(_.count())
      assert(math.abs(s(0) - 100) < 50) // std =  9.13
      assert(math.abs(s(1) - 200) < 50) // std = 11.55
      assert(math.abs(s(2) - 300) < 50) // std = 12.25
    }
  }

  test("describe") {
    val describeTestData = Seq(
      ("Bob", 16, 176),
      ("Alice", 32, 164),
      ("David", 60, 192),
      ("Amy", 24, 180)).toDF("name", "age", "height")

    val describeResult = Seq(
<<<<<<< HEAD
      Row("count",   "4",               "4"),
      Row("mean",    "33.0",            "178.0"),
      Row("stddev",  "19.148542155126762", "11.547005383792516"),
      Row("min",     "16",              "164"),
      Row("max",     "60",              "192"))
=======
      Row("count", "4", "4"),
      Row("mean", "33.0", "178.0"),
      Row("stddev", "16.583123951777", "10.0"),
      Row("min", "16", "164"),
      Row("max", "60", "192"))
>>>>>>> 2496630c

    val emptyDescribeResult = Seq(
      Row("count", "0", "0"),
      Row("mean", null, null),
      Row("stddev", null, null),
      Row("min", null, null),
      Row("max", null, null))

    def getSchemaAsSeq(df: DataFrame): Seq[String] = df.schema.map(_.name)

    val describeTwoCols = describeTestData.describe("age", "height")
    assert(getSchemaAsSeq(describeTwoCols) === Seq("summary", "age", "height"))
    checkAnswer(describeTwoCols, describeResult)
    // All aggregate value should have been cast to string
    describeTwoCols.collect().foreach { row =>
      assert(row.get(1).isInstanceOf[String], "expected string but found " + row.get(1).getClass)
      assert(row.get(2).isInstanceOf[String], "expected string but found " + row.get(2).getClass)
    }

    val describeAllCols = describeTestData.describe()
    assert(getSchemaAsSeq(describeAllCols) === Seq("summary", "age", "height"))
    checkAnswer(describeAllCols, describeResult)

    val describeOneCol = describeTestData.describe("age")
    assert(getSchemaAsSeq(describeOneCol) === Seq("summary", "age"))
    checkAnswer(describeOneCol, describeResult.map { case Row(s, d, _) => Row(s, d)} )

    val describeNoCol = describeTestData.select("name").describe()
    assert(getSchemaAsSeq(describeNoCol) === Seq("summary"))
    checkAnswer(describeNoCol, describeResult.map { case Row(s, _, _) => Row(s)} )

    val emptyDescription = describeTestData.limit(0).describe()
    assert(getSchemaAsSeq(emptyDescription) === Seq("summary", "age", "height"))
    checkAnswer(emptyDescription, emptyDescribeResult)
  }

  test("apply on query results (SPARK-5462)") {
    val df = testData.sqlContext.sql("select key from testData")
    checkAnswer(df.select(df("key")), testData.select('key).collect().toSeq)
  }

  ignore("show") {
    // This test case is intended ignored, but to make sure it compiles correctly
    testData.select($"*").show()
    testData.select($"*").show(1000)
  }

  test("showString(negative)") {
    val expectedAnswer = """+---+-----+
                           ||key|value|
                           |+---+-----+
                           |+---+-----+
                           |only showing top 0 rows
                           |""".stripMargin
    assert(testData.select($"*").showString(-1) === expectedAnswer)
  }

  test("showString(0)") {
    val expectedAnswer = """+---+-----+
                           ||key|value|
                           |+---+-----+
                           |+---+-----+
                           |only showing top 0 rows
                           |""".stripMargin
    assert(testData.select($"*").showString(0) === expectedAnswer)
  }

  test("showString: array") {
    val df = Seq(
      (Array(1, 2, 3), Array(1, 2, 3)),
      (Array(2, 3, 4), Array(2, 3, 4))
    ).toDF()
    val expectedAnswer = """+---------+---------+
                           ||       _1|       _2|
                           |+---------+---------+
                           ||[1, 2, 3]|[1, 2, 3]|
                           ||[2, 3, 4]|[2, 3, 4]|
                           |+---------+---------+
                           |""".stripMargin
    assert(df.showString(10) === expectedAnswer)
  }

  test("showString: minimum column width") {
    val df = Seq(
      (1, 1),
      (2, 2)
    ).toDF()
    val expectedAnswer = """+---+---+
                           || _1| _2|
                           |+---+---+
                           ||  1|  1|
                           ||  2|  2|
                           |+---+---+
                           |""".stripMargin
    assert(df.showString(10) === expectedAnswer)
  }

  test("SPARK-7319 showString") {
    val expectedAnswer = """+---+-----+
                           ||key|value|
                           |+---+-----+
                           ||  1|    1|
                           |+---+-----+
                           |only showing top 1 row
                           |""".stripMargin
    assert(testData.select($"*").showString(1) === expectedAnswer)
  }

  test("SPARK-7327 show with empty dataFrame") {
    val expectedAnswer = """+---+-----+
                           ||key|value|
                           |+---+-----+
                           |+---+-----+
                           |""".stripMargin
    assert(testData.select($"*").filter($"key" < 0).showString(1) === expectedAnswer)
  }

  test("createDataFrame(RDD[Row], StructType) should convert UDTs (SPARK-6672)") {
    val rowRDD = ctx.sparkContext.parallelize(Seq(Row(new ExamplePoint(1.0, 2.0))))
    val schema = StructType(Array(StructField("point", new ExamplePointUDT(), false)))
    val df = ctx.createDataFrame(rowRDD, schema)
    df.rdd.collect()
  }

  test("SPARK-6899") {
    val originalValue = ctx.conf.codegenEnabled
    ctx.setConf(SQLConf.CODEGEN_ENABLED, true)
    try{
      checkAnswer(
        decimalData.agg(avg('a)),
        Row(new java.math.BigDecimal(2.0)))
    } finally {
      ctx.setConf(SQLConf.CODEGEN_ENABLED, originalValue)
    }
  }

  test("SPARK-7133: Implement struct, array, and map field accessor") {
    assert(complexData.filter(complexData("a")(0) === 2).count() == 1)
    assert(complexData.filter(complexData("m")("1") === 1).count() == 1)
    assert(complexData.filter(complexData("s")("key") === 1).count() == 1)
    assert(complexData.filter(complexData("m")(complexData("s")("value")) === 1).count() == 1)
  }

  test("SPARK-7551: support backticks for DataFrame attribute resolution") {
    val df = ctx.read.json(ctx.sparkContext.makeRDD(
      """{"a.b": {"c": {"d..e": {"f": 1}}}}""" :: Nil))
    checkAnswer(
      df.select(df("`a.b`.c.`d..e`.`f`")),
      Row(1)
    )

    val df2 = ctx.read.json(ctx.sparkContext.makeRDD(
      """{"a  b": {"c": {"d  e": {"f": 1}}}}""" :: Nil))
    checkAnswer(
      df2.select(df2("`a  b`.c.d  e.f")),
      Row(1)
    )

    def checkError(testFun: => Unit): Unit = {
      val e = intercept[org.apache.spark.sql.AnalysisException] {
        testFun
      }
      assert(e.getMessage.contains("syntax error in attribute name:"))
    }
    checkError(df("`abc.`c`"))
    checkError(df("`abc`..d"))
    checkError(df("`a`.b."))
    checkError(df("`a.b`.c.`d"))
  }

  test("SPARK-7324 dropDuplicates") {
    val testData = ctx.sparkContext.parallelize(
      (2, 1, 2) :: (1, 1, 1) ::
      (1, 2, 1) :: (2, 1, 2) ::
      (2, 2, 2) :: (2, 2, 1) ::
      (2, 1, 1) :: (1, 1, 2) ::
      (1, 2, 2) :: (1, 2, 1) :: Nil).toDF("key", "value1", "value2")

    checkAnswer(
      testData.dropDuplicates(),
      Seq(Row(2, 1, 2), Row(1, 1, 1), Row(1, 2, 1),
        Row(2, 2, 2), Row(2, 1, 1), Row(2, 2, 1),
        Row(1, 1, 2), Row(1, 2, 2)))

    checkAnswer(
      testData.dropDuplicates(Seq("key", "value1")),
      Seq(Row(2, 1, 2), Row(1, 2, 1), Row(1, 1, 1), Row(2, 2, 2)))

    checkAnswer(
      testData.dropDuplicates(Seq("value1", "value2")),
      Seq(Row(2, 1, 2), Row(1, 2, 1), Row(1, 1, 1), Row(2, 2, 2)))

    checkAnswer(
      testData.dropDuplicates(Seq("key")),
      Seq(Row(2, 1, 2), Row(1, 1, 1)))

    checkAnswer(
      testData.dropDuplicates(Seq("value1")),
      Seq(Row(2, 1, 2), Row(1, 2, 1)))

    checkAnswer(
      testData.dropDuplicates(Seq("value2")),
      Seq(Row(2, 1, 2), Row(1, 1, 1)))
  }

  test("SPARK-7276: Project collapse for continuous select") {
    var df = testData
    for (i <- 1 to 5) {
      df = df.select($"*")
    }

    import org.apache.spark.sql.catalyst.plans.logical.Project
    // make sure df have at most two Projects
    val p = df.logicalPlan.asInstanceOf[Project].child.asInstanceOf[Project]
    assert(!p.child.isInstanceOf[Project])
  }

  test("SPARK-7150 range api") {
    // numSlice is greater than length
    val res1 = ctx.range(0, 10, 1, 15).select("id")
    assert(res1.count == 10)
    assert(res1.agg(sum("id")).as("sumid").collect() === Seq(Row(45)))

    val res2 = ctx.range(3, 15, 3, 2).select("id")
    assert(res2.count == 4)
    assert(res2.agg(sum("id")).as("sumid").collect() === Seq(Row(30)))

    val res3 = ctx.range(1, -2).select("id")
    assert(res3.count == 0)

    // start is positive, end is negative, step is negative
    val res4 = ctx.range(1, -2, -2, 6).select("id")
    assert(res4.count == 2)
    assert(res4.agg(sum("id")).as("sumid").collect() === Seq(Row(0)))

    // start, end, step are negative
    val res5 = ctx.range(-3, -8, -2, 1).select("id")
    assert(res5.count == 3)
    assert(res5.agg(sum("id")).as("sumid").collect() === Seq(Row(-15)))

    // start, end are negative, step is positive
    val res6 = ctx.range(-8, -4, 2, 1).select("id")
    assert(res6.count == 2)
    assert(res6.agg(sum("id")).as("sumid").collect() === Seq(Row(-14)))

    val res7 = ctx.range(-10, -9, -20, 1).select("id")
    assert(res7.count == 0)

    val res8 = ctx.range(Long.MinValue, Long.MaxValue, Long.MaxValue, 100).select("id")
    assert(res8.count == 3)
    assert(res8.agg(sum("id")).as("sumid").collect() === Seq(Row(-3)))

    val res9 = ctx.range(Long.MaxValue, Long.MinValue, Long.MinValue, 100).select("id")
    assert(res9.count == 2)
    assert(res9.agg(sum("id")).as("sumid").collect() === Seq(Row(Long.MaxValue - 1)))

    // only end provided as argument
    val res10 = ctx.range(10).select("id")
    assert(res10.count == 10)
    assert(res10.agg(sum("id")).as("sumid").collect() === Seq(Row(45)))

    val res11 = ctx.range(-1).select("id")
    assert(res11.count == 0)
  }
}<|MERGE_RESOLUTION|>--- conflicted
+++ resolved
@@ -440,19 +440,11 @@
       ("Amy", 24, 180)).toDF("name", "age", "height")
 
     val describeResult = Seq(
-<<<<<<< HEAD
       Row("count",   "4",               "4"),
       Row("mean",    "33.0",            "178.0"),
       Row("stddev",  "19.148542155126762", "11.547005383792516"),
       Row("min",     "16",              "164"),
       Row("max",     "60",              "192"))
-=======
-      Row("count", "4", "4"),
-      Row("mean", "33.0", "178.0"),
-      Row("stddev", "16.583123951777", "10.0"),
-      Row("min", "16", "164"),
-      Row("max", "60", "192"))
->>>>>>> 2496630c
 
     val emptyDescribeResult = Seq(
       Row("count", "0", "0"),
