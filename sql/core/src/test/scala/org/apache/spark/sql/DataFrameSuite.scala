--- conflicted
+++ resolved
@@ -2266,7 +2266,6 @@
     checkAnswer(df, df.collect())
   }
 
-<<<<<<< HEAD
   test("SPARK-24276: IN returns sameResult if the order of literals is different") {
     val df = spark.range(1)
     val p1 = df.where($"id".isin(1, 2))
@@ -2293,10 +2292,10 @@
     val arraysHash3 = arrays3.queryExecution.logical.canonicalized.semanticHash()
     assert(arraysHash1 == arraysHash2)
     assert(arraysHash1 != arraysHash3)
-=======
+  }
+
   test("SPARK-24313: access map with binary keys") {
     val mapWithBinaryKey = map(lit(Array[Byte](1.toByte)), lit(1))
     checkAnswer(spark.range(1).select(mapWithBinaryKey.getItem(Array[Byte](1.toByte))), Row(1))
->>>>>>> bc6ea614
   }
 }