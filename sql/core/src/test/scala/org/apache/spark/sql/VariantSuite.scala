/*
 * Licensed to the Apache Software Foundation (ASF) under one or more
 * contributor license agreements.  See the NOTICE file distributed with
 * this work for additional information regarding copyright ownership.
 * The ASF licenses this file to You under the Apache License, Version 2.0
 * (the "License"); you may not use this file except in compliance with
 * the License.  You may obtain a copy of the License at
 *
 *    http://www.apache.org/licenses/LICENSE-2.0
 *
 * Unless required by applicable law or agreed to in writing, software
 * distributed under the License is distributed on an "AS IS" BASIS,
 * WITHOUT WARRANTIES OR CONDITIONS OF ANY KIND, either express or implied.
 * See the License for the specific language governing permissions and
 * limitations under the License.
 */

package org.apache.spark.sql

import java.io.File

import scala.collection.mutable
import scala.util.Random

import org.apache.spark.sql.catalyst.expressions.CodegenObjectFactoryMode
import org.apache.spark.sql.internal.SQLConf
import org.apache.spark.sql.test.SharedSparkSession
import org.apache.spark.sql.types.{StructField, StructType, VariantType}
import org.apache.spark.unsafe.types.VariantVal
import org.apache.spark.util.ArrayImplicits._

class VariantSuite extends QueryTest with SharedSparkSession {
  test("basic tests") {
    def verifyResult(df: DataFrame): Unit = {
      val result = df.collect()
        .map(_.get(0).asInstanceOf[VariantVal].toString)
        .sorted
        .toSeq
      val expected = (1 until 10).map(id => "1" * id)
      assert(result == expected)
    }

    val query = spark.sql("select parse_json(repeat('1', id)) as v from range(1, 10)")
    verifyResult(query)

    // Write into and read from Parquet.
    withTempDir { dir =>
      val tempDir = new File(dir, "files").getCanonicalPath
      query.write.parquet(tempDir)
      verifyResult(spark.read.parquet(tempDir))
    }
  }

  test("round trip tests") {
    val rand = new Random(42)
    val input = Seq.fill(50) {
      if (rand.nextInt(10) == 0) {
        null
      } else {
        val value = new Array[Byte](rand.nextInt(50))
        rand.nextBytes(value)
        val metadata = new Array[Byte](rand.nextInt(50))
        rand.nextBytes(metadata)
        new VariantVal(value, metadata)
      }
    }

    val df = spark.createDataFrame(
      spark.sparkContext.parallelize(input.map(Row(_))),
      StructType.fromDDL("v variant")
    )
    val result = df.collect().map(_.get(0).asInstanceOf[VariantVal])

    def prepareAnswer(values: Seq[VariantVal]): Seq[String] = {
      values.map(v => if (v == null) "null" else v.debugString()).sorted
    }
    assert(prepareAnswer(input) == prepareAnswer(result.toImmutableArraySeq))

    withTempDir { dir =>
      val tempDir = new File(dir, "files").getCanonicalPath
      df.write.parquet(tempDir)
      val readResult = spark.read.parquet(tempDir).collect().map(_.get(0).asInstanceOf[VariantVal])
      assert(prepareAnswer(input) == prepareAnswer(readResult.toImmutableArraySeq))
    }
  }

  test("array of variant") {
    val rand = new Random(42)
    val input = Seq.fill(3) {
      if (rand.nextInt(10) == 0) {
        null
      } else {
        val value = new Array[Byte](rand.nextInt(50))
        rand.nextBytes(value)
        val metadata = new Array[Byte](rand.nextInt(50))
        rand.nextBytes(metadata)
        val numElements = 3 // rand.nextInt(10)
        Seq.fill(numElements)(new VariantVal(value, metadata))
      }
    }

    val df = spark.createDataFrame(
      spark.sparkContext.parallelize(input.map { v =>
        Row.fromSeq(Seq(v))
      }),
      StructType.fromDDL("v array<variant>")
    )

    def prepareAnswer(values: Seq[Row]): Seq[String] = {
      values.map(_.get(0)).map { v =>
        if (v == null) {
          "null"
        } else {
          v.asInstanceOf[mutable.ArraySeq[Any]]
           .map(_.asInstanceOf[VariantVal].debugString()).mkString(",")
        }
      }.sorted
    }

    // Test conversion to UnsafeRow in both codegen and interpreted code paths.
    val codegenModes = Seq(CodegenObjectFactoryMode.NO_CODEGEN.toString,
                           CodegenObjectFactoryMode.FALLBACK.toString)
    codegenModes.foreach { codegen =>
      withTempDir { dir =>
        withSQLConf(SQLConf.CODEGEN_FACTORY_MODE.key -> codegen) {
          val tempDir = new File(dir, "files").getCanonicalPath
          df.write.parquet(tempDir)
          Seq(false, true).foreach { vectorizedReader =>
            withSQLConf(SQLConf.PARQUET_VECTORIZED_READER_ENABLED.key ->
                vectorizedReader.toString) {
              val readResult = spark.read.parquet(tempDir).collect().toSeq
              assert(prepareAnswer(df.collect().toSeq) == prepareAnswer(readResult))
            }
          }
        }
      }
    }
  }

  test("write partitioned file") {
    def verifyResult(df: DataFrame): Unit = {
      val result = df.selectExpr("v").collect()
        .map(_.get(0).asInstanceOf[VariantVal].toString)
        .sorted
        .toSeq
      val expected = (1 until 10).map(id => "1" * id)
      assert(result == expected)
    }

    // At this point, JSON parsing logic is not really implemented. We just construct some number
    // inputs that are also valid JSON. This exercises passing VariantVal throughout the system.
    val queryString = "select id, parse_json(repeat('1', id)) as v from range(1, 10)"
    val query = spark.sql(queryString)
    verifyResult(query)

    // Partition by another column should work.
    withTempDir { dir =>
      val tempDir = new File(dir, "files").getCanonicalPath
      query.write.partitionBy("id").parquet(tempDir)
      verifyResult(spark.read.parquet(tempDir))
    }

    // Partitioning by Variant column is not allowed.
    withTempDir { dir =>
      val tempDir = new File(dir, "files").getCanonicalPath
      intercept[AnalysisException] {
        query.write.partitionBy("v").parquet(tempDir)
      }
    }

    // Same as above, using saveAsTable
    withTable("t") {
      query.write.partitionBy("id").saveAsTable("t")
      verifyResult(spark.sql("select * from t"))
    }

    withTable("t") {
      intercept[AnalysisException] {
        query.write.partitionBy("v").saveAsTable("t")
      }
    }

    // Same as above, using SQL CTAS
    withTable("t") {
      spark.sql(s"CREATE TABLE t USING PARQUET PARTITIONED BY (id) AS $queryString")
      verifyResult(spark.sql("select * from t"))
    }

    withTable("t") {
      intercept[AnalysisException] {
        spark.sql(s"CREATE TABLE t USING PARQUET PARTITIONED BY (v) AS $queryString")
      }
    }
  }

<<<<<<< HEAD
  test("group/order/join variant are disabled") {
    var ex = intercept[AnalysisException] {
      spark.sql("select parse_json('') group by 1")
    }
    assert(ex.getErrorClass == "GROUP_EXPRESSION_TYPE_IS_NOT_ORDERABLE")

    ex = intercept[AnalysisException] {
      spark.sql("select parse_json('') order by 1")
    }
    assert(ex.getErrorClass == "DATATYPE_MISMATCH.INVALID_ORDERING_TYPE")

    ex = intercept[AnalysisException] {
      spark.sql("select parse_json('') sort by 1")
    }
    assert(ex.getErrorClass == "DATATYPE_MISMATCH.INVALID_ORDERING_TYPE")

    ex = intercept[AnalysisException] {
      spark.sql("with t as (select 1 as a, parse_json('') as v) " +
        "select rank() over (partition by a order by v) from t")
    }
    assert(ex.getErrorClass == "DATATYPE_MISMATCH.INVALID_ORDERING_TYPE")

    ex = intercept[AnalysisException] {
      spark.sql("with t as (select parse_json('') as v) " +
        "select t1.v from t as t1 join t as t2 on t1.v = t2.v")
    }
    assert(ex.getErrorClass == "DATATYPE_MISMATCH.INVALID_ORDERING_TYPE")
=======
  test("SPARK-47546: invalid variant binary") {
    // Write a struct-of-binary that looks like a Variant, but with minor variations that may make
    // it invalid to read.
    // Test cases:
    // 1) A binary that is almost correct, but contains an extra field "paths"
    // 2,3) A binary with incorrect field names
    // 4) Incorrect data typea
    // 5,6) Nullable value or metdata

    // Binary value of empty metadata
    val m = "X'010000'"
    // Binary value of a literal "false"
    val v = "X'8'"
    val cases = Seq(
        s"named_struct('value', $v, 'metadata', $m, 'paths', $v)",
        s"named_struct('value', $v, 'dictionary', $m)",
        s"named_struct('val', $v, 'metadata', $m)",
        s"named_struct('value', 8, 'metadata', $m)",
        s"named_struct('value', cast(null as binary), 'metadata', $m)",
        s"named_struct('value', $v, 'metadata', cast(null as binary))"
    )
    cases.foreach { structDef =>
      withTempDir { dir =>
        val file = new File(dir, "dir").getCanonicalPath
        val df = spark.sql(s"select $structDef as v from range(10)")
        df.write.parquet(file)
        val schema = StructType(Seq(StructField("v", VariantType)))
        val result = spark.read.schema(schema).parquet(file).selectExpr("to_json(v)")
        val e = intercept[org.apache.spark.SparkException](result.collect())
        assert(e.getCause.isInstanceOf[AnalysisException], e.printStackTrace)
      }
    }
  }

  test("SPARK-47546: valid variant binary") {
    // Test valid struct-of-binary formats. We don't expect anybody to construct a Variant in this
    // way, but it lets us validate slight variations that could be produced by a different writer.

    // Binary value of empty metadata
    val m = "X'010000'"
    // Binary value of a literal "false"
    val v = "X'8'"
    val cases = Seq(
        s"named_struct('value', $v, 'metadata', $m)",
        s"named_struct('metadata', $m, 'value', $v)"
    )
    cases.foreach { structDef =>
      withTempDir { dir =>
        val file = new File(dir, "dir").getCanonicalPath
        val df = spark.sql(s"select $structDef as v from range(10)")
        df.write.parquet(file)
        val schema = StructType(Seq(StructField("v", VariantType)))
        val result = spark.read.schema(schema).parquet(file)
            .selectExpr("to_json(v)")
        checkAnswer(result, Seq.fill(10)(Row("false")))
      }
    }
>>>>>>> 2e4f2b0d
  }
}<|MERGE_RESOLUTION|>--- conflicted
+++ resolved
@@ -193,35 +193,6 @@
     }
   }
 
-<<<<<<< HEAD
-  test("group/order/join variant are disabled") {
-    var ex = intercept[AnalysisException] {
-      spark.sql("select parse_json('') group by 1")
-    }
-    assert(ex.getErrorClass == "GROUP_EXPRESSION_TYPE_IS_NOT_ORDERABLE")
-
-    ex = intercept[AnalysisException] {
-      spark.sql("select parse_json('') order by 1")
-    }
-    assert(ex.getErrorClass == "DATATYPE_MISMATCH.INVALID_ORDERING_TYPE")
-
-    ex = intercept[AnalysisException] {
-      spark.sql("select parse_json('') sort by 1")
-    }
-    assert(ex.getErrorClass == "DATATYPE_MISMATCH.INVALID_ORDERING_TYPE")
-
-    ex = intercept[AnalysisException] {
-      spark.sql("with t as (select 1 as a, parse_json('') as v) " +
-        "select rank() over (partition by a order by v) from t")
-    }
-    assert(ex.getErrorClass == "DATATYPE_MISMATCH.INVALID_ORDERING_TYPE")
-
-    ex = intercept[AnalysisException] {
-      spark.sql("with t as (select parse_json('') as v) " +
-        "select t1.v from t as t1 join t as t2 on t1.v = t2.v")
-    }
-    assert(ex.getErrorClass == "DATATYPE_MISMATCH.INVALID_ORDERING_TYPE")
-=======
   test("SPARK-47546: invalid variant binary") {
     // Write a struct-of-binary that looks like a Variant, but with minor variations that may make
     // it invalid to read.
@@ -279,6 +250,34 @@
         checkAnswer(result, Seq.fill(10)(Row("false")))
       }
     }
->>>>>>> 2e4f2b0d
+  }
+
+  test("group/order/join variant are disabled") {
+    var ex = intercept[AnalysisException] {
+      spark.sql("select parse_json('') group by 1")
+    }
+    assert(ex.getErrorClass == "GROUP_EXPRESSION_TYPE_IS_NOT_ORDERABLE")
+
+    ex = intercept[AnalysisException] {
+      spark.sql("select parse_json('') order by 1")
+    }
+    assert(ex.getErrorClass == "DATATYPE_MISMATCH.INVALID_ORDERING_TYPE")
+
+    ex = intercept[AnalysisException] {
+      spark.sql("select parse_json('') sort by 1")
+    }
+    assert(ex.getErrorClass == "DATATYPE_MISMATCH.INVALID_ORDERING_TYPE")
+
+    ex = intercept[AnalysisException] {
+      spark.sql("with t as (select 1 as a, parse_json('') as v) " +
+        "select rank() over (partition by a order by v) from t")
+    }
+    assert(ex.getErrorClass == "DATATYPE_MISMATCH.INVALID_ORDERING_TYPE")
+
+    ex = intercept[AnalysisException] {
+      spark.sql("with t as (select parse_json('') as v) " +
+        "select t1.v from t as t1 join t as t2 on t1.v = t2.v")
+    }
+    assert(ex.getErrorClass == "DATATYPE_MISMATCH.INVALID_ORDERING_TYPE")
   }
 }