/*
 * Licensed to the Apache Software Foundation (ASF) under one or more
 * contributor license agreements.  See the NOTICE file distributed with
 * this work for additional information regarding copyright ownership.
 * The ASF licenses this file to You under the Apache License, Version 2.0
 * (the "License"); you may not use this file except in compliance with
 * the License.  You may obtain a copy of the License at
 *
 *    http://www.apache.org/licenses/LICENSE-2.0
 *
 * Unless required by applicable law or agreed to in writing, software
 * distributed under the License is distributed on an "AS IS" BASIS,
 * WITHOUT WARRANTIES OR CONDITIONS OF ANY KIND, either express or implied.
 * See the License for the specific language governing permissions and
 * limitations under the License.
 */

package org.apache.spark.sql

import scala.collection.immutable.Seq
import scala.jdk.CollectionConverters.MapHasAsJava

import org.apache.spark.SparkException
import org.apache.spark.sql.catalyst.ExtendedAnalysisException
import org.apache.spark.sql.catalyst.util.CollationFactory
import org.apache.spark.sql.connector.{DatasourceV2SQLBase, FakeV2ProviderWithCustomSchema}
import org.apache.spark.sql.connector.catalog.{Identifier, InMemoryTable}
import org.apache.spark.sql.connector.catalog.CatalogV2Implicits.CatalogHelper
import org.apache.spark.sql.connector.catalog.CatalogV2Util.withDefaultOwnership
import org.apache.spark.sql.execution.adaptive.AdaptiveSparkPlanHelper
import org.apache.spark.sql.execution.aggregate.{HashAggregateExec, ObjectHashAggregateExec}
import org.apache.spark.sql.execution.joins.{BroadcastHashJoinExec, SortMergeJoinExec}
import org.apache.spark.sql.types.{StringType, StructField, StructType}

class CollationSuite extends DatasourceV2SQLBase with AdaptiveSparkPlanHelper {
  protected val v2Source = classOf[FakeV2ProviderWithCustomSchema].getName

  test("collate returns proper type") {
    Seq("utf8_binary", "utf8_binary_lcase", "unicode", "unicode_ci").foreach { collationName =>
      checkAnswer(sql(s"select 'aaa' collate $collationName"), Row("aaa"))
      val collationId = CollationFactory.collationNameToId(collationName)
      assert(sql(s"select 'aaa' collate $collationName").schema(0).dataType
        == StringType(collationId))
    }
  }

  test("collation name is case insensitive") {
    Seq("uTf8_BiNaRy", "uTf8_BiNaRy_Lcase", "uNicOde", "UNICODE_ci").foreach { collationName =>
      checkAnswer(sql(s"select 'aaa' collate $collationName"), Row("aaa"))
      val collationId = CollationFactory.collationNameToId(collationName)
      assert(sql(s"select 'aaa' collate $collationName").schema(0).dataType
        == StringType(collationId))
    }
  }

  test("collation expression returns name of collation") {
    Seq("utf8_binary", "utf8_binary_lcase", "unicode", "unicode_ci").foreach { collationName =>
      checkAnswer(
        sql(s"select collation('aaa' collate $collationName)"), Row(collationName.toUpperCase()))
    }
  }

  test("collate function syntax") {
    assert(sql(s"select collate('aaa', 'utf8_binary')").schema(0).dataType == StringType(0))
    assert(sql(s"select collate('aaa', 'utf8_binary_lcase')").schema(0).dataType == StringType(1))
  }

  test("collate function syntax invalid arg count") {
    Seq("'aaa','a','b'", "'aaa'", "", "'aaa'").foreach(args => {
      val paramCount = if (args == "") 0 else args.split(',').length.toString
      checkError(
        exception = intercept[AnalysisException] {
          sql(s"select collate($args)")
        },
        errorClass = "WRONG_NUM_ARGS.WITHOUT_SUGGESTION",
        sqlState = "42605",
        parameters = Map(
          "functionName" -> "`collate`",
          "expectedNum" -> "2",
          "actualNum" -> paramCount.toString,
          "docroot" -> "https://spark.apache.org/docs/latest"),
        context = ExpectedContext(fragment = s"collate($args)", start = 7, stop = 15 + args.length)
      )
    })
  }

  test("collate function invalid collation data type") {
    checkError(
      exception = intercept[AnalysisException](sql("select collate('abc', 123)")),
      errorClass = "UNEXPECTED_INPUT_TYPE",
      sqlState = "42K09",
      Map(
        "functionName" -> "`collate`",
        "paramIndex" -> "first",
        "inputSql" -> "\"123\"",
        "inputType" -> "\"INT\"",
        "requiredType" -> "\"STRING\""),
      context = ExpectedContext(fragment = s"collate('abc', 123)", start = 7, stop = 25)
    )
  }

  test("NULL as collation name") {
    checkError(
      exception = intercept[AnalysisException] {
        sql("select collate('abc', cast(null as string))") },
      errorClass = "DATATYPE_MISMATCH.UNEXPECTED_NULL",
      sqlState = "42K09",
      Map("exprName" -> "`collation`", "sqlExpr" -> "\"CAST(NULL AS STRING)\""),
      context = ExpectedContext(
        fragment = s"collate('abc', cast(null as string))", start = 7, stop = 42)
    )
  }

  test("collate function invalid input data type") {
    checkError(
      exception = intercept[ExtendedAnalysisException] { sql(s"select collate(1, 'UTF8_BINARY')") },
      errorClass = "DATATYPE_MISMATCH.UNEXPECTED_INPUT_TYPE",
      sqlState = "42K09",
      parameters = Map(
        "sqlExpr" -> "\"collate(1)\"",
        "paramIndex" -> "first",
        "inputSql" -> "\"1\"",
        "inputType" -> "\"INT\"",
        "requiredType" -> "\"STRING\""),
      context = ExpectedContext(
        fragment = s"collate(1, 'UTF8_BINARY')", start = 7, stop = 31))
  }

  test("collation expression returns default collation") {
    checkAnswer(sql(s"select collation('aaa')"), Row("UTF8_BINARY"))
  }

  test("invalid collation name throws exception") {
    checkError(
      exception = intercept[SparkException] { sql("select 'aaa' collate UTF8_BS") },
      errorClass = "COLLATION_INVALID_NAME",
      sqlState = "42704",
      parameters = Map("proposal" -> "UTF8_BINARY", "collationName" -> "UTF8_BS"))
  }

  test("disable bucketing on collated string column") {
    def createTable(bucketColumns: String*): Unit = {
      val tableName = "test_partition_tbl"
      withTable(tableName) {
        sql(
          s"""
             |CREATE TABLE $tableName
             |(id INT, c1 STRING COLLATE UNICODE, c2 string)
             |USING parquet
             |CLUSTERED BY (${bucketColumns.mkString(",")})
             |INTO 4 BUCKETS""".stripMargin
        )
      }
    }
    // should work fine on default collated columns
    createTable("id")
    createTable("c2")
    createTable("id", "c2")

    Seq(Seq("c1"), Seq("c1", "id"), Seq("c1", "c2")).foreach { bucketColumns =>
      checkError(
        exception = intercept[AnalysisException] {
          createTable(bucketColumns: _*)
        },
        errorClass = "INVALID_BUCKET_COLUMN_DATA_TYPE",
        parameters = Map("type" -> "\"STRING COLLATE UNICODE\"")
      );
    }
  }

  test("equality check respects collation") {
    Seq(
      ("utf8_binary", "aaa", "AAA", false),
      ("utf8_binary", "aaa", "aaa", true),
      ("utf8_binary_lcase", "aaa", "aaa", true),
      ("utf8_binary_lcase", "aaa", "AAA", true),
      ("utf8_binary_lcase", "aaa", "bbb", false),
      ("unicode", "aaa", "aaa", true),
      ("unicode", "aaa", "AAA", false),
      ("unicode_CI", "aaa", "aaa", true),
      ("unicode_CI", "aaa", "AAA", true),
      ("unicode_CI", "aaa", "bbb", false)
    ).foreach {
      case (collationName, left, right, expected) =>
        checkAnswer(
          sql(s"select '$left' collate $collationName = '$right' collate $collationName"),
          Row(expected))
        checkAnswer(
          sql(s"select collate('$left', '$collationName') = collate('$right', '$collationName')"),
          Row(expected))
    }
  }

  test("comparisons respect collation") {
    Seq(
      ("utf8_binary", "AAA", "aaa", true),
      ("utf8_binary", "aaa", "aaa", false),
      ("utf8_binary", "aaa", "BBB", false),
      ("utf8_binary_lcase", "aaa", "aaa", false),
      ("utf8_binary_lcase", "AAA", "aaa", false),
      ("utf8_binary_lcase", "aaa", "bbb", true),
      ("unicode", "aaa", "aaa", false),
      ("unicode", "aaa", "AAA", true),
      ("unicode", "aaa", "BBB", true),
      ("unicode_CI", "aaa", "aaa", false),
      ("unicode_CI", "aaa", "AAA", false),
      ("unicode_CI", "aaa", "bbb", true)
    ).foreach {
      case (collationName, left, right, expected) =>
        checkAnswer(
          sql(s"select '$left' collate $collationName < '$right' collate $collationName"),
          Row(expected))
        checkAnswer(
          sql(s"select collate('$left', '$collationName') < collate('$right', '$collationName')"),
          Row(expected))
    }
  }

  test("checkCollation throws exception for incompatible collationIds") {
    val left: String = "abc" // collate with 'UNICODE_CI'
    val leftCollationName: String = "UNICODE_CI";
    var right: String = null // collate with 'UNICODE'
    val rightCollationName: String = "UNICODE";
    // contains
    right = left.substring(1, 2);
    checkError(
      exception = intercept[ExtendedAnalysisException] {
        spark.sql(s"SELECT contains(collate('$left', '$leftCollationName')," +
          s"collate('$right', '$rightCollationName'))")
      },
      errorClass = "DATATYPE_MISMATCH.COLLATION_MISMATCH",
      sqlState = "42K09",
      parameters = Map(
        "collationNameLeft" -> s"$leftCollationName",
        "collationNameRight" -> s"$rightCollationName",
        "sqlExpr" -> "\"contains(collate(abc), collate(b))\""
      ),
      context = ExpectedContext(fragment =
        s"contains(collate('abc', 'UNICODE_CI'),collate('b', 'UNICODE'))",
        start = 7, stop = 68)
    )
    // startsWith
    right = left.substring(0, 1);
    checkError(
      exception = intercept[ExtendedAnalysisException] {
        spark.sql(s"SELECT startsWith(collate('$left', '$leftCollationName')," +
          s"collate('$right', '$rightCollationName'))")
      },
      errorClass = "DATATYPE_MISMATCH.COLLATION_MISMATCH",
      sqlState = "42K09",
      parameters = Map(
        "collationNameLeft" -> s"$leftCollationName",
        "collationNameRight" -> s"$rightCollationName",
        "sqlExpr" -> "\"startswith(collate(abc), collate(a))\""
      ),
      context = ExpectedContext(fragment =
        s"startsWith(collate('abc', 'UNICODE_CI'),collate('a', 'UNICODE'))",
        start = 7, stop = 70)
    )
    // endsWith
    right = left.substring(2, 3);
    checkError(
      exception = intercept[ExtendedAnalysisException] {
        spark.sql(s"SELECT endsWith(collate('$left', '$leftCollationName')," +
          s"collate('$right', '$rightCollationName'))")
      },
      errorClass = "DATATYPE_MISMATCH.COLLATION_MISMATCH",
      sqlState = "42K09",
      parameters = Map(
        "collationNameLeft" -> s"$leftCollationName",
        "collationNameRight" -> s"$rightCollationName",
        "sqlExpr" -> "\"endswith(collate(abc), collate(c))\""
      ),
      context = ExpectedContext(fragment =
        s"endsWith(collate('abc', 'UNICODE_CI'),collate('c', 'UNICODE'))",
        start = 7, stop = 68)
    )
  }

  case class CollationTestCase[R](left: String, right: String, collation: String, expectedResult: R)

  test("Support contains string expression with Collation") {
    // Supported collations
    val checks = Seq(
      CollationTestCase("", "", "UTF8_BINARY", true),
      CollationTestCase("c", "", "UTF8_BINARY", true),
      CollationTestCase("", "c", "UTF8_BINARY", false),
      CollationTestCase("abcde", "c", "UTF8_BINARY", true),
      CollationTestCase("abcde", "C", "UTF8_BINARY", false),
      CollationTestCase("abcde", "bcd", "UTF8_BINARY", true),
      CollationTestCase("abcde", "BCD", "UTF8_BINARY", false),
      CollationTestCase("abcde", "fgh", "UTF8_BINARY", false),
      CollationTestCase("abcde", "FGH", "UTF8_BINARY", false),
      CollationTestCase("", "", "UNICODE", true),
      CollationTestCase("c", "", "UNICODE", true),
      CollationTestCase("", "c", "UNICODE", false),
      CollationTestCase("abcde", "c", "UNICODE", true),
      CollationTestCase("abcde", "C", "UNICODE", false),
      CollationTestCase("abcde", "bcd", "UNICODE", true),
      CollationTestCase("abcde", "BCD", "UNICODE", false),
      CollationTestCase("abcde", "fgh", "UNICODE", false),
      CollationTestCase("abcde", "FGH", "UNICODE", false),
      CollationTestCase("", "", "UTF8_BINARY_LCASE", true),
      CollationTestCase("c", "", "UTF8_BINARY_LCASE", true),
      CollationTestCase("", "c", "UTF8_BINARY_LCASE", false),
      CollationTestCase("abcde", "c", "UTF8_BINARY_LCASE", true),
      CollationTestCase("abcde", "C", "UTF8_BINARY_LCASE", true),
      CollationTestCase("abcde", "bcd", "UTF8_BINARY_LCASE", true),
      CollationTestCase("abcde", "BCD", "UTF8_BINARY_LCASE", true),
      CollationTestCase("abcde", "fgh", "UTF8_BINARY_LCASE", false),
      CollationTestCase("abcde", "FGH", "UTF8_BINARY_LCASE", false),
      CollationTestCase("", "", "UNICODE_CI", true),
      CollationTestCase("c", "", "UNICODE_CI", true),
      CollationTestCase("", "c", "UNICODE_CI", false),
      CollationTestCase("abcde", "c", "UNICODE_CI", true),
      CollationTestCase("abcde", "C", "UNICODE_CI", true),
      CollationTestCase("abcde", "bcd", "UNICODE_CI", true),
      CollationTestCase("abcde", "BCD", "UNICODE_CI", true),
      CollationTestCase("abcde", "fgh", "UNICODE_CI", false),
      CollationTestCase("abcde", "FGH", "UNICODE_CI", false)
    )
    checks.foreach(testCase => {
      checkAnswer(sql(s"SELECT contains(collate('${testCase.left}', '${testCase.collation}')," +
        s"collate('${testCase.right}', '${testCase.collation}'))"), Row(testCase.expectedResult))
    })
  }

  test("Support startsWith string expression with Collation") {
    // Supported collations
    val checks = Seq(
      CollationTestCase("abcde", "abc", "UTF8_BINARY", true),
      CollationTestCase("abcde", "ABC", "UTF8_BINARY", false),
      CollationTestCase("abcde", "abc", "UNICODE", true),
      CollationTestCase("abcde", "ABC", "UNICODE", false),
      CollationTestCase("abcde", "ABC", "UTF8_BINARY_LCASE", true),
      CollationTestCase("abcde", "bcd", "UTF8_BINARY_LCASE", false),
      CollationTestCase("abcde", "ABC", "UNICODE_CI", true),
      CollationTestCase("abcde", "bcd", "UNICODE_CI", false)
    )
    checks.foreach(testCase => {
      checkAnswer(sql(s"SELECT startswith(collate('${testCase.left}', '${testCase.collation}')," +
        s"collate('${testCase.right}', '${testCase.collation}'))"), Row(testCase.expectedResult))
    })
  }

  test("Support endsWith string expression with Collation") {
    // Supported collations
    val checks = Seq(
      CollationTestCase("abcde", "cde", "UTF8_BINARY", true),
      CollationTestCase("abcde", "CDE", "UTF8_BINARY", false),
      CollationTestCase("abcde", "cde", "UNICODE", true),
      CollationTestCase("abcde", "CDE", "UNICODE", false),
      CollationTestCase("abcde", "CDE", "UTF8_BINARY_LCASE", true),
      CollationTestCase("abcde", "bcd", "UTF8_BINARY_LCASE", false),
      CollationTestCase("abcde", "CDE", "UNICODE_CI", true),
      CollationTestCase("abcde", "bcd", "UNICODE_CI", false)
    )
    checks.foreach(testCase => {
      checkAnswer(sql(s"SELECT endswith(collate('${testCase.left}', '${testCase.collation}')," +
        s"collate('${testCase.right}', '${testCase.collation}'))"), Row(testCase.expectedResult))
    })
  }

  test("aggregates count respects collation") {
    Seq(
      ("utf8_binary", Seq("AAA", "aaa"), Seq(Row(1, "AAA"), Row(1, "aaa"))),
      ("utf8_binary", Seq("aaa", "aaa"), Seq(Row(2, "aaa"))),
      ("utf8_binary", Seq("aaa", "bbb"), Seq(Row(1, "aaa"), Row(1, "bbb"))),
      ("utf8_binary_lcase", Seq("aaa", "aaa"), Seq(Row(2, "aaa"))),
      ("utf8_binary_lcase", Seq("AAA", "aaa"), Seq(Row(2, "AAA"))),
      ("utf8_binary_lcase", Seq("aaa", "bbb"), Seq(Row(1, "aaa"), Row(1, "bbb"))),
      ("unicode", Seq("AAA", "aaa"), Seq(Row(1, "AAA"), Row(1, "aaa"))),
      ("unicode", Seq("aaa", "aaa"), Seq(Row(2, "aaa"))),
      ("unicode", Seq("aaa", "bbb"), Seq(Row(1, "aaa"), Row(1, "bbb"))),
      ("unicode_CI", Seq("aaa", "aaa"), Seq(Row(2, "aaa"))),
      ("unicode_CI", Seq("AAA", "aaa"), Seq(Row(2, "AAA"))),
      ("unicode_CI", Seq("aaa", "bbb"), Seq(Row(1, "aaa"), Row(1, "bbb")))
    ).foreach {
      case (collationName: String, input: Seq[String], expected: Seq[Row]) =>
        checkAnswer(sql(
          s"""
          with t as (
          select collate(col1, '$collationName') as c
          from
          values ${input.map(s => s"('$s')").mkString(", ")}
        )
        SELECT COUNT(*), c FROM t GROUP BY c
        """), expected)
    }
  }

  test("hash agg is not used for non binary collations") {
    val tableNameNonBinary = "T_NON_BINARY"
    val tableNameBinary = "T_BINARY"
    withTable(tableNameNonBinary) {
      withTable(tableNameBinary) {
        sql(s"CREATE TABLE $tableNameNonBinary (c STRING COLLATE UTF8_BINARY_LCASE) USING PARQUET")
        sql(s"INSERT INTO $tableNameNonBinary VALUES ('aaa')")
        sql(s"CREATE TABLE $tableNameBinary (c STRING COLLATE UTF8_BINARY) USING PARQUET")
        sql(s"INSERT INTO $tableNameBinary VALUES ('aaa')")

        val dfNonBinary = sql(s"SELECT COUNT(*), c FROM $tableNameNonBinary GROUP BY c")
        assert(collectFirst(dfNonBinary.queryExecution.executedPlan) {
          case _: HashAggregateExec | _: ObjectHashAggregateExec => ()
        }.isEmpty)

        val dfBinary = sql(s"SELECT COUNT(*), c FROM $tableNameBinary GROUP BY c")
        assert(collectFirst(dfBinary.queryExecution.executedPlan) {
          case _: HashAggregateExec | _: ObjectHashAggregateExec => ()
        }.nonEmpty)
      }
    }
  }

  test("text writing to parquet with collation enclosed with backticks") {
    withTempPath{ path =>
      sql(s"select 'a' COLLATE `UNICODE`").write.parquet(path.getAbsolutePath)

      checkAnswer(
        spark.read.parquet(path.getAbsolutePath),
        Row("a"))
    }
  }

  test("create table with collation") {
    val tableName = "parquet_dummy_tbl"
    val collationName = "UTF8_BINARY_LCASE"
    val collationId = CollationFactory.collationNameToId(collationName)

    withTable(tableName) {
      sql(
        s"""
           |CREATE TABLE $tableName (c1 STRING COLLATE $collationName)
           |USING PARQUET
           |""".stripMargin)

      sql(s"INSERT INTO $tableName VALUES ('aaa')")
      sql(s"INSERT INTO $tableName VALUES ('AAA')")

      checkAnswer(sql(s"SELECT DISTINCT COLLATION(c1) FROM $tableName"), Seq(Row(collationName)))
      assert(sql(s"select c1 FROM $tableName").schema.head.dataType == StringType(collationId))
    }
  }

  test("add collated column with alter table") {
    val tableName = "alter_column_tbl"
    val defaultCollation = "UTF8_BINARY"
    val collationName = "UTF8_BINARY_LCASE"
    val collationId = CollationFactory.collationNameToId(collationName)

    withTable(tableName) {
      sql(
        s"""
           |CREATE TABLE $tableName (c1 STRING)
           |USING PARQUET
           |""".stripMargin)

      sql(s"INSERT INTO $tableName VALUES ('aaa')")
      sql(s"INSERT INTO $tableName VALUES ('AAA')")

      checkAnswer(sql(s"SELECT DISTINCT COLLATION(c1) FROM $tableName"),
        Seq(Row(defaultCollation)))

      sql(
        s"""
           |ALTER TABLE $tableName
           |ADD COLUMN c2 STRING COLLATE $collationName
           |""".stripMargin)

      sql(s"INSERT INTO $tableName VALUES ('aaa', 'aaa')")
      sql(s"INSERT INTO $tableName VALUES ('AAA', 'AAA')")

      checkAnswer(sql(s"SELECT DISTINCT COLLATION(c2) FROM $tableName"),
        Seq(Row(collationName)))
      assert(sql(s"select c2 FROM $tableName").schema.head.dataType == StringType(collationId))
    }
  }

  test("create v2 table with collation column") {
    val tableName = "testcat.table_name"
    val collationName = "UTF8_BINARY_LCASE"
    val collationId = CollationFactory.collationNameToId(collationName)

    withTable(tableName) {
      sql(
        s"""
           |CREATE TABLE $tableName (c1 string COLLATE $collationName)
           |USING $v2Source
           |""".stripMargin)

      val testCatalog = catalog("testcat").asTableCatalog
      val table = testCatalog.loadTable(Identifier.of(Array(), "table_name"))

      assert(table.name == tableName)
      assert(table.partitioning.isEmpty)
      assert(table.properties == withDefaultOwnership(Map("provider" -> v2Source)).asJava)
      assert(table.columns().head.dataType() == StringType(collationId))

      val rdd = spark.sparkContext.parallelize(table.asInstanceOf[InMemoryTable].rows)
      checkAnswer(spark.internalCreateDataFrame(rdd, table.schema), Seq.empty)

      sql(s"INSERT INTO $tableName VALUES ('a'), ('A')")

      checkAnswer(sql(s"SELECT DISTINCT COLLATION(c1) FROM $tableName"),
        Seq(Row(collationName)))
      assert(sql(s"select c1 FROM $tableName").schema.head.dataType == StringType(collationId))
    }
  }

  test("disable partition on collated string column") {
    def createTable(partitionColumns: String*): Unit = {
      val tableName = "test_partition_tbl"
      withTable(tableName) {
        sql(
          s"""
             |CREATE TABLE $tableName
             |(id INT, c1 STRING COLLATE UNICODE, c2 string)
             |USING parquet
             |PARTITIONED BY (${partitionColumns.mkString(",")})
             |""".stripMargin)
      }
    }

    // should work fine on non collated columns
    createTable("id")
    createTable("c2")
    createTable("id", "c2")

    Seq(Seq("c1"), Seq("c1", "id"), Seq("c1", "c2")).foreach { partitionColumns =>
      checkError(
        exception = intercept[AnalysisException] {
          createTable(partitionColumns: _*)
        },
        errorClass = "INVALID_PARTITION_COLUMN_DATA_TYPE",
        parameters = Map("type" -> "\"STRING COLLATE UNICODE\"")
      );
    }
  }

  test("shuffle respects collation") {
    val in = (('a' to 'z') ++ ('A' to 'Z')).map(_.toString * 3).map(Row.apply(_))

    val schema = StructType(StructField(
      "col",
      StringType(CollationFactory.collationNameToId("UTF8_BINARY_LCASE"))) :: Nil)
    val df = spark.createDataFrame(sparkContext.parallelize(in), schema)

    df.repartition(10, df.col("col")).foreachPartition(
      (rowIterator: Iterator[Row]) => {
        val partitionData = rowIterator.map(r => r.getString(0)).toArray
        partitionData.foreach(s => {
          // assert that both lower and upper case of the string are present in the same partition.
          assert(partitionData.contains(s.toLowerCase()))
          assert(partitionData.contains(s.toUpperCase()))
        })
    })
  }

  test("hash based joins not allowed for non-binary collated strings") {
    val in = (('a' to 'z') ++ ('A' to 'Z')).map(_.toString * 3).map(e => Row.apply(e, e))

    val schema = StructType(StructField(
      "col_non_binary",
      StringType(CollationFactory.collationNameToId("UTF8_BINARY_LCASE"))) ::
      StructField("col_binary", StringType) :: Nil)
    val df1 = spark.createDataFrame(sparkContext.parallelize(in), schema)

    // Binary collations are allowed to use hash join.
    assert(collectFirst(
      df1.hint("broadcast").join(df1, df1("col_binary") === df1("col_binary"))
        .queryExecution.executedPlan) {
      case _: BroadcastHashJoinExec => ()
    }.nonEmpty)

    // Even with hint broadcast, hash join is not used for non-binary collated strings.
    assert(collectFirst(
      df1.hint("broadcast").join(df1, df1("col_non_binary") === df1("col_non_binary"))
        .queryExecution.executedPlan) {
      case _: BroadcastHashJoinExec => ()
    }.isEmpty)

    // Instead they will default to sort merge join.
    assert(collectFirst(
      df1.hint("broadcast").join(df1, df1("col_non_binary") === df1("col_non_binary"))
        .queryExecution.executedPlan) {
      case _: SortMergeJoinExec => ()
    }.nonEmpty)
  }

<<<<<<< HEAD
  test("window aggregates should respect collation") {
    val t1 = "T_NON_BINARY"
    val t2 = "T_BINARY"

    withTable(t1) {
      withTable(t2) {
        sql(s"CREATE TABLE $t1 (c STRING COLLATE UTF8_BINARY_LCASE, i int) USING PARQUET")
        sql(s"INSERT INTO $t1 VALUES ('aA', 2), ('Aa', 1), ('ab', 3), ('aa', 1)")

        sql(s"CREATE TABLE $t2 (c STRING, i int) USING PARQUET")
        // Same input but already normalized to lowercase.
        sql(s"INSERT INTO $t2 VALUES ('aa', 2), ('aa', 1), ('ab', 3), ('aa', 1)")

        val dfNonBinary =
          sql(s"SELECT lower(c), i, nth_value(i, 2) OVER (PARTITION BY c ORDER BY i) FROM $t1")
        val dfBinary =
          sql(s"SELECT c, i, nth_value(i, 2) OVER (PARTITION BY c ORDER BY i) FROM $t2")
        checkAnswer(dfNonBinary, dfBinary)
      }
    }
=======
  test("Generated column expressions using collations - errors out") {
    checkError(
      exception = intercept[AnalysisException] {
        sql(
          s"""
             |CREATE TABLE testcat.test_table(
             |  c1 STRING COLLATE UNICODE,
             |  c2 STRING COLLATE UNICODE GENERATED ALWAYS AS (SUBSTRING(c1, 0, 1))
             |)
             |USING $v2Source
             |""".stripMargin)
      },
      errorClass = "UNSUPPORTED_EXPRESSION_GENERATED_COLUMN",
      parameters = Map(
        "fieldName" -> "c2",
        "expressionStr" -> "SUBSTRING(c1, 0, 1)",
        "reason" -> "generation expression cannot contain non-default collated string type"))

    checkError(
      exception = intercept[AnalysisException] {
        sql(
          s"""
             |CREATE TABLE testcat.test_table(
             |  c1 STRING COLLATE UNICODE,
             |  c2 STRING COLLATE UNICODE GENERATED ALWAYS AS (c1 || 'a' COLLATE UNICODE)
             |)
             |USING $v2Source
             |""".stripMargin)
      },
      errorClass = "UNSUPPORTED_EXPRESSION_GENERATED_COLUMN",
      parameters = Map(
        "fieldName" -> "c2",
        "expressionStr" -> "c1 || 'a' COLLATE UNICODE",
        "reason" -> "generation expression cannot contain non-default collated string type"))

    checkError(
      exception = intercept[AnalysisException] {
        sql(
          s"""
             |CREATE TABLE testcat.test_table(
             |  struct1 STRUCT<a: STRING COLLATE UNICODE>,
             |  c2 STRING COLLATE UNICODE GENERATED ALWAYS AS (SUBSTRING(struct1.a, 0, 1))
             |)
             |USING $v2Source
             |""".stripMargin)
      },
      errorClass = "UNSUPPORTED_EXPRESSION_GENERATED_COLUMN",
      parameters = Map(
        "fieldName" -> "c2",
        "expressionStr" -> "SUBSTRING(struct1.a, 0, 1)",
        "reason" -> "generation expression cannot contain non-default collated string type"))
>>>>>>> d3f12df6
  }
}<|MERGE_RESOLUTION|>--- conflicted
+++ resolved
@@ -412,6 +412,19 @@
     }
   }
 
+  test("test concurrently generating collation keys") {
+    // generating ICU sort keys is not thread-safe by default so this should fail
+    // if we don't handle the concurrency properly on Collator level
+
+    (0 to 10).foreach(_ => {
+      val collator = CollationFactory.fetchCollation("UNICODE").collator
+
+      (0 to 100).par.foreach { _ =>
+        collator.getCollationKey("aaa")
+      }
+    })
+  }
+
   test("text writing to parquet with collation enclosed with backticks") {
     withTempPath{ path =>
       sql(s"select 'a' COLLATE `UNICODE`").write.parquet(path.getAbsolutePath)
@@ -439,6 +452,28 @@
 
       checkAnswer(sql(s"SELECT DISTINCT COLLATION(c1) FROM $tableName"), Seq(Row(collationName)))
       assert(sql(s"select c1 FROM $tableName").schema.head.dataType == StringType(collationId))
+    }
+  }
+
+  test("create table with collations inside a struct") {
+    val tableName = "struct_collation_tbl"
+    val collationName = "UTF8_BINARY_LCASE"
+    val collationId = CollationFactory.collationNameToId(collationName)
+
+    withTable(tableName) {
+      sql(
+        s"""
+           |CREATE TABLE $tableName
+           |(c1 STRUCT<name: STRING COLLATE $collationName, age: INT>)
+           |USING PARQUET
+           |""".stripMargin)
+
+      sql(s"INSERT INTO $tableName VALUES (named_struct('name', 'aaa', 'id', 1))")
+      sql(s"INSERT INTO $tableName VALUES (named_struct('name', 'AAA', 'id', 2))")
+
+      checkAnswer(sql(s"SELECT DISTINCT collation(c1.name) FROM $tableName"),
+        Seq(Row(collationName)))
+      assert(sql(s"SELECT c1.name FROM $tableName").schema.head.dataType == StringType(collationId))
     }
   }
 
@@ -587,28 +622,6 @@
     }.nonEmpty)
   }
 
-<<<<<<< HEAD
-  test("window aggregates should respect collation") {
-    val t1 = "T_NON_BINARY"
-    val t2 = "T_BINARY"
-
-    withTable(t1) {
-      withTable(t2) {
-        sql(s"CREATE TABLE $t1 (c STRING COLLATE UTF8_BINARY_LCASE, i int) USING PARQUET")
-        sql(s"INSERT INTO $t1 VALUES ('aA', 2), ('Aa', 1), ('ab', 3), ('aa', 1)")
-
-        sql(s"CREATE TABLE $t2 (c STRING, i int) USING PARQUET")
-        // Same input but already normalized to lowercase.
-        sql(s"INSERT INTO $t2 VALUES ('aa', 2), ('aa', 1), ('ab', 3), ('aa', 1)")
-
-        val dfNonBinary =
-          sql(s"SELECT lower(c), i, nth_value(i, 2) OVER (PARTITION BY c ORDER BY i) FROM $t1")
-        val dfBinary =
-          sql(s"SELECT c, i, nth_value(i, 2) OVER (PARTITION BY c ORDER BY i) FROM $t2")
-        checkAnswer(dfNonBinary, dfBinary)
-      }
-    }
-=======
   test("Generated column expressions using collations - errors out") {
     checkError(
       exception = intercept[AnalysisException] {
@@ -660,6 +673,27 @@
         "fieldName" -> "c2",
         "expressionStr" -> "SUBSTRING(struct1.a, 0, 1)",
         "reason" -> "generation expression cannot contain non-default collated string type"))
->>>>>>> d3f12df6
+  }
+
+  test("window aggregates should respect collation") {
+    val t1 = "T_NON_BINARY"
+    val t2 = "T_BINARY"
+
+    withTable(t1) {
+      withTable(t2) {
+        sql(s"CREATE TABLE $t1 (c STRING COLLATE UTF8_BINARY_LCASE, i int) USING PARQUET")
+        sql(s"INSERT INTO $t1 VALUES ('aA', 2), ('Aa', 1), ('ab', 3), ('aa', 1)")
+
+        sql(s"CREATE TABLE $t2 (c STRING, i int) USING PARQUET")
+        // Same input but already normalized to lowercase.
+        sql(s"INSERT INTO $t2 VALUES ('aa', 2), ('aa', 1), ('ab', 3), ('aa', 1)")
+
+        val dfNonBinary =
+          sql(s"SELECT lower(c), i, nth_value(i, 2) OVER (PARTITION BY c ORDER BY i) FROM $t1")
+        val dfBinary =
+          sql(s"SELECT c, i, nth_value(i, 2) OVER (PARTITION BY c ORDER BY i) FROM $t2")
+        checkAnswer(dfNonBinary, dfBinary)
+      }
+    }
   }
 }