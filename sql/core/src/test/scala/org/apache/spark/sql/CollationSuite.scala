/*
 * Licensed to the Apache Software Foundation (ASF) under one or more
 * contributor license agreements.  See the NOTICE file distributed with
 * this work for additional information regarding copyright ownership.
 * The ASF licenses this file to You under the Apache License, Version 2.0
 * (the "License"); you may not use this file except in compliance with
 * the License.  You may obtain a copy of the License at
 *
 *    http://www.apache.org/licenses/LICENSE-2.0
 *
 * Unless required by applicable law or agreed to in writing, software
 * distributed under the License is distributed on an "AS IS" BASIS,
 * WITHOUT WARRANTIES OR CONDITIONS OF ANY KIND, either express or implied.
 * See the License for the specific language governing permissions and
 * limitations under the License.
 */

package org.apache.spark.sql

import scala.collection.immutable.Seq
import scala.jdk.CollectionConverters.MapHasAsJava

import org.apache.spark.SparkException
import org.apache.spark.sql.catalyst.ExtendedAnalysisException
import org.apache.spark.sql.catalyst.util.CollationFactory
import org.apache.spark.sql.connector.{DatasourceV2SQLBase, FakeV2ProviderWithCustomSchema}
import org.apache.spark.sql.connector.catalog.{Identifier, InMemoryTable}
import org.apache.spark.sql.connector.catalog.CatalogV2Implicits.CatalogHelper
import org.apache.spark.sql.connector.catalog.CatalogV2Util.withDefaultOwnership
import org.apache.spark.sql.execution.adaptive.AdaptiveSparkPlanHelper
import org.apache.spark.sql.execution.aggregate.{HashAggregateExec, ObjectHashAggregateExec}
import org.apache.spark.sql.types.StringType

class CollationSuite extends DatasourceV2SQLBase with AdaptiveSparkPlanHelper {
  protected val v2Source = classOf[FakeV2ProviderWithCustomSchema].getName

  test("collate returns proper type") {
    Seq("ucs_basic", "ucs_basic_lcase", "unicode", "unicode_ci").foreach { collationName =>
      checkAnswer(sql(s"select 'aaa' collate '$collationName'"), Row("aaa"))
      val collationId = CollationFactory.collationNameToId(collationName)
      assert(sql(s"select 'aaa' collate '$collationName'").schema(0).dataType
        == StringType(collationId))
    }
  }

  test("collation name is case insensitive") {
    Seq("uCs_BasIc", "uCs_baSic_Lcase", "uNicOde", "UNICODE_ci").foreach { collationName =>
      checkAnswer(sql(s"select 'aaa' collate '$collationName'"), Row("aaa"))
      val collationId = CollationFactory.collationNameToId(collationName)
      assert(sql(s"select 'aaa' collate '$collationName'").schema(0).dataType
        == StringType(collationId))
    }
  }

  test("collation expression returns name of collation") {
    Seq("ucs_basic", "ucs_basic_lcase", "unicode", "unicode_ci").foreach { collationName =>
      checkAnswer(
        sql(s"select collation('aaa' collate '$collationName')"), Row(collationName.toUpperCase()))
    }
  }

  test("collate function syntax") {
    assert(sql(s"select collate('aaa', 'ucs_basic')").schema(0).dataType == StringType(0))
    assert(sql(s"select collate('aaa', 'ucs_basic_lcase')").schema(0).dataType == StringType(1))
  }

  test("collate function syntax invalid arg count") {
    Seq("'aaa','a','b'", "'aaa'", "", "'aaa'").foreach(args => {
      val paramCount = if (args == "") 0 else args.split(',').length.toString
      checkError(
        exception = intercept[AnalysisException] {
          sql(s"select collate($args)")
        },
        errorClass = "WRONG_NUM_ARGS.WITHOUT_SUGGESTION",
        sqlState = "42605",
        parameters = Map(
          "functionName" -> "`collate`",
          "expectedNum" -> "2",
          "actualNum" -> paramCount.toString,
          "docroot" -> "https://spark.apache.org/docs/latest"),
        context = ExpectedContext(fragment = s"collate($args)", start = 7, stop = 15 + args.length)
      )
    })
  }

  test("collate function invalid collation data type") {
    checkError(
      exception = intercept[AnalysisException](sql("select collate('abc', 123)")),
      errorClass = "UNEXPECTED_INPUT_TYPE",
      sqlState = "42K09",
      Map(
        "functionName" -> "`collate`",
        "paramIndex" -> "first",
        "inputSql" -> "\"123\"",
        "inputType" -> "\"INT\"",
        "requiredType" -> "\"STRING\""),
      context = ExpectedContext(fragment = s"collate('abc', 123)", start = 7, stop = 25)
    )
  }

  test("NULL as collation name") {
    checkError(
      exception = intercept[AnalysisException] {
        sql("select collate('abc', cast(null as string))") },
      errorClass = "DATATYPE_MISMATCH.UNEXPECTED_NULL",
      sqlState = "42K09",
      Map("exprName" -> "`collation`", "sqlExpr" -> "\"CAST(NULL AS STRING)\""),
      context = ExpectedContext(
        fragment = s"collate('abc', cast(null as string))", start = 7, stop = 42)
    )
  }

  test("collate function invalid input data type") {
    checkError(
      exception = intercept[ExtendedAnalysisException] { sql(s"select collate(1, 'UCS_BASIC')") },
      errorClass = "DATATYPE_MISMATCH.UNEXPECTED_INPUT_TYPE",
      sqlState = "42K09",
      parameters = Map(
        "sqlExpr" -> "\"collate(1)\"",
        "paramIndex" -> "first",
        "inputSql" -> "\"1\"",
        "inputType" -> "\"INT\"",
        "requiredType" -> "\"STRING\""),
      context = ExpectedContext(
        fragment = s"collate(1, 'UCS_BASIC')", start = 7, stop = 29))
  }

  test("collation expression returns default collation") {
    checkAnswer(sql(s"select collation('aaa')"), Row("UCS_BASIC"))
  }

  test("invalid collation name throws exception") {
    checkError(
      exception = intercept[SparkException] { sql("select 'aaa' collate 'UCS_BASIS'") },
      errorClass = "COLLATION_INVALID_NAME",
      sqlState = "42704",
      parameters = Map("proposal" -> "UCS_BASIC", "collationName" -> "UCS_BASIS"))
  }

  test("equality check respects collation") {
    Seq(
      ("ucs_basic", "aaa", "AAA", false),
      ("ucs_basic", "aaa", "aaa", true),
      ("ucs_basic_lcase", "aaa", "aaa", true),
      ("ucs_basic_lcase", "aaa", "AAA", true),
      ("ucs_basic_lcase", "aaa", "bbb", false),
      ("unicode", "aaa", "aaa", true),
      ("unicode", "aaa", "AAA", false),
      ("unicode_CI", "aaa", "aaa", true),
      ("unicode_CI", "aaa", "AAA", true),
      ("unicode_CI", "aaa", "bbb", false)
    ).foreach {
      case (collationName, left, right, expected) =>
        checkAnswer(
          sql(s"select '$left' collate '$collationName' = '$right' collate '$collationName'"),
          Row(expected))
        checkAnswer(
          sql(s"select collate('$left', '$collationName') = collate('$right', '$collationName')"),
          Row(expected))
    }
  }

  test("comparisons respect collation") {
    Seq(
      ("ucs_basic", "AAA", "aaa", true),
      ("ucs_basic", "aaa", "aaa", false),
      ("ucs_basic", "aaa", "BBB", false),
      ("ucs_basic_lcase", "aaa", "aaa", false),
      ("ucs_basic_lcase", "AAA", "aaa", false),
      ("ucs_basic_lcase", "aaa", "bbb", true),
      ("unicode", "aaa", "aaa", false),
      ("unicode", "aaa", "AAA", true),
      ("unicode", "aaa", "BBB", true),
      ("unicode_CI", "aaa", "aaa", false),
      ("unicode_CI", "aaa", "AAA", false),
      ("unicode_CI", "aaa", "bbb", true)
    ).foreach {
      case (collationName, left, right, expected) =>
        checkAnswer(
          sql(s"select '$left' collate '$collationName' < '$right' collate '$collationName'"),
          Row(expected))
        checkAnswer(
          sql(s"select collate('$left', '$collationName') < collate('$right', '$collationName')"),
          Row(expected))
    }
  }

<<<<<<< HEAD
  test("checkCollation throws exception for incompatible collationIds") {
    val left: String = "abc" // collate with 'UNICODE_CI'
    val leftCollationName: String = "UNICODE_CI";
    var right: String = null // collate with 'UNICODE'
    val rightCollationName: String = "UNICODE";
    // contains
    right = left.substring(1, 2);
    checkError(
      exception = intercept[ExtendedAnalysisException] {
        spark.sql(s"SELECT contains(collate('$left', '$leftCollationName')," +
          s"collate('$right', '$rightCollationName'))")
      },
      errorClass = "DATATYPE_MISMATCH.COLLATION_MISMATCH",
      sqlState = "42K09",
      parameters = Map(
        "collationNameLeft" -> s"$leftCollationName",
        "collationNameRight" -> s"$rightCollationName",
        "sqlExpr" -> "\"contains(collate(abc), collate(b))\""
      ),
      context = ExpectedContext(fragment =
        s"contains(collate('abc', 'UNICODE_CI'),collate('b', 'UNICODE'))",
        start = 7, stop = 68)
    )
    // startsWith
    right = left.substring(0, 1);
    checkError(
      exception = intercept[ExtendedAnalysisException] {
        spark.sql(s"SELECT startsWith(collate('$left', '$leftCollationName')," +
          s"collate('$right', '$rightCollationName'))")
      },
      errorClass = "DATATYPE_MISMATCH.COLLATION_MISMATCH",
      sqlState = "42K09",
      parameters = Map(
        "collationNameLeft" -> s"$leftCollationName",
        "collationNameRight" -> s"$rightCollationName",
        "sqlExpr" -> "\"startswith(collate(abc), collate(a))\""
      ),
      context = ExpectedContext(fragment =
        s"startsWith(collate('abc', 'UNICODE_CI'),collate('a', 'UNICODE'))",
        start = 7, stop = 70)
    )
    // endsWith
    right = left.substring(2, 3);
    checkError(
      exception = intercept[ExtendedAnalysisException] {
        spark.sql(s"SELECT endsWith(collate('$left', '$leftCollationName')," +
          s"collate('$right', '$rightCollationName'))")
      },
      errorClass = "DATATYPE_MISMATCH.COLLATION_MISMATCH",
      sqlState = "42K09",
      parameters = Map(
        "collationNameLeft" -> s"$leftCollationName",
        "collationNameRight" -> s"$rightCollationName",
        "sqlExpr" -> "\"endswith(collate(abc), collate(c))\""
      ),
      context = ExpectedContext(fragment =
        s"endsWith(collate('abc', 'UNICODE_CI'),collate('c', 'UNICODE'))",
        start = 7, stop = 68)
    )
  }

  case class CollationTestCase[R](left: String, right: String, collation: String, expectedResult: R)

  test("Support contains string expression with Collation") {
    // Supported collations
    val checks = Seq(
      CollationTestCase("", "", "UCS_BASIC", true),
      CollationTestCase("c", "", "UCS_BASIC", true),
      CollationTestCase("", "c", "UCS_BASIC", false),
      CollationTestCase("abcde", "c", "UCS_BASIC", true),
      CollationTestCase("abcde", "C", "UCS_BASIC", false),
      CollationTestCase("abcde", "bcd", "UCS_BASIC", true),
      CollationTestCase("abcde", "BCD", "UCS_BASIC", false),
      CollationTestCase("abcde", "fgh", "UCS_BASIC", false),
      CollationTestCase("abcde", "FGH", "UCS_BASIC", false),
      CollationTestCase("", "", "UNICODE", true),
      CollationTestCase("c", "", "UNICODE", true),
      CollationTestCase("", "c", "UNICODE", false),
      CollationTestCase("abcde", "c", "UNICODE", true),
      CollationTestCase("abcde", "C", "UNICODE", false),
      CollationTestCase("abcde", "bcd", "UNICODE", true),
      CollationTestCase("abcde", "BCD", "UNICODE", false),
      CollationTestCase("abcde", "fgh", "UNICODE", false),
      CollationTestCase("abcde", "FGH", "UNICODE", false),
      CollationTestCase("", "", "UCS_BASIC_LCASE", true),
      CollationTestCase("c", "", "UCS_BASIC_LCASE", true),
      CollationTestCase("", "c", "UCS_BASIC_LCASE", false),
      CollationTestCase("abcde", "c", "UCS_BASIC_LCASE", true),
      CollationTestCase("abcde", "C", "UCS_BASIC_LCASE", true),
      CollationTestCase("abcde", "bcd", "UCS_BASIC_LCASE", true),
      CollationTestCase("abcde", "BCD", "UCS_BASIC_LCASE", true),
      CollationTestCase("abcde", "fgh", "UCS_BASIC_LCASE", false),
      CollationTestCase("abcde", "FGH", "UCS_BASIC_LCASE", false)
    )
    checks.foreach(testCase => {
      checkAnswer(sql(s"SELECT contains(collate('${testCase.left}', '${testCase.collation}')," +
        s"collate('${testCase.right}', '${testCase.collation}'))"), Row(testCase.expectedResult))
    })
    // Unsupported collations
    checkError(
      exception = intercept[SparkException] {
        sql(s"SELECT contains(collate('abcde', 'UNICODE_CI')," +
          s"collate('BCD', 'UNICODE_CI'))")
      },
      errorClass = "UNSUPPORTED_COLLATION.FOR_FUNCTION",
      sqlState = "0A000",
      parameters = Map(
        "functionName" -> "contains",
        "collationName" -> "UNICODE_CI"
      )
    )
  }

  test("Support startsWith string expression with Collation") {
    // Supported collations
    val checks = Seq(
      CollationTestCase("", "", "UCS_BASIC", true),
      CollationTestCase("c", "", "UCS_BASIC", true),
      CollationTestCase("", "c", "UCS_BASIC", false),
      CollationTestCase("abcde", "a", "UCS_BASIC", true),
      CollationTestCase("abcde", "A", "UCS_BASIC", false),
      CollationTestCase("abcde", "abc", "UCS_BASIC", true),
      CollationTestCase("abcde", "ABC", "UCS_BASIC", false),
      CollationTestCase("abcde", "bcd", "UCS_BASIC", false),
      CollationTestCase("abcde", "BCD", "UCS_BASIC", false),
      CollationTestCase("", "", "UNICODE", true),
      CollationTestCase("c", "", "UNICODE", true),
      CollationTestCase("", "c", "UNICODE", false),
      CollationTestCase("abcde", "a", "UNICODE", true),
      CollationTestCase("abcde", "A", "UNICODE", false),
      CollationTestCase("abcde", "abc", "UNICODE", true),
      CollationTestCase("abcde", "ABC", "UNICODE", false),
      CollationTestCase("abcde", "bcd", "UNICODE", false),
      CollationTestCase("abcde", "BCD", "UNICODE", false),
      CollationTestCase("", "", "UCS_BASIC_LCASE", true),
      CollationTestCase("c", "", "UCS_BASIC_LCASE", true),
      CollationTestCase("", "c", "UCS_BASIC_LCASE", false),
      CollationTestCase("abcde", "a", "UCS_BASIC_LCASE", true),
      CollationTestCase("abcde", "A", "UCS_BASIC_LCASE", true),
      CollationTestCase("abcde", "abc", "UCS_BASIC_LCASE", true),
      CollationTestCase("abcde", "ABC", "UCS_BASIC_LCASE", true),
      CollationTestCase("abcde", "bcd", "UCS_BASIC_LCASE", false),
      CollationTestCase("abcde", "BCD", "UCS_BASIC_LCASE", false),
      CollationTestCase("", "", "UNICODE_CI", true),
      CollationTestCase("c", "", "UNICODE_CI", true),
      CollationTestCase("", "c", "UNICODE_CI", false),
      CollationTestCase("abcde", "a", "UNICODE_CI", true),
      CollationTestCase("abcde", "A", "UNICODE_CI", true),
      CollationTestCase("abcde", "abc", "UNICODE_CI", true),
      CollationTestCase("abcde", "ABC", "UNICODE_CI", true),
      CollationTestCase("abcde", "bcd", "UNICODE_CI", false),
      CollationTestCase("abcde", "BCD", "UNICODE_CI", false)
    )
    checks.foreach(testCase => {
      checkAnswer(sql(s"SELECT startswith(collate('${testCase.left}', '${testCase.collation}')," +
        s"collate('${testCase.right}', '${testCase.collation}'))"), Row(testCase.expectedResult))
    })
  }

  test("Support endsWith string expression with Collation") {
    // Supported collations
    val checks = Seq(
      CollationTestCase("", "", "UCS_BASIC", true),
      CollationTestCase("c", "", "UCS_BASIC", true),
      CollationTestCase("", "c", "UCS_BASIC", false),
      CollationTestCase("abcde", "e", "UCS_BASIC", true),
      CollationTestCase("abcde", "E", "UCS_BASIC", false),
      CollationTestCase("abcde", "cde", "UCS_BASIC", true),
      CollationTestCase("abcde", "CDE", "UCS_BASIC", false),
      CollationTestCase("abcde", "bcd", "UCS_BASIC", false),
      CollationTestCase("abcde", "BCD", "UCS_BASIC", false),
      CollationTestCase("", "", "UNICODE", true),
      CollationTestCase("c", "", "UNICODE", true),
      CollationTestCase("", "c", "UNICODE", false),
      CollationTestCase("abcde", "e", "UNICODE", true),
      CollationTestCase("abcde", "E", "UNICODE", false),
      CollationTestCase("abcde", "cde", "UNICODE", true),
      CollationTestCase("abcde", "CDE", "UNICODE", false),
      CollationTestCase("abcde", "bcd", "UNICODE", false),
      CollationTestCase("abcde", "BCD", "UNICODE", false),
      CollationTestCase("", "", "UCS_BASIC_LCASE", true),
      CollationTestCase("c", "", "UCS_BASIC_LCASE", true),
      CollationTestCase("", "c", "UCS_BASIC_LCASE", false),
      CollationTestCase("abcde", "e", "UCS_BASIC_LCASE", true),
      CollationTestCase("abcde", "E", "UCS_BASIC_LCASE", true),
      CollationTestCase("abcde", "cde", "UCS_BASIC_LCASE", true),
      CollationTestCase("abcde", "CDE", "UCS_BASIC_LCASE", true),
      CollationTestCase("abcde", "bcd", "UCS_BASIC_LCASE", false),
      CollationTestCase("abcde", "BCD", "UCS_BASIC_LCASE", false),
      CollationTestCase("", "", "UNICODE_CI", true),
      CollationTestCase("c", "", "UNICODE_CI", true),
      CollationTestCase("", "c", "UNICODE_CI", false),
      CollationTestCase("abcde", "e", "UNICODE_CI", true),
      CollationTestCase("abcde", "E", "UNICODE_CI", true),
      CollationTestCase("abcde", "cde", "UNICODE_CI", true),
      CollationTestCase("abcde", "CDE", "UNICODE_CI", true),
      CollationTestCase("abcde", "bcd", "UNICODE_CI", false),
      CollationTestCase("abcde", "BCD", "UNICODE_CI", false)
    )
    checks.foreach(testCase => {
      checkAnswer(sql(s"SELECT endswith(collate('${testCase.left}', '${testCase.collation}')," +
        s"collate('${testCase.right}', '${testCase.collation}'))"), Row(testCase.expectedResult))
    })
=======
  test("aggregates count respects collation") {
    Seq(
      ("ucs_basic", Seq("AAA", "aaa"), Seq(Row(1, "AAA"), Row(1, "aaa"))),
      ("ucs_basic", Seq("aaa", "aaa"), Seq(Row(2, "aaa"))),
      ("ucs_basic", Seq("aaa", "bbb"), Seq(Row(1, "aaa"), Row(1, "bbb"))),
      ("ucs_basic_lcase", Seq("aaa", "aaa"), Seq(Row(2, "aaa"))),
      ("ucs_basic_lcase", Seq("AAA", "aaa"), Seq(Row(2, "AAA"))),
      ("ucs_basic_lcase", Seq("aaa", "bbb"), Seq(Row(1, "aaa"), Row(1, "bbb"))),
      ("unicode", Seq("AAA", "aaa"), Seq(Row(1, "AAA"), Row(1, "aaa"))),
      ("unicode", Seq("aaa", "aaa"), Seq(Row(2, "aaa"))),
      ("unicode", Seq("aaa", "bbb"), Seq(Row(1, "aaa"), Row(1, "bbb"))),
      ("unicode_CI", Seq("aaa", "aaa"), Seq(Row(2, "aaa"))),
      ("unicode_CI", Seq("AAA", "aaa"), Seq(Row(2, "AAA"))),
      ("unicode_CI", Seq("aaa", "bbb"), Seq(Row(1, "aaa"), Row(1, "bbb")))
    ).foreach {
      case (collationName: String, input: Seq[String], expected: Seq[Row]) =>
        checkAnswer(sql(
          s"""
          with t as (
          select collate(col1, '$collationName') as c
          from
          values ${input.map(s => s"('$s')").mkString(", ")}
        )
        SELECT COUNT(*), c FROM t GROUP BY c
        """), expected)
    }
  }

  test("hash agg is not used for non binary collations") {
    val tableNameNonBinary = "T_NON_BINARY"
    val tableNameBinary = "T_BINARY"
    withTable(tableNameNonBinary) {
      withTable(tableNameBinary) {
        sql(s"CREATE TABLE $tableNameNonBinary (c STRING COLLATE 'UCS_BASIC_LCASE') USING PARQUET")
        sql(s"INSERT INTO $tableNameNonBinary VALUES ('aaa')")
        sql(s"CREATE TABLE $tableNameBinary (c STRING COLLATE 'UCS_BASIC') USING PARQUET")
        sql(s"INSERT INTO $tableNameBinary VALUES ('aaa')")

        val dfNonBinary = sql(s"SELECT COUNT(*), c FROM $tableNameNonBinary GROUP BY c")
        assert(collectFirst(dfNonBinary.queryExecution.executedPlan) {
          case _: HashAggregateExec | _: ObjectHashAggregateExec => ()
        }.isEmpty)

        val dfBinary = sql(s"SELECT COUNT(*), c FROM $tableNameBinary GROUP BY c")
        assert(collectFirst(dfBinary.queryExecution.executedPlan) {
          case _: HashAggregateExec | _: ObjectHashAggregateExec => ()
        }.nonEmpty)
      }
    }
>>>>>>> 69743ad9
  }

  test("create table with collation") {
    val tableName = "parquet_dummy_tbl"
    val collationName = "UCS_BASIC_LCASE"
    val collationId = CollationFactory.collationNameToId(collationName)

    withTable(tableName) {
      sql(
        s"""
           |CREATE TABLE $tableName (c1 STRING COLLATE '$collationName')
           |USING PARQUET
           |""".stripMargin)

      sql(s"INSERT INTO $tableName VALUES ('aaa')")
      sql(s"INSERT INTO $tableName VALUES ('AAA')")

      checkAnswer(sql(s"SELECT DISTINCT COLLATION(c1) FROM $tableName"), Seq(Row(collationName)))
      assert(sql(s"select c1 FROM $tableName").schema.head.dataType == StringType(collationId))
    }
  }

  test("create table with collations inside a struct") {
    val tableName = "struct_collation_tbl"
    val collationName = "UCS_BASIC_LCASE"
    val collationId = CollationFactory.collationNameToId(collationName)

    withTable(tableName) {
      sql(
        s"""
           |CREATE TABLE $tableName
           |(c1 STRUCT<name: STRING COLLATE '$collationName', age: INT>)
           |USING PARQUET
           |""".stripMargin)

      sql(s"INSERT INTO $tableName VALUES (named_struct('name', 'aaa', 'id', 1))")
      sql(s"INSERT INTO $tableName VALUES (named_struct('name', 'AAA', 'id', 2))")

      checkAnswer(sql(s"SELECT DISTINCT collation(c1.name) FROM $tableName"),
        Seq(Row(collationName)))
      assert(sql(s"SELECT c1.name FROM $tableName").schema.head.dataType == StringType(collationId))
    }
  }

  test("add collated column with alter table") {
    val tableName = "alter_column_tbl"
    val defaultCollation = "UCS_BASIC"
    val collationName = "UCS_BASIC_LCASE"
    val collationId = CollationFactory.collationNameToId(collationName)

    withTable(tableName) {
      sql(
        s"""
           |CREATE TABLE $tableName (c1 STRING)
           |USING PARQUET
           |""".stripMargin)

      sql(s"INSERT INTO $tableName VALUES ('aaa')")
      sql(s"INSERT INTO $tableName VALUES ('AAA')")

      checkAnswer(sql(s"SELECT DISTINCT COLLATION(c1) FROM $tableName"),
        Seq(Row(defaultCollation)))

      sql(
        s"""
           |ALTER TABLE $tableName
           |ADD COLUMN c2 STRING COLLATE '$collationName'
           |""".stripMargin)

      sql(s"INSERT INTO $tableName VALUES ('aaa', 'aaa')")
      sql(s"INSERT INTO $tableName VALUES ('AAA', 'AAA')")

      checkAnswer(sql(s"SELECT DISTINCT COLLATION(c2) FROM $tableName"),
        Seq(Row(collationName)))
      assert(sql(s"select c2 FROM $tableName").schema.head.dataType == StringType(collationId))
    }
  }

  test("create v2 table with collation column") {
    val tableName = "testcat.table_name"
    val collationName = "UCS_BASIC_LCASE"
    val collationId = CollationFactory.collationNameToId(collationName)

    withTable(tableName) {
      sql(
        s"""
           |CREATE TABLE $tableName (c1 string COLLATE '$collationName')
           |USING $v2Source
           |""".stripMargin)

      val testCatalog = catalog("testcat").asTableCatalog
      val table = testCatalog.loadTable(Identifier.of(Array(), "table_name"))

      assert(table.name == tableName)
      assert(table.partitioning.isEmpty)
      assert(table.properties == withDefaultOwnership(Map("provider" -> v2Source)).asJava)
      assert(table.columns().head.dataType() == StringType(collationId))

      val rdd = spark.sparkContext.parallelize(table.asInstanceOf[InMemoryTable].rows)
      checkAnswer(spark.internalCreateDataFrame(rdd, table.schema), Seq.empty)

      sql(s"INSERT INTO $tableName VALUES ('a'), ('A')")

      checkAnswer(sql(s"SELECT DISTINCT COLLATION(c1) FROM $tableName"),
        Seq(Row(collationName)))
      assert(sql(s"select c1 FROM $tableName").schema.head.dataType == StringType(collationId))
    }
  }

  test("disable partition on collated string column") {
    def createTable(partitionColumns: String*): Unit = {
      val tableName = "test_partition_tbl"
      withTable(tableName) {
        sql(
          s"""
             |CREATE TABLE $tableName
             |(id INT, c1 STRING COLLATE 'UNICODE', c2 string)
             |USING parquet
             |PARTITIONED BY (${partitionColumns.mkString(",")})
             |""".stripMargin)
      }
    }

    // should work fine on non collated columns
    createTable("id")
    createTable("c2")
    createTable("id", "c2")

    Seq(Seq("c1"), Seq("c1", "id"), Seq("c1", "c2")).foreach { partitionColumns =>
      checkError(
        exception = intercept[AnalysisException] {
          createTable(partitionColumns: _*)
        },
        errorClass = "INVALID_PARTITION_COLUMN_DATA_TYPE",
        parameters = Map("type" -> "\"STRING COLLATE 'UNICODE'\"")
      );
    }
  }
}<|MERGE_RESOLUTION|>--- conflicted
+++ resolved
@@ -185,7 +185,6 @@
     }
   }
 
-<<<<<<< HEAD
   test("checkCollation throws exception for incompatible collationIds") {
     val left: String = "abc" // collate with 'UNICODE_CI'
     val leftCollationName: String = "UNICODE_CI";
@@ -389,7 +388,7 @@
       checkAnswer(sql(s"SELECT endswith(collate('${testCase.left}', '${testCase.collation}')," +
         s"collate('${testCase.right}', '${testCase.collation}'))"), Row(testCase.expectedResult))
     })
-=======
+
   test("aggregates count respects collation") {
     Seq(
       ("ucs_basic", Seq("AAA", "aaa"), Seq(Row(1, "AAA"), Row(1, "aaa"))),
@@ -439,7 +438,7 @@
         }.nonEmpty)
       }
     }
->>>>>>> 69743ad9
+
   }
 
   test("create table with collation") {
