--- conflicted
+++ resolved
@@ -582,7 +582,19 @@
     }
   }
 
-<<<<<<< HEAD
+  test("corrupt record column in the middle") {
+    val schema = new StructType()
+      .add("a", IntegerType)
+      .add("_unparsed", StringType)
+      .add("b", IntegerType)
+    val badRec = """{"a" 1, "b": 11}"""
+    val df = Seq(badRec, """{"a": 2, "b": 12}""").toDS()
+
+    checkAnswer(
+      df.select(from_json($"value", schema, Map("columnNameOfCorruptRecord" -> "_unparsed"))),
+      Row(Row(null, badRec, null)) :: Row(Row(2, null, 12)) :: Nil)
+  }
+
   test("parse timestamps with locale") {
     Seq("en-US", "ko-KR", "zh-CN", "ru-RU").foreach { langTag =>
       val locale = Locale.forLanguageTag(langTag)
@@ -595,18 +607,5 @@
 
       checkAnswer(df, Row(Row(java.sql.Timestamp.valueOf("2018-11-06 18:00:00.0"))))
     }
-=======
-  test("corrupt record column in the middle") {
-    val schema = new StructType()
-      .add("a", IntegerType)
-      .add("_unparsed", StringType)
-      .add("b", IntegerType)
-    val badRec = """{"a" 1, "b": 11}"""
-    val df = Seq(badRec, """{"a": 2, "b": 12}""").toDS()
-
-    checkAnswer(
-      df.select(from_json($"value", schema, Map("columnNameOfCorruptRecord" -> "_unparsed"))),
-      Row(Row(null, badRec, null)) :: Row(Row(2, null, 12)) :: Nil)
->>>>>>> ee03f760
   }
 }