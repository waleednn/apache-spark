--- conflicted
+++ resolved
@@ -29,11 +29,8 @@
 import org.apache.spark.sql.catalyst.InternalRow
 import org.apache.spark.sql.catalyst.expressions.{Literal, StructsToJson}
 import org.apache.spark.sql.catalyst.expressions.Cast._
-<<<<<<< HEAD
+import org.apache.spark.sql.catalyst.parser.ParseException
 import org.apache.spark.sql.execution.WholeStageCodegenExec
-=======
-import org.apache.spark.sql.catalyst.parser.ParseException
->>>>>>> 0f6a4a73
 import org.apache.spark.sql.functions._
 import org.apache.spark.sql.internal.SQLConf
 import org.apache.spark.sql.test.SharedSparkSession
@@ -1376,7 +1373,27 @@
     )
   }
 
-<<<<<<< HEAD
+  test("json_array_length function") {
+    val df = Seq(null, "[]", "[1, 2, 3]", "{\"key\": 1}", "invalid json")
+      .toDF("a")
+
+    val expected = Seq(Row(null), Row(0), Row(3), Row(null), Row(null))
+
+    checkAnswer(df.selectExpr("json_array_length(a)"), expected)
+    checkAnswer(df.select(json_array_length($"a")), expected)
+  }
+
+  test("json_object_keys function") {
+    val df = Seq(null, "{}", "{\"key1\":1, \"key2\": 2}", "[1, 2, 3]", "invalid json")
+      .toDF("a")
+
+    val expected = Seq(Row(null), Row(Seq.empty),
+      Row(Seq("key1", "key2")), Row(null), Row(null))
+
+    checkAnswer(df.selectExpr("json_object_keys(a)"), expected)
+    checkAnswer(df.select(json_object_keys($"a")), expected)
+  }
+
   test("GET_JSON_OBJECT Codegen Support") {
     withTempView("GetJsonObjectTable") {
       val data = Seq(("1", """{"f1": "value1", "f5": 5.23}""")).toDF("key", "jstring")
@@ -1386,26 +1403,5 @@
       assert(plan.isInstanceOf[WholeStageCodegenExec])
       checkAnswer(df, Seq(Row("1", "value1")))
     }
-=======
-  test("json_array_length function") {
-    val df = Seq(null, "[]", "[1, 2, 3]", "{\"key\": 1}", "invalid json")
-      .toDF("a")
-
-    val expected = Seq(Row(null), Row(0), Row(3), Row(null), Row(null))
-
-    checkAnswer(df.selectExpr("json_array_length(a)"), expected)
-    checkAnswer(df.select(json_array_length($"a")), expected)
-  }
-
-  test("json_object_keys function") {
-    val df = Seq(null, "{}", "{\"key1\":1, \"key2\": 2}", "[1, 2, 3]", "invalid json")
-      .toDF("a")
-
-    val expected = Seq(Row(null), Row(Seq.empty),
-      Row(Seq("key1", "key2")), Row(null), Row(null))
-
-    checkAnswer(df.selectExpr("json_object_keys(a)"), expected)
-    checkAnswer(df.select(json_object_keys($"a")), expected)
->>>>>>> 0f6a4a73
   }
 }