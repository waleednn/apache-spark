--- conflicted
+++ resolved
@@ -17,71 +17,37 @@
 
 package org.apache.spark.sql.execution.datasources.csv
 
-import java.text.SimpleDateFormat
-
 import org.apache.spark.SparkFunSuite
 import org.apache.spark.sql.types._
 
 class CSVInferSchemaSuite extends SparkFunSuite {
 
   test("String fields types are inferred correctly from null types") {
-<<<<<<< HEAD
-    assert(CSVInferSchema.inferField(NullType, "") == NullType)
-    assert(CSVInferSchema.inferField(NullType, null) == NullType)
-    assert(CSVInferSchema.inferField(NullType, "100000000000") == LongType)
-    assert(CSVInferSchema.inferField(NullType, "60") == IntegerType)
-    assert(CSVInferSchema.inferField(NullType, "3.5") == DecimalType(2, 1))
-    assert(CSVInferSchema.inferField(NullType, "test") == StringType)
-    assert(CSVInferSchema.inferField(NullType, "2015-08-20 15:57:00") == TimestampType)
-    assert(CSVInferSchema.inferField(NullType, "True") == BooleanType)
-    assert(CSVInferSchema.inferField(NullType, "FAlSE") == BooleanType)
-    val textValueOne = "10000000000000000001"
-    val decimalValueOne = new java.math.BigDecimal(textValueOne)
-    val expectedTypeOne = DecimalType(decimalValueOne.precision, decimalValueOne.scale)
-    assert(CSVInferSchema.inferField(NullType, textValueOne) == expectedTypeOne)
-    val textValueTwo = "1" * 39
-    val expectedTypeTwo = DoubleType
-    assert(CSVInferSchema.inferField(NullType, textValueTwo) == expectedTypeTwo)
-  }
-
-  test("String fields types are inferred correctly from other types") {
-    assert(CSVInferSchema.inferField(LongType, "1.0") == DecimalType(2, 1))
-    assert(CSVInferSchema.inferField(LongType, "0.01") == DoubleType)
-    assert(CSVInferSchema.inferField(LongType, "test") == StringType)
-    assert(CSVInferSchema.inferField(IntegerType, "1.0") == DecimalType(2, 1))
-    assert(CSVInferSchema.inferField(IntegerType, "0.01") == DoubleType)
-    assert(CSVInferSchema.inferField(DoubleType, null) == DoubleType)
-    assert(CSVInferSchema.inferField(DoubleType, "test") == StringType)
-    assert(CSVInferSchema.inferField(LongType, "2015-08-20 14:57:00") == TimestampType)
-    assert(CSVInferSchema.inferField(DoubleType, "2015-08-20 15:57:00") == TimestampType)
-    assert(CSVInferSchema.inferField(LongType, "True") == BooleanType)
-    assert(CSVInferSchema.inferField(IntegerType, "FALSE") == BooleanType)
-    assert(CSVInferSchema.inferField(TimestampType, "FALSE") == BooleanType)
-    val textValueOne = "1.0000000000000001"
-    val decimalValueOne = new java.math.BigDecimal(textValueOne)
-    val expectedTypeOne = DecimalType(decimalValueOne.precision, decimalValueOne.scale)
-    assert(CSVInferSchema.inferField(LongType, textValueOne) == expectedTypeOne)
-    val textValueTwo = "0.01"
-    val expectedTypeTwo = DoubleType
-    assert(CSVInferSchema.inferField(NullType, textValueTwo) == expectedTypeTwo)
-=======
     val options = new CSVOptions(Map.empty[String, String])
     assert(CSVInferSchema.inferField(NullType, "", options) == NullType)
     assert(CSVInferSchema.inferField(NullType, null, options) == NullType)
     assert(CSVInferSchema.inferField(NullType, "100000000000", options) == LongType)
     assert(CSVInferSchema.inferField(NullType, "60", options) == IntegerType)
-    assert(CSVInferSchema.inferField(NullType, "3.5", options) == DoubleType)
+    assert(CSVInferSchema.inferField(NullType, "3.5", options) == DecimalType(2, 1))
     assert(CSVInferSchema.inferField(NullType, "test", options) == StringType)
     assert(CSVInferSchema.inferField(NullType, "2015-08-20 15:57:00", options) == TimestampType)
     assert(CSVInferSchema.inferField(NullType, "True", options) == BooleanType)
     assert(CSVInferSchema.inferField(NullType, "FAlSE", options) == BooleanType)
+
+    val textValueOne = "10000000000000000001"
+    val decimalValueOne = new java.math.BigDecimal(textValueOne)
+    val expectedTypeOne = DecimalType(decimalValueOne.precision, decimalValueOne.scale)
+    assert(CSVInferSchema.inferField(NullType, textValueOne, options) == expectedTypeOne)
+    val textValueTwo = "1" * 39
+    val expectedTypeTwo = DoubleType
+    assert(CSVInferSchema.inferField(NullType, textValueTwo, options) == expectedTypeTwo)
   }
 
   test("String fields types are inferred correctly from other types") {
     val options = new CSVOptions(Map.empty[String, String])
-    assert(CSVInferSchema.inferField(LongType, "1.0", options) == DoubleType)
+    assert(CSVInferSchema.inferField(LongType, "1.0", options) == DecimalType(2, 1))
     assert(CSVInferSchema.inferField(LongType, "test", options) == StringType)
-    assert(CSVInferSchema.inferField(IntegerType, "1.0", options) == DoubleType)
+    assert(CSVInferSchema.inferField(IntegerType, "1.0", options) == DecimalType(2, 1))
     assert(CSVInferSchema.inferField(DoubleType, null, options) == DoubleType)
     assert(CSVInferSchema.inferField(DoubleType, "test", options) == StringType)
     assert(CSVInferSchema.inferField(LongType, "2015-08-20 14:57:00", options) == TimestampType)
@@ -89,6 +55,14 @@
     assert(CSVInferSchema.inferField(LongType, "True", options) == BooleanType)
     assert(CSVInferSchema.inferField(IntegerType, "FALSE", options) == BooleanType)
     assert(CSVInferSchema.inferField(TimestampType, "FALSE", options) == BooleanType)
+
+    val textValueOne = "1.0000000000000001"
+    val decimalValueOne = new java.math.BigDecimal(textValueOne)
+    val expectedTypeOne = DecimalType(decimalValueOne.precision, decimalValueOne.scale)
+    assert(CSVInferSchema.inferField(LongType, textValueOne, options) == expectedTypeOne)
+    val textValueTwo = "0.01"
+    val expectedTypeTwo = DoubleType
+    assert(CSVInferSchema.inferField(NullType, textValueTwo, options) == expectedTypeTwo)
   }
 
   test("Timestamp field types are inferred correctly via custom data format") {
@@ -96,7 +70,6 @@
     assert(CSVInferSchema.inferField(TimestampType, "2015-08", options) == TimestampType)
     options = new CSVOptions(Map("dateFormat" -> "yyyy"))
     assert(CSVInferSchema.inferField(TimestampType, "2015", options) == TimestampType)
->>>>>>> a6428292
   }
 
   test("Timestamp field types are inferred correctly from other types") {
@@ -125,16 +98,6 @@
   }
 
   test("Null fields are handled properly when a nullValue is specified") {
-<<<<<<< HEAD
-    assert(CSVInferSchema.inferField(NullType, "null", "null") == NullType)
-    assert(CSVInferSchema.inferField(StringType, "null", "null") == StringType)
-    assert(CSVInferSchema.inferField(LongType, "null", "null") == LongType)
-    assert(CSVInferSchema.inferField(IntegerType, "\\N", "\\N") == IntegerType)
-    assert(CSVInferSchema.inferField(DoubleType, "\\N", "\\N") == DoubleType)
-    assert(CSVInferSchema.inferField(TimestampType, "\\N", "\\N") == TimestampType)
-    assert(CSVInferSchema.inferField(BooleanType, "\\N", "\\N") == BooleanType)
-    assert(CSVInferSchema.inferField(DecimalType(1, 1), "\\N", "\\N") == DecimalType(1, 1))
-=======
     var options = new CSVOptions(Map("nullValue" -> "null"))
     assert(CSVInferSchema.inferField(NullType, "null", options) == NullType)
     assert(CSVInferSchema.inferField(StringType, "null", options) == StringType)
@@ -145,7 +108,7 @@
     assert(CSVInferSchema.inferField(DoubleType, "\\N", options) == DoubleType)
     assert(CSVInferSchema.inferField(TimestampType, "\\N", options) == TimestampType)
     assert(CSVInferSchema.inferField(BooleanType, "\\N", options) == BooleanType)
->>>>>>> a6428292
+    assert(CSVInferSchema.inferField(DecimalType(1, 1), "\\N", options) == DecimalType(1, 1))
   }
 
   test("Merging Nulltypes should yield Nulltype.") {
