--- conflicted
+++ resolved
@@ -158,7 +158,6 @@
     }
   }
 
-<<<<<<< HEAD
   test("desc column with stats") {
     withTable("desc_col_statsTable") {
       val columns = stats.keys.toSeq
@@ -179,7 +178,7 @@
       }
     }
   }
-=======
+
   test("change stats after truncate command") {
     val table = "change_stats_truncate_table"
     withTable(table) {
@@ -260,7 +259,6 @@
     }
   }
 
->>>>>>> f2c3b1dd
 }
 
 
