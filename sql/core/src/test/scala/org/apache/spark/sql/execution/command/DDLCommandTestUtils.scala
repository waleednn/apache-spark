--- conflicted
+++ resolved
@@ -97,15 +97,10 @@
     val stats =
       sql(s"DESCRIBE TABLE EXTENDED $tableName")
         .where("col_name = 'Statistics'")
-<<<<<<< HEAD
         .select("data_type")
-        .first()
-        .getString(0)
-=======
     if (stats.isEmpty) {
       throw new IllegalArgumentException(s"The table $tableName does not have stats")
     }
->>>>>>> 0099715a
     val tableSizeInStats = ".*(\\d) bytes.*".r
     val size = stats.first().getString(0) match {
       case tableSizeInStats(s) => s.toInt
