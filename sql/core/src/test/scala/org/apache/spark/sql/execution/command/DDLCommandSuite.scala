--- conflicted
+++ resolved
@@ -26,14 +26,10 @@
 import org.apache.spark.sql.catalyst.plans.PlanTest
 import org.apache.spark.sql.catalyst.plans.logical.Project
 import org.apache.spark.sql.execution.SparkSqlParser
-<<<<<<< HEAD
+import org.apache.spark.sql.execution.datasources.{BucketSpec, CreateTableUsing}
 import org.apache.spark.sql.internal.{HiveSerDe, SQLConf}
-
-=======
-import org.apache.spark.sql.execution.datasources.{BucketSpec, CreateTableUsing}
-import org.apache.spark.sql.internal.SQLConf
 import org.apache.spark.sql.types.{IntegerType, StringType, StructType}
->>>>>>> 0e70fd61
+
 
 // TODO: merge this with DDLSuite (SPARK-14441)
 class DDLCommandSuite extends PlanTest {
@@ -251,11 +247,11 @@
     val query4 = s"$createTableStart DELIMITED FIELDS TERMINATED BY ' ' $fileFormatWithSerde"
 
     // No conflicting serdes here, OK
-    val parsed1 = parseAs[CreateTable](query1)
+    val parsed1 = parseAs[CreateTableCommand](query1)
     assert(parsed1.table.storage.serde == Some("anything"))
     assert(parsed1.table.storage.inputFormat == Some("inputfmt"))
     assert(parsed1.table.storage.outputFormat == Some("outputfmt"))
-    val parsed3 = parseAs[CreateTable](query3)
+    val parsed3 = parseAs[CreateTableCommand](query3)
     assert(parsed3.table.storage.serde.isEmpty)
     assert(parsed3.table.storage.inputFormat == Some("inputfmt"))
     assert(parsed3.table.storage.outputFormat == Some("outputfmt"))
@@ -272,7 +268,7 @@
     allSources.foreach { s =>
       val query = s"CREATE TABLE my_tab ROW FORMAT SERDE 'anything' STORED AS $s"
       if (supportedSources.contains(s)) {
-        val ct = parseAs[CreateTable](query)
+        val ct = parseAs[CreateTableCommand](query)
         val hiveSerde = HiveSerDe.sourceToSerDe(s, new SQLConf)
         assert(hiveSerde.isDefined)
         assert(ct.table.storage.serde == Some("anything"))
@@ -291,7 +287,7 @@
     allSources.foreach { s =>
       val query = s"CREATE TABLE my_tab ROW FORMAT DELIMITED FIELDS TERMINATED BY ' ' STORED AS $s"
       if (supportedSources.contains(s)) {
-        val ct = parseAs[CreateTable](query)
+        val ct = parseAs[CreateTableCommand](query)
         val hiveSerde = HiveSerDe.sourceToSerDe(s, new SQLConf)
         assert(hiveSerde.isDefined)
         assert(ct.table.storage.serde == hiveSerde.get.serde)
@@ -308,20 +304,9 @@
       sql = "CREATE EXTERNAL TABLE my_tab",
       containsThesePhrases = Seq("create external table", "location"))
     val query = "CREATE EXTERNAL TABLE my_tab LOCATION '/something/anything'"
-<<<<<<< HEAD
-    val ct = parseAs[CreateTable](query)
+    val ct = parseAs[CreateTableCommand](query)
     assert(ct.table.tableType == CatalogTableType.EXTERNAL)
     assert(ct.table.storage.locationUri == Some("/something/anything"))
-=======
-    parser.parsePlan(query) match {
-      case ct: CreateTableCommand =>
-        assert(ct.table.tableType == CatalogTableType.EXTERNAL)
-        assert(ct.table.storage.locationUri == Some("/something/anything"))
-      case other =>
-        fail(s"Expected to parse ${classOf[CreateTableCommand].getClass.getName} from query," +
-          s"got ${other.getClass.getName}: $query")
-    }
->>>>>>> 0e70fd61
   }
 
   test("create table - property values must be set") {
@@ -336,20 +321,9 @@
 
   test("create table - location implies external") {
     val query = "CREATE TABLE my_tab LOCATION '/something/anything'"
-<<<<<<< HEAD
-    val ct = parseAs[CreateTable](query)
+    val ct = parseAs[CreateTableCommand](query)
     assert(ct.table.tableType == CatalogTableType.EXTERNAL)
     assert(ct.table.storage.locationUri == Some("/something/anything"))
-=======
-    parser.parsePlan(query) match {
-      case ct: CreateTableCommand =>
-        assert(ct.table.tableType == CatalogTableType.EXTERNAL)
-        assert(ct.table.storage.locationUri == Some("/something/anything"))
-      case other =>
-        fail(s"Expected to parse ${classOf[CreateTableCommand].getClass.getName} from query," +
-            s"got ${other.getClass.getName}: $query")
-    }
->>>>>>> 0e70fd61
   }
 
   test("create table using - with partitioned by") {
