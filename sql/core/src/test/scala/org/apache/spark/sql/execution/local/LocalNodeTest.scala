--- conflicted
+++ resolved
@@ -17,47 +17,29 @@
 
 package org.apache.spark.sql.execution.local
 
-import scala.reflect.runtime.universe.TypeTag
-import scala.util.Try
 import scala.util.control.NonFatal
 
 import org.apache.spark.SparkFunSuite
-<<<<<<< HEAD
-import org.apache.spark.sql.{DataFrame, DataFrameHolder, Row, SQLConf}
-=======
 import org.apache.spark.sql.{DataFrame, Row, SQLConf}
->>>>>>> a140dd77
 import org.apache.spark.sql.test.{SharedSQLContext, SQLTestUtils}
 
 class LocalNodeTest extends SparkFunSuite with SharedSQLContext {
 
-<<<<<<< HEAD
-  protected val conf = new SQLConf
+  def conf: SQLConf = sqlContext.conf
 
-  /**
-   * Sets all configurations specified in `pairs`, calls `f`, and then restore all configurations.
-   */
-  protected def withConf(pairs: (String, String)*)(f: => Unit): Unit = {
-    val (keys, values) = pairs.unzip
-    val currentValues = keys.map(key => Try(conf.getConfString(key)).toOption)
-    (keys, values).zipped.foreach(conf.setConfString)
-    try f finally {
-      keys.zip(currentValues).foreach {
-        case (key, Some(value)) => conf.setConfString(key, value)
-        case (key, None) => conf.unsetConf(key)
+  protected def wrapForUnsafe(
+      f: (LocalNode, LocalNode) => LocalNode): (LocalNode, LocalNode) => LocalNode = {
+    if (conf.unsafeEnabled) {
+      (left: LocalNode, right: LocalNode) => {
+        val _left = ConvertToUnsafeNode(conf, left)
+        val _right = ConvertToUnsafeNode(conf, right)
+        val r = f(_left, _right)
+        ConvertToSafeNode(conf, r)
       }
+    } else {
+      f
     }
   }
-
-  /**
-   * Creates a DataFrame from a local Seq of Product.
-   */
-  implicit def localSeqToDataFrameHolder[A <: Product : TypeTag](data: Seq[A]): DataFrameHolder = {
-    sqlContext.implicits.localSeqToDataFrameHolder(data)
-  }
-=======
-  def conf: SQLConf = sqlContext.conf
->>>>>>> a140dd77
 
   /**
    * Runs the LocalNode and makes sure the answer matches the expected result.
@@ -131,19 +113,6 @@
       df.queryExecution.toRdd.map(_.copy()).collect())
   }
 
-  protected def wrapForUnsafe(
-      f: (LocalNode, LocalNode) => LocalNode): (LocalNode, LocalNode) => LocalNode = {
-    if (conf.unsafeEnabled) {
-      (left: LocalNode, right: LocalNode) => {
-        val _left = ConvertToUnsafeNode(conf, left)
-        val _right = ConvertToUnsafeNode(conf, right)
-        val r = f(_left, _right)
-        ConvertToSafeNode(conf, r)
-      }
-    } else {
-      f
-    }
-  }
 }
 
 /**
