--- conflicted
+++ resolved
@@ -17,37 +17,15 @@
 
 package org.apache.spark.sql.execution.local
 
-import scala.reflect.runtime.universe.TypeTag
 import scala.util.control.NonFatal
 
 import org.apache.spark.SparkFunSuite
-<<<<<<< HEAD
-import org.apache.spark.rdd.RDD
-import org.apache.spark.sql.{DataFrame, DataFrameHolder, Row}
-=======
 import org.apache.spark.sql.{DataFrame, Row, SQLConf}
->>>>>>> a140dd77
 import org.apache.spark.sql.test.{SharedSQLContext, SQLTestUtils}
 
 class LocalNodeTest extends SparkFunSuite with SharedSQLContext {
 
-<<<<<<< HEAD
-  /**
-   * Creates a DataFrame from an RDD of Product (e.g. case classes, tuples).
-   */
-  implicit def rddToDataFrameHolder[A <: Product : TypeTag](rdd: RDD[A]): DataFrameHolder = {
-    DataFrameHolder(_sqlContext.createDataFrame(rdd))
-  }
-
-  /**
-   * Creates a DataFrame from a local Seq of Product.
-   */
-  implicit def localSeqToDataFrameHolder[A <: Product : TypeTag](data: Seq[A]): DataFrameHolder = {
-    sqlContext.implicits.localSeqToDataFrameHolder(data)
-  }
-=======
   def conf: SQLConf = sqlContext.conf
->>>>>>> a140dd77
 
   /**
    * Runs the LocalNode and makes sure the answer matches the expected result.
