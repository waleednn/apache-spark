--- conflicted
+++ resolved
@@ -529,11 +529,7 @@
     checkAnswer(
       sql("SELECT SKEWNESS(a), KURTOSIS(a), MIN(a), MAX(a)," +
         "AVG(a), VARIANCE(a), STDDEV(a), SUM(a), COUNT(a) FROM nullInts"),
-<<<<<<< HEAD
-      Row(0, -1.5, 1, 3, 2, 2.0 / 3.0, math.sqrt(2.0 / 3.0), 6, 3)
-=======
       Row(0, -1.5, 1, 3, 2, 1.0, 1, 6, 3)
->>>>>>> 987df4bf
     )
   }
 
@@ -726,7 +722,7 @@
   test("stddev") {
     checkAnswer(
       sql("SELECT STDDEV(a) FROM testData2"),
-      Row(math.sqrt(4.0 / 6.0))
+      Row(math.sqrt(4.0 / 5.0))
     )
   }
 
@@ -740,7 +736,7 @@
   test("stddev_samp") {
     checkAnswer(
       sql("SELECT STDDEV_SAMP(a) FROM testData2"),
-      Row(math.sqrt(4 / 5.0))
+      Row(math.sqrt(4.0 / 5.0))
     )
   }
 
@@ -781,13 +777,8 @@
 
   test("stddev agg") {
     checkAnswer(
-<<<<<<< HEAD
-        sql("SELECT a, stddev(b), stddev_pop(b), stddev_samp(b) FROM testData2 GROUP BY a"),
-      (1 to 3).map(i => Row(i, math.sqrt(1.0 / 4.0), math.sqrt(1.0 / 4.0), math.sqrt(1.0 / 2.0))))
-=======
       sql("SELECT a, stddev(b), stddev_pop(b), stddev_samp(b) FROM testData2 GROUP BY a"),
       (1 to 3).map(i => Row(i, math.sqrt(1.0 / 2.0), math.sqrt(1.0 / 4.0), math.sqrt(1.0 / 2.0))))
->>>>>>> 987df4bf
   }
 
   test("variance agg") {
