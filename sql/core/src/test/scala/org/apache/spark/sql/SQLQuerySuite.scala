/*
 * Licensed to the Apache Software Foundation (ASF) under one or more
 * contributor license agreements.  See the NOTICE file distributed with
 * this work for additional information regarding copyright ownership.
 * The ASF licenses this file to You under the Apache License, Version 2.0
 * (the "License"); you may not use this file except in compliance with
 * the License.  You may obtain a copy of the License at
 *
 *    http://www.apache.org/licenses/LICENSE-2.0
 *
 * Unless required by applicable law or agreed to in writing, software
 * distributed under the License is distributed on an "AS IS" BASIS,
 * WITHOUT WARRANTIES OR CONDITIONS OF ANY KIND, either express or implied.
 * See the License for the specific language governing permissions and
 * limitations under the License.
 */

package org.apache.spark.sql

import java.io.File
import java.math.MathContext
import java.sql.Timestamp

import org.apache.spark.{AccumulatorSuite, SparkException}
import org.apache.spark.sql.catalyst.util.StringUtils
import org.apache.spark.sql.execution.aggregate
import org.apache.spark.sql.execution.joins.{BroadcastHashJoinExec, CartesianProductExec, SortMergeJoinExec}
import org.apache.spark.sql.functions._
import org.apache.spark.sql.internal.SQLConf
import org.apache.spark.sql.test.{SharedSQLContext, TestSQLContext}
import org.apache.spark.sql.test.SQLTestData._
import org.apache.spark.sql.types._

class SQLQuerySuite extends QueryTest with SharedSQLContext {
  import testImplicits._

  setupTestData()

  test("SPARK-8010: promote numeric to string") {
    val df = Seq((1, 1)).toDF("key", "value")
    df.createOrReplaceTempView("src")
    val queryCaseWhen = sql("select case when true then 1.0 else '1' end from src ")
    val queryCoalesce = sql("select coalesce(null, 1, '1') from src ")

    checkAnswer(queryCaseWhen, Row("1.0") :: Nil)
    checkAnswer(queryCoalesce, Row("1") :: Nil)
  }

  test("show functions") {
    def getFunctions(pattern: String): Seq[Row] = {
      StringUtils.filterPattern(
        spark.sessionState.catalog.listFunctions("default").map(_._1.funcName), pattern)
        .map(Row(_))
    }

    def createFunction(names: Seq[String]): Unit = {
      names.foreach { name =>
        spark.udf.register(name, (arg1: Int, arg2: String) => arg2 + arg1)
      }
    }

    def dropFunction(names: Seq[String]): Unit = {
      names.foreach { name =>
        spark.sessionState.catalog.dropTempFunction(name, false)
      }
    }

    val functions = Array("ilog", "logi", "logii", "logiii", "crc32i", "cubei", "cume_disti",
      "isize", "ispace", "to_datei", "date_addi", "current_datei")

    createFunction(functions)

    checkAnswer(sql("SHOW functions"), getFunctions("*"))
    assert(sql("SHOW functions").collect().size > 200)

    Seq("^c*", "*e$", "log*", "*date*").foreach { pattern =>
      // For the pattern part, only '*' and '|' are allowed as wildcards.
      // For '*', we need to replace it to '.*'.
      checkAnswer(sql(s"SHOW FUNCTIONS '$pattern'"), getFunctions(pattern))
    }
    dropFunction(functions)
  }

  test("describe functions") {
    checkKeywordsExist(sql("describe function extended upper"),
      "Function: upper",
      "Class: org.apache.spark.sql.catalyst.expressions.Upper",
      "Usage: upper(str) - Returns `str` with all characters changed to uppercase",
      "Extended Usage:",
      "Examples:",
      "> SELECT upper('SparkSql');",
      "SPARKSQL")

    checkKeywordsExist(sql("describe functioN Upper"),
      "Function: upper",
      "Class: org.apache.spark.sql.catalyst.expressions.Upper",
      "Usage: upper(str) - Returns `str` with all characters changed to uppercase")

    checkKeywordsNotExist(sql("describe functioN Upper"), "Extended Usage")

    checkKeywordsExist(sql("describe functioN abcadf"), "Function: abcadf not found.")
  }

  test("SPARK-14415: All functions should have own descriptions") {
    for (f <- spark.sessionState.functionRegistry.listFunction()) {
      if (!Seq("cube", "grouping", "grouping_id", "rollup", "window").contains(f)) {
        checkKeywordsNotExist(sql(s"describe function `$f`"), "N/A.")
      }
    }
  }

  test("SPARK-6743: no columns from cache") {
    Seq(
      (83, 0, 38),
      (26, 0, 79),
      (43, 81, 24)
    ).toDF("a", "b", "c").createOrReplaceTempView("cachedData")

    spark.catalog.cacheTable("cachedData")
    withSQLConf(SQLConf.CROSS_JOINS_ENABLED.key -> "true") {
      checkAnswer(
        sql("SELECT t1.b FROM cachedData, cachedData t1 GROUP BY t1.b"),
        Row(0) :: Row(81) :: Nil)
    }
  }

  test("self join with aliases") {
    Seq(1, 2, 3).map(i => (i, i.toString)).toDF("int", "str").createOrReplaceTempView("df")

    checkAnswer(
      sql(
        """
          |SELECT x.str, COUNT(*)
          |FROM df x JOIN df y ON x.str = y.str
          |GROUP BY x.str
        """.stripMargin),
      Row("1", 1) :: Row("2", 1) :: Row("3", 1) :: Nil)
  }

  test("support table.star") {
    checkAnswer(
      sql(
        """
          |SELECT r.*
          |FROM testData l join testData2 r on (l.key = r.a)
        """.stripMargin),
      Row(1, 1) :: Row(1, 2) :: Row(2, 1) :: Row(2, 2) :: Row(3, 1) :: Row(3, 2) :: Nil)
  }

  test("self join with alias in agg") {
      Seq(1, 2, 3)
        .map(i => (i, i.toString))
        .toDF("int", "str")
        .groupBy("str")
        .agg($"str", count("str").as("strCount"))
        .createOrReplaceTempView("df")

    checkAnswer(
      sql(
        """
          |SELECT x.str, SUM(x.strCount)
          |FROM df x JOIN df y ON x.str = y.str
          |GROUP BY x.str
        """.stripMargin),
      Row("1", 1) :: Row("2", 1) :: Row("3", 1) :: Nil)
  }

  test("SPARK-8668 expr function") {
    checkAnswer(Seq((1, "Bobby G."))
      .toDF("id", "name")
      .select(expr("length(name)"), expr("abs(id)")), Row(8, 1))

    checkAnswer(Seq((1, "building burrito tunnels"), (1, "major projects"))
      .toDF("id", "saying")
      .groupBy(expr("length(saying)"))
      .count(), Row(24, 1) :: Row(14, 1) :: Nil)
  }

  test("SPARK-4625 support SORT BY in SimpleSQLParser & DSL") {
    checkAnswer(
      sql("SELECT a FROM testData2 SORT BY a"),
      Seq(1, 1, 2, 2, 3, 3).map(Row(_))
    )
  }

  test("SPARK-7158 collect and take return different results") {
    import java.util.UUID

    val df = Seq(Tuple1(1), Tuple1(2), Tuple1(3)).toDF("index")
    // we except the id is materialized once
    val idUDF = org.apache.spark.sql.functions.udf(() => UUID.randomUUID().toString)

    val dfWithId = df.withColumn("id", idUDF())
    // Make a new DataFrame (actually the same reference to the old one)
    val cached = dfWithId.cache()
    // Trigger the cache
    val d0 = dfWithId.collect()
    val d1 = cached.collect()
    val d2 = cached.collect()

    // Since the ID is only materialized once, then all of the records
    // should come from the cache, not by re-computing. Otherwise, the ID
    // will be different
    assert(d0.map(_(0)) === d2.map(_(0)))
    assert(d0.map(_(1)) === d2.map(_(1)))

    assert(d1.map(_(0)) === d2.map(_(0)))
    assert(d1.map(_(1)) === d2.map(_(1)))
  }

  test("grouping on nested fields") {
    spark.read.json(sparkContext.parallelize(
      """{"nested": {"attribute": 1}, "value": 2}""" :: Nil))
     .createOrReplaceTempView("rows")

    checkAnswer(
      sql(
        """
          |select attribute, sum(cnt)
          |from (
          |  select nested.attribute, count(*) as cnt
          |  from rows
          |  group by nested.attribute) a
          |group by attribute
        """.stripMargin),
      Row(1, 1) :: Nil)
  }

  test("SPARK-6201 IN type conversion") {
    spark.read.json(
      sparkContext.parallelize(
        Seq("{\"a\": \"1\"}}", "{\"a\": \"2\"}}", "{\"a\": \"3\"}}")))
      .createOrReplaceTempView("d")

    checkAnswer(
      sql("select * from d where d.a in (1,2)"),
      Seq(Row("1"), Row("2")))
  }

  test("SPARK-11226 Skip empty line in json file") {
    spark.read.json(
      sparkContext.parallelize(
        Seq("{\"a\": \"1\"}}", "{\"a\": \"2\"}}", "{\"a\": \"3\"}}", "")))
      .createOrReplaceTempView("d")

    checkAnswer(
      sql("select count(1) from d"),
      Seq(Row(3)))
  }

  test("SPARK-8828 sum should return null if all input values are null") {
    checkAnswer(
      sql("select sum(a), avg(a) from allNulls"),
      Seq(Row(null, null))
    )
  }

  private def testCodeGen(sqlText: String, expectedResults: Seq[Row]): Unit = {
    val df = sql(sqlText)
    // First, check if we have GeneratedAggregate.
    val hasGeneratedAgg = df.queryExecution.sparkPlan
      .collect { case _: aggregate.HashAggregateExec => true }
      .nonEmpty
    if (!hasGeneratedAgg) {
      fail(
        s"""
           |Codegen is enabled, but query $sqlText does not have HashAggregate in the plan.
           |${df.queryExecution.simpleString}
         """.stripMargin)
    }
    // Then, check results.
    checkAnswer(df, expectedResults)
  }

  test("aggregation with codegen") {
    // Prepare a table that we can group some rows.
    spark.table("testData")
      .union(spark.table("testData"))
      .union(spark.table("testData"))
      .createOrReplaceTempView("testData3x")

    try {
      // Just to group rows.
      testCodeGen(
        "SELECT key FROM testData3x GROUP BY key",
        (1 to 100).map(Row(_)))
      // COUNT
      testCodeGen(
        "SELECT key, count(value) FROM testData3x GROUP BY key",
        (1 to 100).map(i => Row(i, 3)))
      testCodeGen(
        "SELECT count(key) FROM testData3x",
        Row(300) :: Nil)
      // COUNT DISTINCT ON int
      testCodeGen(
        "SELECT value, count(distinct key) FROM testData3x GROUP BY value",
        (1 to 100).map(i => Row(i.toString, 1)))
      testCodeGen(
        "SELECT count(distinct key) FROM testData3x",
        Row(100) :: Nil)
      // SUM
      testCodeGen(
        "SELECT value, sum(key) FROM testData3x GROUP BY value",
        (1 to 100).map(i => Row(i.toString, 3 * i)))
      testCodeGen(
        "SELECT sum(key), SUM(CAST(key as Double)) FROM testData3x",
        Row(5050 * 3, 5050 * 3.0) :: Nil)
      // AVERAGE
      testCodeGen(
        "SELECT value, avg(key) FROM testData3x GROUP BY value",
        (1 to 100).map(i => Row(i.toString, i)))
      testCodeGen(
        "SELECT avg(key) FROM testData3x",
        Row(50.5) :: Nil)
      // MAX
      testCodeGen(
        "SELECT value, max(key) FROM testData3x GROUP BY value",
        (1 to 100).map(i => Row(i.toString, i)))
      testCodeGen(
        "SELECT max(key) FROM testData3x",
        Row(100) :: Nil)
      // MIN
      testCodeGen(
        "SELECT value, min(key) FROM testData3x GROUP BY value",
        (1 to 100).map(i => Row(i.toString, i)))
      testCodeGen(
        "SELECT min(key) FROM testData3x",
        Row(1) :: Nil)
      // Some combinations.
      testCodeGen(
        """
          |SELECT
          |  value,
          |  sum(key),
          |  max(key),
          |  min(key),
          |  avg(key),
          |  count(key),
          |  count(distinct key)
          |FROM testData3x
          |GROUP BY value
        """.stripMargin,
        (1 to 100).map(i => Row(i.toString, i*3, i, i, i, 3, 1)))
      testCodeGen(
        "SELECT max(key), min(key), avg(key), count(key), count(distinct key) FROM testData3x",
        Row(100, 1, 50.5, 300, 100) :: Nil)
      // Aggregate with Code generation handling all null values
      testCodeGen(
        "SELECT  sum('a'), avg('a'), count(null) FROM testData",
        Row(null, null, 0) :: Nil)
    } finally {
      spark.catalog.dropTempView("testData3x")
    }
  }

  test("Add Parser of SQL COALESCE()") {
    checkAnswer(
      sql("""SELECT COALESCE(1, 2)"""),
      Row(1))
    checkAnswer(
      sql("SELECT COALESCE(null, 1, 1.5)"),
      Row(BigDecimal(1)))
    checkAnswer(
      sql("SELECT COALESCE(null, null, null)"),
      Row(null))
  }

  test("SPARK-3176 Added Parser of SQL LAST()") {
    checkAnswer(
      sql("SELECT LAST(n) FROM lowerCaseData"),
      Row(4))
  }

  test("SPARK-2041 column name equals tablename") {
    checkAnswer(
      sql("SELECT tableName FROM tableName"),
      Row("test"))
  }

  test("SQRT") {
    checkAnswer(
      sql("SELECT SQRT(key) FROM testData"),
      (1 to 100).map(x => Row(math.sqrt(x.toDouble))).toSeq
    )
  }

  test("SQRT with automatic string casts") {
    checkAnswer(
      sql("SELECT SQRT(CAST(key AS STRING)) FROM testData"),
      (1 to 100).map(x => Row(math.sqrt(x.toDouble))).toSeq
    )
  }

  test("SPARK-2407 Added Parser of SQL SUBSTR()") {
    checkAnswer(
      sql("SELECT substr(tableName, 1, 2) FROM tableName"),
      Row("te"))
    checkAnswer(
      sql("SELECT substr(tableName, 3) FROM tableName"),
      Row("st"))
    checkAnswer(
      sql("SELECT substring(tableName, 1, 2) FROM tableName"),
      Row("te"))
    checkAnswer(
      sql("SELECT substring(tableName, 3) FROM tableName"),
      Row("st"))
  }

  test("SPARK-3173 Timestamp support in the parser") {
    (0 to 3).map(i => Tuple1(new Timestamp(i))).toDF("time").createOrReplaceTempView("timestamps")

    checkAnswer(sql(
      "SELECT time FROM timestamps WHERE time='1969-12-31 16:00:00.0'"),
      Row(java.sql.Timestamp.valueOf("1969-12-31 16:00:00")))

    checkAnswer(sql(
      "SELECT time FROM timestamps WHERE time=CAST('1969-12-31 16:00:00.001' AS TIMESTAMP)"),
      Row(java.sql.Timestamp.valueOf("1969-12-31 16:00:00.001")))

    checkAnswer(sql(
      "SELECT time FROM timestamps WHERE time='1969-12-31 16:00:00.001'"),
      Row(java.sql.Timestamp.valueOf("1969-12-31 16:00:00.001")))

    checkAnswer(sql(
      "SELECT time FROM timestamps WHERE '1969-12-31 16:00:00.001'=time"),
      Row(java.sql.Timestamp.valueOf("1969-12-31 16:00:00.001")))

    checkAnswer(sql(
      """SELECT time FROM timestamps WHERE time<'1969-12-31 16:00:00.003'
          AND time>'1969-12-31 16:00:00.001'"""),
      Row(java.sql.Timestamp.valueOf("1969-12-31 16:00:00.002")))

    checkAnswer(sql(
      """
        |SELECT time FROM timestamps
        |WHERE time IN ('1969-12-31 16:00:00.001','1969-12-31 16:00:00.002')
      """.stripMargin),
      Seq(Row(java.sql.Timestamp.valueOf("1969-12-31 16:00:00.001")),
        Row(java.sql.Timestamp.valueOf("1969-12-31 16:00:00.002"))))

    checkAnswer(sql(
      "SELECT time FROM timestamps WHERE time='123'"),
      Nil)
  }

  test("left semi greater than predicate") {
    withSQLConf(SQLConf.CROSS_JOINS_ENABLED.key -> "true") {
      checkAnswer(
        sql("SELECT * FROM testData2 x LEFT SEMI JOIN testData2 y ON x.a >= y.a + 2"),
        Seq(Row(3, 1), Row(3, 2))
      )
    }
  }

  test("left semi greater than predicate and equal operator") {
    checkAnswer(
      sql("SELECT * FROM testData2 x LEFT SEMI JOIN testData2 y ON x.b = y.b and x.a >= y.a + 2"),
      Seq(Row(3, 1), Row(3, 2))
    )

    checkAnswer(
      sql("SELECT * FROM testData2 x LEFT SEMI JOIN testData2 y ON x.b = y.a and x.a >= y.b + 1"),
      Seq(Row(2, 1), Row(2, 2), Row(3, 1), Row(3, 2))
    )
  }

  test("select *") {
    checkAnswer(
      sql("SELECT * FROM testData"),
      testData.collect().toSeq)
  }

  test("simple select") {
    checkAnswer(
      sql("SELECT value FROM testData WHERE key = 1"),
      Row("1"))
  }

  def sortTest(): Unit = {
    checkAnswer(
      sql("SELECT * FROM testData2 ORDER BY a ASC, b ASC"),
      Seq(Row(1, 1), Row(1, 2), Row(2, 1), Row(2, 2), Row(3, 1), Row(3, 2)))

    checkAnswer(
      sql("SELECT * FROM testData2 ORDER BY a ASC, b DESC"),
      Seq(Row(1, 2), Row(1, 1), Row(2, 2), Row(2, 1), Row(3, 2), Row(3, 1)))

    checkAnswer(
      sql("SELECT * FROM testData2 ORDER BY a DESC, b DESC"),
      Seq(Row(3, 2), Row(3, 1), Row(2, 2), Row(2, 1), Row(1, 2), Row(1, 1)))

    checkAnswer(
      sql("SELECT * FROM testData2 ORDER BY a DESC, b ASC"),
      Seq(Row(3, 1), Row(3, 2), Row(2, 1), Row(2, 2), Row(1, 1), Row(1, 2)))

    checkAnswer(
      sql("SELECT b FROM binaryData ORDER BY a ASC"),
      (1 to 5).map(Row(_)))

    checkAnswer(
      sql("SELECT b FROM binaryData ORDER BY a DESC"),
      (1 to 5).map(Row(_)).toSeq.reverse)

    checkAnswer(
      sql("SELECT * FROM arrayData ORDER BY data[0] ASC"),
      arrayData.collect().sortBy(_.data(0)).map(Row.fromTuple).toSeq)

    checkAnswer(
      sql("SELECT * FROM arrayData ORDER BY data[0] DESC"),
      arrayData.collect().sortBy(_.data(0)).reverse.map(Row.fromTuple).toSeq)

    checkAnswer(
      sql("SELECT * FROM mapData ORDER BY data[1] ASC"),
      mapData.collect().sortBy(_.data(1)).map(Row.fromTuple).toSeq)

    checkAnswer(
      sql("SELECT * FROM mapData ORDER BY data[1] DESC"),
      mapData.collect().sortBy(_.data(1)).reverse.map(Row.fromTuple).toSeq)
  }

  test("external sorting") {
    sortTest()
  }

  test("negative in LIMIT or TABLESAMPLE") {
    val expected = "The limit expression must be equal to or greater than 0, but got -1"
    var e = intercept[AnalysisException] {
      sql("SELECT * FROM testData TABLESAMPLE (-1 rows)")
    }.getMessage
    assert(e.contains(expected))
  }

  test("CTE feature") {
    checkAnswer(
      sql("with q1 as (select * from testData limit 10) select * from q1"),
      testData.take(10).toSeq)

    checkAnswer(
      sql("""
        |with q1 as (select * from testData where key= '5'),
        |q2 as (select * from testData where key = '4')
        |select * from q1 union all select * from q2""".stripMargin),
      Row(5, "5") :: Row(4, "4") :: Nil)

  }

  test("Allow only a single WITH clause per query") {
    intercept[AnalysisException] {
      sql(
        "with q1 as (select * from testData) with q2 as (select * from q1) select * from q2")
    }
  }

  test("date row") {
    checkAnswer(sql(
      """select cast("2015-01-28" as date) from testData limit 1"""),
      Row(java.sql.Date.valueOf("2015-01-28"))
    )
  }

  test("from follow multiple brackets") {
    checkAnswer(sql(
      """
        |select key from ((select * from testData)
        |  union all (select * from testData)) x limit 1
      """.stripMargin),
      Row(1)
    )

    checkAnswer(sql(
      "select key from (select * from testData) x limit 1"),
      Row(1)
    )

    checkAnswer(sql(
      """
        |select key from
        |  (select * from testData union all select * from testData) x
        |  limit 1
      """.stripMargin),
      Row(1)
    )
  }

  test("average") {
    checkAnswer(
      sql("SELECT AVG(a) FROM testData2"),
      Row(2.0))
  }

  test("average overflow") {
    checkAnswer(
      sql("SELECT AVG(a),b FROM largeAndSmallInts group by b"),
      Seq(Row(2147483645.0, 1), Row(2.0, 2)))
  }

  test("count") {
    checkAnswer(
      sql("SELECT COUNT(*) FROM testData2"),
      Row(testData2.count()))
  }

  test("count distinct") {
    checkAnswer(
      sql("SELECT COUNT(DISTINCT b) FROM testData2"),
      Row(2))
  }

  test("approximate count distinct") {
    checkAnswer(
      sql("SELECT APPROX_COUNT_DISTINCT(a) FROM testData2"),
      Row(3))
  }

  test("approximate count distinct with user provided standard deviation") {
    checkAnswer(
      sql("SELECT APPROX_COUNT_DISTINCT(a, 0.04) FROM testData2"),
      Row(3))
  }

  test("null count") {
    checkAnswer(
      sql("SELECT a, COUNT(b) FROM testData3 GROUP BY a"),
      Seq(Row(1, 0), Row(2, 1)))

    checkAnswer(
      sql(
        "SELECT COUNT(a), COUNT(b), COUNT(1), COUNT(DISTINCT a), COUNT(DISTINCT b) FROM testData3"),
      Row(2, 1, 2, 2, 1))
  }

  test("count of empty table") {
    withTempView("t") {
      Seq.empty[(Int, Int)].toDF("a", "b").createOrReplaceTempView("t")
      checkAnswer(
        sql("select count(a) from t"),
        Row(0))
    }
  }

  test("inner join where, one match per row") {
    withSQLConf(SQLConf.CASE_SENSITIVE.key -> "true") {
      checkAnswer(
        sql("SELECT * FROM uppercasedata JOIN lowercasedata WHERE n = N"),
        Seq(
          Row(1, "A", 1, "a"),
          Row(2, "B", 2, "b"),
          Row(3, "C", 3, "c"),
          Row(4, "D", 4, "d")))
    }
  }

  test("inner join ON, one match per row") {
    withSQLConf(SQLConf.CASE_SENSITIVE.key -> "true") {
      checkAnswer(
        sql("SELECT * FROM uppercasedata JOIN lowercasedata ON n = N"),
        Seq(
          Row(1, "A", 1, "a"),
          Row(2, "B", 2, "b"),
          Row(3, "C", 3, "c"),
          Row(4, "D", 4, "d")))
    }
  }

  test("inner join, where, multiple matches") {
    withSQLConf(SQLConf.CASE_SENSITIVE.key -> "true") {
      checkAnswer(
        sql(
          """
          |SELECT * FROM
          |  (SELECT * FROM testdata2 WHERE a = 1) x JOIN
          |  (SELECT * FROM testdata2 WHERE a = 1) y
          |WHERE x.a = y.a""".stripMargin),
        Row(1, 1, 1, 1) ::
        Row(1, 1, 1, 2) ::
        Row(1, 2, 1, 1) ::
        Row(1, 2, 1, 2) :: Nil)
    }
  }

  test("inner join, no matches") {
    checkAnswer(
      sql(
        """
          |SELECT * FROM
          |  (SELECT * FROM testData2 WHERE a = 1) x JOIN
          |  (SELECT * FROM testData2 WHERE a = 2) y
          |WHERE x.a = y.a""".stripMargin),
      Nil)
  }

  test("big inner join, 4 matches per row") {
    checkAnswer(
      sql(
        """
          |SELECT * FROM
          |  (SELECT * FROM testData UNION ALL
          |   SELECT * FROM testData UNION ALL
          |   SELECT * FROM testData UNION ALL
          |   SELECT * FROM testData) x JOIN
          |  (SELECT * FROM testData UNION ALL
          |   SELECT * FROM testData UNION ALL
          |   SELECT * FROM testData UNION ALL
          |   SELECT * FROM testData) y
          |WHERE x.key = y.key""".stripMargin),
      testData.rdd.flatMap(
        row => Seq.fill(16)(Row.merge(row, row))).collect().toSeq)
  }

  test("cartesian product join") {
    withSQLConf(SQLConf.CROSS_JOINS_ENABLED.key -> "true") {
      checkAnswer(
        testData3.join(testData3),
        Row(1, null, 1, null) ::
          Row(1, null, 2, 2) ::
          Row(2, 2, 1, null) ::
          Row(2, 2, 2, 2) :: Nil)
    }
  }

  test("left outer join") {
    withSQLConf(SQLConf.CASE_SENSITIVE.key -> "true") {
      checkAnswer(
        sql("SELECT * FROM uppercasedata LEFT OUTER JOIN lowercasedata ON n = N"),
        Row(1, "A", 1, "a") ::
          Row(2, "B", 2, "b") ::
          Row(3, "C", 3, "c") ::
          Row(4, "D", 4, "d") ::
          Row(5, "E", null, null) ::
          Row(6, "F", null, null) :: Nil)
    }
  }

  test("right outer join") {
    withSQLConf(SQLConf.CASE_SENSITIVE.key -> "true") {
      checkAnswer(
        sql("SELECT * FROM lowercasedata RIGHT OUTER JOIN uppercasedata ON n = N"),
        Row(1, "a", 1, "A") ::
          Row(2, "b", 2, "B") ::
          Row(3, "c", 3, "C") ::
          Row(4, "d", 4, "D") ::
          Row(null, null, 5, "E") ::
          Row(null, null, 6, "F") :: Nil)
    }
  }

  test("full outer join") {
    checkAnswer(
      sql(
        """
          |SELECT * FROM
          |  (SELECT * FROM upperCaseData WHERE N <= 4) leftTable FULL OUTER JOIN
          |  (SELECT * FROM upperCaseData WHERE N >= 3) rightTable
          |    ON leftTable.N = rightTable.N
        """.stripMargin),
      Row(1, "A", null, null) ::
      Row(2, "B", null, null) ::
      Row(3, "C", 3, "C") ::
      Row (4, "D", 4, "D") ::
      Row(null, null, 5, "E") ::
      Row(null, null, 6, "F") :: Nil)
  }

  test("SPARK-11111 null-safe join should not use cartesian product") {
    val df = sql("select count(*) from testData a join testData b on (a.key <=> b.key)")
    val cp = df.queryExecution.sparkPlan.collect {
      case cp: CartesianProductExec => cp
    }
    assert(cp.isEmpty, "should not use CartesianProduct for null-safe join")
    val smj = df.queryExecution.sparkPlan.collect {
      case smj: SortMergeJoinExec => smj
      case j: BroadcastHashJoinExec => j
    }
    assert(smj.size > 0, "should use SortMergeJoin or BroadcastHashJoin")
    checkAnswer(df, Row(100) :: Nil)
  }

  test("SPARK-3349 partitioning after limit") {
    sql("SELECT DISTINCT n FROM lowerCaseData ORDER BY n DESC")
      .limit(2)
      .createOrReplaceTempView("subset1")
    sql("SELECT DISTINCT n FROM lowerCaseData ORDER BY n ASC")
      .limit(2)
      .createOrReplaceTempView("subset2")
    checkAnswer(
      sql("SELECT * FROM lowerCaseData INNER JOIN subset1 ON subset1.n = lowerCaseData.n"),
      Row(3, "c", 3) ::
      Row(4, "d", 4) :: Nil)
    checkAnswer(
      sql("SELECT * FROM lowerCaseData INNER JOIN subset2 ON subset2.n = lowerCaseData.n"),
      Row(1, "a", 1) ::
      Row(2, "b", 2) :: Nil)
  }

  test("mixed-case keywords") {
    checkAnswer(
      sql(
        """
          |SeleCT * from
          |  (select * from upperCaseData WherE N <= 4) leftTable fuLL OUtER joiN
          |  (sElEcT * FROM upperCaseData whERe N >= 3) rightTable
          |    oN leftTable.N = rightTable.N
        """.stripMargin),
      Row(1, "A", null, null) ::
      Row(2, "B", null, null) ::
      Row(3, "C", 3, "C") ::
      Row(4, "D", 4, "D") ::
      Row(null, null, 5, "E") ::
      Row(null, null, 6, "F") :: Nil)
  }

  test("select with table name as qualifier") {
    checkAnswer(
      sql("SELECT testData.value FROM testData WHERE testData.key = 1"),
      Row("1"))
  }

  test("inner join ON with table name as qualifier") {
    checkAnswer(
      sql("SELECT * FROM upperCaseData JOIN lowerCaseData ON lowerCaseData.n = upperCaseData.N"),
      Seq(
        Row(1, "A", 1, "a"),
        Row(2, "B", 2, "b"),
        Row(3, "C", 3, "c"),
        Row(4, "D", 4, "d")))
  }

  test("qualified select with inner join ON with table name as qualifier") {
    checkAnswer(
      sql("SELECT upperCaseData.N, upperCaseData.L FROM upperCaseData JOIN lowerCaseData " +
        "ON lowerCaseData.n = upperCaseData.N"),
      Seq(
        Row(1, "A"),
        Row(2, "B"),
        Row(3, "C"),
        Row(4, "D")))
  }

  test("system function upper()") {
    checkAnswer(
      sql("SELECT n,UPPER(l) FROM lowerCaseData"),
      Seq(
        Row(1, "A"),
        Row(2, "B"),
        Row(3, "C"),
        Row(4, "D")))

    checkAnswer(
      sql("SELECT n, UPPER(s) FROM nullStrings"),
      Seq(
        Row(1, "ABC"),
        Row(2, "ABC"),
        Row(3, null)))
  }

  test("system function lower()") {
    checkAnswer(
      sql("SELECT N,LOWER(L) FROM upperCaseData"),
      Seq(
        Row(1, "a"),
        Row(2, "b"),
        Row(3, "c"),
        Row(4, "d"),
        Row(5, "e"),
        Row(6, "f")))

    checkAnswer(
      sql("SELECT n, LOWER(s) FROM nullStrings"),
      Seq(
        Row(1, "abc"),
        Row(2, "abc"),
        Row(3, null)))
  }

  test("UNION") {
    checkAnswer(
      sql("SELECT * FROM lowerCaseData UNION SELECT * FROM upperCaseData"),
      Row(1, "A") :: Row(1, "a") :: Row(2, "B") :: Row(2, "b") :: Row(3, "C") :: Row(3, "c") ::
      Row(4, "D") :: Row(4, "d") :: Row(5, "E") :: Row(6, "F") :: Nil)
    checkAnswer(
      sql("SELECT * FROM lowerCaseData UNION SELECT * FROM lowerCaseData"),
      Row(1, "a") :: Row(2, "b") :: Row(3, "c") :: Row(4, "d") :: Nil)
    checkAnswer(
      sql("SELECT * FROM lowerCaseData UNION ALL SELECT * FROM lowerCaseData"),
      Row(1, "a") :: Row(1, "a") :: Row(2, "b") :: Row(2, "b") :: Row(3, "c") :: Row(3, "c") ::
      Row(4, "d") :: Row(4, "d") :: Nil)
  }

  test("UNION with column mismatches") {
    // Column name mismatches are allowed.
    checkAnswer(
      sql("SELECT n,l FROM lowerCaseData UNION SELECT N as x1, L as x2 FROM upperCaseData"),
      Row(1, "A") :: Row(1, "a") :: Row(2, "B") :: Row(2, "b") :: Row(3, "C") :: Row(3, "c") ::
      Row(4, "D") :: Row(4, "d") :: Row(5, "E") :: Row(6, "F") :: Nil)
    // Column type mismatches are not allowed, forcing a type coercion.
    checkAnswer(
      sql("SELECT n FROM lowerCaseData UNION SELECT L FROM upperCaseData"),
      ("1" :: "2" :: "3" :: "4" :: "A" :: "B" :: "C" :: "D" :: "E" :: "F" :: Nil).map(Row(_)))
    // Column type mismatches where a coercion is not possible, in this case between integer
    // and array types, trigger a TreeNodeException.
    intercept[AnalysisException] {
      sql("SELECT data FROM arrayData UNION SELECT 1 FROM arrayData").collect()
    }
  }

  test("EXCEPT") {
    checkAnswer(
      sql("SELECT * FROM lowerCaseData EXCEPT SELECT * FROM upperCaseData"),
      Row(1, "a") ::
      Row(2, "b") ::
      Row(3, "c") ::
      Row(4, "d") :: Nil)
    checkAnswer(
      sql("SELECT * FROM lowerCaseData EXCEPT SELECT * FROM lowerCaseData"), Nil)
    checkAnswer(
      sql("SELECT * FROM upperCaseData EXCEPT SELECT * FROM upperCaseData"), Nil)
  }

  test("MINUS") {
    checkAnswer(
      sql("SELECT * FROM lowerCaseData MINUS SELECT * FROM upperCaseData"),
      Row(1, "a") :: Row(2, "b") :: Row(3, "c") :: Row(4, "d") :: Nil)
    checkAnswer(
      sql("SELECT * FROM lowerCaseData MINUS SELECT * FROM lowerCaseData"), Nil)
    checkAnswer(
      sql("SELECT * FROM upperCaseData MINUS SELECT * FROM upperCaseData"), Nil)
  }

  test("INTERSECT") {
    checkAnswer(
      sql("SELECT * FROM lowerCaseData INTERSECT SELECT * FROM lowerCaseData"),
      Row(1, "a") ::
      Row(2, "b") ::
      Row(3, "c") ::
      Row(4, "d") :: Nil)
    checkAnswer(
      sql("SELECT * FROM lowerCaseData INTERSECT SELECT * FROM upperCaseData"), Nil)
  }

  test("SET commands semantics using sql()") {
    spark.sessionState.conf.clear()
    val testKey = "test.key.0"
    val testVal = "test.val.0"
    val nonexistentKey = "nonexistent"

    // "set" itself returns all config variables currently specified in SQLConf.
    assert(sql("SET").collect().size === TestSQLContext.overrideConfs.size)
    sql("SET").collect().foreach { row =>
      val key = row.getString(0)
      val value = row.getString(1)
      assert(
        TestSQLContext.overrideConfs.contains(key),
        s"$key should exist in SQLConf.")
      assert(
        TestSQLContext.overrideConfs(key) === value,
        s"The value of $key should be ${TestSQLContext.overrideConfs(key)} instead of $value.")
    }
    val overrideConfs = sql("SET").collect()

    // "set key=val"
    sql(s"SET $testKey=$testVal")
    checkAnswer(
      sql("SET"),
      overrideConfs ++ Seq(Row(testKey, testVal))
    )

    sql(s"SET ${testKey + testKey}=${testVal + testVal}")
    checkAnswer(
      sql("set"),
      overrideConfs ++ Seq(Row(testKey, testVal), Row(testKey + testKey, testVal + testVal))
    )

    // "set key"
    checkAnswer(
      sql(s"SET $testKey"),
      Row(testKey, testVal)
    )
    checkAnswer(
      sql(s"SET $nonexistentKey"),
      Row(nonexistentKey, "<undefined>")
    )
    spark.sessionState.conf.clear()
  }

  test("SET commands with illegal or inappropriate argument") {
    spark.sessionState.conf.clear()
    // Set negative mapred.reduce.tasks for automatically determining
    // the number of reducers is not supported
    intercept[IllegalArgumentException](sql(s"SET mapred.reduce.tasks=-1"))
    intercept[IllegalArgumentException](sql(s"SET mapred.reduce.tasks=-01"))
    intercept[IllegalArgumentException](sql(s"SET mapred.reduce.tasks=-2"))
    spark.sessionState.conf.clear()
  }

  test("apply schema") {
    val schema1 = StructType(
      StructField("f1", IntegerType, false) ::
      StructField("f2", StringType, false) ::
      StructField("f3", BooleanType, false) ::
      StructField("f4", IntegerType, true) :: Nil)

    val rowRDD1 = unparsedStrings.map { r =>
      val values = r.split(",").map(_.trim)
      val v4 = try values(3).toInt catch {
        case _: NumberFormatException => null
      }
      Row(values(0).toInt, values(1), values(2).toBoolean, v4)
    }

    val df1 = spark.createDataFrame(rowRDD1, schema1)
    df1.createOrReplaceTempView("applySchema1")
    checkAnswer(
      sql("SELECT * FROM applySchema1"),
      Row(1, "A1", true, null) ::
      Row(2, "B2", false, null) ::
      Row(3, "C3", true, null) ::
      Row(4, "D4", true, 2147483644) :: Nil)

    checkAnswer(
      sql("SELECT f1, f4 FROM applySchema1"),
      Row(1, null) ::
      Row(2, null) ::
      Row(3, null) ::
      Row(4, 2147483644) :: Nil)

    val schema2 = StructType(
      StructField("f1", StructType(
        StructField("f11", IntegerType, false) ::
        StructField("f12", BooleanType, false) :: Nil), false) ::
      StructField("f2", MapType(StringType, IntegerType, true), false) :: Nil)

    val rowRDD2 = unparsedStrings.map { r =>
      val values = r.split(",").map(_.trim)
      val v4 = try values(3).toInt catch {
        case _: NumberFormatException => null
      }
      Row(Row(values(0).toInt, values(2).toBoolean), Map(values(1) -> v4))
    }

    val df2 = spark.createDataFrame(rowRDD2, schema2)
    df2.createOrReplaceTempView("applySchema2")
    checkAnswer(
      sql("SELECT * FROM applySchema2"),
      Row(Row(1, true), Map("A1" -> null)) ::
      Row(Row(2, false), Map("B2" -> null)) ::
      Row(Row(3, true), Map("C3" -> null)) ::
      Row(Row(4, true), Map("D4" -> 2147483644)) :: Nil)

    checkAnswer(
      sql("SELECT f1.f11, f2['D4'] FROM applySchema2"),
      Row(1, null) ::
      Row(2, null) ::
      Row(3, null) ::
      Row(4, 2147483644) :: Nil)

    // The value of a MapType column can be a mutable map.
    val rowRDD3 = unparsedStrings.map { r =>
      val values = r.split(",").map(_.trim)
      val v4 = try values(3).toInt catch {
        case _: NumberFormatException => null
      }
      Row(Row(values(0).toInt, values(2).toBoolean), scala.collection.mutable.Map(values(1) -> v4))
    }

    val df3 = spark.createDataFrame(rowRDD3, schema2)
    df3.createOrReplaceTempView("applySchema3")

    checkAnswer(
      sql("SELECT f1.f11, f2['D4'] FROM applySchema3"),
      Row(1, null) ::
      Row(2, null) ::
      Row(3, null) ::
      Row(4, 2147483644) :: Nil)
  }

  test("SPARK-3423 BETWEEN") {
    checkAnswer(
      sql("SELECT key, value FROM testData WHERE key BETWEEN 5 and 7"),
      Seq(Row(5, "5"), Row(6, "6"), Row(7, "7"))
    )

    checkAnswer(
      sql("SELECT key, value FROM testData WHERE key BETWEEN 7 and 7"),
      Row(7, "7")
    )

    checkAnswer(
      sql("SELECT key, value FROM testData WHERE key BETWEEN 9 and 7"),
      Nil
    )
  }

  test("SPARK-17863: SELECT distinct does not work correctly if order by missing attribute") {
    checkAnswer(
      sql("""select distinct struct.a, struct.b
          |from (
          |  select named_struct('a', 1, 'b', 2, 'c', 3) as struct
          |  union all
          |  select named_struct('a', 1, 'b', 2, 'c', 4) as struct) tmp
          |order by a, b
          |""".stripMargin),
      Row(1, 2) :: Nil)

    val error = intercept[AnalysisException] {
      sql("""select distinct struct.a, struct.b
            |from (
            |  select named_struct('a', 1, 'b', 2, 'c', 3) as struct
            |  union all
            |  select named_struct('a', 1, 'b', 2, 'c', 4) as struct) tmp
            |order by struct.a, struct.b
            |""".stripMargin)
    }
    assert(error.message contains "cannot resolve '`struct.a`' given input columns: [a, b]")

  }

  test("cast boolean to string") {
    // TODO Ensure true/false string letter casing is consistent with Hive in all cases.
    checkAnswer(
      sql("SELECT CAST(TRUE AS STRING), CAST(FALSE AS STRING) FROM testData LIMIT 1"),
      Row("true", "false"))
  }

  test("metadata is propagated correctly") {
    val person: DataFrame = sql("SELECT * FROM person")
    val schema = person.schema
    val docKey = "doc"
    val docValue = "first name"
    val metadata = new MetadataBuilder()
      .putString(docKey, docValue)
      .build()
    val schemaWithMeta = new StructType(Array(
      schema("id"), schema("name").copy(metadata = metadata), schema("age")))
    val personWithMeta = spark.createDataFrame(person.rdd, schemaWithMeta)
    def validateMetadata(rdd: DataFrame): Unit = {
      assert(rdd.schema("name").metadata.getString(docKey) == docValue)
    }
    personWithMeta.createOrReplaceTempView("personWithMeta")
    validateMetadata(personWithMeta.select($"name"))
    validateMetadata(personWithMeta.select($"name"))
    validateMetadata(personWithMeta.select($"id", $"name"))
    validateMetadata(sql("SELECT * FROM personWithMeta"))
    validateMetadata(sql("SELECT id, name FROM personWithMeta"))
    validateMetadata(sql("SELECT * FROM personWithMeta JOIN salary ON id = personId"))
    validateMetadata(sql(
      "SELECT name, salary FROM personWithMeta JOIN salary ON id = personId"))
  }

  test("SPARK-3371 Renaming a function expression with group by gives error") {
    spark.udf.register("len", (s: String) => s.length)
    checkAnswer(
      sql("SELECT len(value) as temp FROM testData WHERE key = 1 group by len(value)"),
      Row(1))
  }

  test("SPARK-3813 CASE a WHEN b THEN c [WHEN d THEN e]* [ELSE f] END") {
    checkAnswer(
      sql("SELECT CASE key WHEN 1 THEN 1 ELSE 0 END FROM testData WHERE key = 1 group by key"),
      Row(1))
  }

  test("SPARK-3813 CASE WHEN a THEN b [WHEN c THEN d]* [ELSE e] END") {
    checkAnswer(
      sql("SELECT CASE WHEN key = 1 THEN 1 ELSE 2 END FROM testData WHERE key = 1 group by key"),
      Row(1))
  }

  testQuietly(
    "SPARK-16748: SparkExceptions during planning should not wrapped in TreeNodeException") {
    intercept[SparkException] {
      val df = spark.range(0, 5).map(x => (1 / x).toString).toDF("a").orderBy("a")
      df.queryExecution.toRdd // force physical planning, but not execution of the plan
    }
  }

  test("Multiple join") {
    checkAnswer(
      sql(
        """SELECT a.key, b.key, c.key
          |FROM testData a
          |JOIN testData b ON a.key = b.key
          |JOIN testData c ON a.key = c.key
        """.stripMargin),
      (1 to 100).map(i => Row(i, i, i)))
  }

  test("SPARK-3483 Special chars in column names") {
    val data = sparkContext.parallelize(
      Seq("""{"key?number1": "value1", "key.number2": "value2"}"""))
    spark.read.json(data).createOrReplaceTempView("records")
    sql("SELECT `key?number1`, `key.number2` FROM records")
  }

  test("SPARK-3814 Support Bitwise & operator") {
    checkAnswer(sql("SELECT key&1 FROM testData WHERE key = 1 "), Row(1))
  }

  test("SPARK-3814 Support Bitwise | operator") {
    checkAnswer(sql("SELECT key|0 FROM testData WHERE key = 1 "), Row(1))
  }

  test("SPARK-3814 Support Bitwise ^ operator") {
    checkAnswer(sql("SELECT key^0 FROM testData WHERE key = 1 "), Row(1))
  }

  test("SPARK-3814 Support Bitwise ~ operator") {
    checkAnswer(sql("SELECT ~key FROM testData WHERE key = 1 "), Row(-2))
  }

  test("SPARK-4120 Join of multiple tables does not work in SparkSQL") {
    checkAnswer(
      sql(
        """SELECT a.key, b.key, c.key
          |FROM testData a,testData b,testData c
          |where a.key = b.key and a.key = c.key
        """.stripMargin),
      (1 to 100).map(i => Row(i, i, i)))
  }

  test("SPARK-4154 Query does not work if it has 'not between' in Spark SQL and HQL") {
    checkAnswer(sql("SELECT key FROM testData WHERE key not between 0 and 10 order by key"),
        (11 to 100).map(i => Row(i)))
  }

  test("SPARK-4207 Query which has syntax like 'not like' is not working in Spark SQL") {
    checkAnswer(sql("SELECT key FROM testData WHERE value not like '100%' order by key"),
        (1 to 99).map(i => Row(i)))
  }

  test("SPARK-4322 Grouping field with struct field as sub expression") {
    spark.read.json(sparkContext.makeRDD("""{"a": {"b": [{"c": 1}]}}""" :: Nil))
      .createOrReplaceTempView("data")
    checkAnswer(sql("SELECT a.b[0].c FROM data GROUP BY a.b[0].c"), Row(1))
    spark.catalog.dropTempView("data")

    spark.read.json(
      sparkContext.makeRDD("""{"a": {"b": 1}}""" :: Nil)).createOrReplaceTempView("data")
    checkAnswer(sql("SELECT a.b + 1 FROM data GROUP BY a.b + 1"), Row(2))
    spark.catalog.dropTempView("data")
  }

  test("SPARK-4432 Fix attribute reference resolution error when using ORDER BY") {
    checkAnswer(
      sql("SELECT a + b FROM testData2 ORDER BY a"),
      Seq(2, 3, 3, 4, 4, 5).map(Row(_))
    )
  }

  test("oder by asc by default when not specify ascending and descending") {
    checkAnswer(
      sql("SELECT a, b FROM testData2 ORDER BY a desc, b"),
      Seq(Row(3, 1), Row(3, 2), Row(2, 1), Row(2, 2), Row(1, 1), Row(1, 2))
    )
  }

  test("Supporting relational operator '<=>' in Spark SQL") {
    val nullCheckData1 = TestData(1, "1") :: TestData(2, null) :: Nil
    val rdd1 = sparkContext.parallelize((0 to 1).map(i => nullCheckData1(i)))
    rdd1.toDF().createOrReplaceTempView("nulldata1")
    val nullCheckData2 = TestData(1, "1") :: TestData(2, null) :: Nil
    val rdd2 = sparkContext.parallelize((0 to 1).map(i => nullCheckData2(i)))
    rdd2.toDF().createOrReplaceTempView("nulldata2")
    checkAnswer(sql("SELECT nulldata1.key FROM nulldata1 join " +
      "nulldata2 on nulldata1.value <=> nulldata2.value"),
        (1 to 2).map(i => Row(i)))
  }

  test("Multi-column COUNT(DISTINCT ...)") {
    val data = TestData(1, "val_1") :: TestData(2, "val_2") :: Nil
    val rdd = sparkContext.parallelize((0 to 1).map(i => data(i)))
    rdd.toDF().createOrReplaceTempView("distinctData")
    checkAnswer(sql("SELECT COUNT(DISTINCT key,value) FROM distinctData"), Row(2))
  }

  test("SPARK-4699 case sensitivity SQL query") {
    withSQLConf(SQLConf.CASE_SENSITIVE.key -> "false") {
      val data = TestData(1, "val_1") :: TestData(2, "val_2") :: Nil
      val rdd = sparkContext.parallelize((0 to 1).map(i => data(i)))
      rdd.toDF().createOrReplaceTempView("testTable1")
      checkAnswer(sql("SELECT VALUE FROM TESTTABLE1 where KEY = 1"), Row("val_1"))
    }
  }

  test("SPARK-6145: ORDER BY test for nested fields") {
    spark.read.json(sparkContext.makeRDD(
        """{"a": {"b": 1, "a": {"a": 1}}, "c": [{"d": 1}]}""" :: Nil))
      .createOrReplaceTempView("nestedOrder")

    checkAnswer(sql("SELECT 1 FROM nestedOrder ORDER BY a.b"), Row(1))
    checkAnswer(sql("SELECT a.b FROM nestedOrder ORDER BY a.b"), Row(1))
    checkAnswer(sql("SELECT 1 FROM nestedOrder ORDER BY a.a.a"), Row(1))
    checkAnswer(sql("SELECT a.a.a FROM nestedOrder ORDER BY a.a.a"), Row(1))
    checkAnswer(sql("SELECT 1 FROM nestedOrder ORDER BY c[0].d"), Row(1))
    checkAnswer(sql("SELECT c[0].d FROM nestedOrder ORDER BY c[0].d"), Row(1))
  }

  test("SPARK-6145: special cases") {
    spark.read
      .json(sparkContext.makeRDD("""{"a": {"b": [1]}, "b": [{"a": 1}], "_c0": {"a": 1}}""" :: Nil))
      .createOrReplaceTempView("t")

    checkAnswer(sql("SELECT a.b[0] FROM t ORDER BY _c0.a"), Row(1))
    checkAnswer(sql("SELECT b[0].a FROM t ORDER BY _c0.a"), Row(1))
  }

  test("SPARK-6898: complete support for special chars in column names") {
    spark.read.json(sparkContext.makeRDD(
      """{"a": {"c.b": 1}, "b.$q": [{"a@!.q": 1}], "q.w": {"w.i&": [1]}}""" :: Nil))
      .createOrReplaceTempView("t")

    checkAnswer(sql("SELECT a.`c.b`, `b.$q`[0].`a@!.q`, `q.w`.`w.i&`[0] FROM t"), Row(1, 1, 1))
  }

  test("SPARK-6583 order by aggregated function") {
    Seq("1" -> 3, "1" -> 4, "2" -> 7, "2" -> 8, "3" -> 5, "3" -> 6, "4" -> 1, "4" -> 2)
      .toDF("a", "b").createOrReplaceTempView("orderByData")

    checkAnswer(
      sql(
        """
          |SELECT a
          |FROM orderByData
          |GROUP BY a
          |ORDER BY sum(b)
        """.stripMargin),
      Row("4") :: Row("1") :: Row("3") :: Row("2") :: Nil)

    checkAnswer(
      sql(
        """
          |SELECT sum(b)
          |FROM orderByData
          |GROUP BY a
          |ORDER BY sum(b)
        """.stripMargin),
      Row(3) :: Row(7) :: Row(11) :: Row(15) :: Nil)

    checkAnswer(
      sql(
        """
          |SELECT sum(b)
          |FROM orderByData
          |GROUP BY a
          |ORDER BY sum(b), max(b)
        """.stripMargin),
      Row(3) :: Row(7) :: Row(11) :: Row(15) :: Nil)

    checkAnswer(
      sql(
        """
          |SELECT a, sum(b)
          |FROM orderByData
          |GROUP BY a
          |ORDER BY sum(b)
        """.stripMargin),
      Row("4", 3) :: Row("1", 7) :: Row("3", 11) :: Row("2", 15) :: Nil)

    checkAnswer(
      sql(
        """
            |SELECT a, sum(b)
            |FROM orderByData
            |GROUP BY a
            |ORDER BY sum(b) + 1
          """.stripMargin),
      Row("4", 3) :: Row("1", 7) :: Row("3", 11) :: Row("2", 15) :: Nil)

    checkAnswer(
      sql(
        """
            |SELECT count(*)
            |FROM orderByData
            |GROUP BY a
            |ORDER BY count(*)
          """.stripMargin),
      Row(2) :: Row(2) :: Row(2) :: Row(2) :: Nil)

    checkAnswer(
      sql(
        """
            |SELECT a
            |FROM orderByData
            |GROUP BY a
            |ORDER BY a, count(*), sum(b)
          """.stripMargin),
      Row("1") :: Row("2") :: Row("3") :: Row("4") :: Nil)
  }

  test("SPARK-7952: fix the equality check between boolean and numeric types") {
    withTempView("t") {
      // numeric field i, boolean field j, result of i = j, result of i <=> j
      Seq[(Integer, java.lang.Boolean, java.lang.Boolean, java.lang.Boolean)](
        (1, true, true, true),
        (0, false, true, true),
        (2, true, false, false),
        (2, false, false, false),
        (null, true, null, false),
        (null, false, null, false),
        (0, null, null, false),
        (1, null, null, false),
        (null, null, null, true)
      ).toDF("i", "b", "r1", "r2").createOrReplaceTempView("t")

      checkAnswer(sql("select i = b from t"), sql("select r1 from t"))
      checkAnswer(sql("select i <=> b from t"), sql("select r2 from t"))
    }
  }

  test("SPARK-7067: order by queries for complex ExtractValue chain") {
    withTempView("t") {
      spark.read.json(sparkContext.makeRDD(
        """{"a": {"b": [{"c": 1}]}, "b": [{"d": 1}]}""" :: Nil)).createOrReplaceTempView("t")
      checkAnswer(sql("SELECT a.b FROM t ORDER BY b[0].d"), Row(Seq(Row(1))))
    }
  }

  test("SPARK-8782: ORDER BY NULL") {
    withTempView("t") {
      Seq((1, 2), (1, 2)).toDF("a", "b").createOrReplaceTempView("t")
      checkAnswer(sql("SELECT * FROM t ORDER BY NULL"), Seq(Row(1, 2), Row(1, 2)))
    }
  }

  test("SPARK-8837: use keyword in column name") {
    withTempView("t") {
      val df = Seq(1 -> "a").toDF("count", "sort")
      checkAnswer(df.filter("count > 0"), Row(1, "a"))
      df.createOrReplaceTempView("t")
      checkAnswer(sql("select count, sort from t"), Row(1, "a"))
    }
  }

  test("SPARK-8753: add interval type") {
    import org.apache.spark.unsafe.types.CalendarInterval

    val df = sql("select interval 3 years -3 month 7 week 123 microseconds")
    checkAnswer(df, Row(new CalendarInterval(12 * 3 - 3, 7L * 1000 * 1000 * 3600 * 24 * 7 + 123 )))
    withTempPath(f => {
      // Currently we don't yet support saving out values of interval data type.
      val e = intercept[AnalysisException] {
        df.write.json(f.getCanonicalPath)
      }
      e.message.contains("Cannot save interval data type into external storage")
    })

    val e1 = intercept[AnalysisException] {
      sql("select interval")
    }
    assert(e1.message.contains("at least one time unit should be given for interval literal"))
    // Currently we don't yet support nanosecond
    val e2 = intercept[AnalysisException] {
      sql("select interval 23 nanosecond")
    }
    assert(e2.message.contains("No interval can be constructed"))
  }

  test("SPARK-8945: add and subtract expressions for interval type") {
    import org.apache.spark.unsafe.types.CalendarInterval
    import org.apache.spark.unsafe.types.CalendarInterval.MICROS_PER_WEEK

    val df = sql("select interval 3 years -3 month 7 week 123 microseconds as i")
    checkAnswer(df, Row(new CalendarInterval(12 * 3 - 3, 7L * MICROS_PER_WEEK + 123)))

    checkAnswer(df.select(df("i") + new CalendarInterval(2, 123)),
      Row(new CalendarInterval(12 * 3 - 3 + 2, 7L * MICROS_PER_WEEK + 123 + 123)))

    checkAnswer(df.select(df("i") - new CalendarInterval(2, 123)),
      Row(new CalendarInterval(12 * 3 - 3 - 2, 7L * MICROS_PER_WEEK + 123 - 123)))

    // unary minus
    checkAnswer(df.select(-df("i")),
      Row(new CalendarInterval(-(12 * 3 - 3), -(7L * MICROS_PER_WEEK + 123))))
  }

  test("aggregation with codegen updates peak execution memory") {
    AccumulatorSuite.verifyPeakExecutionMemorySet(sparkContext, "aggregation with codegen") {
      testCodeGen(
        "SELECT key, count(value) FROM testData GROUP BY key",
        (1 to 100).map(i => Row(i, 1)))
    }
  }

  test("decimal precision with multiply/division") {
    checkAnswer(sql("select 10.3 * 3.0"), Row(BigDecimal("30.90")))
    checkAnswer(sql("select 10.3000 * 3.0"), Row(BigDecimal("30.90000")))
    checkAnswer(sql("select 10.30000 * 30.0"), Row(BigDecimal("309.000000")))
    checkAnswer(sql("select 10.300000000000000000 * 3.000000000000000000"),
      Row(BigDecimal("30.900000000000000000000000000000000000", new MathContext(38))))
    checkAnswer(sql("select 10.300000000000000000 * 3.0000000000000000000"),
      Row(null))

    checkAnswer(sql("select 10.3 / 3.0"), Row(BigDecimal("3.433333")))
    checkAnswer(sql("select 10.3000 / 3.0"), Row(BigDecimal("3.4333333")))
    checkAnswer(sql("select 10.30000 / 30.0"), Row(BigDecimal("0.343333333")))
    checkAnswer(sql("select 10.300000000000000000 / 3.00000000000000000"),
      Row(BigDecimal("3.433333333333333333333333333", new MathContext(38))))
    checkAnswer(sql("select 10.3000000000000000000 / 3.00000000000000000"),
      Row(BigDecimal("3.4333333333333333333333333333", new MathContext(38))))
  }

  test("SPARK-10215 Div of Decimal returns null") {
    val d = Decimal(1.12321).toBigDecimal
    val df = Seq((d, 1)).toDF("a", "b")

    checkAnswer(
      df.selectExpr("b * a / b"),
      Seq(Row(d)))
    checkAnswer(
      df.selectExpr("b * a / b / b"),
      Seq(Row(d)))
    checkAnswer(
      df.selectExpr("b * a + b"),
      Seq(Row(BigDecimal(2.12321))))
    checkAnswer(
      df.selectExpr("b * a - b"),
      Seq(Row(BigDecimal(0.12321))))
    checkAnswer(
      df.selectExpr("b * a * b"),
      Seq(Row(d)))
  }

  test("precision smaller than scale") {
    checkAnswer(sql("select 10.00"), Row(BigDecimal("10.00")))
    checkAnswer(sql("select 1.00"), Row(BigDecimal("1.00")))
    checkAnswer(sql("select 0.10"), Row(BigDecimal("0.10")))
    checkAnswer(sql("select 0.01"), Row(BigDecimal("0.01")))
    checkAnswer(sql("select 0.001"), Row(BigDecimal("0.001")))
    checkAnswer(sql("select -0.01"), Row(BigDecimal("-0.01")))
    checkAnswer(sql("select -0.001"), Row(BigDecimal("-0.001")))
  }

  test("external sorting updates peak execution memory") {
    AccumulatorSuite.verifyPeakExecutionMemorySet(sparkContext, "external sort") {
      sql("SELECT * FROM testData2 ORDER BY a ASC, b ASC").collect()
    }
  }

  test("SPARK-9511: error with table starting with number") {
    withTempView("1one") {
      sparkContext.parallelize(1 to 10).map(i => (i, i.toString))
        .toDF("num", "str")
        .createOrReplaceTempView("1one")
      checkAnswer(sql("select count(num) from 1one"), Row(10))
    }
  }

  test("specifying database name for a temporary table is not allowed") {
    withTempPath { dir =>
      val path = dir.toURI.toString
      val df =
        sparkContext.parallelize(1 to 10).map(i => (i, i.toString)).toDF("num", "str")
      df
        .write
        .format("parquet")
        .save(path)

      // We don't support creating a temporary table while specifying a database
      intercept[AnalysisException] {
        spark.sql(
          s"""
          |CREATE TEMPORARY TABLE db.t
          |USING parquet
          |OPTIONS (
          |  path '$path'
          |)
        """.stripMargin)
      }.getMessage

      // If you use backticks to quote the name then it's OK.
      spark.sql(
        s"""
          |CREATE TEMPORARY TABLE `db.t`
          |USING parquet
          |OPTIONS (
          |  path '$path'
          |)
        """.stripMargin)
      checkAnswer(spark.table("`db.t`"), df)
    }
  }

  test("SPARK-10130 type coercion for IF should have children resolved first") {
    withTempView("src") {
      Seq((1, 1), (-1, 1)).toDF("key", "value").createOrReplaceTempView("src")
      checkAnswer(
        sql("SELECT IF(a > 0, a, 0) FROM (SELECT key a FROM src) temp"), Seq(Row(1), Row(0)))
    }
  }

  test("SPARK-10389: order by non-attribute grouping expression on Aggregate") {
    withTempView("src") {
      Seq((1, 1), (-1, 1)).toDF("key", "value").createOrReplaceTempView("src")
      checkAnswer(sql("SELECT MAX(value) FROM src GROUP BY key + 1 ORDER BY key + 1"),
        Seq(Row(1), Row(1)))
      checkAnswer(sql("SELECT MAX(value) FROM src GROUP BY key + 1 ORDER BY (key + 1) * 2"),
        Seq(Row(1), Row(1)))
    }
  }

  test("run sql directly on files") {
    val df = spark.range(100).toDF()
    withTempPath(f => {
      df.write.json(f.getCanonicalPath)
      checkAnswer(sql(s"select id from json.`${f.getCanonicalPath}`"),
        df)
      checkAnswer(sql(s"select id from `org.apache.spark.sql.json`.`${f.getCanonicalPath}`"),
        df)
      checkAnswer(sql(s"select a.id from json.`${f.getCanonicalPath}` as a"),
        df)
    })

    var e = intercept[AnalysisException] {
      sql("select * from in_valid_table")
    }
    assert(e.message.contains("Table or view not found"))

    e = intercept[AnalysisException] {
      sql("select * from no_db.no_table").show()
    }
    assert(e.message.contains("Table or view not found"))

    e = intercept[AnalysisException] {
      sql("select * from json.invalid_file")
    }
    assert(e.message.contains("Path does not exist"))

    e = intercept[AnalysisException] {
      sql(s"select id from `org.apache.spark.sql.hive.orc`.`file_path`")
    }
    assert(e.message.contains("The ORC data source must be used with Hive support enabled"))

    e = intercept[AnalysisException] {
      sql(s"select id from `com.databricks.spark.avro`.`file_path`")
    }
    assert(e.message.contains("Failed to find data source: com.databricks.spark.avro."))

    // data source type is case insensitive
    e = intercept[AnalysisException] {
      sql(s"select id from Avro.`file_path`")
    }
    assert(e.message.contains("Failed to find data source: avro."))

    e = intercept[AnalysisException] {
      sql(s"select id from avro.`file_path`")
    }
    assert(e.message.contains("Failed to find data source: avro."))

    e = intercept[AnalysisException] {
      sql(s"select id from `org.apache.spark.sql.sources.HadoopFsRelationProvider`.`file_path`")
    }
    assert(e.message.contains("Table or view not found: " +
      "`org.apache.spark.sql.sources.HadoopFsRelationProvider`.`file_path`"))

    e = intercept[AnalysisException] {
      sql(s"select id from `Jdbc`.`file_path`")
    }
    assert(e.message.contains("Unsupported data source type for direct query on files: Jdbc"))

    e = intercept[AnalysisException] {
      sql(s"select id from `org.apache.spark.sql.execution.datasources.jdbc`.`file_path`")
    }
    assert(e.message.contains("Unsupported data source type for direct query on files: " +
      "org.apache.spark.sql.execution.datasources.jdbc"))
  }

  test("SortMergeJoin returns wrong results when using UnsafeRows") {
    // This test is for the fix of https://issues.apache.org/jira/browse/SPARK-10737.
    // This bug will be triggered when Tungsten is enabled and there are multiple
    // SortMergeJoin operators executed in the same task.
    val confs = SQLConf.AUTO_BROADCASTJOIN_THRESHOLD.key -> "1" :: Nil
    withSQLConf(confs: _*) {
      val df1 = (1 to 50).map(i => (s"str_$i", i)).toDF("i", "j")
      val df2 =
        df1
          .join(df1.select(df1("i")), "i")
          .select(df1("i"), df1("j"))

      val df3 = df2.withColumnRenamed("i", "i1").withColumnRenamed("j", "j1")
      val df4 =
        df2
          .join(df3, df2("i") === df3("i1"))
          .withColumn("diff", $"j" - $"j1")
          .select(df2("i"), df2("j"), $"diff")

      checkAnswer(
        df4,
        df1.withColumn("diff", lit(0)))
    }
  }

  test("SPARK-11303: filter should not be pushed down into sample") {
    val df = spark.range(100)
    List(true, false).foreach { withReplacement =>
      val sampled = df.sample(withReplacement, 0.1, 1)
      val sampledOdd = sampled.filter("id % 2 != 0")
      val sampledEven = sampled.filter("id % 2 = 0")
      assert(sampled.count() == sampledOdd.count() + sampledEven.count())
    }
  }

  test("Struct Star Expansion") {
    val structDf = testData2.select("a", "b").as("record")

    checkAnswer(
      structDf.select($"record.a", $"record.b"),
      Row(1, 1) :: Row(1, 2) :: Row(2, 1) :: Row(2, 2) :: Row(3, 1) :: Row(3, 2) :: Nil)

    checkAnswer(
      structDf.select($"record.*"),
      Row(1, 1) :: Row(1, 2) :: Row(2, 1) :: Row(2, 2) :: Row(3, 1) :: Row(3, 2) :: Nil)

    checkAnswer(
      structDf.select($"record.*", $"record.*"),
      Row(1, 1, 1, 1) :: Row(1, 2, 1, 2) :: Row(2, 1, 2, 1) :: Row(2, 2, 2, 2) ::
        Row(3, 1, 3, 1) :: Row(3, 2, 3, 2) :: Nil)

    checkAnswer(
      sql("select struct(a, b) as r1, struct(b, a) as r2 from testData2").select($"r1.*", $"r2.*"),
      Row(1, 1, 1, 1) :: Row(1, 2, 2, 1) :: Row(2, 1, 1, 2) :: Row(2, 2, 2, 2) ::
        Row(3, 1, 1, 3) :: Row(3, 2, 2, 3) :: Nil)

    // Try with a temporary view
    sql("select struct(a, b) as record from testData2").createOrReplaceTempView("structTable")
    checkAnswer(
      sql("SELECT record.* FROM structTable"),
      Row(1, 1) :: Row(1, 2) :: Row(2, 1) :: Row(2, 2) :: Row(3, 1) :: Row(3, 2) :: Nil)

    checkAnswer(sql(
      """
        | SELECT min(struct(record.*)) FROM
        |   (select struct(a,b) as record from testData2) tmp
      """.stripMargin),
      Row(Row(1, 1)) :: Nil)

    // Try with an alias on the select list
    checkAnswer(sql(
      """
        | SELECT max(struct(record.*)) as r FROM
        |   (select struct(a,b) as record from testData2) tmp
      """.stripMargin).select($"r.*"),
      Row(3, 2) :: Nil)

    // With GROUP BY
    checkAnswer(sql(
      """
        | SELECT min(struct(record.*)) FROM
        |   (select a as a, struct(a,b) as record from testData2) tmp
        | GROUP BY a
      """.stripMargin),
      Row(Row(1, 1)) :: Row(Row(2, 1)) :: Row(Row(3, 1)) :: Nil)

    // With GROUP BY and alias
    checkAnswer(sql(
      """
        | SELECT max(struct(record.*)) as r FROM
        |   (select a as a, struct(a,b) as record from testData2) tmp
        | GROUP BY a
      """.stripMargin).select($"r.*"),
      Row(1, 2) :: Row(2, 2) :: Row(3, 2) :: Nil)

    // With GROUP BY and alias and additional fields in the struct
    checkAnswer(sql(
      """
        | SELECT max(struct(a, record.*, b)) as r FROM
        |   (select a as a, b as b, struct(a,b) as record from testData2) tmp
        | GROUP BY a
      """.stripMargin).select($"r.*"),
      Row(1, 1, 2, 2) :: Row(2, 2, 2, 2) :: Row(3, 3, 2, 2) :: Nil)

    // Create a data set that contains nested structs.
    val nestedStructData = sql(
      """
        | SELECT struct(r1, r2) as record FROM
        |   (SELECT struct(a, b) as r1, struct(b, a) as r2 FROM testData2) tmp
      """.stripMargin)

    checkAnswer(nestedStructData.select($"record.*"),
      Row(Row(1, 1), Row(1, 1)) :: Row(Row(1, 2), Row(2, 1)) :: Row(Row(2, 1), Row(1, 2)) ::
        Row(Row(2, 2), Row(2, 2)) :: Row(Row(3, 1), Row(1, 3)) :: Row(Row(3, 2), Row(2, 3)) :: Nil)
    checkAnswer(nestedStructData.select($"record.r1"),
      Row(Row(1, 1)) :: Row(Row(1, 2)) :: Row(Row(2, 1)) :: Row(Row(2, 2)) ::
        Row(Row(3, 1)) :: Row(Row(3, 2)) :: Nil)
    checkAnswer(
      nestedStructData.select($"record.r1.*"),
      Row(1, 1) :: Row(1, 2) :: Row(2, 1) :: Row(2, 2) :: Row(3, 1) :: Row(3, 2) :: Nil)

    // Try with a temporary view
    withTempView("nestedStructTable") {
      nestedStructData.createOrReplaceTempView("nestedStructTable")
      checkAnswer(
        sql("SELECT record.* FROM nestedStructTable"),
        nestedStructData.select($"record.*"))
      checkAnswer(
        sql("SELECT record.r1 FROM nestedStructTable"),
        nestedStructData.select($"record.r1"))
      checkAnswer(
        sql("SELECT record.r1.* FROM nestedStructTable"),
        nestedStructData.select($"record.r1.*"))

      // Try resolving something not there.
      assert(intercept[AnalysisException](sql("SELECT abc.* FROM nestedStructTable"))
        .getMessage.contains("cannot resolve"))
    }

    // Create paths with unusual characters
    val specialCharacterPath = sql(
      """
        | SELECT struct(`col$.a_`, `a.b.c.`) as `r&&b.c` FROM
        |   (SELECT struct(a, b) as `col$.a_`, struct(b, a) as `a.b.c.` FROM testData2) tmp
      """.stripMargin)
    withTempView("specialCharacterTable") {
      specialCharacterPath.createOrReplaceTempView("specialCharacterTable")
      checkAnswer(
        specialCharacterPath.select($"`r&&b.c`.*"),
        nestedStructData.select($"record.*"))
      checkAnswer(
        sql("SELECT `r&&b.c`.`col$.a_` FROM specialCharacterTable"),
        nestedStructData.select($"record.r1"))
      checkAnswer(
        sql("SELECT `r&&b.c`.`a.b.c.` FROM specialCharacterTable"),
        nestedStructData.select($"record.r2"))
      checkAnswer(
        sql("SELECT `r&&b.c`.`col$.a_`.* FROM specialCharacterTable"),
        nestedStructData.select($"record.r1.*"))
    }

    // Try star expanding a scalar. This should fail.
    assert(intercept[AnalysisException](sql("select a.* from testData2")).getMessage.contains(
      "Can only star expand struct data types."))
  }

  test("Struct Star Expansion - Name conflict") {
    // Create a data set that contains a naming conflict
    val nameConflict = sql("SELECT struct(a, b) as nameConflict, a as a FROM testData2")
    withTempView("nameConflict") {
      nameConflict.createOrReplaceTempView("nameConflict")
      // Unqualified should resolve to table.
      checkAnswer(sql("SELECT nameConflict.* FROM nameConflict"),
        Row(Row(1, 1), 1) :: Row(Row(1, 2), 1) :: Row(Row(2, 1), 2) :: Row(Row(2, 2), 2) ::
          Row(Row(3, 1), 3) :: Row(Row(3, 2), 3) :: Nil)
      // Qualify the struct type with the table name.
      checkAnswer(sql("SELECT nameConflict.nameConflict.* FROM nameConflict"),
        Row(1, 1) :: Row(1, 2) :: Row(2, 1) :: Row(2, 2) :: Row(3, 1) :: Row(3, 2) :: Nil)
    }
  }

  test("Star Expansion - group by") {
    withSQLConf("spark.sql.retainGroupColumns" -> "false") {
      checkAnswer(
        testData2.groupBy($"a", $"b").agg($"*"),
        sql("SELECT * FROM testData2 group by a, b"))
    }
  }

  test("Star Expansion - table with zero column") {
    withTempView("temp_table_no_cols") {
      val rddNoCols = sparkContext.parallelize(1 to 10).map(_ => Row.empty)
      val dfNoCols = spark.createDataFrame(rddNoCols, StructType(Seq.empty))
      dfNoCols.createTempView("temp_table_no_cols")

      // ResolvedStar
      checkAnswer(
        dfNoCols,
        dfNoCols.select(dfNoCols.col("*")))

      // UnresolvedStar
      checkAnswer(
        dfNoCols,
        sql("SELECT * FROM temp_table_no_cols"))
      checkAnswer(
        dfNoCols,
        dfNoCols.select($"*"))

      var e = intercept[AnalysisException] {
        sql("SELECT a.* FROM temp_table_no_cols a")
      }.getMessage
      assert(e.contains("cannot resolve 'a.*' give input columns ''"))

      e = intercept[AnalysisException] {
        dfNoCols.select($"b.*")
      }.getMessage
      assert(e.contains("cannot resolve 'b.*' give input columns ''"))
    }
  }

  test("Common subexpression elimination") {
    // TODO: support subexpression elimination in whole stage codegen
    withSQLConf("spark.sql.codegen.wholeStage" -> "false") {
      // select from a table to prevent constant folding.
      val df = sql("SELECT a, b from testData2 limit 1")
      checkAnswer(df, Row(1, 1))

      checkAnswer(df.selectExpr("a + 1", "a + 1"), Row(2, 2))
      checkAnswer(df.selectExpr("a + 1", "a + 1 + 1"), Row(2, 3))

      // This does not work because the expressions get grouped like (a + a) + 1
      checkAnswer(df.selectExpr("a + 1", "a + a + 1"), Row(2, 3))
      checkAnswer(df.selectExpr("a + 1", "a + (a + 1)"), Row(2, 3))

      // Identity udf that tracks the number of times it is called.
      val countAcc = sparkContext.longAccumulator("CallCount")
      spark.udf.register("testUdf", (x: Int) => {
        countAcc.add(1)
        x
      })

      // Evaluates df, verifying it is equal to the expectedResult and the accumulator's value
      // is correct.
      def verifyCallCount(df: DataFrame, expectedResult: Row, expectedCount: Int): Unit = {
        countAcc.setValue(0)
        QueryTest.checkAnswer(
          df, Seq(expectedResult), checkToRDD = false /* avoid duplicate exec */)
        assert(countAcc.value == expectedCount)
      }

      verifyCallCount(df.selectExpr("testUdf(a)"), Row(1), 1)
      verifyCallCount(df.selectExpr("testUdf(a)", "testUdf(a)"), Row(1, 1), 1)
      verifyCallCount(df.selectExpr("testUdf(a + 1)", "testUdf(a + 1)"), Row(2, 2), 1)
      verifyCallCount(df.selectExpr("testUdf(a + 1)", "testUdf(a)"), Row(2, 1), 2)
      verifyCallCount(
        df.selectExpr("testUdf(a + 1) + testUdf(a + 1)", "testUdf(a + 1)"), Row(4, 2), 1)

      verifyCallCount(
        df.selectExpr("testUdf(a + 1) + testUdf(1 + b)", "testUdf(a + 1)"), Row(4, 2), 2)

      val testUdf = functions.udf((x: Int) => {
        countAcc.add(1)
        x
      })
      verifyCallCount(
        df.groupBy().agg(sum(testUdf($"b") + testUdf($"b") + testUdf($"b"))), Row(3.0), 1)

      verifyCallCount(
        df.selectExpr("testUdf(a + 1) + testUdf(1 + a)", "testUdf(a + 1)"), Row(4, 2), 1)

      // Try disabling it via configuration.
      spark.conf.set("spark.sql.subexpressionElimination.enabled", "false")
      verifyCallCount(df.selectExpr("testUdf(a)", "testUdf(a)"), Row(1, 1), 2)
      spark.conf.set("spark.sql.subexpressionElimination.enabled", "true")
      verifyCallCount(df.selectExpr("testUdf(a)", "testUdf(a)"), Row(1, 1), 1)
    }
  }

  test("SPARK-10707: nullability should be correctly propagated through set operations (1)") {
    // This test produced an incorrect result of 1 before the SPARK-10707 fix because of the
    // NullPropagation rule: COUNT(v) got replaced with COUNT(1) because the output column of
    // UNION was incorrectly considered non-nullable:
    checkAnswer(
      sql("""SELECT count(v) FROM (
            |  SELECT v FROM (
            |    SELECT 'foo' AS v UNION ALL
            |    SELECT NULL AS v
            |  ) my_union WHERE isnull(v)
            |) my_subview""".stripMargin),
      Seq(Row(0)))
  }

  test("SPARK-10707: nullability should be correctly propagated through set operations (2)") {
    // This test uses RAND() to stop column pruning for Union and checks the resulting isnull
    // value. This would produce an incorrect result before the fix in SPARK-10707 because the "v"
    // column of the union was considered non-nullable.
    checkAnswer(
      sql(
        """
          |SELECT a FROM (
          |  SELECT ISNULL(v) AS a, RAND() FROM (
          |    SELECT 'foo' AS v UNION ALL SELECT null AS v
          |  ) my_union
          |) my_view
        """.stripMargin),
      Row(false) :: Row(true) :: Nil)
  }

  test("filter on a grouping column that is not presented in SELECT") {
    checkAnswer(
      sql("select count(1) from (select 1 as a) t group by a having a > 0"),
      Row(1) :: Nil)
  }

  test("SPARK-13056: Null in map value causes NPE") {
    val df = Seq(1 -> Map("abc" -> "somestring", "cba" -> null)).toDF("key", "value")
    withTempView("maptest") {
      df.createOrReplaceTempView("maptest")
      // local optimization will by pass codegen code, so we should keep the filter `key=1`
      checkAnswer(sql("SELECT value['abc'] FROM maptest where key = 1"), Row("somestring"))
      checkAnswer(sql("SELECT value['cba'] FROM maptest where key = 1"), Row(null))
    }
  }

  test("hash function") {
    val df = Seq(1 -> "a", 2 -> "b").toDF("i", "j")
    withTempView("tbl") {
      df.createOrReplaceTempView("tbl")
      checkAnswer(
        df.select(hash($"i", $"j")),
        sql("SELECT hash(i, j) from tbl")
      )
    }
  }

  test("join with using clause") {
    val df1 = Seq(("r1c1", "r1c2", "t1r1c3"),
      ("r2c1", "r2c2", "t1r2c3"), ("r3c1x", "r3c2", "t1r3c3")).toDF("c1", "c2", "c3")
    val df2 = Seq(("r1c1", "r1c2", "t2r1c3"),
      ("r2c1", "r2c2", "t2r2c3"), ("r3c1y", "r3c2", "t2r3c3")).toDF("c1", "c2", "c3")
    val df3 = Seq((null, "r1c2", "t3r1c3"),
      ("r2c1", "r2c2", "t3r2c3"), ("r3c1y", "r3c2", "t3r3c3")).toDF("c1", "c2", "c3")
    withTempView("t1", "t2", "t3") {
      df1.createOrReplaceTempView("t1")
      df2.createOrReplaceTempView("t2")
      df3.createOrReplaceTempView("t3")
      // inner join with one using column
      checkAnswer(
        sql("SELECT * FROM t1 join t2 using (c1)"),
        Row("r1c1", "r1c2", "t1r1c3", "r1c2", "t2r1c3") ::
          Row("r2c1", "r2c2", "t1r2c3", "r2c2", "t2r2c3") :: Nil)

      // inner join with two using columns
      checkAnswer(
        sql("SELECT * FROM t1 join t2 using (c1, c2)"),
        Row("r1c1", "r1c2", "t1r1c3", "t2r1c3") ::
          Row("r2c1", "r2c2", "t1r2c3", "t2r2c3") :: Nil)

      // Left outer join with one using column.
      checkAnswer(
        sql("SELECT * FROM t1 left join t2 using (c1)"),
        Row("r1c1", "r1c2", "t1r1c3", "r1c2", "t2r1c3") ::
          Row("r2c1", "r2c2", "t1r2c3", "r2c2", "t2r2c3") ::
          Row("r3c1x", "r3c2", "t1r3c3", null, null) :: Nil)

      // Right outer join with one using column.
      checkAnswer(
        sql("SELECT * FROM t1 right join t2 using (c1)"),
        Row("r1c1", "r1c2", "t1r1c3", "r1c2", "t2r1c3") ::
          Row("r2c1", "r2c2", "t1r2c3", "r2c2", "t2r2c3") ::
          Row("r3c1y", null, null, "r3c2", "t2r3c3") :: Nil)

      // Full outer join with one using column.
      checkAnswer(
        sql("SELECT * FROM t1 full outer join t2 using (c1)"),
        Row("r1c1", "r1c2", "t1r1c3", "r1c2", "t2r1c3") ::
          Row("r2c1", "r2c2", "t1r2c3", "r2c2", "t2r2c3") ::
          Row("r3c1x", "r3c2", "t1r3c3", null, null) ::
          Row("r3c1y", null,
            null, "r3c2", "t2r3c3") :: Nil)

      // Full outer join with null value in join column.
      checkAnswer(
        sql("SELECT * FROM t1 full outer join t3 using (c1)"),
        Row("r1c1", "r1c2", "t1r1c3", null, null) ::
          Row("r2c1", "r2c2", "t1r2c3", "r2c2", "t3r2c3") ::
          Row("r3c1x", "r3c2", "t1r3c3", null, null) ::
          Row("r3c1y", null, null, "r3c2", "t3r3c3") ::
          Row(null, null, null, "r1c2", "t3r1c3") :: Nil)

      // Self join with using columns.
      checkAnswer(
        sql("SELECT * FROM t1 join t1 using (c1)"),
        Row("r1c1", "r1c2", "t1r1c3", "r1c2", "t1r1c3") ::
          Row("r2c1", "r2c2", "t1r2c3", "r2c2", "t1r2c3") ::
          Row("r3c1x", "r3c2", "t1r3c3", "r3c2", "t1r3c3") :: Nil)
    }
  }

  test("SPARK-15327: fail to compile generated code with complex data structure") {
    withTempDir{ dir =>
      val json =
        """
          |{"h": {"b": {"c": [{"e": "adfgd"}], "a": [{"e": "testing", "count": 3}],
          |"b": [{"e": "test", "count": 1}]}}, "d": {"b": {"c": [{"e": "adfgd"}],
          |"a": [{"e": "testing", "count": 3}], "b": [{"e": "test", "count": 1}]}},
          |"c": {"b": {"c": [{"e": "adfgd"}], "a": [{"count": 3}],
          |"b": [{"e": "test", "count": 1}]}}, "a": {"b": {"c": [{"e": "adfgd"}],
          |"a": [{"count": 3}], "b": [{"e": "test", "count": 1}]}},
          |"e": {"b": {"c": [{"e": "adfgd"}], "a": [{"e": "testing", "count": 3}],
          |"b": [{"e": "test", "count": 1}]}}, "g": {"b": {"c": [{"e": "adfgd"}],
          |"a": [{"e": "testing", "count": 3}], "b": [{"e": "test", "count": 1}]}},
          |"f": {"b": {"c": [{"e": "adfgd"}], "a": [{"e": "testing", "count": 3}],
          |"b": [{"e": "test", "count": 1}]}}, "b": {"b": {"c": [{"e": "adfgd"}],
          |"a": [{"count": 3}], "b": [{"e": "test", "count": 1}]}}}'
          |
        """.stripMargin
      val rdd = sparkContext.parallelize(Array(json))
      spark.read.json(rdd).write.mode("overwrite").parquet(dir.toString)
      spark.read.parquet(dir.toString).collect()
    }
  }

  test("data source table created in InMemoryCatalog should be able to read/write") {
    withTable("tbl") {
      sql("CREATE TABLE tbl(i INT, j STRING) USING parquet")
      checkAnswer(sql("SELECT i, j FROM tbl"), Nil)

      Seq(1 -> "a", 2 -> "b").toDF("i", "j").write.mode("overwrite").insertInto("tbl")
      checkAnswer(sql("SELECT i, j FROM tbl"), Row(1, "a") :: Row(2, "b") :: Nil)

      Seq(3 -> "c", 4 -> "d").toDF("i", "j").write.mode("append").saveAsTable("tbl")
      checkAnswer(
        sql("SELECT i, j FROM tbl"),
        Row(1, "a") :: Row(2, "b") :: Row(3, "c") :: Row(4, "d") :: Nil)
    }
  }

  test("Eliminate noop ordinal ORDER BY") {
    withSQLConf(SQLConf.ORDER_BY_ORDINAL.key -> "true") {
      val plan1 = sql("SELECT 1.0, 'abc', year(current_date()) ORDER BY 1, 2, 3")
      val plan2 = sql("SELECT 1.0, 'abc', year(current_date())")
      comparePlans(plan1.queryExecution.optimizedPlan, plan2.queryExecution.optimizedPlan)
    }
  }

  test("check code injection is prevented") {
    // The end of comment (*/) should be escaped.
    var literal =
      """|*/
         |{
         |  new Object() {
         |    void f() { throw new RuntimeException("This exception is injected."); }
         |  }.f();
         |}
         |/*""".stripMargin
    var expected =
      """|*/
         |{
         |  new Object() {
         |    void f() { throw new RuntimeException("This exception is injected."); }
         |  }.f();
         |}
         |/*""".stripMargin
    checkAnswer(
      sql(s"SELECT '$literal' AS DUMMY"),
      Row(s"$expected") :: Nil)

    // `\u002A` is `*` and `\u002F` is `/`
    // so if the end of comment consists of those characters in queries, we need to escape them.
    literal =
      """|\\u002A/
         |{
         |  new Object() {
         |    void f() { throw new RuntimeException("This exception is injected."); }
         |  }.f();
         |}
         |/*""".stripMargin
    expected =
      s"""|${"\\u002A/"}
          |{
          |  new Object() {
          |    void f() { throw new RuntimeException("This exception is injected."); }
          |  }.f();
          |}
          |/*""".stripMargin
    checkAnswer(
      sql(s"SELECT '$literal' AS DUMMY"),
      Row(s"$expected") :: Nil)

    literal =
      """|\\\\u002A/
         |{
         |  new Object() {
         |    void f() { throw new RuntimeException("This exception is injected."); }
         |  }.f();
         |}
         |/*""".stripMargin
    expected =
      """|\\u002A/
         |{
         |  new Object() {
         |    void f() { throw new RuntimeException("This exception is injected."); }
         |  }.f();
         |}
         |/*""".stripMargin
    checkAnswer(
      sql(s"SELECT '$literal' AS DUMMY"),
      Row(s"$expected") :: Nil)

    literal =
      """|\\u002a/
         |{
         |  new Object() {
         |    void f() { throw new RuntimeException("This exception is injected."); }
         |  }.f();
         |}
         |/*""".stripMargin
    expected =
      s"""|${"\\u002a/"}
          |{
          |  new Object() {
          |    void f() { throw new RuntimeException("This exception is injected."); }
          |  }.f();
          |}
          |/*""".stripMargin
    checkAnswer(
      sql(s"SELECT '$literal' AS DUMMY"),
      Row(s"$expected") :: Nil)

    literal =
      """|\\\\u002a/
         |{
         |  new Object() {
         |    void f() { throw new RuntimeException("This exception is injected."); }
         |  }.f();
         |}
         |/*""".stripMargin
    expected =
      """|\\u002a/
         |{
         |  new Object() {
         |    void f() { throw new RuntimeException("This exception is injected."); }
         |  }.f();
         |}
         |/*""".stripMargin
    checkAnswer(
      sql(s"SELECT '$literal' AS DUMMY"),
      Row(s"$expected") :: Nil)

    literal =
      """|*\\u002F
         |{
         |  new Object() {
         |    void f() { throw new RuntimeException("This exception is injected."); }
         |  }.f();
         |}
         |/*""".stripMargin
    expected =
      s"""|${"*\\u002F"}
          |{
          |  new Object() {
          |    void f() { throw new RuntimeException("This exception is injected."); }
          |  }.f();
          |}
          |/*""".stripMargin
    checkAnswer(
      sql(s"SELECT '$literal' AS DUMMY"),
      Row(s"$expected") :: Nil)

    literal =
      """|*\\\\u002F
         |{
         |  new Object() {
         |    void f() { throw new RuntimeException("This exception is injected."); }
         |  }.f();
         |}
         |/*""".stripMargin
    expected =
      """|*\\u002F
         |{
         |  new Object() {
         |    void f() { throw new RuntimeException("This exception is injected."); }
         |  }.f();
         |}
         |/*""".stripMargin
    checkAnswer(
      sql(s"SELECT '$literal' AS DUMMY"),
      Row(s"$expected") :: Nil)

    literal =
      """|*\\u002f
         |{
         |  new Object() {
         |    void f() { throw new RuntimeException("This exception is injected."); }
         |  }.f();
         |}
         |/*""".stripMargin
    expected =
      s"""|${"*\\u002f"}
          |{
          |  new Object() {
          |    void f() { throw new RuntimeException("This exception is injected."); }
          |  }.f();
          |}
          |/*""".stripMargin
    checkAnswer(
      sql(s"SELECT '$literal' AS DUMMY"),
      Row(s"$expected") :: Nil)

    literal =
      """|*\\\\u002f
         |{
         |  new Object() {
         |    void f() { throw new RuntimeException("This exception is injected."); }
         |  }.f();
         |}
         |/*""".stripMargin
    expected =
      """|*\\u002f
         |{
         |  new Object() {
         |    void f() { throw new RuntimeException("This exception is injected."); }
         |  }.f();
         |}
         |/*""".stripMargin
    checkAnswer(
      sql(s"SELECT '$literal' AS DUMMY"),
      Row(s"$expected") :: Nil)

    literal =
      """|\\u002A\\u002F
         |{
         |  new Object() {
         |    void f() { throw new RuntimeException("This exception is injected."); }
         |  }.f();
         |}
         |/*""".stripMargin
    expected =
      s"""|${"\\u002A\\u002F"}
          |{
          |  new Object() {
          |    void f() { throw new RuntimeException("This exception is injected."); }
          |  }.f();
          |}
          |/*""".stripMargin
    checkAnswer(
      sql(s"SELECT '$literal' AS DUMMY"),
      Row(s"$expected") :: Nil)

    literal =
      """|\\\\u002A\\u002F
         |{
         |  new Object() {
         |    void f() { throw new RuntimeException("This exception is injected."); }
         |  }.f();
         |}
         |/*""".stripMargin
    expected =
      s"""|${"\\\\u002A\\u002F"}
          |{
          |  new Object() {
          |    void f() { throw new RuntimeException("This exception is injected."); }
          |  }.f();
          |}
          |/*""".stripMargin
    checkAnswer(
      sql(s"SELECT '$literal' AS DUMMY"),
      Row(s"$expected") :: Nil)

    literal =
      """|\\u002A\\\\u002F
         |{
         |  new Object() {
         |    void f() { throw new RuntimeException("This exception is injected."); }
         |  }.f();
         |}
         |/*""".stripMargin
    expected =
      s"""|${"\\u002A\\\\u002F"}
          |{
          |  new Object() {
          |    void f() { throw new RuntimeException("This exception is injected."); }
          |  }.f();
          |}
          |/*""".stripMargin
    checkAnswer(
      sql(s"SELECT '$literal' AS DUMMY"),
      Row(s"$expected") :: Nil)

    literal =
      """|\\\\u002A\\\\u002F
         |{
         |  new Object() {
         |    void f() { throw new RuntimeException("This exception is injected."); }
         |  }.f();
         |}
         |/*""".stripMargin
    expected =
      """|\\u002A\\u002F
         |{
         |  new Object() {
         |    void f() { throw new RuntimeException("This exception is injected."); }
         |  }.f();
         |}
         |/*""".stripMargin
    checkAnswer(
      sql(s"SELECT '$literal' AS DUMMY"),
      Row(s"$expected") :: Nil)
  }

  test("SPARK-15752 optimize metadata only query for datasource table") {
    withSQLConf(SQLConf.OPTIMIZER_METADATA_ONLY.key -> "true") {
      withTable("srcpart_15752") {
        val data = (1 to 10).map(i => (i, s"data-$i", i % 2, if ((i % 2) == 0) "a" else "b"))
          .toDF("col1", "col2", "partcol1", "partcol2")
        data.write.partitionBy("partcol1", "partcol2").mode("append").saveAsTable("srcpart_15752")
        checkAnswer(
          sql("select partcol1 from srcpart_15752 group by partcol1"),
          Row(0) :: Row(1) :: Nil)
        checkAnswer(
          sql("select partcol1 from srcpart_15752 where partcol1 = 1 group by partcol1"),
          Row(1))
        checkAnswer(
          sql("select partcol1, count(distinct partcol2) from srcpart_15752 group by partcol1"),
          Row(0, 1) :: Row(1, 1) :: Nil)
        checkAnswer(
          sql("select partcol1, count(distinct partcol2) from srcpart_15752  where partcol1 = 1 " +
            "group by partcol1"),
          Row(1, 1) :: Nil)
        checkAnswer(sql("select distinct partcol1 from srcpart_15752"), Row(0) :: Row(1) :: Nil)
        checkAnswer(sql("select distinct partcol1 from srcpart_15752 where partcol1 = 1"), Row(1))
        checkAnswer(
          sql("select distinct col from (select partcol1 + 1 as col from srcpart_15752 " +
            "where partcol1 = 1) t"),
          Row(2))
        checkAnswer(sql("select max(partcol1) from srcpart_15752"), Row(1))
        checkAnswer(sql("select max(partcol1) from srcpart_15752 where partcol1 = 1"), Row(1))
        checkAnswer(sql("select max(partcol1) from (select partcol1 from srcpart_15752) t"), Row(1))
        checkAnswer(
          sql("select max(col) from (select partcol1 + 1 as col from srcpart_15752 " +
            "where partcol1 = 1) t"),
          Row(2))
      }
    }
  }

  test("SPARK-16975: Column-partition path starting '_' should be handled correctly") {
    withTempDir { dir =>
      val parquetDir = new File(dir, "parquet").getCanonicalPath
      spark.range(10).withColumn("_col", $"id").write.partitionBy("_col").save(parquetDir)
      spark.read.parquet(parquetDir)
    }
  }

  test("SPARK-16644: Aggregate should not put aggregate expressions to constraints") {
    withTable("tbl") {
      sql("CREATE TABLE tbl(a INT, b INT) USING parquet")
      checkAnswer(sql(
        """
          |SELECT
          |  a,
          |  MAX(b) AS c1,
          |  b AS c2
          |FROM tbl
          |WHERE a = b
          |GROUP BY a, b
          |HAVING c1 = 1
        """.stripMargin), Nil)
    }
  }

  test("SPARK-16674: field names containing dots for both fields and partitioned fields") {
    withTempPath { path =>
      val data = (1 to 10).map(i => (i, s"data-$i", i % 2, if ((i % 2) == 0) "a" else "b"))
        .toDF("col.1", "col.2", "part.col1", "part.col2")
      data.write
        .format("parquet")
        .partitionBy("part.col1", "part.col2")
        .save(path.getCanonicalPath)
      val readBack = spark.read.format("parquet").load(path.getCanonicalPath)
      checkAnswer(
        readBack.selectExpr("`part.col1`", "`col.1`"),
        data.selectExpr("`part.col1`", "`col.1`"))
    }
  }

  test("SPARK-17515: CollectLimit.execute() should perform per-partition limits") {
    val numRecordsRead = spark.sparkContext.longAccumulator
    spark.range(1, 100, 1, numPartitions = 10).map { x =>
      numRecordsRead.add(1)
      x
    }.limit(1).queryExecution.toRdd.count()
    assert(numRecordsRead.value === 10)
  }

  test("CREATE TABLE USING should not fail if a same-name temp view exists") {
    withTable("same_name") {
      withTempView("same_name") {
        spark.range(10).createTempView("same_name")
        sql("CREATE TABLE same_name(i int) USING json")
        checkAnswer(spark.table("same_name"), spark.range(10).toDF())
        assert(spark.table("default.same_name").collect().isEmpty)
      }
    }
  }

  test("SPARK-18053: ARRAY equality is broken") {
    withTable("array_tbl") {
      spark.range(10).select(array($"id").as("arr")).write.saveAsTable("array_tbl")
      assert(sql("SELECT * FROM array_tbl where arr = ARRAY(1L)").count == 1)
    }
  }

  test("SPARK-19157: should be able to change spark.sql.runSQLOnFiles at runtime") {
    withTempPath { path =>
      Seq(1 -> "a").toDF("i", "j").write.parquet(path.getCanonicalPath)

      val newSession = spark.newSession()
      val originalValue = newSession.sessionState.conf.runSQLonFile

      try {
        newSession.sessionState.conf.setConf(SQLConf.RUN_SQL_ON_FILES, false)
        intercept[AnalysisException] {
          newSession.sql(s"SELECT i, j FROM parquet.`${path.getCanonicalPath}`")
        }

        newSession.sessionState.conf.setConf(SQLConf.RUN_SQL_ON_FILES, true)
        checkAnswer(
          newSession.sql(s"SELECT i, j FROM parquet.`${path.getCanonicalPath}`"),
          Row(1, "a"))
      } finally {
        newSession.sessionState.conf.setConf(SQLConf.RUN_SQL_ON_FILES, originalValue)
      }
    }
  }
<<<<<<< HEAD
 
  test(
    "SPARK-19059: Unable to retrieve data from parquet table whose name startswith underscore") {
    sql("CREATE TABLE `_tbl`(i INT) USING parquet")
    sql("INSERT INTO `_tbl` VALUES (1), (2), (3)")
    checkAnswer( sql("SELECT * FROM `_tbl`"), Row(1) :: Row(2) :: Row(3) :: Nil)
    sql("ALTER TABLE `_tbl` RENAME TO `tbl`")
    checkAnswer( sql("SELECT * FROM `tbl`"), Row(1) :: Row(2) :: Row(3) :: Nil)
    sql("DROP TABLE `tbl`")
    sql("CREATE TABLE `tbl`(i INT) USING parquet")
    sql("INSERT INTO `tbl` VALUES (1), (2), (3)")
    checkAnswer( sql("SELECT * FROM `tbl`"), Row(1) :: Row(2) :: Row(3) :: Nil)
    sql("DROP TABLE `tbl`")
=======

  test("should be able to resolve a persistent view") {
    withTable("t1", "t2") {
      withView("v1") {
        sql("CREATE TABLE `t1` USING parquet AS SELECT * FROM VALUES(1, 1) AS t1(a, b)")
        sql("CREATE TABLE `t2` USING parquet AS SELECT * FROM VALUES('a', 2, 1.0) AS t2(d, e, f)")
        sql("CREATE VIEW `v1`(x, y) AS SELECT * FROM t1")
        checkAnswer(spark.table("v1").orderBy("x"), Row(1, 1))

        sql("ALTER VIEW `v1` AS SELECT * FROM t2")
        checkAnswer(spark.table("v1").orderBy("f"), Row("a", 2, 1.0))
      }
    }
>>>>>>> a81e336f
  }
}<|MERGE_RESOLUTION|>--- conflicted
+++ resolved
@@ -2497,10 +2497,20 @@
       } finally {
         newSession.sessionState.conf.setConf(SQLConf.RUN_SQL_ON_FILES, originalValue)
       }
-    }
-  }
-<<<<<<< HEAD
- 
+      
+  test("should be able to resolve a persistent view") {
+    withTable("t1", "t2") {
+      withView("v1") {
+        sql("CREATE TABLE `t1` USING parquet AS SELECT * FROM VALUES(1, 1) AS t1(a, b)")
+        sql("CREATE TABLE `t2` USING parquet AS SELECT * FROM VALUES('a', 2, 1.0) AS t2(d, e, f)")
+        sql("CREATE VIEW `v1`(x, y) AS SELECT * FROM t1")
+        checkAnswer(spark.table("v1").orderBy("x"), Row(1, 1))
+
+        sql("ALTER VIEW `v1` AS SELECT * FROM t2")
+        checkAnswer(spark.table("v1").orderBy("f"), Row("a", 2, 1.0))
+      }
+    }
+  }
   test(
     "SPARK-19059: Unable to retrieve data from parquet table whose name startswith underscore") {
     sql("CREATE TABLE `_tbl`(i INT) USING parquet")
@@ -2513,20 +2523,5 @@
     sql("INSERT INTO `tbl` VALUES (1), (2), (3)")
     checkAnswer( sql("SELECT * FROM `tbl`"), Row(1) :: Row(2) :: Row(3) :: Nil)
     sql("DROP TABLE `tbl`")
-=======
-
-  test("should be able to resolve a persistent view") {
-    withTable("t1", "t2") {
-      withView("v1") {
-        sql("CREATE TABLE `t1` USING parquet AS SELECT * FROM VALUES(1, 1) AS t1(a, b)")
-        sql("CREATE TABLE `t2` USING parquet AS SELECT * FROM VALUES('a', 2, 1.0) AS t2(d, e, f)")
-        sql("CREATE VIEW `v1`(x, y) AS SELECT * FROM t1")
-        checkAnswer(spark.table("v1").orderBy("x"), Row(1, 1))
-
-        sql("ALTER VIEW `v1` AS SELECT * FROM t2")
-        checkAnswer(spark.table("v1").orderBy("f"), Row("a", 2, 1.0))
-      }
-    }
->>>>>>> a81e336f
   }
 }