--- conflicted
+++ resolved
@@ -227,7 +227,6 @@
     )
   }
 
-<<<<<<< HEAD
   test("cartesian product join") {
     withSQLConf(SQLConf.CROSS_JOINS_ENABLED.key -> "true") {
       checkAnswer(
@@ -262,13 +261,13 @@
         df4,
         df1.withColumn("diff", lit(0)))
     }
-=======
+  }
+
   test("SPARK-16991: Full outer join followed by inner join produces wrong results") {
     val a = Seq((1, 2), (2, 3)).toDF("a", "b")
     val b = Seq((2, 5), (3, 4)).toDF("a", "c")
     val c = Seq((3, 1)).toDF("a", "d")
     val ab = a.join(b, Seq("a"), "fullouter")
     checkAnswer(ab.join(c, "a"), Row(3, null, 4, 1) :: Nil)
->>>>>>> d92cd227
   }
 }