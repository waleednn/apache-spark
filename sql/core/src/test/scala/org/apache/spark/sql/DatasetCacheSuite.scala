--- conflicted
+++ resolved
@@ -29,6 +29,16 @@
 class DatasetCacheSuite extends QueryTest with SharedSQLContext with TimeLimits {
   import testImplicits._
 
+  /**
+   * Asserts that a cached [[Dataset]] will be built using the given number of other cached results.
+   */
+  private def assertCacheDependency(df: DataFrame, numOfCachesDependedUpon: Int = 1): Unit = {
+    val plan = df.queryExecution.withCachedData
+    assert(plan.isInstanceOf[InMemoryRelation])
+    val internalPlan = plan.asInstanceOf[InMemoryRelation].cacheBuilder.cachedPlan
+    assert(internalPlan.find(_.isInstanceOf[InMemoryTableScanExec]).size == numOfCachesDependedUpon)
+  }
+
   test("get storage level") {
     val ds1 = Seq("1", "2").toDS().as("a")
     val ds2 = Seq(2, 3).toDS().as("b")
@@ -117,7 +127,7 @@
   }
 
   test("cache UDF result correctly") {
-    val expensiveUDF = udf({x: Int => Thread.sleep(10000); x})
+    val expensiveUDF = udf({x: Int => Thread.sleep(5000); x})
     val df = spark.range(0, 10).toDF("a").withColumn("b", expensiveUDF($"a"))
     val df2 = df.agg(sum(df("b")))
 
@@ -126,7 +136,7 @@
     assertCached(df2)
 
     // udf has been evaluated during caching, and thus should not be re-evaluated here
-    failAfter(5 seconds) {
+    failAfter(3 seconds) {
       df2.collect()
     }
 
@@ -134,7 +144,18 @@
     assert(df.storageLevel == StorageLevel.NONE)
   }
 
-<<<<<<< HEAD
+  test("SPARK-24613 Cache with UDF could not be matched with subsequent dependent caches") {
+    val udf1 = udf({x: Int => x + 1})
+    val df = spark.range(0, 10).toDF("a").withColumn("b", udf1($"a"))
+    val df2 = df.agg(sum(df("b")))
+
+    df.cache()
+    df.count()
+    df2.cache()
+
+    assertCacheDependency(df2)
+  }
+
   test("SPARK-24596 Non-cascading Cache Invalidation") {
     val df = Seq(("a", 1), ("b", 2)).toDF("s", "i")
     val df2 = df.filter('i > 1)
@@ -147,19 +168,14 @@
 
     df.unpersist()
 
-    def verifyCacheRemoved(df: DataFrame): Unit = {
-      val plan = df.queryExecution.withCachedData
-      assert(plan.isInstanceOf[InMemoryRelation])
-      val internalPlan = plan.asInstanceOf[InMemoryRelation].cacheBuilder.cachedPlan
-      assert(internalPlan.find(_.isInstanceOf[InMemoryTableScanExec]).isEmpty)
-    }
-
-    verifyCacheRemoved(df2)
-    verifyCacheRemoved(df3)
+    // df un-cached; df2 and df3's cache plan re-compiled
+    assert(df.storageLevel == StorageLevel.NONE)
+    assertCacheDependency(df2, 0)
+    assertCacheDependency(df3, 0)
   }
 
   test("SPARK-24596 Non-cascading Cache Invalidation - verify cached data reuse") {
-    val expensiveUDF = udf({x: Int => Thread.sleep(10000); x})
+    val expensiveUDF = udf({ x: Int => Thread.sleep(5000); x })
     val df = spark.range(0, 10).toDF("a")
     val df1 = df.withColumn("b", expensiveUDF($"a"))
     val df2 = df1.groupBy('a).agg(sum('b))
@@ -170,14 +186,18 @@
     df2.collect()
     df3.cache()
 
+    assertCacheDependency(df2)
+
     df1.unpersist(blocking = true)
 
+    // df1 un-cached; df2's cache plan re-compiled
     assert(df1.storageLevel == StorageLevel.NONE)
+    assertCacheDependency(df1.groupBy('a).agg(sum('b)), 0)
 
     val df4 = df1.groupBy('a).agg(sum('b)).select("sum(b)")
     assertCached(df4)
     // reuse loaded cache
-    failAfter(5 seconds) {
+    failAfter(3 seconds) {
       df4.collect()
     }
 
@@ -185,20 +205,5 @@
     assertCached(df5)
     // first time use, load cache
     df5.collect()
-=======
-  test("SPARK-24613 Cache with UDF could not be matched with subsequent dependent caches") {
-    val udf1 = udf({x: Int => x + 1})
-    val df = spark.range(0, 10).toDF("a").withColumn("b", udf1($"a"))
-    val df2 = df.agg(sum(df("b")))
-
-    df.cache()
-    df.count()
-    df2.cache()
-
-    val plan = df2.queryExecution.withCachedData
-    assert(plan.isInstanceOf[InMemoryRelation])
-    val internalPlan = plan.asInstanceOf[InMemoryRelation].cacheBuilder.cachedPlan
-    assert(internalPlan.find(_.isInstanceOf[InMemoryTableScanExec]).isDefined)
->>>>>>> b9a6f749
   }
 }