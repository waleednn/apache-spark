--- conflicted
+++ resolved
@@ -1833,7 +1833,7 @@
     }
   }
 
-  test("insert data to a data source table which has a not existed location should succeed") {
+  test("insert data to a data source table which has a non-existing location should succeed") {
     withTable("t") {
       withTempDir { dir =>
         spark.sql(
@@ -1874,7 +1874,7 @@
     }
   }
 
-  test("insert into a data source table with no existed partition location should succeed") {
+  test("insert into a data source table with a non-existing partition location should succeed") {
     withTable("t") {
       withTempDir { dir =>
         spark.sql(
@@ -1901,7 +1901,7 @@
     }
   }
 
-  test("read data from a data source table which has a not existed location should succeed") {
+  test("read data from a data source table which has a non-existing location should succeed") {
     withTable("t") {
       withTempDir { dir =>
         spark.sql(
@@ -1928,7 +1928,7 @@
     }
   }
 
-  test("read data from a data source table with no existed partition location should succeed") {
+  test("read data from a data source table with non-existing partition location should succeed") {
     withTable("t") {
       withTempDir { dir =>
         spark.sql(
@@ -1950,8 +1950,7 @@
     }
   }
 
-<<<<<<< HEAD
-  test("create datasource table with an non-existent location") {
+  test("create datasource table with a non-existing location") {
     withTable("t", "t1") {
       withTempDir {
         dir =>
@@ -1964,7 +1963,7 @@
              """.stripMargin)
 
           val table = spark.sessionState.catalog.getTableMetadata(TableIdentifier("t"))
-          assert(table.location.stripSuffix("/") == dir.getAbsolutePath.stripSuffix("/"))
+          assert(table.location == dir.getAbsolutePath)
 
           spark.sql("INSERT INTO TABLE t SELECT 1, 2")
           assert(dir.exists())
@@ -1984,7 +1983,7 @@
              """.stripMargin)
 
           val table = spark.sessionState.catalog.getTableMetadata(TableIdentifier("t1"))
-          assert(table.location.stripSuffix("/") == dir.getAbsolutePath.stripSuffix("/"))
+          assert(table.location == dir.getAbsolutePath)
 
           spark.sql("INSERT INTO TABLE t1 PARTITION(a=1) SELECT 2")
 
@@ -1992,9 +1991,12 @@
           assert(partDir.exists())
 
           checkAnswer(spark.table("t1"), Row(2, 1))
-=======
+      }
+    }
+  }
+
   Seq(true, false).foreach { shouldDelete =>
-    val tcName = if (shouldDelete) "non-existent" else "existed"
+    val tcName = if (shouldDelete) "non-existing" else "existed"
     test(s"CTAS for external data source table with a $tcName location") {
       withTable("t", "t1") {
         withTempDir {
@@ -2036,7 +2038,6 @@
 
             checkAnswer(spark.table("t1"), Row(1, 2, 3, 4))
         }
->>>>>>> 3bd8ddf7
       }
     }
   }
