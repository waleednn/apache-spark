/*
 * Licensed to the Apache Software Foundation (ASF) under one or more
 * contributor license agreements.  See the NOTICE file distributed with
 * this work for additional information regarding copyright ownership.
 * The ASF licenses this file to You under the Apache License, Version 2.0
 * (the "License"); you may not use this file except in compliance with
 * the License.  You may obtain a copy of the License at
 *
 *    http://www.apache.org/licenses/LICENSE-2.0
 *
 * Unless required by applicable law or agreed to in writing, software
 * distributed under the License is distributed on an "AS IS" BASIS,
 * WITHOUT WARRANTIES OR CONDITIONS OF ANY KIND, either express or implied.
 * See the License for the specific language governing permissions and
 * limitations under the License.
 */

package org.apache.spark.sql.execution.command

import java.io.File
import java.net.URI

import org.apache.hadoop.fs.Path
import org.scalatest.BeforeAndAfterEach

import org.apache.spark.sql.{AnalysisException, QueryTest, Row, SaveMode}
import org.apache.spark.sql.catalyst.TableIdentifier
import org.apache.spark.sql.catalyst.analysis.{DatabaseAlreadyExistsException, FunctionRegistry, NoSuchPartitionException, NoSuchTableException, TempTableAlreadyExistsException}
import org.apache.spark.sql.catalyst.catalog._
import org.apache.spark.sql.catalyst.catalog.CatalogTypes.TablePartitionSpec
import org.apache.spark.sql.internal.SQLConf
import org.apache.spark.sql.internal.StaticSQLConf.CATALOG_IMPLEMENTATION
import org.apache.spark.sql.test.SharedSQLContext
import org.apache.spark.sql.types._
import org.apache.spark.util.Utils

class DDLSuite extends QueryTest with SharedSQLContext with BeforeAndAfterEach {
  private val escapedIdentifier = "`(.+)`".r

  override def afterEach(): Unit = {
    try {
      // drop all databases, tables and functions after each test
      spark.sessionState.catalog.reset()
    } finally {
      Utils.deleteRecursively(new File("spark-warehouse"))
      super.afterEach()
    }
  }

  /**
   * Strip backticks, if any, from the string.
   */
  private def cleanIdentifier(ident: String): String = {
    ident match {
      case escapedIdentifier(i) => i
      case plainIdent => plainIdent
    }
  }

  private def assertUnsupported(query: String): Unit = {
    val e = intercept[AnalysisException] {
      sql(query)
    }
    assert(e.getMessage.toLowerCase.contains("operation not allowed"))
  }

  private def maybeWrapException[T](expectException: Boolean)(body: => T): Unit = {
    if (expectException) intercept[AnalysisException] { body } else body
  }

  private def createDatabase(catalog: SessionCatalog, name: String): Unit = {
    catalog.createDatabase(
      CatalogDatabase(
        name, "", CatalogUtils.stringToURI(spark.sessionState.conf.warehousePath), Map()),
      ignoreIfExists = false)
  }

  private def generateTable(catalog: SessionCatalog, name: TableIdentifier): CatalogTable = {
    val storage =
      CatalogStorageFormat(
        locationUri = Some(catalog.defaultTablePath(name)),
        inputFormat = None,
        outputFormat = None,
        serde = None,
        compressed = false,
        properties = Map())
    val metadata = new MetadataBuilder()
      .putString("key", "value")
      .build()
    CatalogTable(
      identifier = name,
      tableType = CatalogTableType.EXTERNAL,
      storage = storage,
      schema = new StructType()
        .add("col1", "int", nullable = true, metadata = metadata)
        .add("col2", "string")
        .add("a", "int")
        .add("b", "int"),
      provider = Some("parquet"),
      partitionColumnNames = Seq("a", "b"),
      createTime = 0L,
      tracksPartitionsInCatalog = true)
  }

  private def createTable(catalog: SessionCatalog, name: TableIdentifier): Unit = {
    catalog.createTable(generateTable(catalog, name), ignoreIfExists = false)
  }

  private def createTablePartition(
      catalog: SessionCatalog,
      spec: TablePartitionSpec,
      tableName: TableIdentifier): Unit = {
    val part = CatalogTablePartition(
      spec, CatalogStorageFormat(None, None, None, None, false, Map()))
    catalog.createPartitions(tableName, Seq(part), ignoreIfExists = false)
  }

  test("the qualified path of a database is stored in the catalog") {
    val catalog = spark.sessionState.catalog

    withTempDir { tmpDir =>
      val path = tmpDir.getCanonicalPath
      // The generated temp path is not qualified.
      assert(!path.startsWith("file:/"))
      val uri = tmpDir.toURI
      sql(s"CREATE DATABASE db1 LOCATION '$uri'")
      val pathInCatalog = new Path(catalog.getDatabaseMetadata("db1").locationUri).toUri
      assert("file" === pathInCatalog.getScheme)
      val expectedPath = new Path(path).toUri
      assert(expectedPath.getPath === pathInCatalog.getPath)
      sql("DROP DATABASE db1")
    }
  }

  private def makeQualifiedPath(path: String): URI = {
    // copy-paste from SessionCatalog
    val hadoopPath = new Path(path)
    val fs = hadoopPath.getFileSystem(sparkContext.hadoopConfiguration)
    fs.makeQualified(hadoopPath).toUri
  }

  test("Create Database using Default Warehouse Path") {
    val catalog = spark.sessionState.catalog
    val dbName = "db1"
    try {
      sql(s"CREATE DATABASE $dbName")
      val db1 = catalog.getDatabaseMetadata(dbName)
      val expectedLocation = makeQualifiedPath(s"spark-warehouse/$dbName.db")
      assert(db1 == CatalogDatabase(
        dbName,
        "",
        expectedLocation,
        Map.empty))
      sql(s"DROP DATABASE $dbName CASCADE")
      assert(!catalog.databaseExists(dbName))
    } finally {
      catalog.reset()
    }
  }

  test("Create/Drop Database - location") {
    val catalog = spark.sessionState.catalog
    val databaseNames = Seq("db1", "`database`")
    withTempDir { tmpDir =>
      val path = new Path(tmpDir.getCanonicalPath).toUri
      databaseNames.foreach { dbName =>
        try {
          val dbNameWithoutBackTicks = cleanIdentifier(dbName)
          sql(s"CREATE DATABASE $dbName Location '$path'")
          val db1 = catalog.getDatabaseMetadata(dbNameWithoutBackTicks)
          val expPath = makeQualifiedPath(tmpDir.toString)
          assert(db1 == CatalogDatabase(
            dbNameWithoutBackTicks,
            "",
            expPath,
            Map.empty))
          sql(s"DROP DATABASE $dbName CASCADE")
          assert(!catalog.databaseExists(dbNameWithoutBackTicks))
        } finally {
          catalog.reset()
        }
      }
    }
  }

  test("Create Database - database already exists") {
    val catalog = spark.sessionState.catalog
    val databaseNames = Seq("db1", "`database`")

    databaseNames.foreach { dbName =>
      try {
        val dbNameWithoutBackTicks = cleanIdentifier(dbName)
        sql(s"CREATE DATABASE $dbName")
        val db1 = catalog.getDatabaseMetadata(dbNameWithoutBackTicks)
        val expectedLocation = makeQualifiedPath(s"spark-warehouse/$dbNameWithoutBackTicks.db")
        assert(db1 == CatalogDatabase(
          dbNameWithoutBackTicks,
          "",
          expectedLocation,
          Map.empty))

        intercept[DatabaseAlreadyExistsException] {
          sql(s"CREATE DATABASE $dbName")
        }
      } finally {
        catalog.reset()
      }
    }
  }

  private def checkSchemaInCreatedDataSourceTable(
      path: File,
      userSpecifiedSchema: Option[String],
      userSpecifiedPartitionCols: Option[String],
      expectedSchema: StructType,
      expectedPartitionCols: Seq[String]): Unit = {
    val tabName = "tab1"
    withTable(tabName) {
      val partitionClause =
        userSpecifiedPartitionCols.map(p => s"PARTITIONED BY ($p)").getOrElse("")
      val schemaClause = userSpecifiedSchema.map(s => s"($s)").getOrElse("")
      val uri = path.toURI
      val sqlCreateTable =
        s"""
           |CREATE TABLE $tabName $schemaClause
           |USING parquet
           |OPTIONS (
           |  path '$uri'
           |)
           |$partitionClause
         """.stripMargin
      if (userSpecifiedSchema.isEmpty && userSpecifiedPartitionCols.nonEmpty) {
        val e = intercept[AnalysisException](sql(sqlCreateTable)).getMessage
        assert(e.contains(
          "not allowed to specify partition columns when the table schema is not defined"))
      } else {
        sql(sqlCreateTable)
        val tableMetadata = spark.sessionState.catalog.getTableMetadata(TableIdentifier(tabName))

        assert(expectedSchema == tableMetadata.schema)
        assert(expectedPartitionCols == tableMetadata.partitionColumnNames)
      }
    }
  }

  test("Create partitioned data source table without user specified schema") {
    import testImplicits._
    val df = sparkContext.parallelize(1 to 10).map(i => (i, i.toString)).toDF("num", "str")

    // Case 1: with partitioning columns but no schema: Option("inexistentColumns")
    // Case 2: without schema and partitioning columns: None
    Seq(Option("inexistentColumns"), None).foreach { partitionCols =>
      withTempPath { pathToPartitionedTable =>
        df.write.format("parquet").partitionBy("num")
          .save(pathToPartitionedTable.getCanonicalPath)
        checkSchemaInCreatedDataSourceTable(
          pathToPartitionedTable,
          userSpecifiedSchema = None,
          userSpecifiedPartitionCols = partitionCols,
          expectedSchema = new StructType().add("str", StringType).add("num", IntegerType),
          expectedPartitionCols = Seq("num"))
      }
    }
  }

  test("Create partitioned data source table with user specified schema") {
    import testImplicits._
    val df = sparkContext.parallelize(1 to 10).map(i => (i, i.toString)).toDF("num", "str")

    // Case 1: with partitioning columns but no schema: Option("num")
    // Case 2: without schema and partitioning columns: None
    Seq(Option("num"), None).foreach { partitionCols =>
      withTempPath { pathToPartitionedTable =>
        df.write.format("parquet").partitionBy("num")
          .save(pathToPartitionedTable.getCanonicalPath)
        checkSchemaInCreatedDataSourceTable(
          pathToPartitionedTable,
          userSpecifiedSchema = Option("num int, str string"),
          userSpecifiedPartitionCols = partitionCols,
          expectedSchema = new StructType().add("str", StringType).add("num", IntegerType),
          expectedPartitionCols = partitionCols.map(Seq(_)).getOrElse(Seq.empty[String]))
      }
    }
  }

  test("Create non-partitioned data source table without user specified schema") {
    import testImplicits._
    val df = sparkContext.parallelize(1 to 10).map(i => (i, i.toString)).toDF("num", "str")

    // Case 1: with partitioning columns but no schema: Option("inexistentColumns")
    // Case 2: without schema and partitioning columns: None
    Seq(Option("inexistentColumns"), None).foreach { partitionCols =>
      withTempPath { pathToNonPartitionedTable =>
        df.write.format("parquet").save(pathToNonPartitionedTable.getCanonicalPath)
        checkSchemaInCreatedDataSourceTable(
          pathToNonPartitionedTable,
          userSpecifiedSchema = None,
          userSpecifiedPartitionCols = partitionCols,
          expectedSchema = new StructType().add("num", IntegerType).add("str", StringType),
          expectedPartitionCols = Seq.empty[String])
      }
    }
  }

  test("Create non-partitioned data source table with user specified schema") {
    import testImplicits._
    val df = sparkContext.parallelize(1 to 10).map(i => (i, i.toString)).toDF("num", "str")

    // Case 1: with partitioning columns but no schema: Option("inexistentColumns")
    // Case 2: without schema and partitioning columns: None
    Seq(Option("num"), None).foreach { partitionCols =>
      withTempPath { pathToNonPartitionedTable =>
        df.write.format("parquet").save(pathToNonPartitionedTable.getCanonicalPath)
        checkSchemaInCreatedDataSourceTable(
          pathToNonPartitionedTable,
          userSpecifiedSchema = Option("num int, str string"),
          userSpecifiedPartitionCols = partitionCols,
          expectedSchema = if (partitionCols.isDefined) {
            // we skipped inference, so the partition col is ordered at the end
            new StructType().add("str", StringType).add("num", IntegerType)
          } else {
            // no inferred partitioning, so schema is in original order
            new StructType().add("num", IntegerType).add("str", StringType)
          },
          expectedPartitionCols = partitionCols.map(Seq(_)).getOrElse(Seq.empty[String]))
      }
    }
  }

  test("create table - duplicate column names in the table definition") {
    val e = intercept[AnalysisException] {
      sql("CREATE TABLE tbl(a int, a string) USING json")
    }
    assert(e.message == "Found duplicate column(s) in table definition of `tbl`: a")

    withSQLConf(SQLConf.CASE_SENSITIVE.key -> "false") {
      val e2 = intercept[AnalysisException] {
        sql("CREATE TABLE tbl(a int, A string) USING json")
      }
      assert(e2.message == "Found duplicate column(s) in table definition of `tbl`: a")
    }
  }

  test("create table - partition column names not in table definition") {
    val e = intercept[AnalysisException] {
      sql("CREATE TABLE tbl(a int, b string) USING json PARTITIONED BY (c)")
    }
    assert(e.message == "partition column c is not defined in table tbl, " +
      "defined table columns are: a, b")
  }

  test("create table - bucket column names not in table definition") {
    val e = intercept[AnalysisException] {
      sql("CREATE TABLE tbl(a int, b string) USING json CLUSTERED BY (c) INTO 4 BUCKETS")
    }
    assert(e.message == "bucket column c is not defined in table tbl, " +
      "defined table columns are: a, b")
  }

  test("create table - column repeated in partition columns") {
    val e = intercept[AnalysisException] {
      sql("CREATE TABLE tbl(a int) USING json PARTITIONED BY (a, a)")
    }
    assert(e.message == "Found duplicate column(s) in partition: a")
  }

  test("create table - column repeated in bucket columns") {
    val e = intercept[AnalysisException] {
      sql("CREATE TABLE tbl(a int) USING json CLUSTERED BY (a, a) INTO 4 BUCKETS")
    }
    assert(e.message == "Found duplicate column(s) in bucket: a")
  }

  test("Refresh table after changing the data source table partitioning") {
    import testImplicits._

    val tabName = "tab1"
    val catalog = spark.sessionState.catalog
    withTempPath { dir =>
      val path = dir.getCanonicalPath
      val df = sparkContext.parallelize(1 to 10).map(i => (i, i.toString, i, i))
        .toDF("col1", "col2", "col3", "col4")
      df.write.format("json").partitionBy("col1", "col3").save(path)
      val schema = new StructType()
        .add("col2", StringType).add("col4", LongType)
        .add("col1", IntegerType).add("col3", IntegerType)
      val partitionCols = Seq("col1", "col3")
      val uri = dir.toURI

      withTable(tabName) {
        spark.sql(
          s"""
             |CREATE TABLE $tabName
             |USING json
             |OPTIONS (
             |  path '$uri'
             |)
           """.stripMargin)
        val tableMetadata = catalog.getTableMetadata(TableIdentifier(tabName))
        assert(tableMetadata.schema == schema)
        assert(tableMetadata.partitionColumnNames == partitionCols)

        // Change the schema
        val newDF = sparkContext.parallelize(1 to 10).map(i => (i, i.toString))
          .toDF("newCol1", "newCol2")
        newDF.write.format("json").partitionBy("newCol1").mode(SaveMode.Overwrite).save(path)

        // No change on the schema
        val tableMetadataBeforeRefresh = catalog.getTableMetadata(TableIdentifier(tabName))
        assert(tableMetadataBeforeRefresh.schema == schema)
        assert(tableMetadataBeforeRefresh.partitionColumnNames == partitionCols)

        // Refresh does not affect the schema
        spark.catalog.refreshTable(tabName)

        val tableMetadataAfterRefresh = catalog.getTableMetadata(TableIdentifier(tabName))
        assert(tableMetadataAfterRefresh.schema == schema)
        assert(tableMetadataAfterRefresh.partitionColumnNames == partitionCols)
      }
    }
  }

  test("desc table for parquet data source table using in-memory catalog") {
    assume(spark.sparkContext.conf.get(CATALOG_IMPLEMENTATION) == "in-memory")
    val tabName = "tab1"
    withTable(tabName) {
      sql(s"CREATE TABLE $tabName(a int comment 'test') USING parquet ")

      checkAnswer(
        sql(s"DESC $tabName").select("col_name", "data_type", "comment"),
        Row("a", "int", "test")
      )
    }
  }

  test("Alter/Describe Database") {
    val catalog = spark.sessionState.catalog
    val databaseNames = Seq("db1", "`database`")

    databaseNames.foreach { dbName =>
      try {
        val dbNameWithoutBackTicks = cleanIdentifier(dbName)
        val location = makeQualifiedPath(s"spark-warehouse/$dbNameWithoutBackTicks.db")

        sql(s"CREATE DATABASE $dbName")

        checkAnswer(
          sql(s"DESCRIBE DATABASE EXTENDED $dbName"),
          Row("Database Name", dbNameWithoutBackTicks) ::
            Row("Description", "") ::
            Row("Location", CatalogUtils.URIToString(location)) ::
            Row("Properties", "") :: Nil)

        sql(s"ALTER DATABASE $dbName SET DBPROPERTIES ('a'='a', 'b'='b', 'c'='c')")

        checkAnswer(
          sql(s"DESCRIBE DATABASE EXTENDED $dbName"),
          Row("Database Name", dbNameWithoutBackTicks) ::
            Row("Description", "") ::
            Row("Location", CatalogUtils.URIToString(location)) ::
            Row("Properties", "((a,a), (b,b), (c,c))") :: Nil)

        sql(s"ALTER DATABASE $dbName SET DBPROPERTIES ('d'='d')")

        checkAnswer(
          sql(s"DESCRIBE DATABASE EXTENDED $dbName"),
          Row("Database Name", dbNameWithoutBackTicks) ::
            Row("Description", "") ::
            Row("Location", CatalogUtils.URIToString(location)) ::
            Row("Properties", "((a,a), (b,b), (c,c), (d,d))") :: Nil)
      } finally {
        catalog.reset()
      }
    }
  }

  test("Drop/Alter/Describe Database - database does not exists") {
    val databaseNames = Seq("db1", "`database`")

    databaseNames.foreach { dbName =>
      val dbNameWithoutBackTicks = cleanIdentifier(dbName)
      assert(!spark.sessionState.catalog.databaseExists(dbNameWithoutBackTicks))

      var message = intercept[AnalysisException] {
        sql(s"DROP DATABASE $dbName")
      }.getMessage
      assert(message.contains(s"Database '$dbNameWithoutBackTicks' not found"))

      message = intercept[AnalysisException] {
        sql(s"ALTER DATABASE $dbName SET DBPROPERTIES ('d'='d')")
      }.getMessage
      assert(message.contains(s"Database '$dbNameWithoutBackTicks' not found"))

      message = intercept[AnalysisException] {
        sql(s"DESCRIBE DATABASE EXTENDED $dbName")
      }.getMessage
      assert(message.contains(s"Database '$dbNameWithoutBackTicks' not found"))

      sql(s"DROP DATABASE IF EXISTS $dbName")
    }
  }

  test("drop non-empty database in restrict mode") {
    val catalog = spark.sessionState.catalog
    val dbName = "db1"
    sql(s"CREATE DATABASE $dbName")

    // create a table in database
    val tableIdent1 = TableIdentifier("tab1", Some(dbName))
    createTable(catalog, tableIdent1)

    // drop a non-empty database in Restrict mode
    val message = intercept[AnalysisException] {
      sql(s"DROP DATABASE $dbName RESTRICT")
    }.getMessage
    assert(message.contains(s"Database '$dbName' is not empty. One or more tables exist"))

    catalog.dropTable(tableIdent1, ignoreIfNotExists = false, purge = false)

    assert(catalog.listDatabases().contains(dbName))
    sql(s"DROP DATABASE $dbName RESTRICT")
    assert(!catalog.listDatabases().contains(dbName))
  }

  test("drop non-empty database in cascade mode") {
    val catalog = spark.sessionState.catalog
    val dbName = "db1"
    sql(s"CREATE DATABASE $dbName")

    // create a table in database
    val tableIdent1 = TableIdentifier("tab1", Some(dbName))
    createTable(catalog, tableIdent1)

    // drop a non-empty database in CASCADE mode
    assert(catalog.listTables(dbName).contains(tableIdent1))
    assert(catalog.listDatabases().contains(dbName))
    sql(s"DROP DATABASE $dbName CASCADE")
    assert(!catalog.listDatabases().contains(dbName))
  }

  test("create table in default db") {
    val catalog = spark.sessionState.catalog
    val tableIdent1 = TableIdentifier("tab1", None)
    createTable(catalog, tableIdent1)
    val expectedTableIdent = tableIdent1.copy(database = Some("default"))
    val expectedTable = generateTable(catalog, expectedTableIdent)
    assert(catalog.getTableMetadata(tableIdent1) === expectedTable)
  }

  test("create table in a specific db") {
    val catalog = spark.sessionState.catalog
    createDatabase(catalog, "dbx")
    val tableIdent1 = TableIdentifier("tab1", Some("dbx"))
    createTable(catalog, tableIdent1)
    val expectedTable = generateTable(catalog, tableIdent1)
    assert(catalog.getTableMetadata(tableIdent1) === expectedTable)
  }

  test("create table using") {
    val catalog = spark.sessionState.catalog
    withTable("tbl") {
      sql("CREATE TABLE tbl(a INT, b INT) USING parquet")
      val table = catalog.getTableMetadata(TableIdentifier("tbl"))
      assert(table.tableType == CatalogTableType.MANAGED)
      assert(table.schema == new StructType().add("a", "int").add("b", "int"))
      assert(table.provider == Some("parquet"))
    }
  }

  test("create table using - with partitioned by") {
    val catalog = spark.sessionState.catalog
    withTable("tbl") {
      sql("CREATE TABLE tbl(a INT, b INT) USING parquet PARTITIONED BY (a)")
      val table = catalog.getTableMetadata(TableIdentifier("tbl"))
      assert(table.tableType == CatalogTableType.MANAGED)
      assert(table.provider == Some("parquet"))
      // a is ordered last since it is a user-specified partitioning column
      assert(table.schema == new StructType().add("b", IntegerType).add("a", IntegerType))
      assert(table.partitionColumnNames == Seq("a"))
    }
  }

  test("create table using - with bucket") {
    val catalog = spark.sessionState.catalog
    withTable("tbl") {
      sql("CREATE TABLE tbl(a INT, b INT) USING parquet " +
        "CLUSTERED BY (a) SORTED BY (b) INTO 5 BUCKETS")
      val table = catalog.getTableMetadata(TableIdentifier("tbl"))
      assert(table.tableType == CatalogTableType.MANAGED)
      assert(table.provider == Some("parquet"))
      assert(table.schema == new StructType().add("a", IntegerType).add("b", IntegerType))
      assert(table.bucketSpec == Some(BucketSpec(5, Seq("a"), Seq("b"))))
    }
  }

  test("create temporary view using") {
    val csvFile =
      Thread.currentThread().getContextClassLoader.getResource("test-data/cars.csv").toString
    withView("testview") {
      sql(s"CREATE OR REPLACE TEMPORARY VIEW testview (c1 String, c2 String)  USING " +
        "org.apache.spark.sql.execution.datasources.csv.CSVFileFormat  " +
        s"OPTIONS (PATH '$csvFile')")

      checkAnswer(
        sql("select c1, c2 from testview order by c1 limit 1"),
          Row("1997", "Ford") :: Nil)

      // Fails if creating a new view with the same name
      intercept[TempTableAlreadyExistsException] {
        sql(s"CREATE TEMPORARY VIEW testview USING " +
          s"org.apache.spark.sql.execution.datasources.csv.CSVFileFormat OPTIONS (PATH '$csvFile')")
      }
    }
  }

  test("alter table: rename") {
    val catalog = spark.sessionState.catalog
    val tableIdent1 = TableIdentifier("tab1", Some("dbx"))
    val tableIdent2 = TableIdentifier("tab2", Some("dbx"))
    createDatabase(catalog, "dbx")
    createDatabase(catalog, "dby")
    createTable(catalog, tableIdent1)

    assert(catalog.listTables("dbx") == Seq(tableIdent1))
    sql("ALTER TABLE dbx.tab1 RENAME TO dbx.tab2")
    assert(catalog.listTables("dbx") == Seq(tableIdent2))

    // The database in destination table name can be omitted, and we will use the database of source
    // table for it.
    sql("ALTER TABLE dbx.tab2 RENAME TO tab1")
    assert(catalog.listTables("dbx") == Seq(tableIdent1))

    catalog.setCurrentDatabase("dbx")
    // rename without explicitly specifying database
    sql("ALTER TABLE tab1 RENAME TO tab2")
    assert(catalog.listTables("dbx") == Seq(tableIdent2))
    // table to rename does not exist
    intercept[AnalysisException] {
      sql("ALTER TABLE dbx.does_not_exist RENAME TO dbx.tab2")
    }
    // destination database is different
    intercept[AnalysisException] {
      sql("ALTER TABLE dbx.tab1 RENAME TO dby.tab2")
    }
  }

  test("alter table: rename cached table") {
    import testImplicits._
    sql("CREATE TABLE students (age INT, name STRING) USING parquet")
    val df = (1 to 2).map { i => (i, i.toString) }.toDF("age", "name")
    df.write.insertInto("students")
    spark.catalog.cacheTable("students")
    assume(spark.table("students").collect().toSeq == df.collect().toSeq, "bad test: wrong data")
    assume(spark.catalog.isCached("students"), "bad test: table was not cached in the first place")
    sql("ALTER TABLE students RENAME TO teachers")
    sql("CREATE TABLE students (age INT, name STRING) USING parquet")
    // Now we have both students and teachers.
    // The cached data for the old students table should not be read by the new students table.
    assert(!spark.catalog.isCached("students"))
    assert(spark.catalog.isCached("teachers"))
    assert(spark.table("students").collect().isEmpty)
    assert(spark.table("teachers").collect().toSeq == df.collect().toSeq)
  }

  test("rename temporary table - destination table with database name") {
    withTempView("tab1") {
      sql(
        """
          |CREATE TEMPORARY TABLE tab1
          |USING org.apache.spark.sql.sources.DDLScanSource
          |OPTIONS (
          |  From '1',
          |  To '10',
          |  Table 'test1'
          |)
        """.stripMargin)

      val e = intercept[AnalysisException] {
        sql("ALTER TABLE tab1 RENAME TO default.tab2")
      }
      assert(e.getMessage.contains(
        "RENAME TEMPORARY TABLE from '`tab1`' to '`default`.`tab2`': " +
          "cannot specify database name 'default' in the destination table"))

      val catalog = spark.sessionState.catalog
      assert(catalog.listTables("default") == Seq(TableIdentifier("tab1")))
    }
  }

  test("rename temporary table") {
    withTempView("tab1", "tab2") {
      spark.range(10).createOrReplaceTempView("tab1")
      sql("ALTER TABLE tab1 RENAME TO tab2")
      checkAnswer(spark.table("tab2"), spark.range(10).toDF())
      intercept[NoSuchTableException] { spark.table("tab1") }
      sql("ALTER VIEW tab2 RENAME TO tab1")
      checkAnswer(spark.table("tab1"), spark.range(10).toDF())
      intercept[NoSuchTableException] { spark.table("tab2") }
    }
  }

  test("rename temporary table - destination table already exists") {
    withTempView("tab1", "tab2") {
      sql(
        """
          |CREATE TEMPORARY TABLE tab1
          |USING org.apache.spark.sql.sources.DDLScanSource
          |OPTIONS (
          |  From '1',
          |  To '10',
          |  Table 'test1'
          |)
        """.stripMargin)

      sql(
        """
          |CREATE TEMPORARY TABLE tab2
          |USING org.apache.spark.sql.sources.DDLScanSource
          |OPTIONS (
          |  From '1',
          |  To '10',
          |  Table 'test1'
          |)
        """.stripMargin)

      val e = intercept[AnalysisException] {
        sql("ALTER TABLE tab1 RENAME TO tab2")
      }
      assert(e.getMessage.contains(
        "RENAME TEMPORARY TABLE from '`tab1`' to '`tab2`': destination table already exists"))

      val catalog = spark.sessionState.catalog
      assert(catalog.listTables("default") == Seq(TableIdentifier("tab1"), TableIdentifier("tab2")))
    }
  }

  test("alter table: set location") {
    testSetLocation(isDatasourceTable = false)
  }

  test("alter table: set location (datasource table)") {
    testSetLocation(isDatasourceTable = true)
  }

  test("alter table: set properties") {
    testSetProperties(isDatasourceTable = false)
  }

  test("alter table: set properties (datasource table)") {
    testSetProperties(isDatasourceTable = true)
  }

  test("alter table: unset properties") {
    testUnsetProperties(isDatasourceTable = false)
  }

  test("alter table: unset properties (datasource table)") {
    testUnsetProperties(isDatasourceTable = true)
  }

  // TODO: move this test to HiveDDLSuite.scala
  ignore("alter table: set serde") {
    testSetSerde(isDatasourceTable = false)
  }

  test("alter table: set serde (datasource table)") {
    testSetSerde(isDatasourceTable = true)
  }

  // TODO: move this test to HiveDDLSuite.scala
  ignore("alter table: set serde partition") {
    testSetSerdePartition(isDatasourceTable = false)
  }

  test("alter table: set serde partition (datasource table)") {
    testSetSerdePartition(isDatasourceTable = true)
  }

  test("alter table: change column") {
    testChangeColumn(isDatasourceTable = false)
  }

  test("alter table: change column (datasource table)") {
    testChangeColumn(isDatasourceTable = true)
  }

  test("alter table: bucketing is not supported") {
    val catalog = spark.sessionState.catalog
    val tableIdent = TableIdentifier("tab1", Some("dbx"))
    createDatabase(catalog, "dbx")
    createTable(catalog, tableIdent)
    assertUnsupported("ALTER TABLE dbx.tab1 CLUSTERED BY (blood, lemon, grape) INTO 11 BUCKETS")
    assertUnsupported("ALTER TABLE dbx.tab1 CLUSTERED BY (fuji) SORTED BY (grape) INTO 5 BUCKETS")
    assertUnsupported("ALTER TABLE dbx.tab1 NOT CLUSTERED")
    assertUnsupported("ALTER TABLE dbx.tab1 NOT SORTED")
  }

  test("alter table: skew is not supported") {
    val catalog = spark.sessionState.catalog
    val tableIdent = TableIdentifier("tab1", Some("dbx"))
    createDatabase(catalog, "dbx")
    createTable(catalog, tableIdent)
    assertUnsupported("ALTER TABLE dbx.tab1 SKEWED BY (dt, country) ON " +
      "(('2008-08-08', 'us'), ('2009-09-09', 'uk'), ('2010-10-10', 'cn'))")
    assertUnsupported("ALTER TABLE dbx.tab1 SKEWED BY (dt, country) ON " +
      "(('2008-08-08', 'us'), ('2009-09-09', 'uk')) STORED AS DIRECTORIES")
    assertUnsupported("ALTER TABLE dbx.tab1 NOT SKEWED")
    assertUnsupported("ALTER TABLE dbx.tab1 NOT STORED AS DIRECTORIES")
  }

  test("alter table: add partition") {
    testAddPartitions(isDatasourceTable = false)
  }

  test("alter table: add partition (datasource table)") {
    testAddPartitions(isDatasourceTable = true)
  }

  test("alter table: recover partitions (sequential)") {
    withSQLConf("spark.rdd.parallelListingThreshold" -> "10") {
      testRecoverPartitions()
    }
  }

  test("alter table: recover partition (parallel)") {
    withSQLConf("spark.rdd.parallelListingThreshold" -> "1") {
      testRecoverPartitions()
    }
  }

  private def testRecoverPartitions() {
    val catalog = spark.sessionState.catalog
    // table to alter does not exist
    intercept[AnalysisException] {
      sql("ALTER TABLE does_not_exist RECOVER PARTITIONS")
    }

    val tableIdent = TableIdentifier("tab1")
    createTable(catalog, tableIdent)
    val part1 = Map("a" -> "1", "b" -> "5")
    createTablePartition(catalog, part1, tableIdent)
    assert(catalog.listPartitions(tableIdent).map(_.spec).toSet == Set(part1))

    val part2 = Map("a" -> "2", "b" -> "6")
    val root = new Path(catalog.getTableMetadata(tableIdent).location)
    val fs = root.getFileSystem(spark.sparkContext.hadoopConfiguration)
    // valid
    fs.mkdirs(new Path(new Path(root, "a=1"), "b=5"))
    fs.createNewFile(new Path(new Path(root, "a=1/b=5"), "a.csv"))  // file
    fs.createNewFile(new Path(new Path(root, "a=1/b=5"), "_SUCCESS"))  // file
    fs.mkdirs(new Path(new Path(root, "A=2"), "B=6"))
    fs.createNewFile(new Path(new Path(root, "A=2/B=6"), "b.csv"))  // file
    fs.createNewFile(new Path(new Path(root, "A=2/B=6"), "c.csv"))  // file
    fs.createNewFile(new Path(new Path(root, "A=2/B=6"), ".hiddenFile"))  // file
    fs.mkdirs(new Path(new Path(root, "A=2/B=6"), "_temporary"))

    // invalid
    fs.mkdirs(new Path(new Path(root, "a"), "b"))  // bad name
    fs.mkdirs(new Path(new Path(root, "b=1"), "a=1"))  // wrong order
    fs.mkdirs(new Path(root, "a=4")) // not enough columns
    fs.createNewFile(new Path(new Path(root, "a=1"), "b=4"))  // file
    fs.createNewFile(new Path(new Path(root, "a=1"), "_SUCCESS"))  // _SUCCESS
    fs.mkdirs(new Path(new Path(root, "a=1"), "_temporary"))  // _temporary
    fs.mkdirs(new Path(new Path(root, "a=1"), ".b=4"))  // start with .

    try {
      sql("ALTER TABLE tab1 RECOVER PARTITIONS")
      assert(catalog.listPartitions(tableIdent).map(_.spec).toSet ==
        Set(part1, part2))
      assert(catalog.getPartition(tableIdent, part1).parameters("numFiles") == "1")
      assert(catalog.getPartition(tableIdent, part2).parameters("numFiles") == "2")
    } finally {
      fs.delete(root, true)
    }
  }

  test("alter table: add partition is not supported for views") {
    assertUnsupported("ALTER VIEW dbx.tab1 ADD IF NOT EXISTS PARTITION (b='2')")
  }

  test("alter table: drop partition") {
    testDropPartitions(isDatasourceTable = false)
  }

  test("alter table: drop partition (datasource table)") {
    testDropPartitions(isDatasourceTable = true)
  }

  test("alter table: drop partition is not supported for views") {
    assertUnsupported("ALTER VIEW dbx.tab1 DROP IF EXISTS PARTITION (b='2')")
  }

  test("alter table: rename partition") {
    testRenamePartitions(isDatasourceTable = false)
  }

  test("alter table: rename partition (datasource table)") {
    testRenamePartitions(isDatasourceTable = true)
  }

  test("show table extended") {
    withTempView("show1a", "show2b") {
      sql(
        """
         |CREATE TEMPORARY VIEW show1a
         |USING org.apache.spark.sql.sources.DDLScanSource
         |OPTIONS (
         |  From '1',
         |  To '10',
         |  Table 'test1'
         |
         |)
        """.stripMargin)
      sql(
        """
         |CREATE TEMPORARY VIEW show2b
         |USING org.apache.spark.sql.sources.DDLScanSource
         |OPTIONS (
         |  From '1',
         |  To '10',
         |  Table 'test1'
         |)
        """.stripMargin)
      assert(
        sql("SHOW TABLE EXTENDED LIKE 'show*'").count() >= 2)
      assert(
        sql("SHOW TABLE EXTENDED LIKE 'show*'").schema ==
          StructType(StructField("database", StringType, false) ::
            StructField("tableName", StringType, false) ::
            StructField("isTemporary", BooleanType, false) ::
            StructField("information", StringType, false) :: Nil))
    }
  }

  test("show databases") {
    sql("CREATE DATABASE showdb2B")
    sql("CREATE DATABASE showdb1A")

    // check the result as well as its order
    checkDataset(sql("SHOW DATABASES"), Row("default"), Row("showdb1a"), Row("showdb2b"))

    checkAnswer(
      sql("SHOW DATABASES LIKE '*db1A'"),
      Row("showdb1a") :: Nil)

    checkAnswer(
      sql("SHOW DATABASES LIKE 'showdb1A'"),
      Row("showdb1a") :: Nil)

    checkAnswer(
      sql("SHOW DATABASES LIKE '*db1A|*db2B'"),
      Row("showdb1a") ::
        Row("showdb2b") :: Nil)

    checkAnswer(
      sql("SHOW DATABASES LIKE 'non-existentdb'"),
      Nil)
  }

  test("drop view - temporary view") {
    val catalog = spark.sessionState.catalog
    sql(
      """
       |CREATE TEMPORARY VIEW tab1
       |USING org.apache.spark.sql.sources.DDLScanSource
       |OPTIONS (
       |  From '1',
       |  To '10',
       |  Table 'test1'
       |)
      """.stripMargin)
    assert(catalog.listTables("default") == Seq(TableIdentifier("tab1")))
    sql("DROP VIEW tab1")
    assert(catalog.listTables("default") == Nil)
  }

  test("drop table") {
    testDropTable(isDatasourceTable = false)
  }

  test("drop table - data source table") {
    testDropTable(isDatasourceTable = true)
  }

  private def testDropTable(isDatasourceTable: Boolean): Unit = {
    val catalog = spark.sessionState.catalog
    val tableIdent = TableIdentifier("tab1", Some("dbx"))
    createDatabase(catalog, "dbx")
    createTable(catalog, tableIdent)
    if (isDatasourceTable) {
      convertToDatasourceTable(catalog, tableIdent)
    }
    assert(catalog.listTables("dbx") == Seq(tableIdent))
    sql("DROP TABLE dbx.tab1")
    assert(catalog.listTables("dbx") == Nil)
    sql("DROP TABLE IF EXISTS dbx.tab1")
    intercept[AnalysisException] {
      sql("DROP TABLE dbx.tab1")
    }
  }

  test("drop view") {
    val catalog = spark.sessionState.catalog
    val tableIdent = TableIdentifier("tab1", Some("dbx"))
    createDatabase(catalog, "dbx")
    createTable(catalog, tableIdent)
    assert(catalog.listTables("dbx") == Seq(tableIdent))

    val e = intercept[AnalysisException] {
      sql("DROP VIEW dbx.tab1")
    }
    assert(
      e.getMessage.contains("Cannot drop a table with DROP VIEW. Please use DROP TABLE instead"))
  }

  private def convertToDatasourceTable(
      catalog: SessionCatalog,
      tableIdent: TableIdentifier): Unit = {
    catalog.alterTable(catalog.getTableMetadata(tableIdent).copy(
      provider = Some("csv")))
  }

  private def testSetProperties(isDatasourceTable: Boolean): Unit = {
    val catalog = spark.sessionState.catalog
    val tableIdent = TableIdentifier("tab1", Some("dbx"))
    createDatabase(catalog, "dbx")
    createTable(catalog, tableIdent)
    if (isDatasourceTable) {
      convertToDatasourceTable(catalog, tableIdent)
    }
    def getProps: Map[String, String] = {
      catalog.getTableMetadata(tableIdent).properties
    }
    assert(getProps.isEmpty)
    // set table properties
    sql("ALTER TABLE dbx.tab1 SET TBLPROPERTIES ('andrew' = 'or14', 'kor' = 'bel')")
    assert(getProps == Map("andrew" -> "or14", "kor" -> "bel"))
    // set table properties without explicitly specifying database
    catalog.setCurrentDatabase("dbx")
    sql("ALTER TABLE tab1 SET TBLPROPERTIES ('kor' = 'belle', 'kar' = 'bol')")
    assert(getProps == Map("andrew" -> "or14", "kor" -> "belle", "kar" -> "bol"))
    // table to alter does not exist
    intercept[AnalysisException] {
      sql("ALTER TABLE does_not_exist SET TBLPROPERTIES ('winner' = 'loser')")
    }
  }

  private def testUnsetProperties(isDatasourceTable: Boolean): Unit = {
    val catalog = spark.sessionState.catalog
    val tableIdent = TableIdentifier("tab1", Some("dbx"))
    createDatabase(catalog, "dbx")
    createTable(catalog, tableIdent)
    if (isDatasourceTable) {
      convertToDatasourceTable(catalog, tableIdent)
    }
    def getProps: Map[String, String] = {
      catalog.getTableMetadata(tableIdent).properties
    }
    // unset table properties
    sql("ALTER TABLE dbx.tab1 SET TBLPROPERTIES ('j' = 'am', 'p' = 'an', 'c' = 'lan', 'x' = 'y')")
    sql("ALTER TABLE dbx.tab1 UNSET TBLPROPERTIES ('j')")
    assert(getProps == Map("p" -> "an", "c" -> "lan", "x" -> "y"))
    // unset table properties without explicitly specifying database
    catalog.setCurrentDatabase("dbx")
    sql("ALTER TABLE tab1 UNSET TBLPROPERTIES ('p')")
    assert(getProps == Map("c" -> "lan", "x" -> "y"))
    // table to alter does not exist
    intercept[AnalysisException] {
      sql("ALTER TABLE does_not_exist UNSET TBLPROPERTIES ('c' = 'lan')")
    }
    // property to unset does not exist
    val e = intercept[AnalysisException] {
      sql("ALTER TABLE tab1 UNSET TBLPROPERTIES ('c', 'xyz')")
    }
    assert(e.getMessage.contains("xyz"))
    // property to unset does not exist, but "IF EXISTS" is specified
    sql("ALTER TABLE tab1 UNSET TBLPROPERTIES IF EXISTS ('c', 'xyz')")
    assert(getProps == Map("x" -> "y"))
  }

  private def testSetLocation(isDatasourceTable: Boolean): Unit = {
    val catalog = spark.sessionState.catalog
    val tableIdent = TableIdentifier("tab1", Some("dbx"))
    val partSpec = Map("a" -> "1", "b" -> "2")
    createDatabase(catalog, "dbx")
    createTable(catalog, tableIdent)
    createTablePartition(catalog, partSpec, tableIdent)
    if (isDatasourceTable) {
      convertToDatasourceTable(catalog, tableIdent)
    }
    assert(catalog.getTableMetadata(tableIdent).storage.locationUri.isDefined)
    assert(catalog.getTableMetadata(tableIdent).storage.properties.isEmpty)
    assert(catalog.getPartition(tableIdent, partSpec).storage.locationUri.isDefined)
    assert(catalog.getPartition(tableIdent, partSpec).storage.properties.isEmpty)
    // Verify that the location is set to the expected string
    def verifyLocation(expected: URI, spec: Option[TablePartitionSpec] = None): Unit = {
      val storageFormat = spec
        .map { s => catalog.getPartition(tableIdent, s).storage }
        .getOrElse { catalog.getTableMetadata(tableIdent).storage }
      if (isDatasourceTable) {
        if (spec.isDefined) {
          assert(storageFormat.properties.isEmpty)
          assert(storageFormat.locationUri === Some(expected))
        } else {
          assert(storageFormat.locationUri === Some(expected))
        }
      } else {
        assert(storageFormat.locationUri === Some(expected))
      }
    }
    // set table location
    sql("ALTER TABLE dbx.tab1 SET LOCATION '/path/to/your/lovely/heart'")
    verifyLocation(new URI("/path/to/your/lovely/heart"))
    // set table partition location
    sql("ALTER TABLE dbx.tab1 PARTITION (a='1', b='2') SET LOCATION '/path/to/part/ways'")
    verifyLocation(new URI("/path/to/part/ways"), Some(partSpec))
    // set table location without explicitly specifying database
    catalog.setCurrentDatabase("dbx")
    sql("ALTER TABLE tab1 SET LOCATION '/swanky/steak/place'")
    verifyLocation(new URI("/swanky/steak/place"))
    // set table partition location without explicitly specifying database
    sql("ALTER TABLE tab1 PARTITION (a='1', b='2') SET LOCATION 'vienna'")
    verifyLocation(new URI("vienna"), Some(partSpec))
    // table to alter does not exist
    intercept[AnalysisException] {
      sql("ALTER TABLE dbx.does_not_exist SET LOCATION '/mister/spark'")
    }
    // partition to alter does not exist
    intercept[AnalysisException] {
      sql("ALTER TABLE dbx.tab1 PARTITION (b='2') SET LOCATION '/mister/spark'")
    }
  }

  private def testSetSerde(isDatasourceTable: Boolean): Unit = {
    val catalog = spark.sessionState.catalog
    val tableIdent = TableIdentifier("tab1", Some("dbx"))
    createDatabase(catalog, "dbx")
    createTable(catalog, tableIdent)
    if (isDatasourceTable) {
      convertToDatasourceTable(catalog, tableIdent)
    }
    assert(catalog.getTableMetadata(tableIdent).storage.serde.isEmpty)
    assert(catalog.getTableMetadata(tableIdent).storage.properties.isEmpty)
    // set table serde and/or properties (should fail on datasource tables)
    if (isDatasourceTable) {
      val e1 = intercept[AnalysisException] {
        sql("ALTER TABLE dbx.tab1 SET SERDE 'whatever'")
      }
      val e2 = intercept[AnalysisException] {
        sql("ALTER TABLE dbx.tab1 SET SERDE 'org.apache.madoop' " +
          "WITH SERDEPROPERTIES ('k' = 'v', 'kay' = 'vee')")
      }
      assert(e1.getMessage.contains("datasource"))
      assert(e2.getMessage.contains("datasource"))
    } else {
      sql("ALTER TABLE dbx.tab1 SET SERDE 'org.apache.jadoop'")
      assert(catalog.getTableMetadata(tableIdent).storage.serde == Some("org.apache.jadoop"))
      assert(catalog.getTableMetadata(tableIdent).storage.properties.isEmpty)
      sql("ALTER TABLE dbx.tab1 SET SERDE 'org.apache.madoop' " +
        "WITH SERDEPROPERTIES ('k' = 'v', 'kay' = 'vee')")
      assert(catalog.getTableMetadata(tableIdent).storage.serde == Some("org.apache.madoop"))
      assert(catalog.getTableMetadata(tableIdent).storage.properties ==
        Map("k" -> "v", "kay" -> "vee"))
    }
    // set serde properties only
    sql("ALTER TABLE dbx.tab1 SET SERDEPROPERTIES ('k' = 'vvv', 'kay' = 'vee')")
    assert(catalog.getTableMetadata(tableIdent).storage.properties ==
      Map("k" -> "vvv", "kay" -> "vee"))
    // set things without explicitly specifying database
    catalog.setCurrentDatabase("dbx")
    sql("ALTER TABLE tab1 SET SERDEPROPERTIES ('kay' = 'veee')")
    assert(catalog.getTableMetadata(tableIdent).storage.properties ==
      Map("k" -> "vvv", "kay" -> "veee"))
    // table to alter does not exist
    intercept[AnalysisException] {
      sql("ALTER TABLE does_not_exist SET SERDEPROPERTIES ('x' = 'y')")
    }
  }

  private def testSetSerdePartition(isDatasourceTable: Boolean): Unit = {
    val catalog = spark.sessionState.catalog
    val tableIdent = TableIdentifier("tab1", Some("dbx"))
    val spec = Map("a" -> "1", "b" -> "2")
    createDatabase(catalog, "dbx")
    createTable(catalog, tableIdent)
    createTablePartition(catalog, spec, tableIdent)
    createTablePartition(catalog, Map("a" -> "1", "b" -> "3"), tableIdent)
    createTablePartition(catalog, Map("a" -> "2", "b" -> "2"), tableIdent)
    createTablePartition(catalog, Map("a" -> "2", "b" -> "3"), tableIdent)
    if (isDatasourceTable) {
      convertToDatasourceTable(catalog, tableIdent)
    }
    assert(catalog.getPartition(tableIdent, spec).storage.serde.isEmpty)
    assert(catalog.getPartition(tableIdent, spec).storage.properties.isEmpty)
    // set table serde and/or properties (should fail on datasource tables)
    if (isDatasourceTable) {
      val e1 = intercept[AnalysisException] {
        sql("ALTER TABLE dbx.tab1 PARTITION (a=1, b=2) SET SERDE 'whatever'")
      }
      val e2 = intercept[AnalysisException] {
        sql("ALTER TABLE dbx.tab1 PARTITION (a=1, b=2) SET SERDE 'org.apache.madoop' " +
          "WITH SERDEPROPERTIES ('k' = 'v', 'kay' = 'vee')")
      }
      assert(e1.getMessage.contains("datasource"))
      assert(e2.getMessage.contains("datasource"))
    } else {
      sql("ALTER TABLE dbx.tab1 PARTITION (a=1, b=2) SET SERDE 'org.apache.jadoop'")
      assert(catalog.getPartition(tableIdent, spec).storage.serde == Some("org.apache.jadoop"))
      assert(catalog.getPartition(tableIdent, spec).storage.properties.isEmpty)
      sql("ALTER TABLE dbx.tab1 PARTITION (a=1, b=2) SET SERDE 'org.apache.madoop' " +
        "WITH SERDEPROPERTIES ('k' = 'v', 'kay' = 'vee')")
      assert(catalog.getPartition(tableIdent, spec).storage.serde == Some("org.apache.madoop"))
      assert(catalog.getPartition(tableIdent, spec).storage.properties ==
        Map("k" -> "v", "kay" -> "vee"))
    }
    // set serde properties only
    maybeWrapException(isDatasourceTable) {
      sql("ALTER TABLE dbx.tab1 PARTITION (a=1, b=2) " +
        "SET SERDEPROPERTIES ('k' = 'vvv', 'kay' = 'vee')")
      assert(catalog.getPartition(tableIdent, spec).storage.properties ==
        Map("k" -> "vvv", "kay" -> "vee"))
    }
    // set things without explicitly specifying database
    catalog.setCurrentDatabase("dbx")
    maybeWrapException(isDatasourceTable) {
      sql("ALTER TABLE tab1 PARTITION (a=1, b=2) SET SERDEPROPERTIES ('kay' = 'veee')")
      assert(catalog.getPartition(tableIdent, spec).storage.properties ==
        Map("k" -> "vvv", "kay" -> "veee"))
    }
    // table to alter does not exist
    intercept[AnalysisException] {
      sql("ALTER TABLE does_not_exist PARTITION (a=1, b=2) SET SERDEPROPERTIES ('x' = 'y')")
    }
  }

  private def testAddPartitions(isDatasourceTable: Boolean): Unit = {
    val catalog = spark.sessionState.catalog
    val tableIdent = TableIdentifier("tab1", Some("dbx"))
    val part1 = Map("a" -> "1", "b" -> "5")
    val part2 = Map("a" -> "2", "b" -> "6")
    val part3 = Map("a" -> "3", "b" -> "7")
    val part4 = Map("a" -> "4", "b" -> "8")
    val part5 = Map("a" -> "9", "b" -> "9")
    createDatabase(catalog, "dbx")
    createTable(catalog, tableIdent)
    createTablePartition(catalog, part1, tableIdent)
    if (isDatasourceTable) {
      convertToDatasourceTable(catalog, tableIdent)
    }
    assert(catalog.listPartitions(tableIdent).map(_.spec).toSet == Set(part1))

    // basic add partition
    sql("ALTER TABLE dbx.tab1 ADD IF NOT EXISTS " +
      "PARTITION (a='2', b='6') LOCATION 'paris' PARTITION (a='3', b='7')")
    assert(catalog.listPartitions(tableIdent).map(_.spec).toSet == Set(part1, part2, part3))
    assert(catalog.getPartition(tableIdent, part1).storage.locationUri.isDefined)
    assert(catalog.getPartition(tableIdent, part2).storage.locationUri == Option(new URI("paris")))
    assert(catalog.getPartition(tableIdent, part3).storage.locationUri.isDefined)

    // add partitions without explicitly specifying database
    catalog.setCurrentDatabase("dbx")
    sql("ALTER TABLE tab1 ADD IF NOT EXISTS PARTITION (a='4', b='8')")
    assert(catalog.listPartitions(tableIdent).map(_.spec).toSet ==
      Set(part1, part2, part3, part4))

    // table to alter does not exist
    intercept[AnalysisException] {
      sql("ALTER TABLE does_not_exist ADD IF NOT EXISTS PARTITION (a='4', b='9')")
    }

    // partition to add already exists
    intercept[AnalysisException] {
      sql("ALTER TABLE tab1 ADD PARTITION (a='4', b='8')")
    }

    // partition to add already exists when using IF NOT EXISTS
    sql("ALTER TABLE tab1 ADD IF NOT EXISTS PARTITION (a='4', b='8')")
    assert(catalog.listPartitions(tableIdent).map(_.spec).toSet ==
      Set(part1, part2, part3, part4))

    // partition spec in ADD PARTITION should be case insensitive by default
    sql("ALTER TABLE tab1 ADD PARTITION (A='9', B='9')")
    assert(catalog.listPartitions(tableIdent).map(_.spec).toSet ==
      Set(part1, part2, part3, part4, part5))
  }

  private def testDropPartitions(isDatasourceTable: Boolean): Unit = {
    val catalog = spark.sessionState.catalog
    val tableIdent = TableIdentifier("tab1", Some("dbx"))
    val part1 = Map("a" -> "1", "b" -> "5")
    val part2 = Map("a" -> "2", "b" -> "6")
    val part3 = Map("a" -> "3", "b" -> "7")
    val part4 = Map("a" -> "4", "b" -> "8")
    val part5 = Map("a" -> "9", "b" -> "9")
    createDatabase(catalog, "dbx")
    createTable(catalog, tableIdent)
    createTablePartition(catalog, part1, tableIdent)
    createTablePartition(catalog, part2, tableIdent)
    createTablePartition(catalog, part3, tableIdent)
    createTablePartition(catalog, part4, tableIdent)
    createTablePartition(catalog, part5, tableIdent)
    assert(catalog.listPartitions(tableIdent).map(_.spec).toSet ==
      Set(part1, part2, part3, part4, part5))
    if (isDatasourceTable) {
      convertToDatasourceTable(catalog, tableIdent)
    }

    // basic drop partition
    sql("ALTER TABLE dbx.tab1 DROP IF EXISTS PARTITION (a='4', b='8'), PARTITION (a='3', b='7')")
    assert(catalog.listPartitions(tableIdent).map(_.spec).toSet == Set(part1, part2, part5))

    // drop partitions without explicitly specifying database
    catalog.setCurrentDatabase("dbx")
    sql("ALTER TABLE tab1 DROP IF EXISTS PARTITION (a='2', b ='6')")
    assert(catalog.listPartitions(tableIdent).map(_.spec).toSet == Set(part1, part5))

    // table to alter does not exist
    intercept[AnalysisException] {
      sql("ALTER TABLE does_not_exist DROP IF EXISTS PARTITION (a='2')")
    }

    // partition to drop does not exist
    intercept[AnalysisException] {
      sql("ALTER TABLE tab1 DROP PARTITION (a='300')")
    }

    // partition to drop does not exist when using IF EXISTS
    sql("ALTER TABLE tab1 DROP IF EXISTS PARTITION (a='300')")
    assert(catalog.listPartitions(tableIdent).map(_.spec).toSet == Set(part1, part5))

    // partition spec in DROP PARTITION should be case insensitive by default
    sql("ALTER TABLE tab1 DROP PARTITION (A='1', B='5')")
    assert(catalog.listPartitions(tableIdent).map(_.spec).toSet == Set(part5))

    // use int literal as partition value for int type partition column
    sql("ALTER TABLE tab1 DROP PARTITION (a=9, b=9)")
    assert(catalog.listPartitions(tableIdent).isEmpty)
  }

  private def testRenamePartitions(isDatasourceTable: Boolean): Unit = {
    val catalog = spark.sessionState.catalog
    val tableIdent = TableIdentifier("tab1", Some("dbx"))
    val part1 = Map("a" -> "1", "b" -> "q")
    val part2 = Map("a" -> "2", "b" -> "c")
    val part3 = Map("a" -> "3", "b" -> "p")
    createDatabase(catalog, "dbx")
    createTable(catalog, tableIdent)
    createTablePartition(catalog, part1, tableIdent)
    createTablePartition(catalog, part2, tableIdent)
    createTablePartition(catalog, part3, tableIdent)
    assert(catalog.listPartitions(tableIdent).map(_.spec).toSet == Set(part1, part2, part3))
    if (isDatasourceTable) {
      convertToDatasourceTable(catalog, tableIdent)
    }

    // basic rename partition
    sql("ALTER TABLE dbx.tab1 PARTITION (a='1', b='q') RENAME TO PARTITION (a='100', b='p')")
    sql("ALTER TABLE dbx.tab1 PARTITION (a='2', b='c') RENAME TO PARTITION (a='20', b='c')")
    assert(catalog.listPartitions(tableIdent).map(_.spec).toSet ==
      Set(Map("a" -> "100", "b" -> "p"), Map("a" -> "20", "b" -> "c"), Map("a" -> "3", "b" -> "p")))

    // rename without explicitly specifying database
    catalog.setCurrentDatabase("dbx")
    sql("ALTER TABLE tab1 PARTITION (a='100', b='p') RENAME TO PARTITION (a='10', b='p')")
    assert(catalog.listPartitions(tableIdent).map(_.spec).toSet ==
      Set(Map("a" -> "10", "b" -> "p"), Map("a" -> "20", "b" -> "c"), Map("a" -> "3", "b" -> "p")))

    // table to alter does not exist
    intercept[NoSuchTableException] {
      sql("ALTER TABLE does_not_exist PARTITION (c='3') RENAME TO PARTITION (c='333')")
    }

    // partition to rename does not exist
    intercept[NoSuchPartitionException] {
      sql("ALTER TABLE tab1 PARTITION (a='not_found', b='1') RENAME TO PARTITION (a='1', b='2')")
    }

    // partition spec in RENAME PARTITION should be case insensitive by default
    sql("ALTER TABLE tab1 PARTITION (A='10', B='p') RENAME TO PARTITION (A='1', B='p')")
    assert(catalog.listPartitions(tableIdent).map(_.spec).toSet ==
      Set(Map("a" -> "1", "b" -> "p"), Map("a" -> "20", "b" -> "c"), Map("a" -> "3", "b" -> "p")))
  }

  private def testChangeColumn(isDatasourceTable: Boolean): Unit = {
    val catalog = spark.sessionState.catalog
    val resolver = spark.sessionState.conf.resolver
    val tableIdent = TableIdentifier("tab1", Some("dbx"))
    createDatabase(catalog, "dbx")
    createTable(catalog, tableIdent)
    if (isDatasourceTable) {
      convertToDatasourceTable(catalog, tableIdent)
    }
    def getMetadata(colName: String): Metadata = {
      val column = catalog.getTableMetadata(tableIdent).schema.fields.find { field =>
        resolver(field.name, colName)
      }
      column.map(_.metadata).getOrElse(Metadata.empty)
    }
    // Ensure that change column will preserve other metadata fields.
    sql("ALTER TABLE dbx.tab1 CHANGE COLUMN col1 col1 INT COMMENT 'this is col1'")
    assert(getMetadata("col1").getString("key") == "value")
  }

  test("drop build-in function") {
    Seq("true", "false").foreach { caseSensitive =>
      withSQLConf(SQLConf.CASE_SENSITIVE.key -> caseSensitive) {
        // partition to add already exists
        var e = intercept[AnalysisException] {
          sql("DROP TEMPORARY FUNCTION year")
        }
        assert(e.getMessage.contains("Cannot drop native function 'year'"))

        e = intercept[AnalysisException] {
          sql("DROP TEMPORARY FUNCTION YeAr")
        }
        assert(e.getMessage.contains("Cannot drop native function 'YeAr'"))

        e = intercept[AnalysisException] {
          sql("DROP TEMPORARY FUNCTION `YeAr`")
        }
        assert(e.getMessage.contains("Cannot drop native function 'YeAr'"))
      }
    }
  }

  test("describe function") {
    checkAnswer(
      sql("DESCRIBE FUNCTION log"),
      Row("Class: org.apache.spark.sql.catalyst.expressions.Logarithm") ::
        Row("Function: log") ::
        Row("Usage: log(base, expr) - Returns the logarithm of `expr` with `base`.") :: Nil
    )
    // predicate operator
    checkAnswer(
      sql("DESCRIBE FUNCTION or"),
      Row("Class: org.apache.spark.sql.catalyst.expressions.Or") ::
        Row("Function: or") ::
        Row("Usage: expr1 or expr2 - Logical OR.") :: Nil
    )
    checkAnswer(
      sql("DESCRIBE FUNCTION !"),
      Row("Class: org.apache.spark.sql.catalyst.expressions.Not") ::
        Row("Function: !") ::
        Row("Usage: ! expr - Logical not.") :: Nil
    )
    // arithmetic operators
    checkAnswer(
      sql("DESCRIBE FUNCTION +"),
      Row("Class: org.apache.spark.sql.catalyst.expressions.Add") ::
        Row("Function: +") ::
        Row("Usage: expr1 + expr2 - Returns `expr1`+`expr2`.") :: Nil
    )
    // comparison operators
    checkAnswer(
      sql("DESCRIBE FUNCTION <"),
      Row("Class: org.apache.spark.sql.catalyst.expressions.LessThan") ::
        Row("Function: <") ::
        Row("Usage: expr1 < expr2 - Returns true if `expr1` is less than `expr2`.") :: Nil
    )
    // STRING
    checkAnswer(
      sql("DESCRIBE FUNCTION 'concat'"),
      Row("Class: org.apache.spark.sql.catalyst.expressions.Concat") ::
        Row("Function: concat") ::
        Row("Usage: concat(str1, str2, ..., strN) - " +
            "Returns the concatenation of str1, str2, ..., strN.") :: Nil
    )
    // extended mode
    checkAnswer(
      sql("DESCRIBE FUNCTION EXTENDED ^"),
      Row("Class: org.apache.spark.sql.catalyst.expressions.BitwiseXor") ::
        Row(
          """Extended Usage:
            |    Examples:
            |      > SELECT 3 ^ 5;
            |       2
            |  """.stripMargin) ::
        Row("Function: ^") ::
        Row("Usage: expr1 ^ expr2 - Returns the result of " +
          "bitwise exclusive OR of `expr1` and `expr2`.") :: Nil
    )
  }

  test("create a managed Hive source table") {
    assume(spark.sparkContext.conf.get(CATALOG_IMPLEMENTATION) == "in-memory")
    val tabName = "tbl"
    withTable(tabName) {
      val e = intercept[AnalysisException] {
        sql(s"CREATE TABLE $tabName (i INT, j STRING)")
      }.getMessage
      assert(e.contains("Hive support is required to CREATE Hive TABLE"))
    }
  }

  test("create an external Hive source table") {
    assume(spark.sparkContext.conf.get(CATALOG_IMPLEMENTATION) == "in-memory")
    withTempDir { tempDir =>
      val tabName = "tbl"
      withTable(tabName) {
        val e = intercept[AnalysisException] {
          sql(
            s"""
               |CREATE EXTERNAL TABLE $tabName (i INT, j STRING)
               |ROW FORMAT DELIMITED FIELDS TERMINATED BY ','
               |LOCATION '${tempDir.toURI}'
           """.stripMargin)
        }.getMessage
        assert(e.contains("Hive support is required to CREATE Hive TABLE"))
      }
    }
  }

  test("create a data source table without schema") {
    import testImplicits._
    withTempPath { tempDir =>
      withTable("tab1", "tab2") {
        (("a", "b") :: Nil).toDF().write.json(tempDir.getCanonicalPath)

        val e = intercept[AnalysisException] { sql("CREATE TABLE tab1 USING json") }.getMessage
        assert(e.contains("Unable to infer schema for JSON. It must be specified manually"))

        sql(s"CREATE TABLE tab2 using json location '${tempDir.toURI}'")
        checkAnswer(spark.table("tab2"), Row("a", "b"))
      }
    }
  }

  test("create table using CLUSTERED BY without schema specification") {
    import testImplicits._
    withTempPath { tempDir =>
      withTable("jsonTable") {
        (("a", "b") :: Nil).toDF().write.json(tempDir.getCanonicalPath)

        val e = intercept[AnalysisException] {
        sql(
          s"""
             |CREATE TABLE jsonTable
             |USING org.apache.spark.sql.json
             |OPTIONS (
             |  path '${tempDir.getCanonicalPath}'
             |)
             |CLUSTERED BY (inexistentColumnA) SORTED BY (inexistentColumnB) INTO 2 BUCKETS
           """.stripMargin)
        }
        assert(e.message == "Cannot specify bucketing information if the table schema is not " +
          "specified when creating and will be inferred at runtime")
      }
    }
  }

  test("Create Hive Table As Select") {
    import testImplicits._
    withTable("t", "t1") {
      var e = intercept[AnalysisException] {
        sql("CREATE TABLE t SELECT 1 as a, 1 as b")
      }.getMessage
      assert(e.contains("Hive support is required to CREATE Hive TABLE (AS SELECT)"))

      spark.range(1).select('id as 'a, 'id as 'b).write.saveAsTable("t1")
      e = intercept[AnalysisException] {
        sql("CREATE TABLE t SELECT a, b from t1")
      }.getMessage
      assert(e.contains("Hive support is required to CREATE Hive TABLE (AS SELECT)"))
    }
  }

  test("Create Data Source Table As Select") {
    import testImplicits._
    withTable("t", "t1", "t2") {
      sql("CREATE TABLE t USING parquet SELECT 1 as a, 1 as b")
      checkAnswer(spark.table("t"), Row(1, 1) :: Nil)

      spark.range(1).select('id as 'a, 'id as 'b).write.saveAsTable("t1")
      sql("CREATE TABLE t2 USING parquet SELECT a, b from t1")
      checkAnswer(spark.table("t2"), spark.table("t1"))
    }
  }

  test("drop current database") {
    sql("CREATE DATABASE temp")
    sql("USE temp")
    sql("DROP DATABASE temp")
    val e = intercept[AnalysisException] {
        sql("CREATE TABLE t (a INT, b INT) USING parquet")
      }.getMessage
    assert(e.contains("Database 'temp' not found"))
  }

  test("drop default database") {
    Seq("true", "false").foreach { caseSensitive =>
      withSQLConf(SQLConf.CASE_SENSITIVE.key -> caseSensitive) {
        var message = intercept[AnalysisException] {
          sql("DROP DATABASE default")
        }.getMessage
        assert(message.contains("Can not drop default database"))

        message = intercept[AnalysisException] {
          sql("DROP DATABASE DeFault")
        }.getMessage
        if (caseSensitive == "true") {
          assert(message.contains("Database 'DeFault' not found"))
        } else {
          assert(message.contains("Can not drop default database"))
        }
      }
    }
  }

  test("truncate table - datasource table") {
    import testImplicits._

    val data = (1 to 10).map { i => (i, i) }.toDF("width", "length")
    // Test both a Hive compatible and incompatible code path.
    Seq("json", "parquet").foreach { format =>
      withTable("rectangles") {
        data.write.format(format).saveAsTable("rectangles")
        assume(spark.table("rectangles").collect().nonEmpty,
          "bad test; table was empty to begin with")

        sql("TRUNCATE TABLE rectangles")
        assert(spark.table("rectangles").collect().isEmpty)

        // not supported since the table is not partitioned
        assertUnsupported("TRUNCATE TABLE rectangles PARTITION (width=1)")
      }
    }
  }

  test("truncate partitioned table - datasource table") {
    import testImplicits._

    val data = (1 to 10).map { i => (i % 3, i % 5, i) }.toDF("width", "length", "height")

    withTable("partTable") {
      data.write.partitionBy("width", "length").saveAsTable("partTable")
      // supported since partitions are stored in the metastore
      sql("TRUNCATE TABLE partTable PARTITION (width=1, length=1)")
      assert(spark.table("partTable").filter($"width" === 1).collect().nonEmpty)
      assert(spark.table("partTable").filter($"width" === 1 && $"length" === 1).collect().isEmpty)
    }

    withTable("partTable") {
      data.write.partitionBy("width", "length").saveAsTable("partTable")
      // support partial partition spec
      sql("TRUNCATE TABLE partTable PARTITION (width=1)")
      assert(spark.table("partTable").collect().nonEmpty)
      assert(spark.table("partTable").filter($"width" === 1).collect().isEmpty)
    }

    withTable("partTable") {
      data.write.partitionBy("width", "length").saveAsTable("partTable")
      // do nothing if no partition is matched for the given partial partition spec
      sql("TRUNCATE TABLE partTable PARTITION (width=100)")
      assert(spark.table("partTable").count() == data.count())

      // throw exception if no partition is matched for the given non-partial partition spec.
      intercept[NoSuchPartitionException] {
        sql("TRUNCATE TABLE partTable PARTITION (width=100, length=100)")
      }

      // throw exception if the column in partition spec is not a partition column.
      val e = intercept[AnalysisException] {
        sql("TRUNCATE TABLE partTable PARTITION (unknown=1)")
      }
      assert(e.message.contains("unknown is not a valid partition column"))
    }
  }

  test("create temporary view with mismatched schema") {
    withTable("tab1") {
      spark.range(10).write.saveAsTable("tab1")
      withView("view1") {
        val e = intercept[AnalysisException] {
          sql("CREATE TEMPORARY VIEW view1 (col1, col3) AS SELECT * FROM tab1")
        }.getMessage
        assert(e.contains("the SELECT clause (num: `1`) does not match")
          && e.contains("CREATE VIEW (num: `2`)"))
      }
    }
  }

  test("create temporary view with specified schema") {
    withView("view1") {
      sql("CREATE TEMPORARY VIEW view1 (col1, col2) AS SELECT 1, 2")
      checkAnswer(
        sql("SELECT * FROM view1"),
        Row(1, 2) :: Nil
      )
    }
  }

  test("block creating duplicate temp table") {
    withView("t_temp") {
      sql("CREATE TEMPORARY VIEW t_temp AS SELECT 1, 2")
      val e = intercept[TempTableAlreadyExistsException] {
        sql("CREATE TEMPORARY TABLE t_temp (c3 int, c4 string) USING JSON")
      }.getMessage
      assert(e.contains("Temporary table 't_temp' already exists"))
    }
  }

  test("truncate table - external table, temporary table, view (not allowed)") {
    import testImplicits._
    withTempPath { tempDir =>
      withTable("my_ext_tab") {
        (("a", "b") :: Nil).toDF().write.parquet(tempDir.getCanonicalPath)
        (1 to 10).map { i => (i, i) }.toDF("a", "b").createTempView("my_temp_tab")
        sql(s"CREATE TABLE my_ext_tab using parquet LOCATION '${tempDir.toURI}'")
        sql(s"CREATE VIEW my_view AS SELECT 1")
        intercept[NoSuchTableException] {
          sql("TRUNCATE TABLE my_temp_tab")
        }
        assertUnsupported("TRUNCATE TABLE my_ext_tab")
        assertUnsupported("TRUNCATE TABLE my_view")
      }
    }
  }

  test("truncate table - non-partitioned table (not allowed)") {
    withTable("my_tab") {
      sql("CREATE TABLE my_tab (age INT, name STRING) using parquet")
      sql("INSERT INTO my_tab values (10, 'a')")
      assertUnsupported("TRUNCATE TABLE my_tab PARTITION (age=10)")
    }
  }

  test("SPARK-16034 Partition columns should match when appending to existing data source tables") {
    import testImplicits._
    val df = Seq((1, 2, 3)).toDF("a", "b", "c")
    withTable("partitionedTable") {
      df.write.mode("overwrite").partitionBy("a", "b").saveAsTable("partitionedTable")
      // Misses some partition columns
      intercept[AnalysisException] {
        df.write.mode("append").partitionBy("a").saveAsTable("partitionedTable")
      }
      // Wrong order
      intercept[AnalysisException] {
        df.write.mode("append").partitionBy("b", "a").saveAsTable("partitionedTable")
      }
      // Partition columns not specified
      intercept[AnalysisException] {
        df.write.mode("append").saveAsTable("partitionedTable")
      }
      assert(sql("select * from partitionedTable").collect().size == 1)
      // Inserts new data successfully when partition columns are correctly specified in
      // partitionBy(...).
      // TODO: Right now, partition columns are always treated in a case-insensitive way.
      // See the write method in DataSource.scala.
      Seq((4, 5, 6)).toDF("a", "B", "c")
        .write
        .mode("append")
        .partitionBy("a", "B")
        .saveAsTable("partitionedTable")

      Seq((7, 8, 9)).toDF("a", "b", "c")
        .write
        .mode("append")
        .partitionBy("a", "b")
        .saveAsTable("partitionedTable")

      checkAnswer(
        sql("select a, b, c from partitionedTable"),
        Row(1, 2, 3) :: Row(4, 5, 6) :: Row(7, 8, 9) :: Nil
      )
    }
  }

  test("show functions") {
    withUserDefinedFunction("add_one" -> true) {
      val numFunctions = FunctionRegistry.functionSet.size.toLong
      assert(sql("show functions").count() === numFunctions)
      assert(sql("show system functions").count() === numFunctions)
      assert(sql("show all functions").count() === numFunctions)
      assert(sql("show user functions").count() === 0L)
      spark.udf.register("add_one", (x: Long) => x + 1)
      assert(sql("show functions").count() === numFunctions + 1L)
      assert(sql("show system functions").count() === numFunctions)
      assert(sql("show all functions").count() === numFunctions + 1L)
      assert(sql("show user functions").count() === 1L)
    }
  }

  test("show columns - negative test") {
    // When case sensitivity is true, the user supplied database name in table identifier
    // should match the supplied database name in case sensitive way.
    withSQLConf(SQLConf.CASE_SENSITIVE.key -> "true") {
      withTempDatabase { db =>
        val tabName = s"$db.showcolumn"
        withTable(tabName) {
          sql(s"CREATE TABLE $tabName(col1 int, col2 string) USING parquet ")
          val message = intercept[AnalysisException] {
            sql(s"SHOW COLUMNS IN $db.showcolumn FROM ${db.toUpperCase}")
          }.getMessage
          assert(message.contains("SHOW COLUMNS with conflicting databases"))
        }
      }
    }
  }

  test("SPARK-18009 calling toLocalIterator on commands") {
    import scala.collection.JavaConverters._
    val df = sql("show databases")
    val rows: Seq[Row] = df.toLocalIterator().asScala.toSeq
    assert(rows.length > 0)
  }

  test("SET LOCATION for managed table") {
    withTable("tbl") {
      withTempDir { dir =>
        sql("CREATE TABLE tbl(i INT) USING parquet")
        sql("INSERT INTO tbl SELECT 1")
        checkAnswer(spark.table("tbl"), Row(1))
        val defaultTablePath = spark.sessionState.catalog
          .getTableMetadata(TableIdentifier("tbl")).storage.locationUri.get

        sql(s"ALTER TABLE tbl SET LOCATION '${dir.toURI}'")
        spark.catalog.refreshTable("tbl")
        // SET LOCATION won't move data from previous table path to new table path.
        assert(spark.table("tbl").count() == 0)
        // the previous table path should be still there.
        assert(new File(defaultTablePath).exists())

        sql("INSERT INTO tbl SELECT 2")
        checkAnswer(spark.table("tbl"), Row(2))
        // newly inserted data will go to the new table path.
        assert(dir.listFiles().nonEmpty)

        sql("DROP TABLE tbl")
        // the new table path will be removed after DROP TABLE.
        assert(!dir.exists())
      }
    }
  }

  test("insert data to a data source table which has a not existed location should succeed") {
    withTable("t") {
      withTempDir { dir =>
        spark.sql(
          s"""
             |CREATE TABLE t(a string, b int)
             |USING parquet
             |OPTIONS(path "$dir")
           """.stripMargin)
        val table = spark.sessionState.catalog.getTableMetadata(TableIdentifier("t"))
        assert(table.location == new URI(dir.getAbsolutePath))

        dir.delete
        assert(!dir.exists)
        spark.sql("INSERT INTO TABLE t SELECT 'c', 1")
        assert(dir.exists)
        checkAnswer(spark.table("t"), Row("c", 1) :: Nil)

        Utils.deleteRecursively(dir)
        assert(!dir.exists)
        spark.sql("INSERT OVERWRITE TABLE t SELECT 'c', 1")
        assert(dir.exists)
        checkAnswer(spark.table("t"), Row("c", 1) :: Nil)

        val newDirFile = new File(dir, "x")
        val newDir = newDirFile.getAbsolutePath
        spark.sql(s"ALTER TABLE t SET LOCATION '$newDir'")
        spark.sessionState.catalog.refreshTable(TableIdentifier("t"))

        val table1 = spark.sessionState.catalog.getTableMetadata(TableIdentifier("t"))
        assert(table1.location == new URI(newDir))
        assert(!newDirFile.exists)

        spark.sql("INSERT INTO TABLE t SELECT 'c', 1")
        assert(newDirFile.exists)
        checkAnswer(spark.table("t"), Row("c", 1) :: Nil)
      }
    }
  }

  test("insert into a data source table with no existed partition location should succeed") {
    withTable("t") {
      withTempDir { dir =>
        spark.sql(
          s"""
             |CREATE TABLE t(a int, b int, c int, d int)
             |USING parquet
             |PARTITIONED BY(a, b)
             |LOCATION "$dir"
           """.stripMargin)
        val table = spark.sessionState.catalog.getTableMetadata(TableIdentifier("t"))
        assert(table.location == new URI(dir.getAbsolutePath))

        spark.sql("INSERT INTO TABLE t PARTITION(a=1, b=2) SELECT 3, 4")
        checkAnswer(spark.table("t"), Row(3, 4, 1, 2) :: Nil)

        val partLoc = new File(s"${dir.getAbsolutePath}/a=1")
        Utils.deleteRecursively(partLoc)
        assert(!partLoc.exists())
        // insert overwrite into a partition which location has been deleted.
        spark.sql("INSERT OVERWRITE TABLE t PARTITION(a=1, b=2) SELECT 7, 8")
        assert(partLoc.exists())
        checkAnswer(spark.table("t"), Row(7, 8, 1, 2) :: Nil)
      }
    }
  }

  test("read data from a data source table which has a not existed location should succeed") {
    withTable("t") {
      withTempDir { dir =>
        spark.sql(
          s"""
             |CREATE TABLE t(a string, b int)
             |USING parquet
             |OPTIONS(path "$dir")
           """.stripMargin)
        val table = spark.sessionState.catalog.getTableMetadata(TableIdentifier("t"))
        assert(table.location == new URI(dir.getAbsolutePath))

        dir.delete()
        checkAnswer(spark.table("t"), Nil)

        val newDirFile = new File(dir, "x")
        val newDir = newDirFile.toURI
        spark.sql(s"ALTER TABLE t SET LOCATION '$newDir'")

        val table1 = spark.sessionState.catalog.getTableMetadata(TableIdentifier("t"))
        assert(table1.location == newDir)
        assert(!newDirFile.exists())
        checkAnswer(spark.table("t"), Nil)
      }
    }
  }

  test("read data from a data source table with no existed partition location should succeed") {
    withTable("t") {
      withTempDir { dir =>
        spark.sql(
          s"""
             |CREATE TABLE t(a int, b int, c int, d int)
             |USING parquet
             |PARTITIONED BY(a, b)
             |LOCATION "$dir"
           """.stripMargin)
        spark.sql("INSERT INTO TABLE t PARTITION(a=1, b=2) SELECT 3, 4")
        checkAnswer(spark.table("t"), Row(3, 4, 1, 2) :: Nil)

        // select from a partition which location has been deleted.
        Utils.deleteRecursively(dir)
        assert(!dir.exists())
        spark.sql("REFRESH TABLE t")
        checkAnswer(spark.sql("select * from t where a=1 and b=2"), Nil)
      }
    }
  }

  Seq(true, false).foreach { shouldDelete =>
    val tcName = if (shouldDelete) "non-existent" else "existed"
    test(s"CTAS for external data source table with a $tcName location") {
      withTable("t", "t1") {
        withTempDir {
          dir =>
            if (shouldDelete) {
              dir.delete()
            }
            spark.sql(
              s"""
                 |CREATE TABLE t
                 |USING parquet
                 |LOCATION '$dir'
                 |AS SELECT 3 as a, 4 as b, 1 as c, 2 as d
               """.stripMargin)
            val table = spark.sessionState.catalog.getTableMetadata(TableIdentifier("t"))
            assert(table.location == new URI(dir.getAbsolutePath))

            checkAnswer(spark.table("t"), Row(3, 4, 1, 2))
        }
        // partition table
        withTempDir {
          dir =>
            if (shouldDelete) {
              dir.delete()
            }
            spark.sql(
              s"""
                 |CREATE TABLE t1
                 |USING parquet
                 |PARTITIONED BY(a, b)
                 |LOCATION '$dir'
                 |AS SELECT 3 as a, 4 as b, 1 as c, 2 as d
               """.stripMargin)
            val table = spark.sessionState.catalog.getTableMetadata(TableIdentifier("t1"))
            assert(table.location == new URI(dir.getAbsolutePath))

            val partDir = new File(dir, "a=3")
            assert(partDir.exists())

            checkAnswer(spark.table("t1"), Row(1, 2, 3, 4))
        }
      }
    }
  }

<<<<<<< HEAD
  Seq("a b", "a:b", "a%b", "a,b").foreach { specialChars =>
    test(s"data source table:partition column name containing $specialChars") {
      withTable("t") {
        withTempDir { dir =>
          spark.sql(
            s"""
               |CREATE TABLE t(a string, `$specialChars` string)
               |USING parquet
               |PARTITIONED BY(`$specialChars`)
               |LOCATION '$dir'
             """.stripMargin)

          assert(dir.listFiles().isEmpty)
          spark.sql(s"INSERT INTO TABLE t PARTITION(`$specialChars`=2) SELECT 1")
          val partEscaped = s"${ExternalCatalogUtils.escapePathName(specialChars)}=2"
          val partFile = new File(dir, partEscaped)
          assert(partFile.listFiles().length >= 1)
          checkAnswer(spark.table("t"), Row("1", "2") :: Nil)
        }
=======
  Seq("a b", "a:b", "a%b").foreach { specialChars =>
    test(s"location uri contains $specialChars for datasource table") {
      withTable("t", "t1") {
        withTempDir { dir =>
          val loc = new File(dir, specialChars)
          loc.mkdir()
          spark.sql(
            s"""
               |CREATE TABLE t(a string)
               |USING parquet
               |LOCATION '$loc'
             """.stripMargin)

          val table = spark.sessionState.catalog.getTableMetadata(TableIdentifier("t"))
          assert(table.location == new Path(loc.getAbsolutePath).toUri)
          assert(new Path(table.location).toString.contains(specialChars))

          assert(loc.listFiles().isEmpty)
          spark.sql("INSERT INTO TABLE t SELECT 1")
          assert(loc.listFiles().length >= 1)
          checkAnswer(spark.table("t"), Row("1") :: Nil)
        }

        withTempDir { dir =>
          val loc = new File(dir, specialChars)
          loc.mkdir()
          spark.sql(
            s"""
               |CREATE TABLE t1(a string, b string)
               |USING parquet
               |PARTITIONED BY(b)
               |LOCATION '$loc'
             """.stripMargin)

          val table = spark.sessionState.catalog.getTableMetadata(TableIdentifier("t1"))
          assert(table.location == new Path(loc.getAbsolutePath).toUri)
          assert(new Path(table.location).toString.contains(specialChars))

          assert(loc.listFiles().isEmpty)
          spark.sql("INSERT INTO TABLE t1 PARTITION(b=2) SELECT 1")
          val partFile = new File(loc, "b=2")
          assert(partFile.listFiles().length >= 1)
          checkAnswer(spark.table("t1"), Row("1", "2") :: Nil)

          spark.sql("INSERT INTO TABLE t1 PARTITION(b='2017-03-03 12:13%3A14') SELECT 1")
          val partFile1 = new File(loc, "b=2017-03-03 12:13%3A14")
          assert(!partFile1.exists())
          val partFile2 = new File(loc, "b=2017-03-03 12%3A13%253A14")
          assert(partFile2.listFiles().length >= 1)
          checkAnswer(spark.table("t1"), Row("1", "2") :: Row("1", "2017-03-03 12:13%3A14") :: Nil)
        }
      }
    }
  }

  Seq("a b", "a:b", "a%b").foreach { specialChars =>
    test(s"location uri contains $specialChars for database") {
      try {
        withTable("t") {
          withTempDir { dir =>
            val loc = new File(dir, specialChars)
            spark.sql(s"CREATE DATABASE tmpdb LOCATION '$loc'")
            spark.sql("USE tmpdb")

            import testImplicits._
            Seq(1).toDF("a").write.saveAsTable("t")
            val tblloc = new File(loc, "t")
            val table = spark.sessionState.catalog.getTableMetadata(TableIdentifier("t"))
            val tblPath = new Path(tblloc.getAbsolutePath)
            val fs = tblPath.getFileSystem(spark.sessionState.newHadoopConf())
            assert(table.location == fs.makeQualified(tblPath).toUri)
            assert(tblloc.listFiles().nonEmpty)
          }
        }
      } finally {
        spark.sql("DROP DATABASE IF EXISTS tmpdb")
>>>>>>> f6471dc0
      }
    }
  }
}<|MERGE_RESOLUTION|>--- conflicted
+++ resolved
@@ -1995,7 +1995,6 @@
     }
   }
 
-<<<<<<< HEAD
   Seq("a b", "a:b", "a%b", "a,b").foreach { specialChars =>
     test(s"data source table:partition column name containing $specialChars") {
       withTable("t") {
@@ -2015,7 +2014,10 @@
           assert(partFile.listFiles().length >= 1)
           checkAnswer(spark.table("t"), Row("1", "2") :: Nil)
         }
-=======
+      }
+    }
+  }
+
   Seq("a b", "a:b", "a%b").foreach { specialChars =>
     test(s"location uri contains $specialChars for datasource table") {
       withTable("t", "t1") {
@@ -2092,7 +2094,6 @@
         }
       } finally {
         spark.sql("DROP DATABASE IF EXISTS tmpdb")
->>>>>>> f6471dc0
       }
     }
   }
