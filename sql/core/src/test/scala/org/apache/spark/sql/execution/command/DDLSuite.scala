--- conflicted
+++ resolved
@@ -3091,7 +3091,6 @@
     }
   }
 
-<<<<<<< HEAD
   test("Show cached tables") {
     withTempView("v1") {
       withTable("t1", "t2") {
@@ -3105,7 +3104,10 @@
             Row("default", "t1", false) :: Row("", "v1", true) :: Nil
           )
         }
-=======
+      }
+    }
+  }
+
   test("REFRESH FUNCTION persistent function with the same name as the built-in function") {
     withUserDefinedFunction("default.rand" -> false) {
       val rand = FunctionIdentifier("rand", Some("default"))
@@ -3195,7 +3197,6 @@
         val trashPath = Path.mergePaths(trashCurrent, tablePath)
         sql("TRUNCATE TABLE tab1")
         assert(!fs.exists(trashPath))
->>>>>>> 8760032f
       }
     }
   }
