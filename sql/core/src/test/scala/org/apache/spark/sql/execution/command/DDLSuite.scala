/*
 * Licensed to the Apache Software Foundation (ASF) under one or more
 * contributor license agreements.  See the NOTICE file distributed with
 * this work for additional information regarding copyright ownership.
 * The ASF licenses this file to You under the Apache License, Version 2.0
 * (the "License"); you may not use this file except in compliance with
 * the License.  You may obtain a copy of the License at
 *
 *    http://www.apache.org/licenses/LICENSE-2.0
 *
 * Unless required by applicable law or agreed to in writing, software
 * distributed under the License is distributed on an "AS IS" BASIS,
 * WITHOUT WARRANTIES OR CONDITIONS OF ANY KIND, either express or implied.
 * See the License for the specific language governing permissions and
 * limitations under the License.
 */

package org.apache.spark.sql.execution.command

import java.io.File

import org.apache.hadoop.fs.Path
import org.scalatest.BeforeAndAfterEach

import org.apache.spark.internal.config._
import org.apache.spark.sql.{AnalysisException, QueryTest, Row, SaveMode}
import org.apache.spark.sql.catalyst.TableIdentifier
import org.apache.spark.sql.catalyst.analysis.{DatabaseAlreadyExistsException, FunctionRegistry, NoSuchPartitionException, NoSuchTableException, TempTableAlreadyExistsException}
import org.apache.spark.sql.catalyst.catalog.{BucketSpec, CatalogDatabase, CatalogStorageFormat}
import org.apache.spark.sql.catalyst.catalog.{CatalogTable, CatalogTableType}
import org.apache.spark.sql.catalyst.catalog.{CatalogTablePartition, SessionCatalog}
import org.apache.spark.sql.catalyst.catalog.CatalogTypes.TablePartitionSpec
import org.apache.spark.sql.execution.command.CreateDataSourceTableUtils._
import org.apache.spark.sql.internal.SQLConf
import org.apache.spark.sql.test.SharedSQLContext
import org.apache.spark.sql.types._
import org.apache.spark.util.Utils

class DDLSuite extends QueryTest with SharedSQLContext with BeforeAndAfterEach {
  private val escapedIdentifier = "`(.+)`".r

  override def afterEach(): Unit = {
    try {
      // drop all databases, tables and functions after each test
      spark.sessionState.catalog.reset()
    } finally {
      super.afterEach()
    }
  }

  /**
   * Strip backticks, if any, from the string.
   */
  private def cleanIdentifier(ident: String): String = {
    ident match {
      case escapedIdentifier(i) => i
      case plainIdent => plainIdent
    }
  }

  private def assertUnsupported(query: String): Unit = {
    val e = intercept[AnalysisException] {
      sql(query)
    }
    assert(e.getMessage.toLowerCase.contains("operation not allowed"))
  }

  private def maybeWrapException[T](expectException: Boolean)(body: => T): Unit = {
    if (expectException) intercept[AnalysisException] { body } else body
  }

  private def createDatabase(catalog: SessionCatalog, name: String): Unit = {
    catalog.createDatabase(
      CatalogDatabase(name, "", spark.sessionState.conf.warehousePath, Map()),
      ignoreIfExists = false)
  }

  private def generateTable(catalog: SessionCatalog, name: TableIdentifier): CatalogTable = {
    val storage =
      CatalogStorageFormat(
        locationUri = Some(catalog.defaultTablePath(name)),
        inputFormat = None,
        outputFormat = None,
        serde = None,
        compressed = false,
        properties = Map())
    CatalogTable(
      identifier = name,
      tableType = CatalogTableType.EXTERNAL,
      storage = storage,
      schema = new StructType()
        .add("col1", "int")
        .add("col2", "string")
        .add("a", "int")
        .add("b", "int"),
      provider = Some("parquet"),
      partitionColumnNames = Seq("a", "b"),
      createTime = 0L)
  }

  private def createTable(catalog: SessionCatalog, name: TableIdentifier): Unit = {
    catalog.createTable(generateTable(catalog, name), ignoreIfExists = false)
  }

  private def createTablePartition(
      catalog: SessionCatalog,
      spec: TablePartitionSpec,
      tableName: TableIdentifier): Unit = {
    val part = CatalogTablePartition(
      spec, CatalogStorageFormat(None, None, None, None, false, Map()))
    catalog.createPartitions(tableName, Seq(part), ignoreIfExists = false)
  }

  test("the qualified path of a database is stored in the catalog") {
    val catalog = spark.sessionState.catalog

    withTempDir { tmpDir =>
      val path = tmpDir.toString
      // The generated temp path is not qualified.
      assert(!path.startsWith("file:/"))
      val uri = tmpDir.toURI
      sql(s"CREATE DATABASE db1 LOCATION '$uri'")
      val pathInCatalog = new Path(catalog.getDatabaseMetadata("db1").locationUri).toUri
      assert("file" === pathInCatalog.getScheme)
      val expectedPath = new Path(path).toUri
      assert(expectedPath.getPath === pathInCatalog.getPath)

      withSQLConf(SQLConf.WAREHOUSE_PATH.key -> path) {
        sql(s"CREATE DATABASE db2")
        val pathInCatalog2 = new Path(catalog.getDatabaseMetadata("db2").locationUri).toUri
        assert("file" === pathInCatalog2.getScheme)
        val expectedPath2 = new Path(spark.sessionState.conf.warehousePath + "/" + "db2.db").toUri
        assert(expectedPath2.getPath === pathInCatalog2.getPath)
      }

      sql("DROP DATABASE db1")
      sql("DROP DATABASE db2")
    }
  }

  private def makeQualifiedPath(path: String): String = {
    // copy-paste from SessionCatalog
    val hadoopPath = new Path(path)
    val fs = hadoopPath.getFileSystem(sparkContext.hadoopConfiguration)
    fs.makeQualified(hadoopPath).toString
  }

  test("Create/Drop Database") {
    withTempDir { tmpDir =>
      val path = tmpDir.toString
      withSQLConf(SQLConf.WAREHOUSE_PATH.key -> path) {
        val catalog = spark.sessionState.catalog
        val databaseNames = Seq("db1", "`database`")

        databaseNames.foreach { dbName =>
          try {
            val dbNameWithoutBackTicks = cleanIdentifier(dbName)

            sql(s"CREATE DATABASE $dbName")
            val db1 = catalog.getDatabaseMetadata(dbNameWithoutBackTicks)
            val expectedLocation = makeQualifiedPath(path + "/" + s"$dbNameWithoutBackTicks.db")
            assert(db1 == CatalogDatabase(
              dbNameWithoutBackTicks,
              "",
              expectedLocation,
              Map.empty))
            sql(s"DROP DATABASE $dbName CASCADE")
            assert(!catalog.databaseExists(dbNameWithoutBackTicks))
          } finally {
            catalog.reset()
          }
        }
      }
    }
  }

  test("Create Database using Default Warehouse Path") {
    withSQLConf(SQLConf.WAREHOUSE_PATH.key -> "") {
      // Will use the default location if and only if we unset the conf
      spark.conf.unset(SQLConf.WAREHOUSE_PATH.key)
      val catalog = spark.sessionState.catalog
      val dbName = "db1"
      try {
        sql(s"CREATE DATABASE $dbName")
        val db1 = catalog.getDatabaseMetadata(dbName)
        val expectedLocation =
          makeQualifiedPath(s"${System.getProperty("user.dir")}/spark-warehouse" +
            "/" + s"$dbName.db")
        assert(db1 == CatalogDatabase(
          dbName,
          "",
          expectedLocation,
          Map.empty))
        sql(s"DROP DATABASE $dbName CASCADE")
        assert(!catalog.databaseExists(dbName))
      } finally {
        catalog.reset()
      }
    }
  }

  test("Create/Drop Database - location") {
    val catalog = spark.sessionState.catalog
    val databaseNames = Seq("db1", "`database`")
    withTempDir { tmpDir =>
      val path = new Path(tmpDir.toString).toUri.toString
      databaseNames.foreach { dbName =>
        try {
          val dbNameWithoutBackTicks = cleanIdentifier(dbName)
          sql(s"CREATE DATABASE $dbName Location '$path'")
          val db1 = catalog.getDatabaseMetadata(dbNameWithoutBackTicks)
          val expPath = makeQualifiedPath(tmpDir.toString)
          assert(db1 == CatalogDatabase(
            dbNameWithoutBackTicks,
            "",
            expPath,
            Map.empty))
          sql(s"DROP DATABASE $dbName CASCADE")
          assert(!catalog.databaseExists(dbNameWithoutBackTicks))
        } finally {
          catalog.reset()
        }
      }
    }
  }

  test("Create Database - database already exists") {
    withTempDir { tmpDir =>
      val path = tmpDir.toString
      withSQLConf(SQLConf.WAREHOUSE_PATH.key -> path) {
        val catalog = spark.sessionState.catalog
        val databaseNames = Seq("db1", "`database`")

        databaseNames.foreach { dbName =>
          try {
            val dbNameWithoutBackTicks = cleanIdentifier(dbName)
            sql(s"CREATE DATABASE $dbName")
            val db1 = catalog.getDatabaseMetadata(dbNameWithoutBackTicks)
            val expectedLocation = makeQualifiedPath(path + "/" + s"$dbNameWithoutBackTicks.db")
            assert(db1 == CatalogDatabase(
              dbNameWithoutBackTicks,
              "",
              expectedLocation,
              Map.empty))

            intercept[DatabaseAlreadyExistsException] {
              sql(s"CREATE DATABASE $dbName")
            }
          } finally {
            catalog.reset()
          }
        }
      }
    }
  }

  private def checkSchemaInCreatedDataSourceTable(
      path: File,
      userSpecifiedSchema: Option[String],
      userSpecifiedPartitionCols: Option[String],
      expectedSchema: StructType,
      expectedPartitionCols: Seq[String]): Unit = {
    val tabName = "tab1"
    withTable(tabName) {
      val partitionClause =
        userSpecifiedPartitionCols.map(p => s"PARTITIONED BY ($p)").getOrElse("")
      val schemaClause = userSpecifiedSchema.map(s => s"($s)").getOrElse("")
<<<<<<< HEAD
      val sqlCreateTable =
=======
      val uri = path.toURI
      sql(
>>>>>>> 214ba66a
        s"""
           |CREATE TABLE $tabName $schemaClause
           |USING parquet
           |OPTIONS (
           |  path '$uri'
           |)
           |$partitionClause
         """.stripMargin
      if (userSpecifiedSchema.isEmpty && userSpecifiedPartitionCols.nonEmpty) {
        val e = intercept[AnalysisException](sql(sqlCreateTable)).getMessage
        assert(e.contains("Cannot specify partition information"))
      } else {
        sql(sqlCreateTable)
        val tableMetadata = spark.sessionState.catalog.getTableMetadata(TableIdentifier(tabName))

        assert(expectedSchema ==
          DDLUtils.getSchemaFromTableProperties(tableMetadata))
        assert(expectedPartitionCols ==
          DDLUtils.getPartitionColumnsFromTableProperties(tableMetadata))
      }
    }
  }

  test("Create partitioned data source table without user specified schema") {
    import testImplicits._
    val df = sparkContext.parallelize(1 to 10).map(i => (i, i.toString)).toDF("num", "str")

    // Case 1: with partitioning columns but no schema: Option("inexistentColumns")
    // Case 2: without schema and partitioning columns: None
    Seq(Option("inexistentColumns"), None).foreach { partitionCols =>
      withTempPath { pathToPartitionedTable =>
        df.write.format("parquet").partitionBy("num")
          .save(pathToPartitionedTable.getCanonicalPath)
        checkSchemaInCreatedDataSourceTable(
          pathToPartitionedTable,
          userSpecifiedSchema = None,
          userSpecifiedPartitionCols = partitionCols,
          expectedSchema = new StructType().add("str", StringType).add("num", IntegerType),
          expectedPartitionCols = Seq("num"))
      }
    }
  }

  test("Create partitioned data source table with user specified schema") {
    import testImplicits._
    val df = sparkContext.parallelize(1 to 10).map(i => (i, i.toString)).toDF("num", "str")

    // Case 1: with partitioning columns but no schema: Option("num")
    // Case 2: without schema and partitioning columns: None
    Seq(Option("num"), None).foreach { partitionCols =>
      withTempPath { pathToPartitionedTable =>
        df.write.format("parquet").partitionBy("num")
          .save(pathToPartitionedTable.getCanonicalPath)
        checkSchemaInCreatedDataSourceTable(
          pathToPartitionedTable,
          userSpecifiedSchema = Option("num int, str string"),
          userSpecifiedPartitionCols = partitionCols,
          expectedSchema = new StructType().add("num", IntegerType).add("str", StringType),
          expectedPartitionCols = partitionCols.map(Seq(_)).getOrElse(Seq.empty[String]))
      }
    }
  }

  test("Create non-partitioned data source table without user specified schema") {
    import testImplicits._
    val df = sparkContext.parallelize(1 to 10).map(i => (i, i.toString)).toDF("num", "str")

    // Case 1: with partitioning columns but no schema: Option("inexistentColumns")
    // Case 2: without schema and partitioning columns: None
    Seq(Option("inexistentColumns"), None).foreach { partitionCols =>
      withTempPath { pathToNonPartitionedTable =>
        df.write.format("parquet").save(pathToNonPartitionedTable.getCanonicalPath)
        checkSchemaInCreatedDataSourceTable(
          pathToNonPartitionedTable,
          userSpecifiedSchema = None,
          userSpecifiedPartitionCols = partitionCols,
          expectedSchema = new StructType().add("num", IntegerType).add("str", StringType),
          expectedPartitionCols = Seq.empty[String])
      }
    }
  }

  test("Create non-partitioned data source table with user specified schema") {
    import testImplicits._
    val df = sparkContext.parallelize(1 to 10).map(i => (i, i.toString)).toDF("num", "str")

    // Case 1: with partitioning columns but no schema: Option("inexistentColumns")
    // Case 2: without schema and partitioning columns: None
    Seq(Option("num"), None).foreach { partitionCols =>
      withTempPath { pathToNonPartitionedTable =>
        df.write.format("parquet").save(pathToNonPartitionedTable.getCanonicalPath)
        checkSchemaInCreatedDataSourceTable(
          pathToNonPartitionedTable,
          userSpecifiedSchema = Option("num int, str string"),
          userSpecifiedPartitionCols = partitionCols,
          expectedSchema = new StructType().add("num", IntegerType).add("str", StringType),
          expectedPartitionCols = partitionCols.map(Seq(_)).getOrElse(Seq.empty[String]))
      }
    }
  }

  test("create table - duplicate column names in the table definition") {
    val e = intercept[AnalysisException] {
      sql("CREATE TABLE tbl(a int, a string) USING json")
    }
    assert(e.message == "Found duplicate column(s) in table definition of `tbl`: a")
  }

  test("create table - partition column names not in table definition") {
    val e = intercept[AnalysisException] {
      sql("CREATE TABLE tbl(a int, b string) USING json PARTITIONED BY (c)")
    }
    assert(e.message == "partition column c is not defined in table `tbl`, " +
      "defined table columns are: a, b")
  }

  test("create table - bucket column names not in table definition") {
    val e = intercept[AnalysisException] {
      sql("CREATE TABLE tbl(a int, b string) USING json CLUSTERED BY (c) INTO 4 BUCKETS")
    }
    assert(e.message == "bucket column c is not defined in table `tbl`, " +
      "defined table columns are: a, b")
  }

  test("create table - column repeated in partition columns") {
    val e = intercept[AnalysisException] {
      sql("CREATE TABLE tbl(a int) USING json PARTITIONED BY (a, a)")
    }
    assert(e.message == "Found duplicate column(s) in partition: a")
  }

  test("create table - column repeated in bucket columns") {
    val e = intercept[AnalysisException] {
      sql("CREATE TABLE tbl(a int) USING json CLUSTERED BY (a, a) INTO 4 BUCKETS")
    }
    assert(e.message == "Found duplicate column(s) in bucket: a")
  }

  test("Describe Table with Corrupted Schema") {
    import testImplicits._

    val tabName = "tab1"
    withTempPath { dir =>
      val path = dir.getCanonicalPath
      val df = sparkContext.parallelize(1 to 10).map(i => (i, i.toString)).toDF("col1", "col2")
      df.write.format("json").save(path)
      val uri = dir.toURI

      withTable(tabName) {
        sql(
          s"""
             |CREATE TABLE $tabName
             |USING json
             |OPTIONS (
             |  path '$uri'
             |)
           """.stripMargin)

        val catalog = spark.sessionState.catalog
        val table = catalog.getTableMetadata(TableIdentifier(tabName))
        val newProperties = table.properties.filterKeys(key =>
          key != CreateDataSourceTableUtils.DATASOURCE_SCHEMA_NUMPARTS)
        val newTable = table.copy(properties = newProperties)
        catalog.alterTable(newTable)

        val e = intercept[AnalysisException] {
          sql(s"DESC $tabName")
        }.getMessage
        assert(e.contains(s"Could not read schema from the metastore because it is corrupted"))
      }
    }
  }

  test("Refresh table after changing the data source table partitioning") {
    import testImplicits._

    val tabName = "tab1"
    val catalog = spark.sessionState.catalog
    withTempPath { dir =>
      val path = dir.getCanonicalPath
      val df = sparkContext.parallelize(1 to 10).map(i => (i, i.toString, i, i))
        .toDF("col1", "col2", "col3", "col4")
      df.write.format("json").partitionBy("col1", "col3").save(path)
      val schema = new StructType()
        .add("col2", StringType).add("col4", LongType)
        .add("col1", IntegerType).add("col3", IntegerType)
      val partitionCols = Seq("col1", "col3")
      val uri = dir.toURI

      withTable(tabName) {
        spark.sql(
          s"""
             |CREATE TABLE $tabName
             |USING json
             |OPTIONS (
             |  path '$uri'
             |)
           """.stripMargin)
        val tableMetadata = catalog.getTableMetadata(TableIdentifier(tabName))
        val tableSchema = DDLUtils.getSchemaFromTableProperties(tableMetadata)
        assert(tableSchema == schema)
        val partCols = DDLUtils.getPartitionColumnsFromTableProperties(tableMetadata)
        assert(partCols == partitionCols)

        // Change the schema
        val newDF = sparkContext.parallelize(1 to 10).map(i => (i, i.toString))
          .toDF("newCol1", "newCol2")
        newDF.write.format("json").partitionBy("newCol1").mode(SaveMode.Overwrite).save(path)

        // No change on the schema
        val tableMetadataBeforeRefresh = catalog.getTableMetadata(TableIdentifier(tabName))
        val tableSchemaBeforeRefresh =
          DDLUtils.getSchemaFromTableProperties(tableMetadataBeforeRefresh)
        assert(tableSchemaBeforeRefresh == schema)
        val partColsBeforeRefresh =
          DDLUtils.getPartitionColumnsFromTableProperties(tableMetadataBeforeRefresh)
        assert(partColsBeforeRefresh == partitionCols)

        // Refresh does not affect the schema
        spark.catalog.refreshTable(tabName)

        val tableMetadataAfterRefresh = catalog.getTableMetadata(TableIdentifier(tabName))
        val tableSchemaAfterRefresh =
          DDLUtils.getSchemaFromTableProperties(tableMetadataAfterRefresh)
        assert(tableSchemaAfterRefresh == schema)
        val partColsAfterRefresh =
          DDLUtils.getPartitionColumnsFromTableProperties(tableMetadataAfterRefresh)
        assert(partColsAfterRefresh == partitionCols)
      }
    }
  }

  test("desc table for parquet data source table using in-memory catalog") {
    assume(spark.sparkContext.conf.get(CATALOG_IMPLEMENTATION) == "in-memory")
    val tabName = "tab1"
    withTable(tabName) {
      sql(s"CREATE TABLE $tabName(a int comment 'test') USING parquet ")

      checkAnswer(
        sql(s"DESC $tabName").select("col_name", "data_type", "comment"),
        Row("a", "int", "test")
      )
    }
  }

  test("Alter/Describe Database") {
    withTempDir { tmpDir =>
      val path = tmpDir.toString
      withSQLConf(SQLConf.WAREHOUSE_PATH.key -> path) {
        val catalog = spark.sessionState.catalog
        val databaseNames = Seq("db1", "`database`")

        databaseNames.foreach { dbName =>
          try {
            val dbNameWithoutBackTicks = cleanIdentifier(dbName)
            val location = makeQualifiedPath(path + "/" + s"$dbNameWithoutBackTicks.db")

            sql(s"CREATE DATABASE $dbName")

            checkAnswer(
              sql(s"DESCRIBE DATABASE EXTENDED $dbName"),
              Row("Database Name", dbNameWithoutBackTicks) ::
                Row("Description", "") ::
                Row("Location", location) ::
                Row("Properties", "") :: Nil)

            sql(s"ALTER DATABASE $dbName SET DBPROPERTIES ('a'='a', 'b'='b', 'c'='c')")

            checkAnswer(
              sql(s"DESCRIBE DATABASE EXTENDED $dbName"),
              Row("Database Name", dbNameWithoutBackTicks) ::
                Row("Description", "") ::
                Row("Location", location) ::
                Row("Properties", "((a,a), (b,b), (c,c))") :: Nil)

            sql(s"ALTER DATABASE $dbName SET DBPROPERTIES ('d'='d')")

            checkAnswer(
              sql(s"DESCRIBE DATABASE EXTENDED $dbName"),
              Row("Database Name", dbNameWithoutBackTicks) ::
                Row("Description", "") ::
                Row("Location", location) ::
                Row("Properties", "((a,a), (b,b), (c,c), (d,d))") :: Nil)
          } finally {
            catalog.reset()
          }
        }
      }
    }
  }

  test("Drop/Alter/Describe Database - database does not exists") {
    val databaseNames = Seq("db1", "`database`")

    databaseNames.foreach { dbName =>
      val dbNameWithoutBackTicks = cleanIdentifier(dbName)
      assert(!spark.sessionState.catalog.databaseExists(dbNameWithoutBackTicks))

      var message = intercept[AnalysisException] {
        sql(s"DROP DATABASE $dbName")
      }.getMessage
      assert(message.contains(s"Database '$dbNameWithoutBackTicks' not found"))

      message = intercept[AnalysisException] {
        sql(s"ALTER DATABASE $dbName SET DBPROPERTIES ('d'='d')")
      }.getMessage
      assert(message.contains(s"Database '$dbNameWithoutBackTicks' not found"))

      message = intercept[AnalysisException] {
        sql(s"DESCRIBE DATABASE EXTENDED $dbName")
      }.getMessage
      assert(message.contains(s"Database '$dbNameWithoutBackTicks' not found"))

      sql(s"DROP DATABASE IF EXISTS $dbName")
    }
  }

  test("drop non-empty database in restrict mode") {
    val catalog = spark.sessionState.catalog
    val dbName = "db1"
    sql(s"CREATE DATABASE $dbName")

    // create a table in database
    val tableIdent1 = TableIdentifier("tab1", Some(dbName))
    createTable(catalog, tableIdent1)

    // drop a non-empty database in Restrict mode
    val message = intercept[AnalysisException] {
      sql(s"DROP DATABASE $dbName RESTRICT")
    }.getMessage
    assert(message.contains(s"Database '$dbName' is not empty. One or more tables exist"))

    catalog.dropTable(tableIdent1, ignoreIfNotExists = false, purge = false)

    assert(catalog.listDatabases().contains(dbName))
    sql(s"DROP DATABASE $dbName RESTRICT")
    assert(!catalog.listDatabases().contains(dbName))
  }

  test("drop non-empty database in cascade mode") {
    val catalog = spark.sessionState.catalog
    val dbName = "db1"
    sql(s"CREATE DATABASE $dbName")

    // create a table in database
    val tableIdent1 = TableIdentifier("tab1", Some(dbName))
    createTable(catalog, tableIdent1)

    // drop a non-empty database in CASCADE mode
    assert(catalog.listTables(dbName).contains(tableIdent1))
    assert(catalog.listDatabases().contains(dbName))
    sql(s"DROP DATABASE $dbName CASCADE")
    assert(!catalog.listDatabases().contains(dbName))
  }

  test("create table in default db") {
    val catalog = spark.sessionState.catalog
    val tableIdent1 = TableIdentifier("tab1", None)
    createTable(catalog, tableIdent1)
    val expectedTableIdent = tableIdent1.copy(database = Some("default"))
    val expectedTable = generateTable(catalog, expectedTableIdent)
    assert(catalog.getTableMetadata(tableIdent1) === expectedTable)
  }

  test("create table in a specific db") {
    val catalog = spark.sessionState.catalog
    createDatabase(catalog, "dbx")
    val tableIdent1 = TableIdentifier("tab1", Some("dbx"))
    createTable(catalog, tableIdent1)
    val expectedTable = generateTable(catalog, tableIdent1)
    assert(catalog.getTableMetadata(tableIdent1) === expectedTable)
  }

  test("create table using") {
    val catalog = spark.sessionState.catalog
    withTable("tbl") {
      sql("CREATE TABLE tbl(a INT, b INT) USING parquet")
      val table = catalog.getTableMetadata(TableIdentifier("tbl"))
      assert(table.tableType == CatalogTableType.MANAGED)
      assert(table.schema == new StructType().add("a", "int").add("b", "int"))
      assert(table.properties(DATASOURCE_PROVIDER) == "parquet")
    }
  }

  test("create table using - with partitioned by") {
    val catalog = spark.sessionState.catalog
    withTable("tbl") {
      sql("CREATE TABLE tbl(a INT, b INT) USING parquet PARTITIONED BY (a)")
      val table = catalog.getTableMetadata(TableIdentifier("tbl"))
      assert(table.tableType == CatalogTableType.MANAGED)
      assert(table.schema.isEmpty) // partitioned datasource table is not hive-compatible
      assert(table.properties(DATASOURCE_PROVIDER) == "parquet")
      assert(DDLUtils.getSchemaFromTableProperties(table) ==
        new StructType().add("a", IntegerType).add("b", IntegerType))
      assert(DDLUtils.getPartitionColumnsFromTableProperties(table) ==
        Seq("a"))
    }
  }

  test("create table using - with bucket") {
    val catalog = spark.sessionState.catalog
    withTable("tbl") {
      sql("CREATE TABLE tbl(a INT, b INT) USING parquet " +
        "CLUSTERED BY (a) SORTED BY (b) INTO 5 BUCKETS")
      val table = catalog.getTableMetadata(TableIdentifier("tbl"))
      assert(table.tableType == CatalogTableType.MANAGED)
      assert(table.schema.isEmpty) // partitioned datasource table is not hive-compatible
      assert(table.properties(DATASOURCE_PROVIDER) == "parquet")
      assert(DDLUtils.getSchemaFromTableProperties(table) ==
        new StructType().add("a", IntegerType).add("b", IntegerType))
      assert(DDLUtils.getBucketSpecFromTableProperties(table) ==
        Some(BucketSpec(5, Seq("a"), Seq("b"))))
    }
  }

  test("create temporary view using") {
    val csvFile = Thread.currentThread().getContextClassLoader.getResource("cars.csv").toString()
    withView("testview") {
      sql(s"CREATE OR REPLACE TEMPORARY VIEW testview (c1: String, c2: String)  USING " +
        "org.apache.spark.sql.execution.datasources.csv.CSVFileFormat  " +
        s"OPTIONS (PATH '$csvFile')")

      checkAnswer(
        sql("select c1, c2 from testview order by c1 limit 1"),
          Row("1997", "Ford") :: Nil)

      // Fails if creating a new view with the same name
      intercept[TempTableAlreadyExistsException] {
        sql(s"CREATE TEMPORARY VIEW testview USING " +
          s"org.apache.spark.sql.execution.datasources.csv.CSVFileFormat OPTIONS (PATH '$csvFile')")
      }
    }
  }

  test("alter table: rename") {
    val catalog = spark.sessionState.catalog
    val tableIdent1 = TableIdentifier("tab1", Some("dbx"))
    val tableIdent2 = TableIdentifier("tab2", Some("dbx"))
    createDatabase(catalog, "dbx")
    createDatabase(catalog, "dby")
    createTable(catalog, tableIdent1)
    assert(catalog.listTables("dbx") == Seq(tableIdent1))
    sql("ALTER TABLE dbx.tab1 RENAME TO dbx.tab2")
    assert(catalog.listTables("dbx") == Seq(tableIdent2))
    catalog.setCurrentDatabase("dbx")
    // rename without explicitly specifying database
    sql("ALTER TABLE tab2 RENAME TO tab1")
    assert(catalog.listTables("dbx") == Seq(tableIdent1))
    // table to rename does not exist
    intercept[AnalysisException] {
      sql("ALTER TABLE dbx.does_not_exist RENAME TO dbx.tab2")
    }
    // destination database is different
    intercept[AnalysisException] {
      sql("ALTER TABLE dbx.tab1 RENAME TO dby.tab2")
    }
  }

  test("alter table: rename cached table") {
    import testImplicits._
    sql("CREATE TABLE students (age INT, name STRING) USING parquet")
    val df = (1 to 2).map { i => (i, i.toString) }.toDF("age", "name")
    df.write.insertInto("students")
    spark.catalog.cacheTable("students")
    assume(spark.table("students").collect().toSeq == df.collect().toSeq, "bad test: wrong data")
    assume(spark.catalog.isCached("students"), "bad test: table was not cached in the first place")
    sql("ALTER TABLE students RENAME TO teachers")
    sql("CREATE TABLE students (age INT, name STRING) USING parquet")
    // Now we have both students and teachers.
    // The cached data for the old students table should not be read by the new students table.
    assert(!spark.catalog.isCached("students"))
    assert(spark.catalog.isCached("teachers"))
    assert(spark.table("students").collect().isEmpty)
    assert(spark.table("teachers").collect().toSeq == df.collect().toSeq)
  }

  test("rename temporary table - destination table with database name") {
    withTempView("tab1") {
      sql(
        """
          |CREATE TEMPORARY TABLE tab1
          |USING org.apache.spark.sql.sources.DDLScanSource
          |OPTIONS (
          |  From '1',
          |  To '10',
          |  Table 'test1'
          |)
        """.stripMargin)

      val e = intercept[AnalysisException] {
        sql("ALTER TABLE tab1 RENAME TO default.tab2")
      }
      assert(e.getMessage.contains(
        "RENAME TEMPORARY TABLE from '`tab1`' to '`default`.`tab2`': " +
          "cannot specify database name 'default' in the destination table"))

      val catalog = spark.sessionState.catalog
      assert(catalog.listTables("default") == Seq(TableIdentifier("tab1")))
    }
  }

  test("rename temporary table - destination table already exists") {
    withTempView("tab1", "tab2") {
      sql(
        """
          |CREATE TEMPORARY TABLE tab1
          |USING org.apache.spark.sql.sources.DDLScanSource
          |OPTIONS (
          |  From '1',
          |  To '10',
          |  Table 'test1'
          |)
        """.stripMargin)

      sql(
        """
          |CREATE TEMPORARY TABLE tab2
          |USING org.apache.spark.sql.sources.DDLScanSource
          |OPTIONS (
          |  From '1',
          |  To '10',
          |  Table 'test1'
          |)
        """.stripMargin)

      val e = intercept[AnalysisException] {
        sql("ALTER TABLE tab1 RENAME TO tab2")
      }
      assert(e.getMessage.contains(
        "RENAME TEMPORARY TABLE from '`tab1`' to '`tab2`': destination table already exists"))

      val catalog = spark.sessionState.catalog
      assert(catalog.listTables("default") == Seq(TableIdentifier("tab1"), TableIdentifier("tab2")))
    }
  }

  test("alter table: set location") {
    testSetLocation(isDatasourceTable = false)
  }

  test("alter table: set location (datasource table)") {
    testSetLocation(isDatasourceTable = true)
  }

  test("alter table: set properties") {
    testSetProperties(isDatasourceTable = false)
  }

  test("alter table: set properties (datasource table)") {
    testSetProperties(isDatasourceTable = true)
  }

  test("alter table: unset properties") {
    testUnsetProperties(isDatasourceTable = false)
  }

  test("alter table: unset properties (datasource table)") {
    testUnsetProperties(isDatasourceTable = true)
  }

  test("alter table: set serde") {
    testSetSerde(isDatasourceTable = false)
  }

  test("alter table: set serde (datasource table)") {
    testSetSerde(isDatasourceTable = true)
  }

  test("alter table: set serde partition") {
    testSetSerdePartition(isDatasourceTable = false)
  }

  test("alter table: set serde partition (datasource table)") {
    testSetSerdePartition(isDatasourceTable = true)
  }

  test("alter table: bucketing is not supported") {
    val catalog = spark.sessionState.catalog
    val tableIdent = TableIdentifier("tab1", Some("dbx"))
    createDatabase(catalog, "dbx")
    createTable(catalog, tableIdent)
    assertUnsupported("ALTER TABLE dbx.tab1 CLUSTERED BY (blood, lemon, grape) INTO 11 BUCKETS")
    assertUnsupported("ALTER TABLE dbx.tab1 CLUSTERED BY (fuji) SORTED BY (grape) INTO 5 BUCKETS")
    assertUnsupported("ALTER TABLE dbx.tab1 NOT CLUSTERED")
    assertUnsupported("ALTER TABLE dbx.tab1 NOT SORTED")
  }

  test("alter table: skew is not supported") {
    val catalog = spark.sessionState.catalog
    val tableIdent = TableIdentifier("tab1", Some("dbx"))
    createDatabase(catalog, "dbx")
    createTable(catalog, tableIdent)
    assertUnsupported("ALTER TABLE dbx.tab1 SKEWED BY (dt, country) ON " +
      "(('2008-08-08', 'us'), ('2009-09-09', 'uk'), ('2010-10-10', 'cn'))")
    assertUnsupported("ALTER TABLE dbx.tab1 SKEWED BY (dt, country) ON " +
      "(('2008-08-08', 'us'), ('2009-09-09', 'uk')) STORED AS DIRECTORIES")
    assertUnsupported("ALTER TABLE dbx.tab1 NOT SKEWED")
    assertUnsupported("ALTER TABLE dbx.tab1 NOT STORED AS DIRECTORIES")
  }

  test("alter table: add partition") {
    testAddPartitions(isDatasourceTable = false)
  }

  test("alter table: add partition (datasource table)") {
    testAddPartitions(isDatasourceTable = true)
  }

  test("alter table: recover partitions (sequential)") {
    withSQLConf("spark.rdd.parallelListingThreshold" -> "1") {
      testRecoverPartitions()
    }
  }

  test("alter table: recover partition (parallel)") {
    withSQLConf("spark.rdd.parallelListingThreshold" -> "10") {
      testRecoverPartitions()
    }
  }

  private def testRecoverPartitions() {
    val catalog = spark.sessionState.catalog
    // table to alter does not exist
    intercept[AnalysisException] {
      sql("ALTER TABLE does_not_exist RECOVER PARTITIONS")
    }

    val tableIdent = TableIdentifier("tab1")
    createTable(catalog, tableIdent)
    val part1 = Map("a" -> "1", "b" -> "5")
    createTablePartition(catalog, part1, tableIdent)
    assert(catalog.listPartitions(tableIdent).map(_.spec).toSet == Set(part1))

    val part2 = Map("a" -> "2", "b" -> "6")
    val root = new Path(catalog.getTableMetadata(tableIdent).storage.locationUri.get)
    val fs = root.getFileSystem(spark.sparkContext.hadoopConfiguration)
    // valid
    fs.mkdirs(new Path(new Path(root, "a=1"), "b=5"))
    fs.mkdirs(new Path(new Path(root, "A=2"), "B=6"))
    // invalid
    fs.mkdirs(new Path(new Path(root, "a"), "b"))  // bad name
    fs.mkdirs(new Path(new Path(root, "b=1"), "a=1"))  // wrong order
    fs.mkdirs(new Path(root, "a=4")) // not enough columns
    fs.createNewFile(new Path(new Path(root, "a=1"), "b=4"))  // file
    fs.createNewFile(new Path(new Path(root, "a=1"), "_SUCCESS"))  // _SUCCESS
    fs.mkdirs(new Path(new Path(root, "a=1"), "_temporary"))  // _temporary
    fs.mkdirs(new Path(new Path(root, "a=1"), ".b=4"))  // start with .

    try {
      sql("ALTER TABLE tab1 RECOVER PARTITIONS")
      assert(catalog.listPartitions(tableIdent).map(_.spec).toSet ==
        Set(part1, part2))
    } finally {
      fs.delete(root, true)
    }
  }

  test("alter table: add partition is not supported for views") {
    assertUnsupported("ALTER VIEW dbx.tab1 ADD IF NOT EXISTS PARTITION (b='2')")
  }

  test("alter table: drop partition") {
    testDropPartitions(isDatasourceTable = false)
  }

  test("alter table: drop partition (datasource table)") {
    testDropPartitions(isDatasourceTable = true)
  }

  test("alter table: drop partition is not supported for views") {
    assertUnsupported("ALTER VIEW dbx.tab1 DROP IF EXISTS PARTITION (b='2')")
  }

  test("alter table: rename partition") {
    val catalog = spark.sessionState.catalog
    val tableIdent = TableIdentifier("tab1", Some("dbx"))
    val part1 = Map("a" -> "1", "b" -> "q")
    val part2 = Map("a" -> "2", "b" -> "c")
    val part3 = Map("a" -> "3", "b" -> "p")
    createDatabase(catalog, "dbx")
    createTable(catalog, tableIdent)
    createTablePartition(catalog, part1, tableIdent)
    createTablePartition(catalog, part2, tableIdent)
    createTablePartition(catalog, part3, tableIdent)
    assert(catalog.listPartitions(tableIdent).map(_.spec).toSet ==
      Set(part1, part2, part3))
    sql("ALTER TABLE dbx.tab1 PARTITION (a='1', b='q') RENAME TO PARTITION (a='100', b='p')")
    sql("ALTER TABLE dbx.tab1 PARTITION (a='2', b='c') RENAME TO PARTITION (a='200', b='c')")
    assert(catalog.listPartitions(tableIdent).map(_.spec).toSet ==
      Set(Map("a" -> "100", "b" -> "p"), Map("a" -> "200", "b" -> "c"), part3))
    // rename without explicitly specifying database
    catalog.setCurrentDatabase("dbx")
    sql("ALTER TABLE tab1 PARTITION (a='100', b='p') RENAME TO PARTITION (a='10', b='p')")
    assert(catalog.listPartitions(tableIdent).map(_.spec).toSet ==
      Set(Map("a" -> "10", "b" -> "p"), Map("a" -> "200", "b" -> "c"), part3))
    // table to alter does not exist
    intercept[NoSuchTableException] {
      sql("ALTER TABLE does_not_exist PARTITION (c='3') RENAME TO PARTITION (c='333')")
    }
    // partition to rename does not exist
    intercept[NoSuchPartitionException] {
      sql("ALTER TABLE tab1 PARTITION (a='not_found', b='1') RENAME TO PARTITION (a='1', b='2')")
    }
  }

  test("show tables") {
    withTempView("show1a", "show2b") {
      sql(
        """
          |CREATE TEMPORARY TABLE show1a
          |USING org.apache.spark.sql.sources.DDLScanSource
          |OPTIONS (
          |  From '1',
          |  To '10',
          |  Table 'test1'
          |
          |)
        """.stripMargin)
      sql(
        """
          |CREATE TEMPORARY TABLE show2b
          |USING org.apache.spark.sql.sources.DDLScanSource
          |OPTIONS (
          |  From '1',
          |  To '10',
          |  Table 'test1'
          |)
        """.stripMargin)
      checkAnswer(
        sql("SHOW TABLES IN default 'show1*'"),
        Row("show1a", true) :: Nil)

      checkAnswer(
        sql("SHOW TABLES IN default 'show1*|show2*'"),
        Row("show1a", true) ::
          Row("show2b", true) :: Nil)

      checkAnswer(
        sql("SHOW TABLES 'show1*|show2*'"),
        Row("show1a", true) ::
          Row("show2b", true) :: Nil)

      assert(
        sql("SHOW TABLES").count() >= 2)
      assert(
        sql("SHOW TABLES IN default").count() >= 2)
    }
  }

  test("show databases") {
    sql("CREATE DATABASE showdb2B")
    sql("CREATE DATABASE showdb1A")

    // check the result as well as its order
    checkDataset(sql("SHOW DATABASES"), Row("default"), Row("showdb1a"), Row("showdb2b"))

    checkAnswer(
      sql("SHOW DATABASES LIKE '*db1A'"),
      Row("showdb1a") :: Nil)

    checkAnswer(
      sql("SHOW DATABASES LIKE 'showdb1A'"),
      Row("showdb1a") :: Nil)

    checkAnswer(
      sql("SHOW DATABASES LIKE '*db1A|*db2B'"),
      Row("showdb1a") ::
        Row("showdb2b") :: Nil)

    checkAnswer(
      sql("SHOW DATABASES LIKE 'non-existentdb'"),
      Nil)
  }

  test("drop table - temporary table") {
    val catalog = spark.sessionState.catalog
    sql(
      """
        |CREATE TEMPORARY TABLE tab1
        |USING org.apache.spark.sql.sources.DDLScanSource
        |OPTIONS (
        |  From '1',
        |  To '10',
        |  Table 'test1'
        |)
      """.stripMargin)
    assert(catalog.listTables("default") == Seq(TableIdentifier("tab1")))
    sql("DROP TABLE tab1")
    assert(catalog.listTables("default") == Nil)
  }

  test("drop table") {
    testDropTable(isDatasourceTable = false)
  }

  test("drop table - data source table") {
    testDropTable(isDatasourceTable = true)
  }

  private def testDropTable(isDatasourceTable: Boolean): Unit = {
    val catalog = spark.sessionState.catalog
    val tableIdent = TableIdentifier("tab1", Some("dbx"))
    createDatabase(catalog, "dbx")
    createTable(catalog, tableIdent)
    if (isDatasourceTable) {
      convertToDatasourceTable(catalog, tableIdent)
    }
    assert(catalog.listTables("dbx") == Seq(tableIdent))
    sql("DROP TABLE dbx.tab1")
    assert(catalog.listTables("dbx") == Nil)
    sql("DROP TABLE IF EXISTS dbx.tab1")
    intercept[AnalysisException] {
      sql("DROP TABLE dbx.tab1")
    }
  }

  test("drop view") {
    val catalog = spark.sessionState.catalog
    val tableIdent = TableIdentifier("tab1", Some("dbx"))
    createDatabase(catalog, "dbx")
    createTable(catalog, tableIdent)
    assert(catalog.listTables("dbx") == Seq(tableIdent))

    val e = intercept[AnalysisException] {
      sql("DROP VIEW dbx.tab1")
    }
    assert(
      e.getMessage.contains("Cannot drop a table with DROP VIEW. Please use DROP TABLE instead"))
  }

  private def convertToDatasourceTable(
      catalog: SessionCatalog,
      tableIdent: TableIdentifier): Unit = {
    catalog.alterTable(catalog.getTableMetadata(tableIdent).copy(
      properties = Map(DATASOURCE_PROVIDER -> "csv")))
  }

  private def testSetProperties(isDatasourceTable: Boolean): Unit = {
    val catalog = spark.sessionState.catalog
    val tableIdent = TableIdentifier("tab1", Some("dbx"))
    createDatabase(catalog, "dbx")
    createTable(catalog, tableIdent)
    if (isDatasourceTable) {
      convertToDatasourceTable(catalog, tableIdent)
    }
    def getProps: Map[String, String] = {
      catalog.getTableMetadata(tableIdent).properties.filterKeys { k =>
        !isDatasourceTable || !k.startsWith(DATASOURCE_PREFIX)
      }
    }
    assert(getProps.isEmpty)
    // set table properties
    sql("ALTER TABLE dbx.tab1 SET TBLPROPERTIES ('andrew' = 'or14', 'kor' = 'bel')")
    assert(getProps == Map("andrew" -> "or14", "kor" -> "bel"))
    // set table properties without explicitly specifying database
    catalog.setCurrentDatabase("dbx")
    sql("ALTER TABLE tab1 SET TBLPROPERTIES ('kor' = 'belle', 'kar' = 'bol')")
    assert(getProps == Map("andrew" -> "or14", "kor" -> "belle", "kar" -> "bol"))
    // table to alter does not exist
    intercept[AnalysisException] {
      sql("ALTER TABLE does_not_exist SET TBLPROPERTIES ('winner' = 'loser')")
    }
    // datasource table property keys are not allowed
    val e = intercept[AnalysisException] {
      sql(s"ALTER TABLE tab1 SET TBLPROPERTIES ('${DATASOURCE_PREFIX}foo' = 'loser')")
    }
    assert(e.getMessage.contains(DATASOURCE_PREFIX + "foo"))
  }

  private def testUnsetProperties(isDatasourceTable: Boolean): Unit = {
    val catalog = spark.sessionState.catalog
    val tableIdent = TableIdentifier("tab1", Some("dbx"))
    createDatabase(catalog, "dbx")
    createTable(catalog, tableIdent)
    if (isDatasourceTable) {
      convertToDatasourceTable(catalog, tableIdent)
    }
    def getProps: Map[String, String] = {
      catalog.getTableMetadata(tableIdent).properties.filterKeys { k =>
        !isDatasourceTable || !k.startsWith(DATASOURCE_PREFIX)
      }
    }
    // unset table properties
    sql("ALTER TABLE dbx.tab1 SET TBLPROPERTIES ('j' = 'am', 'p' = 'an', 'c' = 'lan', 'x' = 'y')")
    sql("ALTER TABLE dbx.tab1 UNSET TBLPROPERTIES ('j')")
    assert(getProps == Map("p" -> "an", "c" -> "lan", "x" -> "y"))
    // unset table properties without explicitly specifying database
    catalog.setCurrentDatabase("dbx")
    sql("ALTER TABLE tab1 UNSET TBLPROPERTIES ('p')")
    assert(getProps == Map("c" -> "lan", "x" -> "y"))
    // table to alter does not exist
    intercept[AnalysisException] {
      sql("ALTER TABLE does_not_exist UNSET TBLPROPERTIES ('c' = 'lan')")
    }
    // property to unset does not exist
    val e = intercept[AnalysisException] {
      sql("ALTER TABLE tab1 UNSET TBLPROPERTIES ('c', 'xyz')")
    }
    assert(e.getMessage.contains("xyz"))
    // property to unset does not exist, but "IF EXISTS" is specified
    sql("ALTER TABLE tab1 UNSET TBLPROPERTIES IF EXISTS ('c', 'xyz')")
    assert(getProps == Map("x" -> "y"))
    // datasource table property keys are not allowed
    val e2 = intercept[AnalysisException] {
      sql(s"ALTER TABLE tab1 UNSET TBLPROPERTIES ('${DATASOURCE_PREFIX}foo')")
    }
    assert(e2.getMessage.contains(DATASOURCE_PREFIX + "foo"))
  }

  private def testSetLocation(isDatasourceTable: Boolean): Unit = {
    val catalog = spark.sessionState.catalog
    val tableIdent = TableIdentifier("tab1", Some("dbx"))
    val partSpec = Map("a" -> "1", "b" -> "2")
    createDatabase(catalog, "dbx")
    createTable(catalog, tableIdent)
    createTablePartition(catalog, partSpec, tableIdent)
    if (isDatasourceTable) {
      convertToDatasourceTable(catalog, tableIdent)
    }
    assert(catalog.getTableMetadata(tableIdent).storage.locationUri.isDefined)
    assert(catalog.getTableMetadata(tableIdent).storage.properties.isEmpty)
    assert(catalog.getPartition(tableIdent, partSpec).storage.locationUri.isEmpty)
    assert(catalog.getPartition(tableIdent, partSpec).storage.properties.isEmpty)
    // Verify that the location is set to the expected string
    def verifyLocation(expected: String, spec: Option[TablePartitionSpec] = None): Unit = {
      val storageFormat = spec
        .map { s => catalog.getPartition(tableIdent, s).storage }
        .getOrElse { catalog.getTableMetadata(tableIdent).storage }
      if (isDatasourceTable) {
        if (spec.isDefined) {
          assert(storageFormat.properties.isEmpty)
          assert(storageFormat.locationUri.isEmpty)
        } else {
          assert(storageFormat.properties.get("path") === Some(expected))
          assert(storageFormat.locationUri === Some(expected))
        }
      } else {
        assert(storageFormat.locationUri === Some(expected))
      }
    }
    // set table location
    sql("ALTER TABLE dbx.tab1 SET LOCATION '/path/to/your/lovely/heart'")
    verifyLocation("/path/to/your/lovely/heart")
    // set table partition location
    maybeWrapException(isDatasourceTable) {
      sql("ALTER TABLE dbx.tab1 PARTITION (a='1', b='2') SET LOCATION '/path/to/part/ways'")
    }
    verifyLocation("/path/to/part/ways", Some(partSpec))
    // set table location without explicitly specifying database
    catalog.setCurrentDatabase("dbx")
    sql("ALTER TABLE tab1 SET LOCATION '/swanky/steak/place'")
    verifyLocation("/swanky/steak/place")
    // set table partition location without explicitly specifying database
    maybeWrapException(isDatasourceTable) {
      sql("ALTER TABLE tab1 PARTITION (a='1', b='2') SET LOCATION 'vienna'")
    }
    verifyLocation("vienna", Some(partSpec))
    // table to alter does not exist
    intercept[AnalysisException] {
      sql("ALTER TABLE dbx.does_not_exist SET LOCATION '/mister/spark'")
    }
    // partition to alter does not exist
    intercept[AnalysisException] {
      sql("ALTER TABLE dbx.tab1 PARTITION (b='2') SET LOCATION '/mister/spark'")
    }
  }

  private def testSetSerde(isDatasourceTable: Boolean): Unit = {
    val catalog = spark.sessionState.catalog
    val tableIdent = TableIdentifier("tab1", Some("dbx"))
    createDatabase(catalog, "dbx")
    createTable(catalog, tableIdent)
    if (isDatasourceTable) {
      convertToDatasourceTable(catalog, tableIdent)
    }
    assert(catalog.getTableMetadata(tableIdent).storage.serde.isEmpty)
    assert(catalog.getTableMetadata(tableIdent).storage.properties.isEmpty)
    // set table serde and/or properties (should fail on datasource tables)
    if (isDatasourceTable) {
      val e1 = intercept[AnalysisException] {
        sql("ALTER TABLE dbx.tab1 SET SERDE 'whatever'")
      }
      val e2 = intercept[AnalysisException] {
        sql("ALTER TABLE dbx.tab1 SET SERDE 'org.apache.madoop' " +
          "WITH SERDEPROPERTIES ('k' = 'v', 'kay' = 'vee')")
      }
      assert(e1.getMessage.contains("datasource"))
      assert(e2.getMessage.contains("datasource"))
    } else {
      sql("ALTER TABLE dbx.tab1 SET SERDE 'org.apache.jadoop'")
      assert(catalog.getTableMetadata(tableIdent).storage.serde == Some("org.apache.jadoop"))
      assert(catalog.getTableMetadata(tableIdent).storage.properties.isEmpty)
      sql("ALTER TABLE dbx.tab1 SET SERDE 'org.apache.madoop' " +
        "WITH SERDEPROPERTIES ('k' = 'v', 'kay' = 'vee')")
      assert(catalog.getTableMetadata(tableIdent).storage.serde == Some("org.apache.madoop"))
      assert(catalog.getTableMetadata(tableIdent).storage.properties ==
        Map("k" -> "v", "kay" -> "vee"))
    }
    // set serde properties only
    sql("ALTER TABLE dbx.tab1 SET SERDEPROPERTIES ('k' = 'vvv', 'kay' = 'vee')")
    assert(catalog.getTableMetadata(tableIdent).storage.properties ==
      Map("k" -> "vvv", "kay" -> "vee"))
    // set things without explicitly specifying database
    catalog.setCurrentDatabase("dbx")
    sql("ALTER TABLE tab1 SET SERDEPROPERTIES ('kay' = 'veee')")
    assert(catalog.getTableMetadata(tableIdent).storage.properties ==
      Map("k" -> "vvv", "kay" -> "veee"))
    // table to alter does not exist
    intercept[AnalysisException] {
      sql("ALTER TABLE does_not_exist SET SERDEPROPERTIES ('x' = 'y')")
    }
    // serde properties must not be a datasource property
    val e = intercept[AnalysisException] {
      sql(s"ALTER TABLE tab1 SET SERDEPROPERTIES ('${DATASOURCE_PREFIX}foo'='wah')")
    }
    assert(e.getMessage.contains(DATASOURCE_PREFIX + "foo"))
  }

  private def testSetSerdePartition(isDatasourceTable: Boolean): Unit = {
    val catalog = spark.sessionState.catalog
    val tableIdent = TableIdentifier("tab1", Some("dbx"))
    val spec = Map("a" -> "1", "b" -> "2")
    createDatabase(catalog, "dbx")
    createTable(catalog, tableIdent)
    createTablePartition(catalog, spec, tableIdent)
    createTablePartition(catalog, Map("a" -> "1", "b" -> "3"), tableIdent)
    createTablePartition(catalog, Map("a" -> "2", "b" -> "2"), tableIdent)
    createTablePartition(catalog, Map("a" -> "2", "b" -> "3"), tableIdent)
    if (isDatasourceTable) {
      convertToDatasourceTable(catalog, tableIdent)
    }
    assert(catalog.getPartition(tableIdent, spec).storage.serde.isEmpty)
    assert(catalog.getPartition(tableIdent, spec).storage.properties.isEmpty)
    // set table serde and/or properties (should fail on datasource tables)
    if (isDatasourceTable) {
      val e1 = intercept[AnalysisException] {
        sql("ALTER TABLE dbx.tab1 PARTITION (a=1, b=2) SET SERDE 'whatever'")
      }
      val e2 = intercept[AnalysisException] {
        sql("ALTER TABLE dbx.tab1 PARTITION (a=1, b=2) SET SERDE 'org.apache.madoop' " +
          "WITH SERDEPROPERTIES ('k' = 'v', 'kay' = 'vee')")
      }
      assert(e1.getMessage.contains("datasource"))
      assert(e2.getMessage.contains("datasource"))
    } else {
      sql("ALTER TABLE dbx.tab1 PARTITION (a=1, b=2) SET SERDE 'org.apache.jadoop'")
      assert(catalog.getPartition(tableIdent, spec).storage.serde == Some("org.apache.jadoop"))
      assert(catalog.getPartition(tableIdent, spec).storage.properties.isEmpty)
      sql("ALTER TABLE dbx.tab1 PARTITION (a=1, b=2) SET SERDE 'org.apache.madoop' " +
        "WITH SERDEPROPERTIES ('k' = 'v', 'kay' = 'vee')")
      assert(catalog.getPartition(tableIdent, spec).storage.serde == Some("org.apache.madoop"))
      assert(catalog.getPartition(tableIdent, spec).storage.properties ==
        Map("k" -> "v", "kay" -> "vee"))
    }
    // set serde properties only
    maybeWrapException(isDatasourceTable) {
      sql("ALTER TABLE dbx.tab1 PARTITION (a=1, b=2) " +
        "SET SERDEPROPERTIES ('k' = 'vvv', 'kay' = 'vee')")
      assert(catalog.getPartition(tableIdent, spec).storage.properties ==
        Map("k" -> "vvv", "kay" -> "vee"))
    }
    // set things without explicitly specifying database
    catalog.setCurrentDatabase("dbx")
    maybeWrapException(isDatasourceTable) {
      sql("ALTER TABLE tab1 PARTITION (a=1, b=2) SET SERDEPROPERTIES ('kay' = 'veee')")
      assert(catalog.getPartition(tableIdent, spec).storage.properties ==
        Map("k" -> "vvv", "kay" -> "veee"))
    }
    // table to alter does not exist
    intercept[AnalysisException] {
      sql("ALTER TABLE does_not_exist SET SERDEPROPERTIES ('x' = 'y')")
    }
  }

  private def testAddPartitions(isDatasourceTable: Boolean): Unit = {
    val catalog = spark.sessionState.catalog
    val tableIdent = TableIdentifier("tab1", Some("dbx"))
    val part1 = Map("a" -> "1", "b" -> "5")
    val part2 = Map("a" -> "2", "b" -> "6")
    val part3 = Map("a" -> "3", "b" -> "7")
    val part4 = Map("a" -> "4", "b" -> "8")
    createDatabase(catalog, "dbx")
    createTable(catalog, tableIdent)
    createTablePartition(catalog, part1, tableIdent)
    if (isDatasourceTable) {
      convertToDatasourceTable(catalog, tableIdent)
    }
    assert(catalog.listPartitions(tableIdent).map(_.spec).toSet == Set(part1))
    maybeWrapException(isDatasourceTable) {
      sql("ALTER TABLE dbx.tab1 ADD IF NOT EXISTS " +
        "PARTITION (a='2', b='6') LOCATION 'paris' PARTITION (a='3', b='7')")
    }
    if (!isDatasourceTable) {
      assert(catalog.listPartitions(tableIdent).map(_.spec).toSet == Set(part1, part2, part3))
      assert(catalog.getPartition(tableIdent, part1).storage.locationUri.isEmpty)
      assert(catalog.getPartition(tableIdent, part2).storage.locationUri == Option("paris"))
      assert(catalog.getPartition(tableIdent, part3).storage.locationUri.isEmpty)
    }
    // add partitions without explicitly specifying database
    catalog.setCurrentDatabase("dbx")
    maybeWrapException(isDatasourceTable) {
      sql("ALTER TABLE tab1 ADD IF NOT EXISTS PARTITION (a='4', b='8')")
    }
    if (!isDatasourceTable) {
      assert(catalog.listPartitions(tableIdent).map(_.spec).toSet ==
        Set(part1, part2, part3, part4))
    }
    // table to alter does not exist
    intercept[AnalysisException] {
      sql("ALTER TABLE does_not_exist ADD IF NOT EXISTS PARTITION (a='4', b='9')")
    }
    // partition to add already exists
    intercept[AnalysisException] {
      sql("ALTER TABLE tab1 ADD PARTITION (a='4', b='8')")
    }
    maybeWrapException(isDatasourceTable) {
      sql("ALTER TABLE tab1 ADD IF NOT EXISTS PARTITION (a='4', b='8')")
    }
    if (!isDatasourceTable) {
      assert(catalog.listPartitions(tableIdent).map(_.spec).toSet ==
        Set(part1, part2, part3, part4))
    }
  }

  private def testDropPartitions(isDatasourceTable: Boolean): Unit = {
    val catalog = spark.sessionState.catalog
    val tableIdent = TableIdentifier("tab1", Some("dbx"))
    val part1 = Map("a" -> "1", "b" -> "5")
    val part2 = Map("a" -> "2", "b" -> "6")
    val part3 = Map("a" -> "3", "b" -> "7")
    val part4 = Map("a" -> "4", "b" -> "8")
    createDatabase(catalog, "dbx")
    createTable(catalog, tableIdent)
    createTablePartition(catalog, part1, tableIdent)
    createTablePartition(catalog, part2, tableIdent)
    createTablePartition(catalog, part3, tableIdent)
    createTablePartition(catalog, part4, tableIdent)
    assert(catalog.listPartitions(tableIdent).map(_.spec).toSet ==
      Set(part1, part2, part3, part4))
    if (isDatasourceTable) {
      convertToDatasourceTable(catalog, tableIdent)
    }
    maybeWrapException(isDatasourceTable) {
      sql("ALTER TABLE dbx.tab1 DROP IF EXISTS PARTITION (a='4', b='8'), PARTITION (a='3', b='7')")
    }
    if (!isDatasourceTable) {
      assert(catalog.listPartitions(tableIdent).map(_.spec).toSet == Set(part1, part2))
    }
    // drop partitions without explicitly specifying database
    catalog.setCurrentDatabase("dbx")
    maybeWrapException(isDatasourceTable) {
      sql("ALTER TABLE tab1 DROP IF EXISTS PARTITION (a='2', b ='6')")
    }
    if (!isDatasourceTable) {
      assert(catalog.listPartitions(tableIdent).map(_.spec).toSet == Set(part1))
    }
    // table to alter does not exist
    intercept[AnalysisException] {
      sql("ALTER TABLE does_not_exist DROP IF EXISTS PARTITION (a='2')")
    }
    // partition to drop does not exist
    intercept[AnalysisException] {
      sql("ALTER TABLE tab1 DROP PARTITION (a='300')")
    }
    maybeWrapException(isDatasourceTable) {
      sql("ALTER TABLE tab1 DROP IF EXISTS PARTITION (a='300')")
    }
    if (!isDatasourceTable) {
      assert(catalog.listPartitions(tableIdent).map(_.spec).toSet == Set(part1))
    }
  }

  test("drop build-in function") {
    Seq("true", "false").foreach { caseSensitive =>
      withSQLConf(SQLConf.CASE_SENSITIVE.key -> caseSensitive) {
        // partition to add already exists
        var e = intercept[AnalysisException] {
          sql("DROP TEMPORARY FUNCTION year")
        }
        assert(e.getMessage.contains("Cannot drop native function 'year'"))

        e = intercept[AnalysisException] {
          sql("DROP TEMPORARY FUNCTION YeAr")
        }
        assert(e.getMessage.contains("Cannot drop native function 'YeAr'"))

        e = intercept[AnalysisException] {
          sql("DROP TEMPORARY FUNCTION `YeAr`")
        }
        assert(e.getMessage.contains("Cannot drop native function 'YeAr'"))
      }
    }
  }

  test("describe function") {
    checkAnswer(
      sql("DESCRIBE FUNCTION log"),
      Row("Class: org.apache.spark.sql.catalyst.expressions.Logarithm") ::
        Row("Function: log") ::
        Row("Usage: log(b, x) - Returns the logarithm of x with base b.") :: Nil
    )
    // predicate operator
    checkAnswer(
      sql("DESCRIBE FUNCTION or"),
      Row("Class: org.apache.spark.sql.catalyst.expressions.Or") ::
        Row("Function: or") ::
        Row("Usage: a or b - Logical OR.") :: Nil
    )
    checkAnswer(
      sql("DESCRIBE FUNCTION !"),
      Row("Class: org.apache.spark.sql.catalyst.expressions.Not") ::
        Row("Function: !") ::
        Row("Usage: ! a - Logical not") :: Nil
    )
    // arithmetic operators
    checkAnswer(
      sql("DESCRIBE FUNCTION +"),
      Row("Class: org.apache.spark.sql.catalyst.expressions.Add") ::
        Row("Function: +") ::
        Row("Usage: a + b - Returns a+b.") :: Nil
    )
    // comparison operators
    checkAnswer(
      sql("DESCRIBE FUNCTION <"),
      Row("Class: org.apache.spark.sql.catalyst.expressions.LessThan") ::
        Row("Function: <") ::
        Row("Usage: a < b - Returns TRUE if a is less than b.") :: Nil
    )
    // STRING
    checkAnswer(
      sql("DESCRIBE FUNCTION 'concat'"),
      Row("Class: org.apache.spark.sql.catalyst.expressions.Concat") ::
        Row("Function: concat") ::
        Row("Usage: concat(str1, str2, ..., strN) " +
          "- Returns the concatenation of str1, str2, ..., strN") :: Nil
    )
    // extended mode
    checkAnswer(
      sql("DESCRIBE FUNCTION EXTENDED ^"),
      Row("Class: org.apache.spark.sql.catalyst.expressions.BitwiseXor") ::
        Row("Extended Usage:\n> SELECT 3 ^ 5; 2") ::
        Row("Function: ^") ::
        Row("Usage: a ^ b - Bitwise exclusive OR.") :: Nil
    )
  }

  test("select/insert into the managed table") {
    assume(spark.sparkContext.conf.get(CATALOG_IMPLEMENTATION) == "in-memory")
    val tabName = "tbl"
    withTable(tabName) {
      sql(s"CREATE TABLE $tabName (i INT, j STRING)")
      val catalogTable =
        spark.sessionState.catalog.getTableMetadata(TableIdentifier(tabName, Some("default")))
      assert(catalogTable.tableType == CatalogTableType.MANAGED)

      var message = intercept[AnalysisException] {
        sql(s"INSERT OVERWRITE TABLE $tabName SELECT 1, 'a'")
      }.getMessage
      assert(message.contains("Hive support is required to insert into the following tables"))
      message = intercept[AnalysisException] {
        sql(s"SELECT * FROM $tabName")
      }.getMessage
      assert(message.contains("Hive support is required to select over the following tables"))
    }
  }

  test("select/insert into external table") {
    assume(spark.sparkContext.conf.get(CATALOG_IMPLEMENTATION) == "in-memory")
    withTempDir { tempDir =>
      val tabName = "tbl"
      withTable(tabName) {
        sql(
          s"""
             |CREATE EXTERNAL TABLE $tabName (i INT, j STRING)
             |ROW FORMAT DELIMITED FIELDS TERMINATED BY ','
             |LOCATION '$tempDir'
           """.stripMargin)
        val catalogTable =
          spark.sessionState.catalog.getTableMetadata(TableIdentifier(tabName, Some("default")))
        assert(catalogTable.tableType == CatalogTableType.EXTERNAL)

        var message = intercept[AnalysisException] {
          sql(s"INSERT OVERWRITE TABLE $tabName SELECT 1, 'a'")
        }.getMessage
        assert(message.contains("Hive support is required to insert into the following tables"))
        message = intercept[AnalysisException] {
          sql(s"SELECT * FROM $tabName")
        }.getMessage
        assert(message.contains("Hive support is required to select over the following tables"))
      }
    }
  }

  test("create table using CLUSTERED BY without schema specification") {
    import testImplicits._
    withTempPath { tempDir =>
      withTable("jsonTable") {
        (("a", "b") :: Nil).toDF().write.json(tempDir.getCanonicalPath)

        val e = intercept[AnalysisException] {
        sql(
          s"""
             |CREATE TABLE jsonTable
             |USING org.apache.spark.sql.json
             |OPTIONS (
             |  path '${tempDir.getCanonicalPath}'
             |)
             |CLUSTERED BY (inexistentColumnA) SORTED BY (inexistentColumnB) INTO 2 BUCKETS
           """.stripMargin)
        }
        assert(e.message == "Cannot specify bucketing information if the table schema is not " +
          "specified when creating and will be inferred at runtime")
      }
    }
  }

  test("create table with datasource properties (not allowed)") {
    assertUnsupported("CREATE TABLE my_tab TBLPROPERTIES ('spark.sql.sources.me'='anything')")
    assertUnsupported("CREATE TABLE my_tab ROW FORMAT SERDE 'serde' " +
      "WITH SERDEPROPERTIES ('spark.sql.sources.me'='anything')")
  }

  test("Create Hive Table As Select") {
    import testImplicits._
    withTable("t", "t1") {
      var e = intercept[AnalysisException] {
        sql("CREATE TABLE t SELECT 1 as a, 1 as b")
      }.getMessage
      assert(e.contains("Hive support is required to use CREATE Hive TABLE AS SELECT"))

      spark.range(1).select('id as 'a, 'id as 'b).write.saveAsTable("t1")
      e = intercept[AnalysisException] {
        sql("CREATE TABLE t SELECT a, b from t1")
      }.getMessage
      assert(e.contains("Hive support is required to use CREATE Hive TABLE AS SELECT"))
    }
  }

  test("Create Data Source Table As Select") {
    import testImplicits._
    withTable("t", "t1", "t2") {
      sql("CREATE TABLE t USING parquet SELECT 1 as a, 1 as b")
      checkAnswer(spark.table("t"), Row(1, 1) :: Nil)

      spark.range(1).select('id as 'a, 'id as 'b).write.saveAsTable("t1")
      sql("CREATE TABLE t2 USING parquet SELECT a, b from t1")
      checkAnswer(spark.table("t2"), spark.table("t1"))
    }
  }

  test("drop current database") {
    sql("CREATE DATABASE temp")
    sql("USE temp")
    val m = intercept[AnalysisException] {
      sql("DROP DATABASE temp")
    }.getMessage
    assert(m.contains("Can not drop current database `temp`"))
  }

  test("drop default database") {
    Seq("true", "false").foreach { caseSensitive =>
      withSQLConf(SQLConf.CASE_SENSITIVE.key -> caseSensitive) {
        var message = intercept[AnalysisException] {
          sql("DROP DATABASE default")
        }.getMessage
        assert(message.contains("Can not drop default database"))

        message = intercept[AnalysisException] {
          sql("DROP DATABASE DeFault")
        }.getMessage
        if (caseSensitive == "true") {
          assert(message.contains("Database 'DeFault' not found"))
        } else {
          assert(message.contains("Can not drop default database"))
        }
      }
    }
  }

  test("truncate table - datasource table") {
    import testImplicits._
    val data = (1 to 10).map { i => (i, i) }.toDF("width", "length")

    // Test both a Hive compatible and incompatible code path.
    Seq("json", "parquet").foreach { format =>
      withTable("rectangles") {
        data.write.format(format).saveAsTable("rectangles")
        assume(spark.table("rectangles").collect().nonEmpty,
          "bad test; table was empty to begin with")
        sql("TRUNCATE TABLE rectangles")
        assert(spark.table("rectangles").collect().isEmpty)
      }
    }

    // truncating partitioned data source tables is not supported
    withTable("rectangles", "rectangles2") {
      data.write.saveAsTable("rectangles")
      data.write.partitionBy("length").saveAsTable("rectangles2")
      assertUnsupported("TRUNCATE TABLE rectangles PARTITION (width=1)")
      assertUnsupported("TRUNCATE TABLE rectangles2 PARTITION (width=1)")
    }
  }

  test("create temporary view with mismatched schema") {
    withTable("tab1") {
      spark.range(10).write.saveAsTable("tab1")
      withView("view1") {
        val e = intercept[AnalysisException] {
          sql("CREATE TEMPORARY VIEW view1 (col1, col3) AS SELECT * FROM tab1")
        }.getMessage
        assert(e.contains("the SELECT clause (num: `1`) does not match")
          && e.contains("CREATE VIEW (num: `2`)"))
      }
    }
  }

  test("create temporary view with specified schema") {
    withView("view1") {
      sql("CREATE TEMPORARY VIEW view1 (col1, col2) AS SELECT 1, 2")
      checkAnswer(
        sql("SELECT * FROM view1"),
        Row(1, 2) :: Nil
      )
    }
  }

  test("truncate table - external table, temporary table, view (not allowed)") {
    import testImplicits._
    val path = Utils.createTempDir().getAbsolutePath
    (1 to 10).map { i => (i, i) }.toDF("a", "b").createTempView("my_temp_tab")
    sql(s"CREATE EXTERNAL TABLE my_ext_tab LOCATION '$path'")
    sql(s"CREATE VIEW my_view AS SELECT 1")
    assertUnsupported("TRUNCATE TABLE my_temp_tab")
    assertUnsupported("TRUNCATE TABLE my_ext_tab")
    assertUnsupported("TRUNCATE TABLE my_view")
  }

  test("truncate table - non-partitioned table (not allowed)") {
    sql("CREATE TABLE my_tab (age INT, name STRING)")
    assertUnsupported("TRUNCATE TABLE my_tab PARTITION (age=10)")
  }

  test("SPARK-16034 Partition columns should match when appending to existing data source tables") {
    import testImplicits._
    val df = Seq((1, 2, 3)).toDF("a", "b", "c")
    withTable("partitionedTable") {
      df.write.mode("overwrite").partitionBy("a", "b").saveAsTable("partitionedTable")
      // Misses some partition columns
      intercept[AnalysisException] {
        df.write.mode("append").partitionBy("a").saveAsTable("partitionedTable")
      }
      // Wrong order
      intercept[AnalysisException] {
        df.write.mode("append").partitionBy("b", "a").saveAsTable("partitionedTable")
      }
      // Partition columns not specified
      intercept[AnalysisException] {
        df.write.mode("append").saveAsTable("partitionedTable")
      }
      assert(sql("select * from partitionedTable").collect().size == 1)
      // Inserts new data successfully when partition columns are correctly specified in
      // partitionBy(...).
      // TODO: Right now, partition columns are always treated in a case-insensitive way.
      // See the write method in DataSource.scala.
      Seq((4, 5, 6)).toDF("a", "B", "c")
        .write
        .mode("append")
        .partitionBy("a", "B")
        .saveAsTable("partitionedTable")

      Seq((7, 8, 9)).toDF("a", "b", "c")
        .write
        .mode("append")
        .partitionBy("a", "b")
        .saveAsTable("partitionedTable")

      checkAnswer(
        sql("select a, b, c from partitionedTable"),
        Row(1, 2, 3) :: Row(4, 5, 6) :: Row(7, 8, 9) :: Nil
      )
    }
  }

  test("show functions") {
    withUserDefinedFunction("add_one" -> true) {
      val numFunctions = FunctionRegistry.functionSet.size.toLong
      assert(sql("show functions").count() === numFunctions)
      assert(sql("show system functions").count() === numFunctions)
      assert(sql("show all functions").count() === numFunctions)
      assert(sql("show user functions").count() === 0L)
      spark.udf.register("add_one", (x: Long) => x + 1)
      assert(sql("show functions").count() === numFunctions + 1L)
      assert(sql("show system functions").count() === numFunctions)
      assert(sql("show all functions").count() === numFunctions + 1L)
      assert(sql("show user functions").count() === 1L)
    }
  }
}<|MERGE_RESOLUTION|>--- conflicted
+++ resolved
@@ -265,12 +265,8 @@
       val partitionClause =
         userSpecifiedPartitionCols.map(p => s"PARTITIONED BY ($p)").getOrElse("")
       val schemaClause = userSpecifiedSchema.map(s => s"($s)").getOrElse("")
-<<<<<<< HEAD
+      val uri = path.toURI
       val sqlCreateTable =
-=======
-      val uri = path.toURI
-      sql(
->>>>>>> 214ba66a
         s"""
            |CREATE TABLE $tabName $schemaClause
            |USING parquet
