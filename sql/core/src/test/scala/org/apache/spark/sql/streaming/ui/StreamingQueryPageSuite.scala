/*
 * Licensed to the Apache Software Foundation (ASF) under one or more
 * contributor license agreements.  See the NOTICE file distributed with
 * this work for additional information regarding copyright ownership.
 * The ASF licenses this file to You under the Apache License, Version 2.0
 * (the "License"); you may not use this file except in compliance with
 * the License.  You may obtain a copy of the License at
 *
 *    http://www.apache.org/licenses/LICENSE-2.0
 *
 * Unless required by applicable law or agreed to in writing, software
 * distributed under the License is distributed on an "AS IS" BASIS,
 * WITHOUT WARRANTIES OR CONDITIONS OF ANY KIND, either express or implied.
 * See the License for the specific language governing permissions and
 * limitations under the License.
 */

package org.apache.spark.sql.streaming.ui

import java.util.{Locale, UUID}
import javax.servlet.http.HttpServletRequest

import scala.xml.Node

import org.mockito.Mockito.{mock, when, RETURNS_SMART_NULLS}
import org.scalatest.BeforeAndAfter

<<<<<<< HEAD
import org.apache.spark.sql.execution.ui.StreamingQueryStatusStore
=======
import org.apache.spark.SparkConf
>>>>>>> e4325505
import org.apache.spark.sql.streaming.StreamingQueryProgress
import org.apache.spark.sql.test.SharedSparkSession
import org.apache.spark.ui.SparkUI

class StreamingQueryPageSuite extends SharedSparkSession with BeforeAndAfter {

  test("correctly display streaming query page") {
    val id = UUID.randomUUID()
    val request = mock(classOf[HttpServletRequest])
    val tab = mock(classOf[StreamingQueryTab], RETURNS_SMART_NULLS)
    val store = mock(classOf[StreamingQueryStatusStore], RETURNS_SMART_NULLS)
    when(tab.appName).thenReturn("testing")
    when(tab.headerTabs).thenReturn(Seq.empty)
    when(tab.store).thenReturn(store)

    val streamQuery = createStreamQueryUIData(id)
    when(store.allQueryUIData).thenReturn(Seq(streamQuery))
    var html = renderStreamingQueryPage(request, tab)
      .toString().toLowerCase(Locale.ROOT)
    assert(html.contains("active streaming queries (1)"))

    when(streamQuery.summary.isActive).thenReturn(false)
    when(streamQuery.summary.exception).thenReturn(None)
    html = renderStreamingQueryPage(request, tab)
      .toString().toLowerCase(Locale.ROOT)
    assert(html.contains("completed streaming queries (1)"))
    assert(html.contains("finished"))

    when(streamQuery.summary.isActive).thenReturn(false)
    when(streamQuery.summary.exception).thenReturn(Option("exception in query"))
    html = renderStreamingQueryPage(request, tab)
      .toString().toLowerCase(Locale.ROOT)
    assert(html.contains("completed streaming queries (1)"))
    assert(html.contains("failed"))
    assert(html.contains("exception in query"))
  }

  test("correctly display streaming query statistics page") {
    val id = UUID.randomUUID()
    val request = mock(classOf[HttpServletRequest])
    val tab = mock(classOf[StreamingQueryTab], RETURNS_SMART_NULLS)
<<<<<<< HEAD
    val store = mock(classOf[StreamingQueryStatusStore], RETURNS_SMART_NULLS)
    when(request.getParameter("id")).thenReturn(id.toString)
    when(tab.appName).thenReturn("testing")
    when(tab.headerTabs).thenReturn(Seq.empty)
    when(tab.store).thenReturn(store)
=======
    val statusListener = mock(classOf[StreamingQueryStatusListener], RETURNS_SMART_NULLS)
    val ui = mock(classOf[SparkUI])
    when(request.getParameter("id")).thenReturn(id.toString)
    when(tab.appName).thenReturn("testing")
    when(tab.headerTabs).thenReturn(Seq.empty)
    when(tab.statusListener).thenReturn(statusListener)
    when(ui.conf).thenReturn(new SparkConf())
    when(tab.parent).thenReturn(ui)
>>>>>>> e4325505

    val streamQuery = createStreamQueryUIData(id)
    when(store.allQueryUIData).thenReturn(Seq(streamQuery))
    val html = renderStreamingQueryStatisticsPage(request, tab)
      .toString().toLowerCase(Locale.ROOT)

    assert(html.contains("<strong>name: </strong>query<"))
    assert(html.contains("""{"x": 1001898000100, "y": 10.0}"""))
    assert(html.contains("""{"x": 1001898000100, "y": 12.0}"""))
    assert(html.contains("(<strong>3</strong> completed batches)"))
  }

  private def createStreamQueryUIData(id: UUID): StreamingQueryUIData = {
    val progress = mock(classOf[StreamingQueryProgress], RETURNS_SMART_NULLS)
    when(progress.timestamp).thenReturn("2001-10-01T01:00:00.100Z")
    when(progress.inputRowsPerSecond).thenReturn(10.0)
    when(progress.processedRowsPerSecond).thenReturn(12.0)
    when(progress.batchId).thenReturn(2)
    when(progress.prettyJson).thenReturn("""{"a":1}""")

    val summary = mock(classOf[StreamingQueryData], RETURNS_SMART_NULLS)
    when(summary.isActive).thenReturn(true)
    when(summary.name).thenReturn("query")
    when(summary.id).thenReturn(id)
    when(summary.runId).thenReturn(id)
    when(summary.startTimestamp).thenReturn(1L)
    when(summary.exception).thenReturn(None)

    val streamQuery = mock(classOf[StreamingQueryUIData], RETURNS_SMART_NULLS)
    when(streamQuery.summary).thenReturn(summary)
    when(streamQuery.lastProgress).thenReturn(progress)
    when(streamQuery.recentProgress).thenReturn(Array(progress))

    streamQuery
  }

  /**
   * Render a stage page started with the given conf and return the HTML.
   * This also runs a dummy execution page to populate the page with useful content.
   */
  private def renderStreamingQueryPage(
      request: HttpServletRequest,
      tab: StreamingQueryTab): Seq[Node] = {
    val page = new StreamingQueryPage(tab)
    page.render(request)
  }

  private def renderStreamingQueryStatisticsPage(
      request: HttpServletRequest,
      tab: StreamingQueryTab): Seq[Node] = {
    val page = new StreamingQueryStatisticsPage(tab)
    page.render(request)
  }
}<|MERGE_RESOLUTION|>--- conflicted
+++ resolved
@@ -25,11 +25,8 @@
 import org.mockito.Mockito.{mock, when, RETURNS_SMART_NULLS}
 import org.scalatest.BeforeAndAfter
 
-<<<<<<< HEAD
+import org.apache.spark.SparkConf
 import org.apache.spark.sql.execution.ui.StreamingQueryStatusStore
-=======
-import org.apache.spark.SparkConf
->>>>>>> e4325505
 import org.apache.spark.sql.streaming.StreamingQueryProgress
 import org.apache.spark.sql.test.SharedSparkSession
 import org.apache.spark.ui.SparkUI
@@ -71,22 +68,17 @@
     val id = UUID.randomUUID()
     val request = mock(classOf[HttpServletRequest])
     val tab = mock(classOf[StreamingQueryTab], RETURNS_SMART_NULLS)
-<<<<<<< HEAD
     val store = mock(classOf[StreamingQueryStatusStore], RETURNS_SMART_NULLS)
     when(request.getParameter("id")).thenReturn(id.toString)
     when(tab.appName).thenReturn("testing")
     when(tab.headerTabs).thenReturn(Seq.empty)
     when(tab.store).thenReturn(store)
-=======
-    val statusListener = mock(classOf[StreamingQueryStatusListener], RETURNS_SMART_NULLS)
     val ui = mock(classOf[SparkUI])
     when(request.getParameter("id")).thenReturn(id.toString)
     when(tab.appName).thenReturn("testing")
     when(tab.headerTabs).thenReturn(Seq.empty)
-    when(tab.statusListener).thenReturn(statusListener)
     when(ui.conf).thenReturn(new SparkConf())
     when(tab.parent).thenReturn(ui)
->>>>>>> e4325505
 
     val streamQuery = createStreamQueryUIData(id)
     when(store.allQueryUIData).thenReturn(Seq(streamQuery))
