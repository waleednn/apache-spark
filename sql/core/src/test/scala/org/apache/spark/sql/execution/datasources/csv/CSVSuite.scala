--- conflicted
+++ resolved
@@ -1255,15 +1255,9 @@
         assert(ex.getErrorClass == "TASK_WRITE_FAILED")
         val msg = ex.getCause.getMessage
         assert(
-<<<<<<< HEAD
-          err.getMessage.contains("Unsupported field: OffsetSeconds") ||
-            err.getMessage.contains("Unable to extract value") ||
-            err.getMessage.contains("Unable to extract ZoneId"))
-=======
           msg.contains("Unsupported field: OffsetSeconds") ||
           msg.contains("Unable to extract value") ||
           msg.contains("Unable to extract ZoneId"))
->>>>>>> b93fd9c0
       }
     }
   }
@@ -1934,15 +1928,9 @@
             .csv(path.getCanonicalPath)
             .collect()
         }
-<<<<<<< HEAD
-        assert(
-          exceptionForShortSchema.getMessage.contains(
-            "Number of column in CSV header is not equal to number of fields in the schema"))
-=======
         assert(exception.getErrorClass == "FAILED_READ_FILE")
         assert(exceptionForShortSchema.getCause.getMessage.contains(
           "Number of column in CSV header is not equal to number of fields in the schema"))
->>>>>>> b93fd9c0
 
         val longSchema = new StructType()
           .add("f1", DoubleType)
@@ -1972,14 +1960,9 @@
             .csv(path.getCanonicalPath)
             .collect()
         }
-<<<<<<< HEAD
-        assert(
-          caseSensitiveException.getMessage.contains("CSV header does not conform to the schema"))
-=======
         assert(caseSensitiveException.getErrorClass == "FAILED_READ_FILE")
         assert(caseSensitiveException.getCause.getMessage.contains(
           "CSV header does not conform to the schema"))
->>>>>>> b93fd9c0
       }
     }
   }
@@ -3369,18 +3352,6 @@
 
   test("test for FAILFAST parsing mode on CSV v2") {
     Seq(false, true).foreach { multiLine =>
-<<<<<<< HEAD
-      val exception = intercept[SparkException] {
-        spark.read
-          .format("csv")
-          .option("multiLine", multiLine)
-          .options(Map("header" -> "true", "mode" -> "failfast"))
-          .load(testFile(carsFile))
-          .collect()
-      }
-
-=======
->>>>>>> b93fd9c0
       checkError(
         exception = intercept[SparkException] {
           spark.read
