--- conflicted
+++ resolved
@@ -37,11 +37,8 @@
   private val emptyFile = "empty.csv"
   private val commentsFile = "comments.csv"
   private val disableCommentsFile = "disable_comments.csv"
-<<<<<<< HEAD
   private val boolFile = "bool.csv"
-=======
   private val simpleSparseFile = "simple_sparse.csv"
->>>>>>> b4d096de
 
   private def testFile(fileName: String): String = {
     Thread.currentThread().getContextClassLoader.getResource(fileName).toString
