/*
 * Licensed to the Apache Software Foundation (ASF) under one or more
 * contributor license agreements.  See the NOTICE file distributed with
 * this work for additional information regarding copyright ownership.
 * The ASF licenses this file to You under the Apache License, Version 2.0
 * (the "License"); you may not use this file except in compliance with
 * the License.  You may obtain a copy of the License at
 *
 *    http://www.apache.org/licenses/LICENSE-2.0
 *
 * Unless required by applicable law or agreed to in writing, software
 * distributed under the License is distributed on an "AS IS" BASIS,
 * WITHOUT WARRANTIES OR CONDITIONS OF ANY KIND, either express or implied.
 * See the License for the specific language governing permissions and
 * limitations under the License.
 */

package org.apache.spark.sql.execution.datasources.csv

import java.io.File
import java.nio.charset.{Charset, StandardCharsets, UnsupportedCharsetException}
import java.nio.file.Files
import java.sql.{Date, Timestamp}
import java.text.SimpleDateFormat
import java.util.Locale

import scala.collection.JavaConverters._
import scala.util.Properties

import org.apache.commons.lang3.time.FastDateFormat
import org.apache.hadoop.io.SequenceFile.CompressionType
import org.apache.hadoop.io.compress.GzipCodec
import org.apache.log4j.{AppenderSkeleton, LogManager}
import org.apache.log4j.spi.LoggingEvent

import org.apache.spark.{SparkException, TestUtils}
import org.apache.spark.sql.{AnalysisException, DataFrame, QueryTest, Row}
import org.apache.spark.sql.catalyst.util.DateTimeUtils
import org.apache.spark.sql.internal.SQLConf
import org.apache.spark.sql.test.{SharedSQLContext, SQLTestUtils}
import org.apache.spark.sql.types._

class CSVSuite extends QueryTest with SharedSQLContext with SQLTestUtils with TestCsvData {
  import testImplicits._

  private val carsFile = "test-data/cars.csv"
  private val carsMalformedFile = "test-data/cars-malformed.csv"
  private val carsFile8859 = "test-data/cars_iso-8859-1.csv"
  private val carsTsvFile = "test-data/cars.tsv"
  private val carsAltFile = "test-data/cars-alternative.csv"
  private val carsUnbalancedQuotesFile = "test-data/cars-unbalanced-quotes.csv"
  private val carsNullFile = "test-data/cars-null.csv"
  private val carsEmptyValueFile = "test-data/cars-empty-value.csv"
  private val carsBlankColName = "test-data/cars-blank-column-name.csv"
  private val carsCrlf = "test-data/cars-crlf.csv"
  private val emptyFile = "test-data/empty.csv"
  private val commentsFile = "test-data/comments.csv"
  private val disableCommentsFile = "test-data/disable_comments.csv"
  private val boolFile = "test-data/bool.csv"
  private val decimalFile = "test-data/decimal.csv"
  private val simpleSparseFile = "test-data/simple_sparse.csv"
  private val numbersFile = "test-data/numbers.csv"
  private val datesFile = "test-data/dates.csv"
  private val unescapedQuotesFile = "test-data/unescaped-quotes.csv"
  private val valueMalformedFile = "test-data/value-malformed.csv"

  /** Verifies data and schema. */
  private def verifyCars(
      df: DataFrame,
      withHeader: Boolean,
      numCars: Int = 3,
      numFields: Int = 5,
      checkHeader: Boolean = true,
      checkValues: Boolean = true,
      checkTypes: Boolean = false): Unit = {

    val numColumns = numFields
    val numRows = if (withHeader) numCars else numCars + 1
    // schema
    assert(df.schema.fieldNames.length === numColumns)
    assert(df.count === numRows)

    if (checkHeader) {
      if (withHeader) {
        assert(df.schema.fieldNames === Array("year", "make", "model", "comment", "blank"))
      } else {
        assert(df.schema.fieldNames === Array("_c0", "_c1", "_c2", "_c3", "_c4"))
      }
    }

    if (checkValues) {
      val yearValues = List("2012", "1997", "2015")
      val actualYears = if (!withHeader) "year" :: yearValues else yearValues
      val years = if (withHeader) df.select("year").collect() else df.select("_c0").collect()

      years.zipWithIndex.foreach { case (year, index) =>
        if (checkTypes) {
          assert(year === Row(actualYears(index).toInt))
        } else {
          assert(year === Row(actualYears(index)))
        }
      }
    }
  }

  test("simple csv test") {
    val cars = spark
      .read
      .format("csv")
      .option("header", "false")
      .load(testFile(carsFile))

    verifyCars(cars, withHeader = false, checkTypes = false)
  }

  test("simple csv test with calling another function to load") {
    val cars = spark
      .read
      .option("header", "false")
      .csv(testFile(carsFile))

    verifyCars(cars, withHeader = false, checkTypes = false)
  }

  test("simple csv test with type inference") {
    val cars = spark
      .read
      .format("csv")
      .option("header", "true")
      .option("inferSchema", "true")
      .load(testFile(carsFile))

    verifyCars(cars, withHeader = true, checkTypes = true)
  }

  test("simple csv test with string dataset") {
    val csvDataset = spark.read.text(testFile(carsFile)).as[String]
    val cars = spark.read
      .option("header", "true")
      .option("inferSchema", "true")
      .csv(csvDataset)

    verifyCars(cars, withHeader = true, checkTypes = true)

    val carsWithoutHeader = spark.read
      .option("header", "false")
      .csv(csvDataset)

    verifyCars(carsWithoutHeader, withHeader = false, checkTypes = false)
  }

  test("test inferring booleans") {
    val result = spark.read
      .format("csv")
      .option("header", "true")
      .option("inferSchema", "true")
      .load(testFile(boolFile))

    val expectedSchema = StructType(List(
      StructField("bool", BooleanType, nullable = true)))
    assert(result.schema === expectedSchema)
  }

  test("test inferring decimals") {
    val result = spark.read
      .format("csv")
      .option("comment", "~")
      .option("header", "true")
      .option("inferSchema", "true")
      .load(testFile(decimalFile))
    val expectedSchema = StructType(List(
      StructField("decimal", DecimalType(20, 0), nullable = true),
      StructField("long", LongType, nullable = true),
      StructField("double", DoubleType, nullable = true)))
    assert(result.schema === expectedSchema)
  }

  test("test with alternative delimiter and quote") {
    val cars = spark.read
      .format("csv")
      .options(Map("quote" -> "\'", "delimiter" -> "|", "header" -> "true"))
      .load(testFile(carsAltFile))

    verifyCars(cars, withHeader = true)
  }

  test("parse unescaped quotes with maxCharsPerColumn") {
    val rows = spark.read
      .format("csv")
      .option("maxCharsPerColumn", "4")
      .load(testFile(unescapedQuotesFile))

    val expectedRows = Seq(Row("\"a\"b", "ccc", "ddd"), Row("ab", "cc\"c", "ddd\""))

    checkAnswer(rows, expectedRows)
  }

  test("bad encoding name") {
    val exception = intercept[UnsupportedCharsetException] {
      spark
        .read
        .format("csv")
        .option("charset", "1-9588-osi")
        .load(testFile(carsFile8859))
    }

    assert(exception.getMessage.contains("1-9588-osi"))
  }

  test("test different encoding") {
    withView("carsTable") {
      // scalastyle:off
      spark.sql(
        s"""
          |CREATE TEMPORARY VIEW carsTable USING csv
          |OPTIONS (path "${testFile(carsFile8859)}", header "true",
          |charset "iso-8859-1", delimiter "þ")
         """.stripMargin.replaceAll("\n", " "))
      // scalastyle:on
      verifyCars(spark.table("carsTable"), withHeader = true)
    }
  }

  test("crlf line separators in multiline mode") {
    val cars = spark
      .read
      .format("csv")
      .option("multiLine", "true")
      .option("header", "true")
      .load(testFile(carsCrlf))

    verifyCars(cars, withHeader = true)
  }

  test("test aliases sep and encoding for delimiter and charset") {
    // scalastyle:off
    val cars = spark
      .read
      .format("csv")
      .option("header", "true")
      .option("encoding", "iso-8859-1")
      .option("sep", "þ")
      .load(testFile(carsFile8859))
    // scalastyle:on

    verifyCars(cars, withHeader = true)
  }

  test("DDL test with tab separated file") {
    withView("carsTable") {
      spark.sql(
        s"""
          |CREATE TEMPORARY VIEW carsTable USING csv
          |OPTIONS (path "${testFile(carsTsvFile)}", header "true", delimiter "\t")
         """.stripMargin.replaceAll("\n", " "))

      verifyCars(spark.table("carsTable"), numFields = 6, withHeader = true, checkHeader = false)
    }
  }

  test("DDL test parsing decimal type") {
    withView("carsTable") {
      spark.sql(
        s"""
          |CREATE TEMPORARY VIEW carsTable
          |(yearMade double, makeName string, modelName string, priceTag decimal,
          | comments string, grp string)
          |USING csv
          |OPTIONS (path "${testFile(carsTsvFile)}", header "true", delimiter "\t")
         """.stripMargin.replaceAll("\n", " "))

      assert(
        spark.sql("SELECT makeName FROM carsTable where priceTag > 60000").collect().size === 1)
    }
  }

  test("test for DROPMALFORMED parsing mode") {
    withSQLConf(SQLConf.CSV_PARSER_COLUMN_PRUNING.key -> "false") {
      Seq(false, true).foreach { multiLine =>
        val cars = spark.read
          .format("csv")
          .option("multiLine", multiLine)
          .options(Map("header" -> "true", "mode" -> "dropmalformed"))
          .load(testFile(carsFile))

        assert(cars.select("year").collect().size === 2)
      }
    }
  }

  test("test for blank column names on read and select columns") {
    val cars = spark.read
      .format("csv")
      .options(Map("header" -> "true", "inferSchema" -> "true"))
      .load(testFile(carsBlankColName))

    assert(cars.select("customer").collect().size == 2)
    assert(cars.select("_c0").collect().size == 2)
    assert(cars.select("_c1").collect().size == 2)
  }

  test("test for FAILFAST parsing mode") {
    Seq(false, true).foreach { multiLine =>
      val exception = intercept[SparkException] {
        spark.read
          .format("csv")
          .option("multiLine", multiLine)
          .options(Map("header" -> "true", "mode" -> "failfast"))
          .load(testFile(carsFile)).collect()
      }

      assert(exception.getMessage.contains("Malformed CSV record"))
    }
  }

  test("test for tokens more than the fields in the schema") {
    val cars = spark
      .read
      .format("csv")
      .option("header", "false")
      .option("comment", "~")
      .load(testFile(carsMalformedFile))

    verifyCars(cars, withHeader = false, checkTypes = false)
  }

  test("test with null quote character") {
    val cars = spark.read
      .format("csv")
      .option("header", "true")
      .option("quote", "")
      .load(testFile(carsUnbalancedQuotesFile))

    verifyCars(cars, withHeader = true, checkValues = false)

  }

  test("test with empty file and known schema") {
    val result = spark.read
      .format("csv")
      .schema(StructType(List(StructField("column", StringType, false))))
      .load(testFile(emptyFile))

    assert(result.collect.size === 0)
    assert(result.schema.fieldNames.size === 1)
  }

  test("DDL test with empty file") {
    withView("carsTable") {
      spark.sql(
        s"""
          |CREATE TEMPORARY VIEW carsTable
          |(yearMade double, makeName string, modelName string, comments string, grp string)
          |USING csv
          |OPTIONS (path "${testFile(emptyFile)}", header "false")
         """.stripMargin.replaceAll("\n", " "))

      assert(spark.sql("SELECT count(*) FROM carsTable").collect().head(0) === 0)
    }
  }

  test("DDL test with schema") {
    withView("carsTable") {
      spark.sql(
        s"""
          |CREATE TEMPORARY VIEW carsTable
          |(yearMade double, makeName string, modelName string, comments string, blank string)
          |USING csv
          |OPTIONS (path "${testFile(carsFile)}", header "true")
         """.stripMargin.replaceAll("\n", " "))

      val cars = spark.table("carsTable")
      verifyCars(cars, withHeader = true, checkHeader = false, checkValues = false)
      assert(
        cars.schema.fieldNames === Array("yearMade", "makeName", "modelName", "comments", "blank"))
    }
  }

  test("save csv") {
    withTempDir { dir =>
      val csvDir = new File(dir, "csv").getCanonicalPath
      val cars = spark.read
        .format("csv")
        .option("header", "true")
        .load(testFile(carsFile))

      cars.coalesce(1).write
        .option("header", "true")
        .csv(csvDir)

      val carsCopy = spark.read
        .format("csv")
        .option("header", "true")
        .load(csvDir)

      verifyCars(carsCopy, withHeader = true)
    }
  }

  test("save csv with quote") {
    withTempDir { dir =>
      val csvDir = new File(dir, "csv").getCanonicalPath
      val cars = spark.read
        .format("csv")
        .option("header", "true")
        .load(testFile(carsFile))

      cars.coalesce(1).write
        .format("csv")
        .option("header", "true")
        .option("quote", "\"")
        .save(csvDir)

      val carsCopy = spark.read
        .format("csv")
        .option("header", "true")
        .option("quote", "\"")
        .load(csvDir)

      verifyCars(carsCopy, withHeader = true)
    }
  }

  test("save csv with quoteAll enabled") {
    withTempDir { dir =>
      val csvDir = new File(dir, "csv").getCanonicalPath

      val data = Seq(("test \"quote\"", 123, "it \"works\"!", "\"very\" well"))
      val df = spark.createDataFrame(data)

      // escapeQuotes should be true by default
      df.coalesce(1).write
        .format("csv")
        .option("quote", "\"")
        .option("escape", "\"")
        .option("quoteAll", "true")
        .save(csvDir)

      val results = spark.read
        .format("text")
        .load(csvDir)
        .collect()

      val expected = "\"test \"\"quote\"\"\",\"123\",\"it \"\"works\"\"!\",\"\"\"very\"\" well\""

      assert(results.toSeq.map(_.toSeq) === Seq(Seq(expected)))
    }
  }

  test("save csv with quote escaping enabled") {
    withTempDir { dir =>
      val csvDir = new File(dir, "csv").getCanonicalPath

      val data = Seq(("test \"quote\"", 123, "it \"works\"!", "\"very\" well"))
      val df = spark.createDataFrame(data)

      // escapeQuotes should be true by default
      df.coalesce(1).write
        .format("csv")
        .option("quote", "\"")
        .option("escape", "\"")
        .save(csvDir)

      val results = spark.read
        .format("text")
        .load(csvDir)
        .collect()

      val expected = "\"test \"\"quote\"\"\",123,\"it \"\"works\"\"!\",\"\"\"very\"\" well\""

      assert(results.toSeq.map(_.toSeq) === Seq(Seq(expected)))
    }
  }

  test("save csv with quote escaping disabled") {
    withTempDir { dir =>
      val csvDir = new File(dir, "csv").getCanonicalPath

      val data = Seq(("test \"quote\"", 123, "it \"works\"!", "\"very\" well"))
      val df = spark.createDataFrame(data)

      // escapeQuotes should be true by default
      df.coalesce(1).write
        .format("csv")
        .option("quote", "\"")
        .option("escapeQuotes", "false")
        .option("escape", "\"")
        .save(csvDir)

      val results = spark.read
        .format("text")
        .load(csvDir)
        .collect()

      val expected = "test \"quote\",123,it \"works\"!,\"\"\"very\"\" well\""

      assert(results.toSeq.map(_.toSeq) === Seq(Seq(expected)))
    }
  }

  test("save csv with quote escaping, using charToEscapeQuoteEscaping option") {
    withTempPath { path =>

      // original text
      val df1 = Seq(
        """You are "beautiful"""",
        """Yes, \"in the inside"\"""
      ).toDF()

      // text written in CSV with following options:
      // quote character: "
      // escape character: \
      // character to escape quote escaping: #
      val df2 = Seq(
        """"You are \"beautiful\""""",
        """"Yes, #\\"in the inside\"#\""""
      ).toDF()

      df2.coalesce(1).write.text(path.getAbsolutePath)

      val df3 = spark.read
        .format("csv")
        .option("quote", "\"")
        .option("escape", "\\")
        .option("charToEscapeQuoteEscaping", "#")
        .load(path.getAbsolutePath)

      checkAnswer(df1, df3)
    }
  }

  test("SPARK-19018: Save csv with custom charset") {

    // scalastyle:off nonascii
    val content = "µß áâä ÁÂÄ"
    // scalastyle:on nonascii

    Seq("iso-8859-1", "utf-8", "utf-16", "utf-32", "windows-1250").foreach { encoding =>
      withTempPath { path =>
        val csvDir = new File(path, "csv")
        Seq(content).toDF().write
          .option("encoding", encoding)
          .csv(csvDir.getCanonicalPath)

        csvDir.listFiles().filter(_.getName.endsWith("csv")).foreach({ csvFile =>
          val readback = Files.readAllBytes(csvFile.toPath)
          val expected = (content + Properties.lineSeparator).getBytes(Charset.forName(encoding))
          assert(readback === expected)
        })
      }
    }
  }

  test("SPARK-19018: error handling for unsupported charsets") {
    val exception = intercept[SparkException] {
      withTempPath { path =>
        val csvDir = new File(path, "csv").getCanonicalPath
        Seq("a,A,c,A,b,B").toDF().write
          .option("encoding", "1-9588-osi")
          .csv(csvDir)
      }
    }

    assert(exception.getCause.getMessage.contains("1-9588-osi"))
  }

  test("commented lines in CSV data") {
    Seq("false", "true").foreach { multiLine =>

      val results = spark.read
        .format("csv")
        .options(Map("comment" -> "~", "header" -> "false", "multiLine" -> multiLine))
        .load(testFile(commentsFile))
        .collect()

      val expected =
        Seq(Seq("1", "2", "3", "4", "5.01", "2015-08-20 15:57:00"),
          Seq("6", "7", "8", "9", "0", "2015-08-21 16:58:01"),
          Seq("1", "2", "3", "4", "5", "2015-08-23 18:00:42"))

      assert(results.toSeq.map(_.toSeq) === expected)
    }
  }

  test("inferring schema with commented lines in CSV data") {
    val results = spark.read
      .format("csv")
      .options(Map("comment" -> "~", "header" -> "false", "inferSchema" -> "true"))
      .load(testFile(commentsFile))
      .collect()

    val expected =
      Seq(Seq(1, 2, 3, 4, 5.01D, Timestamp.valueOf("2015-08-20 15:57:00")),
          Seq(6, 7, 8, 9, 0, Timestamp.valueOf("2015-08-21 16:58:01")),
          Seq(1, 2, 3, 4, 5, Timestamp.valueOf("2015-08-23 18:00:42")))

    assert(results.toSeq.map(_.toSeq) === expected)
  }

  test("inferring timestamp types via custom date format") {
    val options = Map(
      "header" -> "true",
      "inferSchema" -> "true",
      "timestampFormat" -> "dd/MM/yyyy HH:mm")
    val results = spark.read
      .format("csv")
      .options(options)
      .load(testFile(datesFile))
      .select("date")
      .collect()

    val dateFormat = new SimpleDateFormat("dd/MM/yyyy HH:mm", Locale.US)
    val expected =
      Seq(Seq(new Timestamp(dateFormat.parse("26/08/2015 18:00").getTime)),
        Seq(new Timestamp(dateFormat.parse("27/10/2014 18:30").getTime)),
        Seq(new Timestamp(dateFormat.parse("28/01/2016 20:00").getTime)))
    assert(results.toSeq.map(_.toSeq) === expected)
  }

  test("load date types via custom date format") {
    val customSchema = new StructType(Array(StructField("date", DateType, true)))
    val options = Map(
      "header" -> "true",
      "inferSchema" -> "false",
      "dateFormat" -> "dd/MM/yyyy hh:mm")
    val results = spark.read
      .format("csv")
      .options(options)
      .schema(customSchema)
      .load(testFile(datesFile))
      .select("date")
      .collect()

    val dateFormat = new SimpleDateFormat("dd/MM/yyyy hh:mm", Locale.US)
    val expected = Seq(
      new Date(dateFormat.parse("26/08/2015 18:00").getTime),
      new Date(dateFormat.parse("27/10/2014 18:30").getTime),
      new Date(dateFormat.parse("28/01/2016 20:00").getTime))
    val dates = results.toSeq.map(_.toSeq.head)
    expected.zip(dates).foreach {
      case (expectedDate, date) =>
        // As it truncates the hours, minutes and etc., we only check
        // if the dates (days, months and years) are the same via `toString()`.
        assert(expectedDate.toString === date.toString)
    }
  }

  test("setting comment to null disables comment support") {
    val results = spark.read
      .format("csv")
      .options(Map("comment" -> "", "header" -> "false"))
      .load(testFile(disableCommentsFile))
      .collect()

    val expected =
      Seq(
        Seq("#1", "2", "3"),
        Seq("4", "5", "6"))

    assert(results.toSeq.map(_.toSeq) === expected)
  }

  test("nullable fields with user defined null value of \"null\"") {

    // year,make,model,comment,blank
    val dataSchema = StructType(List(
      StructField("year", IntegerType, nullable = true),
      StructField("make", StringType, nullable = false),
      StructField("model", StringType, nullable = false),
      StructField("comment", StringType, nullable = true),
      StructField("blank", StringType, nullable = true)))
    val cars = spark.read
      .format("csv")
      .schema(dataSchema)
      .options(Map("header" -> "true", "nullValue" -> "null"))
      .load(testFile(carsNullFile))

    verifyCars(cars, withHeader = true, checkValues = false)
    val results = cars.collect()
    assert(results(0).toSeq === Array(2012, "Tesla", "S", null, null))
    assert(results(2).toSeq === Array(null, "Chevy", "Volt", null, null))
  }

  test("empty fields with user defined empty values") {

    // year,make,model,comment,blank
    val dataSchema = StructType(List(
      StructField("year", IntegerType, nullable = true),
      StructField("make", StringType, nullable = false),
      StructField("model", StringType, nullable = false),
      StructField("comment", StringType, nullable = true),
      StructField("blank", StringType, nullable = true)))
    val cars = spark.read
      .format("csv")
      .schema(dataSchema)
      .option("header", "true")
      .option("emptyValue", "empty")
      .load(testFile(carsEmptyValueFile))

    verifyCars(cars, withHeader = true, checkValues = false)
    val results = cars.collect()
    assert(results(0).toSeq === Array(2012, "Tesla", "S", "empty", "empty"))
    assert(results(1).toSeq ===
      Array(1997, "Ford", "E350", "Go get one now they are going fast", null))
    assert(results(2).toSeq === Array(2015, "Chevy", "Volt", null, "empty"))
  }

  test("save csv with empty fields with user defined empty values") {
    withTempDir { dir =>
      val csvDir = new File(dir, "csv").getCanonicalPath

      // year,make,model,comment,blank
      val dataSchema = StructType(List(
        StructField("year", IntegerType, nullable = true),
        StructField("make", StringType, nullable = false),
        StructField("model", StringType, nullable = false),
        StructField("comment", StringType, nullable = true),
        StructField("blank", StringType, nullable = true)))
      val cars = spark.read
        .format("csv")
        .schema(dataSchema)
        .option("header", "true")
        .option("nullValue", "NULL")
        .load(testFile(carsEmptyValueFile))

      cars.coalesce(1).write
        .format("csv")
        .option("header", "true")
        .option("emptyValue", "empty")
        .option("nullValue", null)
        .save(csvDir)

      val carsCopy = spark.read
        .format("csv")
        .schema(dataSchema)
        .option("header", "true")
        .load(csvDir)

      verifyCars(carsCopy, withHeader = true, checkValues = false)
      val results = carsCopy.collect()
      assert(results(0).toSeq === Array(2012, "Tesla", "S", "empty", "empty"))
      assert(results(1).toSeq ===
        Array(1997, "Ford", "E350", "Go get one now they are going fast", null))
      assert(results(2).toSeq === Array(2015, "Chevy", "Volt", null, "empty"))
    }
  }

  test("save csv with compression codec option") {
    withTempDir { dir =>
      val csvDir = new File(dir, "csv").getCanonicalPath
      val cars = spark.read
        .format("csv")
        .option("header", "true")
        .load(testFile(carsFile))

      cars.coalesce(1).write
        .format("csv")
        .option("header", "true")
        .option("compression", "gZiP")
        .save(csvDir)

      val compressedFiles = new File(csvDir).listFiles()
      assert(compressedFiles.exists(_.getName.endsWith(".csv.gz")))

      val carsCopy = spark.read
        .format("csv")
        .option("header", "true")
        .load(csvDir)

      verifyCars(carsCopy, withHeader = true)
    }
  }

  test("SPARK-13543 Write the output as uncompressed via option()") {
    val extraOptions = Map(
      "mapreduce.output.fileoutputformat.compress" -> "true",
      "mapreduce.output.fileoutputformat.compress.type" -> CompressionType.BLOCK.toString,
      "mapreduce.map.output.compress" -> "true",
      "mapreduce.map.output.compress.codec" -> classOf[GzipCodec].getName
    )
    withTempDir { dir =>
      val csvDir = new File(dir, "csv").getCanonicalPath
      val cars = spark.read
        .format("csv")
        .option("header", "true")
        .options(extraOptions)
        .load(testFile(carsFile))

      cars.coalesce(1).write
        .format("csv")
        .option("header", "true")
        .option("compression", "none")
        .options(extraOptions)
        .save(csvDir)

      val compressedFiles = new File(csvDir).listFiles()
      assert(compressedFiles.exists(!_.getName.endsWith(".csv.gz")))

      val carsCopy = spark.read
        .format("csv")
        .option("header", "true")
        .options(extraOptions)
        .load(csvDir)

      verifyCars(carsCopy, withHeader = true)
    }
  }

  test("Schema inference correctly identifies the datatype when data is sparse.") {
    val df = spark.read
      .format("csv")
      .option("header", "true")
      .option("inferSchema", "true")
      .load(testFile(simpleSparseFile))

    assert(
      df.schema.fields.map(field => field.dataType).deep ==
      Array(IntegerType, IntegerType, IntegerType, IntegerType).deep)
  }

  test("old csv data source name works") {
    val cars = spark
      .read
      .format("com.databricks.spark.csv")
      .option("header", "false")
      .load(testFile(carsFile))

    verifyCars(cars, withHeader = false, checkTypes = false)
  }

  test("nulls, NaNs and Infinity values can be parsed") {
    val numbers = spark
      .read
      .format("csv")
      .schema(StructType(List(
        StructField("int", IntegerType, true),
        StructField("long", LongType, true),
        StructField("float", FloatType, true),
        StructField("double", DoubleType, true)
      )))
      .options(Map(
        "header" -> "true",
        "mode" -> "DROPMALFORMED",
        "nullValue" -> "--",
        "nanValue" -> "NAN",
        "negativeInf" -> "-INF",
        "positiveInf" -> "INF"))
      .load(testFile(numbersFile))

    assert(numbers.count() == 8)
  }

  test("SPARK-15585 turn off quotations") {
    val cars = spark.read
      .format("csv")
      .option("header", "true")
      .option("quote", "")
      .load(testFile(carsUnbalancedQuotesFile))

    verifyCars(cars, withHeader = true, checkValues = false)
  }

  test("Write timestamps correctly in ISO8601 format by default") {
    withTempDir { dir =>
      val iso8601timestampsPath = s"${dir.getCanonicalPath}/iso8601timestamps.csv"
      val timestamps = spark.read
        .format("csv")
        .option("inferSchema", "true")
        .option("header", "true")
        .option("timestampFormat", "dd/MM/yyyy HH:mm")
        .load(testFile(datesFile))
      timestamps.write
        .format("csv")
        .option("header", "true")
        .save(iso8601timestampsPath)

      // This will load back the timestamps as string.
      val stringSchema = StructType(StructField("date", StringType, true) :: Nil)
      val iso8601Timestamps = spark.read
        .format("csv")
        .schema(stringSchema)
        .option("header", "true")
        .load(iso8601timestampsPath)

      val iso8501 = FastDateFormat.getInstance("yyyy-MM-dd'T'HH:mm:ss.SSSXXX", Locale.US)
      val expectedTimestamps = timestamps.collect().map { r =>
        // This should be ISO8601 formatted string.
        Row(iso8501.format(r.toSeq.head))
      }

      checkAnswer(iso8601Timestamps, expectedTimestamps)
    }
  }

  test("Write dates correctly in ISO8601 format by default") {
    withTempDir { dir =>
      val customSchema = new StructType(Array(StructField("date", DateType, true)))
      val iso8601datesPath = s"${dir.getCanonicalPath}/iso8601dates.csv"
      val dates = spark.read
        .format("csv")
        .schema(customSchema)
        .option("header", "true")
        .option("inferSchema", "false")
        .option("dateFormat", "dd/MM/yyyy HH:mm")
        .load(testFile(datesFile))
      dates.write
        .format("csv")
        .option("header", "true")
        .save(iso8601datesPath)

      // This will load back the dates as string.
      val stringSchema = StructType(StructField("date", StringType, true) :: Nil)
      val iso8601dates = spark.read
        .format("csv")
        .schema(stringSchema)
        .option("header", "true")
        .load(iso8601datesPath)

      val iso8501 = FastDateFormat.getInstance("yyyy-MM-dd", Locale.US)
      val expectedDates = dates.collect().map { r =>
        // This should be ISO8601 formatted string.
        Row(iso8501.format(r.toSeq.head))
      }

      checkAnswer(iso8601dates, expectedDates)
    }
  }

  test("Roundtrip in reading and writing timestamps") {
    withTempDir { dir =>
      val iso8601timestampsPath = s"${dir.getCanonicalPath}/iso8601timestamps.csv"
      val timestamps = spark.read
        .format("csv")
        .option("header", "true")
        .option("inferSchema", "true")
        .load(testFile(datesFile))

      timestamps.write
        .format("csv")
        .option("header", "true")
        .save(iso8601timestampsPath)

      val iso8601timestamps = spark.read
        .format("csv")
        .option("header", "true")
        .option("inferSchema", "true")
        .load(iso8601timestampsPath)

      checkAnswer(iso8601timestamps, timestamps)
    }
  }

  test("Write dates correctly with dateFormat option") {
    val customSchema = new StructType(Array(StructField("date", DateType, true)))
    withTempDir { dir =>
      // With dateFormat option.
      val datesWithFormatPath = s"${dir.getCanonicalPath}/datesWithFormat.csv"
      val datesWithFormat = spark.read
        .format("csv")
        .schema(customSchema)
        .option("header", "true")
        .option("dateFormat", "dd/MM/yyyy HH:mm")
        .load(testFile(datesFile))
      datesWithFormat.write
        .format("csv")
        .option("header", "true")
        .option("dateFormat", "yyyy/MM/dd")
        .save(datesWithFormatPath)

      // This will load back the dates as string.
      val stringSchema = StructType(StructField("date", StringType, true) :: Nil)
      val stringDatesWithFormat = spark.read
        .format("csv")
        .schema(stringSchema)
        .option("header", "true")
        .load(datesWithFormatPath)
      val expectedStringDatesWithFormat = Seq(
        Row("2015/08/26"),
        Row("2014/10/27"),
        Row("2016/01/28"))

      checkAnswer(stringDatesWithFormat, expectedStringDatesWithFormat)
    }
  }

  test("Write timestamps correctly with timestampFormat option") {
    withTempDir { dir =>
      // With dateFormat option.
      val timestampsWithFormatPath = s"${dir.getCanonicalPath}/timestampsWithFormat.csv"
      val timestampsWithFormat = spark.read
        .format("csv")
        .option("header", "true")
        .option("inferSchema", "true")
        .option("timestampFormat", "dd/MM/yyyy HH:mm")
        .load(testFile(datesFile))
      timestampsWithFormat.write
        .format("csv")
        .option("header", "true")
        .option("timestampFormat", "yyyy/MM/dd HH:mm")
        .save(timestampsWithFormatPath)

      // This will load back the timestamps as string.
      val stringSchema = StructType(StructField("date", StringType, true) :: Nil)
      val stringTimestampsWithFormat = spark.read
        .format("csv")
        .schema(stringSchema)
        .option("header", "true")
        .load(timestampsWithFormatPath)
      val expectedStringTimestampsWithFormat = Seq(
        Row("2015/08/26 18:00"),
        Row("2014/10/27 18:30"),
        Row("2016/01/28 20:00"))

      checkAnswer(stringTimestampsWithFormat, expectedStringTimestampsWithFormat)
    }
  }

  test("Write timestamps correctly with timestampFormat option and timeZone option") {
    withTempDir { dir =>
      // With dateFormat option and timeZone option.
      val timestampsWithFormatPath = s"${dir.getCanonicalPath}/timestampsWithFormat.csv"
      val timestampsWithFormat = spark.read
        .format("csv")
        .option("header", "true")
        .option("inferSchema", "true")
        .option("timestampFormat", "dd/MM/yyyy HH:mm")
        .load(testFile(datesFile))
      timestampsWithFormat.write
        .format("csv")
        .option("header", "true")
        .option("timestampFormat", "yyyy/MM/dd HH:mm")
        .option(DateTimeUtils.TIMEZONE_OPTION, "GMT")
        .save(timestampsWithFormatPath)

      // This will load back the timestamps as string.
      val stringSchema = StructType(StructField("date", StringType, true) :: Nil)
      val stringTimestampsWithFormat = spark.read
        .format("csv")
        .schema(stringSchema)
        .option("header", "true")
        .load(timestampsWithFormatPath)
      val expectedStringTimestampsWithFormat = Seq(
        Row("2015/08/27 01:00"),
        Row("2014/10/28 01:30"),
        Row("2016/01/29 04:00"))

      checkAnswer(stringTimestampsWithFormat, expectedStringTimestampsWithFormat)

      val readBack = spark.read
        .format("csv")
        .option("header", "true")
        .option("inferSchema", "true")
        .option("timestampFormat", "yyyy/MM/dd HH:mm")
        .option(DateTimeUtils.TIMEZONE_OPTION, "GMT")
        .load(timestampsWithFormatPath)

      checkAnswer(readBack, timestampsWithFormat)
    }
  }

  test("load duplicated field names consistently with null or empty strings - case sensitive") {
    withSQLConf(SQLConf.CASE_SENSITIVE.key -> "true") {
      withTempPath { path =>
        Seq("a,a,c,A,b,B").toDF().write.text(path.getAbsolutePath)
        val actualSchema = spark.read
          .format("csv")
          .option("header", true)
          .load(path.getAbsolutePath)
          .schema
        val fields = Seq("a0", "a1", "c", "A", "b", "B").map(StructField(_, StringType, true))
        val expectedSchema = StructType(fields)
        assert(actualSchema == expectedSchema)
      }
    }
  }

  test("load duplicated field names consistently with null or empty strings - case insensitive") {
    withSQLConf(SQLConf.CASE_SENSITIVE.key -> "false") {
      withTempPath { path =>
        Seq("a,A,c,A,b,B").toDF().write.text(path.getAbsolutePath)
        val actualSchema = spark.read
          .format("csv")
          .option("header", true)
          .load(path.getAbsolutePath)
          .schema
        val fields = Seq("a0", "A1", "c", "A3", "b4", "B5").map(StructField(_, StringType, true))
        val expectedSchema = StructType(fields)
        assert(actualSchema == expectedSchema)
      }
    }
  }

  test("load null when the schema is larger than parsed tokens ") {
    withTempPath { path =>
      Seq("1").toDF().write.text(path.getAbsolutePath)
      val schema = StructType(
        StructField("a", IntegerType, true) ::
        StructField("b", IntegerType, true) :: Nil)
      val df = spark.read
        .schema(schema)
        .option("header", "false")
        .csv(path.getAbsolutePath)

      checkAnswer(df, Row(1, null))
    }
  }

  test("SPARK-18699 put malformed records in a `columnNameOfCorruptRecord` field") {
    Seq(false, true).foreach { multiLine =>
      val schema = new StructType().add("a", IntegerType).add("b", TimestampType)
      // We use `PERMISSIVE` mode by default if invalid string is given.
      val df1 = spark
        .read
        .option("mode", "abcd")
        .option("multiLine", multiLine)
        .schema(schema)
        .csv(testFile(valueMalformedFile))
      checkAnswer(df1,
        Row(null, null) ::
        Row(1, java.sql.Date.valueOf("1983-08-04")) ::
        Nil)

      // If `schema` has `columnNameOfCorruptRecord`, it should handle corrupt records
      val columnNameOfCorruptRecord = "_unparsed"
      val schemaWithCorrField1 = schema.add(columnNameOfCorruptRecord, StringType)
      val df2 = spark
        .read
        .option("mode", "Permissive")
        .option("columnNameOfCorruptRecord", columnNameOfCorruptRecord)
        .option("multiLine", multiLine)
        .schema(schemaWithCorrField1)
        .csv(testFile(valueMalformedFile))
      checkAnswer(df2,
        Row(null, null, "0,2013-111-11 12:13:14") ::
        Row(1, java.sql.Date.valueOf("1983-08-04"), null) ::
        Nil)

      // We put a `columnNameOfCorruptRecord` field in the middle of a schema
      val schemaWithCorrField2 = new StructType()
        .add("a", IntegerType)
        .add(columnNameOfCorruptRecord, StringType)
        .add("b", TimestampType)
      val df3 = spark
        .read
        .option("mode", "permissive")
        .option("columnNameOfCorruptRecord", columnNameOfCorruptRecord)
        .option("multiLine", multiLine)
        .schema(schemaWithCorrField2)
        .csv(testFile(valueMalformedFile))
      checkAnswer(df3,
        Row(null, "0,2013-111-11 12:13:14", null) ::
        Row(1, null, java.sql.Date.valueOf("1983-08-04")) ::
        Nil)

      val errMsg = intercept[AnalysisException] {
        spark
          .read
          .option("mode", "PERMISSIVE")
          .option("columnNameOfCorruptRecord", columnNameOfCorruptRecord)
          .option("multiLine", multiLine)
          .schema(schema.add(columnNameOfCorruptRecord, IntegerType))
          .csv(testFile(valueMalformedFile))
          .collect
      }.getMessage
      assert(errMsg.startsWith("The field for corrupt records must be string type and nullable"))
    }
  }

  test("SPARK-19610: Parse normal multi-line CSV files") {
    val primitiveFieldAndType = Seq(
      """"
        |string","integer
        |
        |
        |","long
        |
        |","bigInteger",double,boolean,null""".stripMargin,
      """"this is a
        |simple
        |string.","
        |
        |10","
        |21474836470","92233720368547758070","
        |
        |1.7976931348623157E308",true,""".stripMargin)

    withTempPath { path =>
      primitiveFieldAndType.toDF("value").coalesce(1).write.text(path.getAbsolutePath)

      val df = spark.read
        .option("header", true)
        .option("multiLine", true)
        .csv(path.getAbsolutePath)

      // Check if headers have new lines in the names.
      val actualFields = df.schema.fieldNames.toSeq
      val expectedFields =
        Seq("\nstring", "integer\n\n\n", "long\n\n", "bigInteger", "double", "boolean", "null")
      assert(actualFields === expectedFields)

      // Check if the rows have new lines in the values.
      val expected = Row(
        "this is a\nsimple\nstring.",
        "\n\n10",
        "\n21474836470",
        "92233720368547758070",
        "\n\n1.7976931348623157E308",
        "true",
         null)
      checkAnswer(df, expected)
    }
  }

  test("Empty file produces empty dataframe with empty schema") {
    Seq(false, true).foreach { multiLine =>
      val df = spark.read.format("csv")
        .option("header", true)
        .option("multiLine", multiLine)
        .load(testFile(emptyFile))

      assert(df.schema === spark.emptyDataFrame.schema)
      checkAnswer(df, spark.emptyDataFrame)
    }
  }

  test("Empty string dataset produces empty dataframe and keep user-defined schema") {
    val df1 = spark.read.csv(spark.emptyDataset[String])
    assert(df1.schema === spark.emptyDataFrame.schema)
    checkAnswer(df1, spark.emptyDataFrame)

    val schema = StructType(StructField("a", StringType) :: Nil)
    val df2 = spark.read.schema(schema).csv(spark.emptyDataset[String])
    assert(df2.schema === schema)
  }

  test("ignoreLeadingWhiteSpace and ignoreTrailingWhiteSpace options - read") {
    val input = " a,b  , c "

    // For reading, default of both `ignoreLeadingWhiteSpace` and`ignoreTrailingWhiteSpace`
    // are `false`. So, these are excluded.
    val combinations = Seq(
      (true, true),
      (false, true),
      (true, false))

    // Check if read rows ignore whitespaces as configured.
    val expectedRows = Seq(
      Row("a", "b", "c"),
      Row(" a", "b", " c"),
      Row("a", "b  ", "c "))

    combinations.zip(expectedRows)
      .foreach { case ((ignoreLeadingWhiteSpace, ignoreTrailingWhiteSpace), expected) =>
        val df = spark.read
          .option("ignoreLeadingWhiteSpace", ignoreLeadingWhiteSpace)
          .option("ignoreTrailingWhiteSpace", ignoreTrailingWhiteSpace)
          .csv(Seq(input).toDS())

        checkAnswer(df, expected)
      }
  }

  test("SPARK-18579: ignoreLeadingWhiteSpace and ignoreTrailingWhiteSpace options - write") {
    val df = Seq((" a", "b  ", " c ")).toDF()

    // For writing, default of both `ignoreLeadingWhiteSpace` and `ignoreTrailingWhiteSpace`
    // are `true`. So, these are excluded.
    val combinations = Seq(
      (false, false),
      (false, true),
      (true, false))

    // Check if written lines ignore each whitespaces as configured.
    val expectedLines = Seq(
      " a,b  , c ",
      " a,b, c",
      "a,b  ,c ")

    combinations.zip(expectedLines)
      .foreach { case ((ignoreLeadingWhiteSpace, ignoreTrailingWhiteSpace), expected) =>
        withTempPath { path =>
          df.write
            .option("ignoreLeadingWhiteSpace", ignoreLeadingWhiteSpace)
            .option("ignoreTrailingWhiteSpace", ignoreTrailingWhiteSpace)
            .csv(path.getAbsolutePath)

          // Read back the written lines.
          val readBack = spark.read.text(path.getAbsolutePath)
          checkAnswer(readBack, Row(expected))
        }
      }
  }

  test("SPARK-21263: Invalid float and double are handled correctly in different modes") {
    val exception = intercept[SparkException] {
      spark.read.schema("a DOUBLE")
        .option("mode", "FAILFAST")
        .csv(Seq("10u12").toDS())
        .collect()
    }
    assert(exception.getMessage.contains("""input string: "10u12""""))

    val count = spark.read.schema("a FLOAT")
      .option("mode", "DROPMALFORMED")
      .csv(Seq("10u12").toDS())
      .count()
    assert(count == 0)

    val results = spark.read.schema("a FLOAT")
      .option("mode", "PERMISSIVE")
      .csv(Seq("10u12").toDS())
    checkAnswer(results, Row(null))
  }

  test("SPARK-20978: Fill the malformed column when the number of tokens is less than schema") {
    val df = spark.read
      .schema("a string, b string, unparsed string")
      .option("columnNameOfCorruptRecord", "unparsed")
      .csv(Seq("a").toDS())
    checkAnswer(df, Row("a", null, "a"))
  }

  test("SPARK-21610: Corrupt records are not handled properly when creating a dataframe " +
    "from a file") {
    val columnNameOfCorruptRecord = "_corrupt_record"
    val schema = new StructType()
      .add("a", IntegerType)
      .add("b", TimestampType)
      .add(columnNameOfCorruptRecord, StringType)
    // negative cases
    val msg = intercept[AnalysisException] {
      spark
        .read
        .option("columnNameOfCorruptRecord", columnNameOfCorruptRecord)
        .schema(schema)
        .csv(testFile(valueMalformedFile))
        .select(columnNameOfCorruptRecord)
        .collect()
    }.getMessage
    assert(msg.contains("only include the internal corrupt record column"))
    intercept[org.apache.spark.sql.catalyst.errors.TreeNodeException[_]] {
      spark
        .read
        .option("columnNameOfCorruptRecord", columnNameOfCorruptRecord)
        .schema(schema)
        .csv(testFile(valueMalformedFile))
        .filter($"_corrupt_record".isNotNull)
        .count()
    }
    // workaround
    val df = spark
      .read
      .option("columnNameOfCorruptRecord", columnNameOfCorruptRecord)
      .schema(schema)
      .csv(testFile(valueMalformedFile))
      .cache()
    assert(df.filter($"_corrupt_record".isNotNull).count() == 1)
    assert(df.filter($"_corrupt_record".isNull).count() == 1)
    checkAnswer(
      df.select(columnNameOfCorruptRecord),
      Row("0,2013-111-11 12:13:14") :: Row(null) :: Nil
    )
  }

  test("SPARK-23846: schema inferring touches less data if samplingRatio < 1.0") {
    // Set default values for the DataSource parameters to make sure
    // that whole test file is mapped to only one partition. This will guarantee
    // reliable sampling of the input file.
    withSQLConf(
      "spark.sql.files.maxPartitionBytes" -> (128 * 1024 * 1024).toString,
      "spark.sql.files.openCostInBytes" -> (4 * 1024 * 1024).toString
    )(withTempPath { path =>
      val ds = sampledTestData.coalesce(1)
      ds.write.text(path.getAbsolutePath)

      val readback = spark.read
        .option("inferSchema", true).option("samplingRatio", 0.1)
        .csv(path.getCanonicalPath)
      assert(readback.schema == new StructType().add("_c0", IntegerType))
    })
  }

  test("SPARK-23846: usage of samplingRatio while parsing a dataset of strings") {
    val ds = sampledTestData.coalesce(1)
    val readback = spark.read
      .option("inferSchema", true).option("samplingRatio", 0.1)
      .csv(ds)

    assert(readback.schema == new StructType().add("_c0", IntegerType))
  }

  test("SPARK-23846: samplingRatio is out of the range (0, 1.0]") {
    val ds = spark.range(0, 100, 1, 1).map(_.toString)

    val errorMsg0 = intercept[IllegalArgumentException] {
      spark.read.option("inferSchema", true).option("samplingRatio", -1).csv(ds)
    }.getMessage
    assert(errorMsg0.contains("samplingRatio (-1.0) should be greater than 0"))

    val errorMsg1 = intercept[IllegalArgumentException] {
      spark.read.option("inferSchema", true).option("samplingRatio", 0).csv(ds)
    }.getMessage
    assert(errorMsg1.contains("samplingRatio (0.0) should be greater than 0"))

    val sampled = spark.read.option("inferSchema", true).option("samplingRatio", 1.0).csv(ds)
    assert(sampled.count() == ds.count())
  }

  test("SPARK-17916: An empty string should not be coerced to null when nullValue is passed.") {
    val litNull: String = null
    val df = Seq(
      (1, "John Doe"),
      (2, ""),
      (3, "-"),
      (4, litNull)
    ).toDF("id", "name")

    // Checks for new behavior where an empty string is not coerced to null when `nullValue` is
    // set to anything but an empty string literal.
    withTempPath { path =>
      df.write
        .option("nullValue", "-")
        .csv(path.getAbsolutePath)
      val computed = spark.read
        .option("nullValue", "-")
        .schema(df.schema)
        .csv(path.getAbsolutePath)
      val expected = Seq(
        (1, "John Doe"),
        (2, ""),
        (3, litNull),
        (4, litNull)
      ).toDF("id", "name")

      checkAnswer(computed, expected)
    }
    // Keeps the old behavior where empty string us coerced to nullValue is not passed.
    withTempPath { path =>
      df.write
        .csv(path.getAbsolutePath)
      val computed = spark.read
        .schema(df.schema)
        .csv(path.getAbsolutePath)
      val expected = Seq(
        (1, "John Doe"),
        (2, litNull),
        (3, "-"),
        (4, litNull)
      ).toDF("id", "name")

      checkAnswer(computed, expected)
    }
  }

  test("SPARK-25241: An empty string should not be coerced to null when emptyValue is passed.") {
    val litNull: String = null
    val df = Seq(
      (1, "John Doe"),
      (2, ""),
      (3, "-"),
      (4, litNull)
    ).toDF("id", "name")

    // Checks for new behavior where a null is not coerced to an empty string when `emptyValue` is
    // set to anything but an empty string literal.
    withTempPath { path =>
      df.write
        .option("emptyValue", "-")
        .csv(path.getAbsolutePath)
      val computed = spark.read
        .option("emptyValue", "-")
        .schema(df.schema)
        .csv(path.getAbsolutePath)
      val expected = Seq(
        (1, "John Doe"),
        (2, "-"),
        (3, "-"),
        (4, "-")
      ).toDF("id", "name")

      checkAnswer(computed, expected)
    }
    // Keeps the old behavior where empty string us coerced to emptyValue is not passed.
    withTempPath { path =>
      df.write
        .csv(path.getAbsolutePath)
      val computed = spark.read
        .schema(df.schema)
        .csv(path.getAbsolutePath)
      val expected = Seq(
        (1, "John Doe"),
        (2, litNull),
        (3, "-"),
        (4, litNull)
      ).toDF("id", "name")

      checkAnswer(computed, expected)
    }
  }

  test("SPARK-24329: skip lines with comments, and one or multiple whitespaces") {
    val schema = new StructType().add("colA", StringType)
    val ds = spark
      .read
      .schema(schema)
      .option("multiLine", false)
      .option("header", true)
      .option("comment", "#")
      .option("ignoreLeadingWhiteSpace", false)
      .option("ignoreTrailingWhiteSpace", false)
      .csv(testFile("test-data/comments-whitespaces.csv"))

    checkAnswer(ds, Seq(Row(""" "a" """)))
  }

  test("SPARK-24244: Select a subset of all columns") {
    withTempPath { path =>
      import collection.JavaConverters._
      val schema = new StructType()
        .add("f1", IntegerType).add("f2", IntegerType).add("f3", IntegerType)
        .add("f4", IntegerType).add("f5", IntegerType).add("f6", IntegerType)
        .add("f7", IntegerType).add("f8", IntegerType).add("f9", IntegerType)
        .add("f10", IntegerType).add("f11", IntegerType).add("f12", IntegerType)
        .add("f13", IntegerType).add("f14", IntegerType).add("f15", IntegerType)

      val odf = spark.createDataFrame(List(
        Row(1, 2, 3, 4, 5, 6, 7, 8, 9, 10, 11, 12, 13, 14, 15),
        Row(-1, -2, -3, -4, -5, -6, -7, -8, -9, -10, -11, -12, -13, -14, -15)
      ).asJava, schema)
      odf.write.csv(path.getCanonicalPath)
      val idf = spark.read
        .schema(schema)
        .csv(path.getCanonicalPath)
        .select('f15, 'f10, 'f5)

      assert(idf.count() == 2)
      checkAnswer(idf, List(Row(15, 10, 5), Row(-15, -10, -5)))
    }
  }

  def checkHeader(multiLine: Boolean): Unit = {
    withSQLConf(SQLConf.CASE_SENSITIVE.key -> "true") {
      withTempPath { path =>
        val oschema = new StructType().add("f1", DoubleType).add("f2", DoubleType)
        val odf = spark.createDataFrame(List(Row(1.0, 1234.5)).asJava, oschema)
        odf.write.option("header", true).csv(path.getCanonicalPath)
        val ischema = new StructType().add("f2", DoubleType).add("f1", DoubleType)
        val exception = intercept[SparkException] {
          spark.read
            .schema(ischema)
            .option("multiLine", multiLine)
            .option("header", true)
            .option("enforceSchema", false)
            .csv(path.getCanonicalPath)
            .collect()
        }
        assert(exception.getMessage.contains("CSV header does not conform to the schema"))

        val shortSchema = new StructType().add("f1", DoubleType)
        val exceptionForShortSchema = intercept[SparkException] {
          spark.read
            .schema(shortSchema)
            .option("multiLine", multiLine)
            .option("header", true)
            .option("enforceSchema", false)
            .csv(path.getCanonicalPath)
            .collect()
        }
        assert(exceptionForShortSchema.getMessage.contains(
          "Number of column in CSV header is not equal to number of fields in the schema"))

        val longSchema = new StructType()
          .add("f1", DoubleType)
          .add("f2", DoubleType)
          .add("f3", DoubleType)

        val exceptionForLongSchema = intercept[SparkException] {
          spark.read
            .schema(longSchema)
            .option("multiLine", multiLine)
            .option("header", true)
            .option("enforceSchema", false)
            .csv(path.getCanonicalPath)
            .collect()
        }
        assert(exceptionForLongSchema.getMessage.contains("Header length: 2, schema size: 3"))

        val caseSensitiveSchema = new StructType().add("F1", DoubleType).add("f2", DoubleType)
        val caseSensitiveException = intercept[SparkException] {
          spark.read
            .schema(caseSensitiveSchema)
            .option("multiLine", multiLine)
            .option("header", true)
            .option("enforceSchema", false)
            .csv(path.getCanonicalPath)
            .collect()
        }
        assert(caseSensitiveException.getMessage.contains(
          "CSV header does not conform to the schema"))
      }
    }
  }

  test(s"SPARK-23786: Checking column names against schema in the multiline mode") {
    checkHeader(multiLine = true)
  }

  test(s"SPARK-23786: Checking column names against schema in the per-line mode") {
    checkHeader(multiLine = false)
  }

  test("SPARK-23786: CSV header must not be checked if it doesn't exist") {
    withTempPath { path =>
      val oschema = new StructType().add("f1", DoubleType).add("f2", DoubleType)
      val odf = spark.createDataFrame(List(Row(1.0, 1234.5)).asJava, oschema)
      odf.write.option("header", false).csv(path.getCanonicalPath)
      val ischema = new StructType().add("f2", DoubleType).add("f1", DoubleType)
      val idf = spark.read
          .schema(ischema)
          .option("header", false)
          .option("enforceSchema", false)
          .csv(path.getCanonicalPath)

      checkAnswer(idf, odf)
    }
  }

  test("SPARK-23786: Ignore column name case if spark.sql.caseSensitive is false") {
    withSQLConf(SQLConf.CASE_SENSITIVE.key -> "false") {
      withTempPath { path =>
        val oschema = new StructType().add("A", StringType)
        val odf = spark.createDataFrame(List(Row("0")).asJava, oschema)
        odf.write.option("header", true).csv(path.getCanonicalPath)
        val ischema = new StructType().add("a", StringType)
        val idf = spark.read.schema(ischema)
          .option("header", true)
          .option("enforceSchema", false)
          .csv(path.getCanonicalPath)
        checkAnswer(idf, odf)
      }
    }
  }

  test("SPARK-23786: check header on parsing of dataset of strings") {
    val ds = Seq("columnA,columnB", "1.0,1000.0").toDS()
    val ischema = new StructType().add("columnB", DoubleType).add("columnA", DoubleType)
    val exception = intercept[IllegalArgumentException] {
      spark.read.schema(ischema).option("header", true).option("enforceSchema", false).csv(ds)
    }

    assert(exception.getMessage.contains("CSV header does not conform to the schema"))
  }

  test("SPARK-23786: enforce inferred schema") {
    val expectedSchema = new StructType().add("_c0", DoubleType).add("_c1", StringType)
    val withHeader = spark.read
      .option("inferSchema", true)
      .option("enforceSchema", false)
      .option("header", true)
      .csv(Seq("_c0,_c1", "1.0,a").toDS())
    assert(withHeader.schema == expectedSchema)
    checkAnswer(withHeader, Seq(Row(1.0, "a")))

    // Ignore the inferSchema flag if an user sets a schema
    val schema = new StructType().add("colA", DoubleType).add("colB", StringType)
    val ds = spark.read
      .option("inferSchema", true)
      .option("enforceSchema", false)
      .option("header", true)
      .schema(schema)
      .csv(Seq("colA,colB", "1.0,a").toDS())
    assert(ds.schema == schema)
    checkAnswer(ds, Seq(Row(1.0, "a")))

    val exception = intercept[IllegalArgumentException] {
      spark.read
        .option("inferSchema", true)
        .option("enforceSchema", false)
        .option("header", true)
        .schema(schema)
        .csv(Seq("col1,col2", "1.0,a").toDS())
    }
    assert(exception.getMessage.contains("CSV header does not conform to the schema"))
  }

  test("SPARK-23786: warning should be printed if CSV header doesn't conform to schema") {
    class TestAppender extends AppenderSkeleton {
      var events = new java.util.ArrayList[LoggingEvent]
      override def close(): Unit = {}
      override def requiresLayout: Boolean = false
      protected def append(event: LoggingEvent): Unit = events.add(event)
    }

    val testAppender1 = new TestAppender
    LogManager.getRootLogger.addAppender(testAppender1)
    try {
      val ds = Seq("columnA,columnB", "1.0,1000.0").toDS()
      val ischema = new StructType().add("columnB", DoubleType).add("columnA", DoubleType)

      spark.read.schema(ischema).option("header", true).option("enforceSchema", true).csv(ds)
    } finally {
      LogManager.getRootLogger.removeAppender(testAppender1)
    }
    assert(testAppender1.events.asScala
      .exists(msg => msg.getRenderedMessage.contains("CSV header does not conform to the schema")))

    val testAppender2 = new TestAppender
    LogManager.getRootLogger.addAppender(testAppender2)
    try {
      withTempPath { path =>
        val oschema = new StructType().add("f1", DoubleType).add("f2", DoubleType)
        val odf = spark.createDataFrame(List(Row(1.0, 1234.5)).asJava, oschema)
        odf.write.option("header", true).csv(path.getCanonicalPath)
        val ischema = new StructType().add("f2", DoubleType).add("f1", DoubleType)
        spark.read
          .schema(ischema)
          .option("header", true)
          .option("enforceSchema", true)
          .csv(path.getCanonicalPath)
          .collect()
      }
    } finally {
      LogManager.getRootLogger.removeAppender(testAppender2)
    }
    assert(testAppender2.events.asScala
      .exists(msg => msg.getRenderedMessage.contains("CSV header does not conform to the schema")))
  }

  test("SPARK-25134: check header on parsing of dataset with projection and column pruning") {
    withSQLConf(SQLConf.CSV_PARSER_COLUMN_PRUNING.key -> "true") {
      Seq(false, true).foreach { multiLine =>
        withTempPath { path =>
          val dir = path.getAbsolutePath
          Seq(("a", "b")).toDF("columnA", "columnB").write
            .format("csv")
            .option("header", true)
            .save(dir)

          // schema with one column
          checkAnswer(spark.read
            .format("csv")
            .option("header", true)
            .option("enforceSchema", false)
            .option("multiLine", multiLine)
            .load(dir)
            .select("columnA"),
            Row("a"))

          // empty schema
          assert(spark.read
            .format("csv")
            .option("header", true)
            .option("enforceSchema", false)
            .option("multiLine", multiLine)
            .load(dir)
            .count() === 1L)
        }
      }
    }
  }

  test("SPARK-24645 skip parsing when columnPruning enabled and partitions scanned only") {
    withSQLConf(SQLConf.CSV_PARSER_COLUMN_PRUNING.key -> "true") {
      withTempPath { path =>
        val dir = path.getAbsolutePath
        spark.range(10).selectExpr("id % 2 AS p", "id").write.partitionBy("p").csv(dir)
        checkAnswer(spark.read.csv(dir).selectExpr("sum(p)"), Row(5))
      }
    }
  }

  test("SPARK-24676 project required data from parsed data when columnPruning disabled") {
    withSQLConf(SQLConf.CSV_PARSER_COLUMN_PRUNING.key -> "false") {
      withTempPath { path =>
        val dir = path.getAbsolutePath
        spark.range(10).selectExpr("id % 2 AS p", "id AS c0", "id AS c1").write.partitionBy("p")
          .option("header", "true").csv(dir)
        val df1 = spark.read.option("header", true).csv(dir).selectExpr("sum(p)", "count(c0)")
        checkAnswer(df1, Row(5, 10))

        // empty required column case
        val df2 = spark.read.option("header", true).csv(dir).selectExpr("sum(p)")
        checkAnswer(df2, Row(5))
      }

      // the case where tokens length != parsedSchema length
      withTempPath { path =>
        val dir = path.getAbsolutePath
        Seq("1,2").toDF().write.text(dir)
        // more tokens
        val df1 = spark.read.schema("c0 int").format("csv").option("mode", "permissive").load(dir)
        checkAnswer(df1, Row(1))
        // less tokens
        val df2 = spark.read.schema("c0 int, c1 int, c2 int").format("csv")
          .option("mode", "permissive").load(dir)
        checkAnswer(df2, Row(1, 2, null))
      }
    }
  }

  test("count() for malformed input") {
    def countForMalformedCSV(expected: Long, input: Seq[String]): Unit = {
      val schema = new StructType().add("a", IntegerType)
      val strings = spark.createDataset(input)
      val df = spark.read.schema(schema).option("header", false).csv(strings)

      assert(df.count() == expected)
    }
    def checkCount(expected: Long): Unit = {
      val validRec = "1"
      val inputs = Seq(
        Seq("{-}", validRec),
        Seq(validRec, "?"),
        Seq("0xAC", validRec),
        Seq(validRec, "0.314"),
        Seq("\\\\\\", validRec)
      )
      inputs.foreach { input =>
        countForMalformedCSV(expected, input)
      }
    }

    checkCount(2)
    countForMalformedCSV(0, Seq(""))
  }

  test("SPARK-25387: bad input should not cause NPE") {
    val schema = StructType(StructField("a", IntegerType) :: Nil)
    val input = spark.createDataset(Seq("\u0000\u0000\u0001234"))

    checkAnswer(spark.read.schema(schema).csv(input), Row(null))
    checkAnswer(spark.read.option("multiLine", true).schema(schema).csv(input), Row(null))
    assert(spark.read.csv(input).collect().toSet == Set(Row()))
  }

  test("field names of inferred schema shouldn't compare to the first row") {
    val input = Seq("1,2").toDS()
    val df = spark.read.option("enforceSchema", false).csv(input)
    checkAnswer(df, Row("1", "2"))
  }

  test("using the backward slash as the delimiter") {
    val input = Seq("""abc\1""").toDS()
    val delimiter = """\\"""
    checkAnswer(spark.read.option("delimiter", delimiter).csv(input), Row("abc", "1"))
    checkAnswer(spark.read.option("inferSchema", true).option("delimiter", delimiter).csv(input),
      Row("abc", 1))
    val schema = new StructType().add("a", StringType).add("b", IntegerType)
    checkAnswer(spark.read.schema(schema).option("delimiter", delimiter).csv(input), Row("abc", 1))
  }

  test("using spark.sql.columnNameOfCorruptRecord") {
    withSQLConf(SQLConf.COLUMN_NAME_OF_CORRUPT_RECORD.key -> "_unparsed") {
      val csv = "\""
      val df = spark.read
        .schema("a int, _unparsed string")
        .csv(Seq(csv).toDS())

      checkAnswer(df, Row(null, csv))
    }
  }

<<<<<<< HEAD
  test("SPARK-26208: write and read empty data to csv file with header") {
    withTempPath { path =>
      val df1 = Seq.empty[(String, String)].toDF("x", "y")
      df1.printSchema
      df1.write.format("csv").option("header", true).save(path.getAbsolutePath)
      val df2 = spark.read.format("csv").option("header", true).load(path.getAbsolutePath)
      df2.printSchema
      assert(df1.schema === df2.schema)
      checkAnswer(df1, df2)
    }
  }
=======
  test("encoding in multiLine mode") {
    val df = spark.range(3).toDF()
    Seq("UTF-8", "ISO-8859-1", "CP1251", "US-ASCII", "UTF-16BE", "UTF-32LE").foreach { encoding =>
      Seq(true, false).foreach { header =>
        withTempPath { path =>
          df.write
            .option("encoding", encoding)
            .option("header", header)
            .csv(path.getCanonicalPath)
          val readback = spark.read
            .option("multiLine", true)
            .option("encoding", encoding)
            .option("inferSchema", true)
            .option("header", header)
            .csv(path.getCanonicalPath)
          checkAnswer(readback, df)
        }
      }
    }
  }

  test("""Support line separator - default value \r, \r\n and \n""") {
    val data = "\"a\",1\r\"c\",2\r\n\"d\",3\n"

    withTempPath { path =>
      Files.write(path.toPath, data.getBytes(StandardCharsets.UTF_8))
      val df = spark.read.option("inferSchema", true).csv(path.getAbsolutePath)
      val expectedSchema =
        StructType(StructField("_c0", StringType) :: StructField("_c1", IntegerType) :: Nil)
      checkAnswer(df, Seq(("a", 1), ("c", 2), ("d", 3)).toDF())
      assert(df.schema === expectedSchema)
    }
  }

  def testLineSeparator(lineSep: String, encoding: String, inferSchema: Boolean, id: Int): Unit = {
    test(s"Support line separator in ${encoding} #${id}") {
      // Read
      val data =
        s""""a",1$lineSep
           |c,2$lineSep"
           |d",3""".stripMargin
      val dataWithTrailingLineSep = s"$data$lineSep"

      Seq(data, dataWithTrailingLineSep).foreach { lines =>
        withTempPath { path =>
          Files.write(path.toPath, lines.getBytes(encoding))
          val schema = StructType(StructField("_c0", StringType)
            :: StructField("_c1", LongType) :: Nil)

          val expected = Seq(("a", 1), ("\nc", 2), ("\nd", 3))
            .toDF("_c0", "_c1")
          Seq(false, true).foreach { multiLine =>
            val reader = spark
              .read
              .option("lineSep", lineSep)
              .option("multiLine", multiLine)
              .option("encoding", encoding)
            val df = if (inferSchema) {
              reader.option("inferSchema", true).csv(path.getAbsolutePath)
            } else {
              reader.schema(schema).csv(path.getAbsolutePath)
            }
            checkAnswer(df, expected)
          }
        }
      }

      // Write
      withTempPath { path =>
        Seq("a", "b", "c").toDF("value").coalesce(1)
          .write
          .option("lineSep", lineSep)
          .option("encoding", encoding)
          .csv(path.getAbsolutePath)
        val partFile = TestUtils.recursiveList(path).filter(f => f.getName.startsWith("part-")).head
        val readBack = new String(Files.readAllBytes(partFile.toPath), encoding)
        assert(
          readBack === s"a${lineSep}b${lineSep}c${lineSep}")
      }

      // Roundtrip
      withTempPath { path =>
        val df = Seq("a", "b", "c").toDF()
        df.write
          .option("lineSep", lineSep)
          .option("encoding", encoding)
          .csv(path.getAbsolutePath)
        val readBack = spark
          .read
          .option("lineSep", lineSep)
          .option("encoding", encoding)
          .csv(path.getAbsolutePath)
        checkAnswer(df, readBack)
      }
    }
  }

  // scalastyle:off nonascii
  List(
    (0, "|", "UTF-8", false),
    (1, "^", "UTF-16BE", true),
    (2, ":", "ISO-8859-1", true),
    (3, "!", "UTF-32LE", false),
    (4, 0x1E.toChar.toString, "UTF-8", true),
    (5, "아", "UTF-32BE", false),
    (6, "у", "CP1251", true),
    (8, "\r", "UTF-16LE", true),
    (9, "\u000d", "UTF-32BE", false),
    (10, "=", "US-ASCII", false),
    (11, "$", "utf-32le", true)
  ).foreach { case (testNum, sep, encoding, inferSchema) =>
    testLineSeparator(sep, encoding, inferSchema, testNum)
  }
  // scalastyle:on nonascii

  test("lineSep restrictions") {
    val errMsg1 = intercept[IllegalArgumentException] {
      spark.read.option("lineSep", "").csv(testFile(carsFile)).collect
    }.getMessage
    assert(errMsg1.contains("'lineSep' cannot be an empty string"))

    val errMsg2 = intercept[IllegalArgumentException] {
      spark.read.option("lineSep", "123").csv(testFile(carsFile)).collect
    }.getMessage
    assert(errMsg2.contains("'lineSep' can contain only 1 character"))
  }
>>>>>>> fa0d4bf6
}<|MERGE_RESOLUTION|>--- conflicted
+++ resolved
@@ -1860,19 +1860,6 @@
     }
   }
 
-<<<<<<< HEAD
-  test("SPARK-26208: write and read empty data to csv file with header") {
-    withTempPath { path =>
-      val df1 = Seq.empty[(String, String)].toDF("x", "y")
-      df1.printSchema
-      df1.write.format("csv").option("header", true).save(path.getAbsolutePath)
-      val df2 = spark.read.format("csv").option("header", true).load(path.getAbsolutePath)
-      df2.printSchema
-      assert(df1.schema === df2.schema)
-      checkAnswer(df1, df2)
-    }
-  }
-=======
   test("encoding in multiLine mode") {
     val df = spark.range(3).toDF()
     Seq("UTF-8", "ISO-8859-1", "CP1251", "US-ASCII", "UTF-16BE", "UTF-32LE").foreach { encoding =>
@@ -1999,5 +1986,16 @@
     }.getMessage
     assert(errMsg2.contains("'lineSep' can contain only 1 character"))
   }
->>>>>>> fa0d4bf6
+
+  test("SPARK-26208: write and read empty data to csv file with header") {
+    withTempPath { path =>
+      val df1 = Seq.empty[(String, String)].toDF("x", "y")
+      df1.printSchema
+      df1.write.format("csv").option("header", true).save(path.getAbsolutePath)
+      val df2 = spark.read.format("csv").option("header", true).load(path.getAbsolutePath)
+      df2.printSchema
+      assert(df1.schema === df2.schema)
+      checkAnswer(df1, df2)
+    }
+  }
 }