--- conflicted
+++ resolved
@@ -57,15 +57,10 @@
  */
 class ParquetFilterSuite extends QueryTest with ParquetTest with SharedSQLContext {
 
-<<<<<<< HEAD
-  private lazy val parquetFilters = new ParquetFilters(
-    conf.parquetFilterPushDownDate, conf.parquetFilterPushDownDecimal,
-    conf.parquetFilterPushDownStringStartWith)
-=======
   private lazy val parquetFilters =
     new ParquetFilters(conf.parquetFilterPushDownDate, conf.parquetFilterPushDownTimestamp,
-      conf.parquetFilterPushDownStringStartWith, conf.parquetFilterPushDownInFilterThreshold)
->>>>>>> 43e4e851
+      conf.parquetFilterPushDownDecimal, conf.parquetFilterPushDownStringStartWith,
+      conf.parquetFilterPushDownInFilterThreshold)
 
   override def beforeEach(): Unit = {
     super.beforeEach()
@@ -92,11 +87,8 @@
     withSQLConf(
       SQLConf.PARQUET_FILTER_PUSHDOWN_ENABLED.key -> "true",
       SQLConf.PARQUET_FILTER_PUSHDOWN_DATE_ENABLED.key -> "true",
-<<<<<<< HEAD
+      SQLConf.PARQUET_FILTER_PUSHDOWN_TIMESTAMP_ENABLED.key -> "true",
       SQLConf.PARQUET_FILTER_PUSHDOWN_DECIMAL_ENABLED.key -> "true",
-=======
-      SQLConf.PARQUET_FILTER_PUSHDOWN_TIMESTAMP_ENABLED.key -> "true",
->>>>>>> 43e4e851
       SQLConf.PARQUET_FILTER_PUSHDOWN_STRING_STARTSWITH_ENABLED.key -> "true",
       SQLConf.PARQUET_VECTORIZED_READER_ENABLED.key -> "false") {
         val query = df
@@ -157,12 +149,6 @@
     checkBinaryFilterPredicate(predicate, filterClass, Seq(Row(expected)))(df)
   }
 
-<<<<<<< HEAD
-  private def testDecimalPushDown(data: DataFrame)(f: DataFrame => Unit): Unit = {
-    withTempPath { file =>
-      data.write.parquet(file.getCanonicalPath)
-      readParquetFile(file.toString)(f)
-=======
   private def testTimestampPushdown(data: Seq[Timestamp]): Unit = {
     assert(data.size === 4)
     val ts1 = data.head
@@ -193,7 +179,13 @@
 
       checkFilterPredicate(!('_1 < ts4), classOf[GtEq[_]], ts4)
       checkFilterPredicate('_1 < ts2 || '_1 > ts3, classOf[Operators.Or], Seq(Row(ts1), Row(ts4)))
->>>>>>> 43e4e851
+    }
+  }
+
+  private def testDecimalPushDown(data: DataFrame)(f: DataFrame => Unit): Unit = {
+    withTempPath { file =>
+      data.write.parquet(file.getCanonicalPath)
+      readParquetFile(file.toString)(f)
     }
   }
 
@@ -497,7 +489,39 @@
     }
   }
 
-<<<<<<< HEAD
+  test("filter pushdown - timestamp") {
+    // spark.sql.parquet.outputTimestampType = TIMESTAMP_MILLIS
+    val millisData = Seq(Timestamp.valueOf("2018-06-14 08:28:53.123"),
+      Timestamp.valueOf("2018-06-15 08:28:53.123"),
+      Timestamp.valueOf("2018-06-16 08:28:53.123"),
+      Timestamp.valueOf("2018-06-17 08:28:53.123"))
+    withSQLConf(SQLConf.PARQUET_OUTPUT_TIMESTAMP_TYPE.key ->
+      ParquetOutputTimestampType.TIMESTAMP_MILLIS.toString) {
+      testTimestampPushdown(millisData)
+    }
+
+    // spark.sql.parquet.outputTimestampType = TIMESTAMP_MICROS
+    val microsData = Seq(Timestamp.valueOf("2018-06-14 08:28:53.123456"),
+      Timestamp.valueOf("2018-06-15 08:28:53.123456"),
+      Timestamp.valueOf("2018-06-16 08:28:53.123456"),
+      Timestamp.valueOf("2018-06-17 08:28:53.123456"))
+    withSQLConf(SQLConf.PARQUET_OUTPUT_TIMESTAMP_TYPE.key ->
+      ParquetOutputTimestampType.TIMESTAMP_MICROS.toString) {
+      testTimestampPushdown(microsData)
+    }
+
+    // spark.sql.parquet.outputTimestampType = INT96 doesn't support pushdown
+    withSQLConf(SQLConf.PARQUET_OUTPUT_TIMESTAMP_TYPE.key ->
+      ParquetOutputTimestampType.INT96.toString) {
+      withParquetDataFrame(millisData.map(i => Tuple1(i))) { implicit df =>
+        assertResult(None) {
+          parquetFilters.createFilter(
+            new SparkToParquetSchemaConverter(conf).convert(df.schema), sources.IsNull("_1"))
+        }
+      }
+    }
+  }
+
   test("filter pushdown - decimal") {
     Seq(true, false).foreach { legacyFormat =>
       withSQLConf(SQLConf.PARQUET_WRITE_LEGACY_FORMAT.key -> legacyFormat.toString) {
@@ -573,38 +597,6 @@
       parquetSchema, sources.LessThan("cdecimal3", decimal)).isDefined)
     assertResult(None) {
       parquetFilters.createFilter(parquetSchema, sources.LessThan("cdecimal3", decimal1))
-=======
-  test("filter pushdown - timestamp") {
-    // spark.sql.parquet.outputTimestampType = TIMESTAMP_MILLIS
-    val millisData = Seq(Timestamp.valueOf("2018-06-14 08:28:53.123"),
-      Timestamp.valueOf("2018-06-15 08:28:53.123"),
-      Timestamp.valueOf("2018-06-16 08:28:53.123"),
-      Timestamp.valueOf("2018-06-17 08:28:53.123"))
-    withSQLConf(SQLConf.PARQUET_OUTPUT_TIMESTAMP_TYPE.key ->
-      ParquetOutputTimestampType.TIMESTAMP_MILLIS.toString) {
-      testTimestampPushdown(millisData)
-    }
-
-    // spark.sql.parquet.outputTimestampType = TIMESTAMP_MICROS
-    val microsData = Seq(Timestamp.valueOf("2018-06-14 08:28:53.123456"),
-      Timestamp.valueOf("2018-06-15 08:28:53.123456"),
-      Timestamp.valueOf("2018-06-16 08:28:53.123456"),
-      Timestamp.valueOf("2018-06-17 08:28:53.123456"))
-    withSQLConf(SQLConf.PARQUET_OUTPUT_TIMESTAMP_TYPE.key ->
-      ParquetOutputTimestampType.TIMESTAMP_MICROS.toString) {
-      testTimestampPushdown(microsData)
-    }
-
-    // spark.sql.parquet.outputTimestampType = INT96 doesn't support pushdown
-    withSQLConf(SQLConf.PARQUET_OUTPUT_TIMESTAMP_TYPE.key ->
-      ParquetOutputTimestampType.INT96.toString) {
-      withParquetDataFrame(millisData.map(i => Tuple1(i))) { implicit df =>
-        assertResult(None) {
-          parquetFilters.createFilter(
-            new SparkToParquetSchemaConverter(conf).convert(df.schema), sources.IsNull("_1"))
-        }
-      }
->>>>>>> 43e4e851
     }
   }
 
