-- Automatically generated by SQLQueryTestSuite
-- !query
WITH t as (
  WITH t2 AS (SELECT 1)
  SELECT * FROM t2
)
SELECT * FROM t
-- !query analysis
WithCTE
:- CTERelationDef xxxx, false, false
:  +- SubqueryAlias t2
:     +- Project [1 AS 1#x]
:        +- OneRowRelation
:- CTERelationDef xxxx, false, false
:  +- SubqueryAlias t
:     +- Project [1#x]
:        +- SubqueryAlias t2
:           +- CTERelationRef xxxx, true, [1#x], false
+- Project [1#x]
   +- SubqueryAlias t
      +- CTERelationRef xxxx, true, [1#x], false


-- !query
SELECT max(c) FROM (
  WITH t(c) AS (SELECT 1)
  SELECT * FROM t
)
-- !query analysis
Aggregate [max(c#x) AS max(c)#x]
+- SubqueryAlias __auto_generated_subquery_name
   +- WithCTE
      :- CTERelationDef xxxx, false, false
      :  +- SubqueryAlias t
      :     +- Project [1#x AS c#x]
      :        +- Project [1 AS 1#x]
      :           +- OneRowRelation
      +- Project [c#x]
         +- SubqueryAlias t
            +- CTERelationRef xxxx, true, [c#x], false


-- !query
SELECT (
  WITH t AS (SELECT 1)
  SELECT * FROM t
)
-- !query analysis
Project [scalar-subquery#x [] AS scalarsubquery()#x]
:  +- WithCTE
:     :- CTERelationDef xxxx, false, false
:     :  +- SubqueryAlias t
:     :     +- Project [1 AS 1#x]
:     :        +- OneRowRelation
:     +- Project [1#x]
:        +- SubqueryAlias t
:           +- CTERelationRef xxxx, true, [1#x], false
+- OneRowRelation


-- !query
SELECT * FROM
  (
   WITH cte AS (SELECT * FROM range(10))
   SELECT * FROM cte WHERE id = 8
  ) a
UNION
SELECT * FROM cte
-- !query analysis
org.apache.spark.sql.catalyst.ExtendedAnalysisException
{
  "errorClass" : "TABLE_OR_VIEW_NOT_FOUND",
  "sqlState" : "42P01",
  "messageParameters" : {
    "relationName" : "`cte`"
  },
  "queryContext" : [ {
    "objectType" : "",
    "objectName" : "",
    "startIndex" : 120,
    "stopIndex" : 122,
    "fragment" : "cte"
  } ]
}


-- !query
WITH
  t AS (SELECT 1),
  t2 AS (
    WITH t AS (SELECT 2)
    SELECT * FROM t
  )
SELECT * FROM t2
-- !query analysis
<<<<<<< HEAD
WithCTE
:- CTERelationDef xxxx, false, false
:  +- SubqueryAlias t
:     +- Project [1 AS 1#x]
:        +- OneRowRelation
:- CTERelationDef xxxx, false, false
:  +- SubqueryAlias t
:     +- Project [2 AS 2#x]
:        +- OneRowRelation
:- CTERelationDef xxxx, false, false
:  +- SubqueryAlias t2
:     +- Project [2#x]
:        +- SubqueryAlias t
:           +- CTERelationRef xxxx, true, [2#x], false
+- Project [2#x]
   +- SubqueryAlias t2
      +- CTERelationRef xxxx, true, [2#x], false
=======
org.apache.spark.sql.AnalysisException
{
  "errorClass" : "AMBIGUOUS_ALIAS_IN_NESTED_CTE",
  "sqlState" : "42KD0",
  "messageParameters" : {
    "config" : "\"spark.sql.legacy.ctePrecedencePolicy\"",
    "docroot" : "https://spark.apache.org/docs/latest",
    "name" : "`t`"
  }
}
>>>>>>> 4f654130


-- !query
WITH
  t(c) AS (SELECT 1),
  t2 AS (
    SELECT (
      SELECT max(c) FROM (
        WITH t(c) AS (SELECT 2)
        SELECT * FROM t
      )
    )
  )
SELECT * FROM t2
-- !query analysis
WithCTE
:- CTERelationDef xxxx, false, false
:  +- SubqueryAlias t
:     +- Project [1#x AS c#x]
:        +- Project [1 AS 1#x]
:           +- OneRowRelation
:- CTERelationDef xxxx, false, false
:  +- SubqueryAlias t2
:     +- Project [scalar-subquery#x [] AS scalarsubquery()#x]
:        :  +- Aggregate [max(c#x) AS max(c)#x]
:        :     +- SubqueryAlias __auto_generated_subquery_name
:        :        +- WithCTE
:        :           :- CTERelationDef xxxx, false, false
:        :           :  +- SubqueryAlias t
:        :           :     +- Project [2#x AS c#x]
:        :           :        +- Project [2 AS 2#x]
:        :           :           +- OneRowRelation
:        :           +- Project [c#x]
:        :              +- SubqueryAlias t
:        :                 +- CTERelationRef xxxx, true, [c#x], false
:        +- OneRowRelation
+- Project [scalarsubquery()#x]
   +- SubqueryAlias t2
      +- CTERelationRef xxxx, true, [scalarsubquery()#x], false


-- !query
WITH
  t AS (SELECT 1),
  t2 AS (
    WITH t AS (SELECT 2),
    t2 AS (
      WITH t AS (SELECT 3)
      SELECT * FROM t
    )
    SELECT * FROM t2
  )
SELECT * FROM t2
-- !query analysis
<<<<<<< HEAD
WithCTE
:- CTERelationDef xxxx, false, false
:  +- SubqueryAlias t
:     +- Project [1 AS 1#x]
:        +- OneRowRelation
:- CTERelationDef xxxx, false, false
:  +- SubqueryAlias t
:     +- Project [2 AS 2#x]
:        +- OneRowRelation
:- CTERelationDef xxxx, false, false
:  +- SubqueryAlias t
:     +- Project [3 AS 3#x]
:        +- OneRowRelation
:- CTERelationDef xxxx, false, false
:  +- SubqueryAlias t2
:     +- Project [3#x]
:        +- SubqueryAlias t
:           +- CTERelationRef xxxx, true, [3#x], false
:- CTERelationDef xxxx, false, false
:  +- SubqueryAlias t2
:     +- Project [3#x]
:        +- SubqueryAlias t2
:           +- CTERelationRef xxxx, true, [3#x], false
+- Project [3#x]
   +- SubqueryAlias t2
      +- CTERelationRef xxxx, true, [3#x], false
=======
org.apache.spark.sql.AnalysisException
{
  "errorClass" : "AMBIGUOUS_ALIAS_IN_NESTED_CTE",
  "sqlState" : "42KD0",
  "messageParameters" : {
    "config" : "\"spark.sql.legacy.ctePrecedencePolicy\"",
    "docroot" : "https://spark.apache.org/docs/latest",
    "name" : "`t`"
  }
}
>>>>>>> 4f654130


-- !query
WITH t(c) AS (SELECT 1)
SELECT max(c) FROM (
  WITH t(c) AS (SELECT 2)
  SELECT * FROM t
)
-- !query analysis
WithCTE
:- CTERelationDef xxxx, false, false
:  +- SubqueryAlias t
:     +- Project [1#x AS c#x]
:        +- Project [1 AS 1#x]
:           +- OneRowRelation
:- CTERelationDef xxxx, false, false
:  +- SubqueryAlias t
:     +- Project [2#x AS c#x]
:        +- Project [2 AS 2#x]
:           +- OneRowRelation
+- Aggregate [max(c#x) AS max(c)#x]
   +- SubqueryAlias __auto_generated_subquery_name
      +- Project [c#x]
         +- SubqueryAlias t
            +- CTERelationRef xxxx, true, [c#x], false


-- !query
WITH t(c) AS (SELECT 1)
SELECT sum(c) FROM (
  SELECT max(c) AS c FROM (
    WITH t(c) AS (SELECT 2)
    SELECT * FROM t
  )
)
-- !query analysis
WithCTE
:- CTERelationDef xxxx, false, false
:  +- SubqueryAlias t
:     +- Project [1#x AS c#x]
:        +- Project [1 AS 1#x]
:           +- OneRowRelation
:- CTERelationDef xxxx, false, false
:  +- SubqueryAlias t
:     +- Project [2#x AS c#x]
:        +- Project [2 AS 2#x]
:           +- OneRowRelation
+- Aggregate [sum(c#x) AS sum(c)#xL]
   +- SubqueryAlias __auto_generated_subquery_name
      +- Aggregate [max(c#x) AS c#x]
         +- SubqueryAlias __auto_generated_subquery_name
            +- Project [c#x]
               +- SubqueryAlias t
                  +- CTERelationRef xxxx, true, [c#x], false


-- !query
WITH t(c) AS (SELECT 1)
SELECT sum(c) FROM (
  WITH t(c) AS (SELECT 2)
  SELECT max(c) AS c FROM (
    WITH t(c) AS (SELECT 3)
    SELECT * FROM t
  )
)
-- !query analysis
WithCTE
:- CTERelationDef xxxx, false, false
:  +- SubqueryAlias t
:     +- Project [1#x AS c#x]
:        +- Project [1 AS 1#x]
:           +- OneRowRelation
:- CTERelationDef xxxx, false, false
:  +- SubqueryAlias t
:     +- Project [2#x AS c#x]
:        +- Project [2 AS 2#x]
:           +- OneRowRelation
:- CTERelationDef xxxx, false, false
:  +- SubqueryAlias t
:     +- Project [3#x AS c#x]
:        +- Project [3 AS 3#x]
:           +- OneRowRelation
+- Aggregate [sum(c#x) AS sum(c)#xL]
   +- SubqueryAlias __auto_generated_subquery_name
      +- Aggregate [max(c#x) AS c#x]
         +- SubqueryAlias __auto_generated_subquery_name
            +- Project [c#x]
               +- SubqueryAlias t
                  +- CTERelationRef xxxx, true, [c#x], false


-- !query
WITH t AS (SELECT 1)
SELECT (
  WITH t AS (SELECT 2)
  SELECT * FROM t
)
-- !query analysis
<<<<<<< HEAD
WithCTE
:- CTERelationDef xxxx, false, false
:  +- SubqueryAlias t
:     +- Project [1 AS 1#x]
:        +- OneRowRelation
+- Project [scalar-subquery#x [] AS scalarsubquery()#x]
   :  +- WithCTE
   :     :- CTERelationDef xxxx, false, false
   :     :  +- SubqueryAlias t
   :     :     +- Project [2 AS 2#x]
   :     :        +- OneRowRelation
   :     +- Project [2#x]
   :        +- SubqueryAlias t
   :           +- CTERelationRef xxxx, true, [2#x], false
   +- OneRowRelation
=======
org.apache.spark.sql.AnalysisException
{
  "errorClass" : "AMBIGUOUS_ALIAS_IN_NESTED_CTE",
  "sqlState" : "42KD0",
  "messageParameters" : {
    "config" : "\"spark.sql.legacy.ctePrecedencePolicy\"",
    "docroot" : "https://spark.apache.org/docs/latest",
    "name" : "`t`"
  }
}
>>>>>>> 4f654130


-- !query
WITH t AS (SELECT 1)
SELECT (
  SELECT (
    WITH t AS (SELECT 2)
    SELECT * FROM t
  )
)
-- !query analysis
<<<<<<< HEAD
WithCTE
:- CTERelationDef xxxx, false, false
:  +- SubqueryAlias t
:     +- Project [1 AS 1#x]
:        +- OneRowRelation
+- Project [scalar-subquery#x [] AS scalarsubquery()#x]
   :  +- Project [scalar-subquery#x [] AS scalarsubquery()#x]
   :     :  +- WithCTE
   :     :     :- CTERelationDef xxxx, false, false
   :     :     :  +- SubqueryAlias t
   :     :     :     +- Project [2 AS 2#x]
   :     :     :        +- OneRowRelation
   :     :     +- Project [2#x]
   :     :        +- SubqueryAlias t
   :     :           +- CTERelationRef xxxx, true, [2#x], false
   :     +- OneRowRelation
   +- OneRowRelation
=======
org.apache.spark.sql.AnalysisException
{
  "errorClass" : "AMBIGUOUS_ALIAS_IN_NESTED_CTE",
  "sqlState" : "42KD0",
  "messageParameters" : {
    "config" : "\"spark.sql.legacy.ctePrecedencePolicy\"",
    "docroot" : "https://spark.apache.org/docs/latest",
    "name" : "`t`"
  }
}
>>>>>>> 4f654130


-- !query
WITH t AS (SELECT 1)
SELECT (
  WITH t AS (SELECT 2)
  SELECT (
    WITH t AS (SELECT 3)
    SELECT * FROM t
  )
)
-- !query analysis
<<<<<<< HEAD
WithCTE
:- CTERelationDef xxxx, false, false
:  +- SubqueryAlias t
:     +- Project [1 AS 1#x]
:        +- OneRowRelation
+- Project [scalar-subquery#x [] AS scalarsubquery()#x]
   :  +- WithCTE
   :     :- CTERelationDef xxxx, false, false
   :     :  +- SubqueryAlias t
   :     :     +- Project [2 AS 2#x]
   :     :        +- OneRowRelation
   :     +- Project [scalar-subquery#x [] AS scalarsubquery()#x]
   :        :  +- WithCTE
   :        :     :- CTERelationDef xxxx, false, false
   :        :     :  +- SubqueryAlias t
   :        :     :     +- Project [3 AS 3#x]
   :        :     :        +- OneRowRelation
   :        :     +- Project [3#x]
   :        :        +- SubqueryAlias t
   :        :           +- CTERelationRef xxxx, true, [3#x], false
   :        +- OneRowRelation
   +- OneRowRelation
=======
org.apache.spark.sql.AnalysisException
{
  "errorClass" : "AMBIGUOUS_ALIAS_IN_NESTED_CTE",
  "sqlState" : "42KD0",
  "messageParameters" : {
    "config" : "\"spark.sql.legacy.ctePrecedencePolicy\"",
    "docroot" : "https://spark.apache.org/docs/latest",
    "name" : "`t`"
  }
}
>>>>>>> 4f654130


-- !query
WITH t(c) AS (SELECT 1)
SELECT * FROM t
WHERE c IN (
  WITH t(c) AS (SELECT 2)
  SELECT * FROM t
)
-- !query analysis
<<<<<<< HEAD
WithCTE
:- CTERelationDef xxxx, false, false
:  +- SubqueryAlias t
:     +- Project [1#x AS c#x]
:        +- Project [1 AS 1#x]
:           +- OneRowRelation
+- Project [c#x]
   +- Filter c#x IN (list#x [])
      :  +- WithCTE
      :     :- CTERelationDef xxxx, false, false
      :     :  +- SubqueryAlias t
      :     :     +- Project [2#x AS c#x]
      :     :        +- Project [2 AS 2#x]
      :     :           +- OneRowRelation
      :     +- Project [c#x]
      :        +- SubqueryAlias t
      :           +- CTERelationRef xxxx, true, [c#x], false
      +- SubqueryAlias t
         +- CTERelationRef xxxx, true, [c#x], false
=======
org.apache.spark.sql.AnalysisException
{
  "errorClass" : "AMBIGUOUS_ALIAS_IN_NESTED_CTE",
  "sqlState" : "42KD0",
  "messageParameters" : {
    "config" : "\"spark.sql.legacy.ctePrecedencePolicy\"",
    "docroot" : "https://spark.apache.org/docs/latest",
    "name" : "`t`"
  }
}
>>>>>>> 4f654130


-- !query
WITH
  t AS (
    WITH t2 AS (SELECT 1)
    SELECT * FROM t2
  ),
  t2 AS (SELECT 2)
SELECT * FROM t
-- !query analysis
WithCTE
:- CTERelationDef xxxx, false, false
:  +- SubqueryAlias t2
:     +- Project [1 AS 1#x]
:        +- OneRowRelation
:- CTERelationDef xxxx, false, false
:  +- SubqueryAlias t
:     +- Project [1#x]
:        +- SubqueryAlias t2
:           +- CTERelationRef xxxx, true, [1#x], false
<<<<<<< HEAD
:- CTERelationDef xxxx, false, false
=======
:- CTERelationDef xxxx, false
>>>>>>> 4f654130
:  +- SubqueryAlias t2
:     +- Project [2 AS 2#x]
:        +- OneRowRelation
+- Project [1#x]
   +- SubqueryAlias t
      +- CTERelationRef xxxx, true, [1#x], false


-- !query
WITH
  abc AS (SELECT 1),
  t AS (
    WITH aBc AS (SELECT 2)
    SELECT * FROM aBC
  )
SELECT * FROM t
-- !query analysis
<<<<<<< HEAD
WithCTE
:- CTERelationDef xxxx, false, false
:  +- SubqueryAlias abc
:     +- Project [1 AS 1#x]
:        +- OneRowRelation
:- CTERelationDef xxxx, false, false
:  +- SubqueryAlias aBc
:     +- Project [2 AS 2#x]
:        +- OneRowRelation
:- CTERelationDef xxxx, false, false
:  +- SubqueryAlias t
:     +- Project [2#x]
:        +- SubqueryAlias aBC
:           +- CTERelationRef xxxx, true, [2#x], false
+- Project [2#x]
   +- SubqueryAlias t
      +- CTERelationRef xxxx, true, [2#x], false
=======
org.apache.spark.sql.AnalysisException
{
  "errorClass" : "AMBIGUOUS_ALIAS_IN_NESTED_CTE",
  "sqlState" : "42KD0",
  "messageParameters" : {
    "config" : "\"spark.sql.legacy.ctePrecedencePolicy\"",
    "docroot" : "https://spark.apache.org/docs/latest",
    "name" : "`aBc`"
  }
}
>>>>>>> 4f654130


-- !query
WITH abc AS (SELECT 1)
SELECT (
  WITH aBc AS (SELECT 2)
  SELECT * FROM aBC
)
-- !query analysis
<<<<<<< HEAD
WithCTE
:- CTERelationDef xxxx, false, false
:  +- SubqueryAlias abc
:     +- Project [1 AS 1#x]
:        +- OneRowRelation
+- Project [scalar-subquery#x [] AS scalarsubquery()#x]
   :  +- WithCTE
   :     :- CTERelationDef xxxx, false, false
   :     :  +- SubqueryAlias aBc
   :     :     +- Project [2 AS 2#x]
   :     :        +- OneRowRelation
   :     +- Project [2#x]
   :        +- SubqueryAlias aBC
   :           +- CTERelationRef xxxx, true, [2#x], false
   +- OneRowRelation
=======
org.apache.spark.sql.AnalysisException
{
  "errorClass" : "AMBIGUOUS_ALIAS_IN_NESTED_CTE",
  "sqlState" : "42KD0",
  "messageParameters" : {
    "config" : "\"spark.sql.legacy.ctePrecedencePolicy\"",
    "docroot" : "https://spark.apache.org/docs/latest",
    "name" : "`aBc`"
  }
}
>>>>>>> 4f654130


-- !query
WITH
  t1 AS (SELECT 1),
  t2 AS (
    WITH t3 AS (
      SELECT * FROM t1
    )
    SELECT * FROM t3
  )
SELECT * FROM t2
-- !query analysis
WithCTE
:- CTERelationDef xxxx, false, false
:  +- SubqueryAlias t1
:     +- Project [1 AS 1#x]
:        +- OneRowRelation
:- CTERelationDef xxxx, false, false
:  +- SubqueryAlias t3
:     +- Project [1#x]
:        +- SubqueryAlias t1
:           +- CTERelationRef xxxx, true, [1#x], false
<<<<<<< HEAD
:- CTERelationDef xxxx, false, false
=======
:- CTERelationDef xxxx, false
>>>>>>> 4f654130
:  +- SubqueryAlias t2
:     +- Project [1#x]
:        +- SubqueryAlias t3
:           +- CTERelationRef xxxx, true, [1#x], false
+- Project [1#x]
   +- SubqueryAlias t2
      +- CTERelationRef xxxx, true, [1#x], false


-- !query
WITH cte_outer AS (
  SELECT 1
)
SELECT * FROM (
  WITH cte_inner AS (
    SELECT * FROM cte_outer
  )
  SELECT * FROM cte_inner
)
-- !query analysis
WithCTE
:- CTERelationDef xxxx, false, false
:  +- SubqueryAlias cte_outer
:     +- Project [1 AS 1#x]
:        +- OneRowRelation
:- CTERelationDef xxxx, false, false
:  +- SubqueryAlias cte_inner
:     +- Project [1#x]
:        +- SubqueryAlias cte_outer
:           +- CTERelationRef xxxx, true, [1#x], false
+- Project [1#x]
   +- SubqueryAlias __auto_generated_subquery_name
      +- Project [1#x]
         +- SubqueryAlias cte_inner
            +- CTERelationRef xxxx, true, [1#x], false


-- !query
WITH cte_outer AS (
  SELECT 1
)
SELECT * FROM (
  WITH cte_inner AS (
    SELECT * FROM (
      WITH cte_inner_inner AS (
        SELECT * FROM cte_outer
      )
      SELECT * FROM cte_inner_inner
    )
  )
  SELECT * FROM cte_inner
)
-- !query analysis
WithCTE
:- CTERelationDef xxxx, false, false
:  +- SubqueryAlias cte_outer
:     +- Project [1 AS 1#x]
:        +- OneRowRelation
:- CTERelationDef xxxx, false, false
:  +- SubqueryAlias cte_inner_inner
:     +- Project [1#x]
:        +- SubqueryAlias cte_outer
:           +- CTERelationRef xxxx, true, [1#x], false
<<<<<<< HEAD
:- CTERelationDef xxxx, false, false
=======
:- CTERelationDef xxxx, false
>>>>>>> 4f654130
:  +- SubqueryAlias cte_inner
:     +- Project [1#x]
:        +- SubqueryAlias __auto_generated_subquery_name
:           +- Project [1#x]
:              +- SubqueryAlias cte_inner_inner
:                 +- CTERelationRef xxxx, true, [1#x], false
+- Project [1#x]
   +- SubqueryAlias __auto_generated_subquery_name
      +- Project [1#x]
         +- SubqueryAlias cte_inner
            +- CTERelationRef xxxx, true, [1#x], false


-- !query
WITH cte_outer AS (
  WITH cte_invisible_inner AS (
    SELECT 1
  )
  SELECT * FROM cte_invisible_inner
)
SELECT * FROM (
  WITH cte_inner AS (
    SELECT * FROM cte_invisible_inner
  )
  SELECT * FROM cte_inner
)
-- !query analysis
org.apache.spark.sql.catalyst.ExtendedAnalysisException
{
  "errorClass" : "TABLE_OR_VIEW_NOT_FOUND",
  "sqlState" : "42P01",
  "messageParameters" : {
    "relationName" : "`cte_invisible_inner`"
  },
  "queryContext" : [ {
    "objectType" : "",
    "objectName" : "",
    "startIndex" : 164,
    "stopIndex" : 182,
    "fragment" : "cte_invisible_inner"
  } ]
}


-- !query
WITH cte_outer AS (
  SELECT * FROM (
    WITH cte_invisible_inner AS (
      SELECT 1
    )
    SELECT * FROM cte_invisible_inner
  )
)
SELECT * FROM (
  WITH cte_inner AS (
    SELECT * FROM cte_invisible_inner
  )
  SELECT * FROM cte_inner
)
-- !query analysis
org.apache.spark.sql.catalyst.ExtendedAnalysisException
{
  "errorClass" : "TABLE_OR_VIEW_NOT_FOUND",
  "sqlState" : "42P01",
  "messageParameters" : {
    "relationName" : "`cte_invisible_inner`"
  },
  "queryContext" : [ {
    "objectType" : "",
    "objectName" : "",
    "startIndex" : 194,
    "stopIndex" : 212,
    "fragment" : "cte_invisible_inner"
  } ]
}<|MERGE_RESOLUTION|>--- conflicted
+++ resolved
@@ -15,10 +15,10 @@
 :  +- SubqueryAlias t
 :     +- Project [1#x]
 :        +- SubqueryAlias t2
-:           +- CTERelationRef xxxx, true, [1#x], false
+:           +- CTERelationRef xxxx, true, [1#x], false, false
 +- Project [1#x]
    +- SubqueryAlias t
-      +- CTERelationRef xxxx, true, [1#x], false
+      +- CTERelationRef xxxx, true, [1#x], false, false
 
 
 -- !query
@@ -37,7 +37,7 @@
       :           +- OneRowRelation
       +- Project [c#x]
          +- SubqueryAlias t
-            +- CTERelationRef xxxx, true, [c#x], false
+            +- CTERelationRef xxxx, true, [c#x], false, false
 
 
 -- !query
@@ -54,7 +54,7 @@
 :     :        +- OneRowRelation
 :     +- Project [1#x]
 :        +- SubqueryAlias t
-:           +- CTERelationRef xxxx, true, [1#x], false
+:           +- CTERelationRef xxxx, true, [1#x], false, false
 +- OneRowRelation
 
 
@@ -93,25 +93,6 @@
   )
 SELECT * FROM t2
 -- !query analysis
-<<<<<<< HEAD
-WithCTE
-:- CTERelationDef xxxx, false, false
-:  +- SubqueryAlias t
-:     +- Project [1 AS 1#x]
-:        +- OneRowRelation
-:- CTERelationDef xxxx, false, false
-:  +- SubqueryAlias t
-:     +- Project [2 AS 2#x]
-:        +- OneRowRelation
-:- CTERelationDef xxxx, false, false
-:  +- SubqueryAlias t2
-:     +- Project [2#x]
-:        +- SubqueryAlias t
-:           +- CTERelationRef xxxx, true, [2#x], false
-+- Project [2#x]
-   +- SubqueryAlias t2
-      +- CTERelationRef xxxx, true, [2#x], false
-=======
 org.apache.spark.sql.AnalysisException
 {
   "errorClass" : "AMBIGUOUS_ALIAS_IN_NESTED_CTE",
@@ -122,7 +103,6 @@
     "name" : "`t`"
   }
 }
->>>>>>> 4f654130
 
 
 -- !query
@@ -157,11 +137,11 @@
 :        :           :           +- OneRowRelation
 :        :           +- Project [c#x]
 :        :              +- SubqueryAlias t
-:        :                 +- CTERelationRef xxxx, true, [c#x], false
+:        :                 +- CTERelationRef xxxx, true, [c#x], false, false
 :        +- OneRowRelation
 +- Project [scalarsubquery()#x]
    +- SubqueryAlias t2
-      +- CTERelationRef xxxx, true, [scalarsubquery()#x], false
+      +- CTERelationRef xxxx, true, [scalarsubquery()#x], false, false
 
 
 -- !query
@@ -177,34 +157,6 @@
   )
 SELECT * FROM t2
 -- !query analysis
-<<<<<<< HEAD
-WithCTE
-:- CTERelationDef xxxx, false, false
-:  +- SubqueryAlias t
-:     +- Project [1 AS 1#x]
-:        +- OneRowRelation
-:- CTERelationDef xxxx, false, false
-:  +- SubqueryAlias t
-:     +- Project [2 AS 2#x]
-:        +- OneRowRelation
-:- CTERelationDef xxxx, false, false
-:  +- SubqueryAlias t
-:     +- Project [3 AS 3#x]
-:        +- OneRowRelation
-:- CTERelationDef xxxx, false, false
-:  +- SubqueryAlias t2
-:     +- Project [3#x]
-:        +- SubqueryAlias t
-:           +- CTERelationRef xxxx, true, [3#x], false
-:- CTERelationDef xxxx, false, false
-:  +- SubqueryAlias t2
-:     +- Project [3#x]
-:        +- SubqueryAlias t2
-:           +- CTERelationRef xxxx, true, [3#x], false
-+- Project [3#x]
-   +- SubqueryAlias t2
-      +- CTERelationRef xxxx, true, [3#x], false
-=======
 org.apache.spark.sql.AnalysisException
 {
   "errorClass" : "AMBIGUOUS_ALIAS_IN_NESTED_CTE",
@@ -215,7 +167,6 @@
     "name" : "`t`"
   }
 }
->>>>>>> 4f654130
 
 
 -- !query
@@ -240,7 +191,7 @@
    +- SubqueryAlias __auto_generated_subquery_name
       +- Project [c#x]
          +- SubqueryAlias t
-            +- CTERelationRef xxxx, true, [c#x], false
+            +- CTERelationRef xxxx, true, [c#x], false, false
 
 
 -- !query
@@ -269,7 +220,7 @@
          +- SubqueryAlias __auto_generated_subquery_name
             +- Project [c#x]
                +- SubqueryAlias t
-                  +- CTERelationRef xxxx, true, [c#x], false
+                  +- CTERelationRef xxxx, true, [c#x], false, false
 
 
 -- !query
@@ -304,7 +255,7 @@
          +- SubqueryAlias __auto_generated_subquery_name
             +- Project [c#x]
                +- SubqueryAlias t
-                  +- CTERelationRef xxxx, true, [c#x], false
+                  +- CTERelationRef xxxx, true, [c#x], false, false
 
 
 -- !query
@@ -314,23 +265,6 @@
   SELECT * FROM t
 )
 -- !query analysis
-<<<<<<< HEAD
-WithCTE
-:- CTERelationDef xxxx, false, false
-:  +- SubqueryAlias t
-:     +- Project [1 AS 1#x]
-:        +- OneRowRelation
-+- Project [scalar-subquery#x [] AS scalarsubquery()#x]
-   :  +- WithCTE
-   :     :- CTERelationDef xxxx, false, false
-   :     :  +- SubqueryAlias t
-   :     :     +- Project [2 AS 2#x]
-   :     :        +- OneRowRelation
-   :     +- Project [2#x]
-   :        +- SubqueryAlias t
-   :           +- CTERelationRef xxxx, true, [2#x], false
-   +- OneRowRelation
-=======
 org.apache.spark.sql.AnalysisException
 {
   "errorClass" : "AMBIGUOUS_ALIAS_IN_NESTED_CTE",
@@ -341,7 +275,6 @@
     "name" : "`t`"
   }
 }
->>>>>>> 4f654130
 
 
 -- !query
@@ -353,25 +286,6 @@
   )
 )
 -- !query analysis
-<<<<<<< HEAD
-WithCTE
-:- CTERelationDef xxxx, false, false
-:  +- SubqueryAlias t
-:     +- Project [1 AS 1#x]
-:        +- OneRowRelation
-+- Project [scalar-subquery#x [] AS scalarsubquery()#x]
-   :  +- Project [scalar-subquery#x [] AS scalarsubquery()#x]
-   :     :  +- WithCTE
-   :     :     :- CTERelationDef xxxx, false, false
-   :     :     :  +- SubqueryAlias t
-   :     :     :     +- Project [2 AS 2#x]
-   :     :     :        +- OneRowRelation
-   :     :     +- Project [2#x]
-   :     :        +- SubqueryAlias t
-   :     :           +- CTERelationRef xxxx, true, [2#x], false
-   :     +- OneRowRelation
-   +- OneRowRelation
-=======
 org.apache.spark.sql.AnalysisException
 {
   "errorClass" : "AMBIGUOUS_ALIAS_IN_NESTED_CTE",
@@ -382,7 +296,6 @@
     "name" : "`t`"
   }
 }
->>>>>>> 4f654130
 
 
 -- !query
@@ -395,30 +308,6 @@
   )
 )
 -- !query analysis
-<<<<<<< HEAD
-WithCTE
-:- CTERelationDef xxxx, false, false
-:  +- SubqueryAlias t
-:     +- Project [1 AS 1#x]
-:        +- OneRowRelation
-+- Project [scalar-subquery#x [] AS scalarsubquery()#x]
-   :  +- WithCTE
-   :     :- CTERelationDef xxxx, false, false
-   :     :  +- SubqueryAlias t
-   :     :     +- Project [2 AS 2#x]
-   :     :        +- OneRowRelation
-   :     +- Project [scalar-subquery#x [] AS scalarsubquery()#x]
-   :        :  +- WithCTE
-   :        :     :- CTERelationDef xxxx, false, false
-   :        :     :  +- SubqueryAlias t
-   :        :     :     +- Project [3 AS 3#x]
-   :        :     :        +- OneRowRelation
-   :        :     +- Project [3#x]
-   :        :        +- SubqueryAlias t
-   :        :           +- CTERelationRef xxxx, true, [3#x], false
-   :        +- OneRowRelation
-   +- OneRowRelation
-=======
 org.apache.spark.sql.AnalysisException
 {
   "errorClass" : "AMBIGUOUS_ALIAS_IN_NESTED_CTE",
@@ -429,7 +318,6 @@
     "name" : "`t`"
   }
 }
->>>>>>> 4f654130
 
 
 -- !query
@@ -440,27 +328,6 @@
   SELECT * FROM t
 )
 -- !query analysis
-<<<<<<< HEAD
-WithCTE
-:- CTERelationDef xxxx, false, false
-:  +- SubqueryAlias t
-:     +- Project [1#x AS c#x]
-:        +- Project [1 AS 1#x]
-:           +- OneRowRelation
-+- Project [c#x]
-   +- Filter c#x IN (list#x [])
-      :  +- WithCTE
-      :     :- CTERelationDef xxxx, false, false
-      :     :  +- SubqueryAlias t
-      :     :     +- Project [2#x AS c#x]
-      :     :        +- Project [2 AS 2#x]
-      :     :           +- OneRowRelation
-      :     +- Project [c#x]
-      :        +- SubqueryAlias t
-      :           +- CTERelationRef xxxx, true, [c#x], false
-      +- SubqueryAlias t
-         +- CTERelationRef xxxx, true, [c#x], false
-=======
 org.apache.spark.sql.AnalysisException
 {
   "errorClass" : "AMBIGUOUS_ALIAS_IN_NESTED_CTE",
@@ -471,7 +338,6 @@
     "name" : "`t`"
   }
 }
->>>>>>> 4f654130
 
 
 -- !query
@@ -492,18 +358,14 @@
 :  +- SubqueryAlias t
 :     +- Project [1#x]
 :        +- SubqueryAlias t2
-:           +- CTERelationRef xxxx, true, [1#x], false
-<<<<<<< HEAD
-:- CTERelationDef xxxx, false, false
-=======
-:- CTERelationDef xxxx, false
->>>>>>> 4f654130
+:           +- CTERelationRef xxxx, true, [1#x], false, false
+:- CTERelationDef xxxx, false, false
 :  +- SubqueryAlias t2
 :     +- Project [2 AS 2#x]
 :        +- OneRowRelation
 +- Project [1#x]
    +- SubqueryAlias t
-      +- CTERelationRef xxxx, true, [1#x], false
+      +- CTERelationRef xxxx, true, [1#x], false, false
 
 
 -- !query
@@ -515,25 +377,6 @@
   )
 SELECT * FROM t
 -- !query analysis
-<<<<<<< HEAD
-WithCTE
-:- CTERelationDef xxxx, false, false
-:  +- SubqueryAlias abc
-:     +- Project [1 AS 1#x]
-:        +- OneRowRelation
-:- CTERelationDef xxxx, false, false
-:  +- SubqueryAlias aBc
-:     +- Project [2 AS 2#x]
-:        +- OneRowRelation
-:- CTERelationDef xxxx, false, false
-:  +- SubqueryAlias t
-:     +- Project [2#x]
-:        +- SubqueryAlias aBC
-:           +- CTERelationRef xxxx, true, [2#x], false
-+- Project [2#x]
-   +- SubqueryAlias t
-      +- CTERelationRef xxxx, true, [2#x], false
-=======
 org.apache.spark.sql.AnalysisException
 {
   "errorClass" : "AMBIGUOUS_ALIAS_IN_NESTED_CTE",
@@ -544,7 +387,6 @@
     "name" : "`aBc`"
   }
 }
->>>>>>> 4f654130
 
 
 -- !query
@@ -554,23 +396,6 @@
   SELECT * FROM aBC
 )
 -- !query analysis
-<<<<<<< HEAD
-WithCTE
-:- CTERelationDef xxxx, false, false
-:  +- SubqueryAlias abc
-:     +- Project [1 AS 1#x]
-:        +- OneRowRelation
-+- Project [scalar-subquery#x [] AS scalarsubquery()#x]
-   :  +- WithCTE
-   :     :- CTERelationDef xxxx, false, false
-   :     :  +- SubqueryAlias aBc
-   :     :     +- Project [2 AS 2#x]
-   :     :        +- OneRowRelation
-   :     +- Project [2#x]
-   :        +- SubqueryAlias aBC
-   :           +- CTERelationRef xxxx, true, [2#x], false
-   +- OneRowRelation
-=======
 org.apache.spark.sql.AnalysisException
 {
   "errorClass" : "AMBIGUOUS_ALIAS_IN_NESTED_CTE",
@@ -581,7 +406,6 @@
     "name" : "`aBc`"
   }
 }
->>>>>>> 4f654130
 
 
 -- !query
@@ -604,19 +428,15 @@
 :  +- SubqueryAlias t3
 :     +- Project [1#x]
 :        +- SubqueryAlias t1
-:           +- CTERelationRef xxxx, true, [1#x], false
-<<<<<<< HEAD
-:- CTERelationDef xxxx, false, false
-=======
-:- CTERelationDef xxxx, false
->>>>>>> 4f654130
+:           +- CTERelationRef xxxx, true, [1#x], false, false
+:- CTERelationDef xxxx, false, false
 :  +- SubqueryAlias t2
 :     +- Project [1#x]
 :        +- SubqueryAlias t3
-:           +- CTERelationRef xxxx, true, [1#x], false
+:           +- CTERelationRef xxxx, true, [1#x], false, false
 +- Project [1#x]
    +- SubqueryAlias t2
-      +- CTERelationRef xxxx, true, [1#x], false
+      +- CTERelationRef xxxx, true, [1#x], false, false
 
 
 -- !query
@@ -639,12 +459,12 @@
 :  +- SubqueryAlias cte_inner
 :     +- Project [1#x]
 :        +- SubqueryAlias cte_outer
-:           +- CTERelationRef xxxx, true, [1#x], false
+:           +- CTERelationRef xxxx, true, [1#x], false, false
 +- Project [1#x]
    +- SubqueryAlias __auto_generated_subquery_name
       +- Project [1#x]
          +- SubqueryAlias cte_inner
-            +- CTERelationRef xxxx, true, [1#x], false
+            +- CTERelationRef xxxx, true, [1#x], false, false
 
 
 -- !query
@@ -672,23 +492,19 @@
 :  +- SubqueryAlias cte_inner_inner
 :     +- Project [1#x]
 :        +- SubqueryAlias cte_outer
-:           +- CTERelationRef xxxx, true, [1#x], false
-<<<<<<< HEAD
-:- CTERelationDef xxxx, false, false
-=======
-:- CTERelationDef xxxx, false
->>>>>>> 4f654130
+:           +- CTERelationRef xxxx, true, [1#x], false, false
+:- CTERelationDef xxxx, false, false
 :  +- SubqueryAlias cte_inner
 :     +- Project [1#x]
 :        +- SubqueryAlias __auto_generated_subquery_name
 :           +- Project [1#x]
 :              +- SubqueryAlias cte_inner_inner
-:                 +- CTERelationRef xxxx, true, [1#x], false
+:                 +- CTERelationRef xxxx, true, [1#x], false, false
 +- Project [1#x]
    +- SubqueryAlias __auto_generated_subquery_name
       +- Project [1#x]
          +- SubqueryAlias cte_inner
-            +- CTERelationRef xxxx, true, [1#x], false
+            +- CTERelationRef xxxx, true, [1#x], false, false
 
 
 -- !query
