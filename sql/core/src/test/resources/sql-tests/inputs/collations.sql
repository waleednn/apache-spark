--- conflicted
+++ resolved
@@ -102,330 +102,304 @@
 
 drop table t4;
 
-<<<<<<< HEAD
-create table t1(s string, utf8_binary string collate utf8_binary, utf8_lcase string collate utf8_lcase) using parquet;
-insert into t1 values ('Spark', 'Spark', 'SQL');
-insert into t1 values ('aaAaAAaA', 'aaAaAAaA', 'aaAaAAaA');
-insert into t1 values ('aaAaAAaA', 'aaAaAAaA', 'aaAaaAaA');
-insert into t1 values ('aaAaAAaA', 'aaAaAAaA', 'aaAaaAaAaaAaaAaAaaAaaAaA');
-insert into t1 values ('bbAbaAbA', 'bbAbAAbA', 'a');
-insert into t1 values ('İo', 'İo', 'İo');
-insert into t1 values ('İo', 'İo', 'i̇o');
-insert into t1 values ('efd2', 'efd2', 'efd2');
-insert into t1 values ('Hello, world! Nice day.', 'Hello, world! Nice day.', 'Hello, world! Nice day.');
-insert into t1 values ('Something else. Nothing here.', 'Something else. Nothing here.', 'Something else. Nothing here.');
-insert into t1 values ('kitten', 'kitten', 'sitTing');
-insert into t1 values ('abc', 'abc', 'abc');
-insert into t1 values ('abcdcba', 'abcdcba', 'aBcDCbA');
-
-create table t2(ascii long) using parquet;
-insert into t2 values (97);
-insert into t2 values (66);
-
-create table t3(ascii double) using parquet;
-insert into t3 values (97.52143);
-insert into t3 values (66.421);
-
-create table t4(format string collate utf8_binary, utf8_binary string collate utf8_binary, utf8_lcase string collate utf8_lcase) using parquet;
-insert into t4 values ('%s%s', 'abCdE', 'abCdE');
-
-create table t5(num long) using parquet;
-insert into t5 values (97);
-insert into t5 values (66);
-
-create table t6(utf8_binary string collate utf8_binary, utf8_lcase string collate utf8_lcase) using parquet;
-insert into t6 values ('aaAaAAaA', 'aaAaaAaA');
-insert into t6 values ('efd2', 'efd2');
+create table t5(s string, utf8_binary string collate utf8_binary, utf8_lcase string collate utf8_lcase) using parquet;
+insert into t5 values ('Spark', 'Spark', 'SQL');
+insert into t5 values ('aaAaAAaA', 'aaAaAAaA', 'aaAaAAaA');
+insert into t5 values ('aaAaAAaA', 'aaAaAAaA', 'aaAaaAaA');
+insert into t5 values ('aaAaAAaA', 'aaAaAAaA', 'aaAaaAaAaaAaaAaAaaAaaAaA');
+insert into t5 values ('bbAbaAbA', 'bbAbAAbA', 'a');
+insert into t5 values ('İo', 'İo', 'İo');
+insert into t5 values ('İo', 'İo', 'i̇o');
+insert into t5 values ('efd2', 'efd2', 'efd2');
+insert into t5 values ('Hello, world! Nice day.', 'Hello, world! Nice day.', 'Hello, world! Nice day.');
+insert into t5 values ('Something else. Nothing here.', 'Something else. Nothing here.', 'Something else. Nothing here.');
+insert into t5 values ('kitten', 'kitten', 'sitTing');
+insert into t5 values ('abc', 'abc', 'abc');
+insert into t5 values ('abcdcba', 'abcdcba', 'aBcDCbA');
+
+create table t6(ascii long) using parquet;
+insert into t6 values (97);
+insert into t6 values (66);
+
+create table t7(ascii double) using parquet;
+insert into t7 values (97.52143);
+insert into t7 values (66.421);
+
+create table t8(format string collate utf8_binary, utf8_binary string collate utf8_binary, utf8_lcase string collate utf8_lcase) using parquet;
+insert into t8 values ('%s%s', 'abCdE', 'abCdE');
+
+create table t9(num long) using parquet;
+insert into t9 values (97);
+insert into t9 values (66);
+
+create table t10(utf8_binary string collate utf8_binary, utf8_lcase string collate utf8_lcase) using parquet;
+insert into t10 values ('aaAaAAaA', 'aaAaaAaA');
+insert into t10 values ('efd2', 'efd2');
 
 -- ConcatWs
-select concat_ws(' ', utf8_lcase, utf8_lcase) from t1;
-select concat_ws(' ', utf8_binary, utf8_lcase) from t1;
-select concat_ws(' ' collate utf8_binary, utf8_binary, 'SQL' collate utf8_lcase) from t1;
-select concat_ws(' ' collate utf8_lcase, utf8_binary, 'SQL' collate utf8_lcase) from t1;
-select concat_ws(',', utf8_lcase, 'word'), concat_ws(',', utf8_binary, 'word') from t1;
-select concat_ws(',', utf8_lcase, 'word' collate utf8_binary), concat_ws(',', utf8_binary, 'word' collate utf8_lcase) from t1;
+select concat_ws(' ', utf8_lcase, utf8_lcase) from t5;
+select concat_ws(' ', utf8_binary, utf8_lcase) from t5;
+select concat_ws(' ' collate utf8_binary, utf8_binary, 'SQL' collate utf8_lcase) from t5;
+select concat_ws(' ' collate utf8_lcase, utf8_binary, 'SQL' collate utf8_lcase) from t5;
+select concat_ws(',', utf8_lcase, 'word'), concat_ws(',', utf8_binary, 'word') from t5;
+select concat_ws(',', utf8_lcase, 'word' collate utf8_binary), concat_ws(',', utf8_binary, 'word' collate utf8_lcase) from t5;
 
 -- Elt
-select elt(2, s, utf8_binary) from t1;
-select elt(2, utf8_binary, utf8_lcase, s) from t1;
-select elt(1, utf8_binary collate utf8_binary, utf8_lcase collate utf8_lcase) from t1;
-select elt(1, utf8_binary collate utf8_binary, utf8_lcase collate utf8_binary) from t1;
-select elt(1, utf8_binary collate utf8_binary, utf8_lcase) from t1;
-select elt(1, utf8_binary, 'word'), elt(1, utf8_lcase, 'word') from t1;
-select elt(1, utf8_binary, 'word' collate utf8_lcase), elt(1, utf8_lcase, 'word' collate utf8_binary) from t1;
+select elt(2, s, utf8_binary) from t5;
+select elt(2, utf8_binary, utf8_lcase, s) from t5;
+select elt(1, utf8_binary collate utf8_binary, utf8_lcase collate utf8_lcase) from t5;
+select elt(1, utf8_binary collate utf8_binary, utf8_lcase collate utf8_binary) from t5;
+select elt(1, utf8_binary collate utf8_binary, utf8_lcase) from t5;
+select elt(1, utf8_binary, 'word'), elt(1, utf8_lcase, 'word') from t5;
+select elt(1, utf8_binary, 'word' collate utf8_lcase), elt(1, utf8_lcase, 'word' collate utf8_binary) from t5;
 
 -- SplitPart
-select split_part(utf8_binary, utf8_lcase, 3) from t1;
-select split_part(s, utf8_binary, 1) from t1;
-select split_part(utf8_binary collate utf8_binary, s collate utf8_lcase, 1) from t1;
-select split_part(utf8_binary, utf8_lcase collate utf8_binary, 2) from t1;
-select split_part(utf8_binary collate utf8_lcase, utf8_lcase collate utf8_lcase, 2) from t1;
-select split_part(utf8_binary, 'a', 3), split_part(utf8_lcase, 'a', 3) from t1;
-select split_part(utf8_binary, 'a' collate utf8_lcase, 3), split_part(utf8_lcase, 'a' collate utf8_binary, 3) from t1;
+select split_part(utf8_binary, utf8_lcase, 3) from t5;
+select split_part(s, utf8_binary, 1) from t5;
+select split_part(utf8_binary collate utf8_binary, s collate utf8_lcase, 1) from t5;
+select split_part(utf8_binary, utf8_lcase collate utf8_binary, 2) from t5;
+select split_part(utf8_binary collate utf8_lcase, utf8_lcase collate utf8_lcase, 2) from t5;
+select split_part(utf8_binary, 'a', 3), split_part(utf8_lcase, 'a', 3) from t5;
+select split_part(utf8_binary, 'a' collate utf8_lcase, 3), split_part(utf8_lcase, 'a' collate utf8_binary, 3) from t5;
 
 -- Contains
-select contains(utf8_binary, utf8_lcase) from t1;
-select contains(s, utf8_binary) from t1;
-select contains(utf8_binary collate utf8_binary, s collate utf8_lcase) from t1;
-select contains(utf8_binary, utf8_lcase collate utf8_binary) from t1;
-select contains(utf8_binary collate utf8_lcase, utf8_lcase collate utf8_lcase) from t1;
-select contains(utf8_binary, 'a'), contains(utf8_lcase, 'a') from t1;
-select contains(utf8_binary, 'AaAA' collate utf8_lcase), contains(utf8_lcase, 'AAa' collate utf8_binary) from t1;
+select contains(utf8_binary, utf8_lcase) from t5;
+select contains(s, utf8_binary) from t5;
+select contains(utf8_binary collate utf8_binary, s collate utf8_lcase) from t5;
+select contains(utf8_binary, utf8_lcase collate utf8_binary) from t5;
+select contains(utf8_binary collate utf8_lcase, utf8_lcase collate utf8_lcase) from t5;
+select contains(utf8_binary, 'a'), contains(utf8_lcase, 'a') from t5;
+select contains(utf8_binary, 'AaAA' collate utf8_lcase), contains(utf8_lcase, 'AAa' collate utf8_binary) from t5;
 
 -- SubstringIndex
-select substring_index(utf8_binary, utf8_lcase, 2) from t1;
-select substring_index(s, utf8_binary,1) from t1;
-select substring_index(utf8_binary collate utf8_binary, s collate utf8_lcase, 3) from t1;
-select substring_index(utf8_binary, utf8_lcase collate utf8_binary, 2) from t1;
-select substring_index(utf8_binary collate utf8_lcase, utf8_lcase collate utf8_lcase, 2) from t1;
-select substring_index(utf8_binary, 'a', 2), substring_index(utf8_lcase, 'a', 2) from t1;
-select substring_index(utf8_binary, 'AaAA' collate utf8_lcase, 2), substring_index(utf8_lcase, 'AAa' collate utf8_binary, 2) from t1;
+select substring_index(utf8_binary, utf8_lcase, 2) from t5;
+select substring_index(s, utf8_binary,1) from t5;
+select substring_index(utf8_binary collate utf8_binary, s collate utf8_lcase, 3) from t5;
+select substring_index(utf8_binary, utf8_lcase collate utf8_binary, 2) from t5;
+select substring_index(utf8_binary collate utf8_lcase, utf8_lcase collate utf8_lcase, 2) from t5;
+select substring_index(utf8_binary, 'a', 2), substring_index(utf8_lcase, 'a', 2) from t5;
+select substring_index(utf8_binary, 'AaAA' collate utf8_lcase, 2), substring_index(utf8_lcase, 'AAa' collate utf8_binary, 2) from t5;
 
 -- StringInStr
-select instr(utf8_binary, utf8_lcase) from t1;
-select instr(s, utf8_binary) from t1;
-select instr(utf8_binary collate utf8_binary, s collate utf8_lcase) from t1;
-select instr(utf8_binary, utf8_lcase collate utf8_binary) from t1;
-select instr(utf8_binary collate utf8_lcase, utf8_lcase collate utf8_lcase) from t1;
-select instr(utf8_binary, 'a'), instr(utf8_lcase, 'a') from t1;
-select instr(utf8_binary, 'AaAA' collate utf8_lcase), instr(utf8_lcase, 'AAa' collate utf8_binary) from t1;
+select instr(utf8_binary, utf8_lcase) from t5;
+select instr(s, utf8_binary) from t5;
+select instr(utf8_binary collate utf8_binary, s collate utf8_lcase) from t5;
+select instr(utf8_binary, utf8_lcase collate utf8_binary) from t5;
+select instr(utf8_binary collate utf8_lcase, utf8_lcase collate utf8_lcase) from t5;
+select instr(utf8_binary, 'a'), instr(utf8_lcase, 'a') from t5;
+select instr(utf8_binary, 'AaAA' collate utf8_lcase), instr(utf8_lcase, 'AAa' collate utf8_binary) from t5;
 
 -- FindInSet
-select find_in_set(utf8_binary, utf8_lcase) from t1;
-select find_in_set(s, utf8_binary) from t1;
-select find_in_set(utf8_binary collate utf8_binary, s collate utf8_lcase) from t1;
-select find_in_set(utf8_binary, utf8_lcase collate utf8_binary) from t1;
-select find_in_set(utf8_binary collate utf8_lcase, utf8_lcase collate utf8_lcase) from t1;
-select find_in_set(utf8_binary, 'aaAaaAaA,i̇o'), find_in_set(utf8_lcase, 'aaAaaAaA,i̇o') from t1;
-select find_in_set(utf8_binary, 'aaAaaAaA,i̇o' collate utf8_lcase), find_in_set(utf8_lcase, 'aaAaaAaA,i̇o' collate utf8_binary) from t1;
+select find_in_set(utf8_binary, utf8_lcase) from t5;
+select find_in_set(s, utf8_binary) from t5;
+select find_in_set(utf8_binary collate utf8_binary, s collate utf8_lcase) from t5;
+select find_in_set(utf8_binary, utf8_lcase collate utf8_binary) from t5;
+select find_in_set(utf8_binary collate utf8_lcase, utf8_lcase collate utf8_lcase) from t5;
+select find_in_set(utf8_binary, 'aaAaaAaA,i̇o'), find_in_set(utf8_lcase, 'aaAaaAaA,i̇o') from t5;
+select find_in_set(utf8_binary, 'aaAaaAaA,i̇o' collate utf8_lcase), find_in_set(utf8_lcase, 'aaAaaAaA,i̇o' collate utf8_binary) from t5;
 
 -- StartsWith
-select startswith(utf8_binary, utf8_lcase) from t1;
-select startswith(s, utf8_binary) from t1;
-select startswith(utf8_binary collate utf8_binary, s collate utf8_lcase) from t1;
-select startswith(utf8_binary, utf8_lcase collate utf8_binary) from t1;
-select startswith(utf8_binary collate utf8_lcase, utf8_lcase collate utf8_lcase) from t1;
-select startswith(utf8_binary, 'aaAaaAaA'), startswith(utf8_lcase, 'aaAaaAaA') from t1;
-select startswith(utf8_binary, 'aaAaaAaA' collate utf8_lcase), startswith(utf8_lcase, 'aaAaaAaA' collate utf8_binary) from t1;
+select startswith(utf8_binary, utf8_lcase) from t5;
+select startswith(s, utf8_binary) from t5;
+select startswith(utf8_binary collate utf8_binary, s collate utf8_lcase) from t5;
+select startswith(utf8_binary, utf8_lcase collate utf8_binary) from t5;
+select startswith(utf8_binary collate utf8_lcase, utf8_lcase collate utf8_lcase) from t5;
+select startswith(utf8_binary, 'aaAaaAaA'), startswith(utf8_lcase, 'aaAaaAaA') from t5;
+select startswith(utf8_binary, 'aaAaaAaA' collate utf8_lcase), startswith(utf8_lcase, 'aaAaaAaA' collate utf8_binary) from t5;
 
 -- StringTranslate
-select translate(utf8_lcase, utf8_lcase, '12345') from t1;
-select translate(utf8_binary, utf8_lcase, '12345') from t1;
-select translate(utf8_binary, 'aBc' collate utf8_lcase, '12345' collate utf8_binary) from t1;
-select translate(utf8_binary, 'SQL' collate utf8_lcase, '12345' collate utf8_lcase) from t1;
-select translate(utf8_lcase, 'aaAaaAaA', '12345'), translate(utf8_binary, 'aaAaaAaA', '12345') from t1;
-select translate(utf8_lcase, 'aBc' collate utf8_binary, '12345'), translate(utf8_binary, 'aBc' collate utf8_lcase, '12345') from t1;
+select translate(utf8_lcase, utf8_lcase, '12345') from t5;
+select translate(utf8_binary, utf8_lcase, '12345') from t5;
+select translate(utf8_binary, 'aBc' collate utf8_lcase, '12345' collate utf8_binary) from t5;
+select translate(utf8_binary, 'SQL' collate utf8_lcase, '12345' collate utf8_lcase) from t5;
+select translate(utf8_lcase, 'aaAaaAaA', '12345'), translate(utf8_binary, 'aaAaaAaA', '12345') from t5;
+select translate(utf8_lcase, 'aBc' collate utf8_binary, '12345'), translate(utf8_binary, 'aBc' collate utf8_lcase, '12345') from t5;
 
 -- Replace
-select replace(utf8_binary, utf8_lcase, 'abc') from t1;
-select replace(s, utf8_binary, 'abc') from t1;
-select replace(utf8_binary collate utf8_binary, s collate utf8_lcase, 'abc') from t1;
-select replace(utf8_binary, utf8_lcase collate utf8_binary, 'abc') from t1;
-select replace(utf8_binary collate utf8_lcase, utf8_lcase collate utf8_lcase, 'abc') from t1;
-select replace(utf8_binary, 'aaAaaAaA', 'abc'), replace(utf8_lcase, 'aaAaaAaA', 'abc') from t1;
-select replace(utf8_binary, 'aaAaaAaA' collate utf8_lcase, 'abc'), replace(utf8_lcase, 'aaAaaAaA' collate utf8_binary, 'abc') from t1;
+select replace(utf8_binary, utf8_lcase, 'abc') from t5;
+select replace(s, utf8_binary, 'abc') from t5;
+select replace(utf8_binary collate utf8_binary, s collate utf8_lcase, 'abc') from t5;
+select replace(utf8_binary, utf8_lcase collate utf8_binary, 'abc') from t5;
+select replace(utf8_binary collate utf8_lcase, utf8_lcase collate utf8_lcase, 'abc') from t5;
+select replace(utf8_binary, 'aaAaaAaA', 'abc'), replace(utf8_lcase, 'aaAaaAaA', 'abc') from t5;
+select replace(utf8_binary, 'aaAaaAaA' collate utf8_lcase, 'abc'), replace(utf8_lcase, 'aaAaaAaA' collate utf8_binary, 'abc') from t5;
 
 -- EndsWith
-select endswith(utf8_binary, utf8_lcase) from t1;
-select endswith(s, utf8_binary) from t1;
-select endswith(utf8_binary collate utf8_binary, s collate utf8_lcase) from t1;
-select endswith(utf8_binary, utf8_lcase collate utf8_binary) from t1;
-select endswith(utf8_binary collate utf8_lcase, utf8_lcase collate utf8_lcase) from t1;
-select endswith(utf8_binary, 'aaAaaAaA'), endswith(utf8_lcase, 'aaAaaAaA') from t1;
-select endswith(utf8_binary, 'aaAaaAaA' collate utf8_lcase), endswith(utf8_lcase, 'aaAaaAaA' collate utf8_binary) from t1;
+select endswith(utf8_binary, utf8_lcase) from t5;
+select endswith(s, utf8_binary) from t5;
+select endswith(utf8_binary collate utf8_binary, s collate utf8_lcase) from t5;
+select endswith(utf8_binary, utf8_lcase collate utf8_binary) from t5;
+select endswith(utf8_binary collate utf8_lcase, utf8_lcase collate utf8_lcase) from t5;
+select endswith(utf8_binary, 'aaAaaAaA'), endswith(utf8_lcase, 'aaAaaAaA') from t5;
+select endswith(utf8_binary, 'aaAaaAaA' collate utf8_lcase), endswith(utf8_lcase, 'aaAaaAaA' collate utf8_binary) from t5;
 
 -- StringRepeat
-select repeat(utf8_binary, 3), repeat(utf8_lcase, 2) from t1;
-select repeat(utf8_binary collate utf8_lcase, 3), repeat(utf8_lcase collate utf8_binary, 2) from t1;
+select repeat(utf8_binary, 3), repeat(utf8_lcase, 2) from t5;
+select repeat(utf8_binary collate utf8_lcase, 3), repeat(utf8_lcase collate utf8_binary, 2) from t5;
 
 -- Ascii & UnBase64 string expressions
-select ascii(utf8_binary), ascii(utf8_lcase) from t1;
-select ascii(utf8_binary collate utf8_lcase), ascii(utf8_lcase collate utf8_binary) from t1;
-select unbase64(utf8_binary), unbase64(utf8_lcase) from t6;
-select unbase64(utf8_binary collate utf8_lcase), unbase64(utf8_lcase collate utf8_binary) from t6;
+select ascii(utf8_binary), ascii(utf8_lcase) from t5;
+select ascii(utf8_binary collate utf8_lcase), ascii(utf8_lcase collate utf8_binary) from t5;
+select unbase64(utf8_binary), unbase64(utf8_lcase) from t10;
+select unbase64(utf8_binary collate utf8_lcase), unbase64(utf8_lcase collate utf8_binary) from t10;
 
 -- Chr
-select chr(ascii) from t2;
+select chr(ascii) from t6;
 
 -- Base64, Decode
-select base64(utf8_binary), base64(utf8_lcase) from t1;
-select base64(utf8_binary collate utf8_lcase), base64(utf8_lcase collate utf8_binary) from t1;
-select decode(encode(utf8_binary, 'utf-8'), 'utf-8'), decode(encode(utf8_lcase, 'utf-8'), 'utf-8') from t1;
-select decode(encode(utf8_binary collate utf8_lcase, 'utf-8'), 'utf-8'), decode(encode(utf8_lcase collate utf8_binary, 'utf-8'), 'utf-8') from t1;
+select base64(utf8_binary), base64(utf8_lcase) from t5;
+select base64(utf8_binary collate utf8_lcase), base64(utf8_lcase collate utf8_binary) from t5;
+select decode(encode(utf8_binary, 'utf-8'), 'utf-8'), decode(encode(utf8_lcase, 'utf-8'), 'utf-8') from t5;
+select decode(encode(utf8_binary collate utf8_lcase, 'utf-8'), 'utf-8'), decode(encode(utf8_lcase collate utf8_binary, 'utf-8'), 'utf-8') from t5;
 
 -- FormatNumber
-select format_number(ascii, '###.###') from t3;
-select format_number(ascii, '###.###' collate utf8_lcase) from t3;
+select format_number(ascii, '###.###') from t7;
+select format_number(ascii, '###.###' collate utf8_lcase) from t7;
 
 -- Encode, ToBinary
-select encode(utf8_binary, 'utf-8'), encode(utf8_lcase, 'utf-8') from t1;
-select encode(utf8_binary collate utf8_lcase, 'utf-8'), encode(utf8_lcase collate utf8_binary, 'utf-8') from t1;
-select to_binary(utf8_binary, 'utf-8'), to_binary(utf8_lcase, 'utf-8') from t1;
-select to_binary(utf8_binary collate utf8_lcase, 'utf-8'), to_binary(utf8_lcase collate utf8_binary, 'utf-8') from t1;
+select encode(utf8_binary, 'utf-8'), encode(utf8_lcase, 'utf-8') from t5;
+select encode(utf8_binary collate utf8_lcase, 'utf-8'), encode(utf8_lcase collate utf8_binary, 'utf-8') from t5;
+select to_binary(utf8_binary, 'utf-8'), to_binary(utf8_lcase, 'utf-8') from t5;
+select to_binary(utf8_binary collate utf8_lcase, 'utf-8'), to_binary(utf8_lcase collate utf8_binary, 'utf-8') from t5;
 
 -- Sentences
-select sentences(utf8_binary), sentences(utf8_lcase) from t1;
-select sentences(utf8_binary collate utf8_lcase), sentences(utf8_lcase collate utf8_binary) from t1;
+select sentences(utf8_binary), sentences(utf8_lcase) from t5;
+select sentences(utf8_binary collate utf8_lcase), sentences(utf8_lcase collate utf8_binary) from t5;
 
 -- Upper
-select upper(utf8_binary), upper(utf8_lcase) from t1;
-select upper(utf8_binary collate utf8_lcase), upper(utf8_lcase collate utf8_binary) from t1;
+select upper(utf8_binary), upper(utf8_lcase) from t5;
+select upper(utf8_binary collate utf8_lcase), upper(utf8_lcase collate utf8_binary) from t5;
 
 -- Lower
-select lower(utf8_binary), lower(utf8_lcase) from t1;
-select lower(utf8_binary collate utf8_lcase), lower(utf8_lcase collate utf8_binary) from t1;
+select lower(utf8_binary), lower(utf8_lcase) from t5;
+select lower(utf8_binary collate utf8_lcase), lower(utf8_lcase collate utf8_binary) from t5;
 
 -- InitCap
-select initcap(utf8_binary), initcap(utf8_lcase) from t1;
-select initcap(utf8_binary collate utf8_lcase), initcap(utf8_lcase collate utf8_binary) from t1;
+select initcap(utf8_binary), initcap(utf8_lcase) from t5;
+select initcap(utf8_binary collate utf8_lcase), initcap(utf8_lcase collate utf8_binary) from t5;
 
 -- Overlay
-select overlay(utf8_binary, utf8_lcase, 2) from t1;
-select overlay(s, utf8_binary,1) from t1;
-select overlay(utf8_binary collate utf8_binary, s collate utf8_lcase, 3) from t1;
-select overlay(utf8_binary, utf8_lcase collate utf8_binary, 2) from t1;
-select overlay(utf8_binary collate utf8_lcase, utf8_lcase collate utf8_lcase, 2) from t1;
-select overlay(utf8_binary, 'a', 2), overlay(utf8_lcase, 'a', 2) from t1;
-select overlay(utf8_binary, 'AaAA' collate utf8_lcase, 2), overlay(utf8_lcase, 'AAa' collate utf8_binary, 2) from t1;
+select overlay(utf8_binary, utf8_lcase, 2) from t5;
+select overlay(s, utf8_binary,1) from t5;
+select overlay(utf8_binary collate utf8_binary, s collate utf8_lcase, 3) from t5;
+select overlay(utf8_binary, utf8_lcase collate utf8_binary, 2) from t5;
+select overlay(utf8_binary collate utf8_lcase, utf8_lcase collate utf8_lcase, 2) from t5;
+select overlay(utf8_binary, 'a', 2), overlay(utf8_lcase, 'a', 2) from t5;
+select overlay(utf8_binary, 'AaAA' collate utf8_lcase, 2), overlay(utf8_lcase, 'AAa' collate utf8_binary, 2) from t5;
 
 -- FormatString
-select format_string(format, utf8_binary, utf8_lcase) from t4;
-select format_string(format collate utf8_lcase, utf8_lcase, utf8_binary collate utf8_lcase, 3), format_string(format, utf8_lcase collate utf8_binary, utf8_binary) from t4;
-select format_string(format, utf8_binary, utf8_lcase) from t4;
+select format_string(format, utf8_binary, utf8_lcase) from t8;
+select format_string(format collate utf8_lcase, utf8_lcase, utf8_binary collate utf8_lcase, 3), format_string(format, utf8_lcase collate utf8_binary, utf8_binary) from t8;
+select format_string(format, utf8_binary, utf8_lcase) from t8;
 
 -- SoundEx
-select soundex(utf8_binary), soundex(utf8_lcase) from t1;
-select soundex(utf8_binary collate utf8_lcase), soundex(utf8_lcase collate utf8_binary) from t1;
+select soundex(utf8_binary), soundex(utf8_lcase) from t5;
+select soundex(utf8_binary collate utf8_lcase), soundex(utf8_lcase collate utf8_binary) from t5;
 
 -- Length, BitLength & OctetLength
-select length(utf8_binary), length(utf8_lcase) from t1;
-select length(utf8_binary collate utf8_lcase), length(utf8_lcase collate utf8_binary) from t1;
-select bit_length(utf8_binary), bit_length(utf8_lcase) from t1;
-select bit_length(utf8_binary collate utf8_lcase), bit_length(utf8_lcase collate utf8_binary) from t1;
-select octet_length(utf8_binary), octet_length(utf8_lcase) from t1;
-select octet_length(utf8_binary collate utf8_lcase), octet_length(utf8_lcase collate utf8_binary) from t1;
+select length(utf8_binary), length(utf8_lcase) from t5;
+select length(utf8_binary collate utf8_lcase), length(utf8_lcase collate utf8_binary) from t5;
+select bit_length(utf8_binary), bit_length(utf8_lcase) from t5;
+select bit_length(utf8_binary collate utf8_lcase), bit_length(utf8_lcase collate utf8_binary) from t5;
+select octet_length(utf8_binary), octet_length(utf8_lcase) from t5;
+select octet_length(utf8_binary collate utf8_lcase), octet_length(utf8_lcase collate utf8_binary) from t5;
 
 -- Luhncheck
-select luhn_check(num) from t5;
+select luhn_check(num) from t9;
 
 -- Levenshtein
-select levenshtein(utf8_binary, utf8_lcase) from t1;
-select levenshtein(s, utf8_binary) from t1;
-select levenshtein(utf8_binary collate utf8_binary, s collate utf8_lcase) from t1;
-select levenshtein(utf8_binary, utf8_lcase collate utf8_binary) from t1;
-select levenshtein(utf8_binary collate utf8_lcase, utf8_lcase collate utf8_lcase) from t1;
-select levenshtein(utf8_binary, 'a'), levenshtein(utf8_lcase, 'a') from t1;
-select levenshtein(utf8_binary, 'AaAA' collate utf8_lcase, 3), levenshtein(utf8_lcase, 'AAa' collate utf8_binary, 4) from t1;
+select levenshtein(utf8_binary, utf8_lcase) from t5;
+select levenshtein(s, utf8_binary) from t5;
+select levenshtein(utf8_binary collate utf8_binary, s collate utf8_lcase) from t5;
+select levenshtein(utf8_binary, utf8_lcase collate utf8_binary) from t5;
+select levenshtein(utf8_binary collate utf8_lcase, utf8_lcase collate utf8_lcase) from t5;
+select levenshtein(utf8_binary, 'a'), levenshtein(utf8_lcase, 'a') from t5;
+select levenshtein(utf8_binary, 'AaAA' collate utf8_lcase, 3), levenshtein(utf8_lcase, 'AAa' collate utf8_binary, 4) from t5;
 
 -- IsValidUTF8
-select is_valid_utf8(utf8_binary), is_valid_utf8(utf8_lcase) from t1;
-select is_valid_utf8(utf8_binary collate utf8_lcase), is_valid_utf8(utf8_lcase collate utf8_binary) from t1;
+select is_valid_utf8(utf8_binary), is_valid_utf8(utf8_lcase) from t5;
+select is_valid_utf8(utf8_binary collate utf8_lcase), is_valid_utf8(utf8_lcase collate utf8_binary) from t5;
 
 -- MakeValidUTF8
-select make_valid_utf8(utf8_binary), make_valid_utf8(utf8_lcase) from t1;
-select make_valid_utf8(utf8_binary collate utf8_lcase), make_valid_utf8(utf8_lcase collate utf8_binary) from t1;
+select make_valid_utf8(utf8_binary), make_valid_utf8(utf8_lcase) from t5;
+select make_valid_utf8(utf8_binary collate utf8_lcase), make_valid_utf8(utf8_lcase collate utf8_binary) from t5;
 
 -- ValidateUTF8
-select validate_utf8(utf8_binary), validate_utf8(utf8_lcase) from t1;
-select validate_utf8(utf8_binary collate utf8_lcase), validate_utf8(utf8_lcase collate utf8_binary) from t1;
+select validate_utf8(utf8_binary), validate_utf8(utf8_lcase) from t5;
+select validate_utf8(utf8_binary collate utf8_lcase), validate_utf8(utf8_lcase collate utf8_binary) from t5;
 
 -- TryValidateUTF8
-select try_validate_utf8(utf8_binary), try_validate_utf8(utf8_lcase) from t1;
-select try_validate_utf8(utf8_binary collate utf8_lcase), try_validate_utf8(utf8_lcase collate utf8_binary) from t1;
+select try_validate_utf8(utf8_binary), try_validate_utf8(utf8_lcase) from t5;
+select try_validate_utf8(utf8_binary collate utf8_lcase), try_validate_utf8(utf8_lcase collate utf8_binary) from t5;
 
 -- Left/Right/Substr
-select substr(utf8_binary, 2, 2), substr(utf8_lcase, 2, 2) from t1;
-select substr(utf8_binary collate utf8_lcase, 2, 2), substr(utf8_lcase collate utf8_binary, 2, 2) from t1;
-select right(utf8_binary, 2), right(utf8_lcase, 2) from t1;
-select right(utf8_binary collate utf8_lcase, 2), right(utf8_lcase collate utf8_binary, 2) from t1;
-select left(utf8_binary, '2' collate utf8_lcase), left(utf8_lcase, 2) from t1;
-select left(utf8_binary collate utf8_lcase, 2), left(utf8_lcase collate utf8_binary, 2) from t1;
+select substr(utf8_binary, 2, 2), substr(utf8_lcase, 2, 2) from t5;
+select substr(utf8_binary collate utf8_lcase, 2, 2), substr(utf8_lcase collate utf8_binary, 2, 2) from t5;
+select right(utf8_binary, 2), right(utf8_lcase, 2) from t5;
+select right(utf8_binary collate utf8_lcase, 2), right(utf8_lcase collate utf8_binary, 2) from t5;
+select left(utf8_binary, '2' collate utf8_lcase), left(utf8_lcase, 2) from t5;
+select left(utf8_binary collate utf8_lcase, 2), left(utf8_lcase collate utf8_binary, 2) from t5;
 
 -- StringRPad
-select rpad(utf8_binary, 8, utf8_lcase) from t1;
-select rpad(s, 8, utf8_binary) from t1;
-select rpad(utf8_binary collate utf8_binary, 8, s collate utf8_lcase) from t1;
-select rpad(utf8_binary, 8, utf8_lcase collate utf8_binary) from t1;
-select rpad(utf8_binary collate utf8_lcase, 8, utf8_lcase collate utf8_lcase) from t1;
-select rpad(utf8_binary, 8, 'a'), rpad(utf8_lcase, 8, 'a') from t1;
-select rpad(utf8_binary, 8, 'AaAA' collate utf8_lcase), rpad(utf8_lcase, 8, 'AAa' collate utf8_binary) from t1;
+select rpad(utf8_binary, 8, utf8_lcase) from t5;
+select rpad(s, 8, utf8_binary) from t5;
+select rpad(utf8_binary collate utf8_binary, 8, s collate utf8_lcase) from t5;
+select rpad(utf8_binary, 8, utf8_lcase collate utf8_binary) from t5;
+select rpad(utf8_binary collate utf8_lcase, 8, utf8_lcase collate utf8_lcase) from t5;
+select rpad(utf8_binary, 8, 'a'), rpad(utf8_lcase, 8, 'a') from t5;
+select rpad(utf8_binary, 8, 'AaAA' collate utf8_lcase), rpad(utf8_lcase, 8, 'AAa' collate utf8_binary) from t5;
 
 -- StringLPad
-select lpad(utf8_binary, 8, utf8_lcase) from t1;
-select lpad(s, 8, utf8_binary) from t1;
-select lpad(utf8_binary collate utf8_binary, 8, s collate utf8_lcase) from t1;
-select lpad(utf8_binary, 8, utf8_lcase collate utf8_binary) from t1;
-select lpad(utf8_binary collate utf8_lcase, 8, utf8_lcase collate utf8_lcase) from t1;
-select lpad(utf8_binary, 8, 'a'), lpad(utf8_lcase, 8, 'a') from t1;
-select lpad(utf8_binary, 8, 'AaAA' collate utf8_lcase), lpad(utf8_lcase, 8, 'AAa' collate utf8_binary) from t1;
+select lpad(utf8_binary, 8, utf8_lcase) from t5;
+select lpad(s, 8, utf8_binary) from t5;
+select lpad(utf8_binary collate utf8_binary, 8, s collate utf8_lcase) from t5;
+select lpad(utf8_binary, 8, utf8_lcase collate utf8_binary) from t5;
+select lpad(utf8_binary collate utf8_lcase, 8, utf8_lcase collate utf8_lcase) from t5;
+select lpad(utf8_binary, 8, 'a'), lpad(utf8_lcase, 8, 'a') from t5;
+select lpad(utf8_binary, 8, 'AaAA' collate utf8_lcase), lpad(utf8_lcase, 8, 'AAa' collate utf8_binary) from t5;
 
 -- Locate
-select locate(utf8_binary, utf8_lcase) from t1;
-select locate(s, utf8_binary) from t1;
-select locate(utf8_binary collate utf8_binary, s collate utf8_lcase) from t1;
-select locate(utf8_binary, utf8_lcase collate utf8_binary) from t1;
-select locate(utf8_binary collate utf8_lcase, utf8_lcase collate utf8_lcase, 3) from t1;
-select locate(utf8_binary, 'a'), locate(utf8_lcase, 'a') from t1;
-select locate(utf8_binary, 'AaAA' collate utf8_lcase, 4), locate(utf8_lcase, 'AAa' collate utf8_binary, 4) from t1;
+select locate(utf8_binary, utf8_lcase) from t5;
+select locate(s, utf8_binary) from t5;
+select locate(utf8_binary collate utf8_binary, s collate utf8_lcase) from t5;
+select locate(utf8_binary, utf8_lcase collate utf8_binary) from t5;
+select locate(utf8_binary collate utf8_lcase, utf8_lcase collate utf8_lcase, 3) from t5;
+select locate(utf8_binary, 'a'), locate(utf8_lcase, 'a') from t5;
+select locate(utf8_binary, 'AaAA' collate utf8_lcase, 4), locate(utf8_lcase, 'AAa' collate utf8_binary, 4) from t5;
 
 -- StringTrim*
-select TRIM(utf8_binary, utf8_lcase) from t1;
-select TRIM(s, utf8_binary) from t1;
-select TRIM(utf8_binary collate utf8_binary, s collate utf8_lcase) from t1;
-select TRIM(utf8_binary, utf8_lcase collate utf8_binary) from t1;
-select TRIM(utf8_binary collate utf8_lcase, utf8_lcase collate utf8_lcase) from t1;
-select TRIM('ABc', utf8_binary), TRIM('ABc', utf8_lcase) from t1;
-select TRIM('ABc' collate utf8_lcase, utf8_binary), TRIM('AAa' collate utf8_binary, utf8_lcase) from t1;
-select BTRIM(utf8_binary, utf8_lcase) from t1;
-select BTRIM(s, utf8_binary) from t1;
-select BTRIM(utf8_binary collate utf8_binary, s collate utf8_lcase) from t1;
-select BTRIM(utf8_binary, utf8_lcase collate utf8_binary) from t1;
-select BTRIM(utf8_binary collate utf8_lcase, utf8_lcase collate utf8_lcase) from t1;
-select BTRIM('ABc', utf8_binary), BTRIM('ABc', utf8_lcase) from t1;
-select BTRIM('ABc' collate utf8_lcase, utf8_binary), BTRIM('AAa' collate utf8_binary, utf8_lcase) from t1;
-select LTRIM(utf8_binary, utf8_lcase) from t1;
-select LTRIM(s, utf8_binary) from t1;
-select LTRIM(utf8_binary collate utf8_binary, s collate utf8_lcase) from t1;
-select LTRIM(utf8_binary, utf8_lcase collate utf8_binary) from t1;
-select LTRIM(utf8_binary collate utf8_lcase, utf8_lcase collate utf8_lcase) from t1;
-select LTRIM('ABc', utf8_binary), LTRIM('ABc', utf8_lcase) from t1;
-select LTRIM('ABc' collate utf8_lcase, utf8_binary), LTRIM('AAa' collate utf8_binary, utf8_lcase) from t1;
-select RTRIM(utf8_binary, utf8_lcase) from t1;
-select RTRIM(s, utf8_binary) from t1;
-select RTRIM(utf8_binary collate utf8_binary, s collate utf8_lcase) from t1;
-select RTRIM(utf8_binary, utf8_lcase collate utf8_binary) from t1;
-select RTRIM(utf8_binary collate utf8_lcase, utf8_lcase collate utf8_lcase) from t1;
-select RTRIM('ABc', utf8_binary), RTRIM('ABc', utf8_lcase) from t1;
-select RTRIM('ABc' collate utf8_lcase, utf8_binary), RTRIM('AAa' collate utf8_binary, utf8_lcase) from t1;
-
-drop table t1;
-drop table t2;
-drop table t3;
-drop table t4;
+select TRIM(utf8_binary, utf8_lcase) from t5;
+select TRIM(s, utf8_binary) from t5;
+select TRIM(utf8_binary collate utf8_binary, s collate utf8_lcase) from t5;
+select TRIM(utf8_binary, utf8_lcase collate utf8_binary) from t5;
+select TRIM(utf8_binary collate utf8_lcase, utf8_lcase collate utf8_lcase) from t5;
+select TRIM('ABc', utf8_binary), TRIM('ABc', utf8_lcase) from t5;
+select TRIM('ABc' collate utf8_lcase, utf8_binary), TRIM('AAa' collate utf8_binary, utf8_lcase) from t5;
+select BTRIM(utf8_binary, utf8_lcase) from t5;
+select BTRIM(s, utf8_binary) from t5;
+select BTRIM(utf8_binary collate utf8_binary, s collate utf8_lcase) from t5;
+select BTRIM(utf8_binary, utf8_lcase collate utf8_binary) from t5;
+select BTRIM(utf8_binary collate utf8_lcase, utf8_lcase collate utf8_lcase) from t5;
+select BTRIM('ABc', utf8_binary), BTRIM('ABc', utf8_lcase) from t5;
+select BTRIM('ABc' collate utf8_lcase, utf8_binary), BTRIM('AAa' collate utf8_binary, utf8_lcase) from t5;
+select LTRIM(utf8_binary, utf8_lcase) from t5;
+select LTRIM(s, utf8_binary) from t5;
+select LTRIM(utf8_binary collate utf8_binary, s collate utf8_lcase) from t5;
+select LTRIM(utf8_binary, utf8_lcase collate utf8_binary) from t5;
+select LTRIM(utf8_binary collate utf8_lcase, utf8_lcase collate utf8_lcase) from t5;
+select LTRIM('ABc', utf8_binary), LTRIM('ABc', utf8_lcase) from t5;
+select LTRIM('ABc' collate utf8_lcase, utf8_binary), LTRIM('AAa' collate utf8_binary, utf8_lcase) from t5;
+select RTRIM(utf8_binary, utf8_lcase) from t5;
+select RTRIM(s, utf8_binary) from t5;
+select RTRIM(utf8_binary collate utf8_binary, s collate utf8_lcase) from t5;
+select RTRIM(utf8_binary, utf8_lcase collate utf8_binary) from t5;
+select RTRIM(utf8_binary collate utf8_lcase, utf8_lcase collate utf8_lcase) from t5;
+select RTRIM('ABc', utf8_binary), RTRIM('ABc', utf8_lcase) from t5;
+select RTRIM('ABc' collate utf8_lcase, utf8_binary), RTRIM('AAa' collate utf8_binary, utf8_lcase) from t5;
+
 drop table t5;
-=======
--- create table for split_part
-create table t5(str string collate utf8_binary, delimiter string collate utf8_lcase, partNum int) using parquet;
-
-insert into t5 values('11AB12AB13', 'AB', 2);
-
-select split_part(str, delimiter, partNum) from t5;
-select split_part(str collate utf8_binary, delimiter collate utf8_lcase, partNum) from t5;
-select split_part(str collate utf8_binary, delimiter collate utf8_binary, partNum) from t5;
-
-drop table t5;
-
--- create table for levenshtein
-create table t6 (utf8_binary string collate utf8_binary, utf8_lcase string collate utf8_lcase, threshold int) using parquet;
-
-insert into t6 values('kitten', 'sitting', 2);
-
-select levenshtein(utf8_binary, utf8_lcase) from t6;
-select levenshtein(utf8_binary collate utf8_binary, utf8_lcase collate utf8_lcase) from t6;
-select levenshtein(utf8_binary collate utf8_binary, utf8_lcase collate utf8_binary) from t6;
-select levenshtein(utf8_binary, utf8_lcase, threshold) from t6;
-select levenshtein(utf8_binary collate utf8_binary, utf8_lcase collate utf8_lcase, threshold) from t6;
-select levenshtein(utf8_binary collate utf8_binary, utf8_lcase collate utf8_binary, threshold) from t6;
-
->>>>>>> c106c776
-drop table t6;+drop table t6;
+drop table t7;
+drop table t8;
+drop table t9;
+drop table t10;