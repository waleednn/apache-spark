-- test cases for collation support

-- Create a test table with data
create table t1(utf8_binary string collate utf8_binary, utf8_lcase string collate utf8_lcase) using parquet;
insert into t1 values('aaa', 'aaa');
insert into t1 values('AAA', 'AAA');
insert into t1 values('bbb', 'bbb');
insert into t1 values('BBB', 'BBB');

-- describe
describe table t1;

-- group by and count utf8_binary
select count(*) from t1 group by utf8_binary;

-- group by and count utf8_lcase
select count(*) from t1 group by utf8_lcase;

-- filter equal utf8_binary
select * from t1 where utf8_binary = 'aaa';

-- filter equal utf8_lcase
select * from t1 where utf8_lcase = 'aaa' collate utf8_lcase;

-- filter less then utf8_binary
select * from t1 where utf8_binary < 'bbb';

-- filter less then utf8_lcase
select * from t1 where utf8_lcase < 'bbb' collate utf8_lcase;

-- inner join
select l.utf8_binary, r.utf8_lcase from t1 l join t1 r on l.utf8_lcase = r.utf8_lcase;

-- create second table for anti-join
create table t2(utf8_binary string collate utf8_binary, utf8_lcase string collate utf8_lcase) using parquet;
insert into t2 values('aaa', 'aaa');
insert into t2 values('bbb', 'bbb');

-- anti-join on lcase
select * from t1 anti join t2 on t1.utf8_lcase = t2.utf8_lcase;

drop table t2;
drop table t1;

-- set operations
select col1 collate utf8_lcase from values ('aaa'), ('AAA'), ('bbb'), ('BBB'), ('zzz'), ('ZZZ') except select col1 collate utf8_lcase from values ('aaa'), ('bbb');
select col1 collate utf8_lcase from values ('aaa'), ('AAA'), ('bbb'), ('BBB'), ('zzz'), ('ZZZ') except all select col1 collate utf8_lcase from values ('aaa'), ('bbb');
select col1 collate utf8_lcase from values ('aaa'), ('AAA'), ('bbb'), ('BBB'), ('zzz'), ('ZZZ') union select col1 collate utf8_lcase from values ('aaa'), ('bbb');
select col1 collate utf8_lcase from values ('aaa'), ('AAA'), ('bbb'), ('BBB'), ('zzz'), ('ZZZ') union all select col1 collate utf8_lcase from values ('aaa'), ('bbb');
select col1 collate utf8_lcase from values ('aaa'), ('bbb'), ('BBB'), ('zzz'), ('ZZZ') intersect select col1 collate utf8_lcase from values ('aaa'), ('bbb');

-- create table with struct field
create table t1 (c1 struct<utf8_binary: string collate utf8_binary, utf8_lcase: string collate utf8_lcase>) USING PARQUET;

insert into t1 values (named_struct('utf8_binary', 'aaa', 'utf8_lcase', 'aaa'));
insert into t1 values (named_struct('utf8_binary', 'AAA', 'utf8_lcase', 'AAA'));

-- aggregate against nested field utf8_binary
select count(*) from t1 group by c1.utf8_binary;

-- aggregate against nested field utf8_lcase
select count(*) from t1 group by c1.utf8_lcase;

drop table t1;

-- array function tests
select array_contains(ARRAY('aaa' collate utf8_lcase),'AAA' collate utf8_lcase);
select array_position(ARRAY('aaa' collate utf8_lcase, 'bbb' collate utf8_lcase),'BBB' collate utf8_lcase);

-- utility
select nullif('aaa' COLLATE utf8_lcase, 'AAA' COLLATE utf8_lcase);
select least('aaa' COLLATE utf8_lcase, 'AAA' collate utf8_lcase, 'a' collate utf8_lcase);

-- array operations
select arrays_overlap(array('aaa' collate utf8_lcase), array('AAA' collate utf8_lcase));
select array_distinct(array('aaa' collate utf8_lcase, 'AAA' collate utf8_lcase));
select array_union(array('aaa' collate utf8_lcase), array('AAA' collate utf8_lcase));
select array_intersect(array('aaa' collate utf8_lcase), array('AAA' collate utf8_lcase));
select array_except(array('aaa' collate utf8_lcase), array('AAA' collate utf8_lcase));

-- ICU collations (all statements return true)
select 'a' collate unicode < 'A';
select 'a' collate unicode_ci = 'A';
select 'a' collate unicode_ai = 'å';
select 'a' collate unicode_ci_ai = 'Å';
select 'a' collate en < 'A';
select 'a' collate en_ci = 'A';
select 'a' collate en_ai = 'å';
select 'a' collate en_ci_ai = 'Å';
select 'Kypper' collate sv < 'Köpfe';
select 'Kypper' collate de > 'Köpfe';
select 'I' collate tr_ci = 'ı';

-- create table for str_to_map
create table t4 (text string collate utf8_binary, pairDelim string collate utf8_lcase, keyValueDelim string collate utf8_binary) using parquet;

insert into t4 values('a:1,b:2,c:3', ',', ':');

select str_to_map(text, pairDelim, keyValueDelim) from t4;
select str_to_map(text collate utf8_binary, pairDelim collate utf8_lcase, keyValueDelim collate utf8_binary) from t4;
select str_to_map(text collate utf8_binary, pairDelim collate utf8_binary, keyValueDelim collate utf8_binary) from t4;

drop table t4;

<<<<<<< HEAD
-- create table for levenshtein
create table t6 (utf8_binary string collate utf8_binary, utf8_lcase string collate utf8_lcase, threshold int) using parquet;

insert into t6 values('kitten', 'sitting', 2);

select levenshtein(utf8_binary, utf8_lcase) from t6;
select levenshtein(utf8_binary collate utf8_binary, utf8_lcase collate utf8_lcase) from t6;
select levenshtein(utf8_binary collate utf8_binary, utf8_lcase collate utf8_binary) from t6;
select levenshtein(utf8_binary, utf8_lcase, threshold) from t6;
select levenshtein(utf8_binary collate utf8_binary, utf8_lcase collate utf8_lcase, threshold) from t6;
select levenshtein(utf8_binary collate utf8_binary, utf8_lcase collate utf8_binary, threshold) from t6;

drop table t6;
=======
-- create table for split_part
create table t5(str string collate utf8_binary, delimiter string collate utf8_lcase, partNum int) using parquet;

insert into t5 values('11AB12AB13', 'AB', 2);

select split_part(str, delimiter, partNum) from t5;
select split_part(str collate utf8_binary, delimiter collate utf8_lcase, partNum) from t5;
select split_part(str collate utf8_binary, delimiter collate utf8_binary, partNum) from t5;

drop table t5;
>>>>>>> f394cd38
<|MERGE_RESOLUTION|>--- conflicted
+++ resolved
@@ -102,7 +102,17 @@
 
 drop table t4;
 
-<<<<<<< HEAD
+-- create table for split_part
+create table t5(str string collate utf8_binary, delimiter string collate utf8_lcase, partNum int) using parquet;
+
+insert into t5 values('11AB12AB13', 'AB', 2);
+
+select split_part(str, delimiter, partNum) from t5;
+select split_part(str collate utf8_binary, delimiter collate utf8_lcase, partNum) from t5;
+select split_part(str collate utf8_binary, delimiter collate utf8_binary, partNum) from t5;
+
+drop table t5;
+
 -- create table for levenshtein
 create table t6 (utf8_binary string collate utf8_binary, utf8_lcase string collate utf8_lcase, threshold int) using parquet;
 
@@ -115,16 +125,4 @@
 select levenshtein(utf8_binary collate utf8_binary, utf8_lcase collate utf8_lcase, threshold) from t6;
 select levenshtein(utf8_binary collate utf8_binary, utf8_lcase collate utf8_binary, threshold) from t6;
 
-drop table t6;
-=======
--- create table for split_part
-create table t5(str string collate utf8_binary, delimiter string collate utf8_lcase, partNum int) using parquet;
-
-insert into t5 values('11AB12AB13', 'AB', 2);
-
-select split_part(str, delimiter, partNum) from t5;
-select split_part(str collate utf8_binary, delimiter collate utf8_lcase, partNum) from t5;
-select split_part(str collate utf8_binary, delimiter collate utf8_binary, partNum) from t5;
-
-drop table t5;
->>>>>>> f394cd38
+drop table t6;