--- conflicted
+++ resolved
@@ -91,16 +91,14 @@
 -- unsupported data type
 select GEO '(10,-6)';
 
-<<<<<<< HEAD
+-- big decimal parsing
+select 90912830918230182310293801923652346786BD, 123.0E-28BD, 123.08BD;
+
+-- out of range big decimal
+select 1.20E-38BD;
+
 -- hexadecimal binary literal
 select x'2379ACFe';
 
 -- invalid hexadecimal binary literal
 select X'XuZ';
-=======
--- big decimal parsing
-select 90912830918230182310293801923652346786BD, 123.0E-28BD, 123.08BD;
-
--- out of range big decimal
-select 1.20E-38BD;
->>>>>>> f64a1ddd
