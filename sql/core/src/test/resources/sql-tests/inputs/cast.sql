-- cast string representing a valid fractional number to integral should truncate the number
SELECT CAST('1.23' AS int);
SELECT CAST('1.23' AS long);
SELECT CAST('-4.56' AS int);
SELECT CAST('-4.56' AS long);

-- cast string which are not numbers to integral should return null
SELECT CAST('abc' AS int);
SELECT CAST('abc' AS long);

-- cast string representing a very large number to integral should return null
SELECT CAST('1234567890123' AS int);
SELECT CAST('12345678901234567890123' AS long);

-- cast empty string to integral should return null
SELECT CAST('' AS int);
SELECT CAST('' AS long);

-- cast null to integral should return null
SELECT CAST(NULL AS int);
SELECT CAST(NULL AS long);

-- cast invalid decimal string to integral should return null
SELECT CAST('123.a' AS int);
SELECT CAST('123.a' AS long);

-- '-2147483648' is the smallest int value
SELECT CAST('-2147483648' AS int);
SELECT CAST('-2147483649' AS int);

-- '2147483647' is the largest int value
SELECT CAST('2147483647' AS int);
SELECT CAST('2147483648' AS int);

-- '-9223372036854775808' is the smallest long value
SELECT CAST('-9223372036854775808' AS long);
SELECT CAST('-9223372036854775809' AS long);

-- '9223372036854775807' is the largest long value
SELECT CAST('9223372036854775807' AS long);
SELECT CAST('9223372036854775808' AS long);

-- cast string to its binary representation
SELECT HEX(CAST('abc' AS binary));

-- cast integral values to their corresponding binary representation
SELECT HEX(CAST(CAST(123 AS byte) AS binary));
SELECT HEX(CAST(CAST(-123 AS byte) AS binary));
SELECT HEX(CAST(123S AS binary));
SELECT HEX(CAST(-123S AS binary));
SELECT HEX(CAST(123 AS binary));
SELECT HEX(CAST(-123 AS binary));
SELECT HEX(CAST(123L AS binary));
SELECT HEX(CAST(-123L AS binary));

DESC FUNCTION boolean;
DESC FUNCTION EXTENDED boolean;
-- TODO: migrate all cast tests here.

-- cast string to interval and interval to string
SELECT CAST('interval 3 month 1 hour' AS interval);
SELECT CAST(interval 3 month 1 hour AS string);

-- trim string before cast to numeric
select cast(' 1' as tinyint);
select cast(' 1\t' as tinyint);
select cast(' 1' as smallint);
select cast(' 1' as INT);
select cast(' 1' as bigint);
select cast(' 1' as float);
select cast(' 1 ' as DOUBLE);
select cast('1.0 ' as DEC);

<<<<<<< HEAD
-- real / numeric
select cast(1.0 as real);
select cast('1' as real);
select cast(1.0 as numeric);
select cast(1.0 as numeric(3));
select cast(1.08 as numeric(3,1));
=======
-- trim string before cast to boolean
select cast('\t\t true \n\r ' as boolean);
select cast('\t\n false \t\r' as boolean);
select cast('\t\n xyz \t\r' as boolean);
>>>>>>> 3d98c9f9
<|MERGE_RESOLUTION|>--- conflicted
+++ resolved
@@ -71,16 +71,15 @@
 select cast(' 1 ' as DOUBLE);
 select cast('1.0 ' as DEC);
 
-<<<<<<< HEAD
+-- trim string before cast to boolean
+select cast('\t\t true \n\r ' as boolean);
+select cast('\t\n false \t\r' as boolean);
+select cast('\t\n xyz \t\r' as boolean);
+
+
 -- real / numeric
 select cast(1.0 as real);
 select cast('1' as real);
 select cast(1.0 as numeric);
 select cast(1.0 as numeric(3));
-select cast(1.08 as numeric(3,1));
-=======
--- trim string before cast to boolean
-select cast('\t\t true \n\r ' as boolean);
-select cast('\t\n false \t\r' as boolean);
-select cast('\t\n xyz \t\r' as boolean);
->>>>>>> 3d98c9f9
+select cast(1.08 as numeric(3,1));