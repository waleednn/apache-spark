--- conflicted
+++ resolved
@@ -398,74 +398,6 @@
 table t
 |> tablesample (200) repeatable (0);
 
-<<<<<<< HEAD
--- Union operators: positive tests.
------------------------------------
-
--- Union all.
-table t
-|> union all table t;
-
--- Union distinct.
-table t
-|> union table t;
-
--- Union all with a table subquery.
-(select * from t)
-|> union all table t;
-
--- Union distinct with a table subquery.
-(select * from t)
-|> union table t;
-
--- Union all with a VALUES list.
-values (0, 'abc') tab(x, y)
-|> union all table t;
-
--- Union distinct with a VALUES list.
-values (0, 1) tab(x, y)
-|> union table t;
-
--- Union all with a table subquery on both the source and target sides.
-(select * from t)
-|> union all (select * from t);
-
--- Except all.
-table t
-|> except all table t;
-
--- Except distinct.
-table t
-|> except table t;
-
--- Intersect all.
-table t
-|> intersect all table t;
-
--- Intersect distinct.
-table t
-|> intersect table t;
-
--- Minus all.
-table t
-|> minus all table t;
-
--- Minus distinct.
-table t
-|> minus table t;
-
--- Union operators: negative tests.
------------------------------------
-
--- The UNION operator requires the same number of columns in the input relations.
-table t
-|> select x
-|> union all table t;
-
--- The UNION operator requires the column types to be compatible.
-table t
-|> union all table st;
-=======
 -- JOIN operators: positive tests.
 ----------------------------------
 
@@ -571,7 +503,73 @@
 -- The table from the pipe input is not visible as a table name in the right side.
 table join_test_t1 jt
 |> cross join (select * from jt);
->>>>>>> 92e79e36
+
+-- Set operations: positive tests.
+-----------------------------------
+
+-- Union all.
+table t
+|> union all table t;
+
+-- Union distinct.
+table t
+|> union table t;
+
+-- Union all with a table subquery.
+(select * from t)
+|> union all table t;
+
+-- Union distinct with a table subquery.
+(select * from t)
+|> union table t;
+
+-- Union all with a VALUES list.
+values (0, 'abc') tab(x, y)
+|> union all table t;
+
+-- Union distinct with a VALUES list.
+values (0, 1) tab(x, y)
+|> union table t;
+
+-- Union all with a table subquery on both the source and target sides.
+(select * from t)
+|> union all (select * from t);
+
+-- Except all.
+table t
+|> except all table t;
+
+-- Except distinct.
+table t
+|> except table t;
+
+-- Intersect all.
+table t
+|> intersect all table t;
+
+-- Intersect distinct.
+table t
+|> intersect table t;
+
+-- Minus all.
+table t
+|> minus all table t;
+
+-- Minus distinct.
+table t
+|> minus table t;
+
+-- Set operations: negative tests.
+-----------------------------------
+
+-- The UNION operator requires the same number of columns in the input relations.
+table t
+|> select x
+|> union all table t;
+
+-- The UNION operator requires the column types to be compatible.
+table t
+|> union all table st;
 
 -- Cleanup.
 -----------
