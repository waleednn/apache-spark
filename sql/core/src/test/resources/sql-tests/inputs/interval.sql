--- conflicted
+++ resolved
@@ -66,7 +66,15 @@
 select make_interval(1, 2, 3, 4, 5, 6);
 select make_interval(1, 2, 3, 4, 5, 6, 7.008009);
 
-<<<<<<< HEAD
+-- cast string to intervals
+select cast('1 second' as interval);
+select cast('+1 second' as interval);
+select cast('-1 second' as interval);
+select cast('+     1 second' as interval);
+select cast('-     1 second' as interval);
+select cast('- -1 second' as interval);
+select cast('- +1 second' as interval);
+
 -- justify intervals
 select justify_days(cast(null as interval));
 select justify_hours(cast(null as interval));
@@ -79,14 +87,4 @@
 select justify_interval(interval '1 month -59 day 25 hour');
 select justify_days(interval '1 month 59 day -25 hour');
 select justify_hours(interval '1 month 59 day -25 hour');
-select justify_interval(interval '1 month 59 day -25 hour');
-=======
--- cast string to intervals
-select cast('1 second' as interval);
-select cast('+1 second' as interval);
-select cast('-1 second' as interval);
-select cast('+     1 second' as interval);
-select cast('-     1 second' as interval);
-select cast('- -1 second' as interval);
-select cast('- +1 second' as interval);
->>>>>>> d06a9cc4
+select justify_interval(interval '1 month 59 day -25 hour');