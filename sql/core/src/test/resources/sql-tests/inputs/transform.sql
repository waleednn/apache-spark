--- conflicted
+++ resolved
@@ -308,24 +308,22 @@
 
 SET spark.sql.legacy.parser.havingWithoutGroupByAsWhere=false;
 
-<<<<<<< HEAD
-=======
-SET spark.sql.parser.quotedRegexColumnNames=true;
-
-SELECT TRANSFORM(`(a|b)?+.+`)
-  USING 'cat' AS (c)
-FROM script_trans;
-
-SET spark.sql.parser.quotedRegexColumnNames=false;
-
->>>>>>> 31555f77
 -- SPARK-34634: self join using CTE contains transform
 WITH temp AS (
   SELECT TRANSFORM(a) USING 'cat' AS (b string) FROM t
 )
 SELECT t1.b FROM temp t1 JOIN temp t2 ON t1.b = t2.b;
 
-<<<<<<< HEAD
+SELECT TRANSFORM(DISTINCT b, a, c)
+  USING 'cat' AS (a, b, c)
+FROM script_trans
+WHERE a <= 4;
+
+SELECT TRANSFORM(ALL b, a, c)
+  USING 'cat' AS (a, b, c)
+FROM script_trans
+WHERE a <= 4;
+
 -- SPARK-35070: TRANSFORM not support alias in inputs
 SELECT TRANSFORM(b AS b_1, MAX(a), CAST(sum(c) AS STRING))
   USING 'cat' AS (a, b, c)
@@ -343,15 +341,4 @@
   USING 'cat' AS (a, b, c)
 FROM script_trans
 WHERE a <= 2
-GROUP BY b;
-=======
-SELECT TRANSFORM(DISTINCT b, a, c)
-  USING 'cat' AS (a, b, c)
-FROM script_trans
-WHERE a <= 4;
-
-SELECT TRANSFORM(ALL b, a, c)
-  USING 'cat' AS (a, b, c)
-FROM script_trans
-WHERE a <= 4;
->>>>>>> 31555f77
+GROUP BY b;