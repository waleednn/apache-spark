-- Automatically generated by SQLQueryTestSuite
-- !query
CREATE TEMPORARY VIEW tab1 AS SELECT * FROM VALUES
    (1, 2), 
    (1, 2),
    (1, 3),
    (1, 3),
    (2, 3),
    (null, null),
    (null, null)
    AS tab1(k, v)
-- !query schema
struct<>
-- !query output



-- !query
CREATE TEMPORARY VIEW tab2 AS SELECT * FROM VALUES
    (1, 2), 
    (1, 2), 
    (2, 3),
    (3, 4),
    (null, null),
    (null, null)
    AS tab2(k, v)
-- !query schema
struct<>
-- !query output



-- !query
SELECT udf(k), v FROM tab1
INTERSECT ALL
SELECT k, udf(v) FROM tab2
-- !query schema
struct<udf(k):int,v:int>
-- !query output
1	2
1	2
2	3
NULL	NULL
NULL	NULL


-- !query
SELECT k, udf(v) FROM tab1
INTERSECT ALL
SELECT udf(k), v FROM tab1 WHERE udf(k) = 1
-- !query schema
struct<k:int,udf(v):int>
-- !query output
1	2
1	2
1	3
1	3


-- !query
SELECT udf(k), udf(v) FROM tab1 WHERE k > udf(2)
INTERSECT ALL
SELECT udf(k), udf(v) FROM tab2
-- !query schema
struct<udf(k):int,udf(v):int>
-- !query output



-- !query
SELECT udf(k), v FROM tab1
INTERSECT ALL
SELECT udf(k), v FROM tab2 WHERE udf(udf(k)) > 3
-- !query schema
struct<udf(k):int,v:int>
-- !query output



-- !query
SELECT udf(k), v FROM tab1
INTERSECT ALL
SELECT CAST(udf(1) AS BIGINT), CAST(udf(2) AS BIGINT)
-- !query schema
struct<udf(k):bigint,v:bigint>
-- !query output
1	2


-- !query
SELECT k, udf(v) FROM tab1
INTERSECT ALL
SELECT array(1), udf(2)
-- !query schema
struct<>
-- !query output
org.apache.spark.sql.AnalysisException
{
<<<<<<< HEAD
  "errorClass" : "LEGACY",
  "messageParameters" : {
    "message" : "IntersectAll can only be performed on tables with the compatible column types. The first column of the second table is array<int> type which is not compatible with int at same column of first table;\n'IntersectAll true\n:- Project [k#x, cast(udf(cast(v#x as string)) as int) AS udf(v)#x]\n:  +- SubqueryAlias tab1\n:     +- View (`tab1`, [k#x,v#x])\n:        +- Project [cast(k#x as int) AS k#x, cast(v#x as int) AS v#x]\n:           +- Project [k#x, v#x]\n:              +- SubqueryAlias tab1\n:                 +- LocalRelation [k#x, v#x]\n+- Project [array(1) AS array(1)#x, cast(udf(cast(2 as string)) as int) AS udf(2)#x]\n   +- OneRowRelation\n"
  }
=======
  "errorClass" : "_LEGACY_ERROR_TEMP_2430",
  "messageParameters" : {
    "ci" : "first",
    "dt1" : "array<int>",
    "dt2" : "int",
    "hint" : "",
    "operator" : "IntersectAll",
    "ti" : "second"
  },
  "queryContext" : [ {
    "objectType" : "",
    "objectName" : "",
    "startIndex" : 1,
    "stopIndex" : 64,
    "fragment" : "SELECT k, udf(v) FROM tab1\nINTERSECT ALL\nSELECT array(1), udf(2)"
  } ]
>>>>>>> a428e44d
}


-- !query
SELECT udf(k) FROM tab1
INTERSECT ALL
SELECT udf(k), udf(v) FROM tab2
-- !query schema
struct<>
-- !query output
org.apache.spark.sql.AnalysisException
{
<<<<<<< HEAD
  "errorClass" : "LEGACY",
  "messageParameters" : {
    "message" : "IntersectAll can only be performed on tables with the same number of columns, but the first table has 1 columns and the second table has 2 columns;\n'IntersectAll true\n:- Project [cast(udf(cast(k#x as string)) as int) AS udf(k)#x]\n:  +- SubqueryAlias tab1\n:     +- View (`tab1`, [k#x,v#x])\n:        +- Project [cast(k#x as int) AS k#x, cast(v#x as int) AS v#x]\n:           +- Project [k#x, v#x]\n:              +- SubqueryAlias tab1\n:                 +- LocalRelation [k#x, v#x]\n+- Project [cast(udf(cast(k#x as string)) as int) AS udf(k)#x, cast(udf(cast(v#x as string)) as int) AS udf(v)#x]\n   +- SubqueryAlias tab2\n      +- View (`tab2`, [k#x,v#x])\n         +- Project [cast(k#x as int) AS k#x, cast(v#x as int) AS v#x]\n            +- Project [k#x, v#x]\n               +- SubqueryAlias tab2\n                  +- LocalRelation [k#x, v#x]\n"
  }
=======
  "errorClass" : "NUM_COLUMNS_MISMATCH",
  "messageParameters" : {
    "invalidNumColumns" : "2",
    "invalidOrdinalNum" : "second",
    "operator" : "INTERSECTALL",
    "refNumColumns" : "1"
  },
  "queryContext" : [ {
    "objectType" : "",
    "objectName" : "",
    "startIndex" : 1,
    "stopIndex" : 69,
    "fragment" : "SELECT udf(k) FROM tab1\nINTERSECT ALL\nSELECT udf(k), udf(v) FROM tab2"
  } ]
>>>>>>> a428e44d
}


-- !query
SELECT udf(k), v FROM tab2
INTERSECT ALL
SELECT k, udf(v) FROM tab1
INTERSECT ALL
SELECT udf(k), udf(v) FROM tab2
-- !query schema
struct<udf(k):int,v:int>
-- !query output
1	2
1	2
2	3
NULL	NULL
NULL	NULL


-- !query
SELECT udf(k), v FROM tab1
EXCEPT
SELECT k, udf(v) FROM tab2
UNION ALL
SELECT k, udf(udf(v)) FROM tab1
INTERSECT ALL
SELECT udf(k), v FROM tab2
-- !query schema
struct<udf(k):int,v:int>
-- !query output
1	2
1	2
1	3
2	3
NULL	NULL
NULL	NULL


-- !query
SELECT udf(k), udf(v) FROM tab1
EXCEPT
SELECT udf(k), v FROM tab2
EXCEPT
SELECT k, udf(v) FROM tab1
INTERSECT ALL
SELECT udf(k), udf(udf(v)) FROM tab2
-- !query schema
struct<udf(k):int,udf(v):int>
-- !query output
1	3


-- !query
(
  (
    (
      SELECT udf(k), v FROM tab1
      EXCEPT
      SELECT k, udf(v) FROM tab2
    )
    EXCEPT
    SELECT udf(k), udf(v) FROM tab1
  )
  INTERSECT ALL
  SELECT udf(k), udf(v) FROM tab2
)
-- !query schema
struct<udf(k):int,v:int>
-- !query output



-- !query
SELECT * 
FROM   (SELECT udf(tab1.k),
               udf(tab2.v)
        FROM   tab1 
               JOIN tab2 
                 ON udf(udf(tab1.k)) = tab2.k)
INTERSECT ALL 
SELECT * 
FROM   (SELECT udf(tab1.k),
               udf(tab2.v)
        FROM   tab1 
               JOIN tab2 
                 ON udf(tab1.k) = udf(udf(tab2.k)))
-- !query schema
struct<udf(k):int,udf(v):int>
-- !query output
1	2
1	2
1	2
1	2
1	2
1	2
1	2
1	2
2	3


-- !query
SELECT * 
FROM   (SELECT udf(tab1.k),
               udf(tab2.v)
        FROM   tab1 
               JOIN tab2 
                 ON udf(tab1.k) = udf(tab2.k))
INTERSECT ALL 
SELECT * 
FROM   (SELECT udf(tab2.v) AS k,
               udf(tab1.k) AS v
        FROM   tab1 
               JOIN tab2 
                 ON tab1.k = udf(tab2.k))
-- !query schema
struct<udf(k):int,udf(v):int>
-- !query output



-- !query
SELECT udf(v) FROM tab1 GROUP BY v
INTERSECT ALL
SELECT udf(udf(k)) FROM tab2 GROUP BY k
-- !query schema
struct<udf(v):int>
-- !query output
2
3
NULL


-- !query
SET spark.sql.legacy.setopsPrecedence.enabled= true
-- !query schema
struct<key:string,value:string>
-- !query output
spark.sql.legacy.setopsPrecedence.enabled	true


-- !query
SELECT udf(k), v FROM tab1
EXCEPT
SELECT k, udf(v) FROM tab2
UNION ALL
SELECT udf(k), udf(v) FROM tab1
INTERSECT ALL
SELECT udf(udf(k)), udf(v) FROM tab2
-- !query schema
struct<udf(k):int,v:int>
-- !query output
1	2
1	2
2	3
NULL	NULL
NULL	NULL


-- !query
SELECT k, udf(v) FROM tab1
EXCEPT
SELECT udf(k), v FROM tab2
UNION ALL
SELECT udf(k), udf(v) FROM tab1
INTERSECT
SELECT udf(k), udf(udf(v)) FROM tab2
-- !query schema
struct<k:int,udf(v):int>
-- !query output
1	2
2	3
NULL	NULL


-- !query
SET spark.sql.legacy.setopsPrecedence.enabled = false
-- !query schema
struct<key:string,value:string>
-- !query output
spark.sql.legacy.setopsPrecedence.enabled	false


-- !query
DROP VIEW IF EXISTS tab1
-- !query schema
struct<>
-- !query output



-- !query
DROP VIEW IF EXISTS tab2
-- !query schema
struct<>
-- !query output
<|MERGE_RESOLUTION|>--- conflicted
+++ resolved
@@ -96,12 +96,6 @@
 -- !query output
 org.apache.spark.sql.AnalysisException
 {
-<<<<<<< HEAD
-  "errorClass" : "LEGACY",
-  "messageParameters" : {
-    "message" : "IntersectAll can only be performed on tables with the compatible column types. The first column of the second table is array<int> type which is not compatible with int at same column of first table;\n'IntersectAll true\n:- Project [k#x, cast(udf(cast(v#x as string)) as int) AS udf(v)#x]\n:  +- SubqueryAlias tab1\n:     +- View (`tab1`, [k#x,v#x])\n:        +- Project [cast(k#x as int) AS k#x, cast(v#x as int) AS v#x]\n:           +- Project [k#x, v#x]\n:              +- SubqueryAlias tab1\n:                 +- LocalRelation [k#x, v#x]\n+- Project [array(1) AS array(1)#x, cast(udf(cast(2 as string)) as int) AS udf(2)#x]\n   +- OneRowRelation\n"
-  }
-=======
   "errorClass" : "_LEGACY_ERROR_TEMP_2430",
   "messageParameters" : {
     "ci" : "first",
@@ -118,7 +112,6 @@
     "stopIndex" : 64,
     "fragment" : "SELECT k, udf(v) FROM tab1\nINTERSECT ALL\nSELECT array(1), udf(2)"
   } ]
->>>>>>> a428e44d
 }
 
 
@@ -131,12 +124,6 @@
 -- !query output
 org.apache.spark.sql.AnalysisException
 {
-<<<<<<< HEAD
-  "errorClass" : "LEGACY",
-  "messageParameters" : {
-    "message" : "IntersectAll can only be performed on tables with the same number of columns, but the first table has 1 columns and the second table has 2 columns;\n'IntersectAll true\n:- Project [cast(udf(cast(k#x as string)) as int) AS udf(k)#x]\n:  +- SubqueryAlias tab1\n:     +- View (`tab1`, [k#x,v#x])\n:        +- Project [cast(k#x as int) AS k#x, cast(v#x as int) AS v#x]\n:           +- Project [k#x, v#x]\n:              +- SubqueryAlias tab1\n:                 +- LocalRelation [k#x, v#x]\n+- Project [cast(udf(cast(k#x as string)) as int) AS udf(k)#x, cast(udf(cast(v#x as string)) as int) AS udf(v)#x]\n   +- SubqueryAlias tab2\n      +- View (`tab2`, [k#x,v#x])\n         +- Project [cast(k#x as int) AS k#x, cast(v#x as int) AS v#x]\n            +- Project [k#x, v#x]\n               +- SubqueryAlias tab2\n                  +- LocalRelation [k#x, v#x]\n"
-  }
-=======
   "errorClass" : "NUM_COLUMNS_MISMATCH",
   "messageParameters" : {
     "invalidNumColumns" : "2",
@@ -151,7 +138,6 @@
     "stopIndex" : 69,
     "fragment" : "SELECT udf(k) FROM tab1\nINTERSECT ALL\nSELECT udf(k), udf(v) FROM tab2"
   } ]
->>>>>>> a428e44d
 }
 
 
