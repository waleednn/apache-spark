--- conflicted
+++ resolved
@@ -326,16 +326,11 @@
 -- !query schema
 struct<>
 -- !query output
-<<<<<<< HEAD
 org.apache.spark.SparkNumberFormatException
 Invalid `int` literal: '1.2'. To return NULL instead, use 'try_cast'. If necessary set spark.sql.ansi.enabled to false to bypass this error.
-=======
-java.lang.NumberFormatException
-invalid input syntax for type numeric: '1.2'. To return NULL instead, use 'try_cast'. If necessary set spark.sql.ansi.enabled to false to bypass this error.
 == SQL(line 1, position 7) ==
 select date_add('2011-11-11', '1.2')
        ^^^^^^^^^^^^^^^^^^^^^^^^^^^^^
->>>>>>> 1f55a2af
 
 
 -- !query
@@ -442,16 +437,11 @@
 -- !query schema
 struct<>
 -- !query output
-<<<<<<< HEAD
 org.apache.spark.SparkNumberFormatException
 Invalid `int` literal: '1.2'. To return NULL instead, use 'try_cast'. If necessary set spark.sql.ansi.enabled to false to bypass this error.
-=======
-java.lang.NumberFormatException
-invalid input syntax for type numeric: '1.2'. To return NULL instead, use 'try_cast'. If necessary set spark.sql.ansi.enabled to false to bypass this error.
 == SQL(line 1, position 7) ==
 select date_sub(date'2011-11-11', '1.2')
        ^^^^^^^^^^^^^^^^^^^^^^^^^^^^^^^^^
->>>>>>> 1f55a2af
 
 
 -- !query
