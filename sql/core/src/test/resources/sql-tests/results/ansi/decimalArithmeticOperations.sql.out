--- conflicted
+++ resolved
@@ -112,13 +112,8 @@
 struct<>
 -- !query output
 org.apache.spark.SparkArithmeticException
-<<<<<<< HEAD
-[CANNOT_CHANGE_DECIMAL_PRECISION] Decimal(expanded, 1000000000000000000000000000000000000, 37, 0) cannot be represented as Decimal(38, 6). If necessary set "spark.sql.ansi.enabled" to "false" to bypass this error.
-== SQL(line 1, position 8) ==
-=======
 [CANNOT_CHANGE_DECIMAL_PRECISION] Decimal(expanded, 1000000000000000000000000000000000000.00000000000000000000000000000000000000, 75, 38) cannot be represented as Decimal(38, 6). If necessary set "spark.sql.ansi.enabled" to "false" to bypass this error.
-== SQL(line 1, position 7) ==
->>>>>>> 0bb54ec0
+== SQL(line 1, position 8) ==
 select 1e35BD / 0.1
        ^^^^^^^^^^^^
 
