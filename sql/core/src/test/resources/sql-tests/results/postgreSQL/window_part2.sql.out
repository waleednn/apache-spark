--- conflicted
+++ resolved
@@ -461,18 +461,13 @@
 -- !query schema
 struct<>
 -- !query output
-<<<<<<< HEAD
 org.apache.spark.SparkNumberFormatException
 Invalid `int` literal: 'NaN'. To return NULL instead, use 'try_cast'. If necessary set spark.sql.ansi.enabled to false to bypass this error.
-=======
-java.lang.NumberFormatException
-invalid input syntax for type numeric: 'NaN'. To return NULL instead, use 'try_cast'. If necessary set spark.sql.ansi.enabled to false to bypass this error.
 == SQL(line 3, position 12) ==
 window w as (order by f_numeric range between
             ^^^^^^^^^^^^^^^^^^^^^^^^^^^^^^^^^
              1.1 preceding and 'NaN' following)
 ^^^^^^^^^^^^^^^^^^^^^^^^^^^^^^^^^^^^^^^^^^^^^^^
->>>>>>> 1f55a2af
 
 
 -- !query
