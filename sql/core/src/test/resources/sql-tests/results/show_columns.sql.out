--- conflicted
+++ resolved
@@ -92,12 +92,6 @@
 -- !query output
 org.apache.spark.sql.AnalysisException
 {
-<<<<<<< HEAD
-  "errorClass" : "LEGACY",
-  "messageParameters" : {
-    "message" : "Table or view not found: showdb.badtable; line 1 pos 16;\n'ShowColumns ArrayBuffer(showdb), [col_name#x]\n+- 'UnresolvedTableOrView [showdb, badtable], SHOW COLUMNS, true\n"
-  }
-=======
   "errorClass" : "TABLE_OR_VIEW_NOT_FOUND",
   "sqlState" : "42000",
   "messageParameters" : {
@@ -110,7 +104,6 @@
     "stopIndex" : 24,
     "fragment" : "badtable"
   } ]
->>>>>>> a428e44d
 }
 
 
@@ -130,16 +123,10 @@
 -- !query output
 org.apache.spark.sql.AnalysisException
 {
-<<<<<<< HEAD
-  "errorClass" : "LEGACY",
-  "messageParameters" : {
-    "message" : "SHOW COLUMNS with conflicting databases: 'baddb' != 'showdb'"
-=======
   "errorClass" : "_LEGACY_ERROR_TEMP_1057",
   "messageParameters" : {
     "dbA" : "baddb",
     "dbB" : "showdb"
->>>>>>> a428e44d
   }
 }
 
@@ -160,12 +147,6 @@
 -- !query output
 org.apache.spark.sql.AnalysisException
 {
-<<<<<<< HEAD
-  "errorClass" : "LEGACY",
-  "messageParameters" : {
-    "message" : "Table or view not found: showdb.showcolumn3; line 1 pos 16;\n'ShowColumns [col_name#x]\n+- 'UnresolvedTableOrView [showdb, showcolumn3], SHOW COLUMNS, true\n"
-  }
-=======
   "errorClass" : "TABLE_OR_VIEW_NOT_FOUND",
   "sqlState" : "42000",
   "messageParameters" : {
@@ -178,7 +159,6 @@
     "stopIndex" : 34,
     "fragment" : "showdb.showcolumn3"
   } ]
->>>>>>> a428e44d
 }
 
 
@@ -189,12 +169,6 @@
 -- !query output
 org.apache.spark.sql.AnalysisException
 {
-<<<<<<< HEAD
-  "errorClass" : "LEGACY",
-  "messageParameters" : {
-    "message" : "Table or view not found: showdb.showcolumn3; line 1 pos 16;\n'ShowColumns ArrayBuffer(showdb), [col_name#x]\n+- 'UnresolvedTableOrView [showdb, showcolumn3], SHOW COLUMNS, true\n"
-  }
-=======
   "errorClass" : "TABLE_OR_VIEW_NOT_FOUND",
   "sqlState" : "42000",
   "messageParameters" : {
@@ -207,7 +181,6 @@
     "stopIndex" : 27,
     "fragment" : "showcolumn3"
   } ]
->>>>>>> a428e44d
 }
 
 
@@ -218,12 +191,6 @@
 -- !query output
 org.apache.spark.sql.AnalysisException
 {
-<<<<<<< HEAD
-  "errorClass" : "LEGACY",
-  "messageParameters" : {
-    "message" : "Table or view not found: showcolumn4; line 1 pos 16;\n'ShowColumns [col_name#x]\n+- 'UnresolvedTableOrView [showcolumn4], SHOW COLUMNS, true\n"
-  }
-=======
   "errorClass" : "TABLE_OR_VIEW_NOT_FOUND",
   "sqlState" : "42000",
   "messageParameters" : {
@@ -236,7 +203,6 @@
     "stopIndex" : 27,
     "fragment" : "showcolumn4"
   } ]
->>>>>>> a428e44d
 }
 
 
