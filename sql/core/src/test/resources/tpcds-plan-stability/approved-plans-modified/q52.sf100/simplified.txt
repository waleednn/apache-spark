TakeOrderedAndProject [d_year,ext_price,brand_id,brand]
  WholeStageCodegen (4)
    HashAggregate [d_year,i_brand,i_brand_id,sum] [sum(UnscaledValue(ss_ext_sales_price)),brand_id,brand,ext_price,sum]
      InputAdapter
        Exchange [d_year,i_brand,i_brand_id] #1
          WholeStageCodegen (3)
            HashAggregate [d_year,i_brand,i_brand_id,ss_ext_sales_price] [sum,sum]
              Project [d_year,ss_ext_sales_price,i_brand_id,i_brand]
                BroadcastHashJoin [ss_item_sk,i_item_sk]
                  Project [d_year,ss_item_sk,ss_ext_sales_price]
                    BroadcastHashJoin [d_date_sk,ss_sold_date_sk]
                      Filter [ss_item_sk,ss_sold_date_sk]
                        ColumnarToRow
                          InputAdapter
                            Scan parquet default.store_sales [ss_ext_sales_price,ss_item_sk,ss_sold_date_sk]
                      InputAdapter
                        BroadcastExchange #2
                          WholeStageCodegen (1)
                            Project [d_date_sk,d_year]
                              Filter [d_moy,d_year,d_date_sk]
                                ColumnarToRow
                                  InputAdapter
<<<<<<< HEAD
                                    Scan parquet default.date_dim [d_date_sk,d_moy,d_year]
=======
                                    Scan parquet default.date_dim [d_date_sk,d_year,d_moy]
                      Filter [ss_sold_date_sk,ss_item_sk]
                        ColumnarToRow
                          InputAdapter
                            Scan parquet default.store_sales [ss_sold_date_sk,ss_item_sk,ss_ext_sales_price]
>>>>>>> 0a6043f6
                  InputAdapter
                    BroadcastExchange #3
                      WholeStageCodegen (2)
                        Project [i_item_sk,i_brand_id,i_brand]
                          Filter [i_manager_id,i_item_sk]
                            ColumnarToRow
                              InputAdapter
                                Scan parquet default.item [i_item_sk,i_brand_id,i_brand,i_manager_id]<|MERGE_RESOLUTION|>--- conflicted
+++ resolved
@@ -9,10 +9,6 @@
                 BroadcastHashJoin [ss_item_sk,i_item_sk]
                   Project [d_year,ss_item_sk,ss_ext_sales_price]
                     BroadcastHashJoin [d_date_sk,ss_sold_date_sk]
-                      Filter [ss_item_sk,ss_sold_date_sk]
-                        ColumnarToRow
-                          InputAdapter
-                            Scan parquet default.store_sales [ss_ext_sales_price,ss_item_sk,ss_sold_date_sk]
                       InputAdapter
                         BroadcastExchange #2
                           WholeStageCodegen (1)
@@ -20,15 +16,11 @@
                               Filter [d_moy,d_year,d_date_sk]
                                 ColumnarToRow
                                   InputAdapter
-<<<<<<< HEAD
-                                    Scan parquet default.date_dim [d_date_sk,d_moy,d_year]
-=======
                                     Scan parquet default.date_dim [d_date_sk,d_year,d_moy]
                       Filter [ss_sold_date_sk,ss_item_sk]
                         ColumnarToRow
                           InputAdapter
                             Scan parquet default.store_sales [ss_sold_date_sk,ss_item_sk,ss_ext_sales_price]
->>>>>>> 0a6043f6
                   InputAdapter
                     BroadcastExchange #3
                       WholeStageCodegen (2)
