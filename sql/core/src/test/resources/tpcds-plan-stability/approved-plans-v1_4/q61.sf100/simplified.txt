--- conflicted
+++ resolved
@@ -1,27 +1,3 @@
-<<<<<<< HEAD
-TakeOrderedAndProject [promotions,total,(CAST((CAST(CAST(promotions AS DECIMAL(15,4)) AS DECIMAL(15,4)) / CAST(CAST(total AS DECIMAL(15,4)) AS DECIMAL(15,4))) AS DECIMAL(35,20)) * CAST(CAST(100 AS DECIMAL(3,0)) AS DECIMAL(35,20)))]
-  WholeStageCodegen (16)
-    Project [promotions,total]
-      InputAdapter
-        BroadcastNestedLoopJoin
-          WholeStageCodegen (8)
-            HashAggregate [sum] [sum(UnscaledValue(ss_ext_sales_price)),promotions,sum]
-              InputAdapter
-                Exchange #1
-                  WholeStageCodegen (7)
-                    HashAggregate [ss_ext_sales_price] [sum,sum]
-                      Project [ss_ext_sales_price]
-                        BroadcastHashJoin [ss_customer_sk,c_customer_sk]
-                          Project [ss_customer_sk,ss_ext_sales_price]
-                            BroadcastHashJoin [ss_store_sk,s_store_sk]
-                              Project [ss_customer_sk,ss_store_sk,ss_ext_sales_price]
-                                BroadcastHashJoin [ss_item_sk,i_item_sk]
-                                  Project [ss_item_sk,ss_customer_sk,ss_store_sk,ss_ext_sales_price]
-                                    BroadcastHashJoin [ss_promo_sk,p_promo_sk]
-                                      Project [ss_item_sk,ss_customer_sk,ss_store_sk,ss_promo_sk,ss_ext_sales_price]
-                                        BroadcastHashJoin [ss_sold_date_sk,d_date_sk]
-                                          Filter [ss_store_sk,ss_promo_sk,ss_sold_date_sk,ss_customer_sk,ss_item_sk]
-=======
 WholeStageCodegen (17)
   Sort [promotions,total]
     InputAdapter
@@ -41,9 +17,9 @@
                                 Project [ss_customer_sk,ss_ext_sales_price]
                                   BroadcastHashJoin [ss_store_sk,s_store_sk]
                                     Project [ss_customer_sk,ss_store_sk,ss_ext_sales_price]
-                                      BroadcastHashJoin [ss_promo_sk,p_promo_sk]
-                                        Project [ss_customer_sk,ss_store_sk,ss_promo_sk,ss_ext_sales_price]
-                                          BroadcastHashJoin [ss_item_sk,i_item_sk]
+                                      BroadcastHashJoin [ss_item_sk,i_item_sk]
+                                        Project [ss_item_sk,ss_customer_sk,ss_store_sk,ss_ext_sales_price]
+                                          BroadcastHashJoin [ss_promo_sk,p_promo_sk]
                                             Project [ss_item_sk,ss_customer_sk,ss_store_sk,ss_promo_sk,ss_ext_sales_price]
                                               BroadcastHashJoin [ss_sold_date_sk,d_date_sk]
                                                 Filter [ss_store_sk,ss_promo_sk,ss_sold_date_sk,ss_customer_sk,ss_item_sk]
@@ -61,19 +37,19 @@
                                             InputAdapter
                                               BroadcastExchange #4
                                                 WholeStageCodegen (2)
-                                                  Project [i_item_sk]
-                                                    Filter [i_category,i_item_sk]
+                                                  Project [p_promo_sk]
+                                                    Filter [p_channel_dmail,p_channel_email,p_channel_tv,p_promo_sk]
                                                       ColumnarToRow
                                                         InputAdapter
-                                                          Scan parquet default.item [i_item_sk,i_category]
+                                                          Scan parquet default.promotion [p_promo_sk,p_channel_dmail,p_channel_email,p_channel_tv]
                                         InputAdapter
                                           BroadcastExchange #5
                                             WholeStageCodegen (3)
-                                              Project [p_promo_sk]
-                                                Filter [p_channel_dmail,p_channel_email,p_channel_tv,p_promo_sk]
+                                              Project [i_item_sk]
+                                                Filter [i_category,i_item_sk]
                                                   ColumnarToRow
                                                     InputAdapter
-                                                      Scan parquet default.promotion [p_promo_sk,p_channel_dmail,p_channel_email,p_channel_tv]
+                                                      Scan parquet default.item [i_item_sk,i_category]
                                     InputAdapter
                                       BroadcastExchange #6
                                         WholeStageCodegen (4)
@@ -88,7 +64,6 @@
                                       Project [c_customer_sk]
                                         BroadcastHashJoin [c_current_addr_sk,ca_address_sk]
                                           Filter [c_customer_sk,c_current_addr_sk]
->>>>>>> 0617dfce
                                             ColumnarToRow
                                               InputAdapter
                                                 Scan parquet default.customer [c_customer_sk,c_current_addr_sk]
@@ -99,77 +74,6 @@
                                                   Filter [ca_gmt_offset,ca_address_sk]
                                                     ColumnarToRow
                                                       InputAdapter
-<<<<<<< HEAD
-                                                        Scan parquet default.date_dim [d_date_sk,d_year,d_moy]
-                                      InputAdapter
-                                        BroadcastExchange #3
-                                          WholeStageCodegen (2)
-                                            Project [p_promo_sk]
-                                              Filter [p_channel_dmail,p_channel_email,p_channel_tv,p_promo_sk]
-                                                ColumnarToRow
-                                                  InputAdapter
-                                                    Scan parquet default.promotion [p_promo_sk,p_channel_dmail,p_channel_email,p_channel_tv]
-                                  InputAdapter
-                                    BroadcastExchange #4
-                                      WholeStageCodegen (3)
-                                        Project [i_item_sk]
-                                          Filter [i_category,i_item_sk]
-                                            ColumnarToRow
-                                              InputAdapter
-                                                Scan parquet default.item [i_item_sk,i_category]
-                              InputAdapter
-                                BroadcastExchange #5
-                                  WholeStageCodegen (4)
-                                    Project [s_store_sk]
-                                      Filter [s_gmt_offset,s_store_sk]
-                                        ColumnarToRow
-                                          InputAdapter
-                                            Scan parquet default.store [s_store_sk,s_gmt_offset]
-                          InputAdapter
-                            BroadcastExchange #6
-                              WholeStageCodegen (6)
-                                Project [c_customer_sk]
-                                  BroadcastHashJoin [c_current_addr_sk,ca_address_sk]
-                                    Filter [c_customer_sk,c_current_addr_sk]
-                                      ColumnarToRow
-                                        InputAdapter
-                                          Scan parquet default.customer [c_customer_sk,c_current_addr_sk]
-                                    InputAdapter
-                                      BroadcastExchange #7
-                                        WholeStageCodegen (5)
-                                          Project [ca_address_sk]
-                                            Filter [ca_gmt_offset,ca_address_sk]
-                                              ColumnarToRow
-                                                InputAdapter
-                                                  Scan parquet default.customer_address [ca_address_sk,ca_gmt_offset]
-          BroadcastExchange #8
-            WholeStageCodegen (15)
-              HashAggregate [sum] [sum(UnscaledValue(ss_ext_sales_price)),total,sum]
-                InputAdapter
-                  Exchange #9
-                    WholeStageCodegen (14)
-                      HashAggregate [ss_ext_sales_price] [sum,sum]
-                        Project [ss_ext_sales_price]
-                          BroadcastHashJoin [ss_customer_sk,c_customer_sk]
-                            Project [ss_customer_sk,ss_ext_sales_price]
-                              BroadcastHashJoin [ss_store_sk,s_store_sk]
-                                Project [ss_customer_sk,ss_store_sk,ss_ext_sales_price]
-                                  BroadcastHashJoin [ss_item_sk,i_item_sk]
-                                    Project [ss_item_sk,ss_customer_sk,ss_store_sk,ss_ext_sales_price]
-                                      BroadcastHashJoin [ss_sold_date_sk,d_date_sk]
-                                        Filter [ss_store_sk,ss_sold_date_sk,ss_customer_sk,ss_item_sk]
-                                          ColumnarToRow
-                                            InputAdapter
-                                              Scan parquet default.store_sales [ss_sold_date_sk,ss_item_sk,ss_customer_sk,ss_store_sk,ss_ext_sales_price]
-                                        InputAdapter
-                                          ReusedExchange [d_date_sk] #2
-                                    InputAdapter
-                                      ReusedExchange [i_item_sk] #4
-                                InputAdapter
-                                  ReusedExchange [s_store_sk] #5
-                            InputAdapter
-                              ReusedExchange [c_customer_sk] #6
-=======
                                                         Scan parquet default.customer_address [ca_address_sk,ca_gmt_offset]
                 BroadcastExchange #9
                   WholeStageCodegen (15)
@@ -193,9 +97,8 @@
                                               InputAdapter
                                                 ReusedExchange [d_date_sk] #3
                                           InputAdapter
-                                            ReusedExchange [i_item_sk] #4
+                                            ReusedExchange [i_item_sk] #5
                                       InputAdapter
                                         ReusedExchange [s_store_sk] #6
                                   InputAdapter
-                                    ReusedExchange [c_customer_sk] #7
->>>>>>> 0617dfce
+                                    ReusedExchange [c_customer_sk] #7