--- conflicted
+++ resolved
@@ -1,75 +1,4 @@
 == Physical Plan ==
-<<<<<<< HEAD
-TakeOrderedAndProject (69)
-+- * Project (68)
-   +- BroadcastNestedLoopJoin Inner BuildRight (67)
-      :- * HashAggregate (47)
-      :  +- Exchange (46)
-      :     +- * HashAggregate (45)
-      :        +- * Project (44)
-      :           +- * BroadcastHashJoin Inner BuildRight (43)
-      :              :- * Project (31)
-      :              :  +- * BroadcastHashJoin Inner BuildRight (30)
-      :              :     :- * Project (24)
-      :              :     :  +- * BroadcastHashJoin Inner BuildRight (23)
-      :              :     :     :- * Project (17)
-      :              :     :     :  +- * BroadcastHashJoin Inner BuildRight (16)
-      :              :     :     :     :- * Project (10)
-      :              :     :     :     :  +- * BroadcastHashJoin Inner BuildRight (9)
-      :              :     :     :     :     :- * Filter (3)
-      :              :     :     :     :     :  +- * ColumnarToRow (2)
-      :              :     :     :     :     :     +- Scan parquet default.store_sales (1)
-      :              :     :     :     :     +- BroadcastExchange (8)
-      :              :     :     :     :        +- * Project (7)
-      :              :     :     :     :           +- * Filter (6)
-      :              :     :     :     :              +- * ColumnarToRow (5)
-      :              :     :     :     :                 +- Scan parquet default.date_dim (4)
-      :              :     :     :     +- BroadcastExchange (15)
-      :              :     :     :        +- * Project (14)
-      :              :     :     :           +- * Filter (13)
-      :              :     :     :              +- * ColumnarToRow (12)
-      :              :     :     :                 +- Scan parquet default.promotion (11)
-      :              :     :     +- BroadcastExchange (22)
-      :              :     :        +- * Project (21)
-      :              :     :           +- * Filter (20)
-      :              :     :              +- * ColumnarToRow (19)
-      :              :     :                 +- Scan parquet default.item (18)
-      :              :     +- BroadcastExchange (29)
-      :              :        +- * Project (28)
-      :              :           +- * Filter (27)
-      :              :              +- * ColumnarToRow (26)
-      :              :                 +- Scan parquet default.store (25)
-      :              +- BroadcastExchange (42)
-      :                 +- * Project (41)
-      :                    +- * BroadcastHashJoin Inner BuildRight (40)
-      :                       :- * Filter (34)
-      :                       :  +- * ColumnarToRow (33)
-      :                       :     +- Scan parquet default.customer (32)
-      :                       +- BroadcastExchange (39)
-      :                          +- * Project (38)
-      :                             +- * Filter (37)
-      :                                +- * ColumnarToRow (36)
-      :                                   +- Scan parquet default.customer_address (35)
-      +- BroadcastExchange (66)
-         +- * HashAggregate (65)
-            +- Exchange (64)
-               +- * HashAggregate (63)
-                  +- * Project (62)
-                     +- * BroadcastHashJoin Inner BuildRight (61)
-                        :- * Project (59)
-                        :  +- * BroadcastHashJoin Inner BuildRight (58)
-                        :     :- * Project (56)
-                        :     :  +- * BroadcastHashJoin Inner BuildRight (55)
-                        :     :     :- * Project (53)
-                        :     :     :  +- * BroadcastHashJoin Inner BuildRight (52)
-                        :     :     :     :- * Filter (50)
-                        :     :     :     :  +- * ColumnarToRow (49)
-                        :     :     :     :     +- Scan parquet default.store_sales (48)
-                        :     :     :     +- ReusedExchange (51)
-                        :     :     +- ReusedExchange (54)
-                        :     +- ReusedExchange (57)
-                        +- ReusedExchange (60)
-=======
 * Sort (70)
 +- Exchange (69)
    +- * Project (68)
@@ -99,12 +28,12 @@
          :              :     :     :        +- * Project (14)
          :              :     :     :           +- * Filter (13)
          :              :     :     :              +- * ColumnarToRow (12)
-         :              :     :     :                 +- Scan parquet default.item (11)
+         :              :     :     :                 +- Scan parquet default.promotion (11)
          :              :     :     +- BroadcastExchange (22)
          :              :     :        +- * Project (21)
          :              :     :           +- * Filter (20)
          :              :     :              +- * ColumnarToRow (19)
-         :              :     :                 +- Scan parquet default.promotion (18)
+         :              :     :                 +- Scan parquet default.item (18)
          :              :     +- BroadcastExchange (29)
          :              :        +- * Project (28)
          :              :           +- * Filter (27)
@@ -140,7 +69,6 @@
                            :     :     +- ReusedExchange (54)
                            :     +- ReusedExchange (57)
                            +- ReusedExchange (60)
->>>>>>> 0617dfce
 
 
 (1) Scan parquet default.store_sales
@@ -348,7 +276,7 @@
 
 (46) Exchange
 Input [1]: [sum#29]
-Arguments: SinglePartition, true, [id=#30]
+Arguments: SinglePartition, ENSURE_REQUIREMENTS, [id=#30]
 
 (47) HashAggregate [codegen id : 8]
 Input [1]: [sum#29]
@@ -428,7 +356,7 @@
 
 (64) Exchange
 Input [1]: [sum#34]
-Arguments: SinglePartition, true, [id=#35]
+Arguments: SinglePartition, ENSURE_REQUIREMENTS, [id=#35]
 
 (65) HashAggregate [codegen id : 15]
 Input [1]: [sum#34]
@@ -450,7 +378,7 @@
 
 (69) Exchange
 Input [3]: [promotions#32, total#37, (CAST((CAST(CAST(promotions AS DECIMAL(15,4)) AS DECIMAL(15,4)) / CAST(CAST(total AS DECIMAL(15,4)) AS DECIMAL(15,4))) AS DECIMAL(35,20)) * CAST(CAST(100 AS DECIMAL(3,0)) AS DECIMAL(35,20)))#39]
-Arguments: rangepartitioning(promotions#32 ASC NULLS FIRST, total#37 ASC NULLS FIRST, 5), true, [id=#40]
+Arguments: rangepartitioning(promotions#32 ASC NULLS FIRST, total#37 ASC NULLS FIRST, 5), ENSURE_REQUIREMENTS, [id=#40]
 
 (70) Sort [codegen id : 17]
 Input [3]: [promotions#32, total#37, (CAST((CAST(CAST(promotions AS DECIMAL(15,4)) AS DECIMAL(15,4)) / CAST(CAST(total AS DECIMAL(15,4)) AS DECIMAL(15,4))) AS DECIMAL(35,20)) * CAST(CAST(100 AS DECIMAL(3,0)) AS DECIMAL(35,20)))#39]
