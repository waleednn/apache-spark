--- conflicted
+++ resolved
@@ -1,75 +1,4 @@
 == Physical Plan ==
-<<<<<<< HEAD
-* HashAggregate (69)
-+- Exchange (68)
-   +- * HashAggregate (67)
-      +- * Project (66)
-         +- SortMergeJoin LeftSemi (65)
-            :- * Sort (47)
-            :  +- Exchange (46)
-            :     +- * HashAggregate (45)
-            :        +- Exchange (44)
-            :           +- * HashAggregate (43)
-            :              +- SortMergeJoin LeftSemi (42)
-            :                 :- * Sort (24)
-            :                 :  +- Exchange (23)
-            :                 :     +- * HashAggregate (22)
-            :                 :        +- Exchange (21)
-            :                 :           +- * HashAggregate (20)
-            :                 :              +- * Project (19)
-            :                 :                 +- * SortMergeJoin Inner (18)
-            :                 :                    :- * Sort (12)
-            :                 :                    :  +- Exchange (11)
-            :                 :                    :     +- * Project (10)
-            :                 :                    :        +- * BroadcastHashJoin Inner BuildRight (9)
-            :                 :                    :           :- * Filter (3)
-            :                 :                    :           :  +- * ColumnarToRow (2)
-            :                 :                    :           :     +- Scan parquet default.store_sales (1)
-            :                 :                    :           +- BroadcastExchange (8)
-            :                 :                    :              +- * Project (7)
-            :                 :                    :                 +- * Filter (6)
-            :                 :                    :                    +- * ColumnarToRow (5)
-            :                 :                    :                       +- Scan parquet default.date_dim (4)
-            :                 :                    +- * Sort (17)
-            :                 :                       +- Exchange (16)
-            :                 :                          +- * Filter (15)
-            :                 :                             +- * ColumnarToRow (14)
-            :                 :                                +- Scan parquet default.customer (13)
-            :                 +- * Sort (41)
-            :                    +- Exchange (40)
-            :                       +- * HashAggregate (39)
-            :                          +- Exchange (38)
-            :                             +- * HashAggregate (37)
-            :                                +- * Project (36)
-            :                                   +- * SortMergeJoin Inner (35)
-            :                                      :- * Sort (32)
-            :                                      :  +- Exchange (31)
-            :                                      :     +- * Project (30)
-            :                                      :        +- * BroadcastHashJoin Inner BuildRight (29)
-            :                                      :           :- * Filter (27)
-            :                                      :           :  +- * ColumnarToRow (26)
-            :                                      :           :     +- Scan parquet default.catalog_sales (25)
-            :                                      :           +- ReusedExchange (28)
-            :                                      +- * Sort (34)
-            :                                         +- ReusedExchange (33)
-            +- * Sort (64)
-               +- Exchange (63)
-                  +- * HashAggregate (62)
-                     +- Exchange (61)
-                        +- * HashAggregate (60)
-                           +- * Project (59)
-                              +- * SortMergeJoin Inner (58)
-                                 :- * Sort (55)
-                                 :  +- Exchange (54)
-                                 :     +- * Project (53)
-                                 :        +- * BroadcastHashJoin Inner BuildRight (52)
-                                 :           :- * Filter (50)
-                                 :           :  +- * ColumnarToRow (49)
-                                 :           :     +- Scan parquet default.web_sales (48)
-                                 :           +- ReusedExchange (51)
-                                 +- * Sort (57)
-                                    +- ReusedExchange (56)
-=======
 * HashAggregate (71)
 +- Exchange (70)
    +- * HashAggregate (69)
@@ -141,7 +70,6 @@
                                        :           +- ReusedExchange (51)
                                        +- * Sort (57)
                                           +- ReusedExchange (56)
->>>>>>> a8eb443b
 
 
 (1) Scan parquet default.store_sales
@@ -191,13 +119,8 @@
 Input [4]: [ss_customer_sk#1, ss_sold_date_sk#2, d_date_sk#4, d_date#5]
 
 (11) Exchange
-<<<<<<< HEAD
-Input [2]: [ss_customer_sk#2, d_date#4]
-Arguments: hashpartitioning(ss_customer_sk#2, 5), ENSURE_REQUIREMENTS, [id=#7]
-=======
 Input [2]: [ss_customer_sk#1, d_date#5]
 Arguments: hashpartitioning(ss_customer_sk#1, 5), ENSURE_REQUIREMENTS, [id=#8]
->>>>>>> a8eb443b
 
 (12) Sort [codegen id : 3]
 Input [2]: [ss_customer_sk#1, d_date#5]
@@ -218,13 +141,8 @@
 Condition : isnotnull(c_customer_sk#9)
 
 (16) Exchange
-<<<<<<< HEAD
-Input [3]: [c_customer_sk#8, c_first_name#9, c_last_name#10]
-Arguments: hashpartitioning(c_customer_sk#8, 5), ENSURE_REQUIREMENTS, [id=#11]
-=======
 Input [3]: [c_customer_sk#9, c_first_name#10, c_last_name#11]
 Arguments: hashpartitioning(c_customer_sk#9, 5), ENSURE_REQUIREMENTS, [id=#12]
->>>>>>> a8eb443b
 
 (17) Sort [codegen id : 5]
 Input [3]: [c_customer_sk#9, c_first_name#10, c_last_name#11]
@@ -236,39 +154,6 @@
 Join condition: None
 
 (19) Project [codegen id : 6]
-<<<<<<< HEAD
-Output [3]: [c_last_name#10, c_first_name#9, d_date#4]
-Input [5]: [ss_customer_sk#2, d_date#4, c_customer_sk#8, c_first_name#9, c_last_name#10]
-
-(20) HashAggregate [codegen id : 6]
-Input [3]: [c_last_name#10, c_first_name#9, d_date#4]
-Keys [3]: [c_last_name#10, c_first_name#9, d_date#4]
-Functions: []
-Aggregate Attributes: []
-Results [3]: [c_last_name#10, c_first_name#9, d_date#4]
-
-(21) Exchange
-Input [3]: [c_last_name#10, c_first_name#9, d_date#4]
-Arguments: hashpartitioning(c_last_name#10, c_first_name#9, d_date#4, 5), ENSURE_REQUIREMENTS, [id=#12]
-
-(22) HashAggregate [codegen id : 7]
-Input [3]: [c_last_name#10, c_first_name#9, d_date#4]
-Keys [3]: [c_last_name#10, c_first_name#9, d_date#4]
-Functions: []
-Aggregate Attributes: []
-Results [3]: [c_last_name#10, c_first_name#9, d_date#4]
-
-(23) Exchange
-Input [3]: [c_last_name#10, c_first_name#9, d_date#4]
-Arguments: hashpartitioning(coalesce(c_last_name#10, ), isnull(c_last_name#10), coalesce(c_first_name#9, ), isnull(c_first_name#9), coalesce(d_date#4, 0), isnull(d_date#4), 5), ENSURE_REQUIREMENTS, [id=#13]
-
-(24) Sort [codegen id : 8]
-Input [3]: [c_last_name#10, c_first_name#9, d_date#4]
-Arguments: [coalesce(c_last_name#10, ) ASC NULLS FIRST, isnull(c_last_name#10) ASC NULLS FIRST, coalesce(c_first_name#9, ) ASC NULLS FIRST, isnull(c_first_name#9) ASC NULLS FIRST, coalesce(d_date#4, 0) ASC NULLS FIRST, isnull(d_date#4) ASC NULLS FIRST], false, 0
-
-(25) Scan parquet default.catalog_sales
-Output [2]: [cs_sold_date_sk#14, cs_bill_customer_sk#15]
-=======
 Output [3]: [c_last_name#11, c_first_name#10, d_date#5]
 Input [5]: [ss_customer_sk#1, d_date#5, c_customer_sk#9, c_first_name#10, c_last_name#11]
 
@@ -300,7 +185,6 @@
 
 (25) Scan parquet default.catalog_sales
 Output [2]: [cs_bill_customer_sk#15, cs_sold_date_sk#16]
->>>>>>> a8eb443b
 Batched: true
 Location: InMemoryFileIndex []
 PartitionFilters: [isnotnull(cs_sold_date_sk#16), dynamicpruningexpression(cs_sold_date_sk#16 IN dynamicpruning#3)]
@@ -308,209 +192,6 @@
 ReadSchema: struct<cs_bill_customer_sk:int>
 
 (26) ColumnarToRow [codegen id : 10]
-<<<<<<< HEAD
-Input [2]: [cs_sold_date_sk#14, cs_bill_customer_sk#15]
-
-(27) Filter [codegen id : 10]
-Input [2]: [cs_sold_date_sk#14, cs_bill_customer_sk#15]
-Condition : (isnotnull(cs_sold_date_sk#14) AND isnotnull(cs_bill_customer_sk#15))
-
-(28) ReusedExchange [Reuses operator id: 8]
-Output [2]: [d_date_sk#16, d_date#17]
-
-(29) BroadcastHashJoin [codegen id : 10]
-Left keys [1]: [cs_sold_date_sk#14]
-Right keys [1]: [d_date_sk#16]
-Join condition: None
-
-(30) Project [codegen id : 10]
-Output [2]: [cs_bill_customer_sk#15, d_date#17]
-Input [4]: [cs_sold_date_sk#14, cs_bill_customer_sk#15, d_date_sk#16, d_date#17]
-
-(31) Exchange
-Input [2]: [cs_bill_customer_sk#15, d_date#17]
-Arguments: hashpartitioning(cs_bill_customer_sk#15, 5), ENSURE_REQUIREMENTS, [id=#18]
-
-(32) Sort [codegen id : 11]
-Input [2]: [cs_bill_customer_sk#15, d_date#17]
-Arguments: [cs_bill_customer_sk#15 ASC NULLS FIRST], false, 0
-
-(33) ReusedExchange [Reuses operator id: 16]
-Output [3]: [c_customer_sk#19, c_first_name#20, c_last_name#21]
-
-(34) Sort [codegen id : 13]
-Input [3]: [c_customer_sk#19, c_first_name#20, c_last_name#21]
-Arguments: [c_customer_sk#19 ASC NULLS FIRST], false, 0
-
-(35) SortMergeJoin [codegen id : 14]
-Left keys [1]: [cs_bill_customer_sk#15]
-Right keys [1]: [c_customer_sk#19]
-Join condition: None
-
-(36) Project [codegen id : 14]
-Output [3]: [c_last_name#21, c_first_name#20, d_date#17]
-Input [5]: [cs_bill_customer_sk#15, d_date#17, c_customer_sk#19, c_first_name#20, c_last_name#21]
-
-(37) HashAggregate [codegen id : 14]
-Input [3]: [c_last_name#21, c_first_name#20, d_date#17]
-Keys [3]: [c_last_name#21, c_first_name#20, d_date#17]
-Functions: []
-Aggregate Attributes: []
-Results [3]: [c_last_name#21, c_first_name#20, d_date#17]
-
-(38) Exchange
-Input [3]: [c_last_name#21, c_first_name#20, d_date#17]
-Arguments: hashpartitioning(c_last_name#21, c_first_name#20, d_date#17, 5), ENSURE_REQUIREMENTS, [id=#22]
-
-(39) HashAggregate [codegen id : 15]
-Input [3]: [c_last_name#21, c_first_name#20, d_date#17]
-Keys [3]: [c_last_name#21, c_first_name#20, d_date#17]
-Functions: []
-Aggregate Attributes: []
-Results [3]: [c_last_name#21, c_first_name#20, d_date#17]
-
-(40) Exchange
-Input [3]: [c_last_name#21, c_first_name#20, d_date#17]
-Arguments: hashpartitioning(coalesce(c_last_name#21, ), isnull(c_last_name#21), coalesce(c_first_name#20, ), isnull(c_first_name#20), coalesce(d_date#17, 0), isnull(d_date#17), 5), ENSURE_REQUIREMENTS, [id=#23]
-
-(41) Sort [codegen id : 16]
-Input [3]: [c_last_name#21, c_first_name#20, d_date#17]
-Arguments: [coalesce(c_last_name#21, ) ASC NULLS FIRST, isnull(c_last_name#21) ASC NULLS FIRST, coalesce(c_first_name#20, ) ASC NULLS FIRST, isnull(c_first_name#20) ASC NULLS FIRST, coalesce(d_date#17, 0) ASC NULLS FIRST, isnull(d_date#17) ASC NULLS FIRST], false, 0
-
-(42) SortMergeJoin
-Left keys [6]: [coalesce(c_last_name#10, ), isnull(c_last_name#10), coalesce(c_first_name#9, ), isnull(c_first_name#9), coalesce(d_date#4, 0), isnull(d_date#4)]
-Right keys [6]: [coalesce(c_last_name#21, ), isnull(c_last_name#21), coalesce(c_first_name#20, ), isnull(c_first_name#20), coalesce(d_date#17, 0), isnull(d_date#17)]
-Join condition: None
-
-(43) HashAggregate [codegen id : 17]
-Input [3]: [c_last_name#10, c_first_name#9, d_date#4]
-Keys [3]: [c_last_name#10, c_first_name#9, d_date#4]
-Functions: []
-Aggregate Attributes: []
-Results [3]: [c_last_name#10, c_first_name#9, d_date#4]
-
-(44) Exchange
-Input [3]: [c_last_name#10, c_first_name#9, d_date#4]
-Arguments: hashpartitioning(c_last_name#10, c_first_name#9, d_date#4, 5), ENSURE_REQUIREMENTS, [id=#24]
-
-(45) HashAggregate [codegen id : 18]
-Input [3]: [c_last_name#10, c_first_name#9, d_date#4]
-Keys [3]: [c_last_name#10, c_first_name#9, d_date#4]
-Functions: []
-Aggregate Attributes: []
-Results [3]: [c_last_name#10, c_first_name#9, d_date#4]
-
-(46) Exchange
-Input [3]: [c_last_name#10, c_first_name#9, d_date#4]
-Arguments: hashpartitioning(coalesce(c_last_name#10, ), isnull(c_last_name#10), coalesce(c_first_name#9, ), isnull(c_first_name#9), coalesce(d_date#4, 0), isnull(d_date#4), 5), ENSURE_REQUIREMENTS, [id=#25]
-
-(47) Sort [codegen id : 19]
-Input [3]: [c_last_name#10, c_first_name#9, d_date#4]
-Arguments: [coalesce(c_last_name#10, ) ASC NULLS FIRST, isnull(c_last_name#10) ASC NULLS FIRST, coalesce(c_first_name#9, ) ASC NULLS FIRST, isnull(c_first_name#9) ASC NULLS FIRST, coalesce(d_date#4, 0) ASC NULLS FIRST, isnull(d_date#4) ASC NULLS FIRST], false, 0
-
-(48) Scan parquet default.web_sales
-Output [2]: [ws_sold_date_sk#26, ws_bill_customer_sk#27]
-Batched: true
-Location [not included in comparison]/{warehouse_dir}/web_sales]
-PushedFilters: [IsNotNull(ws_sold_date_sk), IsNotNull(ws_bill_customer_sk)]
-ReadSchema: struct<ws_sold_date_sk:int,ws_bill_customer_sk:int>
-
-(49) ColumnarToRow [codegen id : 21]
-Input [2]: [ws_sold_date_sk#26, ws_bill_customer_sk#27]
-
-(50) Filter [codegen id : 21]
-Input [2]: [ws_sold_date_sk#26, ws_bill_customer_sk#27]
-Condition : (isnotnull(ws_sold_date_sk#26) AND isnotnull(ws_bill_customer_sk#27))
-
-(51) ReusedExchange [Reuses operator id: 8]
-Output [2]: [d_date_sk#28, d_date#29]
-
-(52) BroadcastHashJoin [codegen id : 21]
-Left keys [1]: [ws_sold_date_sk#26]
-Right keys [1]: [d_date_sk#28]
-Join condition: None
-
-(53) Project [codegen id : 21]
-Output [2]: [ws_bill_customer_sk#27, d_date#29]
-Input [4]: [ws_sold_date_sk#26, ws_bill_customer_sk#27, d_date_sk#28, d_date#29]
-
-(54) Exchange
-Input [2]: [ws_bill_customer_sk#27, d_date#29]
-Arguments: hashpartitioning(ws_bill_customer_sk#27, 5), ENSURE_REQUIREMENTS, [id=#30]
-
-(55) Sort [codegen id : 22]
-Input [2]: [ws_bill_customer_sk#27, d_date#29]
-Arguments: [ws_bill_customer_sk#27 ASC NULLS FIRST], false, 0
-
-(56) ReusedExchange [Reuses operator id: 16]
-Output [3]: [c_customer_sk#31, c_first_name#32, c_last_name#33]
-
-(57) Sort [codegen id : 24]
-Input [3]: [c_customer_sk#31, c_first_name#32, c_last_name#33]
-Arguments: [c_customer_sk#31 ASC NULLS FIRST], false, 0
-
-(58) SortMergeJoin [codegen id : 25]
-Left keys [1]: [ws_bill_customer_sk#27]
-Right keys [1]: [c_customer_sk#31]
-Join condition: None
-
-(59) Project [codegen id : 25]
-Output [3]: [c_last_name#33, c_first_name#32, d_date#29]
-Input [5]: [ws_bill_customer_sk#27, d_date#29, c_customer_sk#31, c_first_name#32, c_last_name#33]
-
-(60) HashAggregate [codegen id : 25]
-Input [3]: [c_last_name#33, c_first_name#32, d_date#29]
-Keys [3]: [c_last_name#33, c_first_name#32, d_date#29]
-Functions: []
-Aggregate Attributes: []
-Results [3]: [c_last_name#33, c_first_name#32, d_date#29]
-
-(61) Exchange
-Input [3]: [c_last_name#33, c_first_name#32, d_date#29]
-Arguments: hashpartitioning(c_last_name#33, c_first_name#32, d_date#29, 5), ENSURE_REQUIREMENTS, [id=#34]
-
-(62) HashAggregate [codegen id : 26]
-Input [3]: [c_last_name#33, c_first_name#32, d_date#29]
-Keys [3]: [c_last_name#33, c_first_name#32, d_date#29]
-Functions: []
-Aggregate Attributes: []
-Results [3]: [c_last_name#33, c_first_name#32, d_date#29]
-
-(63) Exchange
-Input [3]: [c_last_name#33, c_first_name#32, d_date#29]
-Arguments: hashpartitioning(coalesce(c_last_name#33, ), isnull(c_last_name#33), coalesce(c_first_name#32, ), isnull(c_first_name#32), coalesce(d_date#29, 0), isnull(d_date#29), 5), ENSURE_REQUIREMENTS, [id=#35]
-
-(64) Sort [codegen id : 27]
-Input [3]: [c_last_name#33, c_first_name#32, d_date#29]
-Arguments: [coalesce(c_last_name#33, ) ASC NULLS FIRST, isnull(c_last_name#33) ASC NULLS FIRST, coalesce(c_first_name#32, ) ASC NULLS FIRST, isnull(c_first_name#32) ASC NULLS FIRST, coalesce(d_date#29, 0) ASC NULLS FIRST, isnull(d_date#29) ASC NULLS FIRST], false, 0
-
-(65) SortMergeJoin
-Left keys [6]: [coalesce(c_last_name#10, ), isnull(c_last_name#10), coalesce(c_first_name#9, ), isnull(c_first_name#9), coalesce(d_date#4, 0), isnull(d_date#4)]
-Right keys [6]: [coalesce(c_last_name#33, ), isnull(c_last_name#33), coalesce(c_first_name#32, ), isnull(c_first_name#32), coalesce(d_date#29, 0), isnull(d_date#29)]
-Join condition: None
-
-(66) Project [codegen id : 28]
-Output: []
-Input [3]: [c_last_name#10, c_first_name#9, d_date#4]
-
-(67) HashAggregate [codegen id : 28]
-Input: []
-Keys: []
-Functions [1]: [partial_count(1)]
-Aggregate Attributes [1]: [count#36]
-Results [1]: [count#37]
-
-(68) Exchange
-Input [1]: [count#37]
-Arguments: SinglePartition, ENSURE_REQUIREMENTS, [id=#38]
-
-(69) HashAggregate [codegen id : 29]
-Input [1]: [count#37]
-Keys: []
-Functions [1]: [count(1)]
-Aggregate Attributes [1]: [count(1)#39]
-Results [1]: [count(1)#39 AS count(1)#40]
-=======
 Input [2]: [cs_bill_customer_sk#15, cs_sold_date_sk#16]
 
 (27) Filter [codegen id : 10]
@@ -741,4 +422,3 @@
 
 Subquery:3 Hosting operator id = 48 Hosting Expression = ws_sold_date_sk#28 IN dynamicpruning#3
 
->>>>>>> a8eb443b
