--- conflicted
+++ resolved
@@ -1,37 +1,21 @@
 TakeOrderedAndProject [channel,i_brand_id,i_class_id,i_category_id,sum(sales),sum(number_sales)]
-<<<<<<< HEAD
-  WholeStageCodegen (107)
-    HashAggregate [channel,i_brand_id,i_class_id,i_category_id,spark_grouping_id,sum,isEmpty,sum] [sum(sales),sum(number_salesL),sum(sales),sum(number_sales),sum,isEmpty,sum]
-      InputAdapter
-        Exchange [channel,i_brand_id,i_class_id,i_category_id,spark_grouping_id] #1
-          WholeStageCodegen (106)
-=======
   WholeStageCodegen (137)
     HashAggregate [channel,i_brand_id,i_class_id,i_category_id,spark_grouping_id,sum,isEmpty,sum] [sum(sales),sum(number_salesL),sum(sales),sum(number_sales),sum,isEmpty,sum]
       InputAdapter
         Exchange [channel,i_brand_id,i_class_id,i_category_id,spark_grouping_id] #1
           WholeStageCodegen (136)
->>>>>>> a8eb443b
             HashAggregate [channel,i_brand_id,i_class_id,i_category_id,spark_grouping_id,sales,number_sales] [sum,isEmpty,sum,sum,isEmpty,sum]
               Expand [sales,number_sales,channel,i_brand_id,i_class_id,i_category_id]
                 InputAdapter
                   Union
-<<<<<<< HEAD
-                    WholeStageCodegen (35)
-=======
                     WholeStageCodegen (45)
->>>>>>> a8eb443b
                       Project [sales,number_sales,i_brand_id,i_class_id,i_category_id]
                         Filter [sum(CheckOverflow((promote_precision(cast(cast(ss_quantity as decimal(10,0)) as decimal(12,2))) * promote_precision(cast(ss_list_price as decimal(12,2)))), DecimalType(18,2), true))]
                           Subquery #3
                             WholeStageCodegen (8)
                               HashAggregate [sum,count] [avg(CheckOverflow((promote_precision(cast(cast(quantity as decimal(10,0)) as decimal(12,2))) * promote_precision(cast(list_price as decimal(12,2)))), DecimalType(18,2), true)),average_sales,sum,count]
                                 InputAdapter
-<<<<<<< HEAD
-                                  Exchange #17
-=======
                                   Exchange #19
->>>>>>> a8eb443b
                                     WholeStageCodegen (7)
                                       HashAggregate [quantity,list_price] [sum,count,sum,count]
                                         InputAdapter
@@ -45,11 +29,7 @@
                                                         SubqueryBroadcast [d_date_sk] #4
                                                           ReusedExchange [d_date_sk] #20
                                                   InputAdapter
-<<<<<<< HEAD
-                                                    BroadcastExchange #18
-=======
                                                     BroadcastExchange #20
->>>>>>> a8eb443b
                                                       WholeStageCodegen (1)
                                                         Project [d_date_sk]
                                                           Filter [d_year,d_date_sk]
@@ -64,11 +44,7 @@
                                                       Scan parquet default.catalog_sales [cs_quantity,cs_list_price,cs_sold_date_sk]
                                                         ReusedSubquery [d_date_sk] #4
                                                   InputAdapter
-<<<<<<< HEAD
-                                                    ReusedExchange [d_date_sk] #18
-=======
                                                     ReusedExchange [d_date_sk] #20
->>>>>>> a8eb443b
                                             WholeStageCodegen (6)
                                               Project [ws_quantity,ws_list_price]
                                                 BroadcastHashJoin [ws_sold_date_sk,d_date_sk]
@@ -77,19 +53,11 @@
                                                       Scan parquet default.web_sales [ws_quantity,ws_list_price,ws_sold_date_sk]
                                                         ReusedSubquery [d_date_sk] #4
                                                   InputAdapter
-<<<<<<< HEAD
-                                                    ReusedExchange [d_date_sk] #18
-                          HashAggregate [i_brand_id,i_class_id,i_category_id,sum,isEmpty,count] [sum(CheckOverflow((promote_precision(cast(cast(ss_quantity as decimal(10,0)) as decimal(12,2))) * promote_precision(cast(ss_list_price as decimal(12,2)))), DecimalType(18,2), true)),count(1),sales,number_sales,sum(CheckOverflow((promote_precision(cast(cast(ss_quantity as decimal(10,0)) as decimal(12,2))) * promote_precision(cast(ss_list_price as decimal(12,2)))), DecimalType(18,2), true)),sum,isEmpty,count]
-                            InputAdapter
-                              Exchange [i_brand_id,i_class_id,i_category_id] #2
-                                WholeStageCodegen (34)
-=======
                                                     ReusedExchange [d_date_sk] #20
                           HashAggregate [i_brand_id,i_class_id,i_category_id,sum,isEmpty,count] [sum(CheckOverflow((promote_precision(cast(cast(ss_quantity as decimal(10,0)) as decimal(12,2))) * promote_precision(cast(ss_list_price as decimal(12,2)))), DecimalType(18,2), true)),count(1),sales,number_sales,sum(CheckOverflow((promote_precision(cast(cast(ss_quantity as decimal(10,0)) as decimal(12,2))) * promote_precision(cast(ss_list_price as decimal(12,2)))), DecimalType(18,2), true)),sum,isEmpty,count]
                             InputAdapter
                               Exchange [i_brand_id,i_class_id,i_category_id] #2
                                 WholeStageCodegen (44)
->>>>>>> a8eb443b
                                   HashAggregate [i_brand_id,i_class_id,i_category_id,ss_quantity,ss_list_price] [sum,isEmpty,count,sum,isEmpty,count]
                                     Project [ss_quantity,ss_list_price,i_brand_id,i_class_id,i_category_id]
                                       BroadcastHashJoin [ss_item_sk,i_item_sk]
@@ -105,14 +73,6 @@
                                                           Filter [ss_item_sk]
                                                             ColumnarToRow
                                                               InputAdapter
-<<<<<<< HEAD
-                                                                Scan parquet default.store_sales [ss_sold_date_sk,ss_item_sk,ss_quantity,ss_list_price]
-                                                WholeStageCodegen (16)
-                                                  Sort [ss_item_sk]
-                                                    InputAdapter
-                                                      Exchange [ss_item_sk] #4
-                                                        WholeStageCodegen (15)
-=======
                                                                 Scan parquet default.store_sales [ss_item_sk,ss_quantity,ss_list_price,ss_sold_date_sk]
                                                                   SubqueryBroadcast [d_date_sk] #1
                                                                     ReusedExchange [d_date_sk] #4
@@ -121,7 +81,6 @@
                                                     InputAdapter
                                                       Exchange [ss_item_sk] #5
                                                         WholeStageCodegen (20)
->>>>>>> a8eb443b
                                                           Project [i_item_sk]
                                                             BroadcastHashJoin [i_brand_id,i_class_id,i_category_id,brand_id,class_id,category_id]
                                                               Filter [i_brand_id,i_class_id,i_category_id]
@@ -129,90 +88,6 @@
                                                                   InputAdapter
                                                                     Scan parquet default.item [i_item_sk,i_brand_id,i_class_id,i_category_id]
                                                               InputAdapter
-<<<<<<< HEAD
-                                                                BroadcastExchange #5
-                                                                  WholeStageCodegen (14)
-                                                                    BroadcastHashJoin [brand_id,class_id,category_id,i_brand_id,i_class_id,i_category_id]
-                                                                      HashAggregate [brand_id,class_id,category_id]
-                                                                        HashAggregate [brand_id,class_id,category_id]
-                                                                          BroadcastHashJoin [brand_id,class_id,category_id,i_brand_id,i_class_id,i_category_id]
-                                                                            HashAggregate [brand_id,class_id,category_id]
-                                                                              InputAdapter
-                                                                                Exchange [brand_id,class_id,category_id] #6
-                                                                                  WholeStageCodegen (5)
-                                                                                    HashAggregate [brand_id,class_id,category_id]
-                                                                                      Project [i_brand_id,i_class_id,i_category_id]
-                                                                                        BroadcastHashJoin [ss_item_sk,i_item_sk]
-                                                                                          Project [ss_item_sk]
-                                                                                            BroadcastHashJoin [ss_sold_date_sk,d_date_sk]
-                                                                                              Filter [ss_item_sk,ss_sold_date_sk]
-                                                                                                ColumnarToRow
-                                                                                                  InputAdapter
-                                                                                                    Scan parquet default.store_sales [ss_sold_date_sk,ss_item_sk]
-                                                                                              InputAdapter
-                                                                                                BroadcastExchange #7
-                                                                                                  WholeStageCodegen (3)
-                                                                                                    Project [d_date_sk]
-                                                                                                      Filter [d_year,d_date_sk]
-                                                                                                        ColumnarToRow
-                                                                                                          InputAdapter
-                                                                                                            Scan parquet default.date_dim [d_date_sk,d_year]
-                                                                                          InputAdapter
-                                                                                            BroadcastExchange #8
-                                                                                              WholeStageCodegen (4)
-                                                                                                Filter [i_item_sk,i_brand_id,i_class_id,i_category_id]
-                                                                                                  ColumnarToRow
-                                                                                                    InputAdapter
-                                                                                                      Scan parquet default.item [i_item_sk,i_brand_id,i_class_id,i_category_id]
-                                                                            InputAdapter
-                                                                              BroadcastExchange #9
-                                                                                WholeStageCodegen (9)
-                                                                                  HashAggregate [i_brand_id,i_class_id,i_category_id]
-                                                                                    InputAdapter
-                                                                                      Exchange [i_brand_id,i_class_id,i_category_id] #10
-                                                                                        WholeStageCodegen (8)
-                                                                                          HashAggregate [i_brand_id,i_class_id,i_category_id]
-                                                                                            Project [i_brand_id,i_class_id,i_category_id]
-                                                                                              BroadcastHashJoin [cs_item_sk,i_item_sk]
-                                                                                                Project [cs_item_sk]
-                                                                                                  BroadcastHashJoin [cs_sold_date_sk,d_date_sk]
-                                                                                                    Filter [cs_item_sk,cs_sold_date_sk]
-                                                                                                      ColumnarToRow
-                                                                                                        InputAdapter
-                                                                                                          Scan parquet default.catalog_sales [cs_sold_date_sk,cs_item_sk]
-                                                                                                    InputAdapter
-                                                                                                      ReusedExchange [d_date_sk] #7
-                                                                                                InputAdapter
-                                                                                                  BroadcastExchange #11
-                                                                                                    WholeStageCodegen (7)
-                                                                                                      Filter [i_item_sk]
-                                                                                                        ColumnarToRow
-                                                                                                          InputAdapter
-                                                                                                            Scan parquet default.item [i_item_sk,i_brand_id,i_class_id,i_category_id]
-                                                                      InputAdapter
-                                                                        BroadcastExchange #12
-                                                                          WholeStageCodegen (13)
-                                                                            HashAggregate [i_brand_id,i_class_id,i_category_id]
-                                                                              InputAdapter
-                                                                                Exchange [i_brand_id,i_class_id,i_category_id] #13
-                                                                                  WholeStageCodegen (12)
-                                                                                    HashAggregate [i_brand_id,i_class_id,i_category_id]
-                                                                                      Project [i_brand_id,i_class_id,i_category_id]
-                                                                                        BroadcastHashJoin [ws_item_sk,i_item_sk]
-                                                                                          Project [ws_item_sk]
-                                                                                            BroadcastHashJoin [ws_sold_date_sk,d_date_sk]
-                                                                                              Filter [ws_item_sk,ws_sold_date_sk]
-                                                                                                ColumnarToRow
-                                                                                                  InputAdapter
-                                                                                                    Scan parquet default.web_sales [ws_sold_date_sk,ws_item_sk]
-                                                                                              InputAdapter
-                                                                                                ReusedExchange [d_date_sk] #7
-                                                                                          InputAdapter
-                                                                                            ReusedExchange [i_item_sk,i_brand_id,i_class_id,i_category_id] #11
-                                            InputAdapter
-                                              BroadcastExchange #14
-                                                WholeStageCodegen (17)
-=======
                                                                 BroadcastExchange #6
                                                                   WholeStageCodegen (19)
                                                                     HashAggregate [brand_id,class_id,category_id]
@@ -308,22 +183,12 @@
                                             InputAdapter
                                               BroadcastExchange #4
                                                 WholeStageCodegen (22)
->>>>>>> a8eb443b
                                                   Project [d_date_sk]
                                                     Filter [d_year,d_moy,d_date_sk]
                                                       ColumnarToRow
                                                         InputAdapter
                                                           Scan parquet default.date_dim [d_date_sk,d_year,d_moy]
                                         InputAdapter
-<<<<<<< HEAD
-                                          BroadcastExchange #15
-                                            SortMergeJoin [i_item_sk,ss_item_sk]
-                                              WholeStageCodegen (19)
-                                                Sort [i_item_sk]
-                                                  InputAdapter
-                                                    Exchange [i_item_sk] #16
-                                                      WholeStageCodegen (18)
-=======
                                           BroadcastExchange #16
                                             SortMergeJoin [i_item_sk,ss_item_sk]
                                               WholeStageCodegen (24)
@@ -331,36 +196,22 @@
                                                   InputAdapter
                                                     Exchange [i_item_sk] #17
                                                       WholeStageCodegen (23)
->>>>>>> a8eb443b
                                                         Filter [i_item_sk]
                                                           ColumnarToRow
                                                             InputAdapter
                                                               Scan parquet default.item [i_item_sk,i_brand_id,i_class_id,i_category_id]
-<<<<<<< HEAD
-                                              WholeStageCodegen (33)
-                                                Sort [ss_item_sk]
-                                                  InputAdapter
-                                                    ReusedExchange [ss_item_sk] #4
-                    WholeStageCodegen (70)
-=======
                                               WholeStageCodegen (43)
                                                 Sort [ss_item_sk]
                                                   InputAdapter
                                                     ReusedExchange [ss_item_sk] #18
                     WholeStageCodegen (90)
->>>>>>> a8eb443b
                       Project [sales,number_sales,i_brand_id,i_class_id,i_category_id]
                         Filter [sum(CheckOverflow((promote_precision(cast(cast(cs_quantity as decimal(10,0)) as decimal(12,2))) * promote_precision(cast(cs_list_price as decimal(12,2)))), DecimalType(18,2), true))]
                           ReusedSubquery [average_sales] #3
                           HashAggregate [i_brand_id,i_class_id,i_category_id,sum,isEmpty,count] [sum(CheckOverflow((promote_precision(cast(cast(cs_quantity as decimal(10,0)) as decimal(12,2))) * promote_precision(cast(cs_list_price as decimal(12,2)))), DecimalType(18,2), true)),count(1),sales,number_sales,sum(CheckOverflow((promote_precision(cast(cast(cs_quantity as decimal(10,0)) as decimal(12,2))) * promote_precision(cast(cs_list_price as decimal(12,2)))), DecimalType(18,2), true)),sum,isEmpty,count]
                             InputAdapter
-<<<<<<< HEAD
-                              Exchange [i_brand_id,i_class_id,i_category_id] #19
-                                WholeStageCodegen (69)
-=======
                               Exchange [i_brand_id,i_class_id,i_category_id] #21
                                 WholeStageCodegen (89)
->>>>>>> a8eb443b
                                   HashAggregate [i_brand_id,i_class_id,i_category_id,cs_quantity,cs_list_price] [sum,isEmpty,count,sum,isEmpty,count]
                                     Project [cs_quantity,cs_list_price,i_brand_id,i_class_id,i_category_id]
                                       BroadcastHashJoin [cs_item_sk,i_item_sk]
@@ -368,18 +219,6 @@
                                           BroadcastHashJoin [cs_sold_date_sk,d_date_sk]
                                             InputAdapter
                                               SortMergeJoin [cs_item_sk,ss_item_sk]
-<<<<<<< HEAD
-                                                WholeStageCodegen (37)
-                                                  Sort [cs_item_sk]
-                                                    InputAdapter
-                                                      Exchange [cs_item_sk] #20
-                                                        WholeStageCodegen (36)
-                                                          Filter [cs_item_sk,cs_sold_date_sk]
-                                                            ColumnarToRow
-                                                              InputAdapter
-                                                                Scan parquet default.catalog_sales [cs_sold_date_sk,cs_item_sk,cs_quantity,cs_list_price]
-                                                WholeStageCodegen (51)
-=======
                                                 WholeStageCodegen (47)
                                                   Sort [cs_item_sk]
                                                     InputAdapter
@@ -391,34 +230,21 @@
                                                                 Scan parquet default.catalog_sales [cs_item_sk,cs_quantity,cs_list_price,cs_sold_date_sk]
                                                                   ReusedSubquery [d_date_sk] #1
                                                 WholeStageCodegen (66)
->>>>>>> a8eb443b
                                                   Sort [ss_item_sk]
                                                     InputAdapter
                                                       ReusedExchange [ss_item_sk] #18
                                             InputAdapter
-<<<<<<< HEAD
-                                              ReusedExchange [d_date_sk] #14
-                                        InputAdapter
-                                          ReusedExchange [i_item_sk,i_brand_id,i_class_id,i_category_id] #15
-                    WholeStageCodegen (105)
-=======
                                               ReusedExchange [d_date_sk] #4
                                         InputAdapter
                                           ReusedExchange [i_item_sk,i_brand_id,i_class_id,i_category_id] #16
                     WholeStageCodegen (135)
->>>>>>> a8eb443b
                       Project [sales,number_sales,i_brand_id,i_class_id,i_category_id]
                         Filter [sum(CheckOverflow((promote_precision(cast(cast(ws_quantity as decimal(10,0)) as decimal(12,2))) * promote_precision(cast(ws_list_price as decimal(12,2)))), DecimalType(18,2), true))]
                           ReusedSubquery [average_sales] #3
                           HashAggregate [i_brand_id,i_class_id,i_category_id,sum,isEmpty,count] [sum(CheckOverflow((promote_precision(cast(cast(ws_quantity as decimal(10,0)) as decimal(12,2))) * promote_precision(cast(ws_list_price as decimal(12,2)))), DecimalType(18,2), true)),count(1),sales,number_sales,sum(CheckOverflow((promote_precision(cast(cast(ws_quantity as decimal(10,0)) as decimal(12,2))) * promote_precision(cast(ws_list_price as decimal(12,2)))), DecimalType(18,2), true)),sum,isEmpty,count]
                             InputAdapter
-<<<<<<< HEAD
-                              Exchange [i_brand_id,i_class_id,i_category_id] #21
-                                WholeStageCodegen (104)
-=======
                               Exchange [i_brand_id,i_class_id,i_category_id] #23
                                 WholeStageCodegen (134)
->>>>>>> a8eb443b
                                   HashAggregate [i_brand_id,i_class_id,i_category_id,ws_quantity,ws_list_price] [sum,isEmpty,count,sum,isEmpty,count]
                                     Project [ws_quantity,ws_list_price,i_brand_id,i_class_id,i_category_id]
                                       BroadcastHashJoin [ws_item_sk,i_item_sk]
@@ -426,18 +252,6 @@
                                           BroadcastHashJoin [ws_sold_date_sk,d_date_sk]
                                             InputAdapter
                                               SortMergeJoin [ws_item_sk,ss_item_sk]
-<<<<<<< HEAD
-                                                WholeStageCodegen (72)
-                                                  Sort [ws_item_sk]
-                                                    InputAdapter
-                                                      Exchange [ws_item_sk] #22
-                                                        WholeStageCodegen (71)
-                                                          Filter [ws_item_sk,ws_sold_date_sk]
-                                                            ColumnarToRow
-                                                              InputAdapter
-                                                                Scan parquet default.web_sales [ws_sold_date_sk,ws_item_sk,ws_quantity,ws_list_price]
-                                                WholeStageCodegen (86)
-=======
                                                 WholeStageCodegen (92)
                                                   Sort [ws_item_sk]
                                                     InputAdapter
@@ -449,17 +263,10 @@
                                                                 Scan parquet default.web_sales [ws_item_sk,ws_quantity,ws_list_price,ws_sold_date_sk]
                                                                   ReusedSubquery [d_date_sk] #1
                                                 WholeStageCodegen (111)
->>>>>>> a8eb443b
                                                   Sort [ss_item_sk]
                                                     InputAdapter
                                                       ReusedExchange [ss_item_sk] #18
                                             InputAdapter
-<<<<<<< HEAD
-                                              ReusedExchange [d_date_sk] #14
-                                        InputAdapter
-                                          ReusedExchange [i_item_sk,i_brand_id,i_class_id,i_category_id] #15
-=======
                                               ReusedExchange [d_date_sk] #4
                                         InputAdapter
-                                          ReusedExchange [i_item_sk,i_brand_id,i_class_id,i_category_id] #16
->>>>>>> a8eb443b
+                                          ReusedExchange [i_item_sk,i_brand_id,i_class_id,i_category_id] #16