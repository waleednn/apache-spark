--- conflicted
+++ resolved
@@ -197,29 +197,16 @@
 Input [2]: [ca_zip#13, count#19]
 Keys [1]: [ca_zip#13]
 Functions [1]: [count(1)]
-<<<<<<< HEAD
 Aggregate Attributes [1]: [count(1)#21]
-Results [2]: [substr(ca_zip#13, 1, 5) AS ca_zip#22, count(1)#21 AS count(1)#23]
+Results [2]: [substr(ca_zip#13, 1, 5) AS ca_zip#22, count(1)#21 AS cnt#23]
 
 (34) Filter [codegen id : 10]
-Input [2]: [ca_zip#22, count(1)#23]
-Condition : (count(1)#23 > 10)
+Input [2]: [ca_zip#22, cnt#23]
+Condition : (cnt#23 > 10)
 
 (35) Project [codegen id : 10]
 Output [1]: [ca_zip#22]
-Input [2]: [ca_zip#22, count(1)#23]
-=======
-Aggregate Attributes [1]: [count(1)#24]
-Results [2]: [substr(ca_zip#16, 1, 5) AS ca_zip#25, count(1)#24 AS cnt#26]
-
-(38) Filter [codegen id : 10]
-Input [2]: [ca_zip#25, cnt#26]
-Condition : (cnt#26 > 10)
-
-(39) Project [codegen id : 10]
-Output [1]: [ca_zip#25]
-Input [2]: [ca_zip#25, cnt#26]
->>>>>>> abf9675a
+Input [2]: [ca_zip#22, cnt#23]
 
 (36) BroadcastExchange
 Input [1]: [ca_zip#22]
