== Physical Plan ==
TakeOrderedAndProject (81)
+- * HashAggregate (80)
   +- Exchange (79)
      +- * HashAggregate (78)
         +- * Expand (77)
            +- Union (76)
               :- * HashAggregate (25)
               :  +- Exchange (24)
               :     +- * HashAggregate (23)
               :        +- * Project (22)
               :           +- * BroadcastHashJoin Inner BuildRight (21)
               :              :- * Project (15)
               :              :  +- * BroadcastHashJoin Inner BuildRight (14)
               :              :     :- Union (9)
               :              :     :  :- * Project (4)
               :              :     :  :  +- * Filter (3)
               :              :     :  :     +- * ColumnarToRow (2)
               :              :     :  :        +- Scan parquet default.store_sales (1)
               :              :     :  +- * Project (8)
               :              :     :     +- * Filter (7)
               :              :     :        +- * ColumnarToRow (6)
               :              :     :           +- Scan parquet default.store_returns (5)
               :              :     +- BroadcastExchange (13)
               :              :        +- * Filter (12)
               :              :           +- * ColumnarToRow (11)
               :              :              +- Scan parquet default.store (10)
               :              +- BroadcastExchange (20)
               :                 +- * Project (19)
               :                    +- * Filter (18)
               :                       +- * ColumnarToRow (17)
               :                          +- Scan parquet default.date_dim (16)
               :- * HashAggregate (46)
               :  +- Exchange (45)
               :     +- * HashAggregate (44)
               :        +- * Project (43)
               :           +- * BroadcastHashJoin Inner BuildRight (42)
               :              :- * Project (40)
               :              :  +- * BroadcastHashJoin Inner BuildRight (39)
               :              :     :- Union (34)
               :              :     :  :- * Project (29)
               :              :     :  :  +- * Filter (28)
               :              :     :  :     +- * ColumnarToRow (27)
               :              :     :  :        +- Scan parquet default.catalog_sales (26)
               :              :     :  +- * Project (33)
               :              :     :     +- * Filter (32)
               :              :     :        +- * ColumnarToRow (31)
               :              :     :           +- Scan parquet default.catalog_returns (30)
               :              :     +- BroadcastExchange (38)
               :              :        +- * Filter (37)
               :              :           +- * ColumnarToRow (36)
               :              :              +- Scan parquet default.catalog_page (35)
               :              +- ReusedExchange (41)
               +- * HashAggregate (75)
                  +- Exchange (74)
                     +- * HashAggregate (73)
                        +- * Project (72)
                           +- * BroadcastHashJoin Inner BuildRight (71)
                              :- * Project (69)
                              :  +- * BroadcastHashJoin Inner BuildRight (68)
                              :     :- Union (63)
                              :     :  :- * Project (50)
                              :     :  :  +- * Filter (49)
                              :     :  :     +- * ColumnarToRow (48)
                              :     :  :        +- Scan parquet default.web_sales (47)
                              :     :  +- * Project (62)
                              :     :     +- * SortMergeJoin Inner (61)
                              :     :        :- * Sort (55)
                              :     :        :  +- Exchange (54)
                              :     :        :     +- * Filter (53)
                              :     :        :        +- * ColumnarToRow (52)
                              :     :        :           +- Scan parquet default.web_returns (51)
                              :     :        +- * Sort (60)
                              :     :           +- Exchange (59)
                              :     :              +- * Filter (58)
                              :     :                 +- * ColumnarToRow (57)
                              :     :                    +- Scan parquet default.web_sales (56)
                              :     +- BroadcastExchange (67)
                              :        +- * Filter (66)
                              :           +- * ColumnarToRow (65)
                              :              +- Scan parquet default.web_site (64)
                              +- ReusedExchange (70)


(1) Scan parquet default.store_sales
Output [4]: [ss_sold_date_sk#1, ss_store_sk#2, ss_ext_sales_price#3, ss_net_profit#4]
Batched: true
Location [not included in comparison]/{warehouse_dir}/store_sales]
ReadSchema: struct<ss_sold_date_sk:int,ss_store_sk:int,ss_ext_sales_price:decimal(7,2),ss_net_profit:decimal(7,2)>

(2) ColumnarToRow [codegen id : 1]
Input [4]: [ss_sold_date_sk#1, ss_store_sk#2, ss_ext_sales_price#3, ss_net_profit#4]

(3) Filter [codegen id : 1]
Input [4]: [ss_sold_date_sk#1, ss_store_sk#2, ss_ext_sales_price#3, ss_net_profit#4]
Condition : (isnotnull(cast(ss_sold_date_sk#1 as bigint)) AND isnotnull(cast(ss_store_sk#2 as bigint)))

(4) Project [codegen id : 1]
Output [6]: [cast(ss_store_sk#2 as bigint) AS store_sk#5, cast(ss_sold_date_sk#1 as bigint) AS date_sk#6, ss_ext_sales_price#3 AS sales_price#7, ss_net_profit#4 AS profit#8, 0.00 AS return_amt#9, 0.00 AS net_loss#10]
Input [4]: [ss_sold_date_sk#1, ss_store_sk#2, ss_ext_sales_price#3, ss_net_profit#4]

(5) Scan parquet default.store_returns
Output [4]: [sr_returned_date_sk#11, sr_store_sk#12, sr_return_amt#13, sr_net_loss#14]
Batched: true
Location [not included in comparison]/{warehouse_dir}/store_returns]
PushedFilters: [IsNotNull(sr_returned_date_sk), IsNotNull(sr_store_sk)]
ReadSchema: struct<sr_returned_date_sk:bigint,sr_store_sk:bigint,sr_return_amt:decimal(7,2),sr_net_loss:decimal(7,2)>

(6) ColumnarToRow [codegen id : 2]
Input [4]: [sr_returned_date_sk#11, sr_store_sk#12, sr_return_amt#13, sr_net_loss#14]

(7) Filter [codegen id : 2]
Input [4]: [sr_returned_date_sk#11, sr_store_sk#12, sr_return_amt#13, sr_net_loss#14]
Condition : (isnotnull(sr_returned_date_sk#11) AND isnotnull(sr_store_sk#12))

(8) Project [codegen id : 2]
Output [6]: [sr_store_sk#12 AS store_sk#15, sr_returned_date_sk#11 AS date_sk#16, 0.00 AS sales_price#17, 0.00 AS profit#18, sr_return_amt#13 AS return_amt#19, sr_net_loss#14 AS net_loss#20]
Input [4]: [sr_returned_date_sk#11, sr_store_sk#12, sr_return_amt#13, sr_net_loss#14]

(9) Union

(10) Scan parquet default.store
Output [2]: [s_store_sk#21, s_store_id#22]
Batched: true
Location [not included in comparison]/{warehouse_dir}/store]
PushedFilters: [IsNotNull(s_store_sk)]
ReadSchema: struct<s_store_sk:int,s_store_id:string>

(11) ColumnarToRow [codegen id : 3]
Input [2]: [s_store_sk#21, s_store_id#22]

(12) Filter [codegen id : 3]
Input [2]: [s_store_sk#21, s_store_id#22]
Condition : isnotnull(s_store_sk#21)

(13) BroadcastExchange
Input [2]: [s_store_sk#21, s_store_id#22]
Arguments: HashedRelationBroadcastMode(List(cast(input[0, int, false] as bigint)),false), [id=#23]

(14) BroadcastHashJoin [codegen id : 5]
Left keys [1]: [store_sk#5]
Right keys [1]: [cast(s_store_sk#21 as bigint)]
Join condition: None

(15) Project [codegen id : 5]
Output [6]: [date_sk#6, sales_price#7, profit#8, return_amt#9, net_loss#10, s_store_id#22]
Input [8]: [store_sk#5, date_sk#6, sales_price#7, profit#8, return_amt#9, net_loss#10, s_store_sk#21, s_store_id#22]

(16) Scan parquet default.date_dim
Output [2]: [d_date_sk#24, d_date#25]
Batched: true
Location [not included in comparison]/{warehouse_dir}/date_dim]
PushedFilters: [IsNotNull(d_date), GreaterThanOrEqual(d_date,2000-08-23), LessThanOrEqual(d_date,2000-09-06), IsNotNull(d_date_sk)]
ReadSchema: struct<d_date_sk:int,d_date:date>

(17) ColumnarToRow [codegen id : 4]
Input [2]: [d_date_sk#24, d_date#25]

(18) Filter [codegen id : 4]
Input [2]: [d_date_sk#24, d_date#25]
Condition : (((isnotnull(d_date#25) AND (d_date#25 >= 11192)) AND (d_date#25 <= 11206)) AND isnotnull(d_date_sk#24))

(19) Project [codegen id : 4]
Output [1]: [d_date_sk#24]
Input [2]: [d_date_sk#24, d_date#25]

(20) BroadcastExchange
Input [1]: [d_date_sk#24]
Arguments: HashedRelationBroadcastMode(List(cast(input[0, int, true] as bigint)),false), [id=#26]

(21) BroadcastHashJoin [codegen id : 5]
Left keys [1]: [date_sk#6]
Right keys [1]: [cast(d_date_sk#24 as bigint)]
Join condition: None

(22) Project [codegen id : 5]
Output [5]: [sales_price#7, profit#8, return_amt#9, net_loss#10, s_store_id#22]
Input [7]: [date_sk#6, sales_price#7, profit#8, return_amt#9, net_loss#10, s_store_id#22, d_date_sk#24]

(23) HashAggregate [codegen id : 5]
Input [5]: [sales_price#7, profit#8, return_amt#9, net_loss#10, s_store_id#22]
Keys [1]: [s_store_id#22]
Functions [4]: [partial_sum(UnscaledValue(sales_price#7)), partial_sum(UnscaledValue(return_amt#9)), partial_sum(UnscaledValue(profit#8)), partial_sum(UnscaledValue(net_loss#10))]
Aggregate Attributes [4]: [sum#27, sum#28, sum#29, sum#30]
Results [5]: [s_store_id#22, sum#31, sum#32, sum#33, sum#34]

(24) Exchange
<<<<<<< HEAD
Input [5]: [s_store_id#25, sum#31, sum#32, sum#33, sum#34]
Arguments: hashpartitioning(s_store_id#25, 5), ENSURE_REQUIREMENTS, [id=#35]
=======
Input [5]: [s_store_id#22, sum#31, sum#32, sum#33, sum#34]
Arguments: hashpartitioning(s_store_id#22, 5), ENSURE_REQUIREMENTS, [id=#35]
>>>>>>> aa509c1e

(25) HashAggregate [codegen id : 6]
Input [5]: [s_store_id#22, sum#31, sum#32, sum#33, sum#34]
Keys [1]: [s_store_id#22]
Functions [4]: [sum(UnscaledValue(sales_price#7)), sum(UnscaledValue(return_amt#9)), sum(UnscaledValue(profit#8)), sum(UnscaledValue(net_loss#10))]
Aggregate Attributes [4]: [sum(UnscaledValue(sales_price#7))#36, sum(UnscaledValue(return_amt#9))#37, sum(UnscaledValue(profit#8))#38, sum(UnscaledValue(net_loss#10))#39]
Results [5]: [MakeDecimal(sum(UnscaledValue(sales_price#7))#36,17,2) AS sales#40, MakeDecimal(sum(UnscaledValue(return_amt#9))#37,17,2) AS RETURNS#41, CheckOverflow((promote_precision(cast(MakeDecimal(sum(UnscaledValue(profit#8))#38,17,2) as decimal(18,2))) - promote_precision(cast(MakeDecimal(sum(UnscaledValue(net_loss#10))#39,17,2) as decimal(18,2)))), DecimalType(18,2), true) AS profit#42, store channel AS channel#43, concat(store, s_store_id#22) AS id#44]

(26) Scan parquet default.catalog_sales
Output [4]: [cs_sold_date_sk#45, cs_catalog_page_sk#46, cs_ext_sales_price#47, cs_net_profit#48]
Batched: true
Location [not included in comparison]/{warehouse_dir}/catalog_sales]
PushedFilters: [IsNotNull(cs_sold_date_sk), IsNotNull(cs_catalog_page_sk)]
ReadSchema: struct<cs_sold_date_sk:int,cs_catalog_page_sk:int,cs_ext_sales_price:decimal(7,2),cs_net_profit:decimal(7,2)>

(27) ColumnarToRow [codegen id : 7]
Input [4]: [cs_sold_date_sk#45, cs_catalog_page_sk#46, cs_ext_sales_price#47, cs_net_profit#48]

(28) Filter [codegen id : 7]
Input [4]: [cs_sold_date_sk#45, cs_catalog_page_sk#46, cs_ext_sales_price#47, cs_net_profit#48]
Condition : (isnotnull(cs_sold_date_sk#45) AND isnotnull(cs_catalog_page_sk#46))

(29) Project [codegen id : 7]
Output [6]: [cs_catalog_page_sk#46 AS page_sk#49, cs_sold_date_sk#45 AS date_sk#50, cs_ext_sales_price#47 AS sales_price#51, cs_net_profit#48 AS profit#52, 0.00 AS return_amt#53, 0.00 AS net_loss#54]
Input [4]: [cs_sold_date_sk#45, cs_catalog_page_sk#46, cs_ext_sales_price#47, cs_net_profit#48]

(30) Scan parquet default.catalog_returns
Output [4]: [cr_returned_date_sk#55, cr_catalog_page_sk#56, cr_return_amount#57, cr_net_loss#58]
Batched: true
Location [not included in comparison]/{warehouse_dir}/catalog_returns]
PushedFilters: [IsNotNull(cr_returned_date_sk), IsNotNull(cr_catalog_page_sk)]
ReadSchema: struct<cr_returned_date_sk:int,cr_catalog_page_sk:int,cr_return_amount:decimal(7,2),cr_net_loss:decimal(7,2)>

(31) ColumnarToRow [codegen id : 8]
Input [4]: [cr_returned_date_sk#55, cr_catalog_page_sk#56, cr_return_amount#57, cr_net_loss#58]

(32) Filter [codegen id : 8]
Input [4]: [cr_returned_date_sk#55, cr_catalog_page_sk#56, cr_return_amount#57, cr_net_loss#58]
Condition : (isnotnull(cr_returned_date_sk#55) AND isnotnull(cr_catalog_page_sk#56))

(33) Project [codegen id : 8]
Output [6]: [cr_catalog_page_sk#56 AS page_sk#59, cr_returned_date_sk#55 AS date_sk#60, 0.00 AS sales_price#61, 0.00 AS profit#62, cr_return_amount#57 AS return_amt#63, cr_net_loss#58 AS net_loss#64]
Input [4]: [cr_returned_date_sk#55, cr_catalog_page_sk#56, cr_return_amount#57, cr_net_loss#58]

(34) Union

(35) Scan parquet default.catalog_page
Output [2]: [cp_catalog_page_sk#65, cp_catalog_page_id#66]
Batched: true
Location [not included in comparison]/{warehouse_dir}/catalog_page]
PushedFilters: [IsNotNull(cp_catalog_page_sk)]
ReadSchema: struct<cp_catalog_page_sk:int,cp_catalog_page_id:string>

(36) ColumnarToRow [codegen id : 9]
Input [2]: [cp_catalog_page_sk#65, cp_catalog_page_id#66]

(37) Filter [codegen id : 9]
Input [2]: [cp_catalog_page_sk#65, cp_catalog_page_id#66]
Condition : isnotnull(cp_catalog_page_sk#65)

(38) BroadcastExchange
Input [2]: [cp_catalog_page_sk#65, cp_catalog_page_id#66]
Arguments: HashedRelationBroadcastMode(List(cast(input[0, int, false] as bigint)),false), [id=#67]

(39) BroadcastHashJoin [codegen id : 11]
Left keys [1]: [page_sk#49]
Right keys [1]: [cp_catalog_page_sk#65]
Join condition: None

(40) Project [codegen id : 11]
Output [6]: [date_sk#50, sales_price#51, profit#52, return_amt#53, net_loss#54, cp_catalog_page_id#66]
Input [8]: [page_sk#49, date_sk#50, sales_price#51, profit#52, return_amt#53, net_loss#54, cp_catalog_page_sk#65, cp_catalog_page_id#66]

(41) ReusedExchange [Reuses operator id: 20]
Output [1]: [d_date_sk#24]

(42) BroadcastHashJoin [codegen id : 11]
Left keys [1]: [date_sk#50]
Right keys [1]: [d_date_sk#24]
Join condition: None

(43) Project [codegen id : 11]
Output [5]: [sales_price#51, profit#52, return_amt#53, net_loss#54, cp_catalog_page_id#66]
Input [7]: [date_sk#50, sales_price#51, profit#52, return_amt#53, net_loss#54, cp_catalog_page_id#66, d_date_sk#24]

(44) HashAggregate [codegen id : 11]
Input [5]: [sales_price#51, profit#52, return_amt#53, net_loss#54, cp_catalog_page_id#66]
Keys [1]: [cp_catalog_page_id#66]
Functions [4]: [partial_sum(UnscaledValue(sales_price#51)), partial_sum(UnscaledValue(return_amt#53)), partial_sum(UnscaledValue(profit#52)), partial_sum(UnscaledValue(net_loss#54))]
Aggregate Attributes [4]: [sum#68, sum#69, sum#70, sum#71]
Results [5]: [cp_catalog_page_id#66, sum#72, sum#73, sum#74, sum#75]

(45) Exchange
Input [5]: [cp_catalog_page_id#66, sum#72, sum#73, sum#74, sum#75]
Arguments: hashpartitioning(cp_catalog_page_id#66, 5), ENSURE_REQUIREMENTS, [id=#76]

(46) HashAggregate [codegen id : 12]
Input [5]: [cp_catalog_page_id#66, sum#72, sum#73, sum#74, sum#75]
Keys [1]: [cp_catalog_page_id#66]
Functions [4]: [sum(UnscaledValue(sales_price#51)), sum(UnscaledValue(return_amt#53)), sum(UnscaledValue(profit#52)), sum(UnscaledValue(net_loss#54))]
Aggregate Attributes [4]: [sum(UnscaledValue(sales_price#51))#77, sum(UnscaledValue(return_amt#53))#78, sum(UnscaledValue(profit#52))#79, sum(UnscaledValue(net_loss#54))#80]
Results [5]: [MakeDecimal(sum(UnscaledValue(sales_price#51))#77,17,2) AS sales#81, MakeDecimal(sum(UnscaledValue(return_amt#53))#78,17,2) AS RETURNS#82, CheckOverflow((promote_precision(cast(MakeDecimal(sum(UnscaledValue(profit#52))#79,17,2) as decimal(18,2))) - promote_precision(cast(MakeDecimal(sum(UnscaledValue(net_loss#54))#80,17,2) as decimal(18,2)))), DecimalType(18,2), true) AS profit#83, catalog channel AS channel#84, concat(catalog_page, cp_catalog_page_id#66) AS id#85]

(47) Scan parquet default.web_sales
Output [4]: [ws_sold_date_sk#86, ws_web_site_sk#87, ws_ext_sales_price#88, ws_net_profit#89]
Batched: true
Location [not included in comparison]/{warehouse_dir}/web_sales]
PushedFilters: [IsNotNull(ws_web_site_sk)]
ReadSchema: struct<ws_sold_date_sk:int,ws_web_site_sk:int,ws_ext_sales_price:decimal(7,2),ws_net_profit:decimal(7,2)>

(48) ColumnarToRow [codegen id : 13]
Input [4]: [ws_sold_date_sk#86, ws_web_site_sk#87, ws_ext_sales_price#88, ws_net_profit#89]

(49) Filter [codegen id : 13]
Input [4]: [ws_sold_date_sk#86, ws_web_site_sk#87, ws_ext_sales_price#88, ws_net_profit#89]
Condition : (isnotnull(cast(ws_sold_date_sk#86 as bigint)) AND isnotnull(ws_web_site_sk#87))

(50) Project [codegen id : 13]
Output [6]: [ws_web_site_sk#87 AS wsr_web_site_sk#90, cast(ws_sold_date_sk#86 as bigint) AS date_sk#91, ws_ext_sales_price#88 AS sales_price#92, ws_net_profit#89 AS profit#93, 0.00 AS return_amt#94, 0.00 AS net_loss#95]
Input [4]: [ws_sold_date_sk#86, ws_web_site_sk#87, ws_ext_sales_price#88, ws_net_profit#89]

(51) Scan parquet default.web_returns
Output [5]: [wr_returned_date_sk#96, wr_item_sk#97, wr_order_number#98, wr_return_amt#99, wr_net_loss#100]
Batched: true
Location [not included in comparison]/{warehouse_dir}/web_returns]
PushedFilters: [IsNotNull(wr_returned_date_sk)]
ReadSchema: struct<wr_returned_date_sk:bigint,wr_item_sk:bigint,wr_order_number:bigint,wr_return_amt:decimal(7,2),wr_net_loss:decimal(7,2)>

(52) ColumnarToRow [codegen id : 14]
Input [5]: [wr_returned_date_sk#96, wr_item_sk#97, wr_order_number#98, wr_return_amt#99, wr_net_loss#100]

(53) Filter [codegen id : 14]
Input [5]: [wr_returned_date_sk#96, wr_item_sk#97, wr_order_number#98, wr_return_amt#99, wr_net_loss#100]
Condition : isnotnull(wr_returned_date_sk#96)

(54) Exchange
Input [5]: [wr_returned_date_sk#96, wr_item_sk#97, wr_order_number#98, wr_return_amt#99, wr_net_loss#100]
Arguments: hashpartitioning(wr_item_sk#97, wr_order_number#98, 5), ENSURE_REQUIREMENTS, [id=#101]

(55) Sort [codegen id : 15]
Input [5]: [wr_returned_date_sk#96, wr_item_sk#97, wr_order_number#98, wr_return_amt#99, wr_net_loss#100]
Arguments: [wr_item_sk#97 ASC NULLS FIRST, wr_order_number#98 ASC NULLS FIRST], false, 0

(56) Scan parquet default.web_sales
Output [3]: [ws_item_sk#102, ws_web_site_sk#87, ws_order_number#103]
Batched: true
Location [not included in comparison]/{warehouse_dir}/web_sales]
PushedFilters: [IsNotNull(ws_item_sk), IsNotNull(ws_order_number), IsNotNull(ws_web_site_sk)]
ReadSchema: struct<ws_item_sk:int,ws_web_site_sk:int,ws_order_number:int>

(57) ColumnarToRow [codegen id : 16]
Input [3]: [ws_item_sk#102, ws_web_site_sk#87, ws_order_number#103]

(58) Filter [codegen id : 16]
Input [3]: [ws_item_sk#102, ws_web_site_sk#87, ws_order_number#103]
Condition : ((isnotnull(ws_item_sk#102) AND isnotnull(ws_order_number#103)) AND isnotnull(ws_web_site_sk#87))

(59) Exchange
Input [3]: [ws_item_sk#102, ws_web_site_sk#87, ws_order_number#103]
Arguments: hashpartitioning(cast(ws_item_sk#102 as bigint), cast(ws_order_number#103 as bigint), 5), ENSURE_REQUIREMENTS, [id=#104]

(60) Sort [codegen id : 17]
Input [3]: [ws_item_sk#102, ws_web_site_sk#87, ws_order_number#103]
Arguments: [cast(ws_item_sk#102 as bigint) ASC NULLS FIRST, cast(ws_order_number#103 as bigint) ASC NULLS FIRST], false, 0

(61) SortMergeJoin [codegen id : 18]
Left keys [2]: [wr_item_sk#97, wr_order_number#98]
Right keys [2]: [cast(ws_item_sk#102 as bigint), cast(ws_order_number#103 as bigint)]
Join condition: None

(62) Project [codegen id : 18]
Output [6]: [ws_web_site_sk#87 AS wsr_web_site_sk#105, wr_returned_date_sk#96 AS date_sk#106, 0.00 AS sales_price#107, 0.00 AS profit#108, wr_return_amt#99 AS return_amt#109, wr_net_loss#100 AS net_loss#110]
Input [8]: [wr_returned_date_sk#96, wr_item_sk#97, wr_order_number#98, wr_return_amt#99, wr_net_loss#100, ws_item_sk#102, ws_web_site_sk#87, ws_order_number#103]

(63) Union

(64) Scan parquet default.web_site
Output [2]: [web_site_sk#111, web_site_id#112]
Batched: true
Location [not included in comparison]/{warehouse_dir}/web_site]
PushedFilters: [IsNotNull(web_site_sk)]
ReadSchema: struct<web_site_sk:int,web_site_id:string>

(65) ColumnarToRow [codegen id : 19]
Input [2]: [web_site_sk#111, web_site_id#112]

(66) Filter [codegen id : 19]
Input [2]: [web_site_sk#111, web_site_id#112]
Condition : isnotnull(web_site_sk#111)

(67) BroadcastExchange
Input [2]: [web_site_sk#111, web_site_id#112]
Arguments: HashedRelationBroadcastMode(List(cast(input[0, int, false] as bigint)),false), [id=#113]

(68) BroadcastHashJoin [codegen id : 21]
Left keys [1]: [wsr_web_site_sk#90]
Right keys [1]: [web_site_sk#111]
Join condition: None

(69) Project [codegen id : 21]
Output [6]: [date_sk#91, sales_price#92, profit#93, return_amt#94, net_loss#95, web_site_id#112]
Input [8]: [wsr_web_site_sk#90, date_sk#91, sales_price#92, profit#93, return_amt#94, net_loss#95, web_site_sk#111, web_site_id#112]

(70) ReusedExchange [Reuses operator id: 20]
Output [1]: [d_date_sk#24]

(71) BroadcastHashJoin [codegen id : 21]
Left keys [1]: [date_sk#91]
Right keys [1]: [cast(d_date_sk#24 as bigint)]
Join condition: None

(72) Project [codegen id : 21]
Output [5]: [sales_price#92, profit#93, return_amt#94, net_loss#95, web_site_id#112]
Input [7]: [date_sk#91, sales_price#92, profit#93, return_amt#94, net_loss#95, web_site_id#112, d_date_sk#24]

(73) HashAggregate [codegen id : 21]
Input [5]: [sales_price#92, profit#93, return_amt#94, net_loss#95, web_site_id#112]
Keys [1]: [web_site_id#112]
Functions [4]: [partial_sum(UnscaledValue(sales_price#92)), partial_sum(UnscaledValue(return_amt#94)), partial_sum(UnscaledValue(profit#93)), partial_sum(UnscaledValue(net_loss#95))]
Aggregate Attributes [4]: [sum#114, sum#115, sum#116, sum#117]
Results [5]: [web_site_id#112, sum#118, sum#119, sum#120, sum#121]

(74) Exchange
Input [5]: [web_site_id#112, sum#118, sum#119, sum#120, sum#121]
Arguments: hashpartitioning(web_site_id#112, 5), ENSURE_REQUIREMENTS, [id=#122]

(75) HashAggregate [codegen id : 22]
Input [5]: [web_site_id#112, sum#118, sum#119, sum#120, sum#121]
Keys [1]: [web_site_id#112]
Functions [4]: [sum(UnscaledValue(sales_price#92)), sum(UnscaledValue(return_amt#94)), sum(UnscaledValue(profit#93)), sum(UnscaledValue(net_loss#95))]
Aggregate Attributes [4]: [sum(UnscaledValue(sales_price#92))#123, sum(UnscaledValue(return_amt#94))#124, sum(UnscaledValue(profit#93))#125, sum(UnscaledValue(net_loss#95))#126]
Results [5]: [MakeDecimal(sum(UnscaledValue(sales_price#92))#123,17,2) AS sales#127, MakeDecimal(sum(UnscaledValue(return_amt#94))#124,17,2) AS RETURNS#128, CheckOverflow((promote_precision(cast(MakeDecimal(sum(UnscaledValue(profit#93))#125,17,2) as decimal(18,2))) - promote_precision(cast(MakeDecimal(sum(UnscaledValue(net_loss#95))#126,17,2) as decimal(18,2)))), DecimalType(18,2), true) AS profit#129, web channel AS channel#130, concat(web_site, web_site_id#112) AS id#131]

(76) Union

(77) Expand [codegen id : 23]
Input [5]: [sales#40, RETURNS#41, profit#42, channel#43, id#44]
Arguments: [List(sales#40, returns#41, profit#42, channel#43, id#44, 0), List(sales#40, returns#41, profit#42, channel#43, null, 1), List(sales#40, returns#41, profit#42, null, null, 3)], [sales#40, returns#41, profit#42, channel#132, id#133, spark_grouping_id#134]

(78) HashAggregate [codegen id : 23]
Input [6]: [sales#40, returns#41, profit#42, channel#132, id#133, spark_grouping_id#134]
Keys [3]: [channel#132, id#133, spark_grouping_id#134]
Functions [3]: [partial_sum(sales#40), partial_sum(returns#41), partial_sum(profit#42)]
Aggregate Attributes [6]: [sum#135, isEmpty#136, sum#137, isEmpty#138, sum#139, isEmpty#140]
Results [9]: [channel#132, id#133, spark_grouping_id#134, sum#141, isEmpty#142, sum#143, isEmpty#144, sum#145, isEmpty#146]

(79) Exchange
Input [9]: [channel#132, id#133, spark_grouping_id#134, sum#141, isEmpty#142, sum#143, isEmpty#144, sum#145, isEmpty#146]
Arguments: hashpartitioning(channel#132, id#133, spark_grouping_id#134, 5), ENSURE_REQUIREMENTS, [id=#147]

(80) HashAggregate [codegen id : 24]
Input [9]: [channel#132, id#133, spark_grouping_id#134, sum#141, isEmpty#142, sum#143, isEmpty#144, sum#145, isEmpty#146]
Keys [3]: [channel#132, id#133, spark_grouping_id#134]
Functions [3]: [sum(sales#40), sum(returns#41), sum(profit#42)]
Aggregate Attributes [3]: [sum(sales#40)#148, sum(returns#41)#149, sum(profit#42)#150]
Results [5]: [channel#132, id#133, sum(sales#40)#148 AS sales#151, sum(returns#41)#149 AS returns#152, sum(profit#42)#150 AS profit#153]

(81) TakeOrderedAndProject
Input [5]: [channel#132, id#133, sales#151, returns#152, profit#153]
Arguments: 100, [channel#132 ASC NULLS FIRST, id#133 ASC NULLS FIRST], [channel#132, id#133, sales#151, returns#152, profit#153]
<|MERGE_RESOLUTION|>--- conflicted
+++ resolved
@@ -185,13 +185,8 @@
 Results [5]: [s_store_id#22, sum#31, sum#32, sum#33, sum#34]
 
 (24) Exchange
-<<<<<<< HEAD
-Input [5]: [s_store_id#25, sum#31, sum#32, sum#33, sum#34]
-Arguments: hashpartitioning(s_store_id#25, 5), ENSURE_REQUIREMENTS, [id=#35]
-=======
 Input [5]: [s_store_id#22, sum#31, sum#32, sum#33, sum#34]
 Arguments: hashpartitioning(s_store_id#22, 5), ENSURE_REQUIREMENTS, [id=#35]
->>>>>>> aa509c1e
 
 (25) HashAggregate [codegen id : 6]
 Input [5]: [s_store_id#22, sum#31, sum#32, sum#33, sum#34]
