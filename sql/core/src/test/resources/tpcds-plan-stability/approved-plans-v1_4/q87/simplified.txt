WholeStageCodegen (13)
  HashAggregate [count] [count(1),count(1),count]
    InputAdapter
      Exchange #1
        WholeStageCodegen (12)
          HashAggregate [count,count]
            HashAggregate [c_last_name,c_first_name,d_date]
              HashAggregate [c_last_name,c_first_name,d_date]
                BroadcastHashJoin [c_last_name,c_first_name,d_date,c_last_name,c_first_name,d_date]
                  HashAggregate [c_last_name,c_first_name,d_date]
                    HashAggregate [c_last_name,c_first_name,d_date]
                      BroadcastHashJoin [c_last_name,c_first_name,d_date,c_last_name,c_first_name,d_date]
                        HashAggregate [c_last_name,c_first_name,d_date]
                          InputAdapter
                            Exchange [c_last_name,c_first_name,d_date] #2
                              WholeStageCodegen (3)
                                HashAggregate [c_last_name,c_first_name,d_date]
                                  Project [c_last_name,c_first_name,d_date]
                                    BroadcastHashJoin [ss_customer_sk,c_customer_sk]
                                      Project [ss_customer_sk,d_date]
                                        BroadcastHashJoin [ss_sold_date_sk,d_date_sk]
                                          Filter [ss_customer_sk]
                                            ColumnarToRow
                                              InputAdapter
                                                Scan parquet default.store_sales [ss_customer_sk,ss_sold_date_sk]
                                                  SubqueryBroadcast [d_date_sk] #1
                                                    ReusedExchange [d_date_sk,d_date] #3
                                          InputAdapter
                                            BroadcastExchange #3
                                              WholeStageCodegen (1)
                                                Project [d_date_sk,d_date]
                                                  Filter [d_month_seq,d_date_sk]
                                                    ColumnarToRow
                                                      InputAdapter
                                                        Scan parquet default.date_dim [d_date_sk,d_date,d_month_seq]
                                      InputAdapter
                                        BroadcastExchange #4
                                          WholeStageCodegen (2)
                                            Filter [c_customer_sk]
                                              ColumnarToRow
                                                InputAdapter
                                                  Scan parquet default.customer [c_customer_sk,c_first_name,c_last_name]
                        InputAdapter
                          BroadcastExchange #5
                            WholeStageCodegen (7)
                              HashAggregate [c_last_name,c_first_name,d_date]
                                InputAdapter
                                  Exchange [c_last_name,c_first_name,d_date] #6
                                    WholeStageCodegen (6)
                                      HashAggregate [c_last_name,c_first_name,d_date]
                                        Project [c_last_name,c_first_name,d_date]
                                          BroadcastHashJoin [cs_bill_customer_sk,c_customer_sk]
                                            Project [cs_bill_customer_sk,d_date]
                                              BroadcastHashJoin [cs_sold_date_sk,d_date_sk]
<<<<<<< HEAD
                                                Filter [cs_sold_date_sk,cs_bill_customer_sk]
                                                  ColumnarToRow
                                                    InputAdapter
                                                      Scan parquet default.catalog_sales [cs_sold_date_sk,cs_bill_customer_sk]
=======
                                                Filter [cs_bill_customer_sk]
                                                  ColumnarToRow
                                                    InputAdapter
                                                      Scan parquet default.catalog_sales [cs_bill_customer_sk,cs_sold_date_sk]
                                                        ReusedSubquery [d_date_sk] #1
>>>>>>> a8eb443b
                                                InputAdapter
                                                  ReusedExchange [d_date_sk,d_date] #3
                                            InputAdapter
                                              ReusedExchange [c_customer_sk,c_first_name,c_last_name] #4
                  InputAdapter
                    BroadcastExchange #7
                      WholeStageCodegen (11)
                        HashAggregate [c_last_name,c_first_name,d_date]
                          InputAdapter
                            Exchange [c_last_name,c_first_name,d_date] #8
                              WholeStageCodegen (10)
                                HashAggregate [c_last_name,c_first_name,d_date]
                                  Project [c_last_name,c_first_name,d_date]
                                    BroadcastHashJoin [ws_bill_customer_sk,c_customer_sk]
                                      Project [ws_bill_customer_sk,d_date]
                                        BroadcastHashJoin [ws_sold_date_sk,d_date_sk]
<<<<<<< HEAD
                                          Filter [ws_sold_date_sk,ws_bill_customer_sk]
                                            ColumnarToRow
                                              InputAdapter
                                                Scan parquet default.web_sales [ws_sold_date_sk,ws_bill_customer_sk]
=======
                                          Filter [ws_bill_customer_sk]
                                            ColumnarToRow
                                              InputAdapter
                                                Scan parquet default.web_sales [ws_bill_customer_sk,ws_sold_date_sk]
                                                  ReusedSubquery [d_date_sk] #1
>>>>>>> a8eb443b
                                          InputAdapter
                                            ReusedExchange [d_date_sk,d_date] #3
                                      InputAdapter
                                        ReusedExchange [c_customer_sk,c_first_name,c_last_name] #4<|MERGE_RESOLUTION|>--- conflicted
+++ resolved
@@ -52,18 +52,11 @@
                                           BroadcastHashJoin [cs_bill_customer_sk,c_customer_sk]
                                             Project [cs_bill_customer_sk,d_date]
                                               BroadcastHashJoin [cs_sold_date_sk,d_date_sk]
-<<<<<<< HEAD
-                                                Filter [cs_sold_date_sk,cs_bill_customer_sk]
-                                                  ColumnarToRow
-                                                    InputAdapter
-                                                      Scan parquet default.catalog_sales [cs_sold_date_sk,cs_bill_customer_sk]
-=======
                                                 Filter [cs_bill_customer_sk]
                                                   ColumnarToRow
                                                     InputAdapter
                                                       Scan parquet default.catalog_sales [cs_bill_customer_sk,cs_sold_date_sk]
                                                         ReusedSubquery [d_date_sk] #1
->>>>>>> a8eb443b
                                                 InputAdapter
                                                   ReusedExchange [d_date_sk,d_date] #3
                                             InputAdapter
@@ -80,18 +73,11 @@
                                     BroadcastHashJoin [ws_bill_customer_sk,c_customer_sk]
                                       Project [ws_bill_customer_sk,d_date]
                                         BroadcastHashJoin [ws_sold_date_sk,d_date_sk]
-<<<<<<< HEAD
-                                          Filter [ws_sold_date_sk,ws_bill_customer_sk]
-                                            ColumnarToRow
-                                              InputAdapter
-                                                Scan parquet default.web_sales [ws_sold_date_sk,ws_bill_customer_sk]
-=======
                                           Filter [ws_bill_customer_sk]
                                             ColumnarToRow
                                               InputAdapter
                                                 Scan parquet default.web_sales [ws_bill_customer_sk,ws_sold_date_sk]
                                                   ReusedSubquery [d_date_sk] #1
->>>>>>> a8eb443b
                                           InputAdapter
                                             ReusedExchange [d_date_sk,d_date] #3
                                       InputAdapter
