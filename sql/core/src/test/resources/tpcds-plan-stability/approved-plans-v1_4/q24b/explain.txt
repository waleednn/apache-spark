== Physical Plan ==
* Filter (46)
+- * HashAggregate (45)
   +- Exchange (44)
      +- * HashAggregate (43)
         +- * HashAggregate (42)
            +- Exchange (41)
               +- * HashAggregate (40)
                  +- * Project (39)
                     +- * BroadcastHashJoin Inner BuildRight (38)
                        :- * Project (33)
                        :  +- * BroadcastHashJoin Inner BuildRight (32)
                        :     :- * Project (27)
                        :     :  +- * BroadcastHashJoin Inner BuildRight (26)
                        :     :     :- * Project (21)
                        :     :     :  +- * BroadcastHashJoin Inner BuildRight (20)
                        :     :     :     :- * Project (14)
                        :     :     :     :  +- * SortMergeJoin Inner (13)
                        :     :     :     :     :- * Sort (6)
                        :     :     :     :     :  +- Exchange (5)
                        :     :     :     :     :     +- * Project (4)
                        :     :     :     :     :        +- * Filter (3)
                        :     :     :     :     :           +- * ColumnarToRow (2)
                        :     :     :     :     :              +- Scan parquet default.store_sales (1)
                        :     :     :     :     +- * Sort (12)
                        :     :     :     :        +- Exchange (11)
                        :     :     :     :           +- * Project (10)
                        :     :     :     :              +- * Filter (9)
                        :     :     :     :                 +- * ColumnarToRow (8)
                        :     :     :     :                    +- Scan parquet default.store_returns (7)
                        :     :     :     +- BroadcastExchange (19)
                        :     :     :        +- * Project (18)
                        :     :     :           +- * Filter (17)
                        :     :     :              +- * ColumnarToRow (16)
                        :     :     :                 +- Scan parquet default.store (15)
                        :     :     +- BroadcastExchange (25)
                        :     :        +- * Filter (24)
                        :     :           +- * ColumnarToRow (23)
                        :     :              +- Scan parquet default.item (22)
                        :     +- BroadcastExchange (31)
                        :        +- * Filter (30)
                        :           +- * ColumnarToRow (29)
                        :              +- Scan parquet default.customer (28)
                        +- BroadcastExchange (37)
                           +- * Filter (36)
                              +- * ColumnarToRow (35)
                                 +- Scan parquet default.customer_address (34)


(1) Scan parquet default.store_sales
Output [6]: [ss_item_sk#1, ss_customer_sk#2, ss_store_sk#3, ss_ticket_number#4, ss_net_paid#5, ss_sold_date_sk#6]
Batched: true
Location [not included in comparison]/{warehouse_dir}/store_sales]
PushedFilters: [IsNotNull(ss_ticket_number), IsNotNull(ss_item_sk), IsNotNull(ss_store_sk), IsNotNull(ss_customer_sk)]
ReadSchema: struct<ss_item_sk:int,ss_customer_sk:int,ss_store_sk:int,ss_ticket_number:int,ss_net_paid:decimal(7,2)>

(2) ColumnarToRow [codegen id : 1]
Input [6]: [ss_item_sk#1, ss_customer_sk#2, ss_store_sk#3, ss_ticket_number#4, ss_net_paid#5, ss_sold_date_sk#6]

(3) Filter [codegen id : 1]
Input [6]: [ss_item_sk#1, ss_customer_sk#2, ss_store_sk#3, ss_ticket_number#4, ss_net_paid#5, ss_sold_date_sk#6]
Condition : (((isnotnull(ss_ticket_number#4) AND isnotnull(ss_item_sk#1)) AND isnotnull(ss_store_sk#3)) AND isnotnull(ss_customer_sk#2))

(4) Project [codegen id : 1]
Output [5]: [ss_item_sk#1, ss_customer_sk#2, ss_store_sk#3, ss_ticket_number#4, ss_net_paid#5]
Input [6]: [ss_item_sk#1, ss_customer_sk#2, ss_store_sk#3, ss_ticket_number#4, ss_net_paid#5, ss_sold_date_sk#6]

(5) Exchange
Input [5]: [ss_item_sk#1, ss_customer_sk#2, ss_store_sk#3, ss_ticket_number#4, ss_net_paid#5]
Arguments: hashpartitioning(ss_ticket_number#4, ss_item_sk#1, 5), ENSURE_REQUIREMENTS, [plan_id=1]

(6) Sort [codegen id : 2]
Input [5]: [ss_item_sk#1, ss_customer_sk#2, ss_store_sk#3, ss_ticket_number#4, ss_net_paid#5]
Arguments: [ss_ticket_number#4 ASC NULLS FIRST, ss_item_sk#1 ASC NULLS FIRST], false, 0

(7) Scan parquet default.store_returns
Output [3]: [sr_item_sk#7, sr_ticket_number#8, sr_returned_date_sk#9]
Batched: true
Location [not included in comparison]/{warehouse_dir}/store_returns]
PushedFilters: [IsNotNull(sr_ticket_number), IsNotNull(sr_item_sk)]
ReadSchema: struct<sr_item_sk:int,sr_ticket_number:int>

(8) ColumnarToRow [codegen id : 3]
Input [3]: [sr_item_sk#7, sr_ticket_number#8, sr_returned_date_sk#9]

(9) Filter [codegen id : 3]
Input [3]: [sr_item_sk#7, sr_ticket_number#8, sr_returned_date_sk#9]
Condition : (isnotnull(sr_ticket_number#8) AND isnotnull(sr_item_sk#7))

(10) Project [codegen id : 3]
Output [2]: [sr_item_sk#7, sr_ticket_number#8]
Input [3]: [sr_item_sk#7, sr_ticket_number#8, sr_returned_date_sk#9]

(11) Exchange
Input [2]: [sr_item_sk#7, sr_ticket_number#8]
Arguments: hashpartitioning(sr_ticket_number#8, sr_item_sk#7, 5), ENSURE_REQUIREMENTS, [plan_id=2]

(12) Sort [codegen id : 4]
Input [2]: [sr_item_sk#7, sr_ticket_number#8]
Arguments: [sr_ticket_number#8 ASC NULLS FIRST, sr_item_sk#7 ASC NULLS FIRST], false, 0

(13) SortMergeJoin [codegen id : 9]
Left keys [2]: [ss_ticket_number#4, ss_item_sk#1]
Right keys [2]: [sr_ticket_number#8, sr_item_sk#7]
Join condition: None

(14) Project [codegen id : 9]
Output [4]: [ss_item_sk#1, ss_customer_sk#2, ss_store_sk#3, ss_net_paid#5]
Input [7]: [ss_item_sk#1, ss_customer_sk#2, ss_store_sk#3, ss_ticket_number#4, ss_net_paid#5, sr_item_sk#7, sr_ticket_number#8]

(15) Scan parquet default.store
Output [5]: [s_store_sk#10, s_store_name#11, s_market_id#12, s_state#13, s_zip#14]
Batched: true
Location [not included in comparison]/{warehouse_dir}/store]
PushedFilters: [IsNotNull(s_market_id), EqualTo(s_market_id,8), IsNotNull(s_store_sk), IsNotNull(s_zip)]
ReadSchema: struct<s_store_sk:int,s_store_name:string,s_market_id:int,s_state:string,s_zip:string>

(16) ColumnarToRow [codegen id : 5]
Input [5]: [s_store_sk#10, s_store_name#11, s_market_id#12, s_state#13, s_zip#14]

(17) Filter [codegen id : 5]
Input [5]: [s_store_sk#10, s_store_name#11, s_market_id#12, s_state#13, s_zip#14]
Condition : (((isnotnull(s_market_id#12) AND (s_market_id#12 = 8)) AND isnotnull(s_store_sk#10)) AND isnotnull(s_zip#14))

(18) Project [codegen id : 5]
Output [4]: [s_store_sk#10, s_store_name#11, s_state#13, s_zip#14]
Input [5]: [s_store_sk#10, s_store_name#11, s_market_id#12, s_state#13, s_zip#14]

(19) BroadcastExchange
Input [4]: [s_store_sk#10, s_store_name#11, s_state#13, s_zip#14]
Arguments: HashedRelationBroadcastMode(List(cast(input[0, int, true] as bigint)),false), [plan_id=3]

(20) BroadcastHashJoin [codegen id : 9]
Left keys [1]: [ss_store_sk#3]
Right keys [1]: [s_store_sk#10]
Join condition: None

(21) Project [codegen id : 9]
Output [6]: [ss_item_sk#1, ss_customer_sk#2, ss_net_paid#5, s_store_name#11, s_state#13, s_zip#14]
Input [8]: [ss_item_sk#1, ss_customer_sk#2, ss_store_sk#3, ss_net_paid#5, s_store_sk#10, s_store_name#11, s_state#13, s_zip#14]

(22) Scan parquet default.item
Output [6]: [i_item_sk#15, i_current_price#16, i_size#17, i_color#18, i_units#19, i_manager_id#20]
Batched: true
Location [not included in comparison]/{warehouse_dir}/item]
PushedFilters: [IsNotNull(i_color), EqualTo(i_color,chiffon             ), IsNotNull(i_item_sk)]
ReadSchema: struct<i_item_sk:int,i_current_price:decimal(7,2),i_size:string,i_color:string,i_units:string,i_manager_id:int>

(23) ColumnarToRow [codegen id : 6]
Input [6]: [i_item_sk#15, i_current_price#16, i_size#17, i_color#18, i_units#19, i_manager_id#20]

(24) Filter [codegen id : 6]
Input [6]: [i_item_sk#15, i_current_price#16, i_size#17, i_color#18, i_units#19, i_manager_id#20]
Condition : ((isnotnull(i_color#18) AND (i_color#18 = chiffon             )) AND isnotnull(i_item_sk#15))

(25) BroadcastExchange
Input [6]: [i_item_sk#15, i_current_price#16, i_size#17, i_color#18, i_units#19, i_manager_id#20]
Arguments: HashedRelationBroadcastMode(List(cast(input[0, int, false] as bigint)),false), [plan_id=4]

(26) BroadcastHashJoin [codegen id : 9]
Left keys [1]: [ss_item_sk#1]
Right keys [1]: [i_item_sk#15]
Join condition: None

(27) Project [codegen id : 9]
Output [10]: [ss_customer_sk#2, ss_net_paid#5, s_store_name#11, s_state#13, s_zip#14, i_current_price#16, i_size#17, i_color#18, i_units#19, i_manager_id#20]
Input [12]: [ss_item_sk#1, ss_customer_sk#2, ss_net_paid#5, s_store_name#11, s_state#13, s_zip#14, i_item_sk#15, i_current_price#16, i_size#17, i_color#18, i_units#19, i_manager_id#20]

(28) Scan parquet default.customer
Output [4]: [c_customer_sk#21, c_first_name#22, c_last_name#23, c_birth_country#24]
Batched: true
Location [not included in comparison]/{warehouse_dir}/customer]
PushedFilters: [IsNotNull(c_customer_sk), IsNotNull(c_birth_country)]
ReadSchema: struct<c_customer_sk:int,c_first_name:string,c_last_name:string,c_birth_country:string>

(29) ColumnarToRow [codegen id : 7]
Input [4]: [c_customer_sk#21, c_first_name#22, c_last_name#23, c_birth_country#24]

(30) Filter [codegen id : 7]
Input [4]: [c_customer_sk#21, c_first_name#22, c_last_name#23, c_birth_country#24]
Condition : (isnotnull(c_customer_sk#21) AND isnotnull(c_birth_country#24))

(31) BroadcastExchange
Input [4]: [c_customer_sk#21, c_first_name#22, c_last_name#23, c_birth_country#24]
Arguments: HashedRelationBroadcastMode(List(cast(input[0, int, false] as bigint)),false), [plan_id=5]

(32) BroadcastHashJoin [codegen id : 9]
Left keys [1]: [ss_customer_sk#2]
Right keys [1]: [c_customer_sk#21]
Join condition: None

(33) Project [codegen id : 9]
Output [12]: [ss_net_paid#5, s_store_name#11, s_state#13, s_zip#14, i_current_price#16, i_size#17, i_color#18, i_units#19, i_manager_id#20, c_first_name#22, c_last_name#23, c_birth_country#24]
Input [14]: [ss_customer_sk#2, ss_net_paid#5, s_store_name#11, s_state#13, s_zip#14, i_current_price#16, i_size#17, i_color#18, i_units#19, i_manager_id#20, c_customer_sk#21, c_first_name#22, c_last_name#23, c_birth_country#24]

(34) Scan parquet default.customer_address
Output [3]: [ca_state#25, ca_zip#26, ca_country#27]
Batched: true
Location [not included in comparison]/{warehouse_dir}/customer_address]
PushedFilters: [IsNotNull(ca_country), IsNotNull(ca_zip)]
ReadSchema: struct<ca_state:string,ca_zip:string,ca_country:string>

(35) ColumnarToRow [codegen id : 8]
Input [3]: [ca_state#25, ca_zip#26, ca_country#27]

(36) Filter [codegen id : 8]
Input [3]: [ca_state#25, ca_zip#26, ca_country#27]
Condition : (isnotnull(ca_country#27) AND isnotnull(ca_zip#26))

(37) BroadcastExchange
Input [3]: [ca_state#25, ca_zip#26, ca_country#27]
Arguments: HashedRelationBroadcastMode(List(upper(input[2, string, false]), input[1, string, false]),false), [plan_id=6]

(38) BroadcastHashJoin [codegen id : 9]
Left keys [2]: [c_birth_country#24, s_zip#14]
Right keys [2]: [upper(ca_country#27), ca_zip#26]
Join condition: None

(39) Project [codegen id : 9]
Output [11]: [ss_net_paid#5, s_store_name#11, s_state#13, i_current_price#16, i_size#17, i_color#18, i_units#19, i_manager_id#20, c_first_name#22, c_last_name#23, ca_state#25]
Input [15]: [ss_net_paid#5, s_store_name#11, s_state#13, s_zip#14, i_current_price#16, i_size#17, i_color#18, i_units#19, i_manager_id#20, c_first_name#22, c_last_name#23, c_birth_country#24, ca_state#25, ca_zip#26, ca_country#27]

(40) HashAggregate [codegen id : 9]
Input [11]: [ss_net_paid#5, s_store_name#11, s_state#13, i_current_price#16, i_size#17, i_color#18, i_units#19, i_manager_id#20, c_first_name#22, c_last_name#23, ca_state#25]
Keys [10]: [c_last_name#23, c_first_name#22, s_store_name#11, ca_state#25, s_state#13, i_color#18, i_current_price#16, i_manager_id#20, i_units#19, i_size#17]
Functions [1]: [partial_sum(UnscaledValue(ss_net_paid#5))]
Aggregate Attributes [1]: [sum#28]
Results [11]: [c_last_name#23, c_first_name#22, s_store_name#11, ca_state#25, s_state#13, i_color#18, i_current_price#16, i_manager_id#20, i_units#19, i_size#17, sum#29]

(41) Exchange
Input [11]: [c_last_name#23, c_first_name#22, s_store_name#11, ca_state#25, s_state#13, i_color#18, i_current_price#16, i_manager_id#20, i_units#19, i_size#17, sum#29]
Arguments: hashpartitioning(c_last_name#23, c_first_name#22, s_store_name#11, ca_state#25, s_state#13, i_color#18, i_current_price#16, i_manager_id#20, i_units#19, i_size#17, 5), ENSURE_REQUIREMENTS, [plan_id=7]

(42) HashAggregate [codegen id : 10]
Input [11]: [c_last_name#23, c_first_name#22, s_store_name#11, ca_state#25, s_state#13, i_color#18, i_current_price#16, i_manager_id#20, i_units#19, i_size#17, sum#29]
Keys [10]: [c_last_name#23, c_first_name#22, s_store_name#11, ca_state#25, s_state#13, i_color#18, i_current_price#16, i_manager_id#20, i_units#19, i_size#17]
Functions [1]: [sum(UnscaledValue(ss_net_paid#5))]
Aggregate Attributes [1]: [sum(UnscaledValue(ss_net_paid#5))#30]
Results [4]: [c_last_name#23, c_first_name#22, s_store_name#11, MakeDecimal(sum(UnscaledValue(ss_net_paid#5))#30,17,2) AS netpaid#31]

(43) HashAggregate [codegen id : 10]
Input [4]: [c_last_name#23, c_first_name#22, s_store_name#11, netpaid#31]
Keys [3]: [c_last_name#23, c_first_name#22, s_store_name#11]
Functions [1]: [partial_sum(netpaid#31)]
Aggregate Attributes [2]: [sum#32, isEmpty#33]
Results [5]: [c_last_name#23, c_first_name#22, s_store_name#11, sum#34, isEmpty#35]

(44) Exchange
Input [5]: [c_last_name#23, c_first_name#22, s_store_name#11, sum#34, isEmpty#35]
Arguments: hashpartitioning(c_last_name#23, c_first_name#22, s_store_name#11, 5), ENSURE_REQUIREMENTS, [plan_id=8]

(45) HashAggregate [codegen id : 11]
Input [5]: [c_last_name#23, c_first_name#22, s_store_name#11, sum#34, isEmpty#35]
Keys [3]: [c_last_name#23, c_first_name#22, s_store_name#11]
Functions [1]: [sum(netpaid#31)]
Aggregate Attributes [1]: [sum(netpaid#31)#36]
Results [4]: [c_last_name#23, c_first_name#22, s_store_name#11, sum(netpaid#31)#36 AS paid#37]

(46) Filter [codegen id : 11]
Input [4]: [c_last_name#23, c_first_name#22, s_store_name#11, paid#37]
Condition : (isnotnull(paid#37) AND (cast(paid#37 as decimal(33,8)) > cast(Subquery scalar-subquery#38, [id=#39] as decimal(33,8))))

===== Subqueries =====

Subquery:1 Hosting operator id = 46 Hosting Expression = Subquery scalar-subquery#38, [id=#39]
* HashAggregate (73)
+- Exchange (72)
   +- * HashAggregate (71)
      +- * HashAggregate (70)
         +- Exchange (69)
            +- * HashAggregate (68)
               +- * Project (67)
                  +- * BroadcastHashJoin Inner BuildRight (66)
                     :- * Project (64)
                     :  +- * BroadcastHashJoin Inner BuildRight (63)
                     :     :- * Project (61)
                     :     :  +- * BroadcastHashJoin Inner BuildRight (60)
                     :     :     :- * Project (55)
                     :     :     :  +- * BroadcastHashJoin Inner BuildRight (54)
                     :     :     :     :- * Project (52)
                     :     :     :     :  +- * SortMergeJoin Inner (51)
                     :     :     :     :     :- * Sort (48)
                     :     :     :     :     :  +- ReusedExchange (47)
                     :     :     :     :     +- * Sort (50)
                     :     :     :     :        +- ReusedExchange (49)
                     :     :     :     +- ReusedExchange (53)
                     :     :     +- BroadcastExchange (59)
                     :     :        +- * Filter (58)
                     :     :           +- * ColumnarToRow (57)
                     :     :              +- Scan parquet default.item (56)
                     :     +- ReusedExchange (62)
                     +- ReusedExchange (65)


(47) ReusedExchange [Reuses operator id: 5]
Output [5]: [ss_item_sk#1, ss_customer_sk#2, ss_store_sk#3, ss_ticket_number#4, ss_net_paid#5]

(48) Sort [codegen id : 2]
Input [5]: [ss_item_sk#1, ss_customer_sk#2, ss_store_sk#3, ss_ticket_number#4, ss_net_paid#5]
Arguments: [ss_ticket_number#4 ASC NULLS FIRST, ss_item_sk#1 ASC NULLS FIRST], false, 0

(49) ReusedExchange [Reuses operator id: 11]
Output [2]: [sr_item_sk#7, sr_ticket_number#8]

(50) Sort [codegen id : 4]
Input [2]: [sr_item_sk#7, sr_ticket_number#8]
Arguments: [sr_ticket_number#8 ASC NULLS FIRST, sr_item_sk#7 ASC NULLS FIRST], false, 0

(51) SortMergeJoin [codegen id : 9]
Left keys [2]: [ss_ticket_number#4, ss_item_sk#1]
Right keys [2]: [sr_ticket_number#8, sr_item_sk#7]
Join condition: None

(52) Project [codegen id : 9]
Output [4]: [ss_item_sk#1, ss_customer_sk#2, ss_store_sk#3, ss_net_paid#5]
Input [7]: [ss_item_sk#1, ss_customer_sk#2, ss_store_sk#3, ss_ticket_number#4, ss_net_paid#5, sr_item_sk#7, sr_ticket_number#8]

(53) ReusedExchange [Reuses operator id: 19]
Output [4]: [s_store_sk#10, s_store_name#11, s_state#13, s_zip#14]

(54) BroadcastHashJoin [codegen id : 9]
Left keys [1]: [ss_store_sk#3]
Right keys [1]: [s_store_sk#10]
Join condition: None

(55) Project [codegen id : 9]
Output [6]: [ss_item_sk#1, ss_customer_sk#2, ss_net_paid#5, s_store_name#11, s_state#13, s_zip#14]
Input [8]: [ss_item_sk#1, ss_customer_sk#2, ss_store_sk#3, ss_net_paid#5, s_store_sk#10, s_store_name#11, s_state#13, s_zip#14]

(56) Scan parquet default.item
Output [6]: [i_item_sk#15, i_current_price#16, i_size#17, i_color#18, i_units#19, i_manager_id#20]
Batched: true
Location [not included in comparison]/{warehouse_dir}/item]
PushedFilters: [IsNotNull(i_item_sk)]
ReadSchema: struct<i_item_sk:int,i_current_price:decimal(7,2),i_size:string,i_color:string,i_units:string,i_manager_id:int>

(57) ColumnarToRow [codegen id : 6]
Input [6]: [i_item_sk#15, i_current_price#16, i_size#17, i_color#18, i_units#19, i_manager_id#20]

(58) Filter [codegen id : 6]
Input [6]: [i_item_sk#15, i_current_price#16, i_size#17, i_color#18, i_units#19, i_manager_id#20]
Condition : isnotnull(i_item_sk#15)

(59) BroadcastExchange
Input [6]: [i_item_sk#15, i_current_price#16, i_size#17, i_color#18, i_units#19, i_manager_id#20]
Arguments: HashedRelationBroadcastMode(List(cast(input[0, int, false] as bigint)),false), [plan_id=9]

(60) BroadcastHashJoin [codegen id : 9]
Left keys [1]: [ss_item_sk#1]
Right keys [1]: [i_item_sk#15]
Join condition: None

(61) Project [codegen id : 9]
Output [10]: [ss_customer_sk#2, ss_net_paid#5, s_store_name#11, s_state#13, s_zip#14, i_current_price#16, i_size#17, i_color#18, i_units#19, i_manager_id#20]
Input [12]: [ss_item_sk#1, ss_customer_sk#2, ss_net_paid#5, s_store_name#11, s_state#13, s_zip#14, i_item_sk#15, i_current_price#16, i_size#17, i_color#18, i_units#19, i_manager_id#20]

(62) ReusedExchange [Reuses operator id: 31]
Output [4]: [c_customer_sk#21, c_first_name#22, c_last_name#23, c_birth_country#24]

(63) BroadcastHashJoin [codegen id : 9]
Left keys [1]: [ss_customer_sk#2]
Right keys [1]: [c_customer_sk#21]
Join condition: None

(64) Project [codegen id : 9]
Output [12]: [ss_net_paid#5, s_store_name#11, s_state#13, s_zip#14, i_current_price#16, i_size#17, i_color#18, i_units#19, i_manager_id#20, c_first_name#22, c_last_name#23, c_birth_country#24]
Input [14]: [ss_customer_sk#2, ss_net_paid#5, s_store_name#11, s_state#13, s_zip#14, i_current_price#16, i_size#17, i_color#18, i_units#19, i_manager_id#20, c_customer_sk#21, c_first_name#22, c_last_name#23, c_birth_country#24]

(65) ReusedExchange [Reuses operator id: 37]
Output [3]: [ca_state#25, ca_zip#26, ca_country#27]

(66) BroadcastHashJoin [codegen id : 9]
Left keys [2]: [c_birth_country#24, s_zip#14]
Right keys [2]: [upper(ca_country#27), ca_zip#26]
Join condition: None

(67) Project [codegen id : 9]
Output [11]: [ss_net_paid#5, s_store_name#11, s_state#13, i_current_price#16, i_size#17, i_color#18, i_units#19, i_manager_id#20, c_first_name#22, c_last_name#23, ca_state#25]
Input [15]: [ss_net_paid#5, s_store_name#11, s_state#13, s_zip#14, i_current_price#16, i_size#17, i_color#18, i_units#19, i_manager_id#20, c_first_name#22, c_last_name#23, c_birth_country#24, ca_state#25, ca_zip#26, ca_country#27]

(68) HashAggregate [codegen id : 9]
Input [11]: [ss_net_paid#5, s_store_name#11, s_state#13, i_current_price#16, i_size#17, i_color#18, i_units#19, i_manager_id#20, c_first_name#22, c_last_name#23, ca_state#25]
Keys [10]: [c_last_name#23, c_first_name#22, s_store_name#11, ca_state#25, s_state#13, i_color#18, i_current_price#16, i_manager_id#20, i_units#19, i_size#17]
Functions [1]: [partial_sum(UnscaledValue(ss_net_paid#5))]
Aggregate Attributes [1]: [sum#40]
Results [11]: [c_last_name#23, c_first_name#22, s_store_name#11, ca_state#25, s_state#13, i_color#18, i_current_price#16, i_manager_id#20, i_units#19, i_size#17, sum#41]

(69) Exchange
Input [11]: [c_last_name#23, c_first_name#22, s_store_name#11, ca_state#25, s_state#13, i_color#18, i_current_price#16, i_manager_id#20, i_units#19, i_size#17, sum#41]
Arguments: hashpartitioning(c_last_name#23, c_first_name#22, s_store_name#11, ca_state#25, s_state#13, i_color#18, i_current_price#16, i_manager_id#20, i_units#19, i_size#17, 5), ENSURE_REQUIREMENTS, [plan_id=10]

(70) HashAggregate [codegen id : 10]
Input [11]: [c_last_name#23, c_first_name#22, s_store_name#11, ca_state#25, s_state#13, i_color#18, i_current_price#16, i_manager_id#20, i_units#19, i_size#17, sum#41]
Keys [10]: [c_last_name#23, c_first_name#22, s_store_name#11, ca_state#25, s_state#13, i_color#18, i_current_price#16, i_manager_id#20, i_units#19, i_size#17]
Functions [1]: [sum(UnscaledValue(ss_net_paid#5))]
Aggregate Attributes [1]: [sum(UnscaledValue(ss_net_paid#5))#30]
Results [1]: [MakeDecimal(sum(UnscaledValue(ss_net_paid#5))#30,17,2) AS netpaid#31]

(71) HashAggregate [codegen id : 10]
Input [1]: [netpaid#31]
Keys: []
Functions [1]: [partial_avg(netpaid#31)]
Aggregate Attributes [2]: [sum#42, count#43]
Results [2]: [sum#44, count#45]

(72) Exchange
Input [2]: [sum#44, count#45]
Arguments: SinglePartition, ENSURE_REQUIREMENTS, [plan_id=11]

(73) HashAggregate [codegen id : 11]
Input [2]: [sum#44, count#45]
Keys: []
<<<<<<< HEAD
Functions [1]: [avg(netpaid#38)]
Aggregate Attributes [1]: [avg(netpaid#38)#57]
Results [1]: [(0.05 * avg(netpaid#38)#57) AS (0.05 * avg(netpaid))#58]
=======
Functions [1]: [avg(netpaid#31)]
Aggregate Attributes [1]: [avg(netpaid#31)#46]
Results [1]: [CheckOverflow((0.050000 * promote_precision(avg(netpaid#31)#46)), DecimalType(24,8)) AS (0.05 * avg(netpaid))#47]
>>>>>>> a6c724ed

<|MERGE_RESOLUTION|>--- conflicted
+++ resolved
@@ -410,13 +410,7 @@
 (73) HashAggregate [codegen id : 11]
 Input [2]: [sum#44, count#45]
 Keys: []
-<<<<<<< HEAD
-Functions [1]: [avg(netpaid#38)]
-Aggregate Attributes [1]: [avg(netpaid#38)#57]
-Results [1]: [(0.05 * avg(netpaid#38)#57) AS (0.05 * avg(netpaid))#58]
-=======
 Functions [1]: [avg(netpaid#31)]
 Aggregate Attributes [1]: [avg(netpaid#31)#46]
-Results [1]: [CheckOverflow((0.050000 * promote_precision(avg(netpaid#31)#46)), DecimalType(24,8)) AS (0.05 * avg(netpaid))#47]
->>>>>>> a6c724ed
-
+Results [1]: [(0.05 * avg(netpaid#31)#46) AS (0.05 * avg(netpaid))#47]
+
