== Physical Plan ==
TakeOrderedAndProject (20)
+- * HashAggregate (19)
   +- Exchange (18)
      +- * HashAggregate (17)
         +- * Project (16)
            +- * BroadcastHashJoin Inner BuildRight (15)
               :- * Project (9)
               :  +- * BroadcastHashJoin Inner BuildRight (8)
               :     :- * Filter (3)
               :     :  +- * ColumnarToRow (2)
               :     :     +- Scan parquet default.store_sales (1)
               :     +- BroadcastExchange (7)
               :        +- * Filter (6)
               :           +- * ColumnarToRow (5)
               :              +- Scan parquet default.store_returns (4)
               +- BroadcastExchange (14)
                  +- * Project (13)
                     +- * Filter (12)
                        +- * ColumnarToRow (11)
                           +- Scan parquet default.reason (10)


(1) Scan parquet default.store_sales
Output [5]: [ss_item_sk#1, ss_customer_sk#2, ss_ticket_number#3, ss_quantity#4, ss_sales_price#5]
Batched: true
<<<<<<< HEAD
Location: InMemoryFileIndex [file:/Users/yi.wu/IdeaProjects/spark/sql/core/spark-warehouse/org.apache.spark.sql.TPCDSV1_4_PlanStabilitySuite/store_sales]
PushedFilters: [IsNotNull(ss_item_sk), IsNotNull(ss_ticket_number)]
=======
Location [not included in comparison]/{warehouse_dir}/store_sales]
>>>>>>> 5775073a
ReadSchema: struct<ss_item_sk:int,ss_customer_sk:int,ss_ticket_number:int,ss_quantity:int,ss_sales_price:decimal(7,2)>

(2) ColumnarToRow [codegen id : 3]
Input [5]: [ss_item_sk#1, ss_customer_sk#2, ss_ticket_number#3, ss_quantity#4, ss_sales_price#5]

(3) Filter [codegen id : 3]
Input [5]: [ss_item_sk#1, ss_customer_sk#2, ss_ticket_number#3, ss_quantity#4, ss_sales_price#5]
Condition : (isnotnull(ss_item_sk#1) AND isnotnull(ss_ticket_number#3))

(4) Scan parquet default.store_returns
Output [4]: [sr_item_sk#6, sr_reason_sk#7, sr_ticket_number#8, sr_return_quantity#9]
Batched: true
Location [not included in comparison]/{warehouse_dir}/store_returns]
PushedFilters: [IsNotNull(sr_item_sk), IsNotNull(sr_ticket_number), IsNotNull(sr_reason_sk)]
ReadSchema: struct<sr_item_sk:bigint,sr_reason_sk:bigint,sr_ticket_number:bigint,sr_return_quantity:int>

(5) ColumnarToRow [codegen id : 1]
Input [4]: [sr_item_sk#6, sr_reason_sk#7, sr_ticket_number#8, sr_return_quantity#9]

(6) Filter [codegen id : 1]
Input [4]: [sr_item_sk#6, sr_reason_sk#7, sr_ticket_number#8, sr_return_quantity#9]
Condition : ((isnotnull(sr_item_sk#6) AND isnotnull(sr_ticket_number#8)) AND isnotnull(sr_reason_sk#7))

(7) BroadcastExchange
Input [4]: [sr_item_sk#6, sr_reason_sk#7, sr_ticket_number#8, sr_return_quantity#9]
Arguments: HashedRelationBroadcastMode(List(input[0, bigint, false], input[2, bigint, false]),false), [id=#10]

(8) BroadcastHashJoin [codegen id : 3]
Left keys [2]: [cast(ss_item_sk#1 as bigint), cast(ss_ticket_number#3 as bigint)]
Right keys [2]: [sr_item_sk#6, sr_ticket_number#8]
Join condition: None

(9) Project [codegen id : 3]
Output [5]: [ss_customer_sk#2, ss_quantity#4, ss_sales_price#5, sr_reason_sk#7, sr_return_quantity#9]
Input [9]: [ss_item_sk#1, ss_customer_sk#2, ss_ticket_number#3, ss_quantity#4, ss_sales_price#5, sr_item_sk#6, sr_reason_sk#7, sr_ticket_number#8, sr_return_quantity#9]

(10) Scan parquet default.reason
Output [2]: [r_reason_sk#11, r_reason_desc#12]
Batched: true
Location [not included in comparison]/{warehouse_dir}/reason]
PushedFilters: [IsNotNull(r_reason_desc), EqualTo(r_reason_desc,reason 28), IsNotNull(r_reason_sk)]
ReadSchema: struct<r_reason_sk:int,r_reason_desc:string>

(11) ColumnarToRow [codegen id : 2]
Input [2]: [r_reason_sk#11, r_reason_desc#12]

(12) Filter [codegen id : 2]
Input [2]: [r_reason_sk#11, r_reason_desc#12]
Condition : ((isnotnull(r_reason_desc#12) AND (r_reason_desc#12 = reason 28)) AND isnotnull(r_reason_sk#11))

(13) Project [codegen id : 2]
Output [1]: [r_reason_sk#11]
Input [2]: [r_reason_sk#11, r_reason_desc#12]

(14) BroadcastExchange
Input [1]: [r_reason_sk#11]
Arguments: HashedRelationBroadcastMode(List(cast(input[0, int, true] as bigint)),false), [id=#13]

(15) BroadcastHashJoin [codegen id : 3]
Left keys [1]: [sr_reason_sk#7]
Right keys [1]: [cast(r_reason_sk#11 as bigint)]
Join condition: None

(16) Project [codegen id : 3]
Output [2]: [ss_customer_sk#2, CASE WHEN isnotnull(sr_return_quantity#9) THEN CheckOverflow((promote_precision(cast(cast((ss_quantity#4 - sr_return_quantity#9) as decimal(10,0)) as decimal(12,2))) * promote_precision(cast(ss_sales_price#5 as decimal(12,2)))), DecimalType(18,2), true) ELSE CheckOverflow((promote_precision(cast(cast(ss_quantity#4 as decimal(10,0)) as decimal(12,2))) * promote_precision(cast(ss_sales_price#5 as decimal(12,2)))), DecimalType(18,2), true) END AS act_sales#14]
Input [6]: [ss_customer_sk#2, ss_quantity#4, ss_sales_price#5, sr_reason_sk#7, sr_return_quantity#9, r_reason_sk#11]

(17) HashAggregate [codegen id : 3]
Input [2]: [ss_customer_sk#2, act_sales#14]
Keys [1]: [ss_customer_sk#2]
Functions [1]: [partial_sum(act_sales#14)]
Aggregate Attributes [2]: [sum#15, isEmpty#16]
Results [3]: [ss_customer_sk#2, sum#17, isEmpty#18]

(18) Exchange
Input [3]: [ss_customer_sk#2, sum#17, isEmpty#18]
Arguments: hashpartitioning(ss_customer_sk#2, 5), true, [id=#19]

(19) HashAggregate [codegen id : 4]
Input [3]: [ss_customer_sk#2, sum#17, isEmpty#18]
Keys [1]: [ss_customer_sk#2]
Functions [1]: [sum(act_sales#14)]
Aggregate Attributes [1]: [sum(act_sales#14)#20]
Results [2]: [ss_customer_sk#2, sum(act_sales#14)#20 AS sumsales#21]

(20) TakeOrderedAndProject
Input [2]: [ss_customer_sk#2, sumsales#21]
Arguments: 100, [sumsales#21 ASC NULLS FIRST, ss_customer_sk#2 ASC NULLS FIRST], [ss_customer_sk#2, sumsales#21]
<|MERGE_RESOLUTION|>--- conflicted
+++ resolved
@@ -1,120 +1,110 @@
 == Physical Plan ==
-TakeOrderedAndProject (20)
-+- * HashAggregate (19)
-   +- Exchange (18)
-      +- * HashAggregate (17)
-         +- * Project (16)
-            +- * BroadcastHashJoin Inner BuildRight (15)
-               :- * Project (9)
-               :  +- * BroadcastHashJoin Inner BuildRight (8)
-               :     :- * Filter (3)
-               :     :  +- * ColumnarToRow (2)
-               :     :     +- Scan parquet default.store_sales (1)
-               :     +- BroadcastExchange (7)
-               :        +- * Filter (6)
-               :           +- * ColumnarToRow (5)
-               :              +- Scan parquet default.store_returns (4)
-               +- BroadcastExchange (14)
-                  +- * Project (13)
-                     +- * Filter (12)
-                        +- * ColumnarToRow (11)
-                           +- Scan parquet default.reason (10)
+TakeOrderedAndProject (19)
++- * HashAggregate (18)
+   +- Exchange (17)
+      +- * HashAggregate (16)
+         +- * Project (15)
+            +- * BroadcastHashJoin Inner BuildRight (14)
+               :- * Project (8)
+               :  +- * BroadcastHashJoin Inner BuildRight (7)
+               :     :- * ColumnarToRow (2)
+               :     :  +- Scan parquet default.store_sales (1)
+               :     +- BroadcastExchange (6)
+               :        +- * Filter (5)
+               :           +- * ColumnarToRow (4)
+               :              +- Scan parquet default.store_returns (3)
+               +- BroadcastExchange (13)
+                  +- * Project (12)
+                     +- * Filter (11)
+                        +- * ColumnarToRow (10)
+                           +- Scan parquet default.reason (9)
 
 
 (1) Scan parquet default.store_sales
 Output [5]: [ss_item_sk#1, ss_customer_sk#2, ss_ticket_number#3, ss_quantity#4, ss_sales_price#5]
 Batched: true
-<<<<<<< HEAD
-Location: InMemoryFileIndex [file:/Users/yi.wu/IdeaProjects/spark/sql/core/spark-warehouse/org.apache.spark.sql.TPCDSV1_4_PlanStabilitySuite/store_sales]
-PushedFilters: [IsNotNull(ss_item_sk), IsNotNull(ss_ticket_number)]
-=======
 Location [not included in comparison]/{warehouse_dir}/store_sales]
->>>>>>> 5775073a
 ReadSchema: struct<ss_item_sk:int,ss_customer_sk:int,ss_ticket_number:int,ss_quantity:int,ss_sales_price:decimal(7,2)>
 
 (2) ColumnarToRow [codegen id : 3]
 Input [5]: [ss_item_sk#1, ss_customer_sk#2, ss_ticket_number#3, ss_quantity#4, ss_sales_price#5]
 
-(3) Filter [codegen id : 3]
-Input [5]: [ss_item_sk#1, ss_customer_sk#2, ss_ticket_number#3, ss_quantity#4, ss_sales_price#5]
-Condition : (isnotnull(ss_item_sk#1) AND isnotnull(ss_ticket_number#3))
-
-(4) Scan parquet default.store_returns
+(3) Scan parquet default.store_returns
 Output [4]: [sr_item_sk#6, sr_reason_sk#7, sr_ticket_number#8, sr_return_quantity#9]
 Batched: true
 Location [not included in comparison]/{warehouse_dir}/store_returns]
 PushedFilters: [IsNotNull(sr_item_sk), IsNotNull(sr_ticket_number), IsNotNull(sr_reason_sk)]
 ReadSchema: struct<sr_item_sk:bigint,sr_reason_sk:bigint,sr_ticket_number:bigint,sr_return_quantity:int>
 
-(5) ColumnarToRow [codegen id : 1]
+(4) ColumnarToRow [codegen id : 1]
 Input [4]: [sr_item_sk#6, sr_reason_sk#7, sr_ticket_number#8, sr_return_quantity#9]
 
-(6) Filter [codegen id : 1]
+(5) Filter [codegen id : 1]
 Input [4]: [sr_item_sk#6, sr_reason_sk#7, sr_ticket_number#8, sr_return_quantity#9]
 Condition : ((isnotnull(sr_item_sk#6) AND isnotnull(sr_ticket_number#8)) AND isnotnull(sr_reason_sk#7))
 
-(7) BroadcastExchange
+(6) BroadcastExchange
 Input [4]: [sr_item_sk#6, sr_reason_sk#7, sr_ticket_number#8, sr_return_quantity#9]
 Arguments: HashedRelationBroadcastMode(List(input[0, bigint, false], input[2, bigint, false]),false), [id=#10]
 
-(8) BroadcastHashJoin [codegen id : 3]
+(7) BroadcastHashJoin [codegen id : 3]
 Left keys [2]: [cast(ss_item_sk#1 as bigint), cast(ss_ticket_number#3 as bigint)]
 Right keys [2]: [sr_item_sk#6, sr_ticket_number#8]
 Join condition: None
 
-(9) Project [codegen id : 3]
+(8) Project [codegen id : 3]
 Output [5]: [ss_customer_sk#2, ss_quantity#4, ss_sales_price#5, sr_reason_sk#7, sr_return_quantity#9]
 Input [9]: [ss_item_sk#1, ss_customer_sk#2, ss_ticket_number#3, ss_quantity#4, ss_sales_price#5, sr_item_sk#6, sr_reason_sk#7, sr_ticket_number#8, sr_return_quantity#9]
 
-(10) Scan parquet default.reason
+(9) Scan parquet default.reason
 Output [2]: [r_reason_sk#11, r_reason_desc#12]
 Batched: true
 Location [not included in comparison]/{warehouse_dir}/reason]
 PushedFilters: [IsNotNull(r_reason_desc), EqualTo(r_reason_desc,reason 28), IsNotNull(r_reason_sk)]
 ReadSchema: struct<r_reason_sk:int,r_reason_desc:string>
 
-(11) ColumnarToRow [codegen id : 2]
+(10) ColumnarToRow [codegen id : 2]
 Input [2]: [r_reason_sk#11, r_reason_desc#12]
 
-(12) Filter [codegen id : 2]
+(11) Filter [codegen id : 2]
 Input [2]: [r_reason_sk#11, r_reason_desc#12]
 Condition : ((isnotnull(r_reason_desc#12) AND (r_reason_desc#12 = reason 28)) AND isnotnull(r_reason_sk#11))
 
-(13) Project [codegen id : 2]
+(12) Project [codegen id : 2]
 Output [1]: [r_reason_sk#11]
 Input [2]: [r_reason_sk#11, r_reason_desc#12]
 
-(14) BroadcastExchange
+(13) BroadcastExchange
 Input [1]: [r_reason_sk#11]
 Arguments: HashedRelationBroadcastMode(List(cast(input[0, int, true] as bigint)),false), [id=#13]
 
-(15) BroadcastHashJoin [codegen id : 3]
+(14) BroadcastHashJoin [codegen id : 3]
 Left keys [1]: [sr_reason_sk#7]
 Right keys [1]: [cast(r_reason_sk#11 as bigint)]
 Join condition: None
 
-(16) Project [codegen id : 3]
+(15) Project [codegen id : 3]
 Output [2]: [ss_customer_sk#2, CASE WHEN isnotnull(sr_return_quantity#9) THEN CheckOverflow((promote_precision(cast(cast((ss_quantity#4 - sr_return_quantity#9) as decimal(10,0)) as decimal(12,2))) * promote_precision(cast(ss_sales_price#5 as decimal(12,2)))), DecimalType(18,2), true) ELSE CheckOverflow((promote_precision(cast(cast(ss_quantity#4 as decimal(10,0)) as decimal(12,2))) * promote_precision(cast(ss_sales_price#5 as decimal(12,2)))), DecimalType(18,2), true) END AS act_sales#14]
 Input [6]: [ss_customer_sk#2, ss_quantity#4, ss_sales_price#5, sr_reason_sk#7, sr_return_quantity#9, r_reason_sk#11]
 
-(17) HashAggregate [codegen id : 3]
+(16) HashAggregate [codegen id : 3]
 Input [2]: [ss_customer_sk#2, act_sales#14]
 Keys [1]: [ss_customer_sk#2]
 Functions [1]: [partial_sum(act_sales#14)]
 Aggregate Attributes [2]: [sum#15, isEmpty#16]
 Results [3]: [ss_customer_sk#2, sum#17, isEmpty#18]
 
-(18) Exchange
+(17) Exchange
 Input [3]: [ss_customer_sk#2, sum#17, isEmpty#18]
 Arguments: hashpartitioning(ss_customer_sk#2, 5), true, [id=#19]
 
-(19) HashAggregate [codegen id : 4]
+(18) HashAggregate [codegen id : 4]
 Input [3]: [ss_customer_sk#2, sum#17, isEmpty#18]
 Keys [1]: [ss_customer_sk#2]
 Functions [1]: [sum(act_sales#14)]
 Aggregate Attributes [1]: [sum(act_sales#14)#20]
 Results [2]: [ss_customer_sk#2, sum(act_sales#14)#20 AS sumsales#21]
 
-(20) TakeOrderedAndProject
+(19) TakeOrderedAndProject
 Input [2]: [ss_customer_sk#2, sumsales#21]
 Arguments: 100, [sumsales#21 ASC NULLS FIRST, ss_customer_sk#2 ASC NULLS FIRST], [ss_customer_sk#2, sumsales#21]
