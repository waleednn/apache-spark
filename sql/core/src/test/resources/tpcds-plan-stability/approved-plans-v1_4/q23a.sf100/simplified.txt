WholeStageCodegen (36)
  HashAggregate [sum,isEmpty] [sum(sales),sum(sales),sum,isEmpty]
    InputAdapter
      Exchange #1
        WholeStageCodegen (35)
          HashAggregate [sales] [sum,isEmpty,sum,isEmpty]
            InputAdapter
              Union
                WholeStageCodegen (17)
                  Project [cs_quantity,cs_list_price]
                    BroadcastHashJoin [cs_sold_date_sk,d_date_sk]
                      Project [cs_quantity,cs_list_price,cs_sold_date_sk]
                        SortMergeJoin [cs_bill_customer_sk,c_customer_sk]
                          InputAdapter
                            WholeStageCodegen (10)
                              Sort [cs_bill_customer_sk]
                                InputAdapter
                                  Exchange [cs_bill_customer_sk] #2
                                    WholeStageCodegen (9)
                                      Project [cs_bill_customer_sk,cs_quantity,cs_list_price,cs_sold_date_sk]
                                        SortMergeJoin [cs_item_sk,item_sk]
                                          InputAdapter
                                            WholeStageCodegen (2)
                                              Sort [cs_item_sk]
                                                InputAdapter
                                                  Exchange [cs_item_sk] #3
                                                    WholeStageCodegen (1)
                                                      ColumnarToRow
                                                        InputAdapter
                                                          Scan parquet default.catalog_sales [cs_bill_customer_sk,cs_item_sk,cs_quantity,cs_list_price,cs_sold_date_sk]
                                                            SubqueryBroadcast [d_date_sk] #1
                                                              BroadcastExchange #4
                                                                WholeStageCodegen (1)
                                                                  Project [d_date_sk]
                                                                    Filter [d_year,d_moy,d_date_sk]
                                                                      ColumnarToRow
                                                                        InputAdapter
                                                                          Scan parquet default.date_dim [d_date_sk,d_year,d_moy]
                                          InputAdapter
                                            WholeStageCodegen (8)
                                              Sort [item_sk]
                                                Project [item_sk]
                                                  Filter [cnt]
                                                    HashAggregate [_groupingexpression,i_item_sk,d_date,count] [count(1),item_sk,cnt,count]
                                                      HashAggregate [_groupingexpression,i_item_sk,d_date] [count,count]
                                                        Project [d_date,i_item_sk,i_item_desc]
                                                          SortMergeJoin [ss_item_sk,i_item_sk]
                                                            InputAdapter
                                                              WholeStageCodegen (5)
                                                                Sort [ss_item_sk]
                                                                  InputAdapter
                                                                    Exchange [ss_item_sk] #5
                                                                      WholeStageCodegen (4)
                                                                        Project [ss_item_sk,d_date]
                                                                          BroadcastHashJoin [ss_sold_date_sk,d_date_sk]
                                                                            Filter [ss_item_sk]
                                                                              ColumnarToRow
                                                                                InputAdapter
                                                                                  Scan parquet default.store_sales [ss_item_sk,ss_sold_date_sk]
                                                                                    SubqueryBroadcast [d_date_sk] #2
                                                                                      BroadcastExchange #6
                                                                                        WholeStageCodegen (1)
                                                                                          Project [d_date_sk,d_date]
                                                                                            Filter [d_year,d_date_sk]
                                                                                              ColumnarToRow
                                                                                                InputAdapter
                                                                                                  Scan parquet default.date_dim [d_date_sk,d_date,d_year]
                                                                            InputAdapter
                                                                              ReusedExchange [d_date_sk,d_date] #6
                                                            InputAdapter
                                                              WholeStageCodegen (7)
                                                                Sort [i_item_sk]
                                                                  InputAdapter
                                                                    Exchange [i_item_sk] #7
                                                                      WholeStageCodegen (6)
                                                                        Filter [i_item_sk]
                                                                          ColumnarToRow
                                                                            InputAdapter
                                                                              Scan parquet default.item [i_item_sk,i_item_desc]
                          InputAdapter
                            WholeStageCodegen (15)
                              Sort [c_customer_sk]
                                Project [c_customer_sk]
                                  Filter [ssales]
                                    Subquery #3
                                      WholeStageCodegen (7)
                                        HashAggregate [max] [max(csales),tpcds_cmax,max]
                                          InputAdapter
                                            Exchange #10
                                              WholeStageCodegen (6)
                                                HashAggregate [csales] [max,max]
                                                  HashAggregate [c_customer_sk,sum,isEmpty] [sum(CheckOverflow((promote_precision(cast(cast(ss_quantity as decimal(10,0)) as decimal(12,2))) * promote_precision(cast(ss_sales_price as decimal(12,2)))), DecimalType(18,2), true)),csales,sum,isEmpty]
                                                    HashAggregate [c_customer_sk,ss_quantity,ss_sales_price] [sum,isEmpty,sum,isEmpty]
                                                      Project [ss_quantity,ss_sales_price,c_customer_sk]
                                                        SortMergeJoin [ss_customer_sk,c_customer_sk]
                                                          InputAdapter
                                                            WholeStageCodegen (3)
                                                              Sort [ss_customer_sk]
                                                                InputAdapter
                                                                  Exchange [ss_customer_sk] #11
                                                                    WholeStageCodegen (2)
                                                                      Project [ss_customer_sk,ss_quantity,ss_sales_price]
                                                                        BroadcastHashJoin [ss_sold_date_sk,d_date_sk]
                                                                          Filter [ss_customer_sk]
                                                                            ColumnarToRow
                                                                              InputAdapter
                                                                                Scan parquet default.store_sales [ss_customer_sk,ss_quantity,ss_sales_price,ss_sold_date_sk]
                                                                                  SubqueryBroadcast [d_date_sk] #4
                                                                                    BroadcastExchange #12
                                                                                      WholeStageCodegen (1)
                                                                                        Project [d_date_sk]
                                                                                          Filter [d_year,d_date_sk]
                                                                                            ColumnarToRow
                                                                                              InputAdapter
                                                                                                Scan parquet default.date_dim [d_date_sk,d_year]
                                                                          InputAdapter
                                                                            ReusedExchange [d_date_sk] #12
                                                          InputAdapter
                                                            WholeStageCodegen (5)
                                                              Sort [c_customer_sk]
                                                                InputAdapter
<<<<<<< HEAD
                                                                  ReusedExchange [c_customer_sk] #9
                                    HashAggregate [c_customer_sk,sum,isEmpty] [sum(CheckOverflow((promote_precision(cast(cast(ss_quantity as decimal(10,0)) as decimal(12,2))) * promote_precision(cast(ss_sales_price as decimal(12,2)))), DecimalType(18,2), true)),sum(CheckOverflow((promote_precision(cast(cast(ss_quantity as decimal(10,0)) as decimal(12,2))) * promote_precision(cast(ss_sales_price as decimal(12,2)))), DecimalType(18,2), true)),sum,isEmpty]
=======
                                                                  Exchange [c_customer_sk] #13
                                                                    WholeStageCodegen (4)
                                                                      Filter [c_customer_sk]
                                                                        ColumnarToRow
                                                                          InputAdapter
                                                                            Scan parquet default.customer [c_customer_sk]
                                    HashAggregate [c_customer_sk,sum,isEmpty] [sum(CheckOverflow((promote_precision(cast(cast(ss_quantity as decimal(10,0)) as decimal(12,2))) * promote_precision(cast(ss_sales_price as decimal(12,2)))), DecimalType(18,2), true)),ssales,sum,isEmpty]
>>>>>>> abf9675a
                                      HashAggregate [c_customer_sk,ss_quantity,ss_sales_price] [sum,isEmpty,sum,isEmpty]
                                        Project [ss_quantity,ss_sales_price,c_customer_sk]
                                          SortMergeJoin [ss_customer_sk,c_customer_sk]
                                            InputAdapter
                                              WholeStageCodegen (12)
                                                Sort [ss_customer_sk]
                                                  InputAdapter
                                                    Exchange [ss_customer_sk] #8
                                                      WholeStageCodegen (11)
                                                        Project [ss_customer_sk,ss_quantity,ss_sales_price]
                                                          Filter [ss_customer_sk]
                                                            ColumnarToRow
                                                              InputAdapter
                                                                Scan parquet default.store_sales [ss_customer_sk,ss_quantity,ss_sales_price,ss_sold_date_sk]
                                            InputAdapter
                                              WholeStageCodegen (14)
                                                Sort [c_customer_sk]
                                                  InputAdapter
                                                    Exchange [c_customer_sk] #9
                                                      WholeStageCodegen (13)
                                                        Filter [c_customer_sk]
                                                          ColumnarToRow
                                                            InputAdapter
                                                              Scan parquet default.customer [c_customer_sk]
                      InputAdapter
                        ReusedExchange [d_date_sk] #4
                WholeStageCodegen (34)
                  Project [ws_quantity,ws_list_price]
                    BroadcastHashJoin [ws_sold_date_sk,d_date_sk]
                      Project [ws_quantity,ws_list_price,ws_sold_date_sk]
                        SortMergeJoin [ws_bill_customer_sk,c_customer_sk]
                          InputAdapter
                            WholeStageCodegen (27)
                              Sort [ws_bill_customer_sk]
                                InputAdapter
                                  Exchange [ws_bill_customer_sk] #13
                                    WholeStageCodegen (26)
                                      Project [ws_bill_customer_sk,ws_quantity,ws_list_price,ws_sold_date_sk]
                                        SortMergeJoin [ws_item_sk,item_sk]
                                          InputAdapter
                                            WholeStageCodegen (19)
                                              Sort [ws_item_sk]
                                                InputAdapter
                                                  Exchange [ws_item_sk] #14
                                                    WholeStageCodegen (18)
                                                      ColumnarToRow
                                                        InputAdapter
                                                          Scan parquet default.web_sales [ws_item_sk,ws_bill_customer_sk,ws_quantity,ws_list_price,ws_sold_date_sk]
                                                            ReusedSubquery [d_date_sk] #1
                                          InputAdapter
                                            WholeStageCodegen (25)
                                              Sort [item_sk]
                                                Project [item_sk]
                                                  Filter [cnt]
                                                    HashAggregate [_groupingexpression,i_item_sk,d_date,count] [count(1),item_sk,cnt,count]
                                                      HashAggregate [_groupingexpression,i_item_sk,d_date] [count,count]
                                                        Project [d_date,i_item_sk,i_item_desc]
                                                          SortMergeJoin [ss_item_sk,i_item_sk]
                                                            InputAdapter
                                                              WholeStageCodegen (22)
                                                                Sort [ss_item_sk]
                                                                  InputAdapter
                                                                    ReusedExchange [ss_item_sk,d_date] #5
                                                            InputAdapter
                                                              WholeStageCodegen (24)
                                                                Sort [i_item_sk]
                                                                  InputAdapter
                                                                    ReusedExchange [i_item_sk,i_item_desc] #7
                          InputAdapter
                            WholeStageCodegen (32)
                              Sort [c_customer_sk]
                                Project [c_customer_sk]
                                  Filter [ssales]
                                    ReusedSubquery [tpcds_cmax] #3
                                    HashAggregate [c_customer_sk,sum,isEmpty] [sum(CheckOverflow((promote_precision(cast(cast(ss_quantity as decimal(10,0)) as decimal(12,2))) * promote_precision(cast(ss_sales_price as decimal(12,2)))), DecimalType(18,2), true)),ssales,sum,isEmpty]
                                      HashAggregate [c_customer_sk,ss_quantity,ss_sales_price] [sum,isEmpty,sum,isEmpty]
                                        Project [ss_quantity,ss_sales_price,c_customer_sk]
                                          SortMergeJoin [ss_customer_sk,c_customer_sk]
                                            InputAdapter
                                              WholeStageCodegen (29)
                                                Sort [ss_customer_sk]
                                                  InputAdapter
                                                    ReusedExchange [ss_customer_sk,ss_quantity,ss_sales_price] #8
                                            InputAdapter
                                              WholeStageCodegen (31)
                                                Sort [c_customer_sk]
                                                  InputAdapter
                                                    ReusedExchange [c_customer_sk] #9
                      InputAdapter
                        ReusedExchange [d_date_sk] #4<|MERGE_RESOLUTION|>--- conflicted
+++ resolved
@@ -119,18 +119,8 @@
                                                             WholeStageCodegen (5)
                                                               Sort [c_customer_sk]
                                                                 InputAdapter
-<<<<<<< HEAD
                                                                   ReusedExchange [c_customer_sk] #9
-                                    HashAggregate [c_customer_sk,sum,isEmpty] [sum(CheckOverflow((promote_precision(cast(cast(ss_quantity as decimal(10,0)) as decimal(12,2))) * promote_precision(cast(ss_sales_price as decimal(12,2)))), DecimalType(18,2), true)),sum(CheckOverflow((promote_precision(cast(cast(ss_quantity as decimal(10,0)) as decimal(12,2))) * promote_precision(cast(ss_sales_price as decimal(12,2)))), DecimalType(18,2), true)),sum,isEmpty]
-=======
-                                                                  Exchange [c_customer_sk] #13
-                                                                    WholeStageCodegen (4)
-                                                                      Filter [c_customer_sk]
-                                                                        ColumnarToRow
-                                                                          InputAdapter
-                                                                            Scan parquet default.customer [c_customer_sk]
                                     HashAggregate [c_customer_sk,sum,isEmpty] [sum(CheckOverflow((promote_precision(cast(cast(ss_quantity as decimal(10,0)) as decimal(12,2))) * promote_precision(cast(ss_sales_price as decimal(12,2)))), DecimalType(18,2), true)),ssales,sum,isEmpty]
->>>>>>> abf9675a
                                       HashAggregate [c_customer_sk,ss_quantity,ss_sales_price] [sum,isEmpty,sum,isEmpty]
                                         Project [ss_quantity,ss_sales_price,c_customer_sk]
                                           SortMergeJoin [ss_customer_sk,c_customer_sk]
