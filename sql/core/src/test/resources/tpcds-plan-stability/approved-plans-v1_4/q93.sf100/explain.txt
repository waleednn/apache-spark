--- conflicted
+++ resolved
@@ -1,10 +1,10 @@
 == Physical Plan ==
-TakeOrderedAndProject (23)
-+- * HashAggregate (22)
-   +- Exchange (21)
-      +- * HashAggregate (20)
-         +- * Project (19)
-            +- * SortMergeJoin Inner (18)
+TakeOrderedAndProject (22)
++- * HashAggregate (21)
+   +- Exchange (20)
+      +- * HashAggregate (19)
+         +- * Project (18)
+            +- * SortMergeJoin Inner (17)
                :- * Sort (12)
                :  +- Exchange (11)
                :     +- * Project (10)
@@ -17,11 +17,10 @@
                :                 +- * Filter (6)
                :                    +- * ColumnarToRow (5)
                :                       +- Scan parquet default.reason (4)
-               +- * Sort (17)
-                  +- Exchange (16)
-                     +- * Filter (15)
-                        +- * ColumnarToRow (14)
-                           +- Scan parquet default.store_sales (13)
+               +- * Sort (16)
+                  +- Exchange (15)
+                     +- * ColumnarToRow (14)
+                        +- Scan parquet default.store_sales (13)
 
 
 (1) Scan parquet default.store_returns
@@ -80,56 +79,47 @@
 (13) Scan parquet default.store_sales
 Output [5]: [ss_item_sk#9, ss_customer_sk#10, ss_ticket_number#11, ss_quantity#12, ss_sales_price#13]
 Batched: true
-<<<<<<< HEAD
-Location: InMemoryFileIndex [file:/Users/yi.wu/IdeaProjects/spark/sql/core/spark-warehouse/org.apache.spark.sql.TPCDSV1_4_PlanStabilityWithStatsSuite/store_sales]
-PushedFilters: [IsNotNull(ss_item_sk), IsNotNull(ss_ticket_number)]
-=======
 Location [not included in comparison]/{warehouse_dir}/store_sales]
->>>>>>> 5775073a
 ReadSchema: struct<ss_item_sk:int,ss_customer_sk:int,ss_ticket_number:int,ss_quantity:int,ss_sales_price:decimal(7,2)>
 
 (14) ColumnarToRow [codegen id : 4]
 Input [5]: [ss_item_sk#9, ss_customer_sk#10, ss_ticket_number#11, ss_quantity#12, ss_sales_price#13]
 
-(15) Filter [codegen id : 4]
-Input [5]: [ss_item_sk#9, ss_customer_sk#10, ss_ticket_number#11, ss_quantity#12, ss_sales_price#13]
-Condition : (isnotnull(ss_item_sk#9) AND isnotnull(ss_ticket_number#11))
-
-(16) Exchange
+(15) Exchange
 Input [5]: [ss_item_sk#9, ss_customer_sk#10, ss_ticket_number#11, ss_quantity#12, ss_sales_price#13]
 Arguments: hashpartitioning(cast(ss_item_sk#9 as bigint), cast(ss_ticket_number#11 as bigint), 5), true, [id=#14]
 
-(17) Sort [codegen id : 5]
+(16) Sort [codegen id : 5]
 Input [5]: [ss_item_sk#9, ss_customer_sk#10, ss_ticket_number#11, ss_quantity#12, ss_sales_price#13]
 Arguments: [cast(ss_item_sk#9 as bigint) ASC NULLS FIRST, cast(ss_ticket_number#11 as bigint) ASC NULLS FIRST], false, 0
 
-(18) SortMergeJoin [codegen id : 6]
+(17) SortMergeJoin [codegen id : 6]
 Left keys [2]: [sr_item_sk#1, sr_ticket_number#3]
 Right keys [2]: [cast(ss_item_sk#9 as bigint), cast(ss_ticket_number#11 as bigint)]
 Join condition: None
 
-(19) Project [codegen id : 6]
+(18) Project [codegen id : 6]
 Output [2]: [ss_customer_sk#10, CASE WHEN isnotnull(sr_return_quantity#4) THEN CheckOverflow((promote_precision(cast(cast((ss_quantity#12 - sr_return_quantity#4) as decimal(10,0)) as decimal(12,2))) * promote_precision(cast(ss_sales_price#13 as decimal(12,2)))), DecimalType(18,2), true) ELSE CheckOverflow((promote_precision(cast(cast(ss_quantity#12 as decimal(10,0)) as decimal(12,2))) * promote_precision(cast(ss_sales_price#13 as decimal(12,2)))), DecimalType(18,2), true) END AS act_sales#15]
 Input [8]: [sr_item_sk#1, sr_ticket_number#3, sr_return_quantity#4, ss_item_sk#9, ss_customer_sk#10, ss_ticket_number#11, ss_quantity#12, ss_sales_price#13]
 
-(20) HashAggregate [codegen id : 6]
+(19) HashAggregate [codegen id : 6]
 Input [2]: [ss_customer_sk#10, act_sales#15]
 Keys [1]: [ss_customer_sk#10]
 Functions [1]: [partial_sum(act_sales#15)]
 Aggregate Attributes [2]: [sum#16, isEmpty#17]
 Results [3]: [ss_customer_sk#10, sum#18, isEmpty#19]
 
-(21) Exchange
+(20) Exchange
 Input [3]: [ss_customer_sk#10, sum#18, isEmpty#19]
 Arguments: hashpartitioning(ss_customer_sk#10, 5), true, [id=#20]
 
-(22) HashAggregate [codegen id : 7]
+(21) HashAggregate [codegen id : 7]
 Input [3]: [ss_customer_sk#10, sum#18, isEmpty#19]
 Keys [1]: [ss_customer_sk#10]
 Functions [1]: [sum(act_sales#15)]
 Aggregate Attributes [1]: [sum(act_sales#15)#21]
 Results [2]: [ss_customer_sk#10, sum(act_sales#15)#21 AS sumsales#22]
 
-(23) TakeOrderedAndProject
+(22) TakeOrderedAndProject
 Input [2]: [ss_customer_sk#10, sumsales#22]
 Arguments: 100, [sumsales#22 ASC NULLS FIRST, ss_customer_sk#10 ASC NULLS FIRST], [ss_customer_sk#10, sumsales#22]
