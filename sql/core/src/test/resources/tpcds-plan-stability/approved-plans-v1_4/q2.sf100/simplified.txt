WholeStageCodegen (13)
  Sort [d_week_seq1]
    InputAdapter
      Exchange [d_week_seq1] #1
        WholeStageCodegen (12)
          Project [d_week_seq1,sun_sales1,sun_sales2,mon_sales1,mon_sales2,tue_sales1,tue_sales2,wed_sales1,wed_sales2,thu_sales1,thu_sales2,fri_sales1,fri_sales2,sat_sales1,sat_sales2]
            BroadcastHashJoin [d_week_seq1,d_week_seq2]
              Project [d_week_seq,sun_sales,mon_sales,tue_sales,wed_sales,thu_sales,fri_sales,sat_sales]
                BroadcastHashJoin [d_week_seq,d_week_seq]
<<<<<<< HEAD
                  HashAggregate [d_week_seq,sum,sum,sum,sum,sum,sum,sum] [sum(UnscaledValue(CASE WHEN (d_day_name = Sunday) THEN sales_price ELSE null END)),sum(UnscaledValue(CASE WHEN (d_day_name = Monday) THEN sales_price ELSE null END)),sum(UnscaledValue(CASE WHEN (d_day_name = Tuesday) THEN sales_price ELSE null END)),sum(UnscaledValue(CASE WHEN (d_day_name = Wednesday) THEN sales_price ELSE null END)),sum(UnscaledValue(CASE WHEN (d_day_name = Thursday) THEN sales_price ELSE null END)),sum(UnscaledValue(CASE WHEN (d_day_name = Friday) THEN sales_price ELSE null END)),sum(UnscaledValue(CASE WHEN (d_day_name = Saturday) THEN sales_price ELSE null END)),sun_sales,mon_sales,tue_sales,wed_sales,thu_sales,fri_sales,sat_sales,sum,sum,sum,sum,sum,sum,sum]
=======
                  HashAggregate [d_week_seq,sum,sum,sum,sum,sum,sum,sum] [sum(UnscaledValue(CASE WHEN (d_day_name = Sunday   ) THEN sales_price ELSE null END)),sum(UnscaledValue(CASE WHEN (d_day_name = Monday   ) THEN sales_price ELSE null END)),sum(UnscaledValue(CASE WHEN (d_day_name = Tuesday  ) THEN sales_price ELSE null END)),sum(UnscaledValue(CASE WHEN (d_day_name = Wednesday) THEN sales_price ELSE null END)),sum(UnscaledValue(CASE WHEN (d_day_name = Thursday ) THEN sales_price ELSE null END)),sum(UnscaledValue(CASE WHEN (d_day_name = Friday   ) THEN sales_price ELSE null END)),sum(UnscaledValue(CASE WHEN (d_day_name = Saturday ) THEN sales_price ELSE null END)),sun_sales,mon_sales,tue_sales,wed_sales,thu_sales,fri_sales,sat_sales,sum,sum,sum,sum,sum,sum,sum]
>>>>>>> 3ab19ea3
                    InputAdapter
                      Exchange [d_week_seq] #2
                        WholeStageCodegen (4)
                          HashAggregate [d_week_seq,d_day_name,sales_price] [sum,sum,sum,sum,sum,sum,sum,sum,sum,sum,sum,sum,sum,sum]
                            Project [sales_price,d_week_seq,d_day_name]
                              BroadcastHashJoin [sold_date_sk,d_date_sk]
                                InputAdapter
                                  Union
                                    WholeStageCodegen (1)
                                      Project [ws_sold_date_sk,ws_ext_sales_price]
<<<<<<< HEAD
                                        Filter [ws_sold_date_sk]
                                          ColumnarToRow
                                            InputAdapter
                                              Scan parquet default.web_sales [ws_sold_date_sk,ws_ext_sales_price]
                                    WholeStageCodegen (2)
                                      Project [cs_sold_date_sk,cs_ext_sales_price]
                                        Filter [cs_sold_date_sk]
                                          ColumnarToRow
                                            InputAdapter
                                              Scan parquet default.catalog_sales [cs_sold_date_sk,cs_ext_sales_price]
=======
                                        ColumnarToRow
                                          InputAdapter
                                            Scan parquet default.web_sales [ws_ext_sales_price,ws_sold_date_sk]
                                    WholeStageCodegen (2)
                                      Project [cs_sold_date_sk,cs_ext_sales_price]
                                        ColumnarToRow
                                          InputAdapter
                                            Scan parquet default.catalog_sales [cs_ext_sales_price,cs_sold_date_sk]
>>>>>>> 3ab19ea3
                                InputAdapter
                                  BroadcastExchange #3
                                    WholeStageCodegen (3)
                                      Filter [d_date_sk,d_week_seq]
                                        ColumnarToRow
                                          InputAdapter
                                            Scan parquet default.date_dim [d_date_sk,d_week_seq,d_day_name]
                  InputAdapter
                    BroadcastExchange #4
                      WholeStageCodegen (5)
                        Project [d_week_seq]
                          Filter [d_year,d_week_seq]
                            ColumnarToRow
                              InputAdapter
                                Scan parquet default.date_dim [d_week_seq,d_year]
              InputAdapter
                BroadcastExchange #5
                  WholeStageCodegen (11)
                    Project [d_week_seq,sun_sales,mon_sales,tue_sales,wed_sales,thu_sales,fri_sales,sat_sales]
                      BroadcastHashJoin [d_week_seq,d_week_seq]
                        HashAggregate [d_week_seq,sum,sum,sum,sum,sum,sum,sum] [sum(UnscaledValue(CASE WHEN (d_day_name = Sunday   ) THEN sales_price ELSE null END)),sum(UnscaledValue(CASE WHEN (d_day_name = Monday   ) THEN sales_price ELSE null END)),sum(UnscaledValue(CASE WHEN (d_day_name = Tuesday  ) THEN sales_price ELSE null END)),sum(UnscaledValue(CASE WHEN (d_day_name = Wednesday) THEN sales_price ELSE null END)),sum(UnscaledValue(CASE WHEN (d_day_name = Thursday ) THEN sales_price ELSE null END)),sum(UnscaledValue(CASE WHEN (d_day_name = Friday   ) THEN sales_price ELSE null END)),sum(UnscaledValue(CASE WHEN (d_day_name = Saturday ) THEN sales_price ELSE null END)),sun_sales,mon_sales,tue_sales,wed_sales,thu_sales,fri_sales,sat_sales,sum,sum,sum,sum,sum,sum,sum]
                          InputAdapter
                            ReusedExchange [d_week_seq,sum,sum,sum,sum,sum,sum,sum] #2
                        InputAdapter
                          BroadcastExchange #6
                            WholeStageCodegen (10)
                              Project [d_week_seq]
                                Filter [d_year,d_week_seq]
                                  ColumnarToRow
                                    InputAdapter
                                      Scan parquet default.date_dim [d_week_seq,d_year]<|MERGE_RESOLUTION|>--- conflicted
+++ resolved
@@ -7,11 +7,7 @@
             BroadcastHashJoin [d_week_seq1,d_week_seq2]
               Project [d_week_seq,sun_sales,mon_sales,tue_sales,wed_sales,thu_sales,fri_sales,sat_sales]
                 BroadcastHashJoin [d_week_seq,d_week_seq]
-<<<<<<< HEAD
-                  HashAggregate [d_week_seq,sum,sum,sum,sum,sum,sum,sum] [sum(UnscaledValue(CASE WHEN (d_day_name = Sunday) THEN sales_price ELSE null END)),sum(UnscaledValue(CASE WHEN (d_day_name = Monday) THEN sales_price ELSE null END)),sum(UnscaledValue(CASE WHEN (d_day_name = Tuesday) THEN sales_price ELSE null END)),sum(UnscaledValue(CASE WHEN (d_day_name = Wednesday) THEN sales_price ELSE null END)),sum(UnscaledValue(CASE WHEN (d_day_name = Thursday) THEN sales_price ELSE null END)),sum(UnscaledValue(CASE WHEN (d_day_name = Friday) THEN sales_price ELSE null END)),sum(UnscaledValue(CASE WHEN (d_day_name = Saturday) THEN sales_price ELSE null END)),sun_sales,mon_sales,tue_sales,wed_sales,thu_sales,fri_sales,sat_sales,sum,sum,sum,sum,sum,sum,sum]
-=======
                   HashAggregate [d_week_seq,sum,sum,sum,sum,sum,sum,sum] [sum(UnscaledValue(CASE WHEN (d_day_name = Sunday   ) THEN sales_price ELSE null END)),sum(UnscaledValue(CASE WHEN (d_day_name = Monday   ) THEN sales_price ELSE null END)),sum(UnscaledValue(CASE WHEN (d_day_name = Tuesday  ) THEN sales_price ELSE null END)),sum(UnscaledValue(CASE WHEN (d_day_name = Wednesday) THEN sales_price ELSE null END)),sum(UnscaledValue(CASE WHEN (d_day_name = Thursday ) THEN sales_price ELSE null END)),sum(UnscaledValue(CASE WHEN (d_day_name = Friday   ) THEN sales_price ELSE null END)),sum(UnscaledValue(CASE WHEN (d_day_name = Saturday ) THEN sales_price ELSE null END)),sun_sales,mon_sales,tue_sales,wed_sales,thu_sales,fri_sales,sat_sales,sum,sum,sum,sum,sum,sum,sum]
->>>>>>> 3ab19ea3
                     InputAdapter
                       Exchange [d_week_seq] #2
                         WholeStageCodegen (4)
@@ -22,18 +18,6 @@
                                   Union
                                     WholeStageCodegen (1)
                                       Project [ws_sold_date_sk,ws_ext_sales_price]
-<<<<<<< HEAD
-                                        Filter [ws_sold_date_sk]
-                                          ColumnarToRow
-                                            InputAdapter
-                                              Scan parquet default.web_sales [ws_sold_date_sk,ws_ext_sales_price]
-                                    WholeStageCodegen (2)
-                                      Project [cs_sold_date_sk,cs_ext_sales_price]
-                                        Filter [cs_sold_date_sk]
-                                          ColumnarToRow
-                                            InputAdapter
-                                              Scan parquet default.catalog_sales [cs_sold_date_sk,cs_ext_sales_price]
-=======
                                         ColumnarToRow
                                           InputAdapter
                                             Scan parquet default.web_sales [ws_ext_sales_price,ws_sold_date_sk]
@@ -42,7 +26,6 @@
                                         ColumnarToRow
                                           InputAdapter
                                             Scan parquet default.catalog_sales [cs_ext_sales_price,cs_sold_date_sk]
->>>>>>> 3ab19ea3
                                 InputAdapter
                                   BroadcastExchange #3
                                     WholeStageCodegen (3)
