== Physical Plan ==
TakeOrderedAndProject (50)
+- * HashAggregate (49)
   +- Exchange (48)
      +- * HashAggregate (47)
         +- * Project (46)
            +- * BroadcastHashJoin Inner BuildRight (45)
               :- * Project (16)
               :  +- * BroadcastHashJoin Inner BuildRight (15)
               :     :- * Project (10)
               :     :  +- * BroadcastHashJoin Inner BuildRight (9)
               :     :     :- * Filter (3)
               :     :     :  +- * ColumnarToRow (2)
               :     :     :     +- Scan parquet default.store_sales (1)
               :     :     +- BroadcastExchange (8)
               :     :        +- * Project (7)
               :     :           +- * Filter (6)
               :     :              +- * ColumnarToRow (5)
               :     :                 +- Scan parquet default.date_dim (4)
               :     +- BroadcastExchange (14)
               :        +- * Filter (13)
               :           +- * ColumnarToRow (12)
               :              +- Scan parquet default.store (11)
               +- BroadcastExchange (44)
                  +- * BroadcastHashJoin LeftSemi BuildRight (43)
                     :- * HashAggregate (23)
                     :  +- Exchange (22)
                     :     +- * HashAggregate (21)
                     :        +- * Project (20)
                     :           +- * Filter (19)
                     :              +- * ColumnarToRow (18)
                     :                 +- Scan parquet default.customer_address (17)
                     +- BroadcastExchange (42)
                        +- * HashAggregate (41)
                           +- Exchange (40)
                              +- * HashAggregate (39)
                                 +- * Project (38)
                                    +- * Filter (37)
                                       +- * HashAggregate (36)
                                          +- Exchange (35)
                                             +- * HashAggregate (34)
                                                +- * Project (33)
                                                   +- * BroadcastHashJoin Inner BuildRight (32)
                                                      :- * Filter (26)
                                                      :  +- * ColumnarToRow (25)
                                                      :     +- Scan parquet default.customer_address (24)
                                                      +- BroadcastExchange (31)
                                                         +- * Project (30)
                                                            +- * Filter (29)
                                                               +- * ColumnarToRow (28)
                                                                  +- Scan parquet default.customer (27)


(1) Scan parquet default.store_sales
Output [3]: [ss_store_sk#1, ss_net_profit#2, ss_sold_date_sk#3]
Batched: true
Location: InMemoryFileIndex []
PartitionFilters: [isnotnull(ss_sold_date_sk#3), dynamicpruningexpression(ss_sold_date_sk#3 IN dynamicpruning#4)]
PushedFilters: [IsNotNull(ss_store_sk)]
ReadSchema: struct<ss_store_sk:int,ss_net_profit:decimal(7,2)>

<<<<<<< HEAD
(2) ColumnarToRow [codegen id : 9]
Input [3]: [ss_sold_date_sk#1, ss_store_sk#2, ss_net_profit#3]

(3) Filter [codegen id : 9]
Input [3]: [ss_sold_date_sk#1, ss_store_sk#2, ss_net_profit#3]
Condition : (isnotnull(ss_sold_date_sk#1) AND isnotnull(ss_store_sk#2))
=======
(2) ColumnarToRow [codegen id : 8]
Input [3]: [ss_store_sk#1, ss_net_profit#2, ss_sold_date_sk#3]

(3) Filter [codegen id : 8]
Input [3]: [ss_store_sk#1, ss_net_profit#2, ss_sold_date_sk#3]
Condition : isnotnull(ss_store_sk#1)
>>>>>>> a8eb443b

(4) Scan parquet default.date_dim
Output [3]: [d_date_sk#5, d_year#6, d_qoy#7]
Batched: true
Location [not included in comparison]/{warehouse_dir}/date_dim]
PushedFilters: [IsNotNull(d_qoy), IsNotNull(d_year), EqualTo(d_qoy,2), EqualTo(d_year,1998), IsNotNull(d_date_sk)]
ReadSchema: struct<d_date_sk:int,d_year:int,d_qoy:int>

(5) ColumnarToRow [codegen id : 1]
Input [3]: [d_date_sk#5, d_year#6, d_qoy#7]

(6) Filter [codegen id : 1]
Input [3]: [d_date_sk#5, d_year#6, d_qoy#7]
Condition : ((((isnotnull(d_qoy#7) AND isnotnull(d_year#6)) AND (d_qoy#7 = 2)) AND (d_year#6 = 1998)) AND isnotnull(d_date_sk#5))

(7) Project [codegen id : 1]
Output [1]: [d_date_sk#5]
Input [3]: [d_date_sk#5, d_year#6, d_qoy#7]

(8) BroadcastExchange
Input [1]: [d_date_sk#5]
Arguments: HashedRelationBroadcastMode(List(cast(input[0, int, true] as bigint)),false), [id=#8]

<<<<<<< HEAD
(9) BroadcastHashJoin [codegen id : 9]
Left keys [1]: [ss_sold_date_sk#1]
Right keys [1]: [d_date_sk#4]
Join condition: None

(10) Project [codegen id : 9]
Output [2]: [ss_store_sk#2, ss_net_profit#3]
Input [4]: [ss_sold_date_sk#1, ss_store_sk#2, ss_net_profit#3, d_date_sk#4]
=======
(9) BroadcastHashJoin [codegen id : 8]
Left keys [1]: [ss_sold_date_sk#3]
Right keys [1]: [d_date_sk#5]
Join condition: None

(10) Project [codegen id : 8]
Output [2]: [ss_store_sk#1, ss_net_profit#2]
Input [4]: [ss_store_sk#1, ss_net_profit#2, ss_sold_date_sk#3, d_date_sk#5]
>>>>>>> a8eb443b

(11) Scan parquet default.store
Output [3]: [s_store_sk#9, s_store_name#10, s_zip#11]
Batched: true
Location [not included in comparison]/{warehouse_dir}/store]
PushedFilters: [IsNotNull(s_store_sk), IsNotNull(s_zip)]
ReadSchema: struct<s_store_sk:int,s_store_name:string,s_zip:string>

(12) ColumnarToRow [codegen id : 2]
Input [3]: [s_store_sk#9, s_store_name#10, s_zip#11]

(13) Filter [codegen id : 2]
Input [3]: [s_store_sk#9, s_store_name#10, s_zip#11]
Condition : (isnotnull(s_store_sk#9) AND isnotnull(s_zip#11))

(14) BroadcastExchange
Input [3]: [s_store_sk#9, s_store_name#10, s_zip#11]
Arguments: HashedRelationBroadcastMode(List(cast(input[0, int, false] as bigint)),false), [id=#12]

<<<<<<< HEAD
(15) BroadcastHashJoin [codegen id : 9]
Left keys [1]: [ss_store_sk#2]
Right keys [1]: [s_store_sk#8]
Join condition: None

(16) Project [codegen id : 9]
Output [3]: [ss_net_profit#3, s_store_name#9, s_zip#10]
Input [5]: [ss_store_sk#2, ss_net_profit#3, s_store_sk#8, s_store_name#9, s_zip#10]
=======
(15) BroadcastHashJoin [codegen id : 8]
Left keys [1]: [ss_store_sk#1]
Right keys [1]: [s_store_sk#9]
Join condition: None

(16) Project [codegen id : 8]
Output [3]: [ss_net_profit#2, s_store_name#10, s_zip#11]
Input [5]: [ss_store_sk#1, ss_net_profit#2, s_store_sk#9, s_store_name#10, s_zip#11]
>>>>>>> a8eb443b

(17) Scan parquet default.customer_address
Output [1]: [ca_zip#13]
Batched: true
Location [not included in comparison]/{warehouse_dir}/customer_address]
ReadSchema: struct<ca_zip:string>

<<<<<<< HEAD
(18) ColumnarToRow [codegen id : 3]
Input [1]: [ca_zip#12]

(19) Filter [codegen id : 3]
Input [1]: [ca_zip#12]
Condition : (substr(ca_zip#12, 1, 5) INSET (56910,69952,63792,39371,74351,11101,25003,97189,57834,73134,62377,51200,32754,22752,86379,14171,91110,40162,98569,28709,13394,66162,25733,25782,26065,18383,51949,87343,50298,83849,33786,64528,23470,67030,46136,25280,46820,77721,99076,18426,31880,17871,98235,45748,49156,18652,72013,51622,43848,78567,41248,13695,44165,67853,54917,53179,64034,10567,71791,68908,55565,59402,64147,85816,57855,61547,27700,68100,28810,58263,15723,83933,51103,58058,90578,82276,81096,81426,96451,77556,38607,76638,18906,62971,57047,48425,35576,11928,30625,83444,73520,51650,57647,60099,30122,94983,24128,10445,41368,26233,26859,21756,24676,19849,36420,38193,58470,39127,13595,87501,24317,15455,69399,98025,81019,48033,11376,39516,67875,92712,14867,38122,29741,42961,30469,51211,56458,15559,16021,33123,33282,33515,72823,54601,76698,56240,72175,60279,20004,68806,72325,28488,43933,50412,45200,22246,78668,79777,96765,67301,73273,49448,82636,23932,47305,29839,39192,18799,61265,37125,58943,64457,88424,24610,84935,89360,68893,30431,28898,10336,90257,59166,46081,26105,96888,36634,86284,35258,39972,22927,73241,53268,24206,27385,99543,31671,14663,30903,39861,24996,63089,88086,83921,21076,67897,66708,45721,60576,25103,52867,30450,36233,30010,96576,73171,56571,56575,64544,13955,78451,43285,18119,16725,83041,76107,79994,54364,35942,56691,19769,63435,34102,18845,22744,13354,75691,45549,23968,31387,83144,13375,15765,28577,88190,19736,73650,37930,25989,83926,94898,51798,39736,22437,55253,38415,71256,18376,42029,25858,44438,19515,38935,51649,71954,15882,18767,63193,25486,49130,37126,40604,34425,17043,12305,11634,26653,94167,36446,10516,67473,66864,72425,63981,18842,22461,42666,47770,69035,70372,28587,45266,15371,15798,45375,90225,16807,31016,68014,21337,19505,50016,10144,84093,21286,19430,34322,91068,94945,72305,24671,58048,65084,28545,21195,20548,22245,77191,96976,48583,76231,15734,61810,11356,68621,68786,98359,41367,26689,69913,76614,68101,88885,50308,79077,18270,28915,29178,53672,62878,10390,14922,68341,56529,41766,68309,56616,15126,61860,97789,11489,45692,41918,72151,72550,27156,36495,70738,17879,53535,17920,68880,78890,35850,14089,58078,65164,27068,26231,13376,57665,32213,77610,87816,21309,15146,86198,91137,55307,67467,40558,94627,82136,22351,89091,20260,23006,91393,47537,62496,98294,18840,71286,81312,31029,70466,35458,14060,22685,28286,25631,19512,40081,63837,14328,35474,22152,76232,51061,86057,17183) AND isnotnull(substr(ca_zip#12, 1, 5)))

(20) Project [codegen id : 3]
Output [1]: [substr(ca_zip#12, 1, 5) AS ca_zip#13]
Input [1]: [ca_zip#12]

(21) HashAggregate [codegen id : 3]
Input [1]: [ca_zip#13]
Keys [1]: [ca_zip#13]
Functions: []
Aggregate Attributes: []
Results [1]: [ca_zip#13]

(22) Exchange
Input [1]: [ca_zip#13]
Arguments: hashpartitioning(ca_zip#13, 5), ENSURE_REQUIREMENTS, [id=#14]

(23) HashAggregate [codegen id : 8]
Input [1]: [ca_zip#13]
Keys [1]: [ca_zip#13]
Functions: []
Aggregate Attributes: []
Results [1]: [ca_zip#13]

(24) Scan parquet default.customer_address
Output [2]: [ca_address_sk#15, ca_zip#12]
=======
(18) ColumnarToRow [codegen id : 6]
Input [1]: [ca_zip#13]

(19) Filter [codegen id : 6]
Input [1]: [ca_zip#13]
Condition : (substr(ca_zip#13, 1, 5) INSET (56910,69952,63792,39371,74351,11101,25003,97189,57834,73134,62377,51200,32754,22752,86379,14171,91110,40162,98569,28709,13394,66162,25733,25782,26065,18383,51949,87343,50298,83849,33786,64528,23470,67030,46136,25280,46820,77721,99076,18426,31880,17871,98235,45748,49156,18652,72013,51622,43848,78567,41248,13695,44165,67853,54917,53179,64034,10567,71791,68908,55565,59402,64147,85816,57855,61547,27700,68100,28810,58263,15723,83933,51103,58058,90578,82276,81096,81426,96451,77556,38607,76638,18906,62971,57047,48425,35576,11928,30625,83444,73520,51650,57647,60099,30122,94983,24128,10445,41368,26233,26859,21756,24676,19849,36420,38193,58470,39127,13595,87501,24317,15455,69399,98025,81019,48033,11376,39516,67875,92712,14867,38122,29741,42961,30469,51211,56458,15559,16021,33123,33282,33515,72823,54601,76698,56240,72175,60279,20004,68806,72325,28488,43933,50412,45200,22246,78668,79777,96765,67301,73273,49448,82636,23932,47305,29839,39192,18799,61265,37125,58943,64457,88424,24610,84935,89360,68893,30431,28898,10336,90257,59166,46081,26105,96888,36634,86284,35258,39972,22927,73241,53268,24206,27385,99543,31671,14663,30903,39861,24996,63089,88086,83921,21076,67897,66708,45721,60576,25103,52867,30450,36233,30010,96576,73171,56571,56575,64544,13955,78451,43285,18119,16725,83041,76107,79994,54364,35942,56691,19769,63435,34102,18845,22744,13354,75691,45549,23968,31387,83144,13375,15765,28577,88190,19736,73650,37930,25989,83926,94898,51798,39736,22437,55253,38415,71256,18376,42029,25858,44438,19515,38935,51649,71954,15882,18767,63193,25486,49130,37126,40604,34425,17043,12305,11634,26653,94167,36446,10516,67473,66864,72425,63981,18842,22461,42666,47770,69035,70372,28587,45266,15371,15798,45375,90225,16807,31016,68014,21337,19505,50016,10144,84093,21286,19430,34322,91068,94945,72305,24671,58048,65084,28545,21195,20548,22245,77191,96976,48583,76231,15734,61810,11356,68621,68786,98359,41367,26689,69913,76614,68101,88885,50308,79077,18270,28915,29178,53672,62878,10390,14922,68341,56529,41766,68309,56616,15126,61860,97789,11489,45692,41918,72151,72550,27156,36495,70738,17879,53535,17920,68880,78890,35850,14089,58078,65164,27068,26231,13376,57665,32213,77610,87816,21309,15146,86198,91137,55307,67467,40558,94627,82136,22351,89091,20260,23006,91393,47537,62496,98294,18840,71286,81312,31029,70466,35458,14060,22685,28286,25631,19512,40081,63837,14328,35474,22152,76232,51061,86057,17183) AND isnotnull(substr(ca_zip#13, 1, 5)))

(20) Scan parquet default.customer_address
Output [2]: [ca_address_sk#14, ca_zip#13]
>>>>>>> a8eb443b
Batched: true
Location [not included in comparison]/{warehouse_dir}/customer_address]
PushedFilters: [IsNotNull(ca_address_sk)]
ReadSchema: struct<ca_address_sk:int,ca_zip:string>

<<<<<<< HEAD
(25) ColumnarToRow [codegen id : 5]
Input [2]: [ca_address_sk#15, ca_zip#12]

(26) Filter [codegen id : 5]
Input [2]: [ca_address_sk#15, ca_zip#12]
Condition : isnotnull(ca_address_sk#15)

(27) Scan parquet default.customer
Output [2]: [c_current_addr_sk#16, c_preferred_cust_flag#17]
=======
(21) ColumnarToRow [codegen id : 4]
Input [2]: [ca_address_sk#14, ca_zip#13]

(22) Filter [codegen id : 4]
Input [2]: [ca_address_sk#14, ca_zip#13]
Condition : isnotnull(ca_address_sk#14)

(23) Scan parquet default.customer
Output [2]: [c_current_addr_sk#15, c_preferred_cust_flag#16]
>>>>>>> a8eb443b
Batched: true
Location [not included in comparison]/{warehouse_dir}/customer]
PushedFilters: [IsNotNull(c_preferred_cust_flag), EqualTo(c_preferred_cust_flag,Y), IsNotNull(c_current_addr_sk)]
ReadSchema: struct<c_current_addr_sk:int,c_preferred_cust_flag:string>

<<<<<<< HEAD
(28) ColumnarToRow [codegen id : 4]
Input [2]: [c_current_addr_sk#16, c_preferred_cust_flag#17]

(29) Filter [codegen id : 4]
Input [2]: [c_current_addr_sk#16, c_preferred_cust_flag#17]
Condition : ((isnotnull(c_preferred_cust_flag#17) AND (c_preferred_cust_flag#17 = Y)) AND isnotnull(c_current_addr_sk#16))

(30) Project [codegen id : 4]
Output [1]: [c_current_addr_sk#16]
Input [2]: [c_current_addr_sk#16, c_preferred_cust_flag#17]

(31) BroadcastExchange
Input [1]: [c_current_addr_sk#16]
Arguments: HashedRelationBroadcastMode(List(cast(input[0, int, true] as bigint)),false), [id=#18]

(32) BroadcastHashJoin [codegen id : 5]
Left keys [1]: [ca_address_sk#15]
Right keys [1]: [c_current_addr_sk#16]
Join condition: None

(33) Project [codegen id : 5]
Output [1]: [ca_zip#12]
Input [3]: [ca_address_sk#15, ca_zip#12, c_current_addr_sk#16]

(34) HashAggregate [codegen id : 5]
Input [1]: [ca_zip#12]
Keys [1]: [ca_zip#12]
Functions [1]: [partial_count(1)]
Aggregate Attributes [1]: [count#19]
Results [2]: [ca_zip#12, count#20]

(35) Exchange
Input [2]: [ca_zip#12, count#20]
Arguments: hashpartitioning(ca_zip#12, 5), ENSURE_REQUIREMENTS, [id=#21]

(36) HashAggregate [codegen id : 6]
Input [2]: [ca_zip#12, count#20]
Keys [1]: [ca_zip#12]
Functions [1]: [count(1)]
Aggregate Attributes [1]: [count(1)#22]
Results [2]: [substr(ca_zip#12, 1, 5) AS ca_zip#23, count(1)#22 AS count(1)#24]

(37) Filter [codegen id : 6]
Input [2]: [ca_zip#23, count(1)#24]
Condition : (count(1)#24 > 10)

(38) Project [codegen id : 6]
Output [1]: [ca_zip#23]
Input [2]: [ca_zip#23, count(1)#24]

(39) HashAggregate [codegen id : 6]
Input [1]: [ca_zip#23]
Keys [1]: [ca_zip#23]
Functions: []
Aggregate Attributes: []
Results [1]: [ca_zip#23]

(40) Exchange
Input [1]: [ca_zip#23]
Arguments: hashpartitioning(ca_zip#23, 5), ENSURE_REQUIREMENTS, [id=#25]

(41) HashAggregate [codegen id : 7]
Input [1]: [ca_zip#23]
Keys [1]: [ca_zip#23]
Functions: []
Aggregate Attributes: []
Results [1]: [ca_zip#23]

(42) BroadcastExchange
Input [1]: [ca_zip#23]
Arguments: HashedRelationBroadcastMode(List(coalesce(input[0, string, true], ), isnull(input[0, string, true])),false), [id=#26]

(43) BroadcastHashJoin [codegen id : 8]
Left keys [2]: [coalesce(ca_zip#13, ), isnull(ca_zip#13)]
Right keys [2]: [coalesce(ca_zip#23, ), isnull(ca_zip#23)]
Join condition: None

(44) BroadcastExchange
Input [1]: [ca_zip#13]
Arguments: HashedRelationBroadcastMode(List(substr(input[0, string, true], 1, 2)),false), [id=#27]

(45) BroadcastHashJoin [codegen id : 9]
Left keys [1]: [substr(s_zip#10, 1, 2)]
Right keys [1]: [substr(ca_zip#13, 1, 2)]
Join condition: None

(46) Project [codegen id : 9]
Output [2]: [ss_net_profit#3, s_store_name#9]
Input [4]: [ss_net_profit#3, s_store_name#9, s_zip#10, ca_zip#13]

(47) HashAggregate [codegen id : 9]
Input [2]: [ss_net_profit#3, s_store_name#9]
Keys [1]: [s_store_name#9]
Functions [1]: [partial_sum(UnscaledValue(ss_net_profit#3))]
Aggregate Attributes [1]: [sum#28]
Results [2]: [s_store_name#9, sum#29]

(48) Exchange
Input [2]: [s_store_name#9, sum#29]
Arguments: hashpartitioning(s_store_name#9, 5), ENSURE_REQUIREMENTS, [id=#30]

(49) HashAggregate [codegen id : 10]
Input [2]: [s_store_name#9, sum#29]
Keys [1]: [s_store_name#9]
Functions [1]: [sum(UnscaledValue(ss_net_profit#3))]
Aggregate Attributes [1]: [sum(UnscaledValue(ss_net_profit#3))#31]
Results [2]: [s_store_name#9, MakeDecimal(sum(UnscaledValue(ss_net_profit#3))#31,17,2) AS sum(ss_net_profit)#32]

(50) TakeOrderedAndProject
Input [2]: [s_store_name#9, sum(ss_net_profit)#32]
Arguments: 100, [s_store_name#9 ASC NULLS FIRST], [s_store_name#9, sum(ss_net_profit)#32]
=======
(24) ColumnarToRow [codegen id : 3]
Input [2]: [c_current_addr_sk#15, c_preferred_cust_flag#16]

(25) Filter [codegen id : 3]
Input [2]: [c_current_addr_sk#15, c_preferred_cust_flag#16]
Condition : ((isnotnull(c_preferred_cust_flag#16) AND (c_preferred_cust_flag#16 = Y)) AND isnotnull(c_current_addr_sk#15))

(26) Project [codegen id : 3]
Output [1]: [c_current_addr_sk#15]
Input [2]: [c_current_addr_sk#15, c_preferred_cust_flag#16]

(27) BroadcastExchange
Input [1]: [c_current_addr_sk#15]
Arguments: HashedRelationBroadcastMode(List(cast(input[0, int, true] as bigint)),false), [id=#17]

(28) BroadcastHashJoin [codegen id : 4]
Left keys [1]: [ca_address_sk#14]
Right keys [1]: [c_current_addr_sk#15]
Join condition: None

(29) Project [codegen id : 4]
Output [1]: [ca_zip#13]
Input [3]: [ca_address_sk#14, ca_zip#13, c_current_addr_sk#15]

(30) HashAggregate [codegen id : 4]
Input [1]: [ca_zip#13]
Keys [1]: [ca_zip#13]
Functions [1]: [partial_count(1)]
Aggregate Attributes [1]: [count#18]
Results [2]: [ca_zip#13, count#19]

(31) Exchange
Input [2]: [ca_zip#13, count#19]
Arguments: hashpartitioning(ca_zip#13, 5), ENSURE_REQUIREMENTS, [id=#20]

(32) HashAggregate [codegen id : 5]
Input [2]: [ca_zip#13, count#19]
Keys [1]: [ca_zip#13]
Functions [1]: [count(1)]
Aggregate Attributes [1]: [count(1)#21]
Results [2]: [substr(ca_zip#13, 1, 5) AS ca_zip#22, count(1)#21 AS count(1)#23]

(33) Filter [codegen id : 5]
Input [2]: [ca_zip#22, count(1)#23]
Condition : (count(1)#23 > 10)

(34) Project [codegen id : 5]
Output [1]: [ca_zip#22]
Input [2]: [ca_zip#22, count(1)#23]

(35) BroadcastExchange
Input [1]: [ca_zip#22]
Arguments: HashedRelationBroadcastMode(List(coalesce(input[0, string, true], ), isnull(input[0, string, true])),false), [id=#24]

(36) BroadcastHashJoin [codegen id : 6]
Left keys [2]: [coalesce(substr(ca_zip#13, 1, 5), ), isnull(substr(ca_zip#13, 1, 5))]
Right keys [2]: [coalesce(ca_zip#22, ), isnull(ca_zip#22)]
Join condition: None

(37) Project [codegen id : 6]
Output [1]: [substr(ca_zip#13, 1, 5) AS ca_zip#25]
Input [1]: [ca_zip#13]

(38) HashAggregate [codegen id : 6]
Input [1]: [ca_zip#25]
Keys [1]: [ca_zip#25]
Functions: []
Aggregate Attributes: []
Results [1]: [ca_zip#25]

(39) Exchange
Input [1]: [ca_zip#25]
Arguments: hashpartitioning(ca_zip#25, 5), ENSURE_REQUIREMENTS, [id=#26]

(40) HashAggregate [codegen id : 7]
Input [1]: [ca_zip#25]
Keys [1]: [ca_zip#25]
Functions: []
Aggregate Attributes: []
Results [1]: [ca_zip#25]

(41) BroadcastExchange
Input [1]: [ca_zip#25]
Arguments: HashedRelationBroadcastMode(List(substr(input[0, string, true], 1, 2)),false), [id=#27]

(42) BroadcastHashJoin [codegen id : 8]
Left keys [1]: [substr(s_zip#11, 1, 2)]
Right keys [1]: [substr(ca_zip#25, 1, 2)]
Join condition: None

(43) Project [codegen id : 8]
Output [2]: [ss_net_profit#2, s_store_name#10]
Input [4]: [ss_net_profit#2, s_store_name#10, s_zip#11, ca_zip#25]

(44) HashAggregate [codegen id : 8]
Input [2]: [ss_net_profit#2, s_store_name#10]
Keys [1]: [s_store_name#10]
Functions [1]: [partial_sum(UnscaledValue(ss_net_profit#2))]
Aggregate Attributes [1]: [sum#28]
Results [2]: [s_store_name#10, sum#29]

(45) Exchange
Input [2]: [s_store_name#10, sum#29]
Arguments: hashpartitioning(s_store_name#10, 5), ENSURE_REQUIREMENTS, [id=#30]

(46) HashAggregate [codegen id : 9]
Input [2]: [s_store_name#10, sum#29]
Keys [1]: [s_store_name#10]
Functions [1]: [sum(UnscaledValue(ss_net_profit#2))]
Aggregate Attributes [1]: [sum(UnscaledValue(ss_net_profit#2))#31]
Results [2]: [s_store_name#10, MakeDecimal(sum(UnscaledValue(ss_net_profit#2))#31,17,2) AS sum(ss_net_profit)#32]

(47) TakeOrderedAndProject
Input [2]: [s_store_name#10, sum(ss_net_profit)#32]
Arguments: 100, [s_store_name#10 ASC NULLS FIRST], [s_store_name#10, sum(ss_net_profit)#32]

===== Subqueries =====

Subquery:1 Hosting operator id = 1 Hosting Expression = ss_sold_date_sk#3 IN dynamicpruning#4
ReusedExchange (48)


(48) ReusedExchange [Reuses operator id: 8]
Output [1]: [d_date_sk#5]

>>>>>>> a8eb443b
<|MERGE_RESOLUTION|>--- conflicted
+++ resolved
@@ -1,10 +1,10 @@
 == Physical Plan ==
-TakeOrderedAndProject (50)
-+- * HashAggregate (49)
-   +- Exchange (48)
-      +- * HashAggregate (47)
-         +- * Project (46)
-            +- * BroadcastHashJoin Inner BuildRight (45)
+TakeOrderedAndProject (47)
++- * HashAggregate (46)
+   +- Exchange (45)
+      +- * HashAggregate (44)
+         +- * Project (43)
+            +- * BroadcastHashJoin Inner BuildRight (42)
                :- * Project (16)
                :  +- * BroadcastHashJoin Inner BuildRight (15)
                :     :- * Project (10)
@@ -21,34 +21,31 @@
                :        +- * Filter (13)
                :           +- * ColumnarToRow (12)
                :              +- Scan parquet default.store (11)
-               +- BroadcastExchange (44)
-                  +- * BroadcastHashJoin LeftSemi BuildRight (43)
-                     :- * HashAggregate (23)
-                     :  +- Exchange (22)
-                     :     +- * HashAggregate (21)
-                     :        +- * Project (20)
-                     :           +- * Filter (19)
-                     :              +- * ColumnarToRow (18)
-                     :                 +- Scan parquet default.customer_address (17)
-                     +- BroadcastExchange (42)
-                        +- * HashAggregate (41)
-                           +- Exchange (40)
-                              +- * HashAggregate (39)
-                                 +- * Project (38)
-                                    +- * Filter (37)
-                                       +- * HashAggregate (36)
-                                          +- Exchange (35)
-                                             +- * HashAggregate (34)
-                                                +- * Project (33)
-                                                   +- * BroadcastHashJoin Inner BuildRight (32)
-                                                      :- * Filter (26)
-                                                      :  +- * ColumnarToRow (25)
-                                                      :     +- Scan parquet default.customer_address (24)
-                                                      +- BroadcastExchange (31)
-                                                         +- * Project (30)
-                                                            +- * Filter (29)
-                                                               +- * ColumnarToRow (28)
-                                                                  +- Scan parquet default.customer (27)
+               +- BroadcastExchange (41)
+                  +- * HashAggregate (40)
+                     +- Exchange (39)
+                        +- * HashAggregate (38)
+                           +- * Project (37)
+                              +- * BroadcastHashJoin LeftSemi BuildRight (36)
+                                 :- * Filter (19)
+                                 :  +- * ColumnarToRow (18)
+                                 :     +- Scan parquet default.customer_address (17)
+                                 +- BroadcastExchange (35)
+                                    +- * Project (34)
+                                       +- * Filter (33)
+                                          +- * HashAggregate (32)
+                                             +- Exchange (31)
+                                                +- * HashAggregate (30)
+                                                   +- * Project (29)
+                                                      +- * BroadcastHashJoin Inner BuildRight (28)
+                                                         :- * Filter (22)
+                                                         :  +- * ColumnarToRow (21)
+                                                         :     +- Scan parquet default.customer_address (20)
+                                                         +- BroadcastExchange (27)
+                                                            +- * Project (26)
+                                                               +- * Filter (25)
+                                                                  +- * ColumnarToRow (24)
+                                                                     +- Scan parquet default.customer (23)
 
 
 (1) Scan parquet default.store_sales
@@ -59,21 +56,12 @@
 PushedFilters: [IsNotNull(ss_store_sk)]
 ReadSchema: struct<ss_store_sk:int,ss_net_profit:decimal(7,2)>
 
-<<<<<<< HEAD
-(2) ColumnarToRow [codegen id : 9]
-Input [3]: [ss_sold_date_sk#1, ss_store_sk#2, ss_net_profit#3]
-
-(3) Filter [codegen id : 9]
-Input [3]: [ss_sold_date_sk#1, ss_store_sk#2, ss_net_profit#3]
-Condition : (isnotnull(ss_sold_date_sk#1) AND isnotnull(ss_store_sk#2))
-=======
 (2) ColumnarToRow [codegen id : 8]
 Input [3]: [ss_store_sk#1, ss_net_profit#2, ss_sold_date_sk#3]
 
 (3) Filter [codegen id : 8]
 Input [3]: [ss_store_sk#1, ss_net_profit#2, ss_sold_date_sk#3]
 Condition : isnotnull(ss_store_sk#1)
->>>>>>> a8eb443b
 
 (4) Scan parquet default.date_dim
 Output [3]: [d_date_sk#5, d_year#6, d_qoy#7]
@@ -97,16 +85,6 @@
 Input [1]: [d_date_sk#5]
 Arguments: HashedRelationBroadcastMode(List(cast(input[0, int, true] as bigint)),false), [id=#8]
 
-<<<<<<< HEAD
-(9) BroadcastHashJoin [codegen id : 9]
-Left keys [1]: [ss_sold_date_sk#1]
-Right keys [1]: [d_date_sk#4]
-Join condition: None
-
-(10) Project [codegen id : 9]
-Output [2]: [ss_store_sk#2, ss_net_profit#3]
-Input [4]: [ss_sold_date_sk#1, ss_store_sk#2, ss_net_profit#3, d_date_sk#4]
-=======
 (9) BroadcastHashJoin [codegen id : 8]
 Left keys [1]: [ss_sold_date_sk#3]
 Right keys [1]: [d_date_sk#5]
@@ -115,7 +93,6 @@
 (10) Project [codegen id : 8]
 Output [2]: [ss_store_sk#1, ss_net_profit#2]
 Input [4]: [ss_store_sk#1, ss_net_profit#2, ss_sold_date_sk#3, d_date_sk#5]
->>>>>>> a8eb443b
 
 (11) Scan parquet default.store
 Output [3]: [s_store_sk#9, s_store_name#10, s_zip#11]
@@ -135,16 +112,6 @@
 Input [3]: [s_store_sk#9, s_store_name#10, s_zip#11]
 Arguments: HashedRelationBroadcastMode(List(cast(input[0, int, false] as bigint)),false), [id=#12]
 
-<<<<<<< HEAD
-(15) BroadcastHashJoin [codegen id : 9]
-Left keys [1]: [ss_store_sk#2]
-Right keys [1]: [s_store_sk#8]
-Join condition: None
-
-(16) Project [codegen id : 9]
-Output [3]: [ss_net_profit#3, s_store_name#9, s_zip#10]
-Input [5]: [ss_store_sk#2, ss_net_profit#3, s_store_sk#8, s_store_name#9, s_zip#10]
-=======
 (15) BroadcastHashJoin [codegen id : 8]
 Left keys [1]: [ss_store_sk#1]
 Right keys [1]: [s_store_sk#9]
@@ -153,7 +120,6 @@
 (16) Project [codegen id : 8]
 Output [3]: [ss_net_profit#2, s_store_name#10, s_zip#11]
 Input [5]: [ss_store_sk#1, ss_net_profit#2, s_store_sk#9, s_store_name#10, s_zip#11]
->>>>>>> a8eb443b
 
 (17) Scan parquet default.customer_address
 Output [1]: [ca_zip#13]
@@ -161,39 +127,6 @@
 Location [not included in comparison]/{warehouse_dir}/customer_address]
 ReadSchema: struct<ca_zip:string>
 
-<<<<<<< HEAD
-(18) ColumnarToRow [codegen id : 3]
-Input [1]: [ca_zip#12]
-
-(19) Filter [codegen id : 3]
-Input [1]: [ca_zip#12]
-Condition : (substr(ca_zip#12, 1, 5) INSET (56910,69952,63792,39371,74351,11101,25003,97189,57834,73134,62377,51200,32754,22752,86379,14171,91110,40162,98569,28709,13394,66162,25733,25782,26065,18383,51949,87343,50298,83849,33786,64528,23470,67030,46136,25280,46820,77721,99076,18426,31880,17871,98235,45748,49156,18652,72013,51622,43848,78567,41248,13695,44165,67853,54917,53179,64034,10567,71791,68908,55565,59402,64147,85816,57855,61547,27700,68100,28810,58263,15723,83933,51103,58058,90578,82276,81096,81426,96451,77556,38607,76638,18906,62971,57047,48425,35576,11928,30625,83444,73520,51650,57647,60099,30122,94983,24128,10445,41368,26233,26859,21756,24676,19849,36420,38193,58470,39127,13595,87501,24317,15455,69399,98025,81019,48033,11376,39516,67875,92712,14867,38122,29741,42961,30469,51211,56458,15559,16021,33123,33282,33515,72823,54601,76698,56240,72175,60279,20004,68806,72325,28488,43933,50412,45200,22246,78668,79777,96765,67301,73273,49448,82636,23932,47305,29839,39192,18799,61265,37125,58943,64457,88424,24610,84935,89360,68893,30431,28898,10336,90257,59166,46081,26105,96888,36634,86284,35258,39972,22927,73241,53268,24206,27385,99543,31671,14663,30903,39861,24996,63089,88086,83921,21076,67897,66708,45721,60576,25103,52867,30450,36233,30010,96576,73171,56571,56575,64544,13955,78451,43285,18119,16725,83041,76107,79994,54364,35942,56691,19769,63435,34102,18845,22744,13354,75691,45549,23968,31387,83144,13375,15765,28577,88190,19736,73650,37930,25989,83926,94898,51798,39736,22437,55253,38415,71256,18376,42029,25858,44438,19515,38935,51649,71954,15882,18767,63193,25486,49130,37126,40604,34425,17043,12305,11634,26653,94167,36446,10516,67473,66864,72425,63981,18842,22461,42666,47770,69035,70372,28587,45266,15371,15798,45375,90225,16807,31016,68014,21337,19505,50016,10144,84093,21286,19430,34322,91068,94945,72305,24671,58048,65084,28545,21195,20548,22245,77191,96976,48583,76231,15734,61810,11356,68621,68786,98359,41367,26689,69913,76614,68101,88885,50308,79077,18270,28915,29178,53672,62878,10390,14922,68341,56529,41766,68309,56616,15126,61860,97789,11489,45692,41918,72151,72550,27156,36495,70738,17879,53535,17920,68880,78890,35850,14089,58078,65164,27068,26231,13376,57665,32213,77610,87816,21309,15146,86198,91137,55307,67467,40558,94627,82136,22351,89091,20260,23006,91393,47537,62496,98294,18840,71286,81312,31029,70466,35458,14060,22685,28286,25631,19512,40081,63837,14328,35474,22152,76232,51061,86057,17183) AND isnotnull(substr(ca_zip#12, 1, 5)))
-
-(20) Project [codegen id : 3]
-Output [1]: [substr(ca_zip#12, 1, 5) AS ca_zip#13]
-Input [1]: [ca_zip#12]
-
-(21) HashAggregate [codegen id : 3]
-Input [1]: [ca_zip#13]
-Keys [1]: [ca_zip#13]
-Functions: []
-Aggregate Attributes: []
-Results [1]: [ca_zip#13]
-
-(22) Exchange
-Input [1]: [ca_zip#13]
-Arguments: hashpartitioning(ca_zip#13, 5), ENSURE_REQUIREMENTS, [id=#14]
-
-(23) HashAggregate [codegen id : 8]
-Input [1]: [ca_zip#13]
-Keys [1]: [ca_zip#13]
-Functions: []
-Aggregate Attributes: []
-Results [1]: [ca_zip#13]
-
-(24) Scan parquet default.customer_address
-Output [2]: [ca_address_sk#15, ca_zip#12]
-=======
 (18) ColumnarToRow [codegen id : 6]
 Input [1]: [ca_zip#13]
 
@@ -203,23 +136,11 @@
 
 (20) Scan parquet default.customer_address
 Output [2]: [ca_address_sk#14, ca_zip#13]
->>>>>>> a8eb443b
 Batched: true
 Location [not included in comparison]/{warehouse_dir}/customer_address]
 PushedFilters: [IsNotNull(ca_address_sk)]
 ReadSchema: struct<ca_address_sk:int,ca_zip:string>
 
-<<<<<<< HEAD
-(25) ColumnarToRow [codegen id : 5]
-Input [2]: [ca_address_sk#15, ca_zip#12]
-
-(26) Filter [codegen id : 5]
-Input [2]: [ca_address_sk#15, ca_zip#12]
-Condition : isnotnull(ca_address_sk#15)
-
-(27) Scan parquet default.customer
-Output [2]: [c_current_addr_sk#16, c_preferred_cust_flag#17]
-=======
 (21) ColumnarToRow [codegen id : 4]
 Input [2]: [ca_address_sk#14, ca_zip#13]
 
@@ -229,125 +150,11 @@
 
 (23) Scan parquet default.customer
 Output [2]: [c_current_addr_sk#15, c_preferred_cust_flag#16]
->>>>>>> a8eb443b
 Batched: true
 Location [not included in comparison]/{warehouse_dir}/customer]
 PushedFilters: [IsNotNull(c_preferred_cust_flag), EqualTo(c_preferred_cust_flag,Y), IsNotNull(c_current_addr_sk)]
 ReadSchema: struct<c_current_addr_sk:int,c_preferred_cust_flag:string>
 
-<<<<<<< HEAD
-(28) ColumnarToRow [codegen id : 4]
-Input [2]: [c_current_addr_sk#16, c_preferred_cust_flag#17]
-
-(29) Filter [codegen id : 4]
-Input [2]: [c_current_addr_sk#16, c_preferred_cust_flag#17]
-Condition : ((isnotnull(c_preferred_cust_flag#17) AND (c_preferred_cust_flag#17 = Y)) AND isnotnull(c_current_addr_sk#16))
-
-(30) Project [codegen id : 4]
-Output [1]: [c_current_addr_sk#16]
-Input [2]: [c_current_addr_sk#16, c_preferred_cust_flag#17]
-
-(31) BroadcastExchange
-Input [1]: [c_current_addr_sk#16]
-Arguments: HashedRelationBroadcastMode(List(cast(input[0, int, true] as bigint)),false), [id=#18]
-
-(32) BroadcastHashJoin [codegen id : 5]
-Left keys [1]: [ca_address_sk#15]
-Right keys [1]: [c_current_addr_sk#16]
-Join condition: None
-
-(33) Project [codegen id : 5]
-Output [1]: [ca_zip#12]
-Input [3]: [ca_address_sk#15, ca_zip#12, c_current_addr_sk#16]
-
-(34) HashAggregate [codegen id : 5]
-Input [1]: [ca_zip#12]
-Keys [1]: [ca_zip#12]
-Functions [1]: [partial_count(1)]
-Aggregate Attributes [1]: [count#19]
-Results [2]: [ca_zip#12, count#20]
-
-(35) Exchange
-Input [2]: [ca_zip#12, count#20]
-Arguments: hashpartitioning(ca_zip#12, 5), ENSURE_REQUIREMENTS, [id=#21]
-
-(36) HashAggregate [codegen id : 6]
-Input [2]: [ca_zip#12, count#20]
-Keys [1]: [ca_zip#12]
-Functions [1]: [count(1)]
-Aggregate Attributes [1]: [count(1)#22]
-Results [2]: [substr(ca_zip#12, 1, 5) AS ca_zip#23, count(1)#22 AS count(1)#24]
-
-(37) Filter [codegen id : 6]
-Input [2]: [ca_zip#23, count(1)#24]
-Condition : (count(1)#24 > 10)
-
-(38) Project [codegen id : 6]
-Output [1]: [ca_zip#23]
-Input [2]: [ca_zip#23, count(1)#24]
-
-(39) HashAggregate [codegen id : 6]
-Input [1]: [ca_zip#23]
-Keys [1]: [ca_zip#23]
-Functions: []
-Aggregate Attributes: []
-Results [1]: [ca_zip#23]
-
-(40) Exchange
-Input [1]: [ca_zip#23]
-Arguments: hashpartitioning(ca_zip#23, 5), ENSURE_REQUIREMENTS, [id=#25]
-
-(41) HashAggregate [codegen id : 7]
-Input [1]: [ca_zip#23]
-Keys [1]: [ca_zip#23]
-Functions: []
-Aggregate Attributes: []
-Results [1]: [ca_zip#23]
-
-(42) BroadcastExchange
-Input [1]: [ca_zip#23]
-Arguments: HashedRelationBroadcastMode(List(coalesce(input[0, string, true], ), isnull(input[0, string, true])),false), [id=#26]
-
-(43) BroadcastHashJoin [codegen id : 8]
-Left keys [2]: [coalesce(ca_zip#13, ), isnull(ca_zip#13)]
-Right keys [2]: [coalesce(ca_zip#23, ), isnull(ca_zip#23)]
-Join condition: None
-
-(44) BroadcastExchange
-Input [1]: [ca_zip#13]
-Arguments: HashedRelationBroadcastMode(List(substr(input[0, string, true], 1, 2)),false), [id=#27]
-
-(45) BroadcastHashJoin [codegen id : 9]
-Left keys [1]: [substr(s_zip#10, 1, 2)]
-Right keys [1]: [substr(ca_zip#13, 1, 2)]
-Join condition: None
-
-(46) Project [codegen id : 9]
-Output [2]: [ss_net_profit#3, s_store_name#9]
-Input [4]: [ss_net_profit#3, s_store_name#9, s_zip#10, ca_zip#13]
-
-(47) HashAggregate [codegen id : 9]
-Input [2]: [ss_net_profit#3, s_store_name#9]
-Keys [1]: [s_store_name#9]
-Functions [1]: [partial_sum(UnscaledValue(ss_net_profit#3))]
-Aggregate Attributes [1]: [sum#28]
-Results [2]: [s_store_name#9, sum#29]
-
-(48) Exchange
-Input [2]: [s_store_name#9, sum#29]
-Arguments: hashpartitioning(s_store_name#9, 5), ENSURE_REQUIREMENTS, [id=#30]
-
-(49) HashAggregate [codegen id : 10]
-Input [2]: [s_store_name#9, sum#29]
-Keys [1]: [s_store_name#9]
-Functions [1]: [sum(UnscaledValue(ss_net_profit#3))]
-Aggregate Attributes [1]: [sum(UnscaledValue(ss_net_profit#3))#31]
-Results [2]: [s_store_name#9, MakeDecimal(sum(UnscaledValue(ss_net_profit#3))#31,17,2) AS sum(ss_net_profit)#32]
-
-(50) TakeOrderedAndProject
-Input [2]: [s_store_name#9, sum(ss_net_profit)#32]
-Arguments: 100, [s_store_name#9 ASC NULLS FIRST], [s_store_name#9, sum(ss_net_profit)#32]
-=======
 (24) ColumnarToRow [codegen id : 3]
 Input [2]: [c_current_addr_sk#15, c_preferred_cust_flag#16]
 
@@ -473,4 +280,3 @@
 (48) ReusedExchange [Reuses operator id: 8]
 Output [1]: [d_date_sk#5]
 
->>>>>>> a8eb443b
