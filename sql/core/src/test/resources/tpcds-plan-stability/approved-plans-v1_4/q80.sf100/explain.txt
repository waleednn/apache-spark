== Physical Plan ==
TakeOrderedAndProject (111)
+- * HashAggregate (110)
   +- Exchange (109)
      +- * HashAggregate (108)
         +- * Expand (107)
            +- Union (106)
               :- * HashAggregate (43)
               :  +- Exchange (42)
               :     +- * HashAggregate (41)
               :        +- * Project (40)
               :           +- * BroadcastHashJoin Inner BuildRight (39)
               :              :- * Project (34)
               :              :  +- * BroadcastHashJoin Inner BuildRight (33)
               :              :     :- * Project (27)
               :              :     :  +- * BroadcastHashJoin Inner BuildRight (26)
               :              :     :     :- * Project (20)
               :              :     :     :  +- * BroadcastHashJoin Inner BuildRight (19)
               :              :     :     :     :- * Project (13)
               :              :     :     :     :  +- SortMergeJoin LeftOuter (12)
               :              :     :     :     :     :- * Sort (5)
               :              :     :     :     :     :  +- Exchange (4)
               :              :     :     :     :     :     +- * Filter (3)
               :              :     :     :     :     :        +- * ColumnarToRow (2)
               :              :     :     :     :     :           +- Scan parquet default.store_sales (1)
<<<<<<< HEAD
               :              :     :     :     :     +- * Sort (10)
               :              :     :     :     :        +- Exchange (9)
               :              :     :     :     :           +- * Filter (8)
               :              :     :     :     :              +- * ColumnarToRow (7)
               :              :     :     :     :                 +- Scan parquet default.store_returns (6)
               :              :     :     :     +- BroadcastExchange (17)
               :              :     :     :        +- * Project (16)
               :              :     :     :           +- * Filter (15)
               :              :     :     :              +- * ColumnarToRow (14)
               :              :     :     :                 +- Scan parquet default.item (13)
               :              :     :     +- BroadcastExchange (24)
               :              :     :        +- * Project (23)
               :              :     :           +- * Filter (22)
               :              :     :              +- * ColumnarToRow (21)
               :              :     :                 +- Scan parquet default.date_dim (20)
               :              :     +- BroadcastExchange (31)
               :              :        +- * Project (30)
               :              :           +- * Filter (29)
               :              :              +- * ColumnarToRow (28)
               :              :                 +- Scan parquet default.promotion (27)
               :              +- BroadcastExchange (37)
               :                 +- * Filter (36)
               :                    +- * ColumnarToRow (35)
               :                       +- Scan parquet default.store (34)
               :- * HashAggregate (72)
               :  +- Exchange (71)
               :     +- * HashAggregate (70)
               :        +- * Project (69)
               :           +- * BroadcastHashJoin Inner BuildRight (68)
               :              :- * Project (63)
               :              :  +- * BroadcastHashJoin Inner BuildRight (62)
               :              :     :- * Project (60)
               :              :     :  +- * BroadcastHashJoin Inner BuildRight (59)
               :              :     :     :- * Project (57)
               :              :     :     :  +- * BroadcastHashJoin Inner BuildRight (56)
               :              :     :     :     :- * Project (54)
               :              :     :     :     :  +- SortMergeJoin LeftOuter (53)
               :              :     :     :     :     :- * Sort (47)
               :              :     :     :     :     :  +- Exchange (46)
               :              :     :     :     :     :     +- * Filter (45)
               :              :     :     :     :     :        +- * ColumnarToRow (44)
               :              :     :     :     :     :           +- Scan parquet default.catalog_sales (43)
               :              :     :     :     :     +- * Sort (52)
               :              :     :     :     :        +- Exchange (51)
               :              :     :     :     :           +- * Filter (50)
               :              :     :     :     :              +- * ColumnarToRow (49)
               :              :     :     :     :                 +- Scan parquet default.catalog_returns (48)
               :              :     :     :     +- ReusedExchange (55)
               :              :     :     +- ReusedExchange (58)
               :              :     +- ReusedExchange (61)
               :              +- BroadcastExchange (67)
               :                 +- * Filter (66)
               :                    +- * ColumnarToRow (65)
               :                       +- Scan parquet default.catalog_page (64)
               +- * HashAggregate (102)
                  +- Exchange (101)
                     +- * HashAggregate (100)
                        +- * Project (99)
                           +- * BroadcastHashJoin Inner BuildRight (98)
                              :- * Project (93)
                              :  +- * BroadcastHashJoin Inner BuildRight (92)
                              :     :- * Project (90)
                              :     :  +- * BroadcastHashJoin Inner BuildRight (89)
                              :     :     :- * Project (87)
                              :     :     :  +- * BroadcastHashJoin Inner BuildRight (86)
                              :     :     :     :- * Project (84)
                              :     :     :     :  +- SortMergeJoin LeftOuter (83)
                              :     :     :     :     :- * Sort (77)
                              :     :     :     :     :  +- Exchange (76)
                              :     :     :     :     :     +- * Filter (75)
                              :     :     :     :     :        +- * ColumnarToRow (74)
                              :     :     :     :     :           +- Scan parquet default.web_sales (73)
                              :     :     :     :     +- * Sort (82)
                              :     :     :     :        +- Exchange (81)
                              :     :     :     :           +- * Filter (80)
                              :     :     :     :              +- * ColumnarToRow (79)
                              :     :     :     :                 +- Scan parquet default.web_returns (78)
                              :     :     :     +- ReusedExchange (85)
                              :     :     +- ReusedExchange (88)
                              :     +- ReusedExchange (91)
                              +- BroadcastExchange (97)
                                 +- * Filter (96)
                                    +- * ColumnarToRow (95)
                                       +- Scan parquet default.web_site (94)
=======
               :              :     :     :     :     +- * Sort (11)
               :              :     :     :     :        +- Exchange (10)
               :              :     :     :     :           +- * Project (9)
               :              :     :     :     :              +- * Filter (8)
               :              :     :     :     :                 +- * ColumnarToRow (7)
               :              :     :     :     :                    +- Scan parquet default.store_returns (6)
               :              :     :     :     +- BroadcastExchange (18)
               :              :     :     :        +- * Project (17)
               :              :     :     :           +- * Filter (16)
               :              :     :     :              +- * ColumnarToRow (15)
               :              :     :     :                 +- Scan parquet default.item (14)
               :              :     :     +- BroadcastExchange (25)
               :              :     :        +- * Project (24)
               :              :     :           +- * Filter (23)
               :              :     :              +- * ColumnarToRow (22)
               :              :     :                 +- Scan parquet default.promotion (21)
               :              :     +- BroadcastExchange (32)
               :              :        +- * Project (31)
               :              :           +- * Filter (30)
               :              :              +- * ColumnarToRow (29)
               :              :                 +- Scan parquet default.date_dim (28)
               :              +- BroadcastExchange (38)
               :                 +- * Filter (37)
               :                    +- * ColumnarToRow (36)
               :                       +- Scan parquet default.store (35)
               :- * HashAggregate (74)
               :  +- Exchange (73)
               :     +- * HashAggregate (72)
               :        +- * Project (71)
               :           +- * BroadcastHashJoin Inner BuildRight (70)
               :              :- * Project (65)
               :              :  +- * BroadcastHashJoin Inner BuildRight (64)
               :              :     :- * Project (62)
               :              :     :  +- * BroadcastHashJoin Inner BuildRight (61)
               :              :     :     :- * Project (59)
               :              :     :     :  +- * BroadcastHashJoin Inner BuildRight (58)
               :              :     :     :     :- * Project (56)
               :              :     :     :     :  +- SortMergeJoin LeftOuter (55)
               :              :     :     :     :     :- * Sort (48)
               :              :     :     :     :     :  +- Exchange (47)
               :              :     :     :     :     :     +- * Filter (46)
               :              :     :     :     :     :        +- * ColumnarToRow (45)
               :              :     :     :     :     :           +- Scan parquet default.catalog_sales (44)
               :              :     :     :     :     +- * Sort (54)
               :              :     :     :     :        +- Exchange (53)
               :              :     :     :     :           +- * Project (52)
               :              :     :     :     :              +- * Filter (51)
               :              :     :     :     :                 +- * ColumnarToRow (50)
               :              :     :     :     :                    +- Scan parquet default.catalog_returns (49)
               :              :     :     :     +- ReusedExchange (57)
               :              :     :     +- ReusedExchange (60)
               :              :     +- ReusedExchange (63)
               :              +- BroadcastExchange (69)
               :                 +- * Filter (68)
               :                    +- * ColumnarToRow (67)
               :                       +- Scan parquet default.catalog_page (66)
               +- * HashAggregate (105)
                  +- Exchange (104)
                     +- * HashAggregate (103)
                        +- * Project (102)
                           +- * BroadcastHashJoin Inner BuildRight (101)
                              :- * Project (96)
                              :  +- * BroadcastHashJoin Inner BuildRight (95)
                              :     :- * Project (93)
                              :     :  +- * BroadcastHashJoin Inner BuildRight (92)
                              :     :     :- * Project (90)
                              :     :     :  +- * BroadcastHashJoin Inner BuildRight (89)
                              :     :     :     :- * Project (87)
                              :     :     :     :  +- SortMergeJoin LeftOuter (86)
                              :     :     :     :     :- * Sort (79)
                              :     :     :     :     :  +- Exchange (78)
                              :     :     :     :     :     +- * Filter (77)
                              :     :     :     :     :        +- * ColumnarToRow (76)
                              :     :     :     :     :           +- Scan parquet default.web_sales (75)
                              :     :     :     :     +- * Sort (85)
                              :     :     :     :        +- Exchange (84)
                              :     :     :     :           +- * Project (83)
                              :     :     :     :              +- * Filter (82)
                              :     :     :     :                 +- * ColumnarToRow (81)
                              :     :     :     :                    +- Scan parquet default.web_returns (80)
                              :     :     :     +- ReusedExchange (88)
                              :     :     +- ReusedExchange (91)
                              :     +- ReusedExchange (94)
                              +- BroadcastExchange (100)
                                 +- * Filter (99)
                                    +- * ColumnarToRow (98)
                                       +- Scan parquet default.web_site (97)
>>>>>>> ac8307d7


(1) Scan parquet default.store_sales
Output [7]: [ss_item_sk#1, ss_store_sk#2, ss_promo_sk#3, ss_ticket_number#4, ss_ext_sales_price#5, ss_net_profit#6, ss_sold_date_sk#7]
Batched: true
Location: InMemoryFileIndex []
PartitionFilters: [isnotnull(ss_sold_date_sk#7), dynamicpruningexpression(ss_sold_date_sk#7 IN dynamicpruning#8)]
PushedFilters: [IsNotNull(ss_store_sk), IsNotNull(ss_item_sk), IsNotNull(ss_promo_sk)]
ReadSchema: struct<ss_item_sk:int,ss_store_sk:int,ss_promo_sk:int,ss_ticket_number:int,ss_ext_sales_price:decimal(7,2),ss_net_profit:decimal(7,2)>

(2) ColumnarToRow [codegen id : 1]
Input [7]: [ss_item_sk#1, ss_store_sk#2, ss_promo_sk#3, ss_ticket_number#4, ss_ext_sales_price#5, ss_net_profit#6, ss_sold_date_sk#7]

(3) Filter [codegen id : 1]
Input [7]: [ss_item_sk#1, ss_store_sk#2, ss_promo_sk#3, ss_ticket_number#4, ss_ext_sales_price#5, ss_net_profit#6, ss_sold_date_sk#7]
Condition : ((isnotnull(ss_store_sk#2) AND isnotnull(ss_item_sk#1)) AND isnotnull(ss_promo_sk#3))

(4) Exchange
Input [7]: [ss_item_sk#1, ss_store_sk#2, ss_promo_sk#3, ss_ticket_number#4, ss_ext_sales_price#5, ss_net_profit#6, ss_sold_date_sk#7]
Arguments: hashpartitioning(cast(ss_item_sk#1 as bigint), cast(ss_ticket_number#4 as bigint), 5), ENSURE_REQUIREMENTS, [id=#9]

(5) Sort [codegen id : 2]
Input [7]: [ss_item_sk#1, ss_store_sk#2, ss_promo_sk#3, ss_ticket_number#4, ss_ext_sales_price#5, ss_net_profit#6, ss_sold_date_sk#7]
Arguments: [cast(ss_item_sk#1 as bigint) ASC NULLS FIRST, cast(ss_ticket_number#4 as bigint) ASC NULLS FIRST], false, 0

(6) Scan parquet default.store_returns
Output [5]: [sr_item_sk#10, sr_ticket_number#11, sr_return_amt#12, sr_net_loss#13, sr_returned_date_sk#14]
Batched: true
Location [not included in comparison]/{warehouse_dir}/store_returns]
PushedFilters: [IsNotNull(sr_item_sk), IsNotNull(sr_ticket_number)]
ReadSchema: struct<sr_item_sk:bigint,sr_ticket_number:bigint,sr_return_amt:decimal(7,2),sr_net_loss:decimal(7,2)>

(7) ColumnarToRow [codegen id : 3]
Input [5]: [sr_item_sk#10, sr_ticket_number#11, sr_return_amt#12, sr_net_loss#13, sr_returned_date_sk#14]

(8) Filter [codegen id : 3]
Input [5]: [sr_item_sk#10, sr_ticket_number#11, sr_return_amt#12, sr_net_loss#13, sr_returned_date_sk#14]
Condition : (isnotnull(sr_item_sk#10) AND isnotnull(sr_ticket_number#11))

(9) Project [codegen id : 3]
Output [4]: [sr_item_sk#10, sr_ticket_number#11, sr_return_amt#12, sr_net_loss#13]
Input [5]: [sr_item_sk#10, sr_ticket_number#11, sr_return_amt#12, sr_net_loss#13, sr_returned_date_sk#14]

(10) Exchange
Input [4]: [sr_item_sk#10, sr_ticket_number#11, sr_return_amt#12, sr_net_loss#13]
Arguments: hashpartitioning(sr_item_sk#10, sr_ticket_number#11, 5), ENSURE_REQUIREMENTS, [id=#15]

(11) Sort [codegen id : 4]
Input [4]: [sr_item_sk#10, sr_ticket_number#11, sr_return_amt#12, sr_net_loss#13]
Arguments: [sr_item_sk#10 ASC NULLS FIRST, sr_ticket_number#11 ASC NULLS FIRST], false, 0

(12) SortMergeJoin
Left keys [2]: [cast(ss_item_sk#1 as bigint), cast(ss_ticket_number#4 as bigint)]
Right keys [2]: [sr_item_sk#10, sr_ticket_number#11]
Join condition: None

(13) Project [codegen id : 9]
Output [8]: [ss_item_sk#1, ss_store_sk#2, ss_promo_sk#3, ss_ext_sales_price#5, ss_net_profit#6, ss_sold_date_sk#7, sr_return_amt#12, sr_net_loss#13]
Input [11]: [ss_item_sk#1, ss_store_sk#2, ss_promo_sk#3, ss_ticket_number#4, ss_ext_sales_price#5, ss_net_profit#6, ss_sold_date_sk#7, sr_item_sk#10, sr_ticket_number#11, sr_return_amt#12, sr_net_loss#13]

(14) Scan parquet default.item
Output [2]: [i_item_sk#16, i_current_price#17]
Batched: true
Location [not included in comparison]/{warehouse_dir}/item]
PushedFilters: [IsNotNull(i_current_price), GreaterThan(i_current_price,50.00), IsNotNull(i_item_sk)]
ReadSchema: struct<i_item_sk:int,i_current_price:decimal(7,2)>

(15) ColumnarToRow [codegen id : 5]
Input [2]: [i_item_sk#16, i_current_price#17]

(16) Filter [codegen id : 5]
Input [2]: [i_item_sk#16, i_current_price#17]
Condition : ((isnotnull(i_current_price#17) AND (i_current_price#17 > 50.00)) AND isnotnull(i_item_sk#16))

(17) Project [codegen id : 5]
Output [1]: [i_item_sk#16]
Input [2]: [i_item_sk#16, i_current_price#17]

(18) BroadcastExchange
Input [1]: [i_item_sk#16]
Arguments: HashedRelationBroadcastMode(List(cast(input[0, int, true] as bigint)),false), [id=#18]

(19) BroadcastHashJoin [codegen id : 9]
Left keys [1]: [ss_item_sk#1]
Right keys [1]: [i_item_sk#16]
Join condition: None

(20) Project [codegen id : 9]
Output [7]: [ss_store_sk#2, ss_promo_sk#3, ss_ext_sales_price#5, ss_net_profit#6, ss_sold_date_sk#7, sr_return_amt#12, sr_net_loss#13]
Input [9]: [ss_item_sk#1, ss_store_sk#2, ss_promo_sk#3, ss_ext_sales_price#5, ss_net_profit#6, ss_sold_date_sk#7, sr_return_amt#12, sr_net_loss#13, i_item_sk#16]

<<<<<<< HEAD
(20) Scan parquet default.date_dim
Output [2]: [d_date_sk#17, d_date#18]
=======
(21) Scan parquet default.promotion
Output [2]: [p_promo_sk#19, p_channel_tv#20]
>>>>>>> ac8307d7
Batched: true
Location [not included in comparison]/{warehouse_dir}/date_dim]
PushedFilters: [IsNotNull(d_date), GreaterThanOrEqual(d_date,2000-08-23), LessThanOrEqual(d_date,2000-09-22), IsNotNull(d_date_sk)]
ReadSchema: struct<d_date_sk:int,d_date:date>

<<<<<<< HEAD
(21) ColumnarToRow [codegen id : 6]
Input [2]: [d_date_sk#17, d_date#18]

(22) Filter [codegen id : 6]
Input [2]: [d_date_sk#17, d_date#18]
Condition : (((isnotnull(d_date#18) AND (d_date#18 >= 11192)) AND (d_date#18 <= 11222)) AND isnotnull(d_date_sk#17))

(23) Project [codegen id : 6]
Output [1]: [d_date_sk#17]
Input [2]: [d_date_sk#17, d_date#18]

(24) BroadcastExchange
Input [1]: [d_date_sk#17]
Arguments: HashedRelationBroadcastMode(List(cast(input[0, int, true] as bigint)),false), [id=#19]

(25) BroadcastHashJoin [codegen id : 9]
Left keys [1]: [ss_sold_date_sk#1]
Right keys [1]: [d_date_sk#17]
Join condition: None

(26) Project [codegen id : 9]
Output [6]: [ss_store_sk#3, ss_promo_sk#4, ss_ext_sales_price#6, ss_net_profit#7, sr_return_amt#11, sr_net_loss#12]
Input [8]: [ss_sold_date_sk#1, ss_store_sk#3, ss_promo_sk#4, ss_ext_sales_price#6, ss_net_profit#7, sr_return_amt#11, sr_net_loss#12, d_date_sk#17]

(27) Scan parquet default.promotion
Output [2]: [p_promo_sk#20, p_channel_tv#21]
=======
(22) ColumnarToRow [codegen id : 6]
Input [2]: [p_promo_sk#19, p_channel_tv#20]

(23) Filter [codegen id : 6]
Input [2]: [p_promo_sk#19, p_channel_tv#20]
Condition : ((isnotnull(p_channel_tv#20) AND (p_channel_tv#20 = N)) AND isnotnull(p_promo_sk#19))

(24) Project [codegen id : 6]
Output [1]: [p_promo_sk#19]
Input [2]: [p_promo_sk#19, p_channel_tv#20]

(25) BroadcastExchange
Input [1]: [p_promo_sk#19]
Arguments: HashedRelationBroadcastMode(List(cast(input[0, int, true] as bigint)),false), [id=#21]

(26) BroadcastHashJoin [codegen id : 9]
Left keys [1]: [ss_promo_sk#3]
Right keys [1]: [p_promo_sk#19]
Join condition: None

(27) Project [codegen id : 9]
Output [6]: [ss_store_sk#2, ss_ext_sales_price#5, ss_net_profit#6, ss_sold_date_sk#7, sr_return_amt#12, sr_net_loss#13]
Input [8]: [ss_store_sk#2, ss_promo_sk#3, ss_ext_sales_price#5, ss_net_profit#6, ss_sold_date_sk#7, sr_return_amt#12, sr_net_loss#13, p_promo_sk#19]

(28) Scan parquet default.date_dim
Output [2]: [d_date_sk#22, d_date#23]
>>>>>>> ac8307d7
Batched: true
Location [not included in comparison]/{warehouse_dir}/promotion]
PushedFilters: [IsNotNull(p_channel_tv), EqualTo(p_channel_tv,N), IsNotNull(p_promo_sk)]
ReadSchema: struct<p_promo_sk:int,p_channel_tv:string>

<<<<<<< HEAD
(28) ColumnarToRow [codegen id : 7]
Input [2]: [p_promo_sk#20, p_channel_tv#21]

(29) Filter [codegen id : 7]
Input [2]: [p_promo_sk#20, p_channel_tv#21]
Condition : ((isnotnull(p_channel_tv#21) AND (p_channel_tv#21 = N)) AND isnotnull(p_promo_sk#20))

(30) Project [codegen id : 7]
Output [1]: [p_promo_sk#20]
Input [2]: [p_promo_sk#20, p_channel_tv#21]

(31) BroadcastExchange
Input [1]: [p_promo_sk#20]
Arguments: HashedRelationBroadcastMode(List(cast(input[0, int, true] as bigint)),false), [id=#22]

(32) BroadcastHashJoin [codegen id : 9]
Left keys [1]: [ss_promo_sk#4]
Right keys [1]: [p_promo_sk#20]
Join condition: None

(33) Project [codegen id : 9]
Output [5]: [ss_store_sk#3, ss_ext_sales_price#6, ss_net_profit#7, sr_return_amt#11, sr_net_loss#12]
Input [7]: [ss_store_sk#3, ss_promo_sk#4, ss_ext_sales_price#6, ss_net_profit#7, sr_return_amt#11, sr_net_loss#12, p_promo_sk#20]
=======
(29) ColumnarToRow [codegen id : 7]
Input [2]: [d_date_sk#22, d_date#23]

(30) Filter [codegen id : 7]
Input [2]: [d_date_sk#22, d_date#23]
Condition : (((isnotnull(d_date#23) AND (d_date#23 >= 11192)) AND (d_date#23 <= 11222)) AND isnotnull(d_date_sk#22))

(31) Project [codegen id : 7]
Output [1]: [d_date_sk#22]
Input [2]: [d_date_sk#22, d_date#23]

(32) BroadcastExchange
Input [1]: [d_date_sk#22]
Arguments: HashedRelationBroadcastMode(List(cast(input[0, int, true] as bigint)),false), [id=#24]

(33) BroadcastHashJoin [codegen id : 9]
Left keys [1]: [ss_sold_date_sk#7]
Right keys [1]: [d_date_sk#22]
Join condition: None

(34) Project [codegen id : 9]
Output [5]: [ss_store_sk#2, ss_ext_sales_price#5, ss_net_profit#6, sr_return_amt#12, sr_net_loss#13]
Input [7]: [ss_store_sk#2, ss_ext_sales_price#5, ss_net_profit#6, ss_sold_date_sk#7, sr_return_amt#12, sr_net_loss#13, d_date_sk#22]
>>>>>>> ac8307d7

(35) Scan parquet default.store
Output [2]: [s_store_sk#25, s_store_id#26]
Batched: true
Location [not included in comparison]/{warehouse_dir}/store]
PushedFilters: [IsNotNull(s_store_sk)]
ReadSchema: struct<s_store_sk:int,s_store_id:string>

(36) ColumnarToRow [codegen id : 8]
Input [2]: [s_store_sk#25, s_store_id#26]

(37) Filter [codegen id : 8]
Input [2]: [s_store_sk#25, s_store_id#26]
Condition : isnotnull(s_store_sk#25)

(38) BroadcastExchange
Input [2]: [s_store_sk#25, s_store_id#26]
Arguments: HashedRelationBroadcastMode(List(cast(input[0, int, false] as bigint)),false), [id=#27]

(39) BroadcastHashJoin [codegen id : 9]
Left keys [1]: [ss_store_sk#2]
Right keys [1]: [s_store_sk#25]
Join condition: None

(40) Project [codegen id : 9]
Output [5]: [ss_ext_sales_price#5, ss_net_profit#6, sr_return_amt#12, sr_net_loss#13, s_store_id#26]
Input [7]: [ss_store_sk#2, ss_ext_sales_price#5, ss_net_profit#6, sr_return_amt#12, sr_net_loss#13, s_store_sk#25, s_store_id#26]

(41) HashAggregate [codegen id : 9]
Input [5]: [ss_ext_sales_price#5, ss_net_profit#6, sr_return_amt#12, sr_net_loss#13, s_store_id#26]
Keys [1]: [s_store_id#26]
Functions [3]: [partial_sum(UnscaledValue(ss_ext_sales_price#5)), partial_sum(coalesce(cast(sr_return_amt#12 as decimal(12,2)), 0.00)), partial_sum(CheckOverflow((promote_precision(cast(ss_net_profit#6 as decimal(13,2))) - promote_precision(cast(coalesce(cast(sr_net_loss#13 as decimal(12,2)), 0.00) as decimal(13,2)))), DecimalType(13,2), true))]
Aggregate Attributes [5]: [sum#28, sum#29, isEmpty#30, sum#31, isEmpty#32]
Results [6]: [s_store_id#26, sum#33, sum#34, isEmpty#35, sum#36, isEmpty#37]

(42) Exchange
Input [6]: [s_store_id#26, sum#33, sum#34, isEmpty#35, sum#36, isEmpty#37]
Arguments: hashpartitioning(s_store_id#26, 5), ENSURE_REQUIREMENTS, [id=#38]

(43) HashAggregate [codegen id : 10]
Input [6]: [s_store_id#26, sum#33, sum#34, isEmpty#35, sum#36, isEmpty#37]
Keys [1]: [s_store_id#26]
Functions [3]: [sum(UnscaledValue(ss_ext_sales_price#5)), sum(coalesce(cast(sr_return_amt#12 as decimal(12,2)), 0.00)), sum(CheckOverflow((promote_precision(cast(ss_net_profit#6 as decimal(13,2))) - promote_precision(cast(coalesce(cast(sr_net_loss#13 as decimal(12,2)), 0.00) as decimal(13,2)))), DecimalType(13,2), true))]
Aggregate Attributes [3]: [sum(UnscaledValue(ss_ext_sales_price#5))#39, sum(coalesce(cast(sr_return_amt#12 as decimal(12,2)), 0.00))#40, sum(CheckOverflow((promote_precision(cast(ss_net_profit#6 as decimal(13,2))) - promote_precision(cast(coalesce(cast(sr_net_loss#13 as decimal(12,2)), 0.00) as decimal(13,2)))), DecimalType(13,2), true))#41]
Results [5]: [MakeDecimal(sum(UnscaledValue(ss_ext_sales_price#5))#39,17,2) AS sales#42, sum(coalesce(cast(sr_return_amt#12 as decimal(12,2)), 0.00))#40 AS returns#43, sum(CheckOverflow((promote_precision(cast(ss_net_profit#6 as decimal(13,2))) - promote_precision(cast(coalesce(cast(sr_net_loss#13 as decimal(12,2)), 0.00) as decimal(13,2)))), DecimalType(13,2), true))#41 AS profit#44, store channel AS channel#45, concat(store, s_store_id#26) AS id#46]

(44) Scan parquet default.catalog_sales
Output [7]: [cs_catalog_page_sk#47, cs_item_sk#48, cs_promo_sk#49, cs_order_number#50, cs_ext_sales_price#51, cs_net_profit#52, cs_sold_date_sk#53]
Batched: true
Location: InMemoryFileIndex []
PartitionFilters: [isnotnull(cs_sold_date_sk#53), dynamicpruningexpression(cs_sold_date_sk#53 IN dynamicpruning#8)]
PushedFilters: [IsNotNull(cs_catalog_page_sk), IsNotNull(cs_item_sk), IsNotNull(cs_promo_sk)]
ReadSchema: struct<cs_catalog_page_sk:int,cs_item_sk:int,cs_promo_sk:int,cs_order_number:int,cs_ext_sales_price:decimal(7,2),cs_net_profit:decimal(7,2)>

(45) ColumnarToRow [codegen id : 11]
Input [7]: [cs_catalog_page_sk#47, cs_item_sk#48, cs_promo_sk#49, cs_order_number#50, cs_ext_sales_price#51, cs_net_profit#52, cs_sold_date_sk#53]

(46) Filter [codegen id : 11]
Input [7]: [cs_catalog_page_sk#47, cs_item_sk#48, cs_promo_sk#49, cs_order_number#50, cs_ext_sales_price#51, cs_net_profit#52, cs_sold_date_sk#53]
Condition : ((isnotnull(cs_catalog_page_sk#47) AND isnotnull(cs_item_sk#48)) AND isnotnull(cs_promo_sk#49))

(47) Exchange
Input [7]: [cs_catalog_page_sk#47, cs_item_sk#48, cs_promo_sk#49, cs_order_number#50, cs_ext_sales_price#51, cs_net_profit#52, cs_sold_date_sk#53]
Arguments: hashpartitioning(cs_item_sk#48, cs_order_number#50, 5), ENSURE_REQUIREMENTS, [id=#54]

(48) Sort [codegen id : 12]
Input [7]: [cs_catalog_page_sk#47, cs_item_sk#48, cs_promo_sk#49, cs_order_number#50, cs_ext_sales_price#51, cs_net_profit#52, cs_sold_date_sk#53]
Arguments: [cs_item_sk#48 ASC NULLS FIRST, cs_order_number#50 ASC NULLS FIRST], false, 0

(49) Scan parquet default.catalog_returns
Output [5]: [cr_item_sk#55, cr_order_number#56, cr_return_amount#57, cr_net_loss#58, cr_returned_date_sk#59]
Batched: true
Location [not included in comparison]/{warehouse_dir}/catalog_returns]
PushedFilters: [IsNotNull(cr_item_sk), IsNotNull(cr_order_number)]
ReadSchema: struct<cr_item_sk:int,cr_order_number:int,cr_return_amount:decimal(7,2),cr_net_loss:decimal(7,2)>

(50) ColumnarToRow [codegen id : 13]
Input [5]: [cr_item_sk#55, cr_order_number#56, cr_return_amount#57, cr_net_loss#58, cr_returned_date_sk#59]

(51) Filter [codegen id : 13]
Input [5]: [cr_item_sk#55, cr_order_number#56, cr_return_amount#57, cr_net_loss#58, cr_returned_date_sk#59]
Condition : (isnotnull(cr_item_sk#55) AND isnotnull(cr_order_number#56))

(52) Project [codegen id : 13]
Output [4]: [cr_item_sk#55, cr_order_number#56, cr_return_amount#57, cr_net_loss#58]
Input [5]: [cr_item_sk#55, cr_order_number#56, cr_return_amount#57, cr_net_loss#58, cr_returned_date_sk#59]

(53) Exchange
Input [4]: [cr_item_sk#55, cr_order_number#56, cr_return_amount#57, cr_net_loss#58]
Arguments: hashpartitioning(cr_item_sk#55, cr_order_number#56, 5), ENSURE_REQUIREMENTS, [id=#60]

(54) Sort [codegen id : 14]
Input [4]: [cr_item_sk#55, cr_order_number#56, cr_return_amount#57, cr_net_loss#58]
Arguments: [cr_item_sk#55 ASC NULLS FIRST, cr_order_number#56 ASC NULLS FIRST], false, 0

(55) SortMergeJoin
Left keys [2]: [cs_item_sk#48, cs_order_number#50]
Right keys [2]: [cr_item_sk#55, cr_order_number#56]
Join condition: None

(56) Project [codegen id : 19]
Output [8]: [cs_catalog_page_sk#47, cs_item_sk#48, cs_promo_sk#49, cs_ext_sales_price#51, cs_net_profit#52, cs_sold_date_sk#53, cr_return_amount#57, cr_net_loss#58]
Input [11]: [cs_catalog_page_sk#47, cs_item_sk#48, cs_promo_sk#49, cs_order_number#50, cs_ext_sales_price#51, cs_net_profit#52, cs_sold_date_sk#53, cr_item_sk#55, cr_order_number#56, cr_return_amount#57, cr_net_loss#58]

(57) ReusedExchange [Reuses operator id: 18]
Output [1]: [i_item_sk#16]

(58) BroadcastHashJoin [codegen id : 19]
Left keys [1]: [cs_item_sk#48]
Right keys [1]: [i_item_sk#16]
Join condition: None

(59) Project [codegen id : 19]
Output [7]: [cs_catalog_page_sk#47, cs_promo_sk#49, cs_ext_sales_price#51, cs_net_profit#52, cs_sold_date_sk#53, cr_return_amount#57, cr_net_loss#58]
Input [9]: [cs_catalog_page_sk#47, cs_item_sk#48, cs_promo_sk#49, cs_ext_sales_price#51, cs_net_profit#52, cs_sold_date_sk#53, cr_return_amount#57, cr_net_loss#58, i_item_sk#16]

<<<<<<< HEAD
(58) ReusedExchange [Reuses operator id: 24]
Output [1]: [d_date_sk#17]

(59) BroadcastHashJoin [codegen id : 19]
Left keys [1]: [cs_sold_date_sk#45]
Right keys [1]: [d_date_sk#17]
Join condition: None

(60) Project [codegen id : 19]
Output [6]: [cs_catalog_page_sk#46, cs_promo_sk#48, cs_ext_sales_price#50, cs_net_profit#51, cr_return_amount#55, cr_net_loss#56]
Input [8]: [cs_sold_date_sk#45, cs_catalog_page_sk#46, cs_promo_sk#48, cs_ext_sales_price#50, cs_net_profit#51, cr_return_amount#55, cr_net_loss#56, d_date_sk#17]

(61) ReusedExchange [Reuses operator id: 31]
Output [1]: [p_promo_sk#20]

(62) BroadcastHashJoin [codegen id : 19]
Left keys [1]: [cs_promo_sk#48]
Right keys [1]: [p_promo_sk#20]
Join condition: None

(63) Project [codegen id : 19]
Output [5]: [cs_catalog_page_sk#46, cs_ext_sales_price#50, cs_net_profit#51, cr_return_amount#55, cr_net_loss#56]
Input [7]: [cs_catalog_page_sk#46, cs_promo_sk#48, cs_ext_sales_price#50, cs_net_profit#51, cr_return_amount#55, cr_net_loss#56, p_promo_sk#20]
=======
(60) ReusedExchange [Reuses operator id: 25]
Output [1]: [p_promo_sk#19]

(61) BroadcastHashJoin [codegen id : 19]
Left keys [1]: [cs_promo_sk#49]
Right keys [1]: [p_promo_sk#19]
Join condition: None

(62) Project [codegen id : 19]
Output [6]: [cs_catalog_page_sk#47, cs_ext_sales_price#51, cs_net_profit#52, cs_sold_date_sk#53, cr_return_amount#57, cr_net_loss#58]
Input [8]: [cs_catalog_page_sk#47, cs_promo_sk#49, cs_ext_sales_price#51, cs_net_profit#52, cs_sold_date_sk#53, cr_return_amount#57, cr_net_loss#58, p_promo_sk#19]

(63) ReusedExchange [Reuses operator id: 32]
Output [1]: [d_date_sk#22]

(64) BroadcastHashJoin [codegen id : 19]
Left keys [1]: [cs_sold_date_sk#53]
Right keys [1]: [d_date_sk#22]
Join condition: None

(65) Project [codegen id : 19]
Output [5]: [cs_catalog_page_sk#47, cs_ext_sales_price#51, cs_net_profit#52, cr_return_amount#57, cr_net_loss#58]
Input [7]: [cs_catalog_page_sk#47, cs_ext_sales_price#51, cs_net_profit#52, cs_sold_date_sk#53, cr_return_amount#57, cr_net_loss#58, d_date_sk#22]
>>>>>>> ac8307d7

(66) Scan parquet default.catalog_page
Output [2]: [cp_catalog_page_sk#61, cp_catalog_page_id#62]
Batched: true
Location [not included in comparison]/{warehouse_dir}/catalog_page]
PushedFilters: [IsNotNull(cp_catalog_page_sk)]
ReadSchema: struct<cp_catalog_page_sk:int,cp_catalog_page_id:string>

(67) ColumnarToRow [codegen id : 18]
Input [2]: [cp_catalog_page_sk#61, cp_catalog_page_id#62]

(68) Filter [codegen id : 18]
Input [2]: [cp_catalog_page_sk#61, cp_catalog_page_id#62]
Condition : isnotnull(cp_catalog_page_sk#61)

(69) BroadcastExchange
Input [2]: [cp_catalog_page_sk#61, cp_catalog_page_id#62]
Arguments: HashedRelationBroadcastMode(List(cast(input[0, int, false] as bigint)),false), [id=#63]

(70) BroadcastHashJoin [codegen id : 19]
Left keys [1]: [cs_catalog_page_sk#47]
Right keys [1]: [cp_catalog_page_sk#61]
Join condition: None

(71) Project [codegen id : 19]
Output [5]: [cs_ext_sales_price#51, cs_net_profit#52, cr_return_amount#57, cr_net_loss#58, cp_catalog_page_id#62]
Input [7]: [cs_catalog_page_sk#47, cs_ext_sales_price#51, cs_net_profit#52, cr_return_amount#57, cr_net_loss#58, cp_catalog_page_sk#61, cp_catalog_page_id#62]

(72) HashAggregate [codegen id : 19]
Input [5]: [cs_ext_sales_price#51, cs_net_profit#52, cr_return_amount#57, cr_net_loss#58, cp_catalog_page_id#62]
Keys [1]: [cp_catalog_page_id#62]
Functions [3]: [partial_sum(UnscaledValue(cs_ext_sales_price#51)), partial_sum(coalesce(cast(cr_return_amount#57 as decimal(12,2)), 0.00)), partial_sum(CheckOverflow((promote_precision(cast(cs_net_profit#52 as decimal(13,2))) - promote_precision(cast(coalesce(cast(cr_net_loss#58 as decimal(12,2)), 0.00) as decimal(13,2)))), DecimalType(13,2), true))]
Aggregate Attributes [5]: [sum#64, sum#65, isEmpty#66, sum#67, isEmpty#68]
Results [6]: [cp_catalog_page_id#62, sum#69, sum#70, isEmpty#71, sum#72, isEmpty#73]

(73) Exchange
Input [6]: [cp_catalog_page_id#62, sum#69, sum#70, isEmpty#71, sum#72, isEmpty#73]
Arguments: hashpartitioning(cp_catalog_page_id#62, 5), ENSURE_REQUIREMENTS, [id=#74]

(74) HashAggregate [codegen id : 20]
Input [6]: [cp_catalog_page_id#62, sum#69, sum#70, isEmpty#71, sum#72, isEmpty#73]
Keys [1]: [cp_catalog_page_id#62]
Functions [3]: [sum(UnscaledValue(cs_ext_sales_price#51)), sum(coalesce(cast(cr_return_amount#57 as decimal(12,2)), 0.00)), sum(CheckOverflow((promote_precision(cast(cs_net_profit#52 as decimal(13,2))) - promote_precision(cast(coalesce(cast(cr_net_loss#58 as decimal(12,2)), 0.00) as decimal(13,2)))), DecimalType(13,2), true))]
Aggregate Attributes [3]: [sum(UnscaledValue(cs_ext_sales_price#51))#75, sum(coalesce(cast(cr_return_amount#57 as decimal(12,2)), 0.00))#76, sum(CheckOverflow((promote_precision(cast(cs_net_profit#52 as decimal(13,2))) - promote_precision(cast(coalesce(cast(cr_net_loss#58 as decimal(12,2)), 0.00) as decimal(13,2)))), DecimalType(13,2), true))#77]
Results [5]: [MakeDecimal(sum(UnscaledValue(cs_ext_sales_price#51))#75,17,2) AS sales#78, sum(coalesce(cast(cr_return_amount#57 as decimal(12,2)), 0.00))#76 AS returns#79, sum(CheckOverflow((promote_precision(cast(cs_net_profit#52 as decimal(13,2))) - promote_precision(cast(coalesce(cast(cr_net_loss#58 as decimal(12,2)), 0.00) as decimal(13,2)))), DecimalType(13,2), true))#77 AS profit#80, catalog channel AS channel#81, concat(catalog_page, cp_catalog_page_id#62) AS id#82]

(75) Scan parquet default.web_sales
Output [7]: [ws_item_sk#83, ws_web_site_sk#84, ws_promo_sk#85, ws_order_number#86, ws_ext_sales_price#87, ws_net_profit#88, ws_sold_date_sk#89]
Batched: true
Location: InMemoryFileIndex []
PartitionFilters: [isnotnull(ws_sold_date_sk#89), dynamicpruningexpression(ws_sold_date_sk#89 IN dynamicpruning#8)]
PushedFilters: [IsNotNull(ws_web_site_sk), IsNotNull(ws_item_sk), IsNotNull(ws_promo_sk)]
ReadSchema: struct<ws_item_sk:int,ws_web_site_sk:int,ws_promo_sk:int,ws_order_number:int,ws_ext_sales_price:decimal(7,2),ws_net_profit:decimal(7,2)>

(76) ColumnarToRow [codegen id : 21]
Input [7]: [ws_item_sk#83, ws_web_site_sk#84, ws_promo_sk#85, ws_order_number#86, ws_ext_sales_price#87, ws_net_profit#88, ws_sold_date_sk#89]

(77) Filter [codegen id : 21]
Input [7]: [ws_item_sk#83, ws_web_site_sk#84, ws_promo_sk#85, ws_order_number#86, ws_ext_sales_price#87, ws_net_profit#88, ws_sold_date_sk#89]
Condition : ((isnotnull(ws_web_site_sk#84) AND isnotnull(ws_item_sk#83)) AND isnotnull(ws_promo_sk#85))

(78) Exchange
Input [7]: [ws_item_sk#83, ws_web_site_sk#84, ws_promo_sk#85, ws_order_number#86, ws_ext_sales_price#87, ws_net_profit#88, ws_sold_date_sk#89]
Arguments: hashpartitioning(cast(ws_item_sk#83 as bigint), cast(ws_order_number#86 as bigint), 5), ENSURE_REQUIREMENTS, [id=#90]

(79) Sort [codegen id : 22]
Input [7]: [ws_item_sk#83, ws_web_site_sk#84, ws_promo_sk#85, ws_order_number#86, ws_ext_sales_price#87, ws_net_profit#88, ws_sold_date_sk#89]
Arguments: [cast(ws_item_sk#83 as bigint) ASC NULLS FIRST, cast(ws_order_number#86 as bigint) ASC NULLS FIRST], false, 0

(80) Scan parquet default.web_returns
Output [5]: [wr_item_sk#91, wr_order_number#92, wr_return_amt#93, wr_net_loss#94, wr_returned_date_sk#95]
Batched: true
Location [not included in comparison]/{warehouse_dir}/web_returns]
PushedFilters: [IsNotNull(wr_item_sk), IsNotNull(wr_order_number)]
ReadSchema: struct<wr_item_sk:bigint,wr_order_number:bigint,wr_return_amt:decimal(7,2),wr_net_loss:decimal(7,2)>

(81) ColumnarToRow [codegen id : 23]
Input [5]: [wr_item_sk#91, wr_order_number#92, wr_return_amt#93, wr_net_loss#94, wr_returned_date_sk#95]

(82) Filter [codegen id : 23]
Input [5]: [wr_item_sk#91, wr_order_number#92, wr_return_amt#93, wr_net_loss#94, wr_returned_date_sk#95]
Condition : (isnotnull(wr_item_sk#91) AND isnotnull(wr_order_number#92))

(83) Project [codegen id : 23]
Output [4]: [wr_item_sk#91, wr_order_number#92, wr_return_amt#93, wr_net_loss#94]
Input [5]: [wr_item_sk#91, wr_order_number#92, wr_return_amt#93, wr_net_loss#94, wr_returned_date_sk#95]

(84) Exchange
Input [4]: [wr_item_sk#91, wr_order_number#92, wr_return_amt#93, wr_net_loss#94]
Arguments: hashpartitioning(wr_item_sk#91, wr_order_number#92, 5), ENSURE_REQUIREMENTS, [id=#96]

(85) Sort [codegen id : 24]
Input [4]: [wr_item_sk#91, wr_order_number#92, wr_return_amt#93, wr_net_loss#94]
Arguments: [wr_item_sk#91 ASC NULLS FIRST, wr_order_number#92 ASC NULLS FIRST], false, 0

(86) SortMergeJoin
Left keys [2]: [cast(ws_item_sk#83 as bigint), cast(ws_order_number#86 as bigint)]
Right keys [2]: [wr_item_sk#91, wr_order_number#92]
Join condition: None

(87) Project [codegen id : 29]
Output [8]: [ws_item_sk#83, ws_web_site_sk#84, ws_promo_sk#85, ws_ext_sales_price#87, ws_net_profit#88, ws_sold_date_sk#89, wr_return_amt#93, wr_net_loss#94]
Input [11]: [ws_item_sk#83, ws_web_site_sk#84, ws_promo_sk#85, ws_order_number#86, ws_ext_sales_price#87, ws_net_profit#88, ws_sold_date_sk#89, wr_item_sk#91, wr_order_number#92, wr_return_amt#93, wr_net_loss#94]

<<<<<<< HEAD
(88) ReusedExchange [Reuses operator id: 24]
Output [1]: [d_date_sk#17]

(89) BroadcastHashJoin [codegen id : 29]
Left keys [1]: [ws_sold_date_sk#80]
Right keys [1]: [d_date_sk#17]
Join condition: None

(90) Project [codegen id : 29]
Output [6]: [ws_web_site_sk#82, ws_promo_sk#83, ws_ext_sales_price#85, ws_net_profit#86, wr_return_amt#90, wr_net_loss#91]
Input [8]: [ws_sold_date_sk#80, ws_web_site_sk#82, ws_promo_sk#83, ws_ext_sales_price#85, ws_net_profit#86, wr_return_amt#90, wr_net_loss#91, d_date_sk#17]

(91) ReusedExchange [Reuses operator id: 31]
Output [1]: [p_promo_sk#20]

(92) BroadcastHashJoin [codegen id : 29]
Left keys [1]: [ws_promo_sk#83]
Right keys [1]: [p_promo_sk#20]
Join condition: None

(93) Project [codegen id : 29]
Output [5]: [ws_web_site_sk#82, ws_ext_sales_price#85, ws_net_profit#86, wr_return_amt#90, wr_net_loss#91]
Input [7]: [ws_web_site_sk#82, ws_promo_sk#83, ws_ext_sales_price#85, ws_net_profit#86, wr_return_amt#90, wr_net_loss#91, p_promo_sk#20]
=======
(88) ReusedExchange [Reuses operator id: 18]
Output [1]: [i_item_sk#16]

(89) BroadcastHashJoin [codegen id : 29]
Left keys [1]: [ws_item_sk#83]
Right keys [1]: [i_item_sk#16]
Join condition: None

(90) Project [codegen id : 29]
Output [7]: [ws_web_site_sk#84, ws_promo_sk#85, ws_ext_sales_price#87, ws_net_profit#88, ws_sold_date_sk#89, wr_return_amt#93, wr_net_loss#94]
Input [9]: [ws_item_sk#83, ws_web_site_sk#84, ws_promo_sk#85, ws_ext_sales_price#87, ws_net_profit#88, ws_sold_date_sk#89, wr_return_amt#93, wr_net_loss#94, i_item_sk#16]

(91) ReusedExchange [Reuses operator id: 25]
Output [1]: [p_promo_sk#19]

(92) BroadcastHashJoin [codegen id : 29]
Left keys [1]: [ws_promo_sk#85]
Right keys [1]: [p_promo_sk#19]
Join condition: None

(93) Project [codegen id : 29]
Output [6]: [ws_web_site_sk#84, ws_ext_sales_price#87, ws_net_profit#88, ws_sold_date_sk#89, wr_return_amt#93, wr_net_loss#94]
Input [8]: [ws_web_site_sk#84, ws_promo_sk#85, ws_ext_sales_price#87, ws_net_profit#88, ws_sold_date_sk#89, wr_return_amt#93, wr_net_loss#94, p_promo_sk#19]

(94) ReusedExchange [Reuses operator id: 32]
Output [1]: [d_date_sk#22]
>>>>>>> ac8307d7

(95) BroadcastHashJoin [codegen id : 29]
Left keys [1]: [ws_sold_date_sk#89]
Right keys [1]: [d_date_sk#22]
Join condition: None

(96) Project [codegen id : 29]
Output [5]: [ws_web_site_sk#84, ws_ext_sales_price#87, ws_net_profit#88, wr_return_amt#93, wr_net_loss#94]
Input [7]: [ws_web_site_sk#84, ws_ext_sales_price#87, ws_net_profit#88, ws_sold_date_sk#89, wr_return_amt#93, wr_net_loss#94, d_date_sk#22]

(97) Scan parquet default.web_site
Output [2]: [web_site_sk#97, web_site_id#98]
Batched: true
Location [not included in comparison]/{warehouse_dir}/web_site]
PushedFilters: [IsNotNull(web_site_sk)]
ReadSchema: struct<web_site_sk:int,web_site_id:string>

(98) ColumnarToRow [codegen id : 28]
Input [2]: [web_site_sk#97, web_site_id#98]

(99) Filter [codegen id : 28]
Input [2]: [web_site_sk#97, web_site_id#98]
Condition : isnotnull(web_site_sk#97)

(100) BroadcastExchange
Input [2]: [web_site_sk#97, web_site_id#98]
Arguments: HashedRelationBroadcastMode(List(cast(input[0, int, false] as bigint)),false), [id=#99]

(101) BroadcastHashJoin [codegen id : 29]
Left keys [1]: [ws_web_site_sk#84]
Right keys [1]: [web_site_sk#97]
Join condition: None

(102) Project [codegen id : 29]
Output [5]: [ws_ext_sales_price#87, ws_net_profit#88, wr_return_amt#93, wr_net_loss#94, web_site_id#98]
Input [7]: [ws_web_site_sk#84, ws_ext_sales_price#87, ws_net_profit#88, wr_return_amt#93, wr_net_loss#94, web_site_sk#97, web_site_id#98]

(103) HashAggregate [codegen id : 29]
Input [5]: [ws_ext_sales_price#87, ws_net_profit#88, wr_return_amt#93, wr_net_loss#94, web_site_id#98]
Keys [1]: [web_site_id#98]
Functions [3]: [partial_sum(UnscaledValue(ws_ext_sales_price#87)), partial_sum(coalesce(cast(wr_return_amt#93 as decimal(12,2)), 0.00)), partial_sum(CheckOverflow((promote_precision(cast(ws_net_profit#88 as decimal(13,2))) - promote_precision(cast(coalesce(cast(wr_net_loss#94 as decimal(12,2)), 0.00) as decimal(13,2)))), DecimalType(13,2), true))]
Aggregate Attributes [5]: [sum#100, sum#101, isEmpty#102, sum#103, isEmpty#104]
Results [6]: [web_site_id#98, sum#105, sum#106, isEmpty#107, sum#108, isEmpty#109]

(104) Exchange
Input [6]: [web_site_id#98, sum#105, sum#106, isEmpty#107, sum#108, isEmpty#109]
Arguments: hashpartitioning(web_site_id#98, 5), ENSURE_REQUIREMENTS, [id=#110]

(105) HashAggregate [codegen id : 30]
Input [6]: [web_site_id#98, sum#105, sum#106, isEmpty#107, sum#108, isEmpty#109]
Keys [1]: [web_site_id#98]
Functions [3]: [sum(UnscaledValue(ws_ext_sales_price#87)), sum(coalesce(cast(wr_return_amt#93 as decimal(12,2)), 0.00)), sum(CheckOverflow((promote_precision(cast(ws_net_profit#88 as decimal(13,2))) - promote_precision(cast(coalesce(cast(wr_net_loss#94 as decimal(12,2)), 0.00) as decimal(13,2)))), DecimalType(13,2), true))]
Aggregate Attributes [3]: [sum(UnscaledValue(ws_ext_sales_price#87))#111, sum(coalesce(cast(wr_return_amt#93 as decimal(12,2)), 0.00))#112, sum(CheckOverflow((promote_precision(cast(ws_net_profit#88 as decimal(13,2))) - promote_precision(cast(coalesce(cast(wr_net_loss#94 as decimal(12,2)), 0.00) as decimal(13,2)))), DecimalType(13,2), true))#113]
Results [5]: [MakeDecimal(sum(UnscaledValue(ws_ext_sales_price#87))#111,17,2) AS sales#114, sum(coalesce(cast(wr_return_amt#93 as decimal(12,2)), 0.00))#112 AS returns#115, sum(CheckOverflow((promote_precision(cast(ws_net_profit#88 as decimal(13,2))) - promote_precision(cast(coalesce(cast(wr_net_loss#94 as decimal(12,2)), 0.00) as decimal(13,2)))), DecimalType(13,2), true))#113 AS profit#116, web channel AS channel#117, concat(web_site, web_site_id#98) AS id#118]

(106) Union

(107) Expand [codegen id : 31]
Input [5]: [sales#42, returns#43, profit#44, channel#45, id#46]
Arguments: [List(sales#42, returns#43, profit#44, channel#45, id#46, 0), List(sales#42, returns#43, profit#44, channel#45, null, 1), List(sales#42, returns#43, profit#44, null, null, 3)], [sales#42, returns#43, profit#44, channel#119, id#120, spark_grouping_id#121]

(108) HashAggregate [codegen id : 31]
Input [6]: [sales#42, returns#43, profit#44, channel#119, id#120, spark_grouping_id#121]
Keys [3]: [channel#119, id#120, spark_grouping_id#121]
Functions [3]: [partial_sum(sales#42), partial_sum(returns#43), partial_sum(profit#44)]
Aggregate Attributes [6]: [sum#122, isEmpty#123, sum#124, isEmpty#125, sum#126, isEmpty#127]
Results [9]: [channel#119, id#120, spark_grouping_id#121, sum#128, isEmpty#129, sum#130, isEmpty#131, sum#132, isEmpty#133]

(109) Exchange
Input [9]: [channel#119, id#120, spark_grouping_id#121, sum#128, isEmpty#129, sum#130, isEmpty#131, sum#132, isEmpty#133]
Arguments: hashpartitioning(channel#119, id#120, spark_grouping_id#121, 5), ENSURE_REQUIREMENTS, [id=#134]

(110) HashAggregate [codegen id : 32]
Input [9]: [channel#119, id#120, spark_grouping_id#121, sum#128, isEmpty#129, sum#130, isEmpty#131, sum#132, isEmpty#133]
Keys [3]: [channel#119, id#120, spark_grouping_id#121]
Functions [3]: [sum(sales#42), sum(returns#43), sum(profit#44)]
Aggregate Attributes [3]: [sum(sales#42)#135, sum(returns#43)#136, sum(profit#44)#137]
Results [5]: [channel#119, id#120, sum(sales#42)#135 AS sales#138, sum(returns#43)#136 AS returns#139, sum(profit#44)#137 AS profit#140]

(111) TakeOrderedAndProject
Input [5]: [channel#119, id#120, sales#138, returns#139, profit#140]
Arguments: 100, [channel#119 ASC NULLS FIRST, id#120 ASC NULLS FIRST], [channel#119, id#120, sales#138, returns#139, profit#140]

===== Subqueries =====

Subquery:1 Hosting operator id = 1 Hosting Expression = ss_sold_date_sk#7 IN dynamicpruning#8
ReusedExchange (112)


(112) ReusedExchange [Reuses operator id: 32]
Output [1]: [d_date_sk#22]

Subquery:2 Hosting operator id = 44 Hosting Expression = cs_sold_date_sk#53 IN dynamicpruning#8

Subquery:3 Hosting operator id = 75 Hosting Expression = ws_sold_date_sk#89 IN dynamicpruning#8

<|MERGE_RESOLUTION|>--- conflicted
+++ resolved
@@ -23,92 +23,6 @@
                :              :     :     :     :     :     +- * Filter (3)
                :              :     :     :     :     :        +- * ColumnarToRow (2)
                :              :     :     :     :     :           +- Scan parquet default.store_sales (1)
-<<<<<<< HEAD
-               :              :     :     :     :     +- * Sort (10)
-               :              :     :     :     :        +- Exchange (9)
-               :              :     :     :     :           +- * Filter (8)
-               :              :     :     :     :              +- * ColumnarToRow (7)
-               :              :     :     :     :                 +- Scan parquet default.store_returns (6)
-               :              :     :     :     +- BroadcastExchange (17)
-               :              :     :     :        +- * Project (16)
-               :              :     :     :           +- * Filter (15)
-               :              :     :     :              +- * ColumnarToRow (14)
-               :              :     :     :                 +- Scan parquet default.item (13)
-               :              :     :     +- BroadcastExchange (24)
-               :              :     :        +- * Project (23)
-               :              :     :           +- * Filter (22)
-               :              :     :              +- * ColumnarToRow (21)
-               :              :     :                 +- Scan parquet default.date_dim (20)
-               :              :     +- BroadcastExchange (31)
-               :              :        +- * Project (30)
-               :              :           +- * Filter (29)
-               :              :              +- * ColumnarToRow (28)
-               :              :                 +- Scan parquet default.promotion (27)
-               :              +- BroadcastExchange (37)
-               :                 +- * Filter (36)
-               :                    +- * ColumnarToRow (35)
-               :                       +- Scan parquet default.store (34)
-               :- * HashAggregate (72)
-               :  +- Exchange (71)
-               :     +- * HashAggregate (70)
-               :        +- * Project (69)
-               :           +- * BroadcastHashJoin Inner BuildRight (68)
-               :              :- * Project (63)
-               :              :  +- * BroadcastHashJoin Inner BuildRight (62)
-               :              :     :- * Project (60)
-               :              :     :  +- * BroadcastHashJoin Inner BuildRight (59)
-               :              :     :     :- * Project (57)
-               :              :     :     :  +- * BroadcastHashJoin Inner BuildRight (56)
-               :              :     :     :     :- * Project (54)
-               :              :     :     :     :  +- SortMergeJoin LeftOuter (53)
-               :              :     :     :     :     :- * Sort (47)
-               :              :     :     :     :     :  +- Exchange (46)
-               :              :     :     :     :     :     +- * Filter (45)
-               :              :     :     :     :     :        +- * ColumnarToRow (44)
-               :              :     :     :     :     :           +- Scan parquet default.catalog_sales (43)
-               :              :     :     :     :     +- * Sort (52)
-               :              :     :     :     :        +- Exchange (51)
-               :              :     :     :     :           +- * Filter (50)
-               :              :     :     :     :              +- * ColumnarToRow (49)
-               :              :     :     :     :                 +- Scan parquet default.catalog_returns (48)
-               :              :     :     :     +- ReusedExchange (55)
-               :              :     :     +- ReusedExchange (58)
-               :              :     +- ReusedExchange (61)
-               :              +- BroadcastExchange (67)
-               :                 +- * Filter (66)
-               :                    +- * ColumnarToRow (65)
-               :                       +- Scan parquet default.catalog_page (64)
-               +- * HashAggregate (102)
-                  +- Exchange (101)
-                     +- * HashAggregate (100)
-                        +- * Project (99)
-                           +- * BroadcastHashJoin Inner BuildRight (98)
-                              :- * Project (93)
-                              :  +- * BroadcastHashJoin Inner BuildRight (92)
-                              :     :- * Project (90)
-                              :     :  +- * BroadcastHashJoin Inner BuildRight (89)
-                              :     :     :- * Project (87)
-                              :     :     :  +- * BroadcastHashJoin Inner BuildRight (86)
-                              :     :     :     :- * Project (84)
-                              :     :     :     :  +- SortMergeJoin LeftOuter (83)
-                              :     :     :     :     :- * Sort (77)
-                              :     :     :     :     :  +- Exchange (76)
-                              :     :     :     :     :     +- * Filter (75)
-                              :     :     :     :     :        +- * ColumnarToRow (74)
-                              :     :     :     :     :           +- Scan parquet default.web_sales (73)
-                              :     :     :     :     +- * Sort (82)
-                              :     :     :     :        +- Exchange (81)
-                              :     :     :     :           +- * Filter (80)
-                              :     :     :     :              +- * ColumnarToRow (79)
-                              :     :     :     :                 +- Scan parquet default.web_returns (78)
-                              :     :     :     +- ReusedExchange (85)
-                              :     :     +- ReusedExchange (88)
-                              :     +- ReusedExchange (91)
-                              +- BroadcastExchange (97)
-                                 +- * Filter (96)
-                                    +- * ColumnarToRow (95)
-                                       +- Scan parquet default.web_site (94)
-=======
                :              :     :     :     :     +- * Sort (11)
                :              :     :     :     :        +- Exchange (10)
                :              :     :     :     :           +- * Project (9)
@@ -124,12 +38,12 @@
                :              :     :        +- * Project (24)
                :              :     :           +- * Filter (23)
                :              :     :              +- * ColumnarToRow (22)
-               :              :     :                 +- Scan parquet default.promotion (21)
+               :              :     :                 +- Scan parquet default.date_dim (21)
                :              :     +- BroadcastExchange (32)
                :              :        +- * Project (31)
                :              :           +- * Filter (30)
                :              :              +- * ColumnarToRow (29)
-               :              :                 +- Scan parquet default.date_dim (28)
+               :              :                 +- Scan parquet default.promotion (28)
                :              +- BroadcastExchange (38)
                :                 +- * Filter (37)
                :                    +- * ColumnarToRow (36)
@@ -196,7 +110,6 @@
                                  +- * Filter (99)
                                     +- * ColumnarToRow (98)
                                        +- Scan parquet default.web_site (97)
->>>>>>> ac8307d7
 
 
 (1) Scan parquet default.store_sales
@@ -288,127 +201,67 @@
 Output [7]: [ss_store_sk#2, ss_promo_sk#3, ss_ext_sales_price#5, ss_net_profit#6, ss_sold_date_sk#7, sr_return_amt#12, sr_net_loss#13]
 Input [9]: [ss_item_sk#1, ss_store_sk#2, ss_promo_sk#3, ss_ext_sales_price#5, ss_net_profit#6, ss_sold_date_sk#7, sr_return_amt#12, sr_net_loss#13, i_item_sk#16]
 
-<<<<<<< HEAD
-(20) Scan parquet default.date_dim
-Output [2]: [d_date_sk#17, d_date#18]
-=======
-(21) Scan parquet default.promotion
-Output [2]: [p_promo_sk#19, p_channel_tv#20]
->>>>>>> ac8307d7
+(21) Scan parquet default.date_dim
+Output [2]: [d_date_sk#19, d_date#20]
 Batched: true
 Location [not included in comparison]/{warehouse_dir}/date_dim]
 PushedFilters: [IsNotNull(d_date), GreaterThanOrEqual(d_date,2000-08-23), LessThanOrEqual(d_date,2000-09-22), IsNotNull(d_date_sk)]
 ReadSchema: struct<d_date_sk:int,d_date:date>
 
-<<<<<<< HEAD
-(21) ColumnarToRow [codegen id : 6]
-Input [2]: [d_date_sk#17, d_date#18]
-
-(22) Filter [codegen id : 6]
-Input [2]: [d_date_sk#17, d_date#18]
-Condition : (((isnotnull(d_date#18) AND (d_date#18 >= 11192)) AND (d_date#18 <= 11222)) AND isnotnull(d_date_sk#17))
-
-(23) Project [codegen id : 6]
-Output [1]: [d_date_sk#17]
-Input [2]: [d_date_sk#17, d_date#18]
-
-(24) BroadcastExchange
-Input [1]: [d_date_sk#17]
-Arguments: HashedRelationBroadcastMode(List(cast(input[0, int, true] as bigint)),false), [id=#19]
-
-(25) BroadcastHashJoin [codegen id : 9]
-Left keys [1]: [ss_sold_date_sk#1]
-Right keys [1]: [d_date_sk#17]
-Join condition: None
-
-(26) Project [codegen id : 9]
-Output [6]: [ss_store_sk#3, ss_promo_sk#4, ss_ext_sales_price#6, ss_net_profit#7, sr_return_amt#11, sr_net_loss#12]
-Input [8]: [ss_sold_date_sk#1, ss_store_sk#3, ss_promo_sk#4, ss_ext_sales_price#6, ss_net_profit#7, sr_return_amt#11, sr_net_loss#12, d_date_sk#17]
-
-(27) Scan parquet default.promotion
-Output [2]: [p_promo_sk#20, p_channel_tv#21]
-=======
 (22) ColumnarToRow [codegen id : 6]
-Input [2]: [p_promo_sk#19, p_channel_tv#20]
+Input [2]: [d_date_sk#19, d_date#20]
 
 (23) Filter [codegen id : 6]
-Input [2]: [p_promo_sk#19, p_channel_tv#20]
-Condition : ((isnotnull(p_channel_tv#20) AND (p_channel_tv#20 = N)) AND isnotnull(p_promo_sk#19))
+Input [2]: [d_date_sk#19, d_date#20]
+Condition : (((isnotnull(d_date#20) AND (d_date#20 >= 11192)) AND (d_date#20 <= 11222)) AND isnotnull(d_date_sk#19))
 
 (24) Project [codegen id : 6]
-Output [1]: [p_promo_sk#19]
-Input [2]: [p_promo_sk#19, p_channel_tv#20]
+Output [1]: [d_date_sk#19]
+Input [2]: [d_date_sk#19, d_date#20]
 
 (25) BroadcastExchange
-Input [1]: [p_promo_sk#19]
+Input [1]: [d_date_sk#19]
 Arguments: HashedRelationBroadcastMode(List(cast(input[0, int, true] as bigint)),false), [id=#21]
 
 (26) BroadcastHashJoin [codegen id : 9]
-Left keys [1]: [ss_promo_sk#3]
-Right keys [1]: [p_promo_sk#19]
+Left keys [1]: [ss_sold_date_sk#7]
+Right keys [1]: [d_date_sk#19]
 Join condition: None
 
 (27) Project [codegen id : 9]
-Output [6]: [ss_store_sk#2, ss_ext_sales_price#5, ss_net_profit#6, ss_sold_date_sk#7, sr_return_amt#12, sr_net_loss#13]
-Input [8]: [ss_store_sk#2, ss_promo_sk#3, ss_ext_sales_price#5, ss_net_profit#6, ss_sold_date_sk#7, sr_return_amt#12, sr_net_loss#13, p_promo_sk#19]
-
-(28) Scan parquet default.date_dim
-Output [2]: [d_date_sk#22, d_date#23]
->>>>>>> ac8307d7
+Output [6]: [ss_store_sk#2, ss_promo_sk#3, ss_ext_sales_price#5, ss_net_profit#6, sr_return_amt#12, sr_net_loss#13]
+Input [8]: [ss_store_sk#2, ss_promo_sk#3, ss_ext_sales_price#5, ss_net_profit#6, ss_sold_date_sk#7, sr_return_amt#12, sr_net_loss#13, d_date_sk#19]
+
+(28) Scan parquet default.promotion
+Output [2]: [p_promo_sk#22, p_channel_tv#23]
 Batched: true
 Location [not included in comparison]/{warehouse_dir}/promotion]
 PushedFilters: [IsNotNull(p_channel_tv), EqualTo(p_channel_tv,N), IsNotNull(p_promo_sk)]
 ReadSchema: struct<p_promo_sk:int,p_channel_tv:string>
 
-<<<<<<< HEAD
-(28) ColumnarToRow [codegen id : 7]
-Input [2]: [p_promo_sk#20, p_channel_tv#21]
-
-(29) Filter [codegen id : 7]
-Input [2]: [p_promo_sk#20, p_channel_tv#21]
-Condition : ((isnotnull(p_channel_tv#21) AND (p_channel_tv#21 = N)) AND isnotnull(p_promo_sk#20))
-
-(30) Project [codegen id : 7]
-Output [1]: [p_promo_sk#20]
-Input [2]: [p_promo_sk#20, p_channel_tv#21]
-
-(31) BroadcastExchange
-Input [1]: [p_promo_sk#20]
-Arguments: HashedRelationBroadcastMode(List(cast(input[0, int, true] as bigint)),false), [id=#22]
-
-(32) BroadcastHashJoin [codegen id : 9]
-Left keys [1]: [ss_promo_sk#4]
-Right keys [1]: [p_promo_sk#20]
-Join condition: None
-
-(33) Project [codegen id : 9]
-Output [5]: [ss_store_sk#3, ss_ext_sales_price#6, ss_net_profit#7, sr_return_amt#11, sr_net_loss#12]
-Input [7]: [ss_store_sk#3, ss_promo_sk#4, ss_ext_sales_price#6, ss_net_profit#7, sr_return_amt#11, sr_net_loss#12, p_promo_sk#20]
-=======
 (29) ColumnarToRow [codegen id : 7]
-Input [2]: [d_date_sk#22, d_date#23]
+Input [2]: [p_promo_sk#22, p_channel_tv#23]
 
 (30) Filter [codegen id : 7]
-Input [2]: [d_date_sk#22, d_date#23]
-Condition : (((isnotnull(d_date#23) AND (d_date#23 >= 11192)) AND (d_date#23 <= 11222)) AND isnotnull(d_date_sk#22))
+Input [2]: [p_promo_sk#22, p_channel_tv#23]
+Condition : ((isnotnull(p_channel_tv#23) AND (p_channel_tv#23 = N)) AND isnotnull(p_promo_sk#22))
 
 (31) Project [codegen id : 7]
-Output [1]: [d_date_sk#22]
-Input [2]: [d_date_sk#22, d_date#23]
+Output [1]: [p_promo_sk#22]
+Input [2]: [p_promo_sk#22, p_channel_tv#23]
 
 (32) BroadcastExchange
-Input [1]: [d_date_sk#22]
+Input [1]: [p_promo_sk#22]
 Arguments: HashedRelationBroadcastMode(List(cast(input[0, int, true] as bigint)),false), [id=#24]
 
 (33) BroadcastHashJoin [codegen id : 9]
-Left keys [1]: [ss_sold_date_sk#7]
-Right keys [1]: [d_date_sk#22]
+Left keys [1]: [ss_promo_sk#3]
+Right keys [1]: [p_promo_sk#22]
 Join condition: None
 
 (34) Project [codegen id : 9]
 Output [5]: [ss_store_sk#2, ss_ext_sales_price#5, ss_net_profit#6, sr_return_amt#12, sr_net_loss#13]
-Input [7]: [ss_store_sk#2, ss_ext_sales_price#5, ss_net_profit#6, ss_sold_date_sk#7, sr_return_amt#12, sr_net_loss#13, d_date_sk#22]
->>>>>>> ac8307d7
+Input [7]: [ss_store_sk#2, ss_promo_sk#3, ss_ext_sales_price#5, ss_net_profit#6, sr_return_amt#12, sr_net_loss#13, p_promo_sk#22]
 
 (35) Scan parquet default.store
 Output [2]: [s_store_sk#25, s_store_id#26]
@@ -525,55 +378,29 @@
 Output [7]: [cs_catalog_page_sk#47, cs_promo_sk#49, cs_ext_sales_price#51, cs_net_profit#52, cs_sold_date_sk#53, cr_return_amount#57, cr_net_loss#58]
 Input [9]: [cs_catalog_page_sk#47, cs_item_sk#48, cs_promo_sk#49, cs_ext_sales_price#51, cs_net_profit#52, cs_sold_date_sk#53, cr_return_amount#57, cr_net_loss#58, i_item_sk#16]
 
-<<<<<<< HEAD
-(58) ReusedExchange [Reuses operator id: 24]
-Output [1]: [d_date_sk#17]
-
-(59) BroadcastHashJoin [codegen id : 19]
-Left keys [1]: [cs_sold_date_sk#45]
-Right keys [1]: [d_date_sk#17]
-Join condition: None
-
-(60) Project [codegen id : 19]
-Output [6]: [cs_catalog_page_sk#46, cs_promo_sk#48, cs_ext_sales_price#50, cs_net_profit#51, cr_return_amount#55, cr_net_loss#56]
-Input [8]: [cs_sold_date_sk#45, cs_catalog_page_sk#46, cs_promo_sk#48, cs_ext_sales_price#50, cs_net_profit#51, cr_return_amount#55, cr_net_loss#56, d_date_sk#17]
-
-(61) ReusedExchange [Reuses operator id: 31]
-Output [1]: [p_promo_sk#20]
-
-(62) BroadcastHashJoin [codegen id : 19]
-Left keys [1]: [cs_promo_sk#48]
-Right keys [1]: [p_promo_sk#20]
-Join condition: None
-
-(63) Project [codegen id : 19]
-Output [5]: [cs_catalog_page_sk#46, cs_ext_sales_price#50, cs_net_profit#51, cr_return_amount#55, cr_net_loss#56]
-Input [7]: [cs_catalog_page_sk#46, cs_promo_sk#48, cs_ext_sales_price#50, cs_net_profit#51, cr_return_amount#55, cr_net_loss#56, p_promo_sk#20]
-=======
 (60) ReusedExchange [Reuses operator id: 25]
-Output [1]: [p_promo_sk#19]
+Output [1]: [d_date_sk#19]
 
 (61) BroadcastHashJoin [codegen id : 19]
+Left keys [1]: [cs_sold_date_sk#53]
+Right keys [1]: [d_date_sk#19]
+Join condition: None
+
+(62) Project [codegen id : 19]
+Output [6]: [cs_catalog_page_sk#47, cs_promo_sk#49, cs_ext_sales_price#51, cs_net_profit#52, cr_return_amount#57, cr_net_loss#58]
+Input [8]: [cs_catalog_page_sk#47, cs_promo_sk#49, cs_ext_sales_price#51, cs_net_profit#52, cs_sold_date_sk#53, cr_return_amount#57, cr_net_loss#58, d_date_sk#19]
+
+(63) ReusedExchange [Reuses operator id: 32]
+Output [1]: [p_promo_sk#22]
+
+(64) BroadcastHashJoin [codegen id : 19]
 Left keys [1]: [cs_promo_sk#49]
-Right keys [1]: [p_promo_sk#19]
-Join condition: None
-
-(62) Project [codegen id : 19]
-Output [6]: [cs_catalog_page_sk#47, cs_ext_sales_price#51, cs_net_profit#52, cs_sold_date_sk#53, cr_return_amount#57, cr_net_loss#58]
-Input [8]: [cs_catalog_page_sk#47, cs_promo_sk#49, cs_ext_sales_price#51, cs_net_profit#52, cs_sold_date_sk#53, cr_return_amount#57, cr_net_loss#58, p_promo_sk#19]
-
-(63) ReusedExchange [Reuses operator id: 32]
-Output [1]: [d_date_sk#22]
-
-(64) BroadcastHashJoin [codegen id : 19]
-Left keys [1]: [cs_sold_date_sk#53]
-Right keys [1]: [d_date_sk#22]
+Right keys [1]: [p_promo_sk#22]
 Join condition: None
 
 (65) Project [codegen id : 19]
 Output [5]: [cs_catalog_page_sk#47, cs_ext_sales_price#51, cs_net_profit#52, cr_return_amount#57, cr_net_loss#58]
-Input [7]: [cs_catalog_page_sk#47, cs_ext_sales_price#51, cs_net_profit#52, cs_sold_date_sk#53, cr_return_amount#57, cr_net_loss#58, d_date_sk#22]
->>>>>>> ac8307d7
+Input [7]: [cs_catalog_page_sk#47, cs_promo_sk#49, cs_ext_sales_price#51, cs_net_profit#52, cr_return_amount#57, cr_net_loss#58, p_promo_sk#22]
 
 (66) Scan parquet default.catalog_page
 Output [2]: [cp_catalog_page_sk#61, cp_catalog_page_id#62]
@@ -678,31 +505,6 @@
 Output [8]: [ws_item_sk#83, ws_web_site_sk#84, ws_promo_sk#85, ws_ext_sales_price#87, ws_net_profit#88, ws_sold_date_sk#89, wr_return_amt#93, wr_net_loss#94]
 Input [11]: [ws_item_sk#83, ws_web_site_sk#84, ws_promo_sk#85, ws_order_number#86, ws_ext_sales_price#87, ws_net_profit#88, ws_sold_date_sk#89, wr_item_sk#91, wr_order_number#92, wr_return_amt#93, wr_net_loss#94]
 
-<<<<<<< HEAD
-(88) ReusedExchange [Reuses operator id: 24]
-Output [1]: [d_date_sk#17]
-
-(89) BroadcastHashJoin [codegen id : 29]
-Left keys [1]: [ws_sold_date_sk#80]
-Right keys [1]: [d_date_sk#17]
-Join condition: None
-
-(90) Project [codegen id : 29]
-Output [6]: [ws_web_site_sk#82, ws_promo_sk#83, ws_ext_sales_price#85, ws_net_profit#86, wr_return_amt#90, wr_net_loss#91]
-Input [8]: [ws_sold_date_sk#80, ws_web_site_sk#82, ws_promo_sk#83, ws_ext_sales_price#85, ws_net_profit#86, wr_return_amt#90, wr_net_loss#91, d_date_sk#17]
-
-(91) ReusedExchange [Reuses operator id: 31]
-Output [1]: [p_promo_sk#20]
-
-(92) BroadcastHashJoin [codegen id : 29]
-Left keys [1]: [ws_promo_sk#83]
-Right keys [1]: [p_promo_sk#20]
-Join condition: None
-
-(93) Project [codegen id : 29]
-Output [5]: [ws_web_site_sk#82, ws_ext_sales_price#85, ws_net_profit#86, wr_return_amt#90, wr_net_loss#91]
-Input [7]: [ws_web_site_sk#82, ws_promo_sk#83, ws_ext_sales_price#85, ws_net_profit#86, wr_return_amt#90, wr_net_loss#91, p_promo_sk#20]
-=======
 (88) ReusedExchange [Reuses operator id: 18]
 Output [1]: [i_item_sk#16]
 
@@ -716,29 +518,28 @@
 Input [9]: [ws_item_sk#83, ws_web_site_sk#84, ws_promo_sk#85, ws_ext_sales_price#87, ws_net_profit#88, ws_sold_date_sk#89, wr_return_amt#93, wr_net_loss#94, i_item_sk#16]
 
 (91) ReusedExchange [Reuses operator id: 25]
-Output [1]: [p_promo_sk#19]
+Output [1]: [d_date_sk#19]
 
 (92) BroadcastHashJoin [codegen id : 29]
+Left keys [1]: [ws_sold_date_sk#89]
+Right keys [1]: [d_date_sk#19]
+Join condition: None
+
+(93) Project [codegen id : 29]
+Output [6]: [ws_web_site_sk#84, ws_promo_sk#85, ws_ext_sales_price#87, ws_net_profit#88, wr_return_amt#93, wr_net_loss#94]
+Input [8]: [ws_web_site_sk#84, ws_promo_sk#85, ws_ext_sales_price#87, ws_net_profit#88, ws_sold_date_sk#89, wr_return_amt#93, wr_net_loss#94, d_date_sk#19]
+
+(94) ReusedExchange [Reuses operator id: 32]
+Output [1]: [p_promo_sk#22]
+
+(95) BroadcastHashJoin [codegen id : 29]
 Left keys [1]: [ws_promo_sk#85]
-Right keys [1]: [p_promo_sk#19]
-Join condition: None
-
-(93) Project [codegen id : 29]
-Output [6]: [ws_web_site_sk#84, ws_ext_sales_price#87, ws_net_profit#88, ws_sold_date_sk#89, wr_return_amt#93, wr_net_loss#94]
-Input [8]: [ws_web_site_sk#84, ws_promo_sk#85, ws_ext_sales_price#87, ws_net_profit#88, ws_sold_date_sk#89, wr_return_amt#93, wr_net_loss#94, p_promo_sk#19]
-
-(94) ReusedExchange [Reuses operator id: 32]
-Output [1]: [d_date_sk#22]
->>>>>>> ac8307d7
-
-(95) BroadcastHashJoin [codegen id : 29]
-Left keys [1]: [ws_sold_date_sk#89]
-Right keys [1]: [d_date_sk#22]
+Right keys [1]: [p_promo_sk#22]
 Join condition: None
 
 (96) Project [codegen id : 29]
 Output [5]: [ws_web_site_sk#84, ws_ext_sales_price#87, ws_net_profit#88, wr_return_amt#93, wr_net_loss#94]
-Input [7]: [ws_web_site_sk#84, ws_ext_sales_price#87, ws_net_profit#88, ws_sold_date_sk#89, wr_return_amt#93, wr_net_loss#94, d_date_sk#22]
+Input [7]: [ws_web_site_sk#84, ws_promo_sk#85, ws_ext_sales_price#87, ws_net_profit#88, wr_return_amt#93, wr_net_loss#94, p_promo_sk#22]
 
 (97) Scan parquet default.web_site
 Output [2]: [web_site_sk#97, web_site_id#98]
@@ -819,8 +620,8 @@
 ReusedExchange (112)
 
 
-(112) ReusedExchange [Reuses operator id: 32]
-Output [1]: [d_date_sk#22]
+(112) ReusedExchange [Reuses operator id: 25]
+Output [1]: [d_date_sk#19]
 
 Subquery:2 Hosting operator id = 44 Hosting Expression = cs_sold_date_sk#53 IN dynamicpruning#8
 
