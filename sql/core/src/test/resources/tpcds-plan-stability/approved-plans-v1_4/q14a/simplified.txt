TakeOrderedAndProject [channel,i_brand_id,i_class_id,i_category_id,sum(sales),sum(number_sales)]
  WholeStageCodegen (92)
    HashAggregate [channel,i_brand_id,i_class_id,i_category_id,spark_grouping_id,sum,isEmpty,sum] [sum(sales),sum(number_salesL),sum(sales),sum(number_sales),sum,isEmpty,sum]
      InputAdapter
        Exchange [channel,i_brand_id,i_class_id,i_category_id,spark_grouping_id] #1
          WholeStageCodegen (91)
            HashAggregate [channel,i_brand_id,i_class_id,i_category_id,spark_grouping_id,sales,number_sales] [sum,isEmpty,sum,sum,isEmpty,sum]
              Expand [sales,number_sales,channel,i_brand_id,i_class_id,i_category_id]
                InputAdapter
                  Union
                    WholeStageCodegen (30)
                      Project [sales,number_sales,i_brand_id,i_class_id,i_category_id]
                        Filter [sum(CheckOverflow((promote_precision(cast(cast(ss_quantity as decimal(10,0)) as decimal(12,2))) * promote_precision(cast(ss_list_price as decimal(12,2)))), DecimalType(18,2), true))]
                          Subquery #3
                            WholeStageCodegen (8)
                              HashAggregate [sum,count] [avg(CheckOverflow((promote_precision(cast(cast(quantity as decimal(10,0)) as decimal(12,2))) * promote_precision(cast(list_price as decimal(12,2)))), DecimalType(18,2), true)),average_sales,sum,count]
                                InputAdapter
<<<<<<< HEAD
                                  Exchange #15
=======
                                  Exchange #14
>>>>>>> a8eb443b
                                    WholeStageCodegen (7)
                                      HashAggregate [quantity,list_price] [sum,count,sum,count]
                                        InputAdapter
                                          Union
                                            WholeStageCodegen (2)
                                              Project [ss_quantity,ss_list_price]
                                                BroadcastHashJoin [ss_sold_date_sk,d_date_sk]
                                                  ColumnarToRow
                                                    InputAdapter
                                                      Scan parquet default.store_sales [ss_quantity,ss_list_price,ss_sold_date_sk]
                                                        SubqueryBroadcast [d_date_sk] #4
                                                          ReusedExchange [d_date_sk] #15
                                                  InputAdapter
<<<<<<< HEAD
                                                    BroadcastExchange #16
=======
                                                    BroadcastExchange #15
>>>>>>> a8eb443b
                                                      WholeStageCodegen (1)
                                                        Project [d_date_sk]
                                                          Filter [d_year,d_date_sk]
                                                            ColumnarToRow
                                                              InputAdapter
                                                                Scan parquet default.date_dim [d_date_sk,d_year]
                                            WholeStageCodegen (4)
                                              Project [cs_quantity,cs_list_price]
                                                BroadcastHashJoin [cs_sold_date_sk,d_date_sk]
                                                  ColumnarToRow
                                                    InputAdapter
                                                      Scan parquet default.catalog_sales [cs_quantity,cs_list_price,cs_sold_date_sk]
                                                        ReusedSubquery [d_date_sk] #4
                                                  InputAdapter
<<<<<<< HEAD
                                                    ReusedExchange [d_date_sk] #16
=======
                                                    ReusedExchange [d_date_sk] #15
>>>>>>> a8eb443b
                                            WholeStageCodegen (6)
                                              Project [ws_quantity,ws_list_price]
                                                BroadcastHashJoin [ws_sold_date_sk,d_date_sk]
                                                  ColumnarToRow
                                                    InputAdapter
                                                      Scan parquet default.web_sales [ws_quantity,ws_list_price,ws_sold_date_sk]
                                                        ReusedSubquery [d_date_sk] #4
                                                  InputAdapter
<<<<<<< HEAD
                                                    ReusedExchange [d_date_sk] #16
=======
                                                    ReusedExchange [d_date_sk] #15
>>>>>>> a8eb443b
                          HashAggregate [i_brand_id,i_class_id,i_category_id,sum,isEmpty,count] [sum(CheckOverflow((promote_precision(cast(cast(ss_quantity as decimal(10,0)) as decimal(12,2))) * promote_precision(cast(ss_list_price as decimal(12,2)))), DecimalType(18,2), true)),count(1),sales,number_sales,sum(CheckOverflow((promote_precision(cast(cast(ss_quantity as decimal(10,0)) as decimal(12,2))) * promote_precision(cast(ss_list_price as decimal(12,2)))), DecimalType(18,2), true)),sum,isEmpty,count]
                            InputAdapter
                              Exchange [i_brand_id,i_class_id,i_category_id] #2
                                WholeStageCodegen (29)
                                  HashAggregate [i_brand_id,i_class_id,i_category_id,ss_quantity,ss_list_price] [sum,isEmpty,count,sum,isEmpty,count]
                                    Project [ss_quantity,ss_list_price,i_brand_id,i_class_id,i_category_id]
                                      BroadcastHashJoin [ss_sold_date_sk,d_date_sk]
                                        Project [ss_quantity,ss_list_price,ss_sold_date_sk,i_brand_id,i_class_id,i_category_id]
                                          BroadcastHashJoin [ss_item_sk,i_item_sk]
                                            BroadcastHashJoin [ss_item_sk,ss_item_sk]
                                              Filter [ss_item_sk]
                                                ColumnarToRow
                                                  InputAdapter
                                                    Scan parquet default.store_sales [ss_item_sk,ss_quantity,ss_list_price,ss_sold_date_sk]
                                                      SubqueryBroadcast [d_date_sk] #1
                                                        ReusedExchange [d_date_sk] #3
                                              InputAdapter
<<<<<<< HEAD
                                                BroadcastExchange #3
                                                  WholeStageCodegen (13)
=======
                                                BroadcastExchange #4
                                                  WholeStageCodegen (11)
>>>>>>> a8eb443b
                                                    Project [i_item_sk]
                                                      BroadcastHashJoin [i_brand_id,i_class_id,i_category_id,brand_id,class_id,category_id]
                                                        Filter [i_brand_id,i_class_id,i_category_id]
                                                          ColumnarToRow
                                                            InputAdapter
                                                              Scan parquet default.item [i_item_sk,i_brand_id,i_class_id,i_category_id]
                                                        InputAdapter
<<<<<<< HEAD
                                                          BroadcastExchange #4
                                                            WholeStageCodegen (12)
                                                              BroadcastHashJoin [brand_id,class_id,category_id,i_brand_id,i_class_id,i_category_id]
                                                                HashAggregate [brand_id,class_id,category_id]
                                                                  HashAggregate [brand_id,class_id,category_id]
                                                                    BroadcastHashJoin [brand_id,class_id,category_id,i_brand_id,i_class_id,i_category_id]
                                                                      HashAggregate [brand_id,class_id,category_id]
                                                                        InputAdapter
                                                                          Exchange [brand_id,class_id,category_id] #5
                                                                            WholeStageCodegen (3)
                                                                              HashAggregate [brand_id,class_id,category_id]
=======
                                                          BroadcastExchange #5
                                                            WholeStageCodegen (10)
                                                              HashAggregate [brand_id,class_id,category_id]
                                                                HashAggregate [brand_id,class_id,category_id]
                                                                  BroadcastHashJoin [brand_id,class_id,category_id,i_brand_id,i_class_id,i_category_id]
                                                                    HashAggregate [brand_id,class_id,category_id]
                                                                      InputAdapter
                                                                        Exchange [brand_id,class_id,category_id] #6
                                                                          WholeStageCodegen (6)
                                                                            HashAggregate [brand_id,class_id,category_id]
                                                                              BroadcastHashJoin [brand_id,class_id,category_id,i_brand_id,i_class_id,i_category_id]
>>>>>>> a8eb443b
                                                                                Project [i_brand_id,i_class_id,i_category_id]
                                                                                  BroadcastHashJoin [ss_sold_date_sk,d_date_sk]
                                                                                    Project [ss_sold_date_sk,i_brand_id,i_class_id,i_category_id]
                                                                                      BroadcastHashJoin [ss_item_sk,i_item_sk]
                                                                                        Filter [ss_item_sk]
                                                                                          ColumnarToRow
                                                                                            InputAdapter
                                                                                              Scan parquet default.store_sales [ss_item_sk,ss_sold_date_sk]
                                                                                                SubqueryBroadcast [d_date_sk] #2
                                                                                                  ReusedExchange [d_date_sk] #7
                                                                                        InputAdapter
                                                                                          BroadcastExchange #8
                                                                                            WholeStageCodegen (1)
                                                                                              Filter [i_item_sk,i_brand_id,i_class_id,i_category_id]
                                                                                                ColumnarToRow
                                                                                                  InputAdapter
                                                                                                    Scan parquet default.item [i_item_sk,i_brand_id,i_class_id,i_category_id]
                                                                                    InputAdapter
                                                                                      BroadcastExchange #7
                                                                                        WholeStageCodegen (2)
                                                                                          Project [d_date_sk]
                                                                                            Filter [d_year,d_date_sk]
                                                                                              ColumnarToRow
                                                                                                InputAdapter
                                                                                                  Scan parquet default.date_dim [d_date_sk,d_year]
<<<<<<< HEAD
                                                                      InputAdapter
                                                                        BroadcastExchange #8
                                                                          WholeStageCodegen (7)
                                                                            HashAggregate [i_brand_id,i_class_id,i_category_id]
                                                                              InputAdapter
                                                                                Exchange [i_brand_id,i_class_id,i_category_id] #9
                                                                                  WholeStageCodegen (6)
                                                                                    HashAggregate [i_brand_id,i_class_id,i_category_id]
=======
                                                                                InputAdapter
                                                                                  BroadcastExchange #9
                                                                                    WholeStageCodegen (5)
>>>>>>> a8eb443b
                                                                                      Project [i_brand_id,i_class_id,i_category_id]
                                                                                        BroadcastHashJoin [cs_sold_date_sk,d_date_sk]
                                                                                          Project [cs_sold_date_sk,i_brand_id,i_class_id,i_category_id]
                                                                                            BroadcastHashJoin [cs_item_sk,i_item_sk]
                                                                                              Filter [cs_item_sk]
                                                                                                ColumnarToRow
                                                                                                  InputAdapter
                                                                                                    Scan parquet default.catalog_sales [cs_item_sk,cs_sold_date_sk]
                                                                                                      ReusedSubquery [d_date_sk] #2
                                                                                              InputAdapter
                                                                                                BroadcastExchange #10
<<<<<<< HEAD
                                                                                                  WholeStageCodegen (4)
=======
                                                                                                  WholeStageCodegen (3)
>>>>>>> a8eb443b
                                                                                                    Filter [i_item_sk]
                                                                                                      ColumnarToRow
                                                                                                        InputAdapter
                                                                                                          Scan parquet default.item [i_item_sk,i_brand_id,i_class_id,i_category_id]
                                                                                          InputAdapter
                                                                                            ReusedExchange [d_date_sk] #7
<<<<<<< HEAD
                                                                InputAdapter
                                                                  BroadcastExchange #11
                                                                    WholeStageCodegen (11)
                                                                      HashAggregate [i_brand_id,i_class_id,i_category_id]
                                                                        InputAdapter
                                                                          Exchange [i_brand_id,i_class_id,i_category_id] #12
                                                                            WholeStageCodegen (10)
                                                                              HashAggregate [i_brand_id,i_class_id,i_category_id]
                                                                                Project [i_brand_id,i_class_id,i_category_id]
                                                                                  BroadcastHashJoin [ws_sold_date_sk,d_date_sk]
                                                                                    Project [ws_sold_date_sk,i_brand_id,i_class_id,i_category_id]
                                                                                      BroadcastHashJoin [ws_item_sk,i_item_sk]
                                                                                        Filter [ws_item_sk,ws_sold_date_sk]
                                                                                          ColumnarToRow
                                                                                            InputAdapter
                                                                                              Scan parquet default.web_sales [ws_sold_date_sk,ws_item_sk]
                                                                                        InputAdapter
                                                                                          ReusedExchange [i_item_sk,i_brand_id,i_class_id,i_category_id] #10
                                                                                    InputAdapter
                                                                                      ReusedExchange [d_date_sk] #7
                                            InputAdapter
                                              BroadcastExchange #13
                                                WholeStageCodegen (27)
=======
                                                                    InputAdapter
                                                                      BroadcastExchange #11
                                                                        WholeStageCodegen (9)
                                                                          Project [i_brand_id,i_class_id,i_category_id]
                                                                            BroadcastHashJoin [ws_sold_date_sk,d_date_sk]
                                                                              Project [ws_sold_date_sk,i_brand_id,i_class_id,i_category_id]
                                                                                BroadcastHashJoin [ws_item_sk,i_item_sk]
                                                                                  Filter [ws_item_sk]
                                                                                    ColumnarToRow
                                                                                      InputAdapter
                                                                                        Scan parquet default.web_sales [ws_item_sk,ws_sold_date_sk]
                                                                                          ReusedSubquery [d_date_sk] #2
                                                                                  InputAdapter
                                                                                    ReusedExchange [i_item_sk,i_brand_id,i_class_id,i_category_id] #10
                                                                              InputAdapter
                                                                                ReusedExchange [d_date_sk] #7
                                            InputAdapter
                                              BroadcastExchange #12
                                                WholeStageCodegen (23)
>>>>>>> a8eb443b
                                                  BroadcastHashJoin [i_item_sk,ss_item_sk]
                                                    Filter [i_item_sk]
                                                      ColumnarToRow
                                                        InputAdapter
                                                          Scan parquet default.item [i_item_sk,i_brand_id,i_class_id,i_category_id]
                                                    InputAdapter
                                                      ReusedExchange [ss_item_sk] #13
                                        InputAdapter
<<<<<<< HEAD
                                          BroadcastExchange #14
                                            WholeStageCodegen (28)
=======
                                          BroadcastExchange #3
                                            WholeStageCodegen (24)
>>>>>>> a8eb443b
                                              Project [d_date_sk]
                                                Filter [d_year,d_moy,d_date_sk]
                                                  ColumnarToRow
                                                    InputAdapter
                                                      Scan parquet default.date_dim [d_date_sk,d_year,d_moy]
                    WholeStageCodegen (60)
                      Project [sales,number_sales,i_brand_id,i_class_id,i_category_id]
                        Filter [sum(CheckOverflow((promote_precision(cast(cast(cs_quantity as decimal(10,0)) as decimal(12,2))) * promote_precision(cast(cs_list_price as decimal(12,2)))), DecimalType(18,2), true))]
                          ReusedSubquery [average_sales] #3
                          HashAggregate [i_brand_id,i_class_id,i_category_id,sum,isEmpty,count] [sum(CheckOverflow((promote_precision(cast(cast(cs_quantity as decimal(10,0)) as decimal(12,2))) * promote_precision(cast(cs_list_price as decimal(12,2)))), DecimalType(18,2), true)),count(1),sales,number_sales,sum(CheckOverflow((promote_precision(cast(cast(cs_quantity as decimal(10,0)) as decimal(12,2))) * promote_precision(cast(cs_list_price as decimal(12,2)))), DecimalType(18,2), true)),sum,isEmpty,count]
                            InputAdapter
<<<<<<< HEAD
                              Exchange [i_brand_id,i_class_id,i_category_id] #17
                                WholeStageCodegen (59)
=======
                              Exchange [i_brand_id,i_class_id,i_category_id] #16
                                WholeStageCodegen (51)
>>>>>>> a8eb443b
                                  HashAggregate [i_brand_id,i_class_id,i_category_id,cs_quantity,cs_list_price] [sum,isEmpty,count,sum,isEmpty,count]
                                    Project [cs_quantity,cs_list_price,i_brand_id,i_class_id,i_category_id]
                                      BroadcastHashJoin [cs_sold_date_sk,d_date_sk]
                                        Project [cs_quantity,cs_list_price,cs_sold_date_sk,i_brand_id,i_class_id,i_category_id]
                                          BroadcastHashJoin [cs_item_sk,i_item_sk]
                                            BroadcastHashJoin [cs_item_sk,ss_item_sk]
                                              Filter [cs_item_sk]
                                                ColumnarToRow
                                                  InputAdapter
                                                    Scan parquet default.catalog_sales [cs_item_sk,cs_quantity,cs_list_price,cs_sold_date_sk]
                                                      ReusedSubquery [d_date_sk] #1
                                              InputAdapter
                                                ReusedExchange [ss_item_sk] #13
                                            InputAdapter
<<<<<<< HEAD
                                              ReusedExchange [i_item_sk,i_brand_id,i_class_id,i_category_id] #13
                                        InputAdapter
                                          ReusedExchange [d_date_sk] #14
                    WholeStageCodegen (90)
=======
                                              ReusedExchange [i_item_sk,i_brand_id,i_class_id,i_category_id] #12
                                        InputAdapter
                                          ReusedExchange [d_date_sk] #3
                    WholeStageCodegen (78)
>>>>>>> a8eb443b
                      Project [sales,number_sales,i_brand_id,i_class_id,i_category_id]
                        Filter [sum(CheckOverflow((promote_precision(cast(cast(ws_quantity as decimal(10,0)) as decimal(12,2))) * promote_precision(cast(ws_list_price as decimal(12,2)))), DecimalType(18,2), true))]
                          ReusedSubquery [average_sales] #3
                          HashAggregate [i_brand_id,i_class_id,i_category_id,sum,isEmpty,count] [sum(CheckOverflow((promote_precision(cast(cast(ws_quantity as decimal(10,0)) as decimal(12,2))) * promote_precision(cast(ws_list_price as decimal(12,2)))), DecimalType(18,2), true)),count(1),sales,number_sales,sum(CheckOverflow((promote_precision(cast(cast(ws_quantity as decimal(10,0)) as decimal(12,2))) * promote_precision(cast(ws_list_price as decimal(12,2)))), DecimalType(18,2), true)),sum,isEmpty,count]
                            InputAdapter
<<<<<<< HEAD
                              Exchange [i_brand_id,i_class_id,i_category_id] #18
                                WholeStageCodegen (89)
=======
                              Exchange [i_brand_id,i_class_id,i_category_id] #17
                                WholeStageCodegen (77)
>>>>>>> a8eb443b
                                  HashAggregate [i_brand_id,i_class_id,i_category_id,ws_quantity,ws_list_price] [sum,isEmpty,count,sum,isEmpty,count]
                                    Project [ws_quantity,ws_list_price,i_brand_id,i_class_id,i_category_id]
                                      BroadcastHashJoin [ws_sold_date_sk,d_date_sk]
                                        Project [ws_quantity,ws_list_price,ws_sold_date_sk,i_brand_id,i_class_id,i_category_id]
                                          BroadcastHashJoin [ws_item_sk,i_item_sk]
                                            BroadcastHashJoin [ws_item_sk,ss_item_sk]
                                              Filter [ws_item_sk]
                                                ColumnarToRow
                                                  InputAdapter
                                                    Scan parquet default.web_sales [ws_item_sk,ws_quantity,ws_list_price,ws_sold_date_sk]
                                                      ReusedSubquery [d_date_sk] #1
                                              InputAdapter
                                                ReusedExchange [ss_item_sk] #13
                                            InputAdapter
<<<<<<< HEAD
                                              ReusedExchange [i_item_sk,i_brand_id,i_class_id,i_category_id] #13
                                        InputAdapter
                                          ReusedExchange [d_date_sk] #14
=======
                                              ReusedExchange [i_item_sk,i_brand_id,i_class_id,i_category_id] #12
                                        InputAdapter
                                          ReusedExchange [d_date_sk] #3
>>>>>>> a8eb443b
<|MERGE_RESOLUTION|>--- conflicted
+++ resolved
@@ -1,25 +1,21 @@
 TakeOrderedAndProject [channel,i_brand_id,i_class_id,i_category_id,sum(sales),sum(number_sales)]
-  WholeStageCodegen (92)
+  WholeStageCodegen (80)
     HashAggregate [channel,i_brand_id,i_class_id,i_category_id,spark_grouping_id,sum,isEmpty,sum] [sum(sales),sum(number_salesL),sum(sales),sum(number_sales),sum,isEmpty,sum]
       InputAdapter
         Exchange [channel,i_brand_id,i_class_id,i_category_id,spark_grouping_id] #1
-          WholeStageCodegen (91)
+          WholeStageCodegen (79)
             HashAggregate [channel,i_brand_id,i_class_id,i_category_id,spark_grouping_id,sales,number_sales] [sum,isEmpty,sum,sum,isEmpty,sum]
               Expand [sales,number_sales,channel,i_brand_id,i_class_id,i_category_id]
                 InputAdapter
                   Union
-                    WholeStageCodegen (30)
+                    WholeStageCodegen (26)
                       Project [sales,number_sales,i_brand_id,i_class_id,i_category_id]
                         Filter [sum(CheckOverflow((promote_precision(cast(cast(ss_quantity as decimal(10,0)) as decimal(12,2))) * promote_precision(cast(ss_list_price as decimal(12,2)))), DecimalType(18,2), true))]
                           Subquery #3
                             WholeStageCodegen (8)
                               HashAggregate [sum,count] [avg(CheckOverflow((promote_precision(cast(cast(quantity as decimal(10,0)) as decimal(12,2))) * promote_precision(cast(list_price as decimal(12,2)))), DecimalType(18,2), true)),average_sales,sum,count]
                                 InputAdapter
-<<<<<<< HEAD
-                                  Exchange #15
-=======
                                   Exchange #14
->>>>>>> a8eb443b
                                     WholeStageCodegen (7)
                                       HashAggregate [quantity,list_price] [sum,count,sum,count]
                                         InputAdapter
@@ -33,11 +29,7 @@
                                                         SubqueryBroadcast [d_date_sk] #4
                                                           ReusedExchange [d_date_sk] #15
                                                   InputAdapter
-<<<<<<< HEAD
-                                                    BroadcastExchange #16
-=======
                                                     BroadcastExchange #15
->>>>>>> a8eb443b
                                                       WholeStageCodegen (1)
                                                         Project [d_date_sk]
                                                           Filter [d_year,d_date_sk]
@@ -52,11 +44,7 @@
                                                       Scan parquet default.catalog_sales [cs_quantity,cs_list_price,cs_sold_date_sk]
                                                         ReusedSubquery [d_date_sk] #4
                                                   InputAdapter
-<<<<<<< HEAD
-                                                    ReusedExchange [d_date_sk] #16
-=======
                                                     ReusedExchange [d_date_sk] #15
->>>>>>> a8eb443b
                                             WholeStageCodegen (6)
                                               Project [ws_quantity,ws_list_price]
                                                 BroadcastHashJoin [ws_sold_date_sk,d_date_sk]
@@ -65,15 +53,11 @@
                                                       Scan parquet default.web_sales [ws_quantity,ws_list_price,ws_sold_date_sk]
                                                         ReusedSubquery [d_date_sk] #4
                                                   InputAdapter
-<<<<<<< HEAD
-                                                    ReusedExchange [d_date_sk] #16
-=======
                                                     ReusedExchange [d_date_sk] #15
->>>>>>> a8eb443b
                           HashAggregate [i_brand_id,i_class_id,i_category_id,sum,isEmpty,count] [sum(CheckOverflow((promote_precision(cast(cast(ss_quantity as decimal(10,0)) as decimal(12,2))) * promote_precision(cast(ss_list_price as decimal(12,2)))), DecimalType(18,2), true)),count(1),sales,number_sales,sum(CheckOverflow((promote_precision(cast(cast(ss_quantity as decimal(10,0)) as decimal(12,2))) * promote_precision(cast(ss_list_price as decimal(12,2)))), DecimalType(18,2), true)),sum,isEmpty,count]
                             InputAdapter
                               Exchange [i_brand_id,i_class_id,i_category_id] #2
-                                WholeStageCodegen (29)
+                                WholeStageCodegen (25)
                                   HashAggregate [i_brand_id,i_class_id,i_category_id,ss_quantity,ss_list_price] [sum,isEmpty,count,sum,isEmpty,count]
                                     Project [ss_quantity,ss_list_price,i_brand_id,i_class_id,i_category_id]
                                       BroadcastHashJoin [ss_sold_date_sk,d_date_sk]
@@ -87,13 +71,8 @@
                                                       SubqueryBroadcast [d_date_sk] #1
                                                         ReusedExchange [d_date_sk] #3
                                               InputAdapter
-<<<<<<< HEAD
-                                                BroadcastExchange #3
-                                                  WholeStageCodegen (13)
-=======
                                                 BroadcastExchange #4
                                                   WholeStageCodegen (11)
->>>>>>> a8eb443b
                                                     Project [i_item_sk]
                                                       BroadcastHashJoin [i_brand_id,i_class_id,i_category_id,brand_id,class_id,category_id]
                                                         Filter [i_brand_id,i_class_id,i_category_id]
@@ -101,19 +80,6 @@
                                                             InputAdapter
                                                               Scan parquet default.item [i_item_sk,i_brand_id,i_class_id,i_category_id]
                                                         InputAdapter
-<<<<<<< HEAD
-                                                          BroadcastExchange #4
-                                                            WholeStageCodegen (12)
-                                                              BroadcastHashJoin [brand_id,class_id,category_id,i_brand_id,i_class_id,i_category_id]
-                                                                HashAggregate [brand_id,class_id,category_id]
-                                                                  HashAggregate [brand_id,class_id,category_id]
-                                                                    BroadcastHashJoin [brand_id,class_id,category_id,i_brand_id,i_class_id,i_category_id]
-                                                                      HashAggregate [brand_id,class_id,category_id]
-                                                                        InputAdapter
-                                                                          Exchange [brand_id,class_id,category_id] #5
-                                                                            WholeStageCodegen (3)
-                                                                              HashAggregate [brand_id,class_id,category_id]
-=======
                                                           BroadcastExchange #5
                                                             WholeStageCodegen (10)
                                                               HashAggregate [brand_id,class_id,category_id]
@@ -125,7 +91,6 @@
                                                                           WholeStageCodegen (6)
                                                                             HashAggregate [brand_id,class_id,category_id]
                                                                               BroadcastHashJoin [brand_id,class_id,category_id,i_brand_id,i_class_id,i_category_id]
->>>>>>> a8eb443b
                                                                                 Project [i_brand_id,i_class_id,i_category_id]
                                                                                   BroadcastHashJoin [ss_sold_date_sk,d_date_sk]
                                                                                     Project [ss_sold_date_sk,i_brand_id,i_class_id,i_category_id]
@@ -151,20 +116,9 @@
                                                                                               ColumnarToRow
                                                                                                 InputAdapter
                                                                                                   Scan parquet default.date_dim [d_date_sk,d_year]
-<<<<<<< HEAD
-                                                                      InputAdapter
-                                                                        BroadcastExchange #8
-                                                                          WholeStageCodegen (7)
-                                                                            HashAggregate [i_brand_id,i_class_id,i_category_id]
-                                                                              InputAdapter
-                                                                                Exchange [i_brand_id,i_class_id,i_category_id] #9
-                                                                                  WholeStageCodegen (6)
-                                                                                    HashAggregate [i_brand_id,i_class_id,i_category_id]
-=======
                                                                                 InputAdapter
                                                                                   BroadcastExchange #9
                                                                                     WholeStageCodegen (5)
->>>>>>> a8eb443b
                                                                                       Project [i_brand_id,i_class_id,i_category_id]
                                                                                         BroadcastHashJoin [cs_sold_date_sk,d_date_sk]
                                                                                           Project [cs_sold_date_sk,i_brand_id,i_class_id,i_category_id]
@@ -176,42 +130,13 @@
                                                                                                       ReusedSubquery [d_date_sk] #2
                                                                                               InputAdapter
                                                                                                 BroadcastExchange #10
-<<<<<<< HEAD
-                                                                                                  WholeStageCodegen (4)
-=======
                                                                                                   WholeStageCodegen (3)
->>>>>>> a8eb443b
                                                                                                     Filter [i_item_sk]
                                                                                                       ColumnarToRow
                                                                                                         InputAdapter
                                                                                                           Scan parquet default.item [i_item_sk,i_brand_id,i_class_id,i_category_id]
                                                                                           InputAdapter
                                                                                             ReusedExchange [d_date_sk] #7
-<<<<<<< HEAD
-                                                                InputAdapter
-                                                                  BroadcastExchange #11
-                                                                    WholeStageCodegen (11)
-                                                                      HashAggregate [i_brand_id,i_class_id,i_category_id]
-                                                                        InputAdapter
-                                                                          Exchange [i_brand_id,i_class_id,i_category_id] #12
-                                                                            WholeStageCodegen (10)
-                                                                              HashAggregate [i_brand_id,i_class_id,i_category_id]
-                                                                                Project [i_brand_id,i_class_id,i_category_id]
-                                                                                  BroadcastHashJoin [ws_sold_date_sk,d_date_sk]
-                                                                                    Project [ws_sold_date_sk,i_brand_id,i_class_id,i_category_id]
-                                                                                      BroadcastHashJoin [ws_item_sk,i_item_sk]
-                                                                                        Filter [ws_item_sk,ws_sold_date_sk]
-                                                                                          ColumnarToRow
-                                                                                            InputAdapter
-                                                                                              Scan parquet default.web_sales [ws_sold_date_sk,ws_item_sk]
-                                                                                        InputAdapter
-                                                                                          ReusedExchange [i_item_sk,i_brand_id,i_class_id,i_category_id] #10
-                                                                                    InputAdapter
-                                                                                      ReusedExchange [d_date_sk] #7
-                                            InputAdapter
-                                              BroadcastExchange #13
-                                                WholeStageCodegen (27)
-=======
                                                                     InputAdapter
                                                                       BroadcastExchange #11
                                                                         WholeStageCodegen (9)
@@ -231,7 +156,6 @@
                                             InputAdapter
                                               BroadcastExchange #12
                                                 WholeStageCodegen (23)
->>>>>>> a8eb443b
                                                   BroadcastHashJoin [i_item_sk,ss_item_sk]
                                                     Filter [i_item_sk]
                                                       ColumnarToRow
@@ -240,31 +164,21 @@
                                                     InputAdapter
                                                       ReusedExchange [ss_item_sk] #13
                                         InputAdapter
-<<<<<<< HEAD
-                                          BroadcastExchange #14
-                                            WholeStageCodegen (28)
-=======
                                           BroadcastExchange #3
                                             WholeStageCodegen (24)
->>>>>>> a8eb443b
                                               Project [d_date_sk]
                                                 Filter [d_year,d_moy,d_date_sk]
                                                   ColumnarToRow
                                                     InputAdapter
                                                       Scan parquet default.date_dim [d_date_sk,d_year,d_moy]
-                    WholeStageCodegen (60)
+                    WholeStageCodegen (52)
                       Project [sales,number_sales,i_brand_id,i_class_id,i_category_id]
                         Filter [sum(CheckOverflow((promote_precision(cast(cast(cs_quantity as decimal(10,0)) as decimal(12,2))) * promote_precision(cast(cs_list_price as decimal(12,2)))), DecimalType(18,2), true))]
                           ReusedSubquery [average_sales] #3
                           HashAggregate [i_brand_id,i_class_id,i_category_id,sum,isEmpty,count] [sum(CheckOverflow((promote_precision(cast(cast(cs_quantity as decimal(10,0)) as decimal(12,2))) * promote_precision(cast(cs_list_price as decimal(12,2)))), DecimalType(18,2), true)),count(1),sales,number_sales,sum(CheckOverflow((promote_precision(cast(cast(cs_quantity as decimal(10,0)) as decimal(12,2))) * promote_precision(cast(cs_list_price as decimal(12,2)))), DecimalType(18,2), true)),sum,isEmpty,count]
                             InputAdapter
-<<<<<<< HEAD
-                              Exchange [i_brand_id,i_class_id,i_category_id] #17
-                                WholeStageCodegen (59)
-=======
                               Exchange [i_brand_id,i_class_id,i_category_id] #16
                                 WholeStageCodegen (51)
->>>>>>> a8eb443b
                                   HashAggregate [i_brand_id,i_class_id,i_category_id,cs_quantity,cs_list_price] [sum,isEmpty,count,sum,isEmpty,count]
                                     Project [cs_quantity,cs_list_price,i_brand_id,i_class_id,i_category_id]
                                       BroadcastHashJoin [cs_sold_date_sk,d_date_sk]
@@ -279,29 +193,17 @@
                                               InputAdapter
                                                 ReusedExchange [ss_item_sk] #13
                                             InputAdapter
-<<<<<<< HEAD
-                                              ReusedExchange [i_item_sk,i_brand_id,i_class_id,i_category_id] #13
-                                        InputAdapter
-                                          ReusedExchange [d_date_sk] #14
-                    WholeStageCodegen (90)
-=======
                                               ReusedExchange [i_item_sk,i_brand_id,i_class_id,i_category_id] #12
                                         InputAdapter
                                           ReusedExchange [d_date_sk] #3
                     WholeStageCodegen (78)
->>>>>>> a8eb443b
                       Project [sales,number_sales,i_brand_id,i_class_id,i_category_id]
                         Filter [sum(CheckOverflow((promote_precision(cast(cast(ws_quantity as decimal(10,0)) as decimal(12,2))) * promote_precision(cast(ws_list_price as decimal(12,2)))), DecimalType(18,2), true))]
                           ReusedSubquery [average_sales] #3
                           HashAggregate [i_brand_id,i_class_id,i_category_id,sum,isEmpty,count] [sum(CheckOverflow((promote_precision(cast(cast(ws_quantity as decimal(10,0)) as decimal(12,2))) * promote_precision(cast(ws_list_price as decimal(12,2)))), DecimalType(18,2), true)),count(1),sales,number_sales,sum(CheckOverflow((promote_precision(cast(cast(ws_quantity as decimal(10,0)) as decimal(12,2))) * promote_precision(cast(ws_list_price as decimal(12,2)))), DecimalType(18,2), true)),sum,isEmpty,count]
                             InputAdapter
-<<<<<<< HEAD
-                              Exchange [i_brand_id,i_class_id,i_category_id] #18
-                                WholeStageCodegen (89)
-=======
                               Exchange [i_brand_id,i_class_id,i_category_id] #17
                                 WholeStageCodegen (77)
->>>>>>> a8eb443b
                                   HashAggregate [i_brand_id,i_class_id,i_category_id,ws_quantity,ws_list_price] [sum,isEmpty,count,sum,isEmpty,count]
                                     Project [ws_quantity,ws_list_price,i_brand_id,i_class_id,i_category_id]
                                       BroadcastHashJoin [ws_sold_date_sk,d_date_sk]
@@ -316,12 +218,6 @@
                                               InputAdapter
                                                 ReusedExchange [ss_item_sk] #13
                                             InputAdapter
-<<<<<<< HEAD
-                                              ReusedExchange [i_item_sk,i_brand_id,i_class_id,i_category_id] #13
-                                        InputAdapter
-                                          ReusedExchange [d_date_sk] #14
-=======
                                               ReusedExchange [i_item_sk,i_brand_id,i_class_id,i_category_id] #12
                                         InputAdapter
-                                          ReusedExchange [d_date_sk] #3
->>>>>>> a8eb443b
+                                          ReusedExchange [d_date_sk] #3