--- conflicted
+++ resolved
@@ -272,412 +272,155 @@
 
 ===== Subqueries =====
 
-<<<<<<< HEAD
-Subquery:1 Hosting operator id = 46 Hosting Expression = Subquery scalar-subquery#49, [id=#50]
-* HashAggregate (76)
-+- Exchange (75)
-   +- * HashAggregate (74)
-      +- * HashAggregate (73)
-         +- Exchange (72)
-            +- * HashAggregate (71)
-               +- * Project (70)
-                  +- * BroadcastHashJoin Inner BuildRight (69)
-                     :- * Project (67)
-                     :  +- * BroadcastHashJoin Inner BuildRight (66)
-                     :     :- * Project (64)
-                     :     :  +- * BroadcastHashJoin Inner BuildRight (63)
-                     :     :     :- * Project (58)
-                     :     :     :  +- * BroadcastHashJoin Inner BuildRight (57)
-                     :     :     :     :- * Project (55)
-                     :     :     :     :  +- * SortMergeJoin Inner (54)
-                     :     :     :     :     :- * Sort (51)
-                     :     :     :     :     :  +- ReusedExchange (50)
-                     :     :     :     :     +- * Sort (53)
-                     :     :     :     :        +- ReusedExchange (52)
-                     :     :     :     +- ReusedExchange (56)
-                     :     :     +- BroadcastExchange (62)
-                     :     :        +- * Filter (61)
-                     :     :           +- * ColumnarToRow (60)
-                     :     :              +- Scan parquet default.item (59)
-                     :     +- ReusedExchange (65)
-                     +- ReusedExchange (68)
-
-
-(50) ReusedExchange [Reuses operator id: 5]
-Output [5]: [ss_item_sk#52, ss_customer_sk#53, ss_store_sk#54, ss_ticket_number#55, ss_net_paid#56]
-
-(51) Sort [codegen id : 2]
-Input [5]: [ss_item_sk#52, ss_customer_sk#53, ss_store_sk#54, ss_ticket_number#55, ss_net_paid#56]
-Arguments: [ss_ticket_number#55 ASC NULLS FIRST, ss_item_sk#52 ASC NULLS FIRST], false, 0
-
-(52) ReusedExchange [Reuses operator id: 11]
-Output [2]: [sr_item_sk#57, sr_ticket_number#58]
-
-(53) Sort [codegen id : 4]
-Input [2]: [sr_item_sk#57, sr_ticket_number#58]
-Arguments: [sr_ticket_number#58 ASC NULLS FIRST, sr_item_sk#57 ASC NULLS FIRST], false, 0
-
-(54) SortMergeJoin [codegen id : 9]
-Left keys [2]: [ss_ticket_number#55, ss_item_sk#52]
-Right keys [2]: [sr_ticket_number#58, sr_item_sk#57]
-Join condition: None
-
-(55) Project [codegen id : 9]
-Output [4]: [ss_item_sk#52, ss_customer_sk#53, ss_store_sk#54, ss_net_paid#56]
-Input [7]: [ss_item_sk#52, ss_customer_sk#53, ss_store_sk#54, ss_ticket_number#55, ss_net_paid#56, sr_item_sk#57, sr_ticket_number#58]
-
-(56) ReusedExchange [Reuses operator id: 19]
-Output [4]: [s_store_sk#59, s_store_name#60, s_state#61, s_zip#62]
-
-(57) BroadcastHashJoin [codegen id : 9]
-Left keys [1]: [ss_store_sk#54]
-Right keys [1]: [s_store_sk#59]
-Join condition: None
-
-(58) Project [codegen id : 9]
-Output [6]: [ss_item_sk#52, ss_customer_sk#53, ss_net_paid#56, s_store_name#60, s_state#61, s_zip#62]
-Input [8]: [ss_item_sk#52, ss_customer_sk#53, ss_store_sk#54, ss_net_paid#56, s_store_sk#59, s_store_name#60, s_state#61, s_zip#62]
-
-(59) Scan parquet default.item
-Output [6]: [i_item_sk#63, i_current_price#64, i_size#65, i_color#66, i_units#67, i_manager_id#68]
-=======
 Subquery:1 Hosting operator id = 46 Hosting Expression = Subquery scalar-subquery#48, [id=#49]
-* HashAggregate (93)
-+- Exchange (92)
-   +- * HashAggregate (91)
-      +- * HashAggregate (90)
-         +- Exchange (89)
-            +- * HashAggregate (88)
-               +- * Project (87)
-                  +- * BroadcastHashJoin Inner BuildRight (86)
-                     :- * Project (81)
-                     :  +- * BroadcastHashJoin Inner BuildRight (80)
-                     :     :- * Project (75)
-                     :     :  +- * BroadcastHashJoin Inner BuildRight (74)
-                     :     :     :- * Project (69)
-                     :     :     :  +- * BroadcastHashJoin Inner BuildRight (68)
-                     :     :     :     :- * Project (62)
-                     :     :     :     :  +- * SortMergeJoin Inner (61)
-                     :     :     :     :     :- * Sort (54)
-                     :     :     :     :     :  +- Exchange (53)
-                     :     :     :     :     :     +- * Project (52)
-                     :     :     :     :     :        +- * Filter (51)
-                     :     :     :     :     :           +- * ColumnarToRow (50)
-                     :     :     :     :     :              +- Scan parquet default.store_sales (49)
-                     :     :     :     :     +- * Sort (60)
-                     :     :     :     :        +- Exchange (59)
-                     :     :     :     :           +- * Project (58)
-                     :     :     :     :              +- * Filter (57)
-                     :     :     :     :                 +- * ColumnarToRow (56)
-                     :     :     :     :                    +- Scan parquet default.store_returns (55)
-                     :     :     :     +- BroadcastExchange (67)
-                     :     :     :        +- * Project (66)
-                     :     :     :           +- * Filter (65)
-                     :     :     :              +- * ColumnarToRow (64)
-                     :     :     :                 +- Scan parquet default.store (63)
-                     :     :     +- BroadcastExchange (73)
-                     :     :        +- * Filter (72)
-                     :     :           +- * ColumnarToRow (71)
-                     :     :              +- Scan parquet default.item (70)
-                     :     +- BroadcastExchange (79)
-                     :        +- * Filter (78)
-                     :           +- * ColumnarToRow (77)
-                     :              +- Scan parquet default.customer (76)
-                     +- BroadcastExchange (85)
-                        +- * Filter (84)
-                           +- * ColumnarToRow (83)
-                              +- Scan parquet default.customer_address (82)
-
-
-(49) Scan parquet default.store_sales
-Output [6]: [ss_item_sk#51, ss_customer_sk#52, ss_store_sk#53, ss_ticket_number#54, ss_net_paid#55, ss_sold_date_sk#56]
-Batched: true
-Location [not included in comparison]/{warehouse_dir}/store_sales]
-PushedFilters: [IsNotNull(ss_ticket_number), IsNotNull(ss_item_sk), IsNotNull(ss_store_sk), IsNotNull(ss_customer_sk)]
-ReadSchema: struct<ss_item_sk:int,ss_customer_sk:int,ss_store_sk:int,ss_ticket_number:int,ss_net_paid:decimal(7,2)>
-
-(50) ColumnarToRow [codegen id : 1]
-Input [6]: [ss_item_sk#51, ss_customer_sk#52, ss_store_sk#53, ss_ticket_number#54, ss_net_paid#55, ss_sold_date_sk#56]
-
-(51) Filter [codegen id : 1]
-Input [6]: [ss_item_sk#51, ss_customer_sk#52, ss_store_sk#53, ss_ticket_number#54, ss_net_paid#55, ss_sold_date_sk#56]
-Condition : (((isnotnull(ss_ticket_number#54) AND isnotnull(ss_item_sk#51)) AND isnotnull(ss_store_sk#53)) AND isnotnull(ss_customer_sk#52))
-
-(52) Project [codegen id : 1]
+* HashAggregate (75)
++- Exchange (74)
+   +- * HashAggregate (73)
+      +- * HashAggregate (72)
+         +- Exchange (71)
+            +- * HashAggregate (70)
+               +- * Project (69)
+                  +- * BroadcastHashJoin Inner BuildRight (68)
+                     :- * Project (66)
+                     :  +- * BroadcastHashJoin Inner BuildRight (65)
+                     :     :- * Project (63)
+                     :     :  +- * BroadcastHashJoin Inner BuildRight (62)
+                     :     :     :- * Project (57)
+                     :     :     :  +- * BroadcastHashJoin Inner BuildRight (56)
+                     :     :     :     :- * Project (54)
+                     :     :     :     :  +- * SortMergeJoin Inner (53)
+                     :     :     :     :     :- * Sort (50)
+                     :     :     :     :     :  +- ReusedExchange (49)
+                     :     :     :     :     +- * Sort (52)
+                     :     :     :     :        +- ReusedExchange (51)
+                     :     :     :     +- ReusedExchange (55)
+                     :     :     +- BroadcastExchange (61)
+                     :     :        +- * Filter (60)
+                     :     :           +- * ColumnarToRow (59)
+                     :     :              +- Scan parquet default.item (58)
+                     :     +- ReusedExchange (64)
+                     +- ReusedExchange (67)
+
+
+(49) ReusedExchange [Reuses operator id: 5]
 Output [5]: [ss_item_sk#51, ss_customer_sk#52, ss_store_sk#53, ss_ticket_number#54, ss_net_paid#55]
-Input [6]: [ss_item_sk#51, ss_customer_sk#52, ss_store_sk#53, ss_ticket_number#54, ss_net_paid#55, ss_sold_date_sk#56]
-
-(53) Exchange
-Input [5]: [ss_item_sk#51, ss_customer_sk#52, ss_store_sk#53, ss_ticket_number#54, ss_net_paid#55]
-Arguments: hashpartitioning(ss_ticket_number#54, ss_item_sk#51, 5), ENSURE_REQUIREMENTS, [id=#57]
-
-(54) Sort [codegen id : 2]
+
+(50) Sort [codegen id : 2]
 Input [5]: [ss_item_sk#51, ss_customer_sk#52, ss_store_sk#53, ss_ticket_number#54, ss_net_paid#55]
 Arguments: [ss_ticket_number#54 ASC NULLS FIRST, ss_item_sk#51 ASC NULLS FIRST], false, 0
 
-(55) Scan parquet default.store_returns
-Output [3]: [sr_item_sk#58, sr_ticket_number#59, sr_returned_date_sk#60]
-Batched: true
-Location [not included in comparison]/{warehouse_dir}/store_returns]
-PushedFilters: [IsNotNull(sr_ticket_number), IsNotNull(sr_item_sk)]
-ReadSchema: struct<sr_item_sk:int,sr_ticket_number:int>
-
-(56) ColumnarToRow [codegen id : 3]
-Input [3]: [sr_item_sk#58, sr_ticket_number#59, sr_returned_date_sk#60]
-
-(57) Filter [codegen id : 3]
-Input [3]: [sr_item_sk#58, sr_ticket_number#59, sr_returned_date_sk#60]
-Condition : (isnotnull(sr_ticket_number#59) AND isnotnull(sr_item_sk#58))
-
-(58) Project [codegen id : 3]
-Output [2]: [sr_item_sk#58, sr_ticket_number#59]
-Input [3]: [sr_item_sk#58, sr_ticket_number#59, sr_returned_date_sk#60]
-
-(59) Exchange
-Input [2]: [sr_item_sk#58, sr_ticket_number#59]
-Arguments: hashpartitioning(sr_ticket_number#59, sr_item_sk#58, 5), ENSURE_REQUIREMENTS, [id=#61]
-
-(60) Sort [codegen id : 4]
-Input [2]: [sr_item_sk#58, sr_ticket_number#59]
-Arguments: [sr_ticket_number#59 ASC NULLS FIRST, sr_item_sk#58 ASC NULLS FIRST], false, 0
-
-(61) SortMergeJoin [codegen id : 9]
+(51) ReusedExchange [Reuses operator id: 11]
+Output [2]: [sr_item_sk#56, sr_ticket_number#57]
+
+(52) Sort [codegen id : 4]
+Input [2]: [sr_item_sk#56, sr_ticket_number#57]
+Arguments: [sr_ticket_number#57 ASC NULLS FIRST, sr_item_sk#56 ASC NULLS FIRST], false, 0
+
+(53) SortMergeJoin [codegen id : 9]
 Left keys [2]: [ss_ticket_number#54, ss_item_sk#51]
-Right keys [2]: [sr_ticket_number#59, sr_item_sk#58]
-Join condition: None
-
-(62) Project [codegen id : 9]
+Right keys [2]: [sr_ticket_number#57, sr_item_sk#56]
+Join condition: None
+
+(54) Project [codegen id : 9]
 Output [4]: [ss_item_sk#51, ss_customer_sk#52, ss_store_sk#53, ss_net_paid#55]
-Input [7]: [ss_item_sk#51, ss_customer_sk#52, ss_store_sk#53, ss_ticket_number#54, ss_net_paid#55, sr_item_sk#58, sr_ticket_number#59]
-
-(63) Scan parquet default.store
-Output [5]: [s_store_sk#62, s_store_name#63, s_market_id#64, s_state#65, s_zip#66]
-Batched: true
-Location [not included in comparison]/{warehouse_dir}/store]
-PushedFilters: [IsNotNull(s_market_id), EqualTo(s_market_id,8), IsNotNull(s_store_sk), IsNotNull(s_zip)]
-ReadSchema: struct<s_store_sk:int,s_store_name:string,s_market_id:int,s_state:string,s_zip:string>
-
-(64) ColumnarToRow [codegen id : 5]
-Input [5]: [s_store_sk#62, s_store_name#63, s_market_id#64, s_state#65, s_zip#66]
-
-(65) Filter [codegen id : 5]
-Input [5]: [s_store_sk#62, s_store_name#63, s_market_id#64, s_state#65, s_zip#66]
-Condition : (((isnotnull(s_market_id#64) AND (s_market_id#64 = 8)) AND isnotnull(s_store_sk#62)) AND isnotnull(s_zip#66))
-
-(66) Project [codegen id : 5]
-Output [4]: [s_store_sk#62, s_store_name#63, s_state#65, s_zip#66]
-Input [5]: [s_store_sk#62, s_store_name#63, s_market_id#64, s_state#65, s_zip#66]
-
-(67) BroadcastExchange
-Input [4]: [s_store_sk#62, s_store_name#63, s_state#65, s_zip#66]
-Arguments: HashedRelationBroadcastMode(List(cast(input[0, int, true] as bigint)),false), [id=#67]
-
-(68) BroadcastHashJoin [codegen id : 9]
+Input [7]: [ss_item_sk#51, ss_customer_sk#52, ss_store_sk#53, ss_ticket_number#54, ss_net_paid#55, sr_item_sk#56, sr_ticket_number#57]
+
+(55) ReusedExchange [Reuses operator id: 19]
+Output [4]: [s_store_sk#58, s_store_name#59, s_state#60, s_zip#61]
+
+(56) BroadcastHashJoin [codegen id : 9]
 Left keys [1]: [ss_store_sk#53]
-Right keys [1]: [s_store_sk#62]
-Join condition: None
-
-(69) Project [codegen id : 9]
-Output [6]: [ss_item_sk#51, ss_customer_sk#52, ss_net_paid#55, s_store_name#63, s_state#65, s_zip#66]
-Input [8]: [ss_item_sk#51, ss_customer_sk#52, ss_store_sk#53, ss_net_paid#55, s_store_sk#62, s_store_name#63, s_state#65, s_zip#66]
-
-(70) Scan parquet default.item
-Output [6]: [i_item_sk#68, i_current_price#69, i_size#70, i_color#71, i_units#72, i_manager_id#73]
->>>>>>> abf9675a
+Right keys [1]: [s_store_sk#58]
+Join condition: None
+
+(57) Project [codegen id : 9]
+Output [6]: [ss_item_sk#51, ss_customer_sk#52, ss_net_paid#55, s_store_name#59, s_state#60, s_zip#61]
+Input [8]: [ss_item_sk#51, ss_customer_sk#52, ss_store_sk#53, ss_net_paid#55, s_store_sk#58, s_store_name#59, s_state#60, s_zip#61]
+
+(58) Scan parquet default.item
+Output [6]: [i_item_sk#62, i_current_price#63, i_size#64, i_color#65, i_units#66, i_manager_id#67]
 Batched: true
 Location [not included in comparison]/{warehouse_dir}/item]
 PushedFilters: [IsNotNull(i_item_sk)]
 ReadSchema: struct<i_item_sk:int,i_current_price:decimal(7,2),i_size:string,i_color:string,i_units:string,i_manager_id:int>
 
-<<<<<<< HEAD
-(60) ColumnarToRow [codegen id : 6]
-Input [6]: [i_item_sk#63, i_current_price#64, i_size#65, i_color#66, i_units#67, i_manager_id#68]
-
-(61) Filter [codegen id : 6]
-Input [6]: [i_item_sk#63, i_current_price#64, i_size#65, i_color#66, i_units#67, i_manager_id#68]
-Condition : isnotnull(i_item_sk#63)
-
-(62) BroadcastExchange
-Input [6]: [i_item_sk#63, i_current_price#64, i_size#65, i_color#66, i_units#67, i_manager_id#68]
-Arguments: HashedRelationBroadcastMode(List(cast(input[0, int, false] as bigint)),false), [id=#69]
-
-(63) BroadcastHashJoin [codegen id : 9]
-Left keys [1]: [ss_item_sk#52]
-Right keys [1]: [i_item_sk#63]
-Join condition: None
-
-(64) Project [codegen id : 9]
-Output [10]: [ss_customer_sk#53, ss_net_paid#56, s_store_name#60, s_state#61, s_zip#62, i_current_price#64, i_size#65, i_color#66, i_units#67, i_manager_id#68]
-Input [12]: [ss_item_sk#52, ss_customer_sk#53, ss_net_paid#56, s_store_name#60, s_state#61, s_zip#62, i_item_sk#63, i_current_price#64, i_size#65, i_color#66, i_units#67, i_manager_id#68]
-
-(65) ReusedExchange [Reuses operator id: 31]
-Output [5]: [c_customer_sk#70, c_current_addr_sk#71, c_first_name#72, c_last_name#73, c_birth_country#74]
-
-(66) BroadcastHashJoin [codegen id : 9]
-Left keys [1]: [ss_customer_sk#53]
-Right keys [1]: [c_customer_sk#70]
-Join condition: None
-
-(67) Project [codegen id : 9]
-Output [13]: [ss_net_paid#56, s_store_name#60, s_state#61, s_zip#62, i_current_price#64, i_size#65, i_color#66, i_units#67, i_manager_id#68, c_current_addr_sk#71, c_first_name#72, c_last_name#73, c_birth_country#74]
-Input [15]: [ss_customer_sk#53, ss_net_paid#56, s_store_name#60, s_state#61, s_zip#62, i_current_price#64, i_size#65, i_color#66, i_units#67, i_manager_id#68, c_customer_sk#70, c_current_addr_sk#71, c_first_name#72, c_last_name#73, c_birth_country#74]
-
-(68) ReusedExchange [Reuses operator id: 37]
-Output [4]: [ca_address_sk#75, ca_state#76, ca_zip#77, ca_country#78]
-
-(69) BroadcastHashJoin [codegen id : 9]
-Left keys [3]: [c_current_addr_sk#71, c_birth_country#74, s_zip#62]
-Right keys [3]: [ca_address_sk#75, upper(ca_country#78), ca_zip#77]
-Join condition: None
-
-(70) Project [codegen id : 9]
-Output [11]: [ss_net_paid#56, s_store_name#60, s_state#61, i_current_price#64, i_size#65, i_color#66, i_units#67, i_manager_id#68, c_first_name#72, c_last_name#73, ca_state#76]
-Input [17]: [ss_net_paid#56, s_store_name#60, s_state#61, s_zip#62, i_current_price#64, i_size#65, i_color#66, i_units#67, i_manager_id#68, c_current_addr_sk#71, c_first_name#72, c_last_name#73, c_birth_country#74, ca_address_sk#75, ca_state#76, ca_zip#77, ca_country#78]
-
-(71) HashAggregate [codegen id : 9]
-Input [11]: [ss_net_paid#56, s_store_name#60, s_state#61, i_current_price#64, i_size#65, i_color#66, i_units#67, i_manager_id#68, c_first_name#72, c_last_name#73, ca_state#76]
-Keys [10]: [c_last_name#73, c_first_name#72, s_store_name#60, ca_state#76, s_state#61, i_color#66, i_current_price#64, i_manager_id#68, i_units#67, i_size#65]
-Functions [1]: [partial_sum(UnscaledValue(ss_net_paid#56))]
-Aggregate Attributes [1]: [sum#79]
-Results [11]: [c_last_name#73, c_first_name#72, s_store_name#60, ca_state#76, s_state#61, i_color#66, i_current_price#64, i_manager_id#68, i_units#67, i_size#65, sum#80]
-
-(72) Exchange
-Input [11]: [c_last_name#73, c_first_name#72, s_store_name#60, ca_state#76, s_state#61, i_color#66, i_current_price#64, i_manager_id#68, i_units#67, i_size#65, sum#80]
-Arguments: hashpartitioning(c_last_name#73, c_first_name#72, s_store_name#60, ca_state#76, s_state#61, i_color#66, i_current_price#64, i_manager_id#68, i_units#67, i_size#65, 5), ENSURE_REQUIREMENTS, [id=#81]
+(59) ColumnarToRow [codegen id : 6]
+Input [6]: [i_item_sk#62, i_current_price#63, i_size#64, i_color#65, i_units#66, i_manager_id#67]
+
+(60) Filter [codegen id : 6]
+Input [6]: [i_item_sk#62, i_current_price#63, i_size#64, i_color#65, i_units#66, i_manager_id#67]
+Condition : isnotnull(i_item_sk#62)
+
+(61) BroadcastExchange
+Input [6]: [i_item_sk#62, i_current_price#63, i_size#64, i_color#65, i_units#66, i_manager_id#67]
+Arguments: HashedRelationBroadcastMode(List(cast(input[0, int, false] as bigint)),false), [id=#68]
+
+(62) BroadcastHashJoin [codegen id : 9]
+Left keys [1]: [ss_item_sk#51]
+Right keys [1]: [i_item_sk#62]
+Join condition: None
+
+(63) Project [codegen id : 9]
+Output [10]: [ss_customer_sk#52, ss_net_paid#55, s_store_name#59, s_state#60, s_zip#61, i_current_price#63, i_size#64, i_color#65, i_units#66, i_manager_id#67]
+Input [12]: [ss_item_sk#51, ss_customer_sk#52, ss_net_paid#55, s_store_name#59, s_state#60, s_zip#61, i_item_sk#62, i_current_price#63, i_size#64, i_color#65, i_units#66, i_manager_id#67]
+
+(64) ReusedExchange [Reuses operator id: 31]
+Output [5]: [c_customer_sk#69, c_current_addr_sk#70, c_first_name#71, c_last_name#72, c_birth_country#73]
+
+(65) BroadcastHashJoin [codegen id : 9]
+Left keys [1]: [ss_customer_sk#52]
+Right keys [1]: [c_customer_sk#69]
+Join condition: None
+
+(66) Project [codegen id : 9]
+Output [13]: [ss_net_paid#55, s_store_name#59, s_state#60, s_zip#61, i_current_price#63, i_size#64, i_color#65, i_units#66, i_manager_id#67, c_current_addr_sk#70, c_first_name#71, c_last_name#72, c_birth_country#73]
+Input [15]: [ss_customer_sk#52, ss_net_paid#55, s_store_name#59, s_state#60, s_zip#61, i_current_price#63, i_size#64, i_color#65, i_units#66, i_manager_id#67, c_customer_sk#69, c_current_addr_sk#70, c_first_name#71, c_last_name#72, c_birth_country#73]
+
+(67) ReusedExchange [Reuses operator id: 37]
+Output [4]: [ca_address_sk#74, ca_state#75, ca_zip#76, ca_country#77]
+
+(68) BroadcastHashJoin [codegen id : 9]
+Left keys [3]: [c_current_addr_sk#70, c_birth_country#73, s_zip#61]
+Right keys [3]: [ca_address_sk#74, upper(ca_country#77), ca_zip#76]
+Join condition: None
+
+(69) Project [codegen id : 9]
+Output [11]: [ss_net_paid#55, s_store_name#59, s_state#60, i_current_price#63, i_size#64, i_color#65, i_units#66, i_manager_id#67, c_first_name#71, c_last_name#72, ca_state#75]
+Input [17]: [ss_net_paid#55, s_store_name#59, s_state#60, s_zip#61, i_current_price#63, i_size#64, i_color#65, i_units#66, i_manager_id#67, c_current_addr_sk#70, c_first_name#71, c_last_name#72, c_birth_country#73, ca_address_sk#74, ca_state#75, ca_zip#76, ca_country#77]
+
+(70) HashAggregate [codegen id : 9]
+Input [11]: [ss_net_paid#55, s_store_name#59, s_state#60, i_current_price#63, i_size#64, i_color#65, i_units#66, i_manager_id#67, c_first_name#71, c_last_name#72, ca_state#75]
+Keys [10]: [c_last_name#72, c_first_name#71, s_store_name#59, ca_state#75, s_state#60, i_color#65, i_current_price#63, i_manager_id#67, i_units#66, i_size#64]
+Functions [1]: [partial_sum(UnscaledValue(ss_net_paid#55))]
+Aggregate Attributes [1]: [sum#78]
+Results [11]: [c_last_name#72, c_first_name#71, s_store_name#59, ca_state#75, s_state#60, i_color#65, i_current_price#63, i_manager_id#67, i_units#66, i_size#64, sum#79]
+
+(71) Exchange
+Input [11]: [c_last_name#72, c_first_name#71, s_store_name#59, ca_state#75, s_state#60, i_color#65, i_current_price#63, i_manager_id#67, i_units#66, i_size#64, sum#79]
+Arguments: hashpartitioning(c_last_name#72, c_first_name#71, s_store_name#59, ca_state#75, s_state#60, i_color#65, i_current_price#63, i_manager_id#67, i_units#66, i_size#64, 5), ENSURE_REQUIREMENTS, [id=#80]
+
+(72) HashAggregate [codegen id : 10]
+Input [11]: [c_last_name#72, c_first_name#71, s_store_name#59, ca_state#75, s_state#60, i_color#65, i_current_price#63, i_manager_id#67, i_units#66, i_size#64, sum#79]
+Keys [10]: [c_last_name#72, c_first_name#71, s_store_name#59, ca_state#75, s_state#60, i_color#65, i_current_price#63, i_manager_id#67, i_units#66, i_size#64]
+Functions [1]: [sum(UnscaledValue(ss_net_paid#55))]
+Aggregate Attributes [1]: [sum(UnscaledValue(ss_net_paid#55))#81]
+Results [1]: [MakeDecimal(sum(UnscaledValue(ss_net_paid#55))#81,17,2) AS netpaid#40]
 
 (73) HashAggregate [codegen id : 10]
-Input [11]: [c_last_name#73, c_first_name#72, s_store_name#60, ca_state#76, s_state#61, i_color#66, i_current_price#64, i_manager_id#68, i_units#67, i_size#65, sum#80]
-Keys [10]: [c_last_name#73, c_first_name#72, s_store_name#60, ca_state#76, s_state#61, i_color#66, i_current_price#64, i_manager_id#68, i_units#67, i_size#65]
-Functions [1]: [sum(UnscaledValue(ss_net_paid#56))]
-Aggregate Attributes [1]: [sum(UnscaledValue(ss_net_paid#56))#82]
-Results [1]: [MakeDecimal(sum(UnscaledValue(ss_net_paid#56))#82,17,2) AS netpaid#40]
-
-(74) HashAggregate [codegen id : 10]
 Input [1]: [netpaid#40]
 Keys: []
 Functions [1]: [partial_avg(netpaid#40)]
-Aggregate Attributes [2]: [sum#83, count#84]
-Results [2]: [sum#85, count#86]
-
-(75) Exchange
-Input [2]: [sum#85, count#86]
-Arguments: SinglePartition, ENSURE_REQUIREMENTS, [id=#87]
-
-(76) HashAggregate [codegen id : 11]
-Input [2]: [sum#85, count#86]
+Aggregate Attributes [2]: [sum#82, count#83]
+Results [2]: [sum#84, count#85]
+
+(74) Exchange
+Input [2]: [sum#84, count#85]
+Arguments: SinglePartition, ENSURE_REQUIREMENTS, [id=#86]
+
+(75) HashAggregate [codegen id : 11]
+Input [2]: [sum#84, count#85]
 Keys: []
 Functions [1]: [avg(netpaid#40)]
-Aggregate Attributes [1]: [avg(netpaid#40)#88]
-Results [1]: [CheckOverflow((0.050000 * promote_precision(avg(netpaid#40)#88)), DecimalType(24,8), true) AS (0.05 * avg(netpaid))#89]
-=======
-(71) ColumnarToRow [codegen id : 6]
-Input [6]: [i_item_sk#68, i_current_price#69, i_size#70, i_color#71, i_units#72, i_manager_id#73]
-
-(72) Filter [codegen id : 6]
-Input [6]: [i_item_sk#68, i_current_price#69, i_size#70, i_color#71, i_units#72, i_manager_id#73]
-Condition : isnotnull(i_item_sk#68)
-
-(73) BroadcastExchange
-Input [6]: [i_item_sk#68, i_current_price#69, i_size#70, i_color#71, i_units#72, i_manager_id#73]
-Arguments: HashedRelationBroadcastMode(List(cast(input[0, int, false] as bigint)),false), [id=#74]
-
-(74) BroadcastHashJoin [codegen id : 9]
-Left keys [1]: [ss_item_sk#51]
-Right keys [1]: [i_item_sk#68]
-Join condition: None
-
-(75) Project [codegen id : 9]
-Output [10]: [ss_customer_sk#52, ss_net_paid#55, s_store_name#63, s_state#65, s_zip#66, i_current_price#69, i_size#70, i_color#71, i_units#72, i_manager_id#73]
-Input [12]: [ss_item_sk#51, ss_customer_sk#52, ss_net_paid#55, s_store_name#63, s_state#65, s_zip#66, i_item_sk#68, i_current_price#69, i_size#70, i_color#71, i_units#72, i_manager_id#73]
-
-(76) Scan parquet default.customer
-Output [5]: [c_customer_sk#75, c_current_addr_sk#76, c_first_name#77, c_last_name#78, c_birth_country#79]
-Batched: true
-Location [not included in comparison]/{warehouse_dir}/customer]
-PushedFilters: [IsNotNull(c_customer_sk), IsNotNull(c_current_addr_sk), IsNotNull(c_birth_country)]
-ReadSchema: struct<c_customer_sk:int,c_current_addr_sk:int,c_first_name:string,c_last_name:string,c_birth_country:string>
-
-(77) ColumnarToRow [codegen id : 7]
-Input [5]: [c_customer_sk#75, c_current_addr_sk#76, c_first_name#77, c_last_name#78, c_birth_country#79]
-
-(78) Filter [codegen id : 7]
-Input [5]: [c_customer_sk#75, c_current_addr_sk#76, c_first_name#77, c_last_name#78, c_birth_country#79]
-Condition : ((isnotnull(c_customer_sk#75) AND isnotnull(c_current_addr_sk#76)) AND isnotnull(c_birth_country#79))
-
-(79) BroadcastExchange
-Input [5]: [c_customer_sk#75, c_current_addr_sk#76, c_first_name#77, c_last_name#78, c_birth_country#79]
-Arguments: HashedRelationBroadcastMode(List(cast(input[0, int, false] as bigint)),false), [id=#80]
-
-(80) BroadcastHashJoin [codegen id : 9]
-Left keys [1]: [ss_customer_sk#52]
-Right keys [1]: [c_customer_sk#75]
-Join condition: None
-
-(81) Project [codegen id : 9]
-Output [13]: [ss_net_paid#55, s_store_name#63, s_state#65, s_zip#66, i_current_price#69, i_size#70, i_color#71, i_units#72, i_manager_id#73, c_current_addr_sk#76, c_first_name#77, c_last_name#78, c_birth_country#79]
-Input [15]: [ss_customer_sk#52, ss_net_paid#55, s_store_name#63, s_state#65, s_zip#66, i_current_price#69, i_size#70, i_color#71, i_units#72, i_manager_id#73, c_customer_sk#75, c_current_addr_sk#76, c_first_name#77, c_last_name#78, c_birth_country#79]
-
-(82) Scan parquet default.customer_address
-Output [4]: [ca_address_sk#81, ca_state#82, ca_zip#83, ca_country#84]
-Batched: true
-Location [not included in comparison]/{warehouse_dir}/customer_address]
-PushedFilters: [IsNotNull(ca_address_sk), IsNotNull(ca_country), IsNotNull(ca_zip)]
-ReadSchema: struct<ca_address_sk:int,ca_state:string,ca_zip:string,ca_country:string>
-
-(83) ColumnarToRow [codegen id : 8]
-Input [4]: [ca_address_sk#81, ca_state#82, ca_zip#83, ca_country#84]
-
-(84) Filter [codegen id : 8]
-Input [4]: [ca_address_sk#81, ca_state#82, ca_zip#83, ca_country#84]
-Condition : ((isnotnull(ca_address_sk#81) AND isnotnull(ca_country#84)) AND isnotnull(ca_zip#83))
-
-(85) BroadcastExchange
-Input [4]: [ca_address_sk#81, ca_state#82, ca_zip#83, ca_country#84]
-Arguments: HashedRelationBroadcastMode(List(input[0, int, false], upper(input[3, string, false]), input[2, string, false]),false), [id=#85]
-
-(86) BroadcastHashJoin [codegen id : 9]
-Left keys [3]: [c_current_addr_sk#76, c_birth_country#79, s_zip#66]
-Right keys [3]: [ca_address_sk#81, upper(ca_country#84), ca_zip#83]
-Join condition: None
-
-(87) Project [codegen id : 9]
-Output [11]: [ss_net_paid#55, s_store_name#63, s_state#65, i_current_price#69, i_size#70, i_color#71, i_units#72, i_manager_id#73, c_first_name#77, c_last_name#78, ca_state#82]
-Input [17]: [ss_net_paid#55, s_store_name#63, s_state#65, s_zip#66, i_current_price#69, i_size#70, i_color#71, i_units#72, i_manager_id#73, c_current_addr_sk#76, c_first_name#77, c_last_name#78, c_birth_country#79, ca_address_sk#81, ca_state#82, ca_zip#83, ca_country#84]
-
-(88) HashAggregate [codegen id : 9]
-Input [11]: [ss_net_paid#55, s_store_name#63, s_state#65, i_current_price#69, i_size#70, i_color#71, i_units#72, i_manager_id#73, c_first_name#77, c_last_name#78, ca_state#82]
-Keys [10]: [c_last_name#78, c_first_name#77, s_store_name#63, ca_state#82, s_state#65, i_color#71, i_current_price#69, i_manager_id#73, i_units#72, i_size#70]
-Functions [1]: [partial_sum(UnscaledValue(ss_net_paid#55))]
-Aggregate Attributes [1]: [sum#86]
-Results [11]: [c_last_name#78, c_first_name#77, s_store_name#63, ca_state#82, s_state#65, i_color#71, i_current_price#69, i_manager_id#73, i_units#72, i_size#70, sum#87]
-
-(89) Exchange
-Input [11]: [c_last_name#78, c_first_name#77, s_store_name#63, ca_state#82, s_state#65, i_color#71, i_current_price#69, i_manager_id#73, i_units#72, i_size#70, sum#87]
-Arguments: hashpartitioning(c_last_name#78, c_first_name#77, s_store_name#63, ca_state#82, s_state#65, i_color#71, i_current_price#69, i_manager_id#73, i_units#72, i_size#70, 5), ENSURE_REQUIREMENTS, [id=#88]
-
-(90) HashAggregate [codegen id : 10]
-Input [11]: [c_last_name#78, c_first_name#77, s_store_name#63, ca_state#82, s_state#65, i_color#71, i_current_price#69, i_manager_id#73, i_units#72, i_size#70, sum#87]
-Keys [10]: [c_last_name#78, c_first_name#77, s_store_name#63, ca_state#82, s_state#65, i_color#71, i_current_price#69, i_manager_id#73, i_units#72, i_size#70]
-Functions [1]: [sum(UnscaledValue(ss_net_paid#55))]
-Aggregate Attributes [1]: [sum(UnscaledValue(ss_net_paid#55))#89]
-Results [1]: [MakeDecimal(sum(UnscaledValue(ss_net_paid#55))#89,17,2) AS netpaid#40]
-
-(91) HashAggregate [codegen id : 10]
-Input [1]: [netpaid#40]
-Keys: []
-Functions [1]: [partial_avg(netpaid#40)]
-Aggregate Attributes [2]: [sum#90, count#91]
-Results [2]: [sum#92, count#93]
-
-(92) Exchange
-Input [2]: [sum#92, count#93]
-Arguments: SinglePartition, ENSURE_REQUIREMENTS, [id=#94]
-
-(93) HashAggregate [codegen id : 11]
-Input [2]: [sum#92, count#93]
-Keys: []
-Functions [1]: [avg(netpaid#40)]
-Aggregate Attributes [1]: [avg(netpaid#40)#95]
-Results [1]: [CheckOverflow((0.050000 * promote_precision(avg(netpaid#40)#95)), DecimalType(24,8), true) AS (0.05 * avg(netpaid))#96]
->>>>>>> abf9675a
-
+Aggregate Attributes [1]: [avg(netpaid#40)#87]
+Results [1]: [CheckOverflow((0.050000 * promote_precision(avg(netpaid#40)#87)), DecimalType(24,8), true) AS (0.05 * avg(netpaid))#88]
+
