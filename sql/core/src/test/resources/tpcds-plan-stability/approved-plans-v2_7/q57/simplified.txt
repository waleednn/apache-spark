--- conflicted
+++ resolved
@@ -1,43 +1,9 @@
 TakeOrderedAndProject [sum_sales,avg_monthly_sales,d_year,i_category,i_brand,d_moy,psum,nsum]
-  WholeStageCodegen (22)
+  WholeStageCodegen (23)
     Project [i_category,i_brand,d_year,d_moy,avg_monthly_sales,sum_sales,sum_sales,sum_sales]
       BroadcastHashJoin [i_category,i_brand,cc_name,rn,i_category,i_brand,cc_name,rn]
         Project [i_category,i_brand,cc_name,d_year,d_moy,sum_sales,avg_monthly_sales,rn,sum_sales]
           BroadcastHashJoin [i_category,i_brand,cc_name,rn,i_category,i_brand,cc_name,rn]
-<<<<<<< HEAD
-            Project [i_category,i_brand,cc_name,d_year,d_moy,sum_sales,avg_monthly_sales,rn]
-              Filter [avg_monthly_sales,sum_sales,rn]
-                InputAdapter
-                  Window [_w0,i_category,i_brand,cc_name,d_year]
-                    WholeStageCodegen (7)
-                      Filter [d_year]
-                        InputAdapter
-                          Window [d_year,d_moy,i_category,i_brand,cc_name]
-                            WholeStageCodegen (6)
-                              Sort [i_category,i_brand,cc_name,d_year,d_moy]
-                                InputAdapter
-                                  Exchange [i_category,i_brand,cc_name] #1
-                                    WholeStageCodegen (5)
-                                      HashAggregate [i_category,i_brand,cc_name,d_year,d_moy,sum] [sum(UnscaledValue(cs_sales_price)),sum_sales,_w0,sum]
-                                        InputAdapter
-                                          Exchange [i_category,i_brand,cc_name,d_year,d_moy] #2
-                                            WholeStageCodegen (4)
-                                              HashAggregate [i_category,i_brand,cc_name,d_year,d_moy,cs_sales_price] [sum,sum]
-                                                Project [i_brand,i_category,cs_sales_price,d_year,d_moy,cc_name]
-                                                  BroadcastHashJoin [cs_call_center_sk,cc_call_center_sk]
-                                                    Project [i_brand,i_category,cs_call_center_sk,cs_sales_price,d_year,d_moy]
-                                                      BroadcastHashJoin [cs_sold_date_sk,d_date_sk]
-                                                        Project [i_brand,i_category,cs_call_center_sk,cs_sales_price,cs_sold_date_sk]
-                                                          BroadcastHashJoin [i_item_sk,cs_item_sk]
-                                                            Filter [i_item_sk,i_category,i_brand]
-                                                              ColumnarToRow
-                                                                InputAdapter
-                                                                  Scan parquet default.item [i_item_sk,i_brand,i_category]
-                                                            InputAdapter
-                                                              BroadcastExchange #3
-                                                                WholeStageCodegen (1)
-                                                                  Filter [cs_item_sk,cs_call_center_sk]
-=======
             Filter [d_year,avg_monthly_sales,sum_sales]
               InputAdapter
                 Window [d_year,d_moy,i_category,i_brand,cc_name]
@@ -66,43 +32,36 @@
                                                               Project [i_brand,i_category,cs_call_center_sk,cs_sales_price,cs_sold_date_sk]
                                                                 BroadcastHashJoin [i_item_sk,cs_item_sk]
                                                                   Filter [i_item_sk,i_category,i_brand]
->>>>>>> 51cf0cad
                                                                     ColumnarToRow
                                                                       InputAdapter
-                                                                        Scan parquet default.catalog_sales [cs_call_center_sk,cs_item_sk,cs_sales_price,cs_sold_date_sk]
-                                                                          SubqueryBroadcast [d_date_sk] #1
-                                                                            ReusedExchange [d_date_sk,d_year,d_moy] #4
-                                                        InputAdapter
-                                                          BroadcastExchange #4
-                                                            WholeStageCodegen (2)
-                                                              Filter [d_year,d_moy,d_date_sk]
-                                                                ColumnarToRow
+                                                                        Scan parquet default.item [i_item_sk,i_brand,i_category]
                                                                   InputAdapter
-                                                                    Scan parquet default.date_dim [d_date_sk,d_year,d_moy]
-                                                    InputAdapter
-                                                      BroadcastExchange #5
-                                                        WholeStageCodegen (3)
-                                                          Filter [cc_call_center_sk,cc_name]
-                                                            ColumnarToRow
+                                                                    BroadcastExchange #4
+                                                                      WholeStageCodegen (1)
+                                                                        Filter [cs_item_sk,cs_call_center_sk]
+                                                                          ColumnarToRow
+                                                                            InputAdapter
+                                                                              Scan parquet default.catalog_sales [cs_call_center_sk,cs_item_sk,cs_sales_price,cs_sold_date_sk]
+                                                                                SubqueryBroadcast [d_date_sk] #1
+                                                                                  ReusedExchange [d_date_sk,d_year,d_moy] #5
                                                               InputAdapter
-                                                                Scan parquet default.call_center [cc_call_center_sk,cc_name]
+                                                                BroadcastExchange #5
+                                                                  WholeStageCodegen (2)
+                                                                    Filter [d_year,d_moy,d_date_sk]
+                                                                      ColumnarToRow
+                                                                        InputAdapter
+                                                                          Scan parquet default.date_dim [d_date_sk,d_year,d_moy]
+                                                          InputAdapter
+                                                            BroadcastExchange #6
+                                                              WholeStageCodegen (3)
+                                                                Filter [cc_call_center_sk,cc_name]
+                                                                  ColumnarToRow
+                                                                    InputAdapter
+                                                                      Scan parquet default.call_center [cc_call_center_sk,cc_name]
             InputAdapter
-              BroadcastExchange #6
-                WholeStageCodegen (14)
+              BroadcastExchange #7
+                WholeStageCodegen (15)
                   Project [i_category,i_brand,cc_name,sum_sales,rn]
-<<<<<<< HEAD
-                    Filter [rn]
-                      InputAdapter
-                        Window [d_year,d_moy,i_category,i_brand,cc_name]
-                          WholeStageCodegen (13)
-                            Sort [i_category,i_brand,cc_name,d_year,d_moy]
-                              InputAdapter
-                                Exchange [i_category,i_brand,cc_name] #7
-                                  WholeStageCodegen (12)
-                                    HashAggregate [i_category,i_brand,cc_name,d_year,d_moy,sum] [sum(UnscaledValue(cs_sales_price)),sum_sales,sum]
-                                      InputAdapter
-                                        ReusedExchange [i_category,i_brand,cc_name,d_year,d_moy,sum] #8
-=======
                     InputAdapter
                       Window [d_year,d_moy,i_category,i_brand,cc_name]
                         WholeStageCodegen (14)
@@ -113,24 +72,13 @@
                                   HashAggregate [i_category,i_brand,cc_name,d_year,d_moy,sum] [sum(UnscaledValue(cs_sales_price)),sum_sales,sum]
                                     InputAdapter
                                       ReusedExchange [i_category,i_brand,cc_name,d_year,d_moy,sum] #9
->>>>>>> 51cf0cad
         InputAdapter
-          BroadcastExchange #9
-            WholeStageCodegen (21)
+          BroadcastExchange #10
+            WholeStageCodegen (22)
               Project [i_category,i_brand,cc_name,sum_sales,rn]
-<<<<<<< HEAD
-                Filter [rn]
-                  InputAdapter
-                    Window [d_year,d_moy,i_category,i_brand,cc_name]
-                      WholeStageCodegen (20)
-                        Sort [i_category,i_brand,cc_name,d_year,d_moy]
-                          InputAdapter
-                            ReusedExchange [i_category,i_brand,cc_name,d_year,d_moy,sum_sales] #7
-=======
                 InputAdapter
                   Window [d_year,d_moy,i_category,i_brand,cc_name]
                     WholeStageCodegen (21)
                       Sort [i_category,i_brand,cc_name,d_year,d_moy]
                         InputAdapter
-                          ReusedExchange [i_category,i_brand,cc_name,d_year,d_moy,sum_sales] #8
->>>>>>> 51cf0cad
+                          ReusedExchange [i_category,i_brand,cc_name,d_year,d_moy,sum_sales] #8