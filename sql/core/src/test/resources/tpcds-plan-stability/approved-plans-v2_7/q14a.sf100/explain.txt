--- conflicted
+++ resolved
@@ -1,140 +1,4 @@
 == Physical Plan ==
-<<<<<<< HEAD
-TakeOrderedAndProject (131)
-+- * HashAggregate (130)
-   +- Exchange (129)
-      +- * HashAggregate (128)
-         +- Union (127)
-            :- * HashAggregate (106)
-            :  +- Exchange (105)
-            :     +- * HashAggregate (104)
-            :        +- Union (103)
-            :           :- * Filter (72)
-            :           :  +- * HashAggregate (71)
-            :           :     +- Exchange (70)
-            :           :        +- * HashAggregate (69)
-            :           :           +- * Project (68)
-            :           :              +- * BroadcastHashJoin Inner BuildRight (67)
-            :           :                 :- * Project (60)
-            :           :                 :  +- * BroadcastHashJoin Inner BuildRight (59)
-            :           :                 :     :- * BroadcastHashJoin LeftSemi BuildRight (57)
-            :           :                 :     :  :- * Filter (3)
-            :           :                 :     :  :  +- * ColumnarToRow (2)
-            :           :                 :     :  :     +- Scan parquet spark_catalog.default.store_sales (1)
-            :           :                 :     :  +- BroadcastExchange (56)
-            :           :                 :     :     +- * Project (55)
-            :           :                 :     :        +- * BroadcastHashJoin Inner BuildRight (54)
-            :           :                 :     :           :- * Filter (6)
-            :           :                 :     :           :  +- * ColumnarToRow (5)
-            :           :                 :     :           :     +- Scan parquet spark_catalog.default.item (4)
-            :           :                 :     :           +- BroadcastExchange (53)
-            :           :                 :     :              +- * SortMergeJoin LeftSemi (52)
-            :           :                 :     :                 :- * Sort (40)
-            :           :                 :     :                 :  +- Exchange (39)
-            :           :                 :     :                 :     +- * HashAggregate (38)
-            :           :                 :     :                 :        +- Exchange (37)
-            :           :                 :     :                 :           +- * HashAggregate (36)
-            :           :                 :     :                 :              +- * Project (35)
-            :           :                 :     :                 :                 +- * BroadcastHashJoin Inner BuildRight (34)
-            :           :                 :     :                 :                    :- * Project (12)
-            :           :                 :     :                 :                    :  +- * BroadcastHashJoin Inner BuildRight (11)
-            :           :                 :     :                 :                    :     :- * Filter (9)
-            :           :                 :     :                 :                    :     :  +- * ColumnarToRow (8)
-            :           :                 :     :                 :                    :     :     +- Scan parquet spark_catalog.default.store_sales (7)
-            :           :                 :     :                 :                    :     +- ReusedExchange (10)
-            :           :                 :     :                 :                    +- BroadcastExchange (33)
-            :           :                 :     :                 :                       +- * SortMergeJoin LeftSemi (32)
-            :           :                 :     :                 :                          :- * Sort (17)
-            :           :                 :     :                 :                          :  +- Exchange (16)
-            :           :                 :     :                 :                          :     +- * Filter (15)
-            :           :                 :     :                 :                          :        +- * ColumnarToRow (14)
-            :           :                 :     :                 :                          :           +- Scan parquet spark_catalog.default.item (13)
-            :           :                 :     :                 :                          +- * Sort (31)
-            :           :                 :     :                 :                             +- Exchange (30)
-            :           :                 :     :                 :                                +- * Project (29)
-            :           :                 :     :                 :                                   +- * BroadcastHashJoin Inner BuildRight (28)
-            :           :                 :     :                 :                                      :- * Project (23)
-            :           :                 :     :                 :                                      :  +- * BroadcastHashJoin Inner BuildRight (22)
-            :           :                 :     :                 :                                      :     :- * Filter (20)
-            :           :                 :     :                 :                                      :     :  +- * ColumnarToRow (19)
-            :           :                 :     :                 :                                      :     :     +- Scan parquet spark_catalog.default.catalog_sales (18)
-            :           :                 :     :                 :                                      :     +- ReusedExchange (21)
-            :           :                 :     :                 :                                      +- BroadcastExchange (27)
-            :           :                 :     :                 :                                         +- * Filter (26)
-            :           :                 :     :                 :                                            +- * ColumnarToRow (25)
-            :           :                 :     :                 :                                               +- Scan parquet spark_catalog.default.item (24)
-            :           :                 :     :                 +- * Sort (51)
-            :           :                 :     :                    +- Exchange (50)
-            :           :                 :     :                       +- * Project (49)
-            :           :                 :     :                          +- * BroadcastHashJoin Inner BuildRight (48)
-            :           :                 :     :                             :- * Project (46)
-            :           :                 :     :                             :  +- * BroadcastHashJoin Inner BuildRight (45)
-            :           :                 :     :                             :     :- * Filter (43)
-            :           :                 :     :                             :     :  +- * ColumnarToRow (42)
-            :           :                 :     :                             :     :     +- Scan parquet spark_catalog.default.web_sales (41)
-            :           :                 :     :                             :     +- ReusedExchange (44)
-            :           :                 :     :                             +- ReusedExchange (47)
-            :           :                 :     +- ReusedExchange (58)
-            :           :                 +- BroadcastExchange (66)
-            :           :                    +- * BroadcastHashJoin LeftSemi BuildRight (65)
-            :           :                       :- * Filter (63)
-            :           :                       :  +- * ColumnarToRow (62)
-            :           :                       :     +- Scan parquet spark_catalog.default.item (61)
-            :           :                       +- ReusedExchange (64)
-            :           :- * Filter (87)
-            :           :  +- * HashAggregate (86)
-            :           :     +- Exchange (85)
-            :           :        +- * HashAggregate (84)
-            :           :           +- * Project (83)
-            :           :              +- * BroadcastHashJoin Inner BuildRight (82)
-            :           :                 :- * Project (80)
-            :           :                 :  +- * BroadcastHashJoin Inner BuildRight (79)
-            :           :                 :     :- * BroadcastHashJoin LeftSemi BuildRight (77)
-            :           :                 :     :  :- * Filter (75)
-            :           :                 :     :  :  +- * ColumnarToRow (74)
-            :           :                 :     :  :     +- Scan parquet spark_catalog.default.catalog_sales (73)
-            :           :                 :     :  +- ReusedExchange (76)
-            :           :                 :     +- ReusedExchange (78)
-            :           :                 +- ReusedExchange (81)
-            :           +- * Filter (102)
-            :              +- * HashAggregate (101)
-            :                 +- Exchange (100)
-            :                    +- * HashAggregate (99)
-            :                       +- * Project (98)
-            :                          +- * BroadcastHashJoin Inner BuildRight (97)
-            :                             :- * Project (95)
-            :                             :  +- * BroadcastHashJoin Inner BuildRight (94)
-            :                             :     :- * BroadcastHashJoin LeftSemi BuildRight (92)
-            :                             :     :  :- * Filter (90)
-            :                             :     :  :  +- * ColumnarToRow (89)
-            :                             :     :  :     +- Scan parquet spark_catalog.default.web_sales (88)
-            :                             :     :  +- ReusedExchange (91)
-            :                             :     +- ReusedExchange (93)
-            :                             +- ReusedExchange (96)
-            :- * HashAggregate (111)
-            :  +- Exchange (110)
-            :     +- * HashAggregate (109)
-            :        +- * HashAggregate (108)
-            :           +- ReusedExchange (107)
-            :- * HashAggregate (116)
-            :  +- Exchange (115)
-            :     +- * HashAggregate (114)
-            :        +- * HashAggregate (113)
-            :           +- ReusedExchange (112)
-            :- * HashAggregate (121)
-            :  +- Exchange (120)
-            :     +- * HashAggregate (119)
-            :        +- * HashAggregate (118)
-            :           +- ReusedExchange (117)
-            +- * HashAggregate (126)
-               +- Exchange (125)
-                  +- * HashAggregate (124)
-                     +- * HashAggregate (123)
-                        +- ReusedExchange (122)
-
-
-(1) Scan parquet spark_catalog.default.store_sales
-=======
 TakeOrderedAndProject (135)
 +- * HashAggregate (134)
    +- Exchange (133)
@@ -273,7 +137,6 @@
 
 
 (1) Scan parquet default.store_sales
->>>>>>> 2ffd9892
 Output [4]: [ss_item_sk#1, ss_quantity#2, ss_list_price#3, ss_sold_date_sk#4]
 Batched: true
 Location: InMemoryFileIndex []
@@ -281,802 +144,288 @@
 PushedFilters: [IsNotNull(ss_item_sk)]
 ReadSchema: struct<ss_item_sk:int,ss_quantity:int,ss_list_price:decimal(7,2)>
 
-(2) ColumnarToRow [codegen id : 37]
+(2) ColumnarToRow [codegen id : 1]
 Input [4]: [ss_item_sk#1, ss_quantity#2, ss_list_price#3, ss_sold_date_sk#4]
 
-(3) Filter [codegen id : 37]
+(3) Filter [codegen id : 1]
 Input [4]: [ss_item_sk#1, ss_quantity#2, ss_list_price#3, ss_sold_date_sk#4]
 Condition : isnotnull(ss_item_sk#1)
 
-(4) Scan parquet spark_catalog.default.item
-Output [4]: [i_item_sk#6, i_brand_id#7, i_class_id#8, i_category_id#9]
+(4) Exchange
+Input [4]: [ss_item_sk#1, ss_quantity#2, ss_list_price#3, ss_sold_date_sk#4]
+Arguments: hashpartitioning(ss_item_sk#1, 5), ENSURE_REQUIREMENTS, [id=#6]
+
+(5) Sort [codegen id : 2]
+Input [4]: [ss_item_sk#1, ss_quantity#2, ss_list_price#3, ss_sold_date_sk#4]
+Arguments: [ss_item_sk#1 ASC NULLS FIRST], false, 0
+
+(6) Scan parquet default.item
+Output [4]: [i_item_sk#7, i_brand_id#8, i_class_id#9, i_category_id#10]
 Batched: true
 Location [not included in comparison]/{warehouse_dir}/item]
 PushedFilters: [IsNotNull(i_brand_id), IsNotNull(i_class_id), IsNotNull(i_category_id)]
 ReadSchema: struct<i_item_sk:int,i_brand_id:int,i_class_id:int,i_category_id:int>
 
-(5) ColumnarToRow [codegen id : 17]
-Input [4]: [i_item_sk#6, i_brand_id#7, i_class_id#8, i_category_id#9]
-
-(6) Filter [codegen id : 17]
-Input [4]: [i_item_sk#6, i_brand_id#7, i_class_id#8, i_category_id#9]
-Condition : ((isnotnull(i_brand_id#7) AND isnotnull(i_class_id#8)) AND isnotnull(i_category_id#9))
-
-(7) Scan parquet spark_catalog.default.store_sales
-Output [2]: [ss_item_sk#10, ss_sold_date_sk#11]
+(7) ColumnarToRow [codegen id : 19]
+Input [4]: [i_item_sk#7, i_brand_id#8, i_class_id#9, i_category_id#10]
+
+(8) Filter [codegen id : 19]
+Input [4]: [i_item_sk#7, i_brand_id#8, i_class_id#9, i_category_id#10]
+Condition : ((isnotnull(i_brand_id#8) AND isnotnull(i_class_id#9)) AND isnotnull(i_category_id#10))
+
+(9) Scan parquet default.store_sales
+Output [2]: [ss_item_sk#11, ss_sold_date_sk#12]
 Batched: true
 Location: InMemoryFileIndex []
-PartitionFilters: [isnotnull(ss_sold_date_sk#11), dynamicpruningexpression(ss_sold_date_sk#11 IN dynamicpruning#12)]
+PartitionFilters: [isnotnull(ss_sold_date_sk#12), dynamicpruningexpression(ss_sold_date_sk#12 IN dynamicpruning#13)]
 PushedFilters: [IsNotNull(ss_item_sk)]
 ReadSchema: struct<ss_item_sk:int>
 
-(8) ColumnarToRow [codegen id : 9]
-Input [2]: [ss_item_sk#10, ss_sold_date_sk#11]
-
-(9) Filter [codegen id : 9]
-Input [2]: [ss_item_sk#10, ss_sold_date_sk#11]
-Condition : isnotnull(ss_item_sk#10)
-
-<<<<<<< HEAD
-(10) ReusedExchange [Reuses operator id: 165]
-Output [1]: [d_date_sk#13]
-=======
+(10) ColumnarToRow [codegen id : 11]
+Input [2]: [ss_item_sk#11, ss_sold_date_sk#12]
+
+(11) Filter [codegen id : 11]
+Input [2]: [ss_item_sk#11, ss_sold_date_sk#12]
+Condition : isnotnull(ss_item_sk#11)
+
 (12) ReusedExchange [Reuses operator id: 169]
 Output [1]: [d_date_sk#14]
->>>>>>> 2ffd9892
-
-(11) BroadcastHashJoin [codegen id : 9]
-Left keys [1]: [ss_sold_date_sk#11]
-Right keys [1]: [d_date_sk#13]
-Join type: Inner
-Join condition: None
-
-(12) Project [codegen id : 9]
-Output [1]: [ss_item_sk#10]
-Input [3]: [ss_item_sk#10, ss_sold_date_sk#11, d_date_sk#13]
-
-(13) Scan parquet spark_catalog.default.item
-Output [4]: [i_item_sk#14, i_brand_id#15, i_class_id#16, i_category_id#17]
+
+(13) BroadcastHashJoin [codegen id : 11]
+Left keys [1]: [ss_sold_date_sk#12]
+Right keys [1]: [d_date_sk#14]
+Join condition: None
+
+(14) Project [codegen id : 11]
+Output [1]: [ss_item_sk#11]
+Input [3]: [ss_item_sk#11, ss_sold_date_sk#12, d_date_sk#14]
+
+(15) Scan parquet default.item
+Output [4]: [i_item_sk#15, i_brand_id#16, i_class_id#17, i_category_id#18]
 Batched: true
 Location [not included in comparison]/{warehouse_dir}/item]
 PushedFilters: [IsNotNull(i_item_sk), IsNotNull(i_brand_id), IsNotNull(i_class_id), IsNotNull(i_category_id)]
 ReadSchema: struct<i_item_sk:int,i_brand_id:int,i_class_id:int,i_category_id:int>
 
-(14) ColumnarToRow [codegen id : 2]
-Input [4]: [i_item_sk#14, i_brand_id#15, i_class_id#16, i_category_id#17]
-
-(15) Filter [codegen id : 2]
-Input [4]: [i_item_sk#14, i_brand_id#15, i_class_id#16, i_category_id#17]
-Condition : (((isnotnull(i_item_sk#14) AND isnotnull(i_brand_id#15)) AND isnotnull(i_class_id#16)) AND isnotnull(i_category_id#17))
-
-(16) Exchange
-Input [4]: [i_item_sk#14, i_brand_id#15, i_class_id#16, i_category_id#17]
-Arguments: hashpartitioning(coalesce(i_brand_id#15, 0), isnull(i_brand_id#15), coalesce(i_class_id#16, 0), isnull(i_class_id#16), coalesce(i_category_id#17, 0), isnull(i_category_id#17), 5), ENSURE_REQUIREMENTS, [plan_id=1]
-
-(17) Sort [codegen id : 3]
-Input [4]: [i_item_sk#14, i_brand_id#15, i_class_id#16, i_category_id#17]
-Arguments: [coalesce(i_brand_id#15, 0) ASC NULLS FIRST, isnull(i_brand_id#15) ASC NULLS FIRST, coalesce(i_class_id#16, 0) ASC NULLS FIRST, isnull(i_class_id#16) ASC NULLS FIRST, coalesce(i_category_id#17, 0) ASC NULLS FIRST, isnull(i_category_id#17) ASC NULLS FIRST], false, 0
-
-(18) Scan parquet spark_catalog.default.catalog_sales
-Output [2]: [cs_item_sk#18, cs_sold_date_sk#19]
+(16) ColumnarToRow [codegen id : 4]
+Input [4]: [i_item_sk#15, i_brand_id#16, i_class_id#17, i_category_id#18]
+
+(17) Filter [codegen id : 4]
+Input [4]: [i_item_sk#15, i_brand_id#16, i_class_id#17, i_category_id#18]
+Condition : (((isnotnull(i_item_sk#15) AND isnotnull(i_brand_id#16)) AND isnotnull(i_class_id#17)) AND isnotnull(i_category_id#18))
+
+(18) Exchange
+Input [4]: [i_item_sk#15, i_brand_id#16, i_class_id#17, i_category_id#18]
+Arguments: hashpartitioning(coalesce(i_brand_id#16, 0), isnull(i_brand_id#16), coalesce(i_class_id#17, 0), isnull(i_class_id#17), coalesce(i_category_id#18, 0), isnull(i_category_id#18), 5), ENSURE_REQUIREMENTS, [id=#19]
+
+(19) Sort [codegen id : 5]
+Input [4]: [i_item_sk#15, i_brand_id#16, i_class_id#17, i_category_id#18]
+Arguments: [coalesce(i_brand_id#16, 0) ASC NULLS FIRST, isnull(i_brand_id#16) ASC NULLS FIRST, coalesce(i_class_id#17, 0) ASC NULLS FIRST, isnull(i_class_id#17) ASC NULLS FIRST, coalesce(i_category_id#18, 0) ASC NULLS FIRST, isnull(i_category_id#18) ASC NULLS FIRST], false, 0
+
+(20) Scan parquet default.catalog_sales
+Output [2]: [cs_item_sk#20, cs_sold_date_sk#21]
 Batched: true
 Location: InMemoryFileIndex []
-PartitionFilters: [isnotnull(cs_sold_date_sk#19), dynamicpruningexpression(cs_sold_date_sk#19 IN dynamicpruning#12)]
+PartitionFilters: [isnotnull(cs_sold_date_sk#21), dynamicpruningexpression(cs_sold_date_sk#21 IN dynamicpruning#13)]
 PushedFilters: [IsNotNull(cs_item_sk)]
 ReadSchema: struct<cs_item_sk:int>
 
-(19) ColumnarToRow [codegen id : 6]
-Input [2]: [cs_item_sk#18, cs_sold_date_sk#19]
-
-(20) Filter [codegen id : 6]
-Input [2]: [cs_item_sk#18, cs_sold_date_sk#19]
-Condition : isnotnull(cs_item_sk#18)
-
-<<<<<<< HEAD
-(21) ReusedExchange [Reuses operator id: 165]
-Output [1]: [d_date_sk#20]
-=======
+(21) ColumnarToRow [codegen id : 8]
+Input [2]: [cs_item_sk#20, cs_sold_date_sk#21]
+
+(22) Filter [codegen id : 8]
+Input [2]: [cs_item_sk#20, cs_sold_date_sk#21]
+Condition : isnotnull(cs_item_sk#20)
+
 (23) ReusedExchange [Reuses operator id: 169]
 Output [1]: [d_date_sk#22]
->>>>>>> 2ffd9892
-
-(22) BroadcastHashJoin [codegen id : 6]
-Left keys [1]: [cs_sold_date_sk#19]
-Right keys [1]: [d_date_sk#20]
-Join type: Inner
-Join condition: None
-
-(23) Project [codegen id : 6]
-Output [1]: [cs_item_sk#18]
-Input [3]: [cs_item_sk#18, cs_sold_date_sk#19, d_date_sk#20]
-
-(24) Scan parquet spark_catalog.default.item
-Output [4]: [i_item_sk#21, i_brand_id#22, i_class_id#23, i_category_id#24]
+
+(24) BroadcastHashJoin [codegen id : 8]
+Left keys [1]: [cs_sold_date_sk#21]
+Right keys [1]: [d_date_sk#22]
+Join condition: None
+
+(25) Project [codegen id : 8]
+Output [1]: [cs_item_sk#20]
+Input [3]: [cs_item_sk#20, cs_sold_date_sk#21, d_date_sk#22]
+
+(26) Scan parquet default.item
+Output [4]: [i_item_sk#23, i_brand_id#24, i_class_id#25, i_category_id#26]
 Batched: true
 Location [not included in comparison]/{warehouse_dir}/item]
 PushedFilters: [IsNotNull(i_item_sk)]
 ReadSchema: struct<i_item_sk:int,i_brand_id:int,i_class_id:int,i_category_id:int>
 
-(25) ColumnarToRow [codegen id : 5]
-Input [4]: [i_item_sk#21, i_brand_id#22, i_class_id#23, i_category_id#24]
-
-(26) Filter [codegen id : 5]
-Input [4]: [i_item_sk#21, i_brand_id#22, i_class_id#23, i_category_id#24]
-Condition : isnotnull(i_item_sk#21)
-
-(27) BroadcastExchange
-Input [4]: [i_item_sk#21, i_brand_id#22, i_class_id#23, i_category_id#24]
-Arguments: HashedRelationBroadcastMode(List(cast(input[0, int, false] as bigint)),false), [plan_id=2]
-
-(28) BroadcastHashJoin [codegen id : 6]
-Left keys [1]: [cs_item_sk#18]
-Right keys [1]: [i_item_sk#21]
-Join type: Inner
-Join condition: None
-
-(29) Project [codegen id : 6]
-Output [3]: [i_brand_id#22, i_class_id#23, i_category_id#24]
-Input [5]: [cs_item_sk#18, i_item_sk#21, i_brand_id#22, i_class_id#23, i_category_id#24]
-
-(30) Exchange
-Input [3]: [i_brand_id#22, i_class_id#23, i_category_id#24]
-Arguments: hashpartitioning(coalesce(i_brand_id#22, 0), isnull(i_brand_id#22), coalesce(i_class_id#23, 0), isnull(i_class_id#23), coalesce(i_category_id#24, 0), isnull(i_category_id#24), 5), ENSURE_REQUIREMENTS, [plan_id=3]
-
-(31) Sort [codegen id : 7]
-Input [3]: [i_brand_id#22, i_class_id#23, i_category_id#24]
-Arguments: [coalesce(i_brand_id#22, 0) ASC NULLS FIRST, isnull(i_brand_id#22) ASC NULLS FIRST, coalesce(i_class_id#23, 0) ASC NULLS FIRST, isnull(i_class_id#23) ASC NULLS FIRST, coalesce(i_category_id#24, 0) ASC NULLS FIRST, isnull(i_category_id#24) ASC NULLS FIRST], false, 0
-
-(32) SortMergeJoin [codegen id : 8]
-Left keys [6]: [coalesce(i_brand_id#15, 0), isnull(i_brand_id#15), coalesce(i_class_id#16, 0), isnull(i_class_id#16), coalesce(i_category_id#17, 0), isnull(i_category_id#17)]
-Right keys [6]: [coalesce(i_brand_id#22, 0), isnull(i_brand_id#22), coalesce(i_class_id#23, 0), isnull(i_class_id#23), coalesce(i_category_id#24, 0), isnull(i_category_id#24)]
-Join type: LeftSemi
-Join condition: None
-
-(33) BroadcastExchange
-Input [4]: [i_item_sk#14, i_brand_id#15, i_class_id#16, i_category_id#17]
-Arguments: HashedRelationBroadcastMode(List(cast(input[0, int, false] as bigint)),false), [plan_id=4]
-
-(34) BroadcastHashJoin [codegen id : 9]
-Left keys [1]: [ss_item_sk#10]
-Right keys [1]: [i_item_sk#14]
-Join type: Inner
-Join condition: None
-
-(35) Project [codegen id : 9]
-Output [3]: [i_brand_id#15 AS brand_id#25, i_class_id#16 AS class_id#26, i_category_id#17 AS category_id#27]
-Input [5]: [ss_item_sk#10, i_item_sk#14, i_brand_id#15, i_class_id#16, i_category_id#17]
-
-(36) HashAggregate [codegen id : 9]
-Input [3]: [brand_id#25, class_id#26, category_id#27]
-Keys [3]: [brand_id#25, class_id#26, category_id#27]
+(27) ColumnarToRow [codegen id : 7]
+Input [4]: [i_item_sk#23, i_brand_id#24, i_class_id#25, i_category_id#26]
+
+(28) Filter [codegen id : 7]
+Input [4]: [i_item_sk#23, i_brand_id#24, i_class_id#25, i_category_id#26]
+Condition : isnotnull(i_item_sk#23)
+
+(29) BroadcastExchange
+Input [4]: [i_item_sk#23, i_brand_id#24, i_class_id#25, i_category_id#26]
+Arguments: HashedRelationBroadcastMode(List(cast(input[0, int, false] as bigint)),false), [id=#27]
+
+(30) BroadcastHashJoin [codegen id : 8]
+Left keys [1]: [cs_item_sk#20]
+Right keys [1]: [i_item_sk#23]
+Join condition: None
+
+(31) Project [codegen id : 8]
+Output [3]: [i_brand_id#24, i_class_id#25, i_category_id#26]
+Input [5]: [cs_item_sk#20, i_item_sk#23, i_brand_id#24, i_class_id#25, i_category_id#26]
+
+(32) Exchange
+Input [3]: [i_brand_id#24, i_class_id#25, i_category_id#26]
+Arguments: hashpartitioning(coalesce(i_brand_id#24, 0), isnull(i_brand_id#24), coalesce(i_class_id#25, 0), isnull(i_class_id#25), coalesce(i_category_id#26, 0), isnull(i_category_id#26), 5), ENSURE_REQUIREMENTS, [id=#28]
+
+(33) Sort [codegen id : 9]
+Input [3]: [i_brand_id#24, i_class_id#25, i_category_id#26]
+Arguments: [coalesce(i_brand_id#24, 0) ASC NULLS FIRST, isnull(i_brand_id#24) ASC NULLS FIRST, coalesce(i_class_id#25, 0) ASC NULLS FIRST, isnull(i_class_id#25) ASC NULLS FIRST, coalesce(i_category_id#26, 0) ASC NULLS FIRST, isnull(i_category_id#26) ASC NULLS FIRST], false, 0
+
+(34) SortMergeJoin [codegen id : 10]
+Left keys [6]: [coalesce(i_brand_id#16, 0), isnull(i_brand_id#16), coalesce(i_class_id#17, 0), isnull(i_class_id#17), coalesce(i_category_id#18, 0), isnull(i_category_id#18)]
+Right keys [6]: [coalesce(i_brand_id#24, 0), isnull(i_brand_id#24), coalesce(i_class_id#25, 0), isnull(i_class_id#25), coalesce(i_category_id#26, 0), isnull(i_category_id#26)]
+Join condition: None
+
+(35) BroadcastExchange
+Input [4]: [i_item_sk#15, i_brand_id#16, i_class_id#17, i_category_id#18]
+Arguments: HashedRelationBroadcastMode(List(cast(input[0, int, false] as bigint)),false), [id=#29]
+
+(36) BroadcastHashJoin [codegen id : 11]
+Left keys [1]: [ss_item_sk#11]
+Right keys [1]: [i_item_sk#15]
+Join condition: None
+
+(37) Project [codegen id : 11]
+Output [3]: [i_brand_id#16 AS brand_id#30, i_class_id#17 AS class_id#31, i_category_id#18 AS category_id#32]
+Input [5]: [ss_item_sk#11, i_item_sk#15, i_brand_id#16, i_class_id#17, i_category_id#18]
+
+(38) HashAggregate [codegen id : 11]
+Input [3]: [brand_id#30, class_id#31, category_id#32]
+Keys [3]: [brand_id#30, class_id#31, category_id#32]
 Functions: []
 Aggregate Attributes: []
-Results [3]: [brand_id#25, class_id#26, category_id#27]
-
-(37) Exchange
-Input [3]: [brand_id#25, class_id#26, category_id#27]
-Arguments: hashpartitioning(brand_id#25, class_id#26, category_id#27, 5), ENSURE_REQUIREMENTS, [plan_id=5]
-
-(38) HashAggregate [codegen id : 10]
-Input [3]: [brand_id#25, class_id#26, category_id#27]
-Keys [3]: [brand_id#25, class_id#26, category_id#27]
+Results [3]: [brand_id#30, class_id#31, category_id#32]
+
+(39) Exchange
+Input [3]: [brand_id#30, class_id#31, category_id#32]
+Arguments: hashpartitioning(brand_id#30, class_id#31, category_id#32, 5), ENSURE_REQUIREMENTS, [id=#33]
+
+(40) HashAggregate [codegen id : 12]
+Input [3]: [brand_id#30, class_id#31, category_id#32]
+Keys [3]: [brand_id#30, class_id#31, category_id#32]
 Functions: []
 Aggregate Attributes: []
-Results [3]: [brand_id#25, class_id#26, category_id#27]
-
-(39) Exchange
-Input [3]: [brand_id#25, class_id#26, category_id#27]
-Arguments: hashpartitioning(coalesce(brand_id#25, 0), isnull(brand_id#25), coalesce(class_id#26, 0), isnull(class_id#26), coalesce(category_id#27, 0), isnull(category_id#27), 5), ENSURE_REQUIREMENTS, [plan_id=6]
-
-(40) Sort [codegen id : 11]
-Input [3]: [brand_id#25, class_id#26, category_id#27]
-Arguments: [coalesce(brand_id#25, 0) ASC NULLS FIRST, isnull(brand_id#25) ASC NULLS FIRST, coalesce(class_id#26, 0) ASC NULLS FIRST, isnull(class_id#26) ASC NULLS FIRST, coalesce(category_id#27, 0) ASC NULLS FIRST, isnull(category_id#27) ASC NULLS FIRST], false, 0
-
-(41) Scan parquet spark_catalog.default.web_sales
-Output [2]: [ws_item_sk#28, ws_sold_date_sk#29]
+Results [3]: [brand_id#30, class_id#31, category_id#32]
+
+(41) Exchange
+Input [3]: [brand_id#30, class_id#31, category_id#32]
+Arguments: hashpartitioning(coalesce(brand_id#30, 0), isnull(brand_id#30), coalesce(class_id#31, 0), isnull(class_id#31), coalesce(category_id#32, 0), isnull(category_id#32), 5), ENSURE_REQUIREMENTS, [id=#34]
+
+(42) Sort [codegen id : 13]
+Input [3]: [brand_id#30, class_id#31, category_id#32]
+Arguments: [coalesce(brand_id#30, 0) ASC NULLS FIRST, isnull(brand_id#30) ASC NULLS FIRST, coalesce(class_id#31, 0) ASC NULLS FIRST, isnull(class_id#31) ASC NULLS FIRST, coalesce(category_id#32, 0) ASC NULLS FIRST, isnull(category_id#32) ASC NULLS FIRST], false, 0
+
+(43) Scan parquet default.web_sales
+Output [2]: [ws_item_sk#35, ws_sold_date_sk#36]
 Batched: true
 Location: InMemoryFileIndex []
-PartitionFilters: [isnotnull(ws_sold_date_sk#29), dynamicpruningexpression(ws_sold_date_sk#29 IN dynamicpruning#12)]
+PartitionFilters: [isnotnull(ws_sold_date_sk#36), dynamicpruningexpression(ws_sold_date_sk#36 IN dynamicpruning#13)]
 PushedFilters: [IsNotNull(ws_item_sk)]
 ReadSchema: struct<ws_item_sk:int>
 
-(42) ColumnarToRow [codegen id : 14]
-Input [2]: [ws_item_sk#28, ws_sold_date_sk#29]
-
-(43) Filter [codegen id : 14]
-Input [2]: [ws_item_sk#28, ws_sold_date_sk#29]
-Condition : isnotnull(ws_item_sk#28)
-
-<<<<<<< HEAD
-(44) ReusedExchange [Reuses operator id: 165]
-Output [1]: [d_date_sk#30]
-=======
+(44) ColumnarToRow [codegen id : 16]
+Input [2]: [ws_item_sk#35, ws_sold_date_sk#36]
+
+(45) Filter [codegen id : 16]
+Input [2]: [ws_item_sk#35, ws_sold_date_sk#36]
+Condition : isnotnull(ws_item_sk#35)
+
 (46) ReusedExchange [Reuses operator id: 169]
 Output [1]: [d_date_sk#37]
->>>>>>> 2ffd9892
-
-(45) BroadcastHashJoin [codegen id : 14]
-Left keys [1]: [ws_sold_date_sk#29]
-Right keys [1]: [d_date_sk#30]
-Join type: Inner
-Join condition: None
-
-(46) Project [codegen id : 14]
-Output [1]: [ws_item_sk#28]
-Input [3]: [ws_item_sk#28, ws_sold_date_sk#29, d_date_sk#30]
-
-(47) ReusedExchange [Reuses operator id: 27]
-Output [4]: [i_item_sk#31, i_brand_id#32, i_class_id#33, i_category_id#34]
-
-(48) BroadcastHashJoin [codegen id : 14]
-Left keys [1]: [ws_item_sk#28]
-Right keys [1]: [i_item_sk#31]
-Join type: Inner
-Join condition: None
-
-(49) Project [codegen id : 14]
-Output [3]: [i_brand_id#32, i_class_id#33, i_category_id#34]
-Input [5]: [ws_item_sk#28, i_item_sk#31, i_brand_id#32, i_class_id#33, i_category_id#34]
-
-(50) Exchange
-Input [3]: [i_brand_id#32, i_class_id#33, i_category_id#34]
-Arguments: hashpartitioning(coalesce(i_brand_id#32, 0), isnull(i_brand_id#32), coalesce(i_class_id#33, 0), isnull(i_class_id#33), coalesce(i_category_id#34, 0), isnull(i_category_id#34), 5), ENSURE_REQUIREMENTS, [plan_id=7]
-
-(51) Sort [codegen id : 15]
-Input [3]: [i_brand_id#32, i_class_id#33, i_category_id#34]
-Arguments: [coalesce(i_brand_id#32, 0) ASC NULLS FIRST, isnull(i_brand_id#32) ASC NULLS FIRST, coalesce(i_class_id#33, 0) ASC NULLS FIRST, isnull(i_class_id#33) ASC NULLS FIRST, coalesce(i_category_id#34, 0) ASC NULLS FIRST, isnull(i_category_id#34) ASC NULLS FIRST], false, 0
-
-(52) SortMergeJoin [codegen id : 16]
-Left keys [6]: [coalesce(brand_id#25, 0), isnull(brand_id#25), coalesce(class_id#26, 0), isnull(class_id#26), coalesce(category_id#27, 0), isnull(category_id#27)]
-Right keys [6]: [coalesce(i_brand_id#32, 0), isnull(i_brand_id#32), coalesce(i_class_id#33, 0), isnull(i_class_id#33), coalesce(i_category_id#34, 0), isnull(i_category_id#34)]
-Join type: LeftSemi
-Join condition: None
-
-(53) BroadcastExchange
-Input [3]: [brand_id#25, class_id#26, category_id#27]
-Arguments: HashedRelationBroadcastMode(List(input[0, int, true], input[1, int, true], input[2, int, true]),false), [plan_id=8]
-
-(54) BroadcastHashJoin [codegen id : 17]
-Left keys [3]: [i_brand_id#7, i_class_id#8, i_category_id#9]
-Right keys [3]: [brand_id#25, class_id#26, category_id#27]
-Join type: Inner
-Join condition: None
-
-(55) Project [codegen id : 17]
-Output [1]: [i_item_sk#6 AS ss_item_sk#35]
-Input [7]: [i_item_sk#6, i_brand_id#7, i_class_id#8, i_category_id#9, brand_id#25, class_id#26, category_id#27]
-
-(56) BroadcastExchange
-Input [1]: [ss_item_sk#35]
-Arguments: HashedRelationBroadcastMode(List(cast(input[0, int, true] as bigint)),false), [plan_id=9]
-
-<<<<<<< HEAD
-(57) BroadcastHashJoin [codegen id : 37]
-=======
+
+(47) BroadcastHashJoin [codegen id : 16]
+Left keys [1]: [ws_sold_date_sk#36]
+Right keys [1]: [d_date_sk#37]
+Join condition: None
+
+(48) Project [codegen id : 16]
+Output [1]: [ws_item_sk#35]
+Input [3]: [ws_item_sk#35, ws_sold_date_sk#36, d_date_sk#37]
+
+(49) ReusedExchange [Reuses operator id: 29]
+Output [4]: [i_item_sk#38, i_brand_id#39, i_class_id#40, i_category_id#41]
+
+(50) BroadcastHashJoin [codegen id : 16]
+Left keys [1]: [ws_item_sk#35]
+Right keys [1]: [i_item_sk#38]
+Join condition: None
+
+(51) Project [codegen id : 16]
+Output [3]: [i_brand_id#39, i_class_id#40, i_category_id#41]
+Input [5]: [ws_item_sk#35, i_item_sk#38, i_brand_id#39, i_class_id#40, i_category_id#41]
+
+(52) Exchange
+Input [3]: [i_brand_id#39, i_class_id#40, i_category_id#41]
+Arguments: hashpartitioning(coalesce(i_brand_id#39, 0), isnull(i_brand_id#39), coalesce(i_class_id#40, 0), isnull(i_class_id#40), coalesce(i_category_id#41, 0), isnull(i_category_id#41), 5), ENSURE_REQUIREMENTS, [id=#42]
+
+(53) Sort [codegen id : 17]
+Input [3]: [i_brand_id#39, i_class_id#40, i_category_id#41]
+Arguments: [coalesce(i_brand_id#39, 0) ASC NULLS FIRST, isnull(i_brand_id#39) ASC NULLS FIRST, coalesce(i_class_id#40, 0) ASC NULLS FIRST, isnull(i_class_id#40) ASC NULLS FIRST, coalesce(i_category_id#41, 0) ASC NULLS FIRST, isnull(i_category_id#41) ASC NULLS FIRST], false, 0
+
+(54) SortMergeJoin [codegen id : 18]
+Left keys [6]: [coalesce(brand_id#30, 0), isnull(brand_id#30), coalesce(class_id#31, 0), isnull(class_id#31), coalesce(category_id#32, 0), isnull(category_id#32)]
+Right keys [6]: [coalesce(i_brand_id#39, 0), isnull(i_brand_id#39), coalesce(i_class_id#40, 0), isnull(i_class_id#40), coalesce(i_category_id#41, 0), isnull(i_category_id#41)]
+Join condition: None
+
+(55) BroadcastExchange
+Input [3]: [brand_id#30, class_id#31, category_id#32]
+Arguments: HashedRelationBroadcastMode(List(input[0, int, true], input[1, int, true], input[2, int, true]),false), [id=#43]
+
+(56) BroadcastHashJoin [codegen id : 19]
+Left keys [3]: [i_brand_id#8, i_class_id#9, i_category_id#10]
+Right keys [3]: [brand_id#30, class_id#31, category_id#32]
+Join condition: None
+
+(57) Project [codegen id : 19]
+Output [1]: [i_item_sk#7 AS ss_item_sk#44]
+Input [7]: [i_item_sk#7, i_brand_id#8, i_class_id#9, i_category_id#10, brand_id#30, class_id#31, category_id#32]
+
+(58) Exchange
+Input [1]: [ss_item_sk#44]
+Arguments: hashpartitioning(ss_item_sk#44, 5), ENSURE_REQUIREMENTS, [id=#45]
+
+(59) Sort [codegen id : 20]
+Input [1]: [ss_item_sk#44]
+Arguments: [ss_item_sk#44 ASC NULLS FIRST], false, 0
+
 (60) SortMergeJoin [codegen id : 23]
->>>>>>> 2ffd9892
 Left keys [1]: [ss_item_sk#1]
-Right keys [1]: [ss_item_sk#35]
-Join type: LeftSemi
-Join condition: None
-
-<<<<<<< HEAD
-(58) ReusedExchange [Reuses operator id: 160]
-Output [1]: [d_date_sk#36]
-
-(59) BroadcastHashJoin [codegen id : 37]
-=======
+Right keys [1]: [ss_item_sk#44]
+Join condition: None
+
 (61) ReusedExchange [Reuses operator id: 164]
 Output [1]: [d_date_sk#46]
 
 (62) BroadcastHashJoin [codegen id : 23]
->>>>>>> 2ffd9892
 Left keys [1]: [ss_sold_date_sk#4]
-Right keys [1]: [d_date_sk#36]
-Join type: Inner
-Join condition: None
-
-<<<<<<< HEAD
-(60) Project [codegen id : 37]
-=======
+Right keys [1]: [d_date_sk#46]
+Join condition: None
+
 (63) Project [codegen id : 23]
->>>>>>> 2ffd9892
 Output [3]: [ss_item_sk#1, ss_quantity#2, ss_list_price#3]
-Input [5]: [ss_item_sk#1, ss_quantity#2, ss_list_price#3, ss_sold_date_sk#4, d_date_sk#36]
-
-<<<<<<< HEAD
-(61) Scan parquet spark_catalog.default.item
-Output [4]: [i_item_sk#37, i_brand_id#38, i_class_id#39, i_category_id#40]
-Batched: true
-Location [not included in comparison]/{warehouse_dir}/item]
-PushedFilters: [IsNotNull(i_item_sk)]
-ReadSchema: struct<i_item_sk:int,i_brand_id:int,i_class_id:int,i_category_id:int>
-
-(62) ColumnarToRow [codegen id : 36]
-Input [4]: [i_item_sk#37, i_brand_id#38, i_class_id#39, i_category_id#40]
-
-(63) Filter [codegen id : 36]
-Input [4]: [i_item_sk#37, i_brand_id#38, i_class_id#39, i_category_id#40]
-Condition : isnotnull(i_item_sk#37)
-
-(64) ReusedExchange [Reuses operator id: 56]
-Output [1]: [ss_item_sk#35]
-
-(65) BroadcastHashJoin [codegen id : 36]
-Left keys [1]: [i_item_sk#37]
-Right keys [1]: [ss_item_sk#35]
-Join type: LeftSemi
-Join condition: None
-
-(66) BroadcastExchange
-Input [4]: [i_item_sk#37, i_brand_id#38, i_class_id#39, i_category_id#40]
-Arguments: HashedRelationBroadcastMode(List(cast(input[0, int, false] as bigint)),false), [plan_id=10]
-
-(67) BroadcastHashJoin [codegen id : 37]
-=======
+Input [5]: [ss_item_sk#1, ss_quantity#2, ss_list_price#3, ss_sold_date_sk#4, d_date_sk#46]
+
 (64) ReusedExchange [Reuses operator id: 29]
 Output [4]: [i_item_sk#47, i_brand_id#48, i_class_id#49, i_category_id#50]
 
 (65) BroadcastHashJoin [codegen id : 23]
->>>>>>> 2ffd9892
 Left keys [1]: [ss_item_sk#1]
-Right keys [1]: [i_item_sk#37]
-Join type: Inner
-Join condition: None
-
-<<<<<<< HEAD
-(68) Project [codegen id : 37]
-Output [5]: [ss_quantity#2, ss_list_price#3, i_brand_id#38, i_class_id#39, i_category_id#40]
-Input [7]: [ss_item_sk#1, ss_quantity#2, ss_list_price#3, i_item_sk#37, i_brand_id#38, i_class_id#39, i_category_id#40]
-
-(69) HashAggregate [codegen id : 37]
-Input [5]: [ss_quantity#2, ss_list_price#3, i_brand_id#38, i_class_id#39, i_category_id#40]
-Keys [3]: [i_brand_id#38, i_class_id#39, i_category_id#40]
-Functions [2]: [partial_sum((cast(ss_quantity#2 as decimal(10,0)) * ss_list_price#3)), partial_count(1)]
-Aggregate Attributes [3]: [sum#41, isEmpty#42, count#43]
-Results [6]: [i_brand_id#38, i_class_id#39, i_category_id#40, sum#44, isEmpty#45, count#46]
-
-(70) Exchange
-Input [6]: [i_brand_id#38, i_class_id#39, i_category_id#40, sum#44, isEmpty#45, count#46]
-Arguments: hashpartitioning(i_brand_id#38, i_class_id#39, i_category_id#40, 5), ENSURE_REQUIREMENTS, [plan_id=11]
-
-(71) HashAggregate [codegen id : 38]
-Input [6]: [i_brand_id#38, i_class_id#39, i_category_id#40, sum#44, isEmpty#45, count#46]
-Keys [3]: [i_brand_id#38, i_class_id#39, i_category_id#40]
-Functions [2]: [sum((cast(ss_quantity#2 as decimal(10,0)) * ss_list_price#3)), count(1)]
-Aggregate Attributes [2]: [sum((cast(ss_quantity#2 as decimal(10,0)) * ss_list_price#3))#47, count(1)#48]
-Results [6]: [store AS channel#49, i_brand_id#38, i_class_id#39, i_category_id#40, sum((cast(ss_quantity#2 as decimal(10,0)) * ss_list_price#3))#47 AS sales#50, count(1)#48 AS number_sales#51]
-
-(72) Filter [codegen id : 38]
-Input [6]: [channel#49, i_brand_id#38, i_class_id#39, i_category_id#40, sales#50, number_sales#51]
-Condition : (isnotnull(sales#50) AND (cast(sales#50 as decimal(32,6)) > cast(Subquery scalar-subquery#52, [id=#53] as decimal(32,6))))
-
-(73) Scan parquet spark_catalog.default.catalog_sales
-Output [4]: [cs_item_sk#54, cs_quantity#55, cs_list_price#56, cs_sold_date_sk#57]
-Batched: true
-Location: InMemoryFileIndex []
-PartitionFilters: [isnotnull(cs_sold_date_sk#57), dynamicpruningexpression(cs_sold_date_sk#57 IN dynamicpruning#5)]
-PushedFilters: [IsNotNull(cs_item_sk)]
-ReadSchema: struct<cs_item_sk:int,cs_quantity:int,cs_list_price:decimal(7,2)>
-
-(74) ColumnarToRow [codegen id : 75]
-Input [4]: [cs_item_sk#54, cs_quantity#55, cs_list_price#56, cs_sold_date_sk#57]
-
-(75) Filter [codegen id : 75]
-Input [4]: [cs_item_sk#54, cs_quantity#55, cs_list_price#56, cs_sold_date_sk#57]
-Condition : isnotnull(cs_item_sk#54)
-
-(76) ReusedExchange [Reuses operator id: 56]
-Output [1]: [ss_item_sk#35]
-
-(77) BroadcastHashJoin [codegen id : 75]
-Left keys [1]: [cs_item_sk#54]
-Right keys [1]: [ss_item_sk#35]
-Join type: LeftSemi
-Join condition: None
-
-(78) ReusedExchange [Reuses operator id: 160]
-Output [1]: [d_date_sk#58]
-
-(79) BroadcastHashJoin [codegen id : 75]
-Left keys [1]: [cs_sold_date_sk#57]
-Right keys [1]: [d_date_sk#58]
-Join type: Inner
-Join condition: None
-
-(80) Project [codegen id : 75]
-Output [3]: [cs_item_sk#54, cs_quantity#55, cs_list_price#56]
-Input [5]: [cs_item_sk#54, cs_quantity#55, cs_list_price#56, cs_sold_date_sk#57, d_date_sk#58]
-
-(81) ReusedExchange [Reuses operator id: 66]
-Output [4]: [i_item_sk#59, i_brand_id#60, i_class_id#61, i_category_id#62]
-
-(82) BroadcastHashJoin [codegen id : 75]
-Left keys [1]: [cs_item_sk#54]
-Right keys [1]: [i_item_sk#59]
-Join type: Inner
-Join condition: None
-
-(83) Project [codegen id : 75]
-Output [5]: [cs_quantity#55, cs_list_price#56, i_brand_id#60, i_class_id#61, i_category_id#62]
-Input [7]: [cs_item_sk#54, cs_quantity#55, cs_list_price#56, i_item_sk#59, i_brand_id#60, i_class_id#61, i_category_id#62]
-
-(84) HashAggregate [codegen id : 75]
-Input [5]: [cs_quantity#55, cs_list_price#56, i_brand_id#60, i_class_id#61, i_category_id#62]
-Keys [3]: [i_brand_id#60, i_class_id#61, i_category_id#62]
-Functions [2]: [partial_sum((cast(cs_quantity#55 as decimal(10,0)) * cs_list_price#56)), partial_count(1)]
-Aggregate Attributes [3]: [sum#63, isEmpty#64, count#65]
-Results [6]: [i_brand_id#60, i_class_id#61, i_category_id#62, sum#66, isEmpty#67, count#68]
-
-(85) Exchange
-Input [6]: [i_brand_id#60, i_class_id#61, i_category_id#62, sum#66, isEmpty#67, count#68]
-Arguments: hashpartitioning(i_brand_id#60, i_class_id#61, i_category_id#62, 5), ENSURE_REQUIREMENTS, [plan_id=12]
-
-(86) HashAggregate [codegen id : 76]
-Input [6]: [i_brand_id#60, i_class_id#61, i_category_id#62, sum#66, isEmpty#67, count#68]
-Keys [3]: [i_brand_id#60, i_class_id#61, i_category_id#62]
-Functions [2]: [sum((cast(cs_quantity#55 as decimal(10,0)) * cs_list_price#56)), count(1)]
-Aggregate Attributes [2]: [sum((cast(cs_quantity#55 as decimal(10,0)) * cs_list_price#56))#69, count(1)#70]
-Results [6]: [catalog AS channel#71, i_brand_id#60, i_class_id#61, i_category_id#62, sum((cast(cs_quantity#55 as decimal(10,0)) * cs_list_price#56))#69 AS sales#72, count(1)#70 AS number_sales#73]
-
-(87) Filter [codegen id : 76]
-Input [6]: [channel#71, i_brand_id#60, i_class_id#61, i_category_id#62, sales#72, number_sales#73]
-Condition : (isnotnull(sales#72) AND (cast(sales#72 as decimal(32,6)) > cast(ReusedSubquery Subquery scalar-subquery#52, [id=#53] as decimal(32,6))))
-
-(88) Scan parquet spark_catalog.default.web_sales
-Output [4]: [ws_item_sk#74, ws_quantity#75, ws_list_price#76, ws_sold_date_sk#77]
-Batched: true
-Location: InMemoryFileIndex []
-PartitionFilters: [isnotnull(ws_sold_date_sk#77), dynamicpruningexpression(ws_sold_date_sk#77 IN dynamicpruning#5)]
-PushedFilters: [IsNotNull(ws_item_sk)]
-ReadSchema: struct<ws_item_sk:int,ws_quantity:int,ws_list_price:decimal(7,2)>
-
-(89) ColumnarToRow [codegen id : 113]
-Input [4]: [ws_item_sk#74, ws_quantity#75, ws_list_price#76, ws_sold_date_sk#77]
-
-(90) Filter [codegen id : 113]
-Input [4]: [ws_item_sk#74, ws_quantity#75, ws_list_price#76, ws_sold_date_sk#77]
-Condition : isnotnull(ws_item_sk#74)
-
-(91) ReusedExchange [Reuses operator id: 56]
-Output [1]: [ss_item_sk#35]
-
-(92) BroadcastHashJoin [codegen id : 113]
-Left keys [1]: [ws_item_sk#74]
-Right keys [1]: [ss_item_sk#35]
-Join type: LeftSemi
-Join condition: None
-
-(93) ReusedExchange [Reuses operator id: 160]
-Output [1]: [d_date_sk#78]
-
-(94) BroadcastHashJoin [codegen id : 113]
-Left keys [1]: [ws_sold_date_sk#77]
-Right keys [1]: [d_date_sk#78]
-Join type: Inner
-Join condition: None
-
-(95) Project [codegen id : 113]
-Output [3]: [ws_item_sk#74, ws_quantity#75, ws_list_price#76]
-Input [5]: [ws_item_sk#74, ws_quantity#75, ws_list_price#76, ws_sold_date_sk#77, d_date_sk#78]
-
-(96) ReusedExchange [Reuses operator id: 66]
-Output [4]: [i_item_sk#79, i_brand_id#80, i_class_id#81, i_category_id#82]
-
-(97) BroadcastHashJoin [codegen id : 113]
-Left keys [1]: [ws_item_sk#74]
-Right keys [1]: [i_item_sk#79]
-Join type: Inner
-Join condition: None
-
-(98) Project [codegen id : 113]
-Output [5]: [ws_quantity#75, ws_list_price#76, i_brand_id#80, i_class_id#81, i_category_id#82]
-Input [7]: [ws_item_sk#74, ws_quantity#75, ws_list_price#76, i_item_sk#79, i_brand_id#80, i_class_id#81, i_category_id#82]
-
-(99) HashAggregate [codegen id : 113]
-Input [5]: [ws_quantity#75, ws_list_price#76, i_brand_id#80, i_class_id#81, i_category_id#82]
-Keys [3]: [i_brand_id#80, i_class_id#81, i_category_id#82]
-Functions [2]: [partial_sum((cast(ws_quantity#75 as decimal(10,0)) * ws_list_price#76)), partial_count(1)]
-Aggregate Attributes [3]: [sum#83, isEmpty#84, count#85]
-Results [6]: [i_brand_id#80, i_class_id#81, i_category_id#82, sum#86, isEmpty#87, count#88]
-
-(100) Exchange
-Input [6]: [i_brand_id#80, i_class_id#81, i_category_id#82, sum#86, isEmpty#87, count#88]
-Arguments: hashpartitioning(i_brand_id#80, i_class_id#81, i_category_id#82, 5), ENSURE_REQUIREMENTS, [plan_id=13]
-
-(101) HashAggregate [codegen id : 114]
-Input [6]: [i_brand_id#80, i_class_id#81, i_category_id#82, sum#86, isEmpty#87, count#88]
-Keys [3]: [i_brand_id#80, i_class_id#81, i_category_id#82]
-Functions [2]: [sum((cast(ws_quantity#75 as decimal(10,0)) * ws_list_price#76)), count(1)]
-Aggregate Attributes [2]: [sum((cast(ws_quantity#75 as decimal(10,0)) * ws_list_price#76))#89, count(1)#90]
-Results [6]: [web AS channel#91, i_brand_id#80, i_class_id#81, i_category_id#82, sum((cast(ws_quantity#75 as decimal(10,0)) * ws_list_price#76))#89 AS sales#92, count(1)#90 AS number_sales#93]
-
-(102) Filter [codegen id : 114]
-Input [6]: [channel#91, i_brand_id#80, i_class_id#81, i_category_id#82, sales#92, number_sales#93]
-Condition : (isnotnull(sales#92) AND (cast(sales#92 as decimal(32,6)) > cast(ReusedSubquery Subquery scalar-subquery#52, [id=#53] as decimal(32,6))))
-
-(103) Union
-
-(104) HashAggregate [codegen id : 115]
-Input [6]: [channel#49, i_brand_id#38, i_class_id#39, i_category_id#40, sales#50, number_sales#51]
-Keys [4]: [channel#49, i_brand_id#38, i_class_id#39, i_category_id#40]
-Functions [2]: [partial_sum(sales#50), partial_sum(number_sales#51)]
-Aggregate Attributes [3]: [sum#94, isEmpty#95, sum#96]
-Results [7]: [channel#49, i_brand_id#38, i_class_id#39, i_category_id#40, sum#97, isEmpty#98, sum#99]
-
-(105) Exchange
-Input [7]: [channel#49, i_brand_id#38, i_class_id#39, i_category_id#40, sum#97, isEmpty#98, sum#99]
-Arguments: hashpartitioning(channel#49, i_brand_id#38, i_class_id#39, i_category_id#40, 5), ENSURE_REQUIREMENTS, [plan_id=14]
-
-(106) HashAggregate [codegen id : 116]
-Input [7]: [channel#49, i_brand_id#38, i_class_id#39, i_category_id#40, sum#97, isEmpty#98, sum#99]
-Keys [4]: [channel#49, i_brand_id#38, i_class_id#39, i_category_id#40]
-Functions [2]: [sum(sales#50), sum(number_sales#51)]
-Aggregate Attributes [2]: [sum(sales#50)#100, sum(number_sales#51)#101]
-Results [6]: [channel#49, i_brand_id#38, i_class_id#39, i_category_id#40, sum(sales#50)#100 AS sum_sales#102, sum(number_sales#51)#101 AS number_sales#103]
-
-(107) ReusedExchange [Reuses operator id: 105]
-Output [7]: [channel#49, i_brand_id#38, i_class_id#39, i_category_id#40, sum#97, isEmpty#98, sum#99]
-
-(108) HashAggregate [codegen id : 232]
-Input [7]: [channel#49, i_brand_id#38, i_class_id#39, i_category_id#40, sum#97, isEmpty#98, sum#99]
-Keys [4]: [channel#49, i_brand_id#38, i_class_id#39, i_category_id#40]
-Functions [2]: [sum(sales#50), sum(number_sales#51)]
-Aggregate Attributes [2]: [sum(sales#50)#100, sum(number_sales#51)#101]
-Results [5]: [channel#49, i_brand_id#38, i_class_id#39, sum(sales#50)#100 AS sum_sales#102, sum(number_sales#51)#101 AS number_sales#103]
-
-(109) HashAggregate [codegen id : 232]
-Input [5]: [channel#49, i_brand_id#38, i_class_id#39, sum_sales#102, number_sales#103]
-Keys [3]: [channel#49, i_brand_id#38, i_class_id#39]
-Functions [2]: [partial_sum(sum_sales#102), partial_sum(number_sales#103)]
-Aggregate Attributes [3]: [sum#104, isEmpty#105, sum#106]
-Results [6]: [channel#49, i_brand_id#38, i_class_id#39, sum#107, isEmpty#108, sum#109]
-
-(110) Exchange
-Input [6]: [channel#49, i_brand_id#38, i_class_id#39, sum#107, isEmpty#108, sum#109]
-Arguments: hashpartitioning(channel#49, i_brand_id#38, i_class_id#39, 5), ENSURE_REQUIREMENTS, [plan_id=15]
-
-(111) HashAggregate [codegen id : 233]
-Input [6]: [channel#49, i_brand_id#38, i_class_id#39, sum#107, isEmpty#108, sum#109]
-Keys [3]: [channel#49, i_brand_id#38, i_class_id#39]
-Functions [2]: [sum(sum_sales#102), sum(number_sales#103)]
-Aggregate Attributes [2]: [sum(sum_sales#102)#110, sum(number_sales#103)#111]
-Results [6]: [channel#49, i_brand_id#38, i_class_id#39, null AS i_category_id#112, sum(sum_sales#102)#110 AS sum(sum_sales)#113, sum(number_sales#103)#111 AS sum(number_sales)#114]
-
-(112) ReusedExchange [Reuses operator id: 105]
-Output [7]: [channel#49, i_brand_id#38, i_class_id#39, i_category_id#40, sum#97, isEmpty#98, sum#99]
-
-(113) HashAggregate [codegen id : 349]
-Input [7]: [channel#49, i_brand_id#38, i_class_id#39, i_category_id#40, sum#97, isEmpty#98, sum#99]
-Keys [4]: [channel#49, i_brand_id#38, i_class_id#39, i_category_id#40]
-Functions [2]: [sum(sales#50), sum(number_sales#51)]
-Aggregate Attributes [2]: [sum(sales#50)#100, sum(number_sales#51)#101]
-Results [4]: [channel#49, i_brand_id#38, sum(sales#50)#100 AS sum_sales#102, sum(number_sales#51)#101 AS number_sales#103]
-
-(114) HashAggregate [codegen id : 349]
-Input [4]: [channel#49, i_brand_id#38, sum_sales#102, number_sales#103]
-Keys [2]: [channel#49, i_brand_id#38]
-Functions [2]: [partial_sum(sum_sales#102), partial_sum(number_sales#103)]
-Aggregate Attributes [3]: [sum#115, isEmpty#116, sum#117]
-Results [5]: [channel#49, i_brand_id#38, sum#118, isEmpty#119, sum#120]
-
-(115) Exchange
-Input [5]: [channel#49, i_brand_id#38, sum#118, isEmpty#119, sum#120]
-Arguments: hashpartitioning(channel#49, i_brand_id#38, 5), ENSURE_REQUIREMENTS, [plan_id=16]
-
-(116) HashAggregate [codegen id : 350]
-Input [5]: [channel#49, i_brand_id#38, sum#118, isEmpty#119, sum#120]
-Keys [2]: [channel#49, i_brand_id#38]
-Functions [2]: [sum(sum_sales#102), sum(number_sales#103)]
-Aggregate Attributes [2]: [sum(sum_sales#102)#121, sum(number_sales#103)#122]
-Results [6]: [channel#49, i_brand_id#38, null AS i_class_id#123, null AS i_category_id#124, sum(sum_sales#102)#121 AS sum(sum_sales)#125, sum(number_sales#103)#122 AS sum(number_sales)#126]
-
-(117) ReusedExchange [Reuses operator id: 105]
-Output [7]: [channel#49, i_brand_id#38, i_class_id#39, i_category_id#40, sum#97, isEmpty#98, sum#99]
-
-(118) HashAggregate [codegen id : 466]
-Input [7]: [channel#49, i_brand_id#38, i_class_id#39, i_category_id#40, sum#97, isEmpty#98, sum#99]
-Keys [4]: [channel#49, i_brand_id#38, i_class_id#39, i_category_id#40]
-Functions [2]: [sum(sales#50), sum(number_sales#51)]
-Aggregate Attributes [2]: [sum(sales#50)#100, sum(number_sales#51)#101]
-Results [3]: [channel#49, sum(sales#50)#100 AS sum_sales#102, sum(number_sales#51)#101 AS number_sales#103]
-
-(119) HashAggregate [codegen id : 466]
-Input [3]: [channel#49, sum_sales#102, number_sales#103]
-Keys [1]: [channel#49]
-Functions [2]: [partial_sum(sum_sales#102), partial_sum(number_sales#103)]
-Aggregate Attributes [3]: [sum#127, isEmpty#128, sum#129]
-Results [4]: [channel#49, sum#130, isEmpty#131, sum#132]
-
-(120) Exchange
-Input [4]: [channel#49, sum#130, isEmpty#131, sum#132]
-Arguments: hashpartitioning(channel#49, 5), ENSURE_REQUIREMENTS, [plan_id=17]
-
-(121) HashAggregate [codegen id : 467]
-Input [4]: [channel#49, sum#130, isEmpty#131, sum#132]
-Keys [1]: [channel#49]
-Functions [2]: [sum(sum_sales#102), sum(number_sales#103)]
-Aggregate Attributes [2]: [sum(sum_sales#102)#133, sum(number_sales#103)#134]
-Results [6]: [channel#49, null AS i_brand_id#135, null AS i_class_id#136, null AS i_category_id#137, sum(sum_sales#102)#133 AS sum(sum_sales)#138, sum(number_sales#103)#134 AS sum(number_sales)#139]
-
-(122) ReusedExchange [Reuses operator id: 105]
-Output [7]: [channel#49, i_brand_id#38, i_class_id#39, i_category_id#40, sum#97, isEmpty#98, sum#99]
-
-(123) HashAggregate [codegen id : 583]
-Input [7]: [channel#49, i_brand_id#38, i_class_id#39, i_category_id#40, sum#97, isEmpty#98, sum#99]
-Keys [4]: [channel#49, i_brand_id#38, i_class_id#39, i_category_id#40]
-Functions [2]: [sum(sales#50), sum(number_sales#51)]
-Aggregate Attributes [2]: [sum(sales#50)#100, sum(number_sales#51)#101]
-Results [2]: [sum(sales#50)#100 AS sum_sales#102, sum(number_sales#51)#101 AS number_sales#103]
-
-(124) HashAggregate [codegen id : 583]
-Input [2]: [sum_sales#102, number_sales#103]
-Keys: []
-Functions [2]: [partial_sum(sum_sales#102), partial_sum(number_sales#103)]
-Aggregate Attributes [3]: [sum#140, isEmpty#141, sum#142]
-Results [3]: [sum#143, isEmpty#144, sum#145]
-
-(125) Exchange
-Input [3]: [sum#143, isEmpty#144, sum#145]
-Arguments: SinglePartition, ENSURE_REQUIREMENTS, [plan_id=18]
-
-(126) HashAggregate [codegen id : 584]
-Input [3]: [sum#143, isEmpty#144, sum#145]
-Keys: []
-Functions [2]: [sum(sum_sales#102), sum(number_sales#103)]
-Aggregate Attributes [2]: [sum(sum_sales#102)#146, sum(number_sales#103)#147]
-Results [6]: [null AS channel#148, null AS i_brand_id#149, null AS i_class_id#150, null AS i_category_id#151, sum(sum_sales#102)#146 AS sum(sum_sales)#152, sum(number_sales#103)#147 AS sum(number_sales)#153]
-
-(127) Union
-
-(128) HashAggregate [codegen id : 585]
-Input [6]: [channel#49, i_brand_id#38, i_class_id#39, i_category_id#40, sum_sales#102, number_sales#103]
-Keys [6]: [channel#49, i_brand_id#38, i_class_id#39, i_category_id#40, sum_sales#102, number_sales#103]
-Functions: []
-Aggregate Attributes: []
-Results [6]: [channel#49, i_brand_id#38, i_class_id#39, i_category_id#40, sum_sales#102, number_sales#103]
-
-(129) Exchange
-Input [6]: [channel#49, i_brand_id#38, i_class_id#39, i_category_id#40, sum_sales#102, number_sales#103]
-Arguments: hashpartitioning(channel#49, i_brand_id#38, i_class_id#39, i_category_id#40, sum_sales#102, number_sales#103, 5), ENSURE_REQUIREMENTS, [plan_id=19]
-
-(130) HashAggregate [codegen id : 586]
-Input [6]: [channel#49, i_brand_id#38, i_class_id#39, i_category_id#40, sum_sales#102, number_sales#103]
-Keys [6]: [channel#49, i_brand_id#38, i_class_id#39, i_category_id#40, sum_sales#102, number_sales#103]
-Functions: []
-Aggregate Attributes: []
-Results [6]: [channel#49, i_brand_id#38, i_class_id#39, i_category_id#40, sum_sales#102, number_sales#103]
-
-(131) TakeOrderedAndProject
-Input [6]: [channel#49, i_brand_id#38, i_class_id#39, i_category_id#40, sum_sales#102, number_sales#103]
-Arguments: 100, [channel#49 ASC NULLS FIRST, i_brand_id#38 ASC NULLS FIRST, i_class_id#39 ASC NULLS FIRST, i_category_id#40 ASC NULLS FIRST], [channel#49, i_brand_id#38, i_class_id#39, i_category_id#40, sum_sales#102, number_sales#103]
-
-===== Subqueries =====
-
-Subquery:1 Hosting operator id = 72 Hosting Expression = Subquery scalar-subquery#52, [id=#53]
-* HashAggregate (150)
-+- Exchange (149)
-   +- * HashAggregate (148)
-      +- Union (147)
-         :- * Project (136)
-         :  +- * BroadcastHashJoin Inner BuildRight (135)
-         :     :- * ColumnarToRow (133)
-         :     :  +- Scan parquet spark_catalog.default.store_sales (132)
-         :     +- ReusedExchange (134)
-         :- * Project (141)
-         :  +- * BroadcastHashJoin Inner BuildRight (140)
-         :     :- * ColumnarToRow (138)
-         :     :  +- Scan parquet spark_catalog.default.catalog_sales (137)
-         :     +- ReusedExchange (139)
-         +- * Project (146)
-            +- * BroadcastHashJoin Inner BuildRight (145)
-               :- * ColumnarToRow (143)
-               :  +- Scan parquet spark_catalog.default.web_sales (142)
-               +- ReusedExchange (144)
-
-
-(132) Scan parquet spark_catalog.default.store_sales
-Output [3]: [ss_quantity#154, ss_list_price#155, ss_sold_date_sk#156]
-Batched: true
-Location: InMemoryFileIndex []
-PartitionFilters: [isnotnull(ss_sold_date_sk#156), dynamicpruningexpression(ss_sold_date_sk#156 IN dynamicpruning#12)]
-ReadSchema: struct<ss_quantity:int,ss_list_price:decimal(7,2)>
-
-(133) ColumnarToRow [codegen id : 2]
-Input [3]: [ss_quantity#154, ss_list_price#155, ss_sold_date_sk#156]
-
-(134) ReusedExchange [Reuses operator id: 165]
-Output [1]: [d_date_sk#157]
-
-(135) BroadcastHashJoin [codegen id : 2]
-Left keys [1]: [ss_sold_date_sk#156]
-Right keys [1]: [d_date_sk#157]
-Join type: Inner
-Join condition: None
-
-(136) Project [codegen id : 2]
-Output [2]: [ss_quantity#154 AS quantity#158, ss_list_price#155 AS list_price#159]
-Input [4]: [ss_quantity#154, ss_list_price#155, ss_sold_date_sk#156, d_date_sk#157]
-
-(137) Scan parquet spark_catalog.default.catalog_sales
-Output [3]: [cs_quantity#160, cs_list_price#161, cs_sold_date_sk#162]
-Batched: true
-Location: InMemoryFileIndex []
-PartitionFilters: [isnotnull(cs_sold_date_sk#162), dynamicpruningexpression(cs_sold_date_sk#162 IN dynamicpruning#163)]
-ReadSchema: struct<cs_quantity:int,cs_list_price:decimal(7,2)>
-
-(138) ColumnarToRow [codegen id : 4]
-Input [3]: [cs_quantity#160, cs_list_price#161, cs_sold_date_sk#162]
-
-(139) ReusedExchange [Reuses operator id: 155]
-Output [1]: [d_date_sk#164]
-
-(140) BroadcastHashJoin [codegen id : 4]
-Left keys [1]: [cs_sold_date_sk#162]
-Right keys [1]: [d_date_sk#164]
-Join type: Inner
-Join condition: None
-
-(141) Project [codegen id : 4]
-Output [2]: [cs_quantity#160 AS quantity#165, cs_list_price#161 AS list_price#166]
-Input [4]: [cs_quantity#160, cs_list_price#161, cs_sold_date_sk#162, d_date_sk#164]
-
-(142) Scan parquet spark_catalog.default.web_sales
-Output [3]: [ws_quantity#167, ws_list_price#168, ws_sold_date_sk#169]
-Batched: true
-Location: InMemoryFileIndex []
-PartitionFilters: [isnotnull(ws_sold_date_sk#169), dynamicpruningexpression(ws_sold_date_sk#169 IN dynamicpruning#163)]
-ReadSchema: struct<ws_quantity:int,ws_list_price:decimal(7,2)>
-
-(143) ColumnarToRow [codegen id : 6]
-Input [3]: [ws_quantity#167, ws_list_price#168, ws_sold_date_sk#169]
-
-(144) ReusedExchange [Reuses operator id: 155]
-Output [1]: [d_date_sk#170]
-
-(145) BroadcastHashJoin [codegen id : 6]
-Left keys [1]: [ws_sold_date_sk#169]
-Right keys [1]: [d_date_sk#170]
-Join type: Inner
-Join condition: None
-
-(146) Project [codegen id : 6]
-Output [2]: [ws_quantity#167 AS quantity#171, ws_list_price#168 AS list_price#172]
-Input [4]: [ws_quantity#167, ws_list_price#168, ws_sold_date_sk#169, d_date_sk#170]
-
-(147) Union
-
-(148) HashAggregate [codegen id : 7]
-Input [2]: [quantity#158, list_price#159]
-Keys: []
-Functions [1]: [partial_avg((cast(quantity#158 as decimal(10,0)) * list_price#159))]
-Aggregate Attributes [2]: [sum#173, count#174]
-Results [2]: [sum#175, count#176]
-
-(149) Exchange
-Input [2]: [sum#175, count#176]
-Arguments: SinglePartition, ENSURE_REQUIREMENTS, [plan_id=20]
-
-(150) HashAggregate [codegen id : 8]
-Input [2]: [sum#175, count#176]
-Keys: []
-Functions [1]: [avg((cast(quantity#158 as decimal(10,0)) * list_price#159))]
-Aggregate Attributes [1]: [avg((cast(quantity#158 as decimal(10,0)) * list_price#159))#177]
-Results [1]: [avg((cast(quantity#158 as decimal(10,0)) * list_price#159))#177 AS average_sales#178]
-
-Subquery:2 Hosting operator id = 132 Hosting Expression = ss_sold_date_sk#156 IN dynamicpruning#12
-
-Subquery:3 Hosting operator id = 137 Hosting Expression = cs_sold_date_sk#162 IN dynamicpruning#163
-BroadcastExchange (155)
-+- * Project (154)
-   +- * Filter (153)
-      +- * ColumnarToRow (152)
-         +- Scan parquet spark_catalog.default.date_dim (151)
-
-
-(151) Scan parquet spark_catalog.default.date_dim
-Output [2]: [d_date_sk#164, d_year#179]
-=======
+Right keys [1]: [i_item_sk#47]
+Join condition: None
+
 (66) Project [codegen id : 23]
 Output [5]: [ss_quantity#2, ss_list_price#3, i_brand_id#48, i_class_id#49, i_category_id#50]
 Input [7]: [ss_item_sk#1, ss_quantity#2, ss_list_price#3, i_item_sk#47, i_brand_id#48, i_class_id#49, i_category_id#50]
@@ -1543,41 +892,11 @@
 
 (155) Scan parquet default.date_dim
 Output [2]: [d_date_sk#185, d_year#201]
->>>>>>> 2ffd9892
 Batched: true
 Location [not included in comparison]/{warehouse_dir}/date_dim]
 PushedFilters: [IsNotNull(d_year), GreaterThanOrEqual(d_year,1998), LessThanOrEqual(d_year,2000), IsNotNull(d_date_sk)]
 ReadSchema: struct<d_date_sk:int,d_year:int>
 
-<<<<<<< HEAD
-(152) ColumnarToRow [codegen id : 1]
-Input [2]: [d_date_sk#164, d_year#179]
-
-(153) Filter [codegen id : 1]
-Input [2]: [d_date_sk#164, d_year#179]
-Condition : (((isnotnull(d_year#179) AND (d_year#179 >= 1998)) AND (d_year#179 <= 2000)) AND isnotnull(d_date_sk#164))
-
-(154) Project [codegen id : 1]
-Output [1]: [d_date_sk#164]
-Input [2]: [d_date_sk#164, d_year#179]
-
-(155) BroadcastExchange
-Input [1]: [d_date_sk#164]
-Arguments: HashedRelationBroadcastMode(List(cast(input[0, int, true] as bigint)),false), [plan_id=21]
-
-Subquery:4 Hosting operator id = 142 Hosting Expression = ws_sold_date_sk#169 IN dynamicpruning#163
-
-Subquery:5 Hosting operator id = 1 Hosting Expression = ss_sold_date_sk#4 IN dynamicpruning#5
-BroadcastExchange (160)
-+- * Project (159)
-   +- * Filter (158)
-      +- * ColumnarToRow (157)
-         +- Scan parquet spark_catalog.default.date_dim (156)
-
-
-(156) Scan parquet spark_catalog.default.date_dim
-Output [3]: [d_date_sk#36, d_year#180, d_moy#181]
-=======
 (156) ColumnarToRow [codegen id : 1]
 Input [2]: [d_date_sk#185, d_year#201]
 
@@ -1605,39 +924,11 @@
 
 (160) Scan parquet default.date_dim
 Output [3]: [d_date_sk#46, d_year#203, d_moy#204]
->>>>>>> 2ffd9892
 Batched: true
 Location [not included in comparison]/{warehouse_dir}/date_dim]
 PushedFilters: [IsNotNull(d_year), IsNotNull(d_moy), EqualTo(d_year,2000), EqualTo(d_moy,11), IsNotNull(d_date_sk)]
 ReadSchema: struct<d_date_sk:int,d_year:int,d_moy:int>
 
-<<<<<<< HEAD
-(157) ColumnarToRow [codegen id : 1]
-Input [3]: [d_date_sk#36, d_year#180, d_moy#181]
-
-(158) Filter [codegen id : 1]
-Input [3]: [d_date_sk#36, d_year#180, d_moy#181]
-Condition : ((((isnotnull(d_year#180) AND isnotnull(d_moy#181)) AND (d_year#180 = 2000)) AND (d_moy#181 = 11)) AND isnotnull(d_date_sk#36))
-
-(159) Project [codegen id : 1]
-Output [1]: [d_date_sk#36]
-Input [3]: [d_date_sk#36, d_year#180, d_moy#181]
-
-(160) BroadcastExchange
-Input [1]: [d_date_sk#36]
-Arguments: HashedRelationBroadcastMode(List(cast(input[0, int, true] as bigint)),false), [plan_id=22]
-
-Subquery:6 Hosting operator id = 7 Hosting Expression = ss_sold_date_sk#11 IN dynamicpruning#12
-BroadcastExchange (165)
-+- * Project (164)
-   +- * Filter (163)
-      +- * ColumnarToRow (162)
-         +- Scan parquet spark_catalog.default.date_dim (161)
-
-
-(161) Scan parquet spark_catalog.default.date_dim
-Output [2]: [d_date_sk#13, d_year#182]
-=======
 (161) ColumnarToRow [codegen id : 1]
 Input [3]: [d_date_sk#46, d_year#203, d_moy#204]
 
@@ -1663,28 +954,11 @@
 
 (165) Scan parquet default.date_dim
 Output [2]: [d_date_sk#14, d_year#206]
->>>>>>> 2ffd9892
 Batched: true
 Location [not included in comparison]/{warehouse_dir}/date_dim]
 PushedFilters: [IsNotNull(d_year), GreaterThanOrEqual(d_year,1999), LessThanOrEqual(d_year,2001), IsNotNull(d_date_sk)]
 ReadSchema: struct<d_date_sk:int,d_year:int>
 
-<<<<<<< HEAD
-(162) ColumnarToRow [codegen id : 1]
-Input [2]: [d_date_sk#13, d_year#182]
-
-(163) Filter [codegen id : 1]
-Input [2]: [d_date_sk#13, d_year#182]
-Condition : (((isnotnull(d_year#182) AND (d_year#182 >= 1999)) AND (d_year#182 <= 2001)) AND isnotnull(d_date_sk#13))
-
-(164) Project [codegen id : 1]
-Output [1]: [d_date_sk#13]
-Input [2]: [d_date_sk#13, d_year#182]
-
-(165) BroadcastExchange
-Input [1]: [d_date_sk#13]
-Arguments: HashedRelationBroadcastMode(List(cast(input[0, int, true] as bigint)),false), [plan_id=23]
-=======
 (166) ColumnarToRow [codegen id : 1]
 Input [2]: [d_date_sk#14, d_year#206]
 
@@ -1699,21 +973,11 @@
 (169) BroadcastExchange
 Input [1]: [d_date_sk#14]
 Arguments: HashedRelationBroadcastMode(List(cast(input[0, int, true] as bigint)),false), [id=#207]
->>>>>>> 2ffd9892
-
-Subquery:7 Hosting operator id = 18 Hosting Expression = cs_sold_date_sk#19 IN dynamicpruning#12
-
-Subquery:8 Hosting operator id = 41 Hosting Expression = ws_sold_date_sk#29 IN dynamicpruning#12
-
-<<<<<<< HEAD
-Subquery:9 Hosting operator id = 87 Hosting Expression = ReusedSubquery Subquery scalar-subquery#52, [id=#53]
-
-Subquery:10 Hosting operator id = 73 Hosting Expression = cs_sold_date_sk#57 IN dynamicpruning#5
-
-Subquery:11 Hosting operator id = 102 Hosting Expression = ReusedSubquery Subquery scalar-subquery#52, [id=#53]
-
-Subquery:12 Hosting operator id = 88 Hosting Expression = ws_sold_date_sk#77 IN dynamicpruning#5
-=======
+
+Subquery:7 Hosting operator id = 20 Hosting Expression = cs_sold_date_sk#21 IN dynamicpruning#13
+
+Subquery:8 Hosting operator id = 43 Hosting Expression = ws_sold_date_sk#36 IN dynamicpruning#13
+
 Subquery:9 Hosting operator id = 88 Hosting Expression = ReusedSubquery Subquery scalar-subquery#63, [id=#64]
 
 Subquery:10 Hosting operator id = 71 Hosting Expression = cs_sold_date_sk#68 IN dynamicpruning#5
@@ -1721,5 +985,4 @@
 Subquery:11 Hosting operator id = 106 Hosting Expression = ReusedSubquery Subquery scalar-subquery#63, [id=#64]
 
 Subquery:12 Hosting operator id = 89 Hosting Expression = ws_sold_date_sk#90 IN dynamicpruning#5
->>>>>>> 2ffd9892
-
+
