--- conflicted
+++ resolved
@@ -122,135 +122,6 @@
                                                                                                                         Filter [ss_item_sk,ss_sold_date_sk]
                                                                                                                           ColumnarToRow
                                                                                                                             InputAdapter
-<<<<<<< HEAD
-                                                                                                                              Scan parquet default.store_sales [ss_sold_date_sk,ss_item_sk,ss_quantity,ss_list_price]
-                                                                                                              WholeStageCodegen (18)
-                                                                                                                Sort [ss_item_sk]
-                                                                                                                  InputAdapter
-                                                                                                                    Exchange [ss_item_sk] #8
-                                                                                                                      WholeStageCodegen (17)
-                                                                                                                        Project [i_item_sk]
-                                                                                                                          BroadcastHashJoin [i_brand_id,i_class_id,i_category_id,brand_id,class_id,category_id]
-                                                                                                                            Filter [i_brand_id,i_class_id,i_category_id]
-                                                                                                                              ColumnarToRow
-                                                                                                                                InputAdapter
-                                                                                                                                  Scan parquet default.item [i_item_sk,i_brand_id,i_class_id,i_category_id]
-                                                                                                                            InputAdapter
-                                                                                                                              BroadcastExchange #9
-                                                                                                                                WholeStageCodegen (16)
-                                                                                                                                  HashAggregate [brand_id,class_id,category_id]
-                                                                                                                                    InputAdapter
-                                                                                                                                      Exchange [brand_id,class_id,category_id] #10
-                                                                                                                                        WholeStageCodegen (15)
-                                                                                                                                          HashAggregate [brand_id,class_id,category_id]
-                                                                                                                                            InputAdapter
-                                                                                                                                              SortMergeJoin [brand_id,class_id,category_id,i_brand_id,i_class_id,i_category_id]
-                                                                                                                                                SortMergeJoin [brand_id,class_id,category_id,i_brand_id,i_class_id,i_category_id]
-                                                                                                                                                  WholeStageCodegen (6)
-                                                                                                                                                    Sort [brand_id,class_id,category_id]
-                                                                                                                                                      InputAdapter
-                                                                                                                                                        Exchange [brand_id,class_id,category_id] #11
-                                                                                                                                                          WholeStageCodegen (5)
-                                                                                                                                                            Project [i_brand_id,i_class_id,i_category_id]
-                                                                                                                                                              BroadcastHashJoin [ss_item_sk,i_item_sk]
-                                                                                                                                                                Project [ss_item_sk]
-                                                                                                                                                                  BroadcastHashJoin [ss_sold_date_sk,d_date_sk]
-                                                                                                                                                                    Filter [ss_item_sk,ss_sold_date_sk]
-                                                                                                                                                                      ColumnarToRow
-                                                                                                                                                                        InputAdapter
-                                                                                                                                                                          Scan parquet default.store_sales [ss_sold_date_sk,ss_item_sk]
-                                                                                                                                                                    InputAdapter
-                                                                                                                                                                      BroadcastExchange #12
-                                                                                                                                                                        WholeStageCodegen (3)
-                                                                                                                                                                          Project [d_date_sk]
-                                                                                                                                                                            Filter [d_year,d_date_sk]
-                                                                                                                                                                              ColumnarToRow
-                                                                                                                                                                                InputAdapter
-                                                                                                                                                                                  Scan parquet default.date_dim [d_date_sk,d_year]
-                                                                                                                                                                InputAdapter
-                                                                                                                                                                  BroadcastExchange #13
-                                                                                                                                                                    WholeStageCodegen (4)
-                                                                                                                                                                      Filter [i_item_sk,i_brand_id,i_class_id,i_category_id]
-                                                                                                                                                                        ColumnarToRow
-                                                                                                                                                                          InputAdapter
-                                                                                                                                                                            Scan parquet default.item [i_item_sk,i_brand_id,i_class_id,i_category_id]
-                                                                                                                                                  WholeStageCodegen (10)
-                                                                                                                                                    Sort [i_brand_id,i_class_id,i_category_id]
-                                                                                                                                                      InputAdapter
-                                                                                                                                                        Exchange [i_brand_id,i_class_id,i_category_id] #14
-                                                                                                                                                          WholeStageCodegen (9)
-                                                                                                                                                            Project [i_brand_id,i_class_id,i_category_id]
-                                                                                                                                                              BroadcastHashJoin [cs_item_sk,i_item_sk]
-                                                                                                                                                                Project [cs_item_sk]
-                                                                                                                                                                  BroadcastHashJoin [cs_sold_date_sk,d_date_sk]
-                                                                                                                                                                    Filter [cs_item_sk,cs_sold_date_sk]
-                                                                                                                                                                      ColumnarToRow
-                                                                                                                                                                        InputAdapter
-                                                                                                                                                                          Scan parquet default.catalog_sales [cs_sold_date_sk,cs_item_sk]
-                                                                                                                                                                    InputAdapter
-                                                                                                                                                                      ReusedExchange [d_date_sk] #12
-                                                                                                                                                                InputAdapter
-                                                                                                                                                                  BroadcastExchange #15
-                                                                                                                                                                    WholeStageCodegen (8)
-                                                                                                                                                                      Filter [i_item_sk]
-                                                                                                                                                                        ColumnarToRow
-                                                                                                                                                                          InputAdapter
-                                                                                                                                                                            Scan parquet default.item [i_item_sk,i_brand_id,i_class_id,i_category_id]
-                                                                                                                                                WholeStageCodegen (14)
-                                                                                                                                                  Sort [i_brand_id,i_class_id,i_category_id]
-                                                                                                                                                    InputAdapter
-                                                                                                                                                      Exchange [i_brand_id,i_class_id,i_category_id] #16
-                                                                                                                                                        WholeStageCodegen (13)
-                                                                                                                                                          Project [i_brand_id,i_class_id,i_category_id]
-                                                                                                                                                            BroadcastHashJoin [ws_item_sk,i_item_sk]
-                                                                                                                                                              Project [ws_item_sk]
-                                                                                                                                                                BroadcastHashJoin [ws_sold_date_sk,d_date_sk]
-                                                                                                                                                                  Filter [ws_item_sk,ws_sold_date_sk]
-                                                                                                                                                                    ColumnarToRow
-                                                                                                                                                                      InputAdapter
-                                                                                                                                                                        Scan parquet default.web_sales [ws_sold_date_sk,ws_item_sk]
-                                                                                                                                                                  InputAdapter
-                                                                                                                                                                    ReusedExchange [d_date_sk] #12
-                                                                                                                                                              InputAdapter
-                                                                                                                                                                ReusedExchange [i_item_sk,i_brand_id,i_class_id,i_category_id] #15
-                                                                                                          InputAdapter
-                                                                                                            BroadcastExchange #17
-                                                                                                              WholeStageCodegen (19)
-                                                                                                                Project [d_date_sk]
-                                                                                                                  Filter [d_year,d_moy,d_date_sk]
-                                                                                                                    ColumnarToRow
-                                                                                                                      InputAdapter
-                                                                                                                        Scan parquet default.date_dim [d_date_sk,d_year,d_moy]
-                                                                                                      InputAdapter
-                                                                                                        BroadcastExchange #18
-                                                                                                          SortMergeJoin [i_item_sk,ss_item_sk]
-                                                                                                            WholeStageCodegen (21)
-                                                                                                              Sort [i_item_sk]
-                                                                                                                InputAdapter
-                                                                                                                  Exchange [i_item_sk] #19
-                                                                                                                    WholeStageCodegen (20)
-                                                                                                                      Filter [i_item_sk]
-                                                                                                                        ColumnarToRow
-                                                                                                                          InputAdapter
-                                                                                                                            Scan parquet default.item [i_item_sk,i_brand_id,i_class_id,i_category_id]
-                                                                                                            WholeStageCodegen (37)
-                                                                                                              Sort [ss_item_sk]
-                                                                                                                InputAdapter
-                                                                                                                  ReusedExchange [ss_item_sk] #8
-                                                                                  WholeStageCodegen (78)
-                                                                                    Project [i_brand_id,i_class_id,i_category_id,sales,number_sales]
-                                                                                      Filter [sum(CheckOverflow((promote_precision(cast(cast(cs_quantity as decimal(10,0)) as decimal(12,2))) * promote_precision(cast(cs_list_price as decimal(12,2)))), DecimalType(18,2), true))]
-                                                                                        ReusedSubquery [average_sales] #1
-                                                                                        HashAggregate [i_brand_id,i_class_id,i_category_id,sum,isEmpty,count] [sum(CheckOverflow((promote_precision(cast(cast(cs_quantity as decimal(10,0)) as decimal(12,2))) * promote_precision(cast(cs_list_price as decimal(12,2)))), DecimalType(18,2), true)),count(1),sales,number_sales,sum(CheckOverflow((promote_precision(cast(cast(cs_quantity as decimal(10,0)) as decimal(12,2))) * promote_precision(cast(cs_list_price as decimal(12,2)))), DecimalType(18,2), true)),sum,isEmpty,count]
-                                                                                          InputAdapter
-                                                                                            Exchange [i_brand_id,i_class_id,i_category_id] #23
-                                                                                              WholeStageCodegen (77)
-                                                                                                HashAggregate [i_brand_id,i_class_id,i_category_id,cs_quantity,cs_list_price] [sum,isEmpty,count,sum,isEmpty,count]
-                                                                                                  Project [cs_quantity,cs_list_price,i_brand_id,i_class_id,i_category_id]
-                                                                                                    BroadcastHashJoin [cs_item_sk,i_item_sk]
-                                                                                                      Project [cs_item_sk,cs_quantity,cs_list_price]
-                                                                                                        BroadcastHashJoin [cs_sold_date_sk,d_date_sk]
-=======
                                                                                                                               Scan parquet default.store_sales [ss_sold_date_sk,ss_item_sk]
                                                                                                                         InputAdapter
                                                                                                                           BroadcastExchange #9
@@ -269,7 +140,6 @@
                                                                                                                                 Scan parquet default.item [i_item_sk,i_brand_id,i_class_id,i_category_id]
                                                                                                       WholeStageCodegen (10)
                                                                                                         Sort [i_brand_id,i_class_id,i_category_id]
->>>>>>> a7d3fcd3
                                                                                                           InputAdapter
                                                                                                             Exchange [i_brand_id,i_class_id,i_category_id] #11
                                                                                                               WholeStageCodegen (9)
