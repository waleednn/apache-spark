--- conflicted
+++ resolved
@@ -40,15 +40,14 @@
                                                                       InputAdapter
                                                                         Scan parquet default.store_sales [ss_item_sk,ss_store_sk,ss_sales_price,ss_sold_date_sk]
                                                                           SubqueryBroadcast [d_date_sk] #1
-                                                                            ReusedExchange [d_date_sk,d_year,d_moy] #4
+                                                                            BroadcastExchange #4
+                                                                              WholeStageCodegen (1)
+                                                                                Filter [d_year,d_moy,d_date_sk]
+                                                                                  ColumnarToRow
+                                                                                    InputAdapter
+                                                                                      Scan parquet default.date_dim [d_date_sk,d_year,d_moy]
                                                         InputAdapter
-                                                          BroadcastExchange #4
-                                                            WholeStageCodegen (2)
-                                                              Filter [d_year,d_moy,d_date_sk]
-                                                                ColumnarToRow
-                                                                  InputAdapter
-<<<<<<< HEAD
-                                                                    Scan parquet default.date_dim [d_date_sk,d_year,d_moy]
+                                                          ReusedExchange [d_date_sk,d_year,d_moy] #4
                                                     InputAdapter
                                                       BroadcastExchange #5
                                                         WholeStageCodegen (3)
@@ -56,30 +55,6 @@
                                                             ColumnarToRow
                                                               InputAdapter
                                                                 Scan parquet default.store [s_store_sk,s_store_name,s_company_name]
-=======
-                                                                    BroadcastExchange #4
-                                                                      WholeStageCodegen (1)
-                                                                        Filter [ss_item_sk,ss_store_sk]
-                                                                          ColumnarToRow
-                                                                            InputAdapter
-                                                                              Scan parquet default.store_sales [ss_item_sk,ss_store_sk,ss_sales_price,ss_sold_date_sk]
-                                                                                SubqueryBroadcast [d_date_sk] #1
-                                                                                  BroadcastExchange #5
-                                                                                    WholeStageCodegen (1)
-                                                                                      Filter [d_year,d_moy,d_date_sk]
-                                                                                        ColumnarToRow
-                                                                                          InputAdapter
-                                                                                            Scan parquet default.date_dim [d_date_sk,d_year,d_moy]
-                                                              InputAdapter
-                                                                ReusedExchange [d_date_sk,d_year,d_moy] #5
-                                                          InputAdapter
-                                                            BroadcastExchange #6
-                                                              WholeStageCodegen (3)
-                                                                Filter [s_store_sk,s_store_name,s_company_name]
-                                                                  ColumnarToRow
-                                                                    InputAdapter
-                                                                      Scan parquet default.store [s_store_sk,s_store_name,s_company_name]
->>>>>>> 077cf2ac
             InputAdapter
               BroadcastExchange #6
                 WholeStageCodegen (14)
@@ -93,17 +68,10 @@
                                 WholeStageCodegen (12)
                                   HashAggregate [i_category,i_brand,s_store_name,s_company_name,d_year,d_moy,sum] [sum(UnscaledValue(ss_sales_price)),sum_sales,sum]
                                     InputAdapter
-<<<<<<< HEAD
-                                      ReusedExchange [i_category,i_brand,s_store_name,s_company_name,d_year,d_moy,sum] #8
+                                      ReusedExchange [i_category,i_brand,s_store_name,s_company_name,d_year,d_moy,sum] #2
         InputAdapter
-          BroadcastExchange #9
+          BroadcastExchange #8
             WholeStageCodegen (21)
-=======
-                                      ReusedExchange [i_category,i_brand,s_store_name,s_company_name,d_year,d_moy,sum] #3
-        InputAdapter
-          BroadcastExchange #9
-            WholeStageCodegen (22)
->>>>>>> 077cf2ac
               Project [i_category,i_brand,s_store_name,s_company_name,sum_sales,rn]
                 InputAdapter
                   Window [d_year,d_moy,i_category,i_brand,s_store_name,s_company_name]
