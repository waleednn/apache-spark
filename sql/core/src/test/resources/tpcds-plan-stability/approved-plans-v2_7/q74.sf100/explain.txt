--- conflicted
+++ resolved
@@ -426,15 +426,9 @@
 Arguments: [customer_id#57 ASC NULLS FIRST], false, 0
 
 (77) SortMergeJoin [codegen id : 35]
-<<<<<<< HEAD
-Left keys [1]: [customer_id#17]
-Right keys [1]: [customer_id#69]
-Join condition: (CASE WHEN (year_total#54 > 0.00) THEN (year_total#70 / year_total#54) END > CASE WHEN (year_total#18 > 0.00) THEN (year_total#37 / year_total#18) END)
-=======
 Left keys [1]: [customer_id#14]
 Right keys [1]: [customer_id#57]
-Join condition: (CASE WHEN (year_total#45 > 0.00) THEN CheckOverflow((promote_precision(year_total#58) / promote_precision(year_total#45)), DecimalType(37,20)) END > CASE WHEN (year_total#15 > 0.00) THEN CheckOverflow((promote_precision(year_total#31) / promote_precision(year_total#15)), DecimalType(37,20)) END)
->>>>>>> a6c724ed
+Join condition: (CASE WHEN (year_total#45 > 0.00) THEN (year_total#58 / year_total#45) END > CASE WHEN (year_total#15 > 0.00) THEN (year_total#31 / year_total#15) END)
 
 (78) Project [codegen id : 35]
 Output [3]: [customer_id#28, customer_first_name#29, customer_last_name#30]
