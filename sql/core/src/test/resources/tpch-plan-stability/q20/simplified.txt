--- conflicted
+++ resolved
@@ -10,7 +10,7 @@
                   Filter [s_nationkey]
                     ColumnarToRow
                       InputAdapter
-                        Scan parquet spark_catalog.default.supplier [s_suppkey,s_name,s_address,s_nationkey]
+                        Scan parquet default.supplier [s_suppkey,s_name,s_address,s_nationkey]
                   InputAdapter
                     BroadcastExchange #2
                       WholeStageCodegen (4)
@@ -20,7 +20,7 @@
                               Filter [ps_availqty,ps_partkey,ps_suppkey]
                                 ColumnarToRow
                                   InputAdapter
-                                    Scan parquet spark_catalog.default.partsupp [ps_partkey,ps_suppkey,ps_availqty]
+                                    Scan parquet default.partsupp [ps_partkey,ps_suppkey,ps_availqty]
                               InputAdapter
                                 BroadcastExchange #3
                                   WholeStageCodegen (1)
@@ -28,7 +28,7 @@
                                       Filter [p_name]
                                         ColumnarToRow
                                           InputAdapter
-                                            Scan parquet spark_catalog.default.part [p_partkey,p_name]
+                                            Scan parquet default.part [p_partkey,p_name]
                             InputAdapter
                               BroadcastExchange #4
                                 WholeStageCodegen (3)
@@ -38,22 +38,11 @@
                                         Exchange [l_partkey,l_suppkey] #5
                                           WholeStageCodegen (2)
                                             HashAggregate [l_partkey,l_suppkey,l_quantity] [sum,isEmpty,sum,isEmpty]
-<<<<<<< HEAD
-                                              BroadcastHashJoin [l_partkey,p_partkey]
-                                                Project [l_partkey,l_suppkey,l_quantity]
-                                                  Filter [l_shipdate,l_partkey,l_suppkey]
-                                                    ColumnarToRow
-                                                      InputAdapter
-                                                        Scan parquet spark_catalog.default.lineitem [l_partkey,l_suppkey,l_quantity,l_shipdate]
-                                                InputAdapter
-                                                  ReusedExchange [p_partkey] #3
-=======
                                               Project [l_partkey,l_suppkey,l_quantity]
                                                 Filter [l_shipdate,l_partkey,l_suppkey]
                                                   ColumnarToRow
                                                     InputAdapter
                                                       Scan parquet default.lineitem [l_partkey,l_suppkey,l_quantity,l_shipdate]
->>>>>>> 2ffd9892
               InputAdapter
                 BroadcastExchange #6
                   WholeStageCodegen (5)
@@ -61,4 +50,4 @@
                       Filter [n_name,n_nationkey]
                         ColumnarToRow
                           InputAdapter
-                            Scan parquet spark_catalog.default.nation [n_nationkey,n_name]+                            Scan parquet default.nation [n_nationkey,n_name]