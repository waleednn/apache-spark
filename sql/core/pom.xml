--- conflicted
+++ resolved
@@ -190,11 +190,7 @@
         <artifactId>build-helper-maven-plugin</artifactId>
         <executions>
           <execution>
-<<<<<<< HEAD
-            <id>add-scala-sources</id>
-=======
             <id>add-sources</id>
->>>>>>> 06abd061
             <phase>generate-sources</phase>
             <goals>
               <goal>add-source</goal>
