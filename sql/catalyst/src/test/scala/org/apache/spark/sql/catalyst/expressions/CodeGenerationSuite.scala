/*
 * Licensed to the Apache Software Foundation (ASF) under one or more
 * contributor license agreements.  See the NOTICE file distributed with
 * this work for additional information regarding copyright ownership.
 * The ASF licenses this file to You under the Apache License, Version 2.0
 * (the "License"); you may not use this file except in compliance with
 * the License.  You may obtain a copy of the License at
 *
 *    http://www.apache.org/licenses/LICENSE-2.0
 *
 * Unless required by applicable law or agreed to in writing, software
 * distributed under the License is distributed on an "AS IS" BASIS,
 * WITHOUT WARRANTIES OR CONDITIONS OF ANY KIND, either express or implied.
 * See the License for the specific language governing permissions and
 * limitations under the License.
 */

package org.apache.spark.sql.catalyst.expressions

import java.sql.Timestamp

import org.apache.spark.SparkFunSuite
import org.apache.spark.metrics.source.CodegenMetrics
import org.apache.spark.sql.Row
import org.apache.spark.sql.catalyst.InternalRow
import org.apache.spark.sql.catalyst.dsl.expressions._
import org.apache.spark.sql.catalyst.expressions.codegen._
import org.apache.spark.sql.catalyst.expressions.objects._
import org.apache.spark.sql.catalyst.util.{ArrayBasedMapData, DateTimeUtils}
import org.apache.spark.sql.types._
import org.apache.spark.unsafe.types.UTF8String
import org.apache.spark.util.ThreadUtils

/**
 * Additional tests for code generation.
 */
class CodeGenerationSuite extends SparkFunSuite with ExpressionEvalHelper {

  test("multithreaded eval") {
    import scala.concurrent._
    import ExecutionContext.Implicits.global
    import scala.concurrent.duration._

    val futures = (1 to 20).map { _ =>
      Future {
        GeneratePredicate.generate(EqualTo(Literal(1), Literal(1)))
        GenerateMutableProjection.generate(EqualTo(Literal(1), Literal(1)) :: Nil)
        GenerateOrdering.generate(Add(Literal(1), Literal(1)).asc :: Nil)
      }
    }

    futures.foreach(ThreadUtils.awaitResult(_, 10.seconds))
  }

  test("metrics are recorded on compile") {
    val startCount1 = CodegenMetrics.METRIC_COMPILATION_TIME.getCount()
    val startCount2 = CodegenMetrics.METRIC_SOURCE_CODE_SIZE.getCount()
    val startCount3 = CodegenMetrics.METRIC_GENERATED_CLASS_BYTECODE_SIZE.getCount()
    val startCount4 = CodegenMetrics.METRIC_GENERATED_METHOD_BYTECODE_SIZE.getCount()
    GenerateOrdering.generate(Add(Literal(123), Literal(1)).asc :: Nil)
    assert(CodegenMetrics.METRIC_COMPILATION_TIME.getCount() == startCount1 + 1)
    assert(CodegenMetrics.METRIC_SOURCE_CODE_SIZE.getCount() == startCount2 + 1)
    assert(CodegenMetrics.METRIC_GENERATED_CLASS_BYTECODE_SIZE.getCount() > startCount3)
    assert(CodegenMetrics.METRIC_GENERATED_METHOD_BYTECODE_SIZE.getCount() > startCount4)
  }

  test("SPARK-8443: split wide projections into blocks due to JVM code size limit") {
    val length = 5000
    val expressions = List.fill(length)(EqualTo(Literal(1), Literal(1)))
    val plan = GenerateMutableProjection.generate(expressions)
    val actual = plan(new GenericInternalRow(length)).toSeq(expressions.map(_.dataType))
    val expected = Seq.fill(length)(true)

    if (actual != expected) {
      fail(s"Incorrect Evaluation: expressions: $expressions, actual: $actual, expected: $expected")
    }
  }

  test("SPARK-13242: case-when expression with large number of branches (or cases)") {
    val cases = 500
    val clauses = 20

    // Generate an individual case
    def generateCase(n: Int): (Expression, Expression) = {
      val condition = (1 to clauses)
        .map(c => EqualTo(BoundReference(0, StringType, false), Literal(s"$c:$n")))
        .reduceLeft[Expression]((l, r) => Or(l, r))
      (condition, Literal(n))
    }

    val expression = CaseWhen((1 to cases).map(generateCase))

    val plan = GenerateMutableProjection.generate(Seq(expression))
    val input = new GenericInternalRow(Array[Any](UTF8String.fromString(s"$clauses:$cases")))
    val actual = plan(input).toSeq(Seq(expression.dataType))

    assert(actual.head == cases)
  }

  test("SPARK-22543: split large if expressions into blocks due to JVM code size limit") {
    var strExpr: Expression = Literal("abc")
    for (_ <- 1 to 150) {
      strExpr = Decode(Encode(strExpr, "utf-8"), "utf-8")
    }

    val expressions = Seq(If(EqualTo(strExpr, strExpr), strExpr, strExpr))
    val plan = GenerateMutableProjection.generate(expressions)
    val actual = plan(null).toSeq(expressions.map(_.dataType))
    assert(actual.length == 1)
    val expected = UTF8String.fromString("abc")

    if (!checkResult(actual.head, expected, expressions.head.dataType)) {
      fail(s"Incorrect Evaluation: expressions: $expressions, actual: $actual, expected: $expected")
    }
  }

  test("SPARK-14793: split wide array creation into blocks due to JVM code size limit") {
    val length = 5000
    val expressions = Seq(CreateArray(List.fill(length)(EqualTo(Literal(1), Literal(1)))))
    val plan = GenerateMutableProjection.generate(expressions)
    val actual = plan(new GenericInternalRow(length)).toSeq(expressions.map(_.dataType))
    assert(actual.length == 1)
    val expected = UnsafeArrayData.fromPrimitiveArray(Array.fill(length)(true))

    if (!checkResult(actual.head, expected, expressions.head.dataType)) {
      fail(s"Incorrect Evaluation: expressions: $expressions, actual: $actual, expected: $expected")
    }
  }

  test("SPARK-14793: split wide map creation into blocks due to JVM code size limit") {
    val length = 5000
    val expressions = Seq(CreateMap(
      List.fill(length)(EqualTo(Literal(1), Literal(1))).zipWithIndex.flatMap {
        case (expr, i) => Seq(Literal(i), expr)
      }))
    val plan = GenerateMutableProjection.generate(expressions)
    val actual = plan(new GenericInternalRow(length)).toSeq(expressions.map(_.dataType))
    assert(actual.length == 1)
    val expected = ArrayBasedMapData((0 until length).toArray, Array.fill(length)(true))

    if (!checkResult(actual.head, expected, expressions.head.dataType)) {
      fail(s"Incorrect Evaluation: expressions: $expressions, actual: $actual, expected: $expected")
    }
  }

  test("SPARK-14793: split wide struct creation into blocks due to JVM code size limit") {
    val length = 5000
    val expressions = Seq(CreateStruct(List.fill(length)(EqualTo(Literal(1), Literal(1)))))
    val plan = GenerateMutableProjection.generate(expressions)
    val actual = plan(new GenericInternalRow(length)).toSeq(expressions.map(_.dataType))
    val expected = Seq(InternalRow(Seq.fill(length)(true): _*))

    if (!checkResult(actual, expected, expressions.head.dataType)) {
      fail(s"Incorrect Evaluation: expressions: $expressions, actual: $actual, expected: $expected")
    }
  }

  test("SPARK-14793: split wide named struct creation into blocks due to JVM code size limit") {
    val length = 5000
    val expressions = Seq(CreateNamedStruct(
      List.fill(length)(EqualTo(Literal(1), Literal(1))).flatMap {
        expr => Seq(Literal(expr.toString), expr)
      }))
    val plan = GenerateMutableProjection.generate(expressions)
    val actual = plan(new GenericInternalRow(length)).toSeq(expressions.map(_.dataType))
    assert(actual.length == 1)
    val expected = InternalRow(Seq.fill(length)(true): _*)

    if (!checkResult(actual.head, expected, expressions.head.dataType)) {
      fail(s"Incorrect Evaluation: expressions: $expressions, actual: $actual, expected: $expected")
    }
  }

  test("SPARK-14224: split wide external row creation into blocks due to JVM code size limit") {
    val length = 5000
    val schema = StructType(Seq.fill(length)(StructField("int", IntegerType)))
    val expressions = Seq(CreateExternalRow(Seq.fill(length)(Literal(1)), schema))
    val plan = GenerateMutableProjection.generate(expressions)
    val actual = plan(new GenericInternalRow(length)).toSeq(expressions.map(_.dataType))
    val expected = Seq(Row.fromSeq(Seq.fill(length)(1)))

    if (actual != expected) {
      fail(s"Incorrect Evaluation: expressions: $expressions, actual: $actual, expected: $expected")
    }
  }

  test("SPARK-17702: split wide constructor into blocks due to JVM code size limit") {
    val length = 5000
    val expressions = Seq.fill(length) {
      ToUTCTimestamp(
        Literal.create(Timestamp.valueOf("2015-07-24 00:00:00"), TimestampType),
        Literal.create("PST", StringType))
    }
    val plan = GenerateMutableProjection.generate(expressions)
    val actual = plan(new GenericInternalRow(length)).toSeq(expressions.map(_.dataType))
    val expected = Seq.fill(length)(
      DateTimeUtils.fromJavaTimestamp(Timestamp.valueOf("2015-07-24 07:00:00")))

    if (actual != expected) {
      fail(s"Incorrect Evaluation: expressions: $expressions, actual: $actual, expected: $expected")
    }
  }

  test("SPARK-22226: group splitted expressions into one method per nested class") {
    val length = 10000
    val expressions = Seq.fill(length) {
      ToUTCTimestamp(
        Literal.create(Timestamp.valueOf("2017-10-10 00:00:00"), TimestampType),
        Literal.create("PST", StringType))
    }
    val plan = GenerateMutableProjection.generate(expressions)
    val actual = plan(new GenericInternalRow(length)).toSeq(expressions.map(_.dataType))
    val expected = Seq.fill(length)(
      DateTimeUtils.fromJavaTimestamp(Timestamp.valueOf("2017-10-10 07:00:00")))

    if (actual != expected) {
      fail(s"Incorrect Evaluation: expressions: $expressions, actual: $actual, expected: $expected")
    }
  }

  test("test generated safe and unsafe projection") {
    val schema = new StructType(Array(
      StructField("a", StringType, true),
      StructField("b", IntegerType, true),
      StructField("c", new StructType(Array(
        StructField("aa", StringType, true),
        StructField("bb", IntegerType, true)
      )), true),
      StructField("d", new StructType(Array(
        StructField("a", new StructType(Array(
          StructField("b", StringType, true),
          StructField("", IntegerType, true)
        )), true)
      )), true)
    ))
    val row = Row("a", 1, Row("b", 2), Row(Row("c", 3)))
    val lit = Literal.create(row, schema)
    val internalRow = lit.value.asInstanceOf[InternalRow]

    val unsafeProj = UnsafeProjection.create(schema)
    val unsafeRow: UnsafeRow = unsafeProj(internalRow)
    assert(unsafeRow.getUTF8String(0) === UTF8String.fromString("a"))
    assert(unsafeRow.getInt(1) === 1)
    assert(unsafeRow.getStruct(2, 2).getUTF8String(0) === UTF8String.fromString("b"))
    assert(unsafeRow.getStruct(2, 2).getInt(1) === 2)
    assert(unsafeRow.getStruct(3, 1).getStruct(0, 2).getUTF8String(0) ===
      UTF8String.fromString("c"))
    assert(unsafeRow.getStruct(3, 1).getStruct(0, 2).getInt(1) === 3)

    val fromUnsafe = FromUnsafeProjection(schema)
    val internalRow2 = fromUnsafe(unsafeRow)
    assert(internalRow === internalRow2)

    // update unsafeRow should not affect internalRow2
    unsafeRow.setInt(1, 10)
    unsafeRow.getStruct(2, 2).setInt(1, 10)
    unsafeRow.getStruct(3, 1).getStruct(0, 2).setInt(1, 4)
    assert(internalRow === internalRow2)
  }

  test("*/ in the data") {
    // When */ appears in a comment block (i.e. in /**/), code gen will break.
    // So, in Expression and CodegenFallback, we escape */ to \*\/.
    checkEvaluation(
      EqualTo(BoundReference(0, StringType, false), Literal.create("*/", StringType)),
      true,
      InternalRow(UTF8String.fromString("*/")))
  }

  test("\\u in the data") {
    // When \ u appears in a comment block (i.e. in /**/), code gen will break.
    // So, in Expression and CodegenFallback, we escape \ u to \\u.
    checkEvaluation(
      EqualTo(BoundReference(0, StringType, false), Literal.create("\\u", StringType)),
      true,
      InternalRow(UTF8String.fromString("\\u")))
  }

  test("check compilation error doesn't occur caused by specific literal") {
    // The end of comment (*/) should be escaped.
    GenerateUnsafeProjection.generate(
      Literal.create("*/Compilation error occurs/*", StringType) :: Nil)

    // `\u002A` is `*` and `\u002F` is `/`
    // so if the end of comment consists of those characters in queries, we need to escape them.
    GenerateUnsafeProjection.generate(
      Literal.create("\\u002A/Compilation error occurs/*", StringType) :: Nil)
    GenerateUnsafeProjection.generate(
      Literal.create("\\\\u002A/Compilation error occurs/*", StringType) :: Nil)
    GenerateUnsafeProjection.generate(
      Literal.create("\\u002a/Compilation error occurs/*", StringType) :: Nil)
    GenerateUnsafeProjection.generate(
      Literal.create("\\\\u002a/Compilation error occurs/*", StringType) :: Nil)
    GenerateUnsafeProjection.generate(
      Literal.create("*\\u002FCompilation error occurs/*", StringType) :: Nil)
    GenerateUnsafeProjection.generate(
      Literal.create("*\\\\u002FCompilation error occurs/*", StringType) :: Nil)
    GenerateUnsafeProjection.generate(
      Literal.create("*\\002fCompilation error occurs/*", StringType) :: Nil)
    GenerateUnsafeProjection.generate(
      Literal.create("*\\\\002fCompilation error occurs/*", StringType) :: Nil)
    GenerateUnsafeProjection.generate(
      Literal.create("\\002A\\002FCompilation error occurs/*", StringType) :: Nil)
    GenerateUnsafeProjection.generate(
      Literal.create("\\\\002A\\002FCompilation error occurs/*", StringType) :: Nil)
    GenerateUnsafeProjection.generate(
      Literal.create("\\002A\\\\002FCompilation error occurs/*", StringType) :: Nil)

    // \ u002X is an invalid unicode literal so it should be escaped.
    GenerateUnsafeProjection.generate(
      Literal.create("\\u002X/Compilation error occurs", StringType) :: Nil)
    GenerateUnsafeProjection.generate(
      Literal.create("\\\\u002X/Compilation error occurs", StringType) :: Nil)

    // \ u001 is an invalid unicode literal so it should be escaped.
    GenerateUnsafeProjection.generate(
      Literal.create("\\u001/Compilation error occurs", StringType) :: Nil)
    GenerateUnsafeProjection.generate(
      Literal.create("\\\\u001/Compilation error occurs", StringType) :: Nil)

  }

  test("SPARK-17160: field names are properly escaped by GetExternalRowField") {
    val inputObject = BoundReference(0, ObjectType(classOf[Row]), nullable = true)
    GenerateUnsafeProjection.generate(
      ValidateExternalType(
        GetExternalRowField(inputObject, index = 0, fieldName = "\"quote"), IntegerType) :: Nil)
  }

  test("SPARK-17160: field names are properly escaped by AssertTrue") {
    GenerateUnsafeProjection.generate(AssertTrue(Cast(Literal("\""), BooleanType)) :: Nil)
  }

  test("should not apply common subexpression elimination on conditional expressions") {
    val row = InternalRow(null)
    val bound = BoundReference(0, IntegerType, true)
    val assertNotNull = AssertNotNull(bound, Nil)
    val expr = If(IsNull(bound), Literal(1), Add(assertNotNull, assertNotNull))
    val projection = GenerateUnsafeProjection.generate(
      Seq(expr), subexpressionEliminationEnabled = true)
    // should not throw exception
    projection(row)
  }

  test("SPARK-22543: split large predicates into blocks due to JVM code size limit") {
    val length = 600

    val input = new GenericInternalRow(length)
    val utf8Str = UTF8String.fromString(s"abc")
    for (i <- 0 until length) {
      input.update(i, utf8Str)
    }

    var exprOr: Expression = Literal(false)
    for (i <- 0 until length) {
      exprOr = Or(EqualTo(BoundReference(i, StringType, true), Literal(s"c$i")), exprOr)
    }

    val planOr = GenerateMutableProjection.generate(Seq(exprOr))
    val actualOr = planOr(input).toSeq(Seq(exprOr.dataType))
    assert(actualOr.length == 1)
    val expectedOr = false

    if (!checkResult(actualOr.head, expectedOr, exprOr.dataType)) {
      fail(s"Incorrect Evaluation: expressions: $exprOr, actual: $actualOr, expected: $expectedOr")
    }

    var exprAnd: Expression = Literal(true)
    for (i <- 0 until length) {
      exprAnd = And(EqualTo(BoundReference(i, StringType, true), Literal(s"c$i")), exprAnd)
    }

    val planAnd = GenerateMutableProjection.generate(Seq(exprAnd))
    val actualAnd = planAnd(input).toSeq(Seq(exprAnd.dataType))
    assert(actualAnd.length == 1)
    val expectedAnd = false

    if (!checkResult(actualAnd.head, expectedAnd, exprAnd.dataType)) {
      fail(
        s"Incorrect Evaluation: expressions: $exprAnd, actual: $actualAnd, expected: $expectedAnd")
    }
  }

  test("SPARK-22696: CreateExternalRow should not use global variables") {
    val ctx = new CodegenContext
    val schema = new StructType().add("a", IntegerType).add("b", StringType)
    CreateExternalRow(Seq(Literal(1), Literal("x")), schema).genCode(ctx)
    assert(ctx.mutableStates.isEmpty)
  }

  test("SPARK-22696: InitializeJavaBean should not use global variables") {
    val ctx = new CodegenContext
    InitializeJavaBean(Literal.fromObject(new java.util.LinkedList[Int]),
      Map("add" -> Literal(1))).genCode(ctx)
    assert(ctx.mutableStates.isEmpty)
  }

<<<<<<< HEAD
  test("SPARK-22750: addSingleMutableState") {
    val ctx = new CodegenContext
    val mutableState1 = "field1"
    val mutableState2 = "field2"
    ctx.addSingleMutableState("int", mutableState1)
    ctx.addSingleMutableState("int", mutableState1)
    ctx.addSingleMutableState("String", mutableState2)
    ctx.addSingleMutableState("int", mutableState1)
    ctx.addSingleMutableState("String", mutableState2)
    assert(ctx.mutableStates.length == 2)
=======
  test("SPARK-22716: addReferenceObj should not add mutable states") {
    val ctx = new CodegenContext
    val foo = new Object()
    ctx.addReferenceObj("foo", foo)
    assert(ctx.mutableStates.isEmpty)
>>>>>>> 7453ab02
  }
}<|MERGE_RESOLUTION|>--- conflicted
+++ resolved
@@ -395,7 +395,13 @@
     assert(ctx.mutableStates.isEmpty)
   }
 
-<<<<<<< HEAD
+  test("SPARK-22716: addReferenceObj should not add mutable states") {
+    val ctx = new CodegenContext
+    val foo = new Object()
+    ctx.addReferenceObj("foo", foo)
+    assert(ctx.mutableStates.isEmpty)
+  }
+
   test("SPARK-22750: addSingleMutableState") {
     val ctx = new CodegenContext
     val mutableState1 = "field1"
@@ -406,12 +412,5 @@
     ctx.addSingleMutableState("int", mutableState1)
     ctx.addSingleMutableState("String", mutableState2)
     assert(ctx.mutableStates.length == 2)
-=======
-  test("SPARK-22716: addReferenceObj should not add mutable states") {
-    val ctx = new CodegenContext
-    val foo = new Object()
-    ctx.addReferenceObj("foo", foo)
-    assert(ctx.mutableStates.isEmpty)
->>>>>>> 7453ab02
   }
 }