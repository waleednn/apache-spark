/*
 * Licensed to the Apache Software Foundation (ASF) under one or more
 * contributor license agreements.  See the NOTICE file distributed with
 * this work for additional information regarding copyright ownership.
 * The ASF licenses this file to You under the Apache License, Version 2.0
 * (the "License"); you may not use this file except in compliance with
 * the License.  You may obtain a copy of the License at
 *
 *    http://www.apache.org/licenses/LICENSE-2.0
 *
 * Unless required by applicable law or agreed to in writing, software
 * distributed under the License is distributed on an "AS IS" BASIS,
 * WITHOUT WARRANTIES OR CONDITIONS OF ANY KIND, either express or implied.
 * See the License for the specific language governing permissions and
 * limitations under the License.
 */

package org.apache.spark.sql.catalyst.optimizer

import org.apache.spark.sql.catalyst.analysis.UnresolvedAttribute
import org.apache.spark.sql.catalyst.dsl.expressions._
import org.apache.spark.sql.catalyst.dsl.plans._
import org.apache.spark.sql.catalyst.expressions._
import org.apache.spark.sql.catalyst.expressions.Literal.{FalseLiteral, TrueLiteral}
import org.apache.spark.sql.catalyst.plans.PlanTest
import org.apache.spark.sql.catalyst.plans.logical._
import org.apache.spark.sql.catalyst.rules._
import org.apache.spark.sql.types.{BooleanType, IntegerType}


class SimplifyConditionalSuite extends PlanTest with ExpressionEvalHelper with PredicateHelper {

  object Optimize extends RuleExecutor[LogicalPlan] {
    val batches = Batch("SimplifyConditionals", FixedPoint(50),
      BooleanSimplification, ConstantFolding, SimplifyConditionals) :: Nil
  }

  private val relation = LocalRelation('a.int, 'b.int, 'c.boolean)

  protected def assertEquivalent(e1: Expression, e2: Expression): Unit = {
    val correctAnswer = Project(Alias(e2, "out")() :: Nil, relation).analyze
    val actual = Optimize.execute(Project(Alias(e1, "out")() :: Nil, relation).analyze)
    comparePlans(actual, correctAnswer)
  }

  private val trueBranch = (TrueLiteral, Literal(5))
  private val normalBranch = (NonFoldableLiteral(true), Literal(10))
  private val unreachableBranch = (FalseLiteral, Literal(20))
  private val nullBranch = (Literal.create(null, BooleanType), Literal(30))

  test("simplify if") {
    assertEquivalent(
      If(TrueLiteral, Literal(10), Literal(20)),
      Literal(10))

    assertEquivalent(
      If(FalseLiteral, Literal(10), Literal(20)),
      Literal(20))

    assertEquivalent(
      If(Literal.create(null, BooleanType), Literal(10), Literal(20)),
      Literal(20))
  }

  test("remove unnecessary if when the outputs are semantic equivalence") {
    assertEquivalent(
      If(IsNotNull(UnresolvedAttribute("a")),
        Subtract(Literal(10), Literal(1)),
        Add(Literal(6), Literal(3))),
      Literal(9))

    // For non-deterministic condition, we don't remove the `If` statement.
    assertEquivalent(
      If(GreaterThan(Rand(0), Literal(0.5)),
        Subtract(Literal(10), Literal(1)),
        Add(Literal(6), Literal(3))),
      If(GreaterThan(Rand(0), Literal(0.5)),
        Literal(9),
        Literal(9)))
  }

  test("remove unreachable branches") {
    // i.e. removing branches whose conditions are always false
    assertEquivalent(
      CaseWhen(unreachableBranch :: normalBranch :: unreachableBranch :: nullBranch :: Nil, None),
      CaseWhen(normalBranch :: Nil, None))
  }

  test("remove entire CaseWhen if only the else branch is reachable") {
    assertEquivalent(
      CaseWhen(unreachableBranch :: unreachableBranch :: nullBranch :: Nil, Some(Literal(30))),
      Literal(30))

    assertEquivalent(
      CaseWhen(unreachableBranch :: unreachableBranch :: Nil, None),
      Literal.create(null, IntegerType))
  }

  test("remove entire CaseWhen if the first branch is always true") {
    assertEquivalent(
      CaseWhen(trueBranch :: normalBranch :: nullBranch :: Nil, None),
      Literal(5))

    // Test branch elimination and simplification in combination
    assertEquivalent(
      CaseWhen(unreachableBranch :: unreachableBranch :: nullBranch :: trueBranch :: normalBranch
        :: Nil, None),
      Literal(5))

    // Make sure this doesn't trigger if there is a non-foldable branch before the true branch
    assertEquivalent(
      CaseWhen(normalBranch :: trueBranch :: normalBranch :: Nil, None),
      CaseWhen(normalBranch :: trueBranch :: Nil, None))
  }

  test("simplify CaseWhen, prune branches following a definite true") {
    assertEquivalent(
      CaseWhen(normalBranch :: unreachableBranch ::
        unreachableBranch :: nullBranch ::
        trueBranch :: normalBranch ::
        Nil,
        None),
      CaseWhen(normalBranch :: trueBranch :: Nil, None))
  }

  test("simplify CaseWhen if all the outputs are semantic equivalence") {
    // When the conditions in `CaseWhen` are all deterministic, `CaseWhen` can be removed.
    assertEquivalent(
      CaseWhen(('a.isNotNull, Subtract(Literal(3), Literal(2))) ::
        ('b.isNull, Literal(1)) ::
        (!'c, Add(Literal(6), Literal(-5))) ::
        Nil,
        Add(Literal(2), Literal(-1))),
      Literal(1)
    )

    // For non-deterministic conditions, we don't remove the `CaseWhen` statement.
    assertEquivalent(
      CaseWhen((GreaterThan(Rand(0), Literal(0.5)), Subtract(Literal(3), Literal(2))) ::
        (LessThan(Rand(1), Literal(0.5)), Literal(1)) ::
        (EqualTo(Rand(2), Literal(0.5)), Add(Literal(6), Literal(-5))) ::
        Nil,
        Add(Literal(2), Literal(-1))),
      CaseWhen((GreaterThan(Rand(0), Literal(0.5)), Literal(1)) ::
        (LessThan(Rand(1), Literal(0.5)), Literal(1)) ::
        (EqualTo(Rand(2), Literal(0.5)), Literal(1)) ::
        Nil,
        Literal(1))
    )

    // When we have mixture of deterministic and non-deterministic conditions, we remove
    // the deterministic conditions from the tail until a non-deterministic one is seen.
    assertEquivalent(
      CaseWhen((GreaterThan(Rand(0), Literal(0.5)), Subtract(Literal(3), Literal(2))) ::
        (NonFoldableLiteral(true), Add(Literal(2), Literal(-1))) ::
        (LessThan(Rand(1), Literal(0.5)), Literal(1)) ::
        (NonFoldableLiteral(true), Add(Literal(6), Literal(-5))) ::
        (NonFoldableLiteral(false), Literal(1)) ::
        Nil,
        Add(Literal(2), Literal(-1))),
      CaseWhen((GreaterThan(Rand(0), Literal(0.5)), Literal(1)) ::
        (NonFoldableLiteral(true), Literal(1)) ::
        (LessThan(Rand(1), Literal(0.5)), Literal(1)) ::
        Nil,
        Literal(1))
    )
  }

  test("simplify if when one clause is null and another is boolean") {
    val p = IsNull('a)
    val nullLiteral = Literal(null, BooleanType)
    assertEquivalent(If(p, nullLiteral, FalseLiteral), And(p, nullLiteral))
    assertEquivalent(If(p, nullLiteral, TrueLiteral), Or(IsNotNull('a), nullLiteral))
    assertEquivalent(If(p, FalseLiteral, nullLiteral), And(IsNotNull('a), nullLiteral))
    assertEquivalent(If(p, TrueLiteral, nullLiteral), Or(p, nullLiteral))

    // the rule should not apply to nullable predicate
    Seq(TrueLiteral, FalseLiteral).foreach { b =>
      assertEquivalent(If(GreaterThan('a, 42), nullLiteral, b),
        If(GreaterThan('a, 42), nullLiteral, b))
      assertEquivalent(If(GreaterThan('a, 42), b, nullLiteral),
        If(GreaterThan('a, 42), b, nullLiteral))
    }

    // check evaluation also
    Seq(TrueLiteral, FalseLiteral).foreach { b =>
      checkEvaluation(If(b, nullLiteral, FalseLiteral), And(b, nullLiteral).eval(EmptyRow))
      checkEvaluation(If(b, nullLiteral, TrueLiteral), Or(Not(b), nullLiteral).eval(EmptyRow))
      checkEvaluation(If(b, FalseLiteral, nullLiteral), And(Not(b), nullLiteral).eval(EmptyRow))
      checkEvaluation(If(b, TrueLiteral, nullLiteral), Or(b, nullLiteral).eval(EmptyRow))
    }

    // should have no effect on expressions with nullable if condition
    assert((Factorial(5) > 100L).nullable)
    Seq(TrueLiteral, FalseLiteral).foreach { b =>
      checkEvaluation(If(Factorial(5) > 100L, nullLiteral, b),
        If(Factorial(5) > 100L, nullLiteral, b).eval(EmptyRow))
      checkEvaluation(If(Factorial(5) > 100L, b, nullLiteral),
        If(Factorial(5) > 100L, b, nullLiteral).eval(EmptyRow))
    }
  }

  test("SPARK-33845: remove unnecessary if when the outputs are boolean type") {
    assertEquivalent(
      If(IsNotNull(UnresolvedAttribute("a")), TrueLiteral, FalseLiteral),
      IsNotNull(UnresolvedAttribute("a")))
    assertEquivalent(
      If(IsNotNull(UnresolvedAttribute("a")), FalseLiteral, TrueLiteral),
      IsNull(UnresolvedAttribute("a")))

    assertEquivalent(
      If(GreaterThan(Rand(0), UnresolvedAttribute("a")), TrueLiteral, FalseLiteral),
      GreaterThan(Rand(0), UnresolvedAttribute("a")))
    assertEquivalent(
      If(GreaterThan(Rand(0), UnresolvedAttribute("a")), FalseLiteral, TrueLiteral),
      LessThanOrEqual(Rand(0), UnresolvedAttribute("a")))
  }

<<<<<<< HEAD
  test("SPARK-33884: simplify CaseWhen when one clause is null and another is boolean") {
    val p = IsNull('a)
    val nullLiteral = Literal(null, BooleanType)
    assertEquivalent(CaseWhen(Seq((p, nullLiteral)), FalseLiteral), And(p, nullLiteral))
    assertEquivalent(CaseWhen(Seq((p, nullLiteral)), TrueLiteral), Or(IsNotNull('a), nullLiteral))
    assertEquivalent(CaseWhen(Seq((p, FalseLiteral)), nullLiteral), And(IsNotNull('a), nullLiteral))
    assertEquivalent(CaseWhen(Seq((p, FalseLiteral)), None), And(IsNotNull('a), nullLiteral))
    assertEquivalent(CaseWhen(Seq((p, TrueLiteral)), nullLiteral), Or(p, nullLiteral))
    assertEquivalent(CaseWhen(Seq((p, TrueLiteral)), None), Or(p, nullLiteral))

    // the rule should not apply to nullable predicate
    Seq(TrueLiteral, FalseLiteral).foreach { b =>
      assertEquivalent(CaseWhen(Seq((GreaterThan('a, 42), nullLiteral)), b),
        CaseWhen(Seq((GreaterThan('a, 42), nullLiteral)), b))
      assertEquivalent(CaseWhen(Seq((GreaterThan('a, 42), b)), nullLiteral),
        CaseWhen(Seq((GreaterThan('a, 42), b)), nullLiteral))
      assertEquivalent(CaseWhen(Seq((GreaterThan('a, 42), b)), None),
        CaseWhen(Seq((GreaterThan('a, 42), b)), None))
    }

    // check evaluation also
    Seq(TrueLiteral, FalseLiteral).foreach { b =>
      checkEvaluation(CaseWhen(Seq((b, nullLiteral)), FalseLiteral),
        And(b, nullLiteral).eval(EmptyRow))
      checkEvaluation(CaseWhen(Seq((b, nullLiteral)), TrueLiteral),
        Or(Not(b), nullLiteral).eval(EmptyRow))
      checkEvaluation(CaseWhen(Seq((b, FalseLiteral)), nullLiteral),
        And(Not(b), nullLiteral).eval(EmptyRow))
      checkEvaluation(CaseWhen(Seq((b, FalseLiteral)), None),
        And(Not(b), nullLiteral).eval(EmptyRow))
      checkEvaluation(CaseWhen(Seq((b, TrueLiteral)), nullLiteral),
        Or(b, nullLiteral).eval(EmptyRow))
      checkEvaluation(CaseWhen(Seq((b, TrueLiteral)), None),
        Or(b, nullLiteral).eval(EmptyRow))
    }

    // should have no effect on expressions with nullable if condition
    assert((Factorial(5) > 100L).nullable)
    Seq(TrueLiteral, FalseLiteral).foreach { b =>
      checkEvaluation(CaseWhen(Seq((Factorial(5) > 100L, nullLiteral)), b),
        CaseWhen(Seq((Factorial(5) > 100L, nullLiteral)), b).eval(EmptyRow))
      checkEvaluation(CaseWhen(Seq((Factorial(5) > 100L, b)), nullLiteral),
        CaseWhen(Seq((Factorial(5) > 100L, b)), nullLiteral).eval(EmptyRow))
      checkEvaluation(CaseWhen(Seq((Factorial(5) > 100L, b)), None),
        CaseWhen(Seq((Factorial(5) > 100L, b)), None).eval(EmptyRow))
=======
  test("SPARK-33847: Remove the CaseWhen if elseValue is empty and other outputs are null") {
    Seq(GreaterThan('a, 1), GreaterThan(Rand(0), 1)).foreach { condition =>
      assertEquivalent(
        CaseWhen((condition, Literal.create(null, IntegerType)) :: Nil, None),
        Literal.create(null, IntegerType))
>>>>>>> f1d37972
    }
  }
}<|MERGE_RESOLUTION|>--- conflicted
+++ resolved
@@ -216,7 +216,14 @@
       LessThanOrEqual(Rand(0), UnresolvedAttribute("a")))
   }
 
-<<<<<<< HEAD
+  test("SPARK-33847: Remove the CaseWhen if elseValue is empty and other outputs are null") {
+    Seq(GreaterThan('a, 1), GreaterThan(Rand(0), 1)).foreach { condition =>
+      assertEquivalent(
+        CaseWhen((condition, Literal.create(null, IntegerType)) :: Nil, None),
+        Literal.create(null, IntegerType))
+    }
+  }
+
   test("SPARK-33884: simplify CaseWhen when one clause is null and another is boolean") {
     val p = IsNull('a)
     val nullLiteral = Literal(null, BooleanType)
@@ -262,13 +269,6 @@
         CaseWhen(Seq((Factorial(5) > 100L, b)), nullLiteral).eval(EmptyRow))
       checkEvaluation(CaseWhen(Seq((Factorial(5) > 100L, b)), None),
         CaseWhen(Seq((Factorial(5) > 100L, b)), None).eval(EmptyRow))
-=======
-  test("SPARK-33847: Remove the CaseWhen if elseValue is empty and other outputs are null") {
-    Seq(GreaterThan('a, 1), GreaterThan(Rand(0), 1)).foreach { condition =>
-      assertEquivalent(
-        CaseWhen((condition, Literal.create(null, IntegerType)) :: Nil, None),
-        Literal.create(null, IntegerType))
->>>>>>> f1d37972
     }
   }
 }