--- conflicted
+++ resolved
@@ -174,11 +174,7 @@
     val tree = parseScript(sqlScriptText)
     assert(tree.collection.length == 5)
     assert(tree.collection.forall(_.isInstanceOf[SingleStatement]))
-<<<<<<< HEAD
-    assert(tree.label.equals("lbl"))
-=======
     assert(tree.label.contains("lbl"))
->>>>>>> 31d5ea1c
   }
 
   test("compound: beginLabel + endLabel") {
@@ -194,11 +190,7 @@
     val tree = parseScript(sqlScriptText)
     assert(tree.collection.length == 5)
     assert(tree.collection.forall(_.isInstanceOf[SingleStatement]))
-<<<<<<< HEAD
-    assert(tree.label.equals("lbl"))
-=======
     assert(tree.label.contains("lbl"))
->>>>>>> 31d5ea1c
   }
 
   test("compound: beginLabel + endLabel with different values") {
@@ -235,7 +227,38 @@
     assert(e.getMessage.contains("End label can't exist without begin label."))
   }
 
-<<<<<<< HEAD
+  test("compound: beginLabel + endLabel with different casing") {
+    val sqlScriptText =
+      """
+        |LBL: BEGIN
+        |  SELECT 1;
+        |  SELECT 2;
+        |  INSERT INTO A VALUES (a, b, 3);
+        |  SELECT a, b, c FROM T;
+        |  SELECT * FROM T;
+        |END lbl""".stripMargin
+    val tree = parseScript(sqlScriptText)
+    assert(tree.collection.length == 5)
+    assert(tree.collection.forall(_.isInstanceOf[SingleStatement]))
+    assert(tree.label.contains("lbl"))
+  }
+
+  test("compound: no labels provided") {
+    val sqlScriptText =
+      """
+        |BEGIN
+        |  SELECT 1;
+        |  SELECT 2;
+        |  INSERT INTO A VALUES (a, b, 3);
+        |  SELECT a, b, c FROM T;
+        |  SELECT * FROM T;
+        |END""".stripMargin
+    val tree = parseScript(sqlScriptText)
+    assert(tree.collection.length == 5)
+    assert(tree.collection.forall(_.isInstanceOf[SingleStatement]))
+    assert(tree.label.nonEmpty)
+  }
+
   test("declare condition: default sqlstate") {
     val sqlScriptText =
       """
@@ -269,38 +292,6 @@
     val tree = parseScript(sqlScriptText)
     assert(tree.handlers.length == 1)
     assert(tree.handlers.head.isInstanceOf[ErrorHandler])
-=======
-  test("compound: beginLabel + endLabel with different casing") {
-    val sqlScriptText =
-      """
-        |LBL: BEGIN
-        |  SELECT 1;
-        |  SELECT 2;
-        |  INSERT INTO A VALUES (a, b, 3);
-        |  SELECT a, b, c FROM T;
-        |  SELECT * FROM T;
-        |END lbl""".stripMargin
-    val tree = parseScript(sqlScriptText)
-    assert(tree.collection.length == 5)
-    assert(tree.collection.forall(_.isInstanceOf[SingleStatement]))
-    assert(tree.label.contains("lbl"))
-  }
-
-  test("compound: no labels provided") {
-    val sqlScriptText =
-      """
-        |BEGIN
-        |  SELECT 1;
-        |  SELECT 2;
-        |  INSERT INTO A VALUES (a, b, 3);
-        |  SELECT a, b, c FROM T;
-        |  SELECT * FROM T;
-        |END""".stripMargin
-    val tree = parseScript(sqlScriptText)
-    assert(tree.collection.length == 5)
-    assert(tree.collection.forall(_.isInstanceOf[SingleStatement]))
-    assert(tree.label.nonEmpty)
->>>>>>> 31d5ea1c
   }
 
   // Helper methods
