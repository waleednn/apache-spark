--- conflicted
+++ resolved
@@ -600,7 +600,14 @@
                         "Accessing outer query column is not allowed in" :: Nil)
   }
 
-<<<<<<< HEAD
+  test("Error on filter condition containing aggregate expressions") {
+    val a = AttributeReference("a", IntegerType)()
+    val b = AttributeReference("b", IntegerType)()
+    val plan = Filter('a === UnresolvedFunction("max", Seq(b), true), LocalRelation(a, b))
+    assertAnalysisError(plan,
+      "Aggregate/Window/Generate expressions are not valid in where clause of the query" :: Nil)
+  }
+
   test("ANY/SOME predicate doesn't support multi-column comparison") {
     val a1 = AttributeReference("a1", IntegerType)()
     val a2 = AttributeReference("a2", IntegerType)()
@@ -613,18 +620,10 @@
       AnySubquery(Seq(a1, a2), ListQuery(Project(Seq(b1, b2), b)), EqualTo), a)
     assertAnalysisSuccess(plan)
     // (a1, a2) > ANY (SELECT b1, b2 FROM b)
-    val error_plan = Filter(
+    val errorPlan = Filter(
       AnySubquery(Seq(a1, a2), ListQuery(Project(Seq(b1, b2), b)), GreaterThan), a)
-    assertAnalysisError(error_plan,
+    assertAnalysisError(errorPlan,
       "ANY/SOME predicate does not support '>' operation when " +
         "multiple columns are specified in operands." :: Nil)
-=======
-  test("Error on filter condition containing aggregate expressions") {
-    val a = AttributeReference("a", IntegerType)()
-    val b = AttributeReference("b", IntegerType)()
-    val plan = Filter('a === UnresolvedFunction("max", Seq(b), true), LocalRelation(a, b))
-    assertAnalysisError(plan,
-      "Aggregate/Window/Generate expressions are not valid in where clause of the query" :: Nil)
->>>>>>> 6c4552c6
   }
 }