/*
 * Licensed to the Apache Software Foundation (ASF) under one or more
 * contributor license agreements.  See the NOTICE file distributed with
 * this work for additional information regarding copyright ownership.
 * The ASF licenses this file to You under the Apache License, Version 2.0
 * (the "License"); you may not use this file except in compliance with
 * the License.  You may obtain a copy of the License at
 *
 *    http://www.apache.org/licenses/LICENSE-2.0
 *
 * Unless required by applicable law or agreed to in writing, software
 * distributed under the License is distributed on an "AS IS" BASIS,
 * WITHOUT WARRANTIES OR CONDITIONS OF ANY KIND, either express or implied.
 * See the License for the specific language governing permissions and
 * limitations under the License.
 */

package org.apache.spark.sql.catalyst.optimizer

import scala.reflect.runtime.universe.TypeTag

import org.apache.spark.sql.catalyst.analysis
import org.apache.spark.sql.catalyst.dsl.expressions._
import org.apache.spark.sql.catalyst.dsl.plans._
import org.apache.spark.sql.catalyst.encoders.ExpressionEncoder
import org.apache.spark.sql.catalyst.expressions._
import org.apache.spark.sql.catalyst.plans.{Inner, PlanTest}
import org.apache.spark.sql.catalyst.plans.logical._
import org.apache.spark.sql.catalyst.rules.RuleExecutor
import org.apache.spark.sql.types.StringType

class ColumnPruningSuite extends PlanTest {

  object Optimize extends RuleExecutor[LogicalPlan] {
    val batches = Batch("Column pruning", FixedPoint(100),
      PushPredicateThroughProject,
      ColumnPruning,
      CollapseProject) :: Nil
  }

  test("Column pruning for Generate when Generate.join = false") {
    val input = LocalRelation('a.int, 'b.array(StringType))

    val query = input.generate(Explode('b), join = false).analyze

    val optimized = Optimize.execute(query)

    val correctAnswer = input.select('b).generate(Explode('b), join = false).analyze

    comparePlans(optimized, correctAnswer)
  }

  test("Column pruning for Generate when Generate.join = true") {
    val input = LocalRelation('a.int, 'b.int, 'c.array(StringType))

    val query =
      input
        .generate(Explode('c), join = true, outputNames = "explode" :: Nil)
        .select('a, 'explode)
        .analyze

    val optimized = Optimize.execute(query)

    val correctAnswer =
      input
        .select('a, 'c)
        .generate(Explode('c), join = true, outputNames = "explode" :: Nil)
        .select('a, 'explode)
        .analyze

    comparePlans(optimized, correctAnswer)
  }

  test("Turn Generate.join to false if possible") {
    val input = LocalRelation('b.array(StringType))

    val query =
      input
        .generate(Explode('b), join = true, outputNames = "explode" :: Nil)
        .select(('explode + 1).as("result"))
        .analyze

    val optimized = Optimize.execute(query)

    val correctAnswer =
      input
        .generate(Explode('b), join = false, outputNames = "explode" :: Nil)
        .select(('explode + 1).as("result"))
        .analyze

    comparePlans(optimized, correctAnswer)
  }

  test("Column pruning for Project on Sort") {
    val input = LocalRelation('a.int, 'b.string, 'c.double)

    val query = input.orderBy('b.asc).select('a).analyze
    val optimized = Optimize.execute(query)

    val correctAnswer = input.select('a, 'b).orderBy('b.asc).select('a).analyze

    comparePlans(optimized, correctAnswer)
  }

  test("Column pruning for Expand") {
    val input = LocalRelation('a.int, 'b.string, 'c.double)
    val query =
      Aggregate(
        Seq('aa, 'gid),
        Seq(sum('c).as("sum")),
        Expand(
          Seq(
            Seq('a, 'b, 'c, Literal.create(null, StringType), 1),
            Seq('a, 'b, 'c, 'a, 2)),
          Seq('a, 'b, 'c, 'aa.int, 'gid.int),
          input)).analyze
    val optimized = Optimize.execute(query)

    val expected =
      Aggregate(
        Seq('aa, 'gid),
        Seq(sum('c).as("sum")),
        Expand(
          Seq(
            Seq('c, Literal.create(null, StringType), 1),
            Seq('c, 'a, 2)),
          Seq('c, 'aa.int, 'gid.int),
          Project(Seq('a, 'c),
            input))).analyze

    comparePlans(optimized, expected)
  }

  test("Column pruning on Filter") {
    val input = LocalRelation('a.int, 'b.string, 'c.double)
    val plan1 = Filter('a > 1, input).analyze
    comparePlans(Optimize.execute(plan1), plan1)
    val query = Project('a :: Nil, Filter('c > Literal(0.0), input)).analyze
    comparePlans(Optimize.execute(query), query)
    val plan2 = Filter('b > 1, Project(Seq('a, 'b), input)).analyze
    val expected2 = Project(Seq('a, 'b), Filter('b > 1, input)).analyze
    comparePlans(Optimize.execute(plan2), expected2)
    val plan3 = Project(Seq('a), Filter('b > 1, Project(Seq('a, 'b), input))).analyze
    val expected3 = Project(Seq('a), Filter('b > 1, input)).analyze
    comparePlans(Optimize.execute(plan3), expected3)
  }

  test("Column pruning on except/intersect/distinct") {
    val input = LocalRelation('a.int, 'b.string, 'c.double)
    val query = Project('a :: Nil, Except(input, input)).analyze
    comparePlans(Optimize.execute(query), query)

    val query2 = Project('a :: Nil, Intersect(input, input)).analyze
    comparePlans(Optimize.execute(query2), query2)
    val query3 = Project('a :: Nil, Distinct(input)).analyze
    comparePlans(Optimize.execute(query3), query3)
  }

  test("Column pruning on Project") {
    val input = LocalRelation('a.int, 'b.string, 'c.double)
    val query = Project('a :: Nil, Project(Seq('a, 'b), input)).analyze
    val expected = Project(Seq('a), input).analyze
    comparePlans(Optimize.execute(query), expected)
  }

  test("Eliminate the Project with an empty projectList") {
    val input = OneRowRelation
    val expected = Project(Literal(1).as("1") :: Nil, input).analyze

    val query1 =
      Project(Literal(1).as("1") :: Nil, Project(Literal(1).as("1") :: Nil, input)).analyze
    comparePlans(Optimize.execute(query1), expected)

    val query2 =
      Project(Literal(1).as("1") :: Nil, Project(Nil, input)).analyze
    comparePlans(Optimize.execute(query2), expected)

    // to make sure the top Project will not be removed.
    comparePlans(Optimize.execute(expected), expected)
  }

  test("column pruning for group") {
    val testRelation = LocalRelation('a.int, 'b.int, 'c.int)
    val originalQuery =
      testRelation
        .groupBy('a)('a, count('b))
        .select('a)

    val optimized = Optimize.execute(originalQuery.analyze)
    val correctAnswer =
      testRelation
        .select('a)
        .groupBy('a)('a).analyze

    comparePlans(optimized, correctAnswer)
  }

  test("column pruning for group with alias") {
    val testRelation = LocalRelation('a.int, 'b.int, 'c.int)

    val originalQuery =
      testRelation
        .groupBy('a)('a as 'c, count('b))
        .select('c)

    val optimized = Optimize.execute(originalQuery.analyze)
    val correctAnswer =
      testRelation
        .select('a)
        .groupBy('a)('a as 'c).analyze

    comparePlans(optimized, correctAnswer)
  }

  test("column pruning for Project(ne, Limit)") {
    val testRelation = LocalRelation('a.int, 'b.int, 'c.int)

    val originalQuery =
      testRelation
        .select('a, 'b)
        .limit(2)
        .select('a)

    val optimized = Optimize.execute(originalQuery.analyze)
    val correctAnswer =
      testRelation
        .select('a)
        .limit(2).analyze

    comparePlans(optimized, correctAnswer)
  }

  test("push down project past sort") {
    val testRelation = LocalRelation('a.int, 'b.int, 'c.int)
    val x = testRelation.subquery('x)

    // push down valid
    val originalQuery = {
      x.select('a, 'b)
        .sortBy(SortOrder('a, Ascending))
        .select('a)
    }

    val optimized = Optimize.execute(originalQuery.analyze)
    val correctAnswer =
      x.select('a)
        .sortBy(SortOrder('a, Ascending)).analyze

    comparePlans(optimized, analysis.EliminateSubqueryAliases(correctAnswer))

    // push down invalid
    val originalQuery1 = {
      x.select('a, 'b)
        .sortBy(SortOrder('a, Ascending))
        .select('b)
    }

    val optimized1 = Optimize.execute(originalQuery1.analyze)
    val correctAnswer1 =
      x.select('a, 'b)
        .sortBy(SortOrder('a, Ascending))
        .select('b).analyze

    comparePlans(optimized1, analysis.EliminateSubqueryAliases(correctAnswer1))
  }

  test("Column pruning on Window with useless aggregate functions") {
    val input = LocalRelation('a.int, 'b.string, 'c.double, 'd.int)
    val winSpec = windowSpec('a :: Nil, 'b.asc :: Nil, UnspecifiedFrame)
    val winExpr = windowExpr(count('b), winSpec)

    val originalQuery = input.groupBy('a, 'c, 'd)('a, 'c, 'd, winExpr.as('window)).select('a, 'c)
    val correctAnswer = input.select('a, 'c, 'd).groupBy('a, 'c, 'd)('a, 'c).analyze
    val optimized = Optimize.execute(originalQuery.analyze)

    comparePlans(optimized, correctAnswer)
  }

  test("Column pruning on Window with selected agg expressions") {
    val input = LocalRelation('a.int, 'b.string, 'c.double, 'd.int)
    val winSpec = windowSpec('a :: Nil, 'b.asc :: Nil, UnspecifiedFrame)
    val winExpr = windowExpr(count('b), winSpec)

    val originalQuery =
      input.select('a, 'b, 'c, 'd, winExpr.as('window)).where('window > 1).select('a, 'c)
    val correctAnswer =
      input.select('a, 'b, 'c)
<<<<<<< HEAD
        .window(WindowExpression(
          AggregateExpression(Count('b), Complete, isDistinct = false),
          WindowSpecDefinition( 'a :: Nil,
            SortOrder('b, Ascending) :: Nil,
            UnspecifiedFrame)).as('window) :: Nil,
          'a :: Nil, 'b.asc :: Nil)
        .where('window > 1).select('a, 'c).analyze

=======
        .window(winExpr.as('window) :: Nil, 'a :: Nil, 'b.asc :: Nil)
        .select('a, 'c, 'window).where('window > 1).select('a, 'c).analyze
>>>>>>> 8fa02946
    val optimized = Optimize.execute(originalQuery.analyze)

    comparePlans(optimized, correctAnswer)
  }

  test("Column pruning on Window in select") {
    val input = LocalRelation('a.int, 'b.string, 'c.double, 'd.int)
    val winSpec = windowSpec('a :: Nil, 'b.asc :: Nil, UnspecifiedFrame)
    val winExpr = windowExpr(count('b), winSpec)

    val originalQuery = input.select('a, 'b, 'c, 'd, winExpr.as('window)).select('a, 'c)
    val correctAnswer = input.select('a, 'c).analyze
    val optimized = Optimize.execute(originalQuery.analyze)

    comparePlans(optimized, correctAnswer)
  }

  test("Column pruning on Union") {
    val input1 = LocalRelation('a.int, 'b.string, 'c.double)
    val input2 = LocalRelation('c.int, 'd.string, 'e.double)
    val query = Project('b :: Nil,
      Union(input1 :: input2 :: Nil)).analyze
    val expected = Project('b :: Nil,
      Union(Project('b :: Nil, input1) :: Project('d :: Nil, input2) :: Nil)).analyze
    comparePlans(Optimize.execute(query), expected)
  }

  test("Remove redundant projects in column pruning rule") {
    val input = LocalRelation('key.int, 'value.string)

    val query =
      Project(Seq($"x.key", $"y.key"),
        Join(
          SubqueryAlias("x", input),
          BroadcastHint(SubqueryAlias("y", input)), Inner, None)).analyze

    val optimized = Optimize.execute(query)

    val expected =
      Join(
        Project(Seq($"x.key"), SubqueryAlias("x", input)),
        BroadcastHint(
          Project(Seq($"y.key"), SubqueryAlias("y", input))),
        Inner, None).analyze

    comparePlans(optimized, expected)
  }

  implicit private def productEncoder[T <: Product : TypeTag] = ExpressionEncoder[T]()
  private val func = identity[Iterator[OtherTuple]] _

  test("Column pruning on MapPartitions") {
    val input = LocalRelation('_1.int, '_2.int, 'c.int)
    val plan1 = MapPartitions(func, input)
    val correctAnswer1 =
      MapPartitions(func, Project(Seq('_1, '_2), input)).analyze
    comparePlans(Optimize.execute(plan1.analyze), correctAnswer1)
  }

  // todo: add more tests for column pruning
}<|MERGE_RESOLUTION|>--- conflicted
+++ resolved
@@ -285,19 +285,8 @@
       input.select('a, 'b, 'c, 'd, winExpr.as('window)).where('window > 1).select('a, 'c)
     val correctAnswer =
       input.select('a, 'b, 'c)
-<<<<<<< HEAD
-        .window(WindowExpression(
-          AggregateExpression(Count('b), Complete, isDistinct = false),
-          WindowSpecDefinition( 'a :: Nil,
-            SortOrder('b, Ascending) :: Nil,
-            UnspecifiedFrame)).as('window) :: Nil,
-          'a :: Nil, 'b.asc :: Nil)
+        .window(winExpr.as('window) :: Nil, 'a :: Nil, 'b.asc :: Nil)
         .where('window > 1).select('a, 'c).analyze
-
-=======
-        .window(winExpr.as('window) :: Nil, 'a :: Nil, 'b.asc :: Nil)
-        .select('a, 'c, 'window).where('window > 1).select('a, 'c).analyze
->>>>>>> 8fa02946
     val optimized = Optimize.execute(originalQuery.analyze)
 
     comparePlans(optimized, correctAnswer)
