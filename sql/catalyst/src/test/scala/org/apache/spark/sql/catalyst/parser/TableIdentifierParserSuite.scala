/*
 * Licensed to the Apache Software Foundation (ASF) under one or more
 * contributor license agreements.  See the NOTICE file distributed with
 * this work for additional information regarding copyright ownership.
 * The ASF licenses this file to You under the Apache License, Version 2.0
 * (the "License"); you may not use this file except in compliance with
 * the License.  You may obtain a copy of the License at
 *
 *    http://www.apache.org/licenses/LICENSE-2.0
 *
 * Unless required by applicable law or agreed to in writing, software
 * distributed under the License is distributed on an "AS IS" BASIS,
 * WITHOUT WARRANTIES OR CONDITIONS OF ANY KIND, either express or implied.
 * See the License for the specific language governing permissions and
 * limitations under the License.
 */
package org.apache.spark.sql.catalyst.parser

import org.apache.spark.SparkFunSuite
import org.apache.spark.sql.catalyst.{SQLKeywordUtils, TableIdentifier}
import org.apache.spark.sql.internal.SQLConf

class TableIdentifierParserSuite extends SparkFunSuite with SQLKeywordUtils {
  import CatalystSqlParser._

  // Add "$elem$", "$value$" & "$key$"
  // It is recommended to list them in alphabetical order.
  val hiveNonReservedKeyword = Array(
    "add",
    "admin",
    "after",
    "all",
    "alter",
    "analyze",
    "any",
    "archive",
    "array",
    "as",
    "asc",
    "at",
    "authorization",
    "autocommit",
    "before",
    "between",
    "bigint",
    "binary",
    "boolean",
    "both",
    "bucket",
    "buckets",
    "by",
    "cascade",
    "change",
    "cluster",
    "clustered",
    "clusterstatus",
    "collection",
    "columns",
    "comment",
    "compact",
    "compactions",
    "compute",
    "concatenate",
    "continue",
    "cost",
    "create",
    "cube",
    "current_date",
    "current_timestamp",
    "cursor",
    "data",
    "databases",
    "date",
    "datetime",
    "day",
    "dbproperties",
    "decimal",
    "deferred",
    "defined",
    "delete",
    "delimited",
    "dependency",
    "desc",
    "describe",
    "directories",
    "directory",
    "disable",
    "distribute",
    "double",
    "drop",
    "enable",
    "escaped",
    "exclusive",
    "exists",
    "explain",
    "export",
    "external",
    "extract",
    "false",
    "fetch",
    "fields",
    "file",
    "fileformat",
    "first",
    "float",
    "for",
    "format",
    "formatted",
    "functions",
    "grant",
    "group",
    "grouping",
    "hold_ddltime",
    "hour",
    "idxproperties",
    "ignore",
    "import",
    "in",
    "index",
    "indexes",
    "inpath",
    "inputdriver",
    "inputformat",
    "insert",
    "int",
    "into",
    "is",
    "isolation",
    "items",
    "jar",
    "key_type",
    "keys",
    "last",
    "lateral",
    "leading",
    "level",
    "like",
    "limit",
    "lines",
    "load",
    "local",
    "location",
    "lock",
    "locks",
    "logical",
    "long",
    "mapjoin",
    "materialized",
    "metadata",
    "minus",
    "minute",
    "month",
    "msck",
    "no_drop",
    "none",
    "noscan",
    "null",
    "nulls",
    "of",
    "offline",
    "offset",
    "option",
    "order",
    "out",
    "outer",
    "outputdriver",
    "outputformat",
    "overwrite",
    "owner",
    "partition",
    "partitioned",
    "partitions",
    "percent",
    "pivot",
    "plus",
    "position",
    "pretty",
    "principals",
    "procedure",
    "protection",
    "purge",
    "query",
    "range",
    "read",
    "readonly",
    "reads",
    "rebuild",
    "recordreader",
    "recordwriter",
    "regexp",
    "reload",
    "rename",
    "repair",
    "replace",
    "replication",
    "restrict",
    "revoke",
    "rewrite",
    "rlike",
    "role",
    "roles",
    "rollup",
    "row",
    "rows",
    "schemas",
    "second",
    "serde",
    "serdeproperties",
    "server",
    "set",
    "sets",
    "shared",
    "show",
    "show_database",
    "skewed",
    "smallint",
    "snapshot",
    "sort",
    "sorted",
    "ssl",
    "statistics",
    "stored",
    "streamtable",
    "string",
    "struct",
    "table",
    "tables",
    "tblproperties",
    "temporary",
    "terminated",
    "timestamp",
    "tinyint",
    "to",
    "touch",
    "trailing",
    "transaction",
    "transactions",
    "trigger",
    "trim",
    "true",
    "truncate",
    "unarchive",
    "undo",
    "uniontype",
    "unlock",
    "unset",
    "unsigned",
    "update",
    "uri",
    "use",
    "user",
    "utc",
    "utctimestamp",
    "values",
    "view",
    "views",
    "while",
    "with",
    "work",
    "write",
    "year")

  val hiveStrictNonReservedKeyword = Seq(
    "anti",
    "cross",
    "database",
    "except",
    "from",
    "full",
    "having",
    "inner",
    "intersect",
    "join",
    "left",
    "natural",
    "not",
    "on",
    "right",
    "select",
    "semi",
    "table",
    "to",
    "union",
    "where",
    "with")

<<<<<<< HEAD
  private val sqlSyntaxDefs = {
    val sqlBasePath = {
      java.nio.file.Paths.get(sparkHome, "sql", "catalyst", "src", "main", "antlr4", "org",
        "apache", "spark", "sql", "catalyst", "parser", "SqlBase.g4").toFile
    }
    fileToString(sqlBasePath).split("\n")
  }

  private def parseAntlrGrammars[T](startTag: String, endTag: String)
      (f: PartialFunction[String, Seq[T]]): Set[T] = {
    val keywords = new mutable.ArrayBuffer[T]
    val default = (_: String) => Nil
    var startTagFound = false
    var parseFinished = false
    val lineIter = sqlSyntaxDefs.toIterator
    while (!parseFinished && lineIter.hasNext) {
      val line = lineIter.next()
      if (line.trim.startsWith(startTag)) {
        startTagFound = true
      } else if (line.trim.startsWith(endTag)) {
        parseFinished = true
      } else if (startTagFound) {
        f.applyOrElse(line, default).foreach { symbol =>
          keywords += symbol
        }
      }
    }
    assert(keywords.nonEmpty && startTagFound && parseFinished, "cannot extract keywords from " +
      s"the `SqlBase.g4` file, so please check if the start/end tags (`$startTag` and `$endTag`) " +
      "are placed correctly in the file.")
    keywords.toSet
  }

  // If a symbol does not have the same string with its literal (e.g., `SETMINUS: 'MINUS';`),
  // we need to map a symbol to actual literal strings.
  val symbolsToExpandIntoDifferentLiterals = {
    val kwDef = """([A-Z_]+):(.+);""".r
    val keywords = parseAntlrGrammars(
        "//--SPARK-KEYWORD-LIST-START", "//--SPARK-KEYWORD-LIST-END") {
      case kwDef(symbol, literalDef) =>
        val splitDefs = literalDef.split("""\|""")
        val hasMultipleLiterals = splitDefs.length > 1
        // The case where a symbol has multiple literal definitions,
        // e.g., `DATABASES: 'DATABASES' | 'SCHEMAS';`.
        if (hasMultipleLiterals) {
          // Filters out inappropriate entries, e.g., `!` in `NOT: 'NOT' | '!';`
          val litDef = """([A-Z_]+)""".r
          val literals = splitDefs.map(_.replaceAll("'", "").trim).toSeq.flatMap {
            case litDef(lit) => Some(lit)
            case _ => None
          }
          (symbol, literals) :: Nil
        } else {
          val literal = literalDef.replaceAll("'", "").trim
          // The case where a symbol string and its literal string are different,
          // e.g., `SETMINUS: 'MINUS';`.
          if (symbol != literal) {
            (symbol, literal :: Nil) :: Nil
          } else {
            Nil
          }
        }
    }
    keywords.toMap
  }

  // All the SQL keywords defined in `SqlBase.g4`
  val allCandidateKeywords = {
    val kwDef = """([A-Z_]+):.+;""".r
    val keywords = parseAntlrGrammars(
        "//--SPARK-KEYWORD-LIST-START", "//--SPARK-KEYWORD-LIST-END") {
      // Parses a pattern, e.g., `AFTER: 'AFTER';`
      case kwDef(symbol) =>
        if (symbolsToExpandIntoDifferentLiterals.contains(symbol)) {
          symbolsToExpandIntoDifferentLiterals(symbol)
        } else {
          symbol :: Nil
        }
    }
    keywords
  }

  val nonReservedKeywordsInAnsiMode = {
    val kwDef = """\s*[\|:]\s*([A-Z_]+)\s*""".r
    parseAntlrGrammars("//--ANSI-NON-RESERVED-START", "//--ANSI-NON-RESERVED-END") {
      // Parses a pattern, e.g., `    | AFTER`
      case kwDef(symbol) =>
        if (symbolsToExpandIntoDifferentLiterals.contains(symbol)) {
          symbolsToExpandIntoDifferentLiterals(symbol)
        } else {
          symbol :: Nil
        }
    }
  }

  val reservedKeywordsInAnsiMode = allCandidateKeywords -- nonReservedKeywordsInAnsiMode

  test("check # of reserved keywords") {
    val numReservedKeywords = 75
    assert(reservedKeywordsInAnsiMode.size == numReservedKeywords,
      s"The expected number of reserved keywords is $numReservedKeywords, but " +
        s"${reservedKeywordsInAnsiMode.size} found.")
  }

  test("reserved keywords in Spark are also reserved in SQL 2016") {
    withTempDir { dir =>
      val tmpFile = new File(dir, "tmp")
      val is = Thread.currentThread().getContextClassLoader
        .getResourceAsStream("ansi-sql-2016-reserved-keywords.txt")
      Files.copy(is, tmpFile.toPath)
      val reservedKeywordsInSql2016 = Files.readAllLines(tmpFile.toPath)
        .asScala.filterNot(_.startsWith("--")).map(_.trim).toSet
      assert((reservedKeywordsInAnsiMode  -- reservedKeywordsInSql2016).isEmpty)
    }
  }
=======
>>>>>>> db47c6e3

  test("table identifier") {
    // Regular names.
    assert(TableIdentifier("q") === parseTableIdentifier("q"))
    assert(TableIdentifier("q", Option("d")) === parseTableIdentifier("d.q"))

    // Illegal names.
    Seq("", "d.q.g", "t:", "${some.var.x}", "tab:1").foreach { identifier =>
      intercept[ParseException](parseTableIdentifier(identifier))
    }
  }

  test("quoted identifiers") {
    assert(TableIdentifier("z", Some("x.y")) === parseTableIdentifier("`x.y`.z"))
    assert(TableIdentifier("y.z", Some("x")) === parseTableIdentifier("x.`y.z`"))
    assert(TableIdentifier("z", Some("`x.y`")) === parseTableIdentifier("```x.y```.z"))
    assert(TableIdentifier("`y.z`", Some("x")) === parseTableIdentifier("x.```y.z```"))
    assert(TableIdentifier("x.y.z", None) === parseTableIdentifier("`x.y.z`"))
  }

  test("table identifier - reserved/non-reserved keywords if ANSI mode enabled") {
    withSQLConf(SQLConf.ANSI_ENABLED.key -> "true") {
      reservedKeywordsInAnsiMode.foreach { keyword =>
        val errMsg = intercept[ParseException] {
          parseTableIdentifier(keyword)
        }.getMessage
        assert(errMsg.contains("no viable alternative at input"))
        assert(TableIdentifier(keyword) === parseTableIdentifier(s"`$keyword`"))
        assert(TableIdentifier(keyword, Option("db")) === parseTableIdentifier(s"db.`$keyword`"))
      }
      nonReservedKeywordsInAnsiMode.foreach { keyword =>
        assert(TableIdentifier(keyword) === parseTableIdentifier(s"$keyword"))
        assert(TableIdentifier(keyword, Option("db")) === parseTableIdentifier(s"db.$keyword"))
      }
    }
  }

  test("table identifier - strict keywords") {
    // SQL Keywords.
    hiveStrictNonReservedKeyword.foreach { keyword =>
      assert(TableIdentifier(keyword) === parseTableIdentifier(keyword))
      assert(TableIdentifier(keyword) === parseTableIdentifier(s"`$keyword`"))
      assert(TableIdentifier(keyword, Option("db")) === parseTableIdentifier(s"db.`$keyword`"))
    }
  }

  test("table identifier - non reserved keywords") {
    // Hive keywords are allowed.
    hiveNonReservedKeyword.foreach { nonReserved =>
      assert(TableIdentifier(nonReserved) === parseTableIdentifier(nonReserved))
    }
  }

  test("SPARK-17364 table identifier - contains number") {
    assert(parseTableIdentifier("123_") == TableIdentifier("123_"))
    assert(parseTableIdentifier("1a.123_") == TableIdentifier("123_", Some("1a")))
    // ".123" should not be treated as token of type DECIMAL_VALUE
    assert(parseTableIdentifier("a.123A") == TableIdentifier("123A", Some("a")))
    // ".123E3" should not be treated as token of type SCIENTIFIC_DECIMAL_VALUE
    assert(parseTableIdentifier("a.123E3_LIST") == TableIdentifier("123E3_LIST", Some("a")))
    // ".123D" should not be treated as token of type DOUBLE_LITERAL
    assert(parseTableIdentifier("a.123D_LIST") == TableIdentifier("123D_LIST", Some("a")))
    // ".123BD" should not be treated as token of type BIGDECIMAL_LITERAL
    assert(parseTableIdentifier("a.123BD_LIST") == TableIdentifier("123BD_LIST", Some("a")))
  }

  test("SPARK-17832 table identifier - contains backtick") {
    val complexName = TableIdentifier("`weird`table`name", Some("`d`b`1"))
    assert(complexName === parseTableIdentifier("```d``b``1`.```weird``table``name`"))
    assert(complexName === parseTableIdentifier(complexName.quotedString))
    intercept[ParseException](parseTableIdentifier(complexName.unquotedString))
    // Table identifier contains countious backticks should be treated correctly.
    val complexName2 = TableIdentifier("x``y", Some("d``b"))
    assert(complexName2 === parseTableIdentifier(complexName2.quotedString))
  }
}<|MERGE_RESOLUTION|>--- conflicted
+++ resolved
@@ -284,124 +284,6 @@
     "where",
     "with")
 
-<<<<<<< HEAD
-  private val sqlSyntaxDefs = {
-    val sqlBasePath = {
-      java.nio.file.Paths.get(sparkHome, "sql", "catalyst", "src", "main", "antlr4", "org",
-        "apache", "spark", "sql", "catalyst", "parser", "SqlBase.g4").toFile
-    }
-    fileToString(sqlBasePath).split("\n")
-  }
-
-  private def parseAntlrGrammars[T](startTag: String, endTag: String)
-      (f: PartialFunction[String, Seq[T]]): Set[T] = {
-    val keywords = new mutable.ArrayBuffer[T]
-    val default = (_: String) => Nil
-    var startTagFound = false
-    var parseFinished = false
-    val lineIter = sqlSyntaxDefs.toIterator
-    while (!parseFinished && lineIter.hasNext) {
-      val line = lineIter.next()
-      if (line.trim.startsWith(startTag)) {
-        startTagFound = true
-      } else if (line.trim.startsWith(endTag)) {
-        parseFinished = true
-      } else if (startTagFound) {
-        f.applyOrElse(line, default).foreach { symbol =>
-          keywords += symbol
-        }
-      }
-    }
-    assert(keywords.nonEmpty && startTagFound && parseFinished, "cannot extract keywords from " +
-      s"the `SqlBase.g4` file, so please check if the start/end tags (`$startTag` and `$endTag`) " +
-      "are placed correctly in the file.")
-    keywords.toSet
-  }
-
-  // If a symbol does not have the same string with its literal (e.g., `SETMINUS: 'MINUS';`),
-  // we need to map a symbol to actual literal strings.
-  val symbolsToExpandIntoDifferentLiterals = {
-    val kwDef = """([A-Z_]+):(.+);""".r
-    val keywords = parseAntlrGrammars(
-        "//--SPARK-KEYWORD-LIST-START", "//--SPARK-KEYWORD-LIST-END") {
-      case kwDef(symbol, literalDef) =>
-        val splitDefs = literalDef.split("""\|""")
-        val hasMultipleLiterals = splitDefs.length > 1
-        // The case where a symbol has multiple literal definitions,
-        // e.g., `DATABASES: 'DATABASES' | 'SCHEMAS';`.
-        if (hasMultipleLiterals) {
-          // Filters out inappropriate entries, e.g., `!` in `NOT: 'NOT' | '!';`
-          val litDef = """([A-Z_]+)""".r
-          val literals = splitDefs.map(_.replaceAll("'", "").trim).toSeq.flatMap {
-            case litDef(lit) => Some(lit)
-            case _ => None
-          }
-          (symbol, literals) :: Nil
-        } else {
-          val literal = literalDef.replaceAll("'", "").trim
-          // The case where a symbol string and its literal string are different,
-          // e.g., `SETMINUS: 'MINUS';`.
-          if (symbol != literal) {
-            (symbol, literal :: Nil) :: Nil
-          } else {
-            Nil
-          }
-        }
-    }
-    keywords.toMap
-  }
-
-  // All the SQL keywords defined in `SqlBase.g4`
-  val allCandidateKeywords = {
-    val kwDef = """([A-Z_]+):.+;""".r
-    val keywords = parseAntlrGrammars(
-        "//--SPARK-KEYWORD-LIST-START", "//--SPARK-KEYWORD-LIST-END") {
-      // Parses a pattern, e.g., `AFTER: 'AFTER';`
-      case kwDef(symbol) =>
-        if (symbolsToExpandIntoDifferentLiterals.contains(symbol)) {
-          symbolsToExpandIntoDifferentLiterals(symbol)
-        } else {
-          symbol :: Nil
-        }
-    }
-    keywords
-  }
-
-  val nonReservedKeywordsInAnsiMode = {
-    val kwDef = """\s*[\|:]\s*([A-Z_]+)\s*""".r
-    parseAntlrGrammars("//--ANSI-NON-RESERVED-START", "//--ANSI-NON-RESERVED-END") {
-      // Parses a pattern, e.g., `    | AFTER`
-      case kwDef(symbol) =>
-        if (symbolsToExpandIntoDifferentLiterals.contains(symbol)) {
-          symbolsToExpandIntoDifferentLiterals(symbol)
-        } else {
-          symbol :: Nil
-        }
-    }
-  }
-
-  val reservedKeywordsInAnsiMode = allCandidateKeywords -- nonReservedKeywordsInAnsiMode
-
-  test("check # of reserved keywords") {
-    val numReservedKeywords = 75
-    assert(reservedKeywordsInAnsiMode.size == numReservedKeywords,
-      s"The expected number of reserved keywords is $numReservedKeywords, but " +
-        s"${reservedKeywordsInAnsiMode.size} found.")
-  }
-
-  test("reserved keywords in Spark are also reserved in SQL 2016") {
-    withTempDir { dir =>
-      val tmpFile = new File(dir, "tmp")
-      val is = Thread.currentThread().getContextClassLoader
-        .getResourceAsStream("ansi-sql-2016-reserved-keywords.txt")
-      Files.copy(is, tmpFile.toPath)
-      val reservedKeywordsInSql2016 = Files.readAllLines(tmpFile.toPath)
-        .asScala.filterNot(_.startsWith("--")).map(_.trim).toSet
-      assert((reservedKeywordsInAnsiMode  -- reservedKeywordsInSql2016).isEmpty)
-    }
-  }
-=======
->>>>>>> db47c6e3
 
   test("table identifier") {
     // Regular names.
