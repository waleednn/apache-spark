/*
 * Licensed to the Apache Software Foundation (ASF) under one or more
 * contributor license agreements.  See the NOTICE file distributed with
 * this work for additional information regarding copyright ownership.
 * The ASF licenses this file to You under the Apache License, Version 2.0
 * (the "License"); you may not use this file except in compliance with
 * the License.  You may obtain a copy of the License at
 *
 *    http://www.apache.org/licenses/LICENSE-2.0
 *
 * Unless required by applicable law or agreed to in writing, software
 * distributed under the License is distributed on an "AS IS" BASIS,
 * WITHOUT WARRANTIES OR CONDITIONS OF ANY KIND, either express or implied.
 * See the License for the specific language governing permissions and
 * limitations under the License.
 */

package org.apache.spark.sql.catalyst.optimizer

import scala.collection.mutable.ArrayBuffer

import org.apache.log4j.{Appender, AppenderSkeleton, Level, Logger}
import org.apache.log4j.spi.LoggingEvent

import org.apache.spark.sql.catalyst.dsl.expressions._
import org.apache.spark.sql.catalyst.dsl.plans._
import org.apache.spark.sql.catalyst.plans.PlanTest
import org.apache.spark.sql.catalyst.plans.logical.{LocalRelation, LogicalPlan}
import org.apache.spark.sql.catalyst.rules.RuleExecutor
import org.apache.spark.sql.internal.SQLConf

class OptimizerLoggingSuite extends PlanTest {

  object Optimize extends RuleExecutor[LogicalPlan] {
    val batches =
      Batch("Optimizer Batch", FixedPoint(100),
        PushDownPredicate, ColumnPruning, CollapseProject) ::
      Batch("Batch Has No Effect", Once,
        ColumnPruning) :: Nil
  }

  class MockAppender extends AppenderSkeleton {
    val loggingEvents = new ArrayBuffer[LoggingEvent]()

    override def append(loggingEvent: LoggingEvent): Unit = {
      if (loggingEvent.getRenderedMessage().contains("Applying Rule") ||
        loggingEvent.getRenderedMessage().contains("Result of Batch") ||
        loggingEvent.getRenderedMessage().contains("has no effect")) {
        loggingEvents.append(loggingEvent)
      }
    }

    override def close(): Unit = {}
    override def requiresLayout(): Boolean = false
  }

<<<<<<< HEAD
  private def withLogLevelAndAppender(level: Level, appender: Appender)(f: => Unit): Unit = {
    val logger = Logger.getLogger(Optimize.getClass.getName.dropRight(1))
    val restoreLevel = logger.getLevel
    logger.setLevel(level)
    logger.addAppender(appender)
    try f finally {
      logger.setLevel(restoreLevel)
      logger.removeAppender(appender)
    }
  }

  private def verifyLog(expectedLevel: Level, expectedRulesOrBatches: Seq[String]): Unit = {
=======
  private def verifyLog(expectedLevel: Level, expectedRules: Seq[String]): Unit = {
>>>>>>> 887279cc
    val logAppender = new MockAppender()
    withLogAppender(logAppender,
        loggerName = Some(Optimize.getClass.getName.dropRight(1)), level = Some(Level.TRACE)) {
      val input = LocalRelation('a.int, 'b.string, 'c.double)
      val query = input.select('a, 'b).select('a).where('a > 1).analyze
      val expected = input.where('a > 1).select('a).analyze
      comparePlans(Optimize.execute(query), expected)
    }
    val logMessages = logAppender.loggingEvents.map(_.getRenderedMessage)
    assert(expectedRulesOrBatches.forall
    (ruleOrBatch => logMessages.exists(_.contains(ruleOrBatch))))
    assert(logAppender.loggingEvents.forall(_.getLevel == expectedLevel))
  }

  test("test log level") {
    val levels = Seq(
      "TRACE" -> Level.TRACE,
      "trace" -> Level.TRACE,
      "DEBUG" -> Level.DEBUG,
      "debug" -> Level.DEBUG,
      "INFO" -> Level.INFO,
      "info" -> Level.INFO,
      "WARN" -> Level.WARN,
      "warn" -> Level.WARN,
      "ERROR" -> Level.ERROR,
      "error" -> Level.ERROR,
      "deBUG" -> Level.DEBUG)

    levels.foreach { level =>
      withSQLConf(SQLConf.OPTIMIZER_PLAN_CHANGE_LOG_LEVEL.key -> level._1) {
        verifyLog(
          level._2,
          Seq(
            PushDownPredicate.ruleName,
            ColumnPruning.ruleName,
            CollapseProject.ruleName))
      }
    }
  }

  test("test invalid log level conf") {
    val levels = Seq(
      "",
      "*d_",
      "infoo")

    levels.foreach { level =>
      val error = intercept[IllegalArgumentException] {
        withSQLConf(SQLConf.OPTIMIZER_PLAN_CHANGE_LOG_LEVEL.key -> level) {}
      }
      assert(error.getMessage.contains(
        "Invalid value for 'spark.sql.optimizer.planChangeLog.level'."))
    }
  }

  test("test log rules") {
    val rulesSeq = Seq(
      Seq(PushDownPredicate.ruleName,
        ColumnPruning.ruleName,
        CollapseProject.ruleName).reduce(_ + "," + _) ->
        Seq(PushDownPredicate.ruleName,
          ColumnPruning.ruleName,
          CollapseProject.ruleName),
      Seq(PushDownPredicate.ruleName,
        ColumnPruning.ruleName).reduce(_ + "," + _) ->
        Seq(PushDownPredicate.ruleName,
          ColumnPruning.ruleName),
      CollapseProject.ruleName ->
        Seq(CollapseProject.ruleName),
      Seq(ColumnPruning.ruleName,
        "DummyRule").reduce(_ + "," + _) ->
        Seq(ColumnPruning.ruleName),
      "DummyRule" -> Seq(),
      "" -> Seq()
    )

    rulesSeq.foreach { case (rulesConf, expectedRules) =>
      withSQLConf(
        SQLConf.OPTIMIZER_PLAN_CHANGE_LOG_RULES.key -> rulesConf,
        SQLConf.OPTIMIZER_PLAN_CHANGE_LOG_LEVEL.key -> "INFO") {
        verifyLog(Level.INFO, expectedRules)
      }
    }
  }

  test("test log batches which change the plan") {
    withSQLConf(
      SQLConf.OPTIMIZER_PLAN_CHANGE_LOG_BATCHES.key -> "Optimizer Batch",
      SQLConf.OPTIMIZER_PLAN_CHANGE_LOG_LEVEL.key -> "INFO") {
      verifyLog(Level.INFO, Seq("Optimizer Batch"))
    }
  }

  test("test log batches which do not change the plan") {
    withSQLConf(
      SQLConf.OPTIMIZER_PLAN_CHANGE_LOG_BATCHES.key -> "Batch Has No Effect",
      SQLConf.OPTIMIZER_PLAN_CHANGE_LOG_LEVEL.key -> "INFO") {
      verifyLog(Level.INFO, Seq("Batch Has No Effect"))
    }
  }
}<|MERGE_RESOLUTION|>--- conflicted
+++ resolved
@@ -54,7 +54,6 @@
     override def requiresLayout(): Boolean = false
   }
 
-<<<<<<< HEAD
   private def withLogLevelAndAppender(level: Level, appender: Appender)(f: => Unit): Unit = {
     val logger = Logger.getLogger(Optimize.getClass.getName.dropRight(1))
     val restoreLevel = logger.getLevel
@@ -67,9 +66,6 @@
   }
 
   private def verifyLog(expectedLevel: Level, expectedRulesOrBatches: Seq[String]): Unit = {
-=======
-  private def verifyLog(expectedLevel: Level, expectedRules: Seq[String]): Unit = {
->>>>>>> 887279cc
     val logAppender = new MockAppender()
     withLogAppender(logAppender,
         loggerName = Some(Optimize.getClass.getName.dropRight(1)), level = Some(Level.TRACE)) {
