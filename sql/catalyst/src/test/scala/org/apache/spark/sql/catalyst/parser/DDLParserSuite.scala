--- conflicted
+++ resolved
@@ -1233,7 +1233,6 @@
     assert(exc.getMessage.contains("There must be at least one WHEN clause in a MERGE statement"))
   }
 
-<<<<<<< HEAD
   test("show tables") {
     comparePlans(
       parsePlan("SHOW TABLES"),
@@ -1293,8 +1292,6 @@
         Some(Map("ds" -> "2008-04-09"))))
   }
 
-=======
->>>>>>> 8760032f
   test("show views") {
     comparePlans(
       parsePlan("SHOW VIEWS"),
