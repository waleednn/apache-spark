/*
 * Licensed to the Apache Software Foundation (ASF) under one or more
 * contributor license agreements.  See the NOTICE file distributed with
 * this work for additional information regarding copyright ownership.
 * The ASF licenses this file to You under the Apache License, Version 2.0
 * (the "License"); you may not use this file except in compliance with
 * the License.  You may obtain a copy of the License at
 *
 *    http://www.apache.org/licenses/LICENSE-2.0
 *
 * Unless required by applicable law or agreed to in writing, software
 * distributed under the License is distributed on an "AS IS" BASIS,
 * WITHOUT WARRANTIES OR CONDITIONS OF ANY KIND, either express or implied.
 * See the License for the specific language governing permissions and
 * limitations under the License.
 */

package org.apache.spark.sql.catalyst.analysis

import java.util.{Locale, TimeZone}

import scala.reflect.ClassTag
import scala.reflect.runtime.universe.TypeTag

import org.apache.log4j.Level
import org.scalatest.Matchers

import org.apache.spark.api.python.PythonEvalType
import org.apache.spark.sql.catalyst.TableIdentifier
import org.apache.spark.sql.catalyst.catalog.{CatalogStorageFormat, CatalogTable, CatalogTableType, InMemoryCatalog, SessionCatalog}
import org.apache.spark.sql.catalyst.dsl.expressions._
import org.apache.spark.sql.catalyst.dsl.plans._
import org.apache.spark.sql.catalyst.encoders.ExpressionEncoder
import org.apache.spark.sql.catalyst.errors.TreeNodeException
import org.apache.spark.sql.catalyst.expressions._
import org.apache.spark.sql.catalyst.expressions.aggregate.{AggregateExpression, Count, Sum}
import org.apache.spark.sql.catalyst.parser.CatalystSqlParser.parsePlan
import org.apache.spark.sql.catalyst.plans.{Cross, Inner}
import org.apache.spark.sql.catalyst.plans.logical._
import org.apache.spark.sql.catalyst.plans.physical.{HashPartitioning, Partitioning, RangePartitioning, RoundRobinPartitioning}
import org.apache.spark.sql.catalyst.rules.RuleExecutor
import org.apache.spark.sql.catalyst.util._
import org.apache.spark.sql.internal.SQLConf
import org.apache.spark.sql.types._


class AnalysisSuite extends AnalysisTest with Matchers {
  import org.apache.spark.sql.catalyst.analysis.TestRelations._

  test("union project *") {
    val plan = (1 to 120)
      .map(_ => testRelation)
      .fold[LogicalPlan](testRelation) { (a, b) =>
        a.select(UnresolvedStar(None)).select($"a").union(b.select(UnresolvedStar(None)))
      }

    assertAnalysisSuccess(plan)
  }

  test("check project's resolved") {
    assert(Project(testRelation.output, testRelation).resolved)

    assert(!Project(Seq(UnresolvedAttribute("a")), testRelation).resolved)

    val explode = Explode(AttributeReference("a", IntegerType, nullable = true)())
    assert(!Project(Seq(Alias(explode, "explode")()), testRelation).resolved)

    assert(!Project(Seq(Alias(count(Literal(1)), "count")()), testRelation).resolved)
  }

  test("analyze project") {
    checkAnalysis(
      Project(Seq(UnresolvedAttribute("a")), testRelation),
      Project(testRelation.output, testRelation))

    checkAnalysis(
      Project(Seq(UnresolvedAttribute("TbL.a")),
        SubqueryAlias("TbL", UnresolvedRelation(TableIdentifier("TaBlE")))),
      Project(testRelation.output, testRelation))

    assertAnalysisError(
      Project(Seq(UnresolvedAttribute("tBl.a")),
        SubqueryAlias("TbL", UnresolvedRelation(TableIdentifier("TaBlE")))),
      Seq("cannot resolve"))

    checkAnalysis(
      Project(Seq(UnresolvedAttribute("TbL.a")),
        SubqueryAlias("TbL", UnresolvedRelation(TableIdentifier("TaBlE")))),
      Project(testRelation.output, testRelation),
      caseSensitive = false)

    checkAnalysis(
      Project(Seq(UnresolvedAttribute("tBl.a")),
        SubqueryAlias("TbL", UnresolvedRelation(TableIdentifier("TaBlE")))),
      Project(testRelation.output, testRelation),
      caseSensitive = false)
  }

  test("resolve sort references - filter/limit") {
    val a = testRelation2.output(0)
    val b = testRelation2.output(1)
    val c = testRelation2.output(2)

    // Case 1: one missing attribute is in the leaf node and another is in the unary node
    val plan1 = testRelation2
      .where($"a" > "str").select($"a", $"b")
      .where($"b" > "str").select($"a")
      .sortBy($"b".asc, $"c".desc)
    val expected1 = testRelation2
      .where(a > "str").select(a, b, c)
      .where(b > "str").select(a, b, c)
      .sortBy(b.asc, c.desc)
      .select(a)
    checkAnalysis(plan1, expected1)

    // Case 2: all the missing attributes are in the leaf node
    val plan2 = testRelation2
      .where($"a" > "str").select($"a")
      .where($"a" > "str").select($"a")
      .sortBy($"b".asc, $"c".desc)
    val expected2 = testRelation2
      .where(a > "str").select(a, b, c)
      .where(a > "str").select(a, b, c)
      .sortBy(b.asc, c.desc)
      .select(a)
    checkAnalysis(plan2, expected2)
  }

  test("resolve sort references - join") {
    val a = testRelation2.output(0)
    val b = testRelation2.output(1)
    val c = testRelation2.output(2)
    val h = testRelation3.output(3)

    // Case: join itself can resolve all the missing attributes
    val plan = testRelation2.join(testRelation3)
      .where($"a" > "str").select($"a", $"b")
      .sortBy($"c".desc, $"h".asc)
    val expected = testRelation2.join(testRelation3)
      .where(a > "str").select(a, b, c, h)
      .sortBy(c.desc, h.asc)
      .select(a, b)
    checkAnalysis(plan, expected)
  }

  test("resolve sort references - aggregate") {
    val a = testRelation2.output(0)
    val b = testRelation2.output(1)
    val c = testRelation2.output(2)
    val alias_a3 = count(a).as("a3")
    val alias_b = b.as("aggOrder")

    // Case 1: when the child of Sort is not Aggregate,
    //   the sort reference is handled by the rule ResolveSortReferences
    val plan1 = testRelation2
      .groupBy($"a", $"c", $"b")($"a", $"c", count($"a").as("a3"))
      .select($"a", $"c", $"a3")
      .orderBy($"b".asc)

    val expected1 = testRelation2
      .groupBy(a, c, b)(a, c, alias_a3, b)
      .select(a, c, alias_a3.toAttribute, b)
      .orderBy(b.asc)
      .select(a, c, alias_a3.toAttribute)

    checkAnalysis(plan1, expected1)

    // Case 2: when the child of Sort is Aggregate,
    //   the sort reference is handled by the rule ResolveAggregateFunctions
    val plan2 = testRelation2
      .groupBy($"a", $"c", $"b")($"a", $"c", count($"a").as("a3"))
      .orderBy($"b".asc)

    val expected2 = testRelation2
      .groupBy(a, c, b)(a, c, alias_a3, alias_b)
      .orderBy(alias_b.toAttribute.asc)
      .select(a, c, alias_a3.toAttribute)

    checkAnalysis(plan2, expected2)
  }

  test("resolve relations") {
    assertAnalysisError(UnresolvedRelation(TableIdentifier("tAbLe")), Seq())
    checkAnalysis(UnresolvedRelation(TableIdentifier("TaBlE")), testRelation)
    checkAnalysis(
      UnresolvedRelation(TableIdentifier("tAbLe")), testRelation, caseSensitive = false)
    checkAnalysis(
      UnresolvedRelation(TableIdentifier("TaBlE")), testRelation, caseSensitive = false)
  }

  test("divide should be casted into fractional types") {
    val plan = caseInsensitiveAnalyzer.execute(
      testRelation2.select(
        $"a" / Literal(2) as "div1",
        $"a" / $"b" as "div2",
        $"a" / $"c" as "div3",
        $"a" / $"d" as "div4",
        $"e" / $"e" as "div5"))
    val pl = plan.asInstanceOf[Project].projectList

    assert(pl(0).dataType == DoubleType)
    assert(pl(1).dataType == DoubleType)
    assert(pl(2).dataType == DoubleType)
    assert(pl(3).dataType == DoubleType)
    assert(pl(4).dataType == DoubleType)
  }

  test("pull out nondeterministic expressions from RepartitionByExpression") {
    val plan = RepartitionByExpression(Seq(Rand(33)), testRelation, numPartitions = 10)
    val projected = Alias(Rand(33), "_nondeterministic")()
    val expected =
      Project(testRelation.output,
        RepartitionByExpression(Seq(projected.toAttribute),
          Project(testRelation.output :+ projected, testRelation),
          numPartitions = 10))
    checkAnalysis(plan, expected)
  }

  test("pull out nondeterministic expressions from Sort") {
    val plan = Sort(Seq(SortOrder(Rand(33), Ascending)), false, testRelation)
    val projected = Alias(Rand(33), "_nondeterministic")()
    val expected =
      Project(testRelation.output,
        Sort(Seq(SortOrder(projected.toAttribute, Ascending)), false,
          Project(testRelation.output :+ projected, testRelation)))
    checkAnalysis(plan, expected)
  }

  test("SPARK-9634: cleanup unnecessary Aliases in LogicalPlan") {
    val a = testRelation.output.head
    var plan = testRelation.select(((a + 1).as("a+1") + 2).as("col"))
    var expected = testRelation.select((a + 1 + 2).as("col"))
    checkAnalysis(plan, expected)

    plan = testRelation.groupBy(a.as("a1").as("a2"))((min(a).as("min_a") + 1).as("col"))
    expected = testRelation.groupBy(a)((min(a) + 1).as("col"))
    checkAnalysis(plan, expected)

    // CreateStruct is a special case that we should not trim Alias for it.
    plan = testRelation.select(CreateStruct(Seq(a, (a + 1).as("a+1"))).as("col"))
    expected = testRelation.select(CreateNamedStruct(Seq(
      Literal(a.name), a,
      Literal("a+1"), (a + 1))).as("col"))
    checkAnalysis(plan, expected)
  }

  test("Analysis may leave unnecessary aliases") {
    val att1 = testRelation.output.head
    var plan = testRelation.select(
      CreateStruct(Seq(att1, ((att1.as("aa")) + 1).as("a_plus_1"))).as("col"),
      att1
    )
    val prevPlan = getAnalyzer(true).execute(plan)
    plan = prevPlan.select(CreateArray(Seq(
      CreateStruct(Seq(att1, (att1 + 1).as("a_plus_1"))).as("col1"),
      /** alias should be eliminated by [[CleanupAliases]] */
      "col".attr.as("col2")
    )).as("arr"))
    plan = getAnalyzer(true).execute(plan)

    val expectedPlan = prevPlan.select(
      CreateArray(Seq(
        CreateNamedStruct(Seq(
          Literal(att1.name), att1,
          Literal("a_plus_1"), (att1 + 1))),
          Symbol("col").struct(prevPlan.output(0).dataType.asInstanceOf[StructType]).notNull
      )).as("arr")
    )

    checkAnalysis(plan, expectedPlan)
  }

  test("SPARK-10534: resolve attribute references in order by clause") {
    val a = testRelation2.output(0)
    val c = testRelation2.output(2)

    val plan = testRelation2.select($"c").orderBy(Floor($"a").asc)
    val expected = testRelation2.select(c, a)
      .orderBy(Floor(Cast(a, DoubleType, Option(TimeZone.getDefault().getID))).asc).select(c)

    checkAnalysis(plan, expected)
  }

  test("self intersect should resolve duplicate expression IDs") {
    val plan = testRelation.intersect(testRelation, isAll = false)
    assertAnalysisSuccess(plan)
  }

  test("SPARK-8654: invalid CAST in NULL IN(...) expression") {
    val plan = Project(Alias(In(Literal(null), Seq(Literal(1), Literal(2))), "a")() :: Nil,
      LocalRelation()
    )
    assertAnalysisSuccess(plan)
  }

  test("SPARK-8654: different types in inlist but can be converted to a common type") {
    val plan = Project(Alias(In(Literal(null), Seq(Literal(1), Literal(1.2345))), "a")() :: Nil,
      LocalRelation()
    )
    assertAnalysisSuccess(plan)
  }

  test("SPARK-8654: check type compatibility error") {
    val plan = Project(Alias(In(Literal(null), Seq(Literal(true), Literal(1))), "a")() :: Nil,
      LocalRelation()
    )
    assertAnalysisError(plan, Seq("data type mismatch: Arguments must be same type"))
  }

  test("SPARK-11725: correctly handle null inputs for ScalaUDF") {
    def resolvedEncoder[T : TypeTag](): ExpressionEncoder[T] = {
      ExpressionEncoder[T]().resolveAndBind()
    }

    val testRelation = LocalRelation(
      AttributeReference("a", StringType)(),
      AttributeReference("b", DoubleType)(),
      AttributeReference("c", ShortType)(),
      AttributeReference("d", DoubleType, nullable = false)())

    val string = testRelation.output(0)
    val double = testRelation.output(1)
    val short = testRelation.output(2)
    val nonNullableDouble = testRelation.output(3)
    val nullResult = Literal.create(null, StringType)

    def checkUDF(udf: Expression, transformed: Expression): Unit = {
      checkAnalysis(
        Project(Alias(udf, "")() :: Nil, testRelation),
        Project(Alias(transformed, "")() :: Nil, testRelation)
      )
    }

    // non-primitive parameters do not need special null handling
    val udf1 = ScalaUDF((s: String) => "x", StringType, string :: Nil,
      Option(resolvedEncoder[String]()) :: Nil)
    val expected1 = udf1
    checkUDF(udf1, expected1)

    // only primitive parameter needs special null handling
    val udf2 = ScalaUDF((s: String, d: Double) => "x", StringType, string :: double :: Nil,
      Option(resolvedEncoder[String]()) :: Option(resolvedEncoder[Double]()) :: Nil)
    val expected2 =
      If(IsNull(double), nullResult, udf2.copy(children = string :: KnownNotNull(double) :: Nil))
    checkUDF(udf2, expected2)

    // special null handling should apply to all primitive parameters
    val udf3 = ScalaUDF((s: Short, d: Double) => "x", StringType, short :: double :: Nil,
      Option(resolvedEncoder[Short]()) :: Option(resolvedEncoder[Double]()) :: Nil)
    val expected3 = If(
      IsNull(short) || IsNull(double),
      nullResult,
      udf3.copy(children = KnownNotNull(short) :: KnownNotNull(double) :: Nil))
    checkUDF(udf3, expected3)

    // we can skip special null handling for primitive parameters that are not nullable
    val udf4 = ScalaUDF(
      (s: Short, d: Double) => "x",
      StringType,
      short :: nonNullableDouble :: Nil,
      Option(resolvedEncoder[Short]()) :: Option(resolvedEncoder[Double]()) :: Nil)
    val expected4 = If(
      IsNull(short),
      nullResult,
      udf4.copy(children = KnownNotNull(short) :: nonNullableDouble :: Nil))
    checkUDF(udf4, expected4)
  }

  test("SPARK-24891 Fix HandleNullInputsForUDF rule") {
    val a = testRelation.output(0)
    val func = (x: Int, y: Int) => x + y
    val udf1 = ScalaUDF(func, IntegerType, a :: a :: Nil,
      Option(ExpressionEncoder[java.lang.Integer]()) ::
        Option(ExpressionEncoder[java.lang.Integer]()) :: Nil)
    val udf2 = ScalaUDF(func, IntegerType, a :: udf1 :: Nil,
      Option(ExpressionEncoder[java.lang.Integer]()) ::
        Option(ExpressionEncoder[java.lang.Integer]()) :: Nil)
    val plan = Project(Alias(udf2, "")() :: Nil, testRelation)
    comparePlans(plan.analyze, plan.analyze.analyze)
  }

  test("SPARK-11863 mixture of aliases and real columns in order by clause - tpcds 19,55,71") {
    val a = testRelation2.output(0)
    val c = testRelation2.output(2)
    val alias1 = a.as("a1")
    val alias2 = c.as("a2")
    val alias3 = count(a).as("a3")

    val plan = testRelation2
      .groupBy($"a", $"c")($"a".as("a1"), $"c".as("a2"), count($"a").as("a3"))
      .orderBy($"a1".asc, $"c".asc)

    val expected = testRelation2
      .groupBy(a, c)(alias1, alias2, alias3)
      .orderBy(alias1.toAttribute.asc, alias2.toAttribute.asc)
      .select(alias1.toAttribute, alias2.toAttribute, alias3.toAttribute)
    checkAnalysis(plan, expected)
  }

  test("Eliminate the unnecessary union") {
    val plan = Union(testRelation :: Nil)
    val expected = testRelation
    checkAnalysis(plan, expected)
  }

  test("SPARK-12102: Ignore nullablity when comparing two sides of case") {
    val relation = LocalRelation(Symbol("a").struct(Symbol("x").int),
      Symbol("b").struct(Symbol("x").int.withNullability(false)))
    val plan = relation.select(
      CaseWhen(Seq((Literal(true), Symbol("a").attr)), Symbol("b")).as("val"))
    assertAnalysisSuccess(plan)
  }

  test("Keep attribute qualifiers after dedup") {
    val input = LocalRelation(Symbol("key").int, Symbol("value").string)

    val query =
      Project(Seq($"x.key", $"y.key"),
        Join(
          Project(Seq($"x.key"), SubqueryAlias("x", input)),
          Project(Seq($"y.key"), SubqueryAlias("y", input)),
          Cross, None, JoinHint.NONE))

    assertAnalysisSuccess(query)
  }

  private def assertExpressionType(
      expression: Expression,
      expectedDataType: DataType): Unit = {
    val afterAnalyze =
      Project(Seq(Alias(expression, "a")()), OneRowRelation()).analyze.expressions.head
    if (!afterAnalyze.dataType.equals(expectedDataType)) {
      fail(
        s"""
           |data type of expression $expression doesn't match expected:
           |Actual data type:
           |${afterAnalyze.dataType}
           |
           |Expected data type:
           |${expectedDataType}
         """.stripMargin)
    }
  }

  test("SPARK-15776: test whether Divide expression's data type can be deduced correctly by " +
    "analyzer") {
    assertExpressionType(sum(Divide(1, 2)), DoubleType)
    assertExpressionType(sum(Divide(1.0, 2)), DoubleType)
    assertExpressionType(sum(Divide(1, 2.0)), DoubleType)
    assertExpressionType(sum(Divide(1.0, 2.0)), DoubleType)
    assertExpressionType(sum(Divide(1, 2.0f)), DoubleType)
    assertExpressionType(sum(Divide(1.0f, 2)), DoubleType)
    assertExpressionType(sum(Divide(1, Decimal(2))), DecimalType(22, 11))
    assertExpressionType(sum(Divide(Decimal(1), 2)), DecimalType(26, 6))
    assertExpressionType(sum(Divide(Decimal(1), 2.0)), DoubleType)
    assertExpressionType(sum(Divide(1.0, Decimal(2.0))), DoubleType)
  }

  test("SPARK-18058: union and set operations shall not care about the nullability" +
    " when comparing column types") {
    val firstTable = LocalRelation(
      AttributeReference("a",
        StructType(Seq(StructField("a", IntegerType, nullable = true))), nullable = false)())
    val secondTable = LocalRelation(
      AttributeReference("a",
        StructType(Seq(StructField("a", IntegerType, nullable = false))), nullable = false)())

    val unionPlan = Union(firstTable, secondTable)
    assertAnalysisSuccess(unionPlan)

    val r1 = Except(firstTable, secondTable, isAll = false)
    val r2 = Intersect(firstTable, secondTable, isAll = false)

    assertAnalysisSuccess(r1)
    assertAnalysisSuccess(r2)
  }

  test("resolve as with an already existed alias") {
    checkAnalysis(
      Project(Seq(UnresolvedAttribute("tbl2.a")),
        SubqueryAlias("tbl", testRelation).as("tbl2")),
      Project(testRelation.output, testRelation),
      caseSensitive = false)

    checkAnalysis(SubqueryAlias("tbl", testRelation).as("tbl2"), testRelation)
  }

  test("SPARK-20311 range(N) as alias") {
    def rangeWithAliases(args: Seq[Int], outputNames: Seq[String]): LogicalPlan = {
      SubqueryAlias("t", UnresolvedTableValuedFunction("range", args.map(Literal(_)), outputNames))
        .select(star())
    }
    assertAnalysisSuccess(rangeWithAliases(3 :: Nil, "a" :: Nil))
    assertAnalysisSuccess(rangeWithAliases(1 :: 4 :: Nil, "b" :: Nil))
    assertAnalysisSuccess(rangeWithAliases(2 :: 6 :: 2 :: Nil, "c" :: Nil))
    assertAnalysisError(
      rangeWithAliases(3 :: Nil, "a" :: "b" :: Nil),
      Seq("Number of given aliases does not match number of output columns. "
        + "Function name: range; number of aliases: 2; number of output columns: 1."))
  }

  test("SPARK-20841 Support table column aliases in FROM clause") {
    def tableColumnsWithAliases(outputNames: Seq[String]): LogicalPlan = {
      UnresolvedSubqueryColumnAliases(
        outputNames,
        SubqueryAlias("t", UnresolvedRelation(TableIdentifier("TaBlE3")))
      ).select(star())
    }
    assertAnalysisSuccess(tableColumnsWithAliases("col1" :: "col2" :: "col3" :: "col4" :: Nil))
    assertAnalysisError(
      tableColumnsWithAliases("col1" :: Nil),
      Seq("Number of column aliases does not match number of columns. " +
        "Number of column aliases: 1; number of columns: 4."))
    assertAnalysisError(
      tableColumnsWithAliases("col1" :: "col2" :: "col3" :: "col4" :: "col5" :: Nil),
      Seq("Number of column aliases does not match number of columns. " +
        "Number of column aliases: 5; number of columns: 4."))
  }

  test("SPARK-20962 Support subquery column aliases in FROM clause") {
    def tableColumnsWithAliases(outputNames: Seq[String]): LogicalPlan = {
      UnresolvedSubqueryColumnAliases(
        outputNames,
        SubqueryAlias(
          "t",
          UnresolvedRelation(TableIdentifier("TaBlE3")))
      ).select(star())
    }
    assertAnalysisSuccess(tableColumnsWithAliases("col1" :: "col2" :: "col3" :: "col4" :: Nil))
    assertAnalysisError(
      tableColumnsWithAliases("col1" :: Nil),
      Seq("Number of column aliases does not match number of columns. " +
        "Number of column aliases: 1; number of columns: 4."))
    assertAnalysisError(
      tableColumnsWithAliases("col1" :: "col2" :: "col3" :: "col4" :: "col5" :: Nil),
      Seq("Number of column aliases does not match number of columns. " +
        "Number of column aliases: 5; number of columns: 4."))
  }

  test("SPARK-20963 Support aliases for join relations in FROM clause") {
    def joinRelationWithAliases(outputNames: Seq[String]): LogicalPlan = {
      val src1 = LocalRelation(Symbol("id").int, Symbol("v1").string).as("s1")
      val src2 = LocalRelation(Symbol("id").int, Symbol("v2").string).as("s2")
      UnresolvedSubqueryColumnAliases(
        outputNames,
        SubqueryAlias(
          "dst",
          src1.join(src2, Inner, Option(Symbol("s1.id") === Symbol("s2.id"))))
      ).select(star())
    }
    assertAnalysisSuccess(joinRelationWithAliases("col1" :: "col2" :: "col3" :: "col4" :: Nil))
    assertAnalysisError(
      joinRelationWithAliases("col1" :: Nil),
      Seq("Number of column aliases does not match number of columns. " +
        "Number of column aliases: 1; number of columns: 4."))
    assertAnalysisError(
      joinRelationWithAliases("col1" :: "col2" :: "col3" :: "col4" :: "col5" :: Nil),
      Seq("Number of column aliases does not match number of columns. " +
        "Number of column aliases: 5; number of columns: 4."))
  }

  test("SPARK-22614 RepartitionByExpression partitioning") {
    def checkPartitioning[T <: Partitioning: ClassTag](
        numPartitions: Int, exprs: Expression*): Unit = {
      val partitioning = RepartitionByExpression(exprs, testRelation2, numPartitions).partitioning
      val clazz = implicitly[ClassTag[T]].runtimeClass
      assert(clazz.isInstance(partitioning))
    }

    checkPartitioning[HashPartitioning](numPartitions = 10, exprs = Literal(20))
    checkPartitioning[HashPartitioning](numPartitions = 10,
      exprs = Symbol("a").attr, Symbol("b").attr)

    checkPartitioning[RangePartitioning](numPartitions = 10,
      exprs = SortOrder(Literal(10), Ascending))
    checkPartitioning[RangePartitioning](numPartitions = 10,
      exprs = SortOrder(Symbol("a").attr, Ascending), SortOrder(Symbol("b").attr, Descending))

    checkPartitioning[RoundRobinPartitioning](numPartitions = 10, exprs = Seq.empty: _*)

    intercept[IllegalArgumentException] {
      checkPartitioning(numPartitions = 0, exprs = Literal(20))
    }
    intercept[IllegalArgumentException] {
      checkPartitioning(numPartitions = -1, exprs = Literal(20))
    }
    intercept[IllegalArgumentException] {
      checkPartitioning(numPartitions = 10, exprs =
        SortOrder(Symbol("a").attr, Ascending), Symbol("b").attr)
    }
  }

  test("SPARK-24208: analysis fails on self-join with FlatMapGroupsInPandas") {
    val pythonUdf = PythonUDF("pyUDF", null,
      StructType(Seq(StructField("a", LongType))),
      Seq.empty,
      PythonEvalType.SQL_GROUPED_MAP_PANDAS_UDF,
      true)
    val output = pythonUdf.dataType.asInstanceOf[StructType].toAttributes
    val project = Project(Seq(UnresolvedAttribute("a")), testRelation)
    val flatMapGroupsInPandas = FlatMapGroupsInPandas(
      Seq(UnresolvedAttribute("a")), pythonUdf, output, project)
    val left = SubqueryAlias("temp0", flatMapGroupsInPandas)
    val right = SubqueryAlias("temp1", flatMapGroupsInPandas)
    val join = Join(left, right, Inner, None, JoinHint.NONE)
    assertAnalysisSuccess(
      Project(Seq(UnresolvedAttribute("temp0.a"), UnresolvedAttribute("temp1.a")), join))
  }

  test("SPARK-24488 Generator with multiple aliases") {
    assertAnalysisSuccess(
      listRelation.select(Explode($"list").as("first_alias").as("second_alias")))
    assertAnalysisSuccess(
      listRelation.select(MultiAlias(MultiAlias(
        PosExplode($"list"), Seq("first_pos", "first_val")), Seq("second_pos", "second_val"))))
  }

  test("SPARK-24151: CURRENT_DATE, CURRENT_TIMESTAMP should be case insensitive") {
    withSQLConf(SQLConf.CASE_SENSITIVE.key -> "true") {
      val input = Project(Seq(
        UnresolvedAttribute("current_date"),
        UnresolvedAttribute("CURRENT_DATE"),
        UnresolvedAttribute("CURRENT_TIMESTAMP"),
        UnresolvedAttribute("current_timestamp")), testRelation)
      val expected = Project(Seq(
        Alias(CurrentDate(), toPrettySQL(CurrentDate()))(),
        Alias(CurrentDate(), toPrettySQL(CurrentDate()))(),
        Alias(CurrentTimestamp(), toPrettySQL(CurrentTimestamp()))(),
        Alias(CurrentTimestamp(), toPrettySQL(CurrentTimestamp()))()), testRelation).analyze
      checkAnalysis(input, expected)
    }
  }

  test("SPARK-25691: AliasViewChild with different nullabilities") {
    object ViewAnalyzer extends RuleExecutor[LogicalPlan] {
      val batches = Batch("View", Once, EliminateView) :: Nil
    }
    val relation = LocalRelation(Symbol("a").int.notNull, Symbol("b").string)
    val view = View(CatalogTable(
        identifier = TableIdentifier("v1"),
        tableType = CatalogTableType.VIEW,
        storage = CatalogStorageFormat.empty,
        schema = StructType(Seq(StructField("a", IntegerType), StructField("b", StringType)))),
      output = Seq(Symbol("a").int, Symbol("b").string),
      child = relation)
    val tz = Option(conf.sessionLocalTimeZone)
    val expected = Project(Seq(
        Alias(Cast(Symbol("a").int.notNull, IntegerType, tz), "a")(),
        Alias(Cast(Symbol("b").string, StringType, tz), "b")()),
      relation)
    val res = ViewAnalyzer.execute(view)
    comparePlans(res, expected)
  }

  test("CTE with non-existing column alias") {
    assertAnalysisError(parsePlan("WITH t(x) AS (SELECT 1) SELECT * FROM t WHERE y = 1"),
      Seq("cannot resolve '`y`' given input columns: [x]"))
  }

  test("CTE with non-matching column alias") {
    assertAnalysisError(parsePlan("WITH t(x, y) AS (SELECT 1) SELECT * FROM t WHERE x = 1"),
      Seq("Number of column aliases does not match number of columns. Number of column aliases: " +
        "2; number of columns: 1."))
  }

  test("SPARK-28251: Insert into non-existing table error message is user friendly") {
    assertAnalysisError(parsePlan("INSERT INTO test VALUES (1)"),
      Seq("Table not found: test"))
  }

  test("check CollectMetrics resolved") {
    val a = testRelation.output.head
    val sum = Sum(a).toAggregateExpression().as("sum")
    val random_sum = Sum(Rand(1L)).toAggregateExpression().as("rand_sum")
    val literal = Literal(1).as("lit")

    // Ok
    assert(CollectMetrics("event", literal :: sum :: random_sum :: Nil, testRelation).resolved)

    // Bad name
    assert(!CollectMetrics("", sum :: Nil, testRelation).resolved)
    assertAnalysisError(CollectMetrics("", sum :: Nil, testRelation),
      "observed metrics should be named" :: Nil)

    // No columns
    assert(!CollectMetrics("evt", Nil, testRelation).resolved)

    def checkAnalysisError(exprs: Seq[NamedExpression], errors: String*): Unit = {
      assertAnalysisError(CollectMetrics("event", exprs, testRelation), errors)
    }

    // Unwrapped attribute
    checkAnalysisError(
      a :: Nil,
      "Attribute", "can only be used as an argument to an aggregate function")

    // Unwrapped non-deterministic expression
    checkAnalysisError(
      Rand(10).as("rnd") :: Nil,
      "non-deterministic expression", "can only be used as an argument to an aggregate function")

    // Distinct aggregate
    checkAnalysisError(
      Sum(a).toAggregateExpression(isDistinct = true).as("sum") :: Nil,
    "distinct aggregates are not allowed in observed metrics, but found")

    // Nested aggregate
    checkAnalysisError(
      Sum(Sum(a).toAggregateExpression()).toAggregateExpression().as("sum") :: Nil,
      "nested aggregates are not allowed in observed metrics, but found")

    // Windowed aggregate
    val windowExpr = WindowExpression(
      RowNumber(),
      WindowSpecDefinition(Nil, a.asc :: Nil,
        SpecifiedWindowFrame(RowFrame, UnboundedPreceding, CurrentRow)))
    checkAnalysisError(
      windowExpr.as("rn") :: Nil,
      "window expressions are not allowed in observed metrics, but found")
  }

  test("check CollectMetrics duplicates") {
    val a = testRelation.output.head
    val sum = Sum(a).toAggregateExpression().as("sum")
    val count = Count(Literal(1)).toAggregateExpression().as("cnt")

    // Same result - duplicate names are allowed
    assertAnalysisSuccess(Union(
      CollectMetrics("evt1", count :: Nil, testRelation) ::
      CollectMetrics("evt1", count :: Nil, testRelation) :: Nil))

    // Same children, structurally different metrics - fail
    assertAnalysisError(Union(
      CollectMetrics("evt1", count :: Nil, testRelation) ::
      CollectMetrics("evt1", sum :: Nil, testRelation) :: Nil),
      "Multiple definitions of observed metrics" :: "evt1" :: Nil)

    // Different children, same metrics - fail
    val b = Symbol("b").string
    val tblB = LocalRelation(b)
    assertAnalysisError(Union(
      CollectMetrics("evt1", count :: Nil, testRelation) ::
      CollectMetrics("evt1", count :: Nil, tblB) :: Nil),
      "Multiple definitions of observed metrics" :: "evt1" :: Nil)

    // Subquery different tree - fail
    val subquery = Aggregate(Nil, sum :: Nil, CollectMetrics("evt1", count :: Nil, testRelation))
    val query = Project(
      b :: ScalarSubquery(subquery, Nil).as("sum") :: Nil,
      CollectMetrics("evt1", count :: Nil, tblB))
    assertAnalysisError(query, "Multiple definitions of observed metrics" :: "evt1" :: Nil)

    // Aggregate with filter predicate - fail
    val sumWithFilter = sum.transform {
      case a: AggregateExpression => a.copy(filter = Some(true))
    }.asInstanceOf[NamedExpression]
    assertAnalysisError(
      CollectMetrics("evt1", sumWithFilter :: Nil, testRelation),
      "aggregates with filter predicate are not allowed" :: Nil)
  }

  test("Analysis exceed max iterations") {
    // RuleExecutor only throw exception or log warning when the rule is supposed to run
    // more than once.
    val maxIterations = 2
    val conf = new SQLConf().copy(SQLConf.ANALYZER_MAX_ITERATIONS -> maxIterations)
    val testAnalyzer = new Analyzer(
      new SessionCatalog(new InMemoryCatalog, FunctionRegistry.builtin, conf), conf)

    val plan = testRelation2.select(
      $"a" / Literal(2) as "div1",
      $"a" / $"b" as "div2",
      $"a" / $"c" as "div3",
      $"a" / $"d" as "div4",
      $"e" / $"e" as "div5")

    val message = intercept[TreeNodeException[LogicalPlan]] {
      testAnalyzer.execute(plan)
    }.getMessage
    assert(message.startsWith(s"Max iterations ($maxIterations) reached for batch Resolution, " +
      s"please set '${SQLConf.ANALYZER_MAX_ITERATIONS.key}' to a larger value."))
  }

  test("SPARK-30886 Deprecate two-parameter TRIM/LTRIM/RTRIM") {
    Seq("trim", "ltrim", "rtrim").foreach { f =>
      val logAppender = new LogAppender("deprecated two-parameter TRIM/LTRIM/RTRIM functions")
      def check(count: Int): Unit = {
        val message = "Two-parameter TRIM/LTRIM/RTRIM function signatures are deprecated."
        assert(logAppender.loggingEvents.size == count)
        assert(logAppender.loggingEvents.exists(
          e => e.getLevel == Level.WARN &&
            e.getRenderedMessage.contains(message)))
      }

      withLogAppender(logAppender) {
        val testAnalyzer1 = new Analyzer(
          new SessionCatalog(new InMemoryCatalog, FunctionRegistry.builtin, conf), conf)

        val plan1 = testRelation2.select(
          UnresolvedFunction(f, $"a" :: Nil, isDistinct = false))
        testAnalyzer1.execute(plan1)
        // One-parameter is not deprecated.
        assert(logAppender.loggingEvents.isEmpty)

        val plan2 = testRelation2.select(
          UnresolvedFunction(f, $"a" :: $"b" :: Nil, isDistinct = false))
        testAnalyzer1.execute(plan2)
        // Deprecation warning is printed out once.
        check(1)

        val plan3 = testRelation2.select(
          UnresolvedFunction(f, $"b" :: $"a" :: Nil, isDistinct = false))
        testAnalyzer1.execute(plan3)
        // There is no change in the log.
        check(1)

        // New analyzer from new SessionState
        val testAnalyzer2 = new Analyzer(
          new SessionCatalog(new InMemoryCatalog, FunctionRegistry.builtin, conf), conf)
        val plan4 = testRelation2.select(
          UnresolvedFunction(f, $"c" :: $"d" :: Nil, isDistinct = false))
        testAnalyzer2.execute(plan4)
        // Additional deprecation warning from new analyzer
        check(2)

        val plan5 = testRelation2.select(
          UnresolvedFunction(f, $"c" :: $"d" :: Nil, isDistinct = false))
        testAnalyzer2.execute(plan5)
        // There is no change in the log.
        check(2)
      }
    }
  }

<<<<<<< HEAD
  test("throw user facing error when use WindowFunction directly") {
    assertAnalysisError(testRelation2.select(RowNumber()),
      Seq("Window function row_number() call requires an OVER clause."))
=======
  test("SPARK-32131: Fix wrong column index when we have more than two columns" +
    " during union and set operations" ) {
    val firstTable = LocalRelation(
      AttributeReference("a", StringType)(),
      AttributeReference("b", DoubleType)(),
      AttributeReference("c", IntegerType)(),
      AttributeReference("d", FloatType)())

    val secondTable = LocalRelation(
      AttributeReference("a", StringType)(),
      AttributeReference("b", TimestampType)(),
      AttributeReference("c", IntegerType)(),
      AttributeReference("d", FloatType)())

    val thirdTable = LocalRelation(
      AttributeReference("a", StringType)(),
      AttributeReference("b", DoubleType)(),
      AttributeReference("c", TimestampType)(),
      AttributeReference("d", FloatType)())

    val fourthTable = LocalRelation(
      AttributeReference("a", StringType)(),
      AttributeReference("b", DoubleType)(),
      AttributeReference("c", IntegerType)(),
      AttributeReference("d", TimestampType)())

    val r1 = Union(firstTable, secondTable)
    val r2 = Union(firstTable, thirdTable)
    val r3 = Union(firstTable, fourthTable)
    val r4 = Except(firstTable, secondTable, isAll = false)
    val r5 = Intersect(firstTable, secondTable, isAll = false)

    assertAnalysisError(r1,
      Seq("Union can only be performed on tables with the compatible column types. " +
        "timestamp <> double at the second column of the second table"))

    assertAnalysisError(r2,
      Seq("Union can only be performed on tables with the compatible column types. " +
        "timestamp <> int at the third column of the second table"))

    assertAnalysisError(r3,
      Seq("Union can only be performed on tables with the compatible column types. " +
        "timestamp <> float at the 4th column of the second table"))

    assertAnalysisError(r4,
      Seq("Except can only be performed on tables with the compatible column types. " +
        "timestamp <> double at the second column of the second table"))

    assertAnalysisError(r5,
      Seq("Intersect can only be performed on tables with the compatible column types. " +
        "timestamp <> double at the second column of the second table"))
>>>>>>> f8341562
  }
}<|MERGE_RESOLUTION|>--- conflicted
+++ resolved
@@ -832,11 +832,6 @@
     }
   }
 
-<<<<<<< HEAD
-  test("throw user facing error when use WindowFunction directly") {
-    assertAnalysisError(testRelation2.select(RowNumber()),
-      Seq("Window function row_number() call requires an OVER clause."))
-=======
   test("SPARK-32131: Fix wrong column index when we have more than two columns" +
     " during union and set operations" ) {
     val firstTable = LocalRelation(
@@ -888,6 +883,10 @@
     assertAnalysisError(r5,
       Seq("Intersect can only be performed on tables with the compatible column types. " +
         "timestamp <> double at the second column of the second table"))
->>>>>>> f8341562
+  }
+
+  test("throw user facing error when use WindowFunction directly") {
+    assertAnalysisError(testRelation2.select(RowNumber()),
+      Seq("Window function row_number() call requires an OVER clause."))
   }
 }