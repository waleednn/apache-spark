/*
 * Licensed to the Apache Software Foundation (ASF) under one or more
 * contributor license agreements.  See the NOTICE file distributed with
 * this work for additional information regarding copyright ownership.
 * The ASF licenses this file to You under the Apache License, Version 2.0
 * (the "License"); you may not use this file except in compliance with
 * the License.  You may obtain a copy of the License at
 *
 *    http://www.apache.org/licenses/LICENSE-2.0
 *
 * Unless required by applicable law or agreed to in writing, software
 * distributed under the License is distributed on an "AS IS" BASIS,
 * WITHOUT WARRANTIES OR CONDITIONS OF ANY KIND, either express or implied.
 * See the License for the specific language governing permissions and
 * limitations under the License.
 */

package org.apache.spark.sql.catalyst.plans

import org.apache.spark.SparkFunSuite
import org.apache.spark.sql.catalyst.analysis._
import org.apache.spark.sql.catalyst.dsl.expressions._
import org.apache.spark.sql.catalyst.dsl.plans._
import org.apache.spark.sql.catalyst.expressions._
import org.apache.spark.sql.catalyst.plans.logical._
<<<<<<< HEAD
import org.apache.spark.sql.types.{DoubleType, LongType}
=======
import org.apache.spark.sql.types.{IntegerType, StringType}
>>>>>>> 26445c2e

class ConstraintPropagationSuite extends SparkFunSuite {

  private def resolveColumn(tr: LocalRelation, columnName: String): Expression =
    resolveColumn(tr.analyze, columnName)

  private def resolveColumn(plan: LogicalPlan, columnName: String): Expression =
    plan.resolveQuoted(columnName, caseInsensitiveResolution).get

  private def verifyConstraints(found: ExpressionSet, expected: ExpressionSet): Unit = {
    val missing = expected -- found
    val extra = found -- expected
    if (missing.nonEmpty || extra.nonEmpty) {
      fail(
        s"""
           |== FAIL: Constraints do not match ===
           |Found: ${found.mkString(",")}
           |Expected: ${expected.mkString(",")}
           |== Result ==
           |Missing: ${if (missing.isEmpty) "N/A" else missing.mkString(",")}
           |Found but not expected: ${if (extra.isEmpty) "N/A" else extra.mkString(",")}
         """.stripMargin)
    }
  }

  test("propagating constraints in filters") {
    val tr = LocalRelation('a.int, 'b.string, 'c.int)

    assert(tr.analyze.constraints.isEmpty)

    assert(tr.where('a.attr > 10).select('c.attr, 'b.attr).analyze.constraints.isEmpty)

    verifyConstraints(tr
      .where('a.attr > 10)
      .analyze.constraints,
      ExpressionSet(Seq(resolveColumn(tr, "a") > 10,
        IsNotNull(resolveColumn(tr, "a")))))

    verifyConstraints(tr
      .where('a.attr > 10)
      .select('c.attr, 'a.attr)
      .where('c.attr =!= 100)
      .analyze.constraints,
      ExpressionSet(Seq(resolveColumn(tr, "a") > 10,
        resolveColumn(tr, "c") =!= 100,
        IsNotNull(resolveColumn(tr, "a")),
        IsNotNull(resolveColumn(tr, "c")))))
  }

  test("propagating constraints in aggregate") {
    val tr = LocalRelation('a.int, 'b.string, 'c.int)

    assert(tr.analyze.constraints.isEmpty)

    val aliasedRelation = tr.where('c.attr > 10 && 'a.attr < 5)
      .groupBy('a, 'c, 'b)('a, 'c.as("c1"), count('a).as("a3")).select('c1, 'a).analyze

    verifyConstraints(aliasedRelation.analyze.constraints,
      ExpressionSet(Seq(resolveColumn(aliasedRelation.analyze, "c1") > 10,
        IsNotNull(resolveColumn(aliasedRelation.analyze, "c1")),
        resolveColumn(aliasedRelation.analyze, "a") < 5,
        IsNotNull(resolveColumn(aliasedRelation.analyze, "a")))))
  }

  test("propagating constraints in aliases") {
    val tr = LocalRelation('a.int, 'b.string, 'c.int)

    assert(tr.where('c.attr > 10).select('a.as('x), 'b.as('y)).analyze.constraints.isEmpty)

    val aliasedRelation = tr.where('a.attr > 10).select('a.as('x), 'b, 'b.as('y), 'a.as('z))

    verifyConstraints(aliasedRelation.analyze.constraints,
      ExpressionSet(Seq(resolveColumn(aliasedRelation.analyze, "x") > 10,
        IsNotNull(resolveColumn(aliasedRelation.analyze, "x")),
        resolveColumn(aliasedRelation.analyze, "b") <=> resolveColumn(aliasedRelation.analyze, "y"),
        resolveColumn(aliasedRelation.analyze, "z") > 10,
        IsNotNull(resolveColumn(aliasedRelation.analyze, "z")))))
  }

  test("propagating constraints in union") {
    val tr1 = LocalRelation('a.int, 'b.int, 'c.int)
    val tr2 = LocalRelation('d.int, 'e.int, 'f.int)
    val tr3 = LocalRelation('g.int, 'h.int, 'i.int)

    assert(tr1
      .where('a.attr > 10)
      .union(tr2.where('e.attr > 10)
      .union(tr3.where('i.attr > 10)))
      .analyze.constraints.isEmpty)

    verifyConstraints(tr1
      .where('a.attr > 10)
      .union(tr2.where('d.attr > 10)
      .union(tr3.where('g.attr > 10)))
      .analyze.constraints,
      ExpressionSet(Seq(resolveColumn(tr1, "a") > 10,
        IsNotNull(resolveColumn(tr1, "a")))))
  }

  test("propagating constraints in intersect") {
    val tr1 = LocalRelation('a.int, 'b.int, 'c.int)
    val tr2 = LocalRelation('a.int, 'b.int, 'c.int)

    verifyConstraints(tr1
      .where('a.attr > 10)
      .intersect(tr2.where('b.attr < 100))
      .analyze.constraints,
      ExpressionSet(Seq(resolveColumn(tr1, "a") > 10,
        resolveColumn(tr1, "b") < 100,
        IsNotNull(resolveColumn(tr1, "a")),
        IsNotNull(resolveColumn(tr1, "b")))))
  }

  test("propagating constraints in except") {
    val tr1 = LocalRelation('a.int, 'b.int, 'c.int)
    val tr2 = LocalRelation('a.int, 'b.int, 'c.int)
    verifyConstraints(tr1
      .where('a.attr > 10)
      .except(tr2.where('b.attr < 100))
      .analyze.constraints,
      ExpressionSet(Seq(resolveColumn(tr1, "a") > 10,
        IsNotNull(resolveColumn(tr1, "a")))))
  }

  test("propagating constraints in inner join") {
    val tr1 = LocalRelation('a.int, 'b.int, 'c.int).subquery('tr1)
    val tr2 = LocalRelation('a.int, 'd.int, 'e.int).subquery('tr2)
    verifyConstraints(tr1
      .where('a.attr > 10)
      .join(tr2.where('d.attr < 100), Inner, Some("tr1.a".attr === "tr2.a".attr))
      .analyze.constraints,
      ExpressionSet(Seq(tr1.resolveQuoted("a", caseInsensitiveResolution).get > 10,
        tr2.resolveQuoted("d", caseInsensitiveResolution).get < 100,
        tr1.resolveQuoted("a", caseInsensitiveResolution).get ===
          tr2.resolveQuoted("a", caseInsensitiveResolution).get,
        tr2.resolveQuoted("a", caseInsensitiveResolution).get > 10,
        IsNotNull(tr2.resolveQuoted("a", caseInsensitiveResolution).get),
        IsNotNull(tr1.resolveQuoted("a", caseInsensitiveResolution).get),
        IsNotNull(tr2.resolveQuoted("d", caseInsensitiveResolution).get))))
  }

  test("propagating constraints in left-semi join") {
    val tr1 = LocalRelation('a.int, 'b.int, 'c.int).subquery('tr1)
    val tr2 = LocalRelation('a.int, 'd.int, 'e.int).subquery('tr2)
    verifyConstraints(tr1
      .where('a.attr > 10)
      .join(tr2.where('d.attr < 100), LeftSemi, Some("tr1.a".attr === "tr2.a".attr))
      .analyze.constraints,
      ExpressionSet(Seq(tr1.resolveQuoted("a", caseInsensitiveResolution).get > 10,
        IsNotNull(tr1.resolveQuoted("a", caseInsensitiveResolution).get))))
  }

  test("propagating constraints in left-outer join") {
    val tr1 = LocalRelation('a.int, 'b.int, 'c.int).subquery('tr1)
    val tr2 = LocalRelation('a.int, 'd.int, 'e.int).subquery('tr2)
    verifyConstraints(tr1
      .where('a.attr > 10)
      .join(tr2.where('d.attr < 100), LeftOuter, Some("tr1.a".attr === "tr2.a".attr))
      .analyze.constraints,
      ExpressionSet(Seq(tr1.resolveQuoted("a", caseInsensitiveResolution).get > 10,
        IsNotNull(tr1.resolveQuoted("a", caseInsensitiveResolution).get))))
  }

  test("propagating constraints in right-outer join") {
    val tr1 = LocalRelation('a.int, 'b.int, 'c.int).subquery('tr1)
    val tr2 = LocalRelation('a.int, 'd.int, 'e.int).subquery('tr2)
    verifyConstraints(tr1
      .where('a.attr > 10)
      .join(tr2.where('d.attr < 100), RightOuter, Some("tr1.a".attr === "tr2.a".attr))
      .analyze.constraints,
      ExpressionSet(Seq(tr2.resolveQuoted("d", caseInsensitiveResolution).get < 100,
        IsNotNull(tr2.resolveQuoted("d", caseInsensitiveResolution).get))))
  }

  test("propagating constraints in full-outer join") {
    val tr1 = LocalRelation('a.int, 'b.int, 'c.int).subquery('tr1)
    val tr2 = LocalRelation('a.int, 'd.int, 'e.int).subquery('tr2)
    assert(tr1.where('a.attr > 10)
      .join(tr2.where('d.attr < 100), FullOuter, Some("tr1.a".attr === "tr2.a".attr))
      .analyze.constraints.isEmpty)
  }

  test("infer additional constraints in filters") {
    val tr = LocalRelation('a.int, 'b.int, 'c.int)

    verifyConstraints(tr
      .where('a.attr > 10 && 'a.attr === 'b.attr)
      .analyze.constraints,
      ExpressionSet(Seq(resolveColumn(tr, "a") > 10,
        resolveColumn(tr, "b") > 10,
        resolveColumn(tr, "a") === resolveColumn(tr, "b"),
        IsNotNull(resolveColumn(tr, "a")),
        IsNotNull(resolveColumn(tr, "b")))))
  }

<<<<<<< HEAD
  test("infer constraints on cast") {
    val tr = LocalRelation('a.int, 'b.long, 'c.int, 'd.long, 'e.int)
    verifyConstraints(
      tr.where('a.attr === 'b.attr &&
        'c.attr + 100 > 'd.attr &&
        IsNotNull(Cast(Cast(resolveColumn(tr, "e"), LongType), LongType))).analyze.constraints,
      ExpressionSet(Seq(Cast(resolveColumn(tr, "a"), LongType) === resolveColumn(tr, "b"),
        Cast(resolveColumn(tr, "c") + 100, LongType) > resolveColumn(tr, "d"),
        IsNotNull(resolveColumn(tr, "a")),
        IsNotNull(resolveColumn(tr, "b")),
        IsNotNull(resolveColumn(tr, "c")),
        IsNotNull(resolveColumn(tr, "d")),
        IsNotNull(resolveColumn(tr, "e")),
        IsNotNull(Cast(Cast(resolveColumn(tr, "e"), LongType), LongType)))))
  }

  test("infer isnotnull constraints from compound expressions") {
    val tr = LocalRelation('a.int, 'b.long, 'c.int, 'd.long, 'e.int)
    verifyConstraints(
      tr.where('a.attr + 'b.attr === 'c.attr &&
        IsNotNull(
          Cast(
            Cast(Cast(resolveColumn(tr, "e"), LongType), LongType), LongType))).analyze.constraints,
      ExpressionSet(Seq(
        Cast(resolveColumn(tr, "a"), LongType) + resolveColumn(tr, "b") ===
          Cast(resolveColumn(tr, "c"), LongType),
        IsNotNull(resolveColumn(tr, "a")),
        IsNotNull(resolveColumn(tr, "b")),
        IsNotNull(resolveColumn(tr, "c")),
        IsNotNull(resolveColumn(tr, "e")),
        IsNotNull(Cast(Cast(Cast(resolveColumn(tr, "e"), LongType), LongType), LongType)))))

    verifyConstraints(
      tr.where(('a.attr * 'b.attr + 100) === 'c.attr && 'd / 10 === 'e).analyze.constraints,
      ExpressionSet(Seq(
        Cast(resolveColumn(tr, "a"), LongType) * resolveColumn(tr, "b") + Cast(100, LongType) ===
          Cast(resolveColumn(tr, "c"), LongType),
        Cast(resolveColumn(tr, "d"), DoubleType) /
          Cast(Cast(10, LongType), DoubleType) ===
            Cast(resolveColumn(tr, "e"), DoubleType),
        IsNotNull(resolveColumn(tr, "a")),
        IsNotNull(resolveColumn(tr, "b")),
        IsNotNull(resolveColumn(tr, "c")),
        IsNotNull(resolveColumn(tr, "d")),
        IsNotNull(resolveColumn(tr, "e")))))

    verifyConstraints(
      tr.where(('a.attr * 'b.attr - 10) >= 'c.attr && 'd / 10 < 'e).analyze.constraints,
      ExpressionSet(Seq(
        Cast(resolveColumn(tr, "a"), LongType) * resolveColumn(tr, "b") - Cast(10, LongType) >=
          Cast(resolveColumn(tr, "c"), LongType),
        Cast(resolveColumn(tr, "d"), DoubleType) /
          Cast(Cast(10, LongType), DoubleType) <
            Cast(resolveColumn(tr, "e"), DoubleType),
        IsNotNull(resolveColumn(tr, "a")),
        IsNotNull(resolveColumn(tr, "b")),
        IsNotNull(resolveColumn(tr, "c")),
        IsNotNull(resolveColumn(tr, "d")),
        IsNotNull(resolveColumn(tr, "e")))))

    verifyConstraints(
      tr.where('a.attr + 'b.attr - 'c.attr * 'd.attr > 'e.attr * 1000).analyze.constraints,
      ExpressionSet(Seq(
        (Cast(resolveColumn(tr, "a"), LongType) + resolveColumn(tr, "b")) -
          (Cast(resolveColumn(tr, "c"), LongType) * resolveColumn(tr, "d")) >
            Cast(resolveColumn(tr, "e") * 1000, LongType),
        IsNotNull(resolveColumn(tr, "a")),
        IsNotNull(resolveColumn(tr, "b")),
        IsNotNull(resolveColumn(tr, "c")),
        IsNotNull(resolveColumn(tr, "d")),
        IsNotNull(resolveColumn(tr, "e")))))

    // The constraint IsNotNull(IsNotNull(expr)) doesn't guarantee expr is not null.
    verifyConstraints(
      tr.where('a.attr === 'c.attr &&
        IsNotNull(IsNotNull(resolveColumn(tr, "b")))).analyze.constraints,
      ExpressionSet(Seq(
        resolveColumn(tr, "a") === resolveColumn(tr, "c"),
        IsNotNull(IsNotNull(resolveColumn(tr, "b"))),
        IsNotNull(resolveColumn(tr, "a")),
        IsNotNull(resolveColumn(tr, "c")))))
=======
  test("infer IsNotNull constraints from non-nullable attributes") {
    val tr = LocalRelation('a.int, AttributeReference("b", IntegerType, nullable = false)(),
      AttributeReference("c", StringType, nullable = false)())

    verifyConstraints(tr.analyze.constraints,
      ExpressionSet(Seq(IsNotNull(resolveColumn(tr, "b")), IsNotNull(resolveColumn(tr, "c")))))
>>>>>>> 26445c2e
  }
}<|MERGE_RESOLUTION|>--- conflicted
+++ resolved
@@ -23,11 +23,7 @@
 import org.apache.spark.sql.catalyst.dsl.plans._
 import org.apache.spark.sql.catalyst.expressions._
 import org.apache.spark.sql.catalyst.plans.logical._
-<<<<<<< HEAD
-import org.apache.spark.sql.types.{DoubleType, LongType}
-=======
-import org.apache.spark.sql.types.{IntegerType, StringType}
->>>>>>> 26445c2e
+import org.apache.spark.sql.types.{DoubleType, IntegerType, LongType, StringType}
 
 class ConstraintPropagationSuite extends SparkFunSuite {
 
@@ -223,7 +219,6 @@
         IsNotNull(resolveColumn(tr, "b")))))
   }
 
-<<<<<<< HEAD
   test("infer constraints on cast") {
     val tr = LocalRelation('a.int, 'b.long, 'c.int, 'd.long, 'e.int)
     verifyConstraints(
@@ -305,13 +300,13 @@
         IsNotNull(IsNotNull(resolveColumn(tr, "b"))),
         IsNotNull(resolveColumn(tr, "a")),
         IsNotNull(resolveColumn(tr, "c")))))
-=======
+  }
+
   test("infer IsNotNull constraints from non-nullable attributes") {
     val tr = LocalRelation('a.int, AttributeReference("b", IntegerType, nullable = false)(),
       AttributeReference("c", StringType, nullable = false)())
 
     verifyConstraints(tr.analyze.constraints,
       ExpressionSet(Seq(IsNotNull(resolveColumn(tr, "b")), IsNotNull(resolveColumn(tr, "c")))))
->>>>>>> 26445c2e
   }
 }