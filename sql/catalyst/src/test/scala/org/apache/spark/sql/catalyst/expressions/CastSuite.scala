/*
 * Licensed to the Apache Software Foundation (ASF) under one or more
 * contributor license agreements.  See the NOTICE file distributed with
 * this work for additional information regarding copyright ownership.
 * The ASF licenses this file to You under the Apache License, Version 2.0
 * (the "License"); you may not use this file except in compliance with
 * the License.  You may obtain a copy of the License at
 *
 *    http://www.apache.org/licenses/LICENSE-2.0
 *
 * Unless required by applicable law or agreed to in writing, software
 * distributed under the License is distributed on an "AS IS" BASIS,
 * WITHOUT WARRANTIES OR CONDITIONS OF ANY KIND, either express or implied.
 * See the License for the specific language governing permissions and
 * limitations under the License.
 */

package org.apache.spark.sql.catalyst.expressions

import java.sql.{Date, Timestamp}
import java.time.{Duration, Period}
import java.time.temporal.ChronoUnit

import org.apache.spark.sql.Row
import org.apache.spark.sql.catalyst.InternalRow
import org.apache.spark.sql.catalyst.analysis.TypeCoercionSuite
import org.apache.spark.sql.catalyst.expressions.aggregate.{CollectList, CollectSet}
import org.apache.spark.sql.catalyst.util.DateTimeConstants._
import org.apache.spark.sql.catalyst.util.DateTimeTestUtils._
import org.apache.spark.sql.catalyst.util.DateTimeUtils._
import org.apache.spark.sql.internal.SQLConf
import org.apache.spark.sql.types._
<<<<<<< HEAD
import org.apache.spark.sql.types.DayTimeIntervalType._
=======
import org.apache.spark.sql.types.YearMonthIntervalType._
>>>>>>> 4758dc78
import org.apache.spark.unsafe.types.UTF8String

/**
 * Test suite for data type casting expression [[Cast]].
 */
class CastSuite extends CastSuiteBase {

  override def cast(v: Any, targetType: DataType, timeZoneId: Option[String] = None): CastBase = {
    v match {
      case lit: Expression => Cast(lit, targetType, timeZoneId)
      case _ => Cast(Literal(v), targetType, timeZoneId)
    }
  }

  test("null cast #2") {
    import DataTypeTestUtils._

    checkNullCast(DateType, BooleanType)
    checkNullCast(TimestampType, BooleanType)
    checkNullCast(BooleanType, TimestampType)
    numericTypes.foreach(dt => checkNullCast(dt, TimestampType))
    numericTypes.foreach(dt => checkNullCast(TimestampType, dt))
    numericTypes.foreach(dt => checkNullCast(DateType, dt))
  }

  test("cast from long #2") {
    checkEvaluation(cast(123L, DecimalType(3, 1)), null)
    checkEvaluation(cast(123L, DecimalType(2, 0)), null)
  }

  test("cast from int #2") {
    checkEvaluation(cast(cast(1000, TimestampType), LongType), 1000.toLong)
    checkEvaluation(cast(cast(-1200, TimestampType), LongType), -1200.toLong)

    checkEvaluation(cast(123, DecimalType(3, 1)), null)
    checkEvaluation(cast(123, DecimalType(2, 0)), null)
  }

  test("cast string to date #2") {
    checkEvaluation(Cast(Literal("2015-03-18X"), DateType), null)
    checkEvaluation(Cast(Literal("2015/03/18"), DateType), null)
    checkEvaluation(Cast(Literal("2015.03.18"), DateType), null)
    checkEvaluation(Cast(Literal("20150318"), DateType), null)
    checkEvaluation(Cast(Literal("2015-031-8"), DateType), null)
  }

  test("casting to fixed-precision decimals") {
    assert(cast(123, DecimalType.USER_DEFAULT).nullable === false)
    assert(cast(10.03f, DecimalType.SYSTEM_DEFAULT).nullable)
    assert(cast(10.03, DecimalType.SYSTEM_DEFAULT).nullable)
    assert(cast(Decimal(10.03), DecimalType.SYSTEM_DEFAULT).nullable === false)

    assert(cast(123, DecimalType(2, 1)).nullable)
    assert(cast(10.03f, DecimalType(2, 1)).nullable)
    assert(cast(10.03, DecimalType(2, 1)).nullable)
    assert(cast(Decimal(10.03), DecimalType(2, 1)).nullable)

    assert(cast(123, DecimalType.IntDecimal).nullable === false)
    assert(cast(10.03f, DecimalType.FloatDecimal).nullable)
    assert(cast(10.03, DecimalType.DoubleDecimal).nullable)
    assert(cast(Decimal(10.03), DecimalType(4, 2)).nullable === false)
    assert(cast(Decimal(10.03), DecimalType(5, 3)).nullable === false)

    assert(cast(Decimal(10.03), DecimalType(3, 1)).nullable)
    assert(cast(Decimal(10.03), DecimalType(4, 1)).nullable === false)
    assert(cast(Decimal(9.95), DecimalType(2, 1)).nullable)
    assert(cast(Decimal(9.95), DecimalType(3, 1)).nullable === false)

    assert(cast(true, DecimalType.SYSTEM_DEFAULT).nullable === false)
    assert(cast(true, DecimalType(1, 1)).nullable)

    checkEvaluation(cast(10.03, DecimalType.SYSTEM_DEFAULT), Decimal(10.03))
    checkEvaluation(cast(10.03, DecimalType(4, 2)), Decimal(10.03))
    checkEvaluation(cast(10.03, DecimalType(3, 1)), Decimal(10.0))
    checkEvaluation(cast(10.03, DecimalType(2, 0)), Decimal(10))
    checkEvaluation(cast(10.03, DecimalType(1, 0)), null)
    checkEvaluation(cast(10.03, DecimalType(2, 1)), null)
    checkEvaluation(cast(10.03, DecimalType(3, 2)), null)
    checkEvaluation(cast(Decimal(10.03), DecimalType(3, 1)), Decimal(10.0))
    checkEvaluation(cast(Decimal(10.03), DecimalType(3, 2)), null)

    checkEvaluation(cast(10.05, DecimalType.SYSTEM_DEFAULT), Decimal(10.05))
    checkEvaluation(cast(10.05, DecimalType(4, 2)), Decimal(10.05))
    checkEvaluation(cast(10.05, DecimalType(3, 1)), Decimal(10.1))
    checkEvaluation(cast(10.05, DecimalType(2, 0)), Decimal(10))
    checkEvaluation(cast(10.05, DecimalType(1, 0)), null)
    checkEvaluation(cast(10.05, DecimalType(2, 1)), null)
    checkEvaluation(cast(10.05, DecimalType(3, 2)), null)
    checkEvaluation(cast(Decimal(10.05), DecimalType(3, 1)), Decimal(10.1))
    checkEvaluation(cast(Decimal(10.05), DecimalType(3, 2)), null)

    checkEvaluation(cast(9.95, DecimalType(3, 2)), Decimal(9.95))
    checkEvaluation(cast(9.95, DecimalType(3, 1)), Decimal(10.0))
    checkEvaluation(cast(9.95, DecimalType(2, 0)), Decimal(10))
    checkEvaluation(cast(9.95, DecimalType(2, 1)), null)
    checkEvaluation(cast(9.95, DecimalType(1, 0)), null)
    checkEvaluation(cast(Decimal(9.95), DecimalType(3, 1)), Decimal(10.0))
    checkEvaluation(cast(Decimal(9.95), DecimalType(1, 0)), null)

    checkEvaluation(cast(-9.95, DecimalType(3, 2)), Decimal(-9.95))
    checkEvaluation(cast(-9.95, DecimalType(3, 1)), Decimal(-10.0))
    checkEvaluation(cast(-9.95, DecimalType(2, 0)), Decimal(-10))
    checkEvaluation(cast(-9.95, DecimalType(2, 1)), null)
    checkEvaluation(cast(-9.95, DecimalType(1, 0)), null)
    checkEvaluation(cast(Decimal(-9.95), DecimalType(3, 1)), Decimal(-10.0))
    checkEvaluation(cast(Decimal(-9.95), DecimalType(1, 0)), null)

    checkEvaluation(cast(Decimal("1003"), DecimalType.SYSTEM_DEFAULT), Decimal(1003))
    checkEvaluation(cast(Decimal("1003"), DecimalType(4, 0)), Decimal(1003))
    checkEvaluation(cast(Decimal("1003"), DecimalType(3, 0)), null)

    checkEvaluation(cast(Decimal("995"), DecimalType(3, 0)), Decimal(995))

    checkEvaluation(cast(Double.NaN, DecimalType.SYSTEM_DEFAULT), null)
    checkEvaluation(cast(1.0 / 0.0, DecimalType.SYSTEM_DEFAULT), null)
    checkEvaluation(cast(Float.NaN, DecimalType.SYSTEM_DEFAULT), null)
    checkEvaluation(cast(1.0f / 0.0f, DecimalType.SYSTEM_DEFAULT), null)

    checkEvaluation(cast(Double.NaN, DecimalType(2, 1)), null)
    checkEvaluation(cast(1.0 / 0.0, DecimalType(2, 1)), null)
    checkEvaluation(cast(Float.NaN, DecimalType(2, 1)), null)
    checkEvaluation(cast(1.0f / 0.0f, DecimalType(2, 1)), null)

    checkEvaluation(cast(true, DecimalType(2, 1)), Decimal(1))
    checkEvaluation(cast(true, DecimalType(1, 1)), null)

    withSQLConf(SQLConf.LEGACY_ALLOW_NEGATIVE_SCALE_OF_DECIMAL_ENABLED.key -> "true") {
      assert(cast(Decimal("1003"), DecimalType(3, -1)).nullable)
      assert(cast(Decimal("1003"), DecimalType(4, -1)).nullable === false)
      assert(cast(Decimal("995"), DecimalType(2, -1)).nullable)
      assert(cast(Decimal("995"), DecimalType(3, -1)).nullable === false)

      checkEvaluation(cast(Decimal("1003"), DecimalType(3, -1)), Decimal(1000))
      checkEvaluation(cast(Decimal("1003"), DecimalType(2, -2)), Decimal(1000))
      checkEvaluation(cast(Decimal("1003"), DecimalType(1, -2)), null)
      checkEvaluation(cast(Decimal("1003"), DecimalType(2, -1)), null)

      checkEvaluation(cast(Decimal("995"), DecimalType(3, -1)), Decimal(1000))
      checkEvaluation(cast(Decimal("995"), DecimalType(2, -2)), Decimal(1000))
      checkEvaluation(cast(Decimal("995"), DecimalType(2, -1)), null)
      checkEvaluation(cast(Decimal("995"), DecimalType(1, -2)), null)
    }
  }

  test("SPARK-28470: Cast should honor nullOnOverflow property") {
    withSQLConf(SQLConf.ANSI_ENABLED.key -> "false") {
      checkEvaluation(Cast(Literal("134.12"), DecimalType(3, 2)), null)
      checkEvaluation(
        Cast(Literal(Timestamp.valueOf("2019-07-25 22:04:36")), DecimalType(3, 2)), null)
      checkEvaluation(Cast(Literal(BigDecimal(134.12)), DecimalType(3, 2)), null)
      checkEvaluation(Cast(Literal(134.12), DecimalType(3, 2)), null)
    }
  }

  test("collect_list/collect_set can cast to ArrayType not containsNull") {
    val list = CollectList(Literal(1))
    assert(Cast.canCast(list.dataType, ArrayType(IntegerType, false)))
    val set = CollectSet(Literal(1))
    assert(Cast.canCast(set.dataType, ArrayType(StringType, false)))
  }

  test("NullTypes should be able to cast to any complex types") {
    assert(Cast.canCast(ArrayType(NullType, true), ArrayType(IntegerType, true)))
    assert(Cast.canCast(ArrayType(NullType, false), ArrayType(IntegerType, true)))

    assert(Cast.canCast(
      MapType(NullType, NullType, true), MapType(IntegerType, IntegerType, true)))
    assert(Cast.canCast(
      MapType(NullType, NullType, false), MapType(IntegerType, IntegerType, true)))

    assert(Cast.canCast(
      StructType(StructField("a", NullType, true) :: Nil),
      StructType(StructField("a", IntegerType, true) :: Nil)))
    assert(Cast.canCast(
      StructType(StructField("a", NullType, false) :: Nil),
      StructType(StructField("a", IntegerType, true) :: Nil)))
  }

  test("cast string to boolean II") {
    checkEvaluation(cast("abc", BooleanType), null)
    checkEvaluation(cast("", BooleanType), null)
  }

  test("cast from array II") {
    val array = Literal.create(Seq("123", "true", "f", null),
      ArrayType(StringType, containsNull = true))
    val array_notNull = Literal.create(Seq("123", "true", "f"),
      ArrayType(StringType, containsNull = false))

    {
      val ret = cast(array, ArrayType(BooleanType, containsNull = true))
      assert(ret.resolved)
      checkEvaluation(ret, Seq(null, true, false, null))
    }

    {
      val ret = cast(array_notNull, ArrayType(BooleanType, containsNull = true))
      assert(ret.resolved)
      checkEvaluation(ret, Seq(null, true, false))
    }
  }

  test("cast from map II") {
    val map = Literal.create(
      Map("a" -> "123", "b" -> "true", "c" -> "f", "d" -> null),
      MapType(StringType, StringType, valueContainsNull = true))
    val map_notNull = Literal.create(
      Map("a" -> "123", "b" -> "true", "c" -> "f"),
      MapType(StringType, StringType, valueContainsNull = false))

    {
      val ret = cast(map, MapType(StringType, BooleanType, valueContainsNull = true))
      assert(ret.resolved)
      checkEvaluation(ret, Map("a" -> null, "b" -> true, "c" -> false, "d" -> null))
    }

    {
      val ret = cast(map_notNull, MapType(StringType, BooleanType, valueContainsNull = true))
      assert(ret.resolved)
      checkEvaluation(ret, Map("a" -> null, "b" -> true, "c" -> false))
    }
  }

  test("cast from struct II") {
    checkNullCast(
      StructType(Seq(
        StructField("a", StringType),
        StructField("b", IntegerType))),
      StructType(Seq(
        StructField("a", StringType),
        StructField("b", StringType))))

    val struct = Literal.create(
      InternalRow(
        UTF8String.fromString("123"),
        UTF8String.fromString("true"),
        UTF8String.fromString("f"),
        null),
      StructType(Seq(
        StructField("a", StringType, nullable = true),
        StructField("b", StringType, nullable = true),
        StructField("c", StringType, nullable = true),
        StructField("d", StringType, nullable = true))))
    val struct_notNull = Literal.create(
      InternalRow(
        UTF8String.fromString("123"),
        UTF8String.fromString("true"),
        UTF8String.fromString("f")),
      StructType(Seq(
        StructField("a", StringType, nullable = false),
        StructField("b", StringType, nullable = false),
        StructField("c", StringType, nullable = false))))

    {
      val ret = cast(struct, StructType(Seq(
        StructField("a", BooleanType, nullable = true),
        StructField("b", BooleanType, nullable = true),
        StructField("c", BooleanType, nullable = true),
        StructField("d", BooleanType, nullable = true))))
      assert(ret.resolved)
      checkEvaluation(ret, InternalRow(null, true, false, null))
    }

    {
      val ret = cast(struct_notNull, StructType(Seq(
        StructField("a", BooleanType, nullable = true),
        StructField("b", BooleanType, nullable = true),
        StructField("c", BooleanType, nullable = true))))
      assert(ret.resolved)
      checkEvaluation(ret, InternalRow(null, true, false))
    }
  }

  test("SPARK-31227: Non-nullable null type should not coerce to nullable type") {
    TypeCoercionSuite.allTypes.foreach { t =>
      assert(Cast.canCast(ArrayType(NullType, false), ArrayType(t, false)))

      assert(Cast.canCast(
        MapType(NullType, NullType, false), MapType(t, t, false)))

      assert(Cast.canCast(
        StructType(StructField("a", NullType, false) :: Nil),
        StructType(StructField("a", t, false) :: Nil)))
    }
  }

  test("Cast should output null for invalid strings when ANSI is not enabled.") {
    withSQLConf(SQLConf.ANSI_ENABLED.key -> "false") {
      checkEvaluation(cast("abdef", DecimalType.USER_DEFAULT), null)
      checkEvaluation(cast("2012-12-11", DoubleType), null)

      // cast to array
      val array = Literal.create(Seq("123", "true", "f", null),
        ArrayType(StringType, containsNull = true))
      val array_notNull = Literal.create(Seq("123", "true", "f"),
        ArrayType(StringType, containsNull = false))

      {
        val ret = cast(array, ArrayType(IntegerType, containsNull = true))
        assert(ret.resolved)
        checkEvaluation(ret, Seq(123, null, null, null))
      }
      {
        val ret = cast(array, ArrayType(IntegerType, containsNull = false))
        assert(ret.resolved === false)
      }
      {
        val ret = cast(array_notNull, ArrayType(IntegerType, containsNull = true))
        assert(ret.resolved)
        checkEvaluation(ret, Seq(123, null, null))
      }
      {
        val ret = cast(array_notNull, ArrayType(IntegerType, containsNull = false))
        assert(ret.resolved === false)
      }

      // cast from map
      val map = Literal.create(
        Map("a" -> "123", "b" -> "true", "c" -> "f", "d" -> null),
        MapType(StringType, StringType, valueContainsNull = true))
      val map_notNull = Literal.create(
        Map("a" -> "123", "b" -> "true", "c" -> "f"),
        MapType(StringType, StringType, valueContainsNull = false))

      {
        val ret = cast(map, MapType(StringType, IntegerType, valueContainsNull = true))
        assert(ret.resolved)
        checkEvaluation(ret, Map("a" -> 123, "b" -> null, "c" -> null, "d" -> null))
      }
      {
        val ret = cast(map, MapType(StringType, IntegerType, valueContainsNull = false))
        assert(ret.resolved === false)
      }
      {
        val ret = cast(map_notNull, MapType(StringType, IntegerType, valueContainsNull = true))
        assert(ret.resolved)
        checkEvaluation(ret, Map("a" -> 123, "b" -> null, "c" -> null))
      }
      {
        val ret = cast(map_notNull, MapType(StringType, IntegerType, valueContainsNull = false))
        assert(ret.resolved === false)
      }

      // cast from struct
      val struct = Literal.create(
        InternalRow(
          UTF8String.fromString("123"),
          UTF8String.fromString("true"),
          UTF8String.fromString("f"),
          null),
        StructType(Seq(
          StructField("a", StringType, nullable = true),
          StructField("b", StringType, nullable = true),
          StructField("c", StringType, nullable = true),
          StructField("d", StringType, nullable = true))))
      val struct_notNull = Literal.create(
        InternalRow(
          UTF8String.fromString("123"),
          UTF8String.fromString("true"),
          UTF8String.fromString("f")),
        StructType(Seq(
          StructField("a", StringType, nullable = false),
          StructField("b", StringType, nullable = false),
          StructField("c", StringType, nullable = false))))

      {
        val ret = cast(struct, StructType(Seq(
          StructField("a", IntegerType, nullable = true),
          StructField("b", IntegerType, nullable = true),
          StructField("c", IntegerType, nullable = true),
          StructField("d", IntegerType, nullable = true))))
        assert(ret.resolved)
        checkEvaluation(ret, InternalRow(123, null, null, null))
      }
      {
        val ret = cast(struct, StructType(Seq(
          StructField("a", IntegerType, nullable = true),
          StructField("b", IntegerType, nullable = true),
          StructField("c", IntegerType, nullable = false),
          StructField("d", IntegerType, nullable = true))))
        assert(ret.resolved === false)
      }
      {
        val ret = cast(struct_notNull, StructType(Seq(
          StructField("a", IntegerType, nullable = true),
          StructField("b", IntegerType, nullable = true),
          StructField("c", IntegerType, nullable = true))))
        assert(ret.resolved)
        checkEvaluation(ret, InternalRow(123, null, null))
      }
      {
        val ret = cast(struct_notNull, StructType(Seq(
          StructField("a", IntegerType, nullable = true),
          StructField("b", IntegerType, nullable = true),
          StructField("c", IntegerType, nullable = false))))
        assert(ret.resolved === false)
      }

      // Invalid literals when casted to double and float results in null.
      Seq(DoubleType, FloatType).foreach { dataType =>
        checkEvaluation(cast("badvalue", dataType), null)
      }
    }
  }

  test("cast from date") {
    val d = Date.valueOf("1970-01-01")
    checkEvaluation(cast(d, ShortType), null)
    checkEvaluation(cast(d, IntegerType), null)
    checkEvaluation(cast(d, LongType), null)
    checkEvaluation(cast(d, FloatType), null)
    checkEvaluation(cast(d, DoubleType), null)
    checkEvaluation(cast(d, DecimalType.SYSTEM_DEFAULT), null)
    checkEvaluation(cast(d, DecimalType(10, 2)), null)
    checkEvaluation(cast(d, StringType), "1970-01-01")

    checkEvaluation(
      cast(cast(d, TimestampType, UTC_OPT), StringType, UTC_OPT),
      "1970-01-01 00:00:00")
  }

  test("cast from timestamp") {
    val millis = 15 * 1000 + 3
    val seconds = millis * 1000 + 3
    val ts = new Timestamp(millis)
    val tss = new Timestamp(seconds)
    checkEvaluation(cast(ts, ShortType), 15.toShort)
    checkEvaluation(cast(ts, IntegerType), 15)
    checkEvaluation(cast(ts, LongType), 15.toLong)
    checkEvaluation(cast(ts, FloatType), 15.003f)
    checkEvaluation(cast(ts, DoubleType), 15.003)

    checkEvaluation(cast(cast(tss, ShortType), TimestampType),
      fromJavaTimestamp(ts) * MILLIS_PER_SECOND)
    checkEvaluation(cast(cast(tss, IntegerType), TimestampType),
      fromJavaTimestamp(ts) * MILLIS_PER_SECOND)
    checkEvaluation(cast(cast(tss, LongType), TimestampType),
      fromJavaTimestamp(ts) * MILLIS_PER_SECOND)
    checkEvaluation(
      cast(cast(millis.toFloat / MILLIS_PER_SECOND, TimestampType), FloatType),
      millis.toFloat / MILLIS_PER_SECOND)
    checkEvaluation(
      cast(cast(millis.toDouble / MILLIS_PER_SECOND, TimestampType), DoubleType),
      millis.toDouble / MILLIS_PER_SECOND)
    checkEvaluation(
      cast(cast(Decimal(1), TimestampType), DecimalType.SYSTEM_DEFAULT),
      Decimal(1))

    // A test for higher precision than millis
    checkEvaluation(cast(cast(0.000001, TimestampType), DoubleType), 0.000001)

    checkEvaluation(cast(Double.NaN, TimestampType), null)
    checkEvaluation(cast(1.0 / 0.0, TimestampType), null)
    checkEvaluation(cast(Float.NaN, TimestampType), null)
    checkEvaluation(cast(1.0f / 0.0f, TimestampType), null)
  }

  test("cast a timestamp before the epoch 1970-01-01 00:00:00Z") {
    withDefaultTimeZone(UTC) {
      val negativeTs = Timestamp.valueOf("1900-05-05 18:34:56.1")
      assert(negativeTs.getTime < 0)
      val expectedSecs = Math.floorDiv(negativeTs.getTime, MILLIS_PER_SECOND)
      checkEvaluation(cast(negativeTs, ByteType), expectedSecs.toByte)
      checkEvaluation(cast(negativeTs, ShortType), expectedSecs.toShort)
      checkEvaluation(cast(negativeTs, IntegerType), expectedSecs.toInt)
      checkEvaluation(cast(negativeTs, LongType), expectedSecs)
    }
  }

  test("SPARK-32828: cast from a derived user-defined type to a base type") {
    val v = Literal.create(Row(1), new ExampleSubTypeUDT())
    checkEvaluation(cast(v, new ExampleBaseTypeUDT), Row(1))
  }

  test("Fast fail for cast string type to decimal type") {
    checkEvaluation(cast("12345678901234567890123456789012345678", DecimalType(38, 0)),
      Decimal("12345678901234567890123456789012345678"))
    checkEvaluation(cast("123456789012345678901234567890123456789", DecimalType(38, 0)), null)
    checkEvaluation(cast("12345678901234567890123456789012345678", DecimalType(38, 1)), null)

    checkEvaluation(cast("0.00000000000000000000000000000000000001", DecimalType(38, 0)),
      Decimal("0"))
    checkEvaluation(cast("0.00000000000000000000000000000000000000000001", DecimalType(38, 0)),
      Decimal("0"))
    checkEvaluation(cast("0.00000000000000000000000000000000000001", DecimalType(38, 18)),
      Decimal("0E-18"))
    checkEvaluation(cast("6E-120", DecimalType(38, 0)),
      Decimal("0"))

    checkEvaluation(cast("6E+37", DecimalType(38, 0)),
      Decimal("60000000000000000000000000000000000000"))
    checkEvaluation(cast("6E+38", DecimalType(38, 0)), null)
    checkEvaluation(cast("6E+37", DecimalType(38, 1)), null)

    checkEvaluation(cast("abcd", DecimalType(38, 1)), null)
  }

  test("data type casting II") {
    checkEvaluation(
      cast(cast(cast(cast(cast(cast("5", ByteType), TimestampType),
        DecimalType.SYSTEM_DEFAULT), LongType), StringType), ShortType),
        5.toShort)
      checkEvaluation(
        cast(cast(cast(cast(cast(cast("5", TimestampType, UTC_OPT), ByteType),
          DecimalType.SYSTEM_DEFAULT), LongType), StringType), ShortType),
        null)
      checkEvaluation(cast(cast(cast(cast(cast(cast("5", DecimalType.SYSTEM_DEFAULT),
        ByteType), TimestampType), LongType), StringType), ShortType),
        5.toShort)
  }

  test("Cast from double II") {
    checkEvaluation(cast(cast(1.toDouble, TimestampType), DoubleType), 1.toDouble)
  }

  test("SPARK-34727: cast from float II") {
    checkCast(16777215.0f, java.time.Instant.ofEpochSecond(16777215))
  }

  test("SPARK-34744: Improve error message for casting cause overflow error") {
    withSQLConf(SQLConf.ANSI_ENABLED.key -> "true") {
      val e1 = intercept[ArithmeticException] {
        Cast(Literal(Byte.MaxValue + 1), ByteType).eval()
      }.getMessage
      assert(e1.contains("Casting 128 to tinyint causes overflow"))
      val e2 = intercept[ArithmeticException] {
        Cast(Literal(Short.MaxValue + 1), ShortType).eval()
      }.getMessage
      assert(e2.contains("Casting 32768 to smallint causes overflow"))
      val e3 = intercept[ArithmeticException] {
        Cast(Literal(Int.MaxValue + 1L), IntegerType).eval()
      }.getMessage
      assert(e3.contains("Casting 2147483648 to int causes overflow"))
    }
  }

  test("SPARK-35112: Cast string to day-time interval") {
    checkEvaluation(cast(Literal.create("0 0:0:0"), DayTimeIntervalType()), 0L)
    checkEvaluation(cast(Literal.create(" interval '0 0:0:0' Day TO second   "),
      DayTimeIntervalType()), 0L)
    checkEvaluation(cast(Literal.create("INTERVAL '1 2:03:04' DAY TO SECOND"),
      DayTimeIntervalType()), 93784000000L)
    checkEvaluation(cast(Literal.create("INTERVAL '1 03:04:00' DAY TO SECOND"),
      DayTimeIntervalType()), 97440000000L)
    checkEvaluation(cast(Literal.create("INTERVAL '1 03:04:00.0000' DAY TO SECOND"),
      DayTimeIntervalType()), 97440000000L)
    checkEvaluation(cast(Literal.create("1 2:03:04"), DayTimeIntervalType()), 93784000000L)
    checkEvaluation(cast(Literal.create("INTERVAL '-10 2:03:04' DAY TO SECOND"),
      DayTimeIntervalType()), -871384000000L)
    checkEvaluation(cast(Literal.create("-10 2:03:04"), DayTimeIntervalType()), -871384000000L)
    checkEvaluation(cast(Literal.create("-106751991 04:00:54.775808"), DayTimeIntervalType()),
      Long.MinValue)
    checkEvaluation(cast(Literal.create("106751991 04:00:54.775807"), DayTimeIntervalType()),
      Long.MaxValue)

    Seq("-106751991 04:00:54.775808", "106751991 04:00:54.775807").foreach { interval =>
      val ansiInterval = s"INTERVAL '$interval' DAY TO SECOND"
      checkEvaluation(
        cast(cast(Literal.create(interval), DayTimeIntervalType()), StringType), ansiInterval)
      checkEvaluation(cast(cast(Literal.create(ansiInterval),
        DayTimeIntervalType()), StringType), ansiInterval)
    }

    Seq("INTERVAL '-106751991 04:00:54.775809' YEAR TO MONTH",
      "INTERVAL '106751991 04:00:54.775808' YEAR TO MONTH").foreach { interval =>
        val e = intercept[IllegalArgumentException] {
          cast(Literal.create(interval), DayTimeIntervalType()).eval()
        }.getMessage
        assert(e.contains("Interval string must match day-time format of"))
      }

    Seq(Byte.MaxValue, Short.MaxValue, Int.MaxValue, Long.MaxValue, Long.MinValue + 1,
      Long.MinValue).foreach { duration =>
        val interval = Literal.create(
          Duration.of(duration, ChronoUnit.MICROS),
          DayTimeIntervalType())
        checkEvaluation(cast(cast(interval, StringType), DayTimeIntervalType()), duration)
      }
  }

  test("SPARK-35111: Cast string to year-month interval") {
    checkEvaluation(cast(Literal.create("INTERVAL '1-0' YEAR TO MONTH"),
      YearMonthIntervalType()), 12)
    checkEvaluation(cast(Literal.create("INTERVAL '-1-0' YEAR TO MONTH"),
      YearMonthIntervalType()), -12)
    checkEvaluation(cast(Literal.create("INTERVAL -'-1-0' YEAR TO MONTH"),
      YearMonthIntervalType()), 12)
    checkEvaluation(cast(Literal.create("INTERVAL +'-1-0' YEAR TO MONTH"),
      YearMonthIntervalType()), -12)
    checkEvaluation(cast(Literal.create("INTERVAL +'+1-0' YEAR TO MONTH"),
      YearMonthIntervalType()), 12)
    checkEvaluation(cast(Literal.create("INTERVAL +'1-0' YEAR TO MONTH"),
      YearMonthIntervalType()), 12)
    checkEvaluation(cast(Literal.create(" interval +'1-0' YEAR  TO MONTH "),
      YearMonthIntervalType()), 12)
    checkEvaluation(cast(Literal.create(" -1-0 "), YearMonthIntervalType()), -12)
    checkEvaluation(cast(Literal.create("-1-0"), YearMonthIntervalType()), -12)
    checkEvaluation(cast(Literal.create(null, StringType), YearMonthIntervalType()), null)

    Seq("0-0", "10-1", "-178956970-7", "178956970-7", "-178956970-8").foreach { interval =>
      val ansiInterval = s"INTERVAL '$interval' YEAR TO MONTH"
      checkEvaluation(
        cast(cast(Literal.create(interval), YearMonthIntervalType()), StringType), ansiInterval)
      checkEvaluation(cast(cast(Literal.create(ansiInterval),
        YearMonthIntervalType()), StringType), ansiInterval)
    }

    Seq("INTERVAL '-178956970-9' YEAR TO MONTH", "INTERVAL '178956970-8' YEAR TO MONTH")
      .foreach { interval =>
        val e = intercept[IllegalArgumentException] {
          cast(Literal.create(interval), YearMonthIntervalType()).eval()
        }.getMessage
        assert(e.contains("Error parsing interval year-month string: integer overflow"))
      }

    Seq(Byte.MaxValue, Short.MaxValue, Int.MaxValue, Int.MinValue + 1, Int.MinValue)
      .foreach { period =>
        val interval = Literal.create(Period.ofMonths(period), YearMonthIntervalType())
        checkEvaluation(cast(cast(interval, StringType), YearMonthIntervalType()), period)
      }
  }

  test("SPARK-35720: cast invalid string input to timestamp without time zone") {
    Seq("00:00:00",
      "a",
      "123",
      "a2021-06-17",
      "2021-06-17abc",
      "2021-06-17 00:00:00ABC").foreach { invalidInput =>
      checkEvaluation(cast(invalidInput, TimestampWithoutTZType), null)
    }
  }

<<<<<<< HEAD
  test("SPARK-35820: Support cast DayTimeIntervalType in different fields") {
    val ymPositive = Literal.create(
      Duration.ofSeconds(12345678L, 123456789),
      DayTimeIntervalType(DAY, SECOND))
    val ymNegative = Literal.create(
      Duration.ofSeconds(-12345678L, -123456789),
      DayTimeIntervalType(DAY, SECOND))
    Seq((DayTimeIntervalType(DAY, DAY), 12268800000000L, -12268800000000L),
      (DayTimeIntervalType(DAY, HOUR), 12344400000000L, -12344400000000L),
      (DayTimeIntervalType(DAY, MINUTE), 12345660000000L, -12345660000000L),
      (DayTimeIntervalType(DAY, SECOND), 12345678123456L, -12345678123457L),
      (DayTimeIntervalType(HOUR, HOUR), 12344400000000L, -12344400000000L),
      (DayTimeIntervalType(HOUR, MINUTE), 12345660000000L, -12345660000000L),
      (DayTimeIntervalType(HOUR, SECOND), 12345678123456L, -12345678123457L),
      (DayTimeIntervalType(MINUTE, MINUTE), 12345660000000L, -12345660000000L),
      (DayTimeIntervalType(MINUTE, SECOND), 12345678123456L, -12345678123457L),
      (DayTimeIntervalType(SECOND, SECOND), 12345678123456L, -12345678123457L))
      .foreach { case (dt, positive, negative) =>
        checkEvaluation(cast(ymPositive, dt), positive)
        checkEvaluation(cast(ymNegative, dt), negative)
=======
  test("SPARK-35819: Support cast YearMonthIntervalType in different fields") {
    val ym = cast(Literal.create("1-1"), YearMonthIntervalType(YEAR, MONTH))
    Seq(YearMonthIntervalType(YEAR, YEAR) -> 12,
      YearMonthIntervalType(YEAR, MONTH) -> 13,
      YearMonthIntervalType(MONTH, MONTH) -> 13)
      .foreach { case (dt, value) =>
        checkEvaluation(cast(ym, dt), value)
>>>>>>> 4758dc78
      }
  }
}<|MERGE_RESOLUTION|>--- conflicted
+++ resolved
@@ -30,11 +30,8 @@
 import org.apache.spark.sql.catalyst.util.DateTimeUtils._
 import org.apache.spark.sql.internal.SQLConf
 import org.apache.spark.sql.types._
-<<<<<<< HEAD
 import org.apache.spark.sql.types.DayTimeIntervalType._
-=======
 import org.apache.spark.sql.types.YearMonthIntervalType._
->>>>>>> 4758dc78
 import org.apache.spark.unsafe.types.UTF8String
 
 /**
@@ -668,7 +665,6 @@
     }
   }
 
-<<<<<<< HEAD
   test("SPARK-35820: Support cast DayTimeIntervalType in different fields") {
     val ymPositive = Literal.create(
       Duration.ofSeconds(12345678L, 123456789),
@@ -689,7 +685,9 @@
       .foreach { case (dt, positive, negative) =>
         checkEvaluation(cast(ymPositive, dt), positive)
         checkEvaluation(cast(ymNegative, dt), negative)
-=======
+      }
+  }
+
   test("SPARK-35819: Support cast YearMonthIntervalType in different fields") {
     val ym = cast(Literal.create("1-1"), YearMonthIntervalType(YEAR, MONTH))
     Seq(YearMonthIntervalType(YEAR, YEAR) -> 12,
@@ -697,7 +695,6 @@
       YearMonthIntervalType(MONTH, MONTH) -> 13)
       .foreach { case (dt, value) =>
         checkEvaluation(cast(ym, dt), value)
->>>>>>> 4758dc78
       }
   }
 }