/*
 * Licensed to the Apache Software Foundation (ASF) under one or more
 * contributor license agreements.  See the NOTICE file distributed with
 * this work for additional information regarding copyright ownership.
 * The ASF licenses this file to You under the Apache License, Version 2.0
 * (the "License"); you may not use this file except in compliance with
 * the License.  You may obtain a copy of the License at
 *
 *    http://www.apache.org/licenses/LICENSE-2.0
 *
 * Unless required by applicable law or agreed to in writing, software
 * distributed under the License is distributed on an "AS IS" BASIS,
 * WITHOUT WARRANTIES OR CONDITIONS OF ANY KIND, either express or implied.
 * See the License for the specific language governing permissions and
 * limitations under the License.
 */

package org.apache.spark.sql.catalyst.optimizer

import scala.collection.mutable.ArrayBuffer

import org.apache.spark.sql.catalyst.SchemaPruningTest
import org.apache.spark.sql.catalyst.dsl.expressions._
import org.apache.spark.sql.catalyst.dsl.plans._
import org.apache.spark.sql.catalyst.expressions._
import org.apache.spark.sql.catalyst.plans.logical._
import org.apache.spark.sql.catalyst.rules.RuleExecutor
import org.apache.spark.sql.types.{StringType, StructField, StructType}

class NestedColumnAliasingSuite extends SchemaPruningTest {
  import NestedColumnAliasingSuite._

  object Optimize extends RuleExecutor[LogicalPlan] {
    val batches = Batch("Nested column pruning", FixedPoint(100),
      ColumnPruning,
      CollapseProject,
      RemoveNoopOperators) :: Nil
  }

  private val name = StructType.fromDDL("first string, middle string, last string")
  private val employer = StructType.fromDDL("id int, company struct<name:string, address:string>")
  private val contact = LocalRelation(
    'id.int,
    'name.struct(name),
    'address.string,
    'friends.array(name),
    'relatives.map(StringType, name),
    'employer.struct(employer))

  test("Pushing a single nested field projection") {
    def testSingleFieldPushDown(op: LogicalPlan => LogicalPlan): Unit = {
      val middle = GetStructField('name, 1, Some("middle"))
      val query = op(contact).select(middle).analyze
      val optimized = Optimize.execute(query)
      val expected = op(contact.select(middle)).analyze
      comparePlans(optimized, expected)
    }

    testSingleFieldPushDown((input: LogicalPlan) => input.limit(5))
    testSingleFieldPushDown((input: LogicalPlan) => input.repartition(1))
    testSingleFieldPushDown((input: LogicalPlan) => Sample(0.0, 0.6, false, 11L, input))
  }

  test("Pushing multiple nested field projection") {
    val first = GetStructField('name, 0, Some("first"))
    val last = GetStructField('name, 2, Some("last"))

    val query = contact
      .limit(5)
      .select('id, first, last)
      .analyze

    val optimized = Optimize.execute(query)

    val expected = contact
      .select('id, first, last)
      .limit(5)
      .analyze

    comparePlans(optimized, expected)
  }

  test("function with nested field inputs") {
    val first = GetStructField('name, 0, Some("first"))
    val last = GetStructField('name, 2, Some("last"))

    val query = contact
      .limit(5)
      .select('id, ConcatWs(Seq(first, last)))
      .analyze

    val optimized = Optimize.execute(query)

    val aliases = collectGeneratedAliases(optimized)

    val expected = contact
      .select('id, first.as(aliases(0)), last.as(aliases(1)))
      .limit(5)
      .select(
        'id,
        ConcatWs(Seq($"${aliases(0)}", $"${aliases(1)}")).as("concat_ws(name.first, name.last)"))
      .analyze
    comparePlans(optimized, expected)
  }

  test("multi-level nested field") {
    val field1 = GetStructField(GetStructField('employer, 1, Some("company")), 0, Some("name"))
    val field2 = GetStructField('employer, 0, Some("id"))

    val query = contact
      .limit(5)
      .select(field1, field2)
      .analyze

    val optimized = Optimize.execute(query)

    val expected = contact
      .select(field1, field2)
      .limit(5)
      .analyze
    comparePlans(optimized, expected)
  }

  test("Push original case-sensitive names") {
    val first1 = GetStructField('name, 0, Some("first"))
    val first2 = GetStructField('name, 1, Some("FIRST"))

    val query = contact
      .limit(5)
      .select('id, first1, first2)
      .analyze

    val optimized = Optimize.execute(query)

    val expected = contact
      .select('id, first1, first2)
      .limit(5)
      .analyze

    comparePlans(optimized, expected)
  }

  test("Pushing a single nested field projection - negative") {
    val ops = Seq(
      (input: LogicalPlan) => input.distribute('name)(1),
      (input: LogicalPlan) => input.distribute($"name.middle")(1),
      (input: LogicalPlan) => input.orderBy('name.asc),
      (input: LogicalPlan) => input.orderBy($"name.middle".asc),
      (input: LogicalPlan) => input.sortBy('name.asc),
      (input: LogicalPlan) => input.sortBy($"name.middle".asc),
      (input: LogicalPlan) => input.union(input)
    )

    val queries = ops.map { op =>
      op(contact.select('name))
        .select(GetStructField('name, 1, Some("middle")))
        .analyze
    }

    val optimizedQueries :+ optimizedUnion = queries.map(Optimize.execute)
    val expectedQueries = queries.init
    optimizedQueries.zip(expectedQueries).foreach { case (optimized, expected) =>
      comparePlans(optimized, expected)
    }
    val expectedUnion =
      contact.select('name).union(contact.select('name.as('name)))
        .select(GetStructField('name, 1, Some("middle"))).analyze
    comparePlans(optimizedUnion, expectedUnion)
  }

  test("Pushing a single nested field projection through filters - negative") {
    val ops = Array(
      (input: LogicalPlan) => input.where('name.isNotNull),
      (input: LogicalPlan) => input.where($"name.middle".isNotNull)
    )

    val queries = ops.map { op =>
      op(contact)
        .select(GetStructField('name, 1, Some("middle")))
        .analyze
    }

    val optimizedQueries = queries.map(Optimize.execute)
    val expectedQueries = queries

    optimizedQueries.zip(expectedQueries).foreach { case (optimized, expected) =>
      comparePlans(optimized, expected)
    }
  }

  test("Do not optimize when parent field is used") {
    val query = contact
      .limit(5)
      .select('id, GetStructField('name, 0, Some("first")), 'name)
      .analyze

    val optimized = Optimize.execute(query)

    val expected = contact
      .select('id, 'name)
      .limit(5)
      .select('id, GetStructField('name, 0, Some("first")), 'name)
      .analyze
    comparePlans(optimized, expected)
  }

  test("Some nested column means the whole structure") {
    val nestedRelation = LocalRelation('a.struct('b.struct('c.int, 'd.int, 'e.int)))

    val query = nestedRelation
      .limit(5)
      .select(GetStructField('a, 0, Some("b")))
      .analyze

    val optimized = Optimize.execute(query)

    val expected = nestedRelation
      .select(GetStructField('a, 0, Some("b")))
      .limit(5)
      .analyze

    comparePlans(optimized, expected)
  }
}

<<<<<<< HEAD

object NestedColumnAliasingSuite {
  def collectGeneratedAliases(query: LogicalPlan): ArrayBuffer[String] = {
=======
  test("nested field pruning for getting struct field in array of struct") {
    val field1 = GetArrayStructFields(child = 'friends,
      field = StructField("first", StringType),
      ordinal = 0,
      numFields = 3,
      containsNull = true)
    val field2 = GetStructField('employer, 0, Some("id"))

    val query = contact
      .limit(5)
      .select(field1, field2)
      .analyze

    val optimized = Optimize.execute(query)

    val expected = contact
      .select(field1, field2)
      .limit(5)
      .analyze
    comparePlans(optimized, expected)
  }

  test("nested field pruning for getting struct field in map") {
    val field1 = GetStructField(GetMapValue('relatives, Literal("key")), 0, Some("first"))
    val field2 = GetArrayStructFields(child = MapValues('relatives),
      field = StructField("middle", StringType),
      ordinal = 1,
      numFields = 3,
      containsNull = true)

    val query = contact
      .limit(5)
      .select(field1, field2)
      .analyze

    val optimized = Optimize.execute(query)

    val expected = contact
      .select(field1, field2)
      .limit(5)
      .analyze
    comparePlans(optimized, expected)
  }


  private def collectGeneratedAliases(query: LogicalPlan): ArrayBuffer[String] = {
>>>>>>> c0297ded
    val aliases = ArrayBuffer[String]()
    query.transformAllExpressions {
      case a @ Alias(_, name) if name.startsWith("_gen_alias_") =>
        aliases += name
        a
    }
    aliases
  }
}<|MERGE_RESOLUTION|>--- conflicted
+++ resolved
@@ -28,6 +28,7 @@
 import org.apache.spark.sql.types.{StringType, StructField, StructType}
 
 class NestedColumnAliasingSuite extends SchemaPruningTest {
+
   import NestedColumnAliasingSuite._
 
   object Optimize extends RuleExecutor[LogicalPlan] {
@@ -221,13 +222,7 @@
 
     comparePlans(optimized, expected)
   }
-}
-
-<<<<<<< HEAD
-
-object NestedColumnAliasingSuite {
-  def collectGeneratedAliases(query: LogicalPlan): ArrayBuffer[String] = {
-=======
+
   test("nested field pruning for getting struct field in array of struct") {
     val field1 = GetArrayStructFields(child = 'friends,
       field = StructField("first", StringType),
@@ -271,10 +266,10 @@
       .analyze
     comparePlans(optimized, expected)
   }
-
-
-  private def collectGeneratedAliases(query: LogicalPlan): ArrayBuffer[String] = {
->>>>>>> c0297ded
+}
+
+object NestedColumnAliasingSuite {
+  def collectGeneratedAliases(query: LogicalPlan): ArrayBuffer[String] = {
     val aliases = ArrayBuffer[String]()
     query.transformAllExpressions {
       case a @ Alias(_, name) if name.startsWith("_gen_alias_") =>
