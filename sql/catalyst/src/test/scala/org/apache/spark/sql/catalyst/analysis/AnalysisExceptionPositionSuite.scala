/*
 * Licensed to the Apache Software Foundation (ASF) under one or more
 * contributor license agreements.  See the NOTICE file distributed with
 * this work for additional information regarding copyright ownership.
 * The ASF licenses this file to You under the Apache License, Version 2.0
 * (the "License"); you may not use this file except in compliance with
 * the License.  You may obtain a copy of the License at
 *
 *    http://www.apache.org/licenses/LICENSE-2.0
 *
 * Unless required by applicable law or agreed to in writing, software
 * distributed under the License is distributed on an "AS IS" BASIS,
 * WITHOUT WARRANTIES OR CONDITIONS OF ANY KIND, either express or implied.
 * See the License for the specific language governing permissions and
 * limitations under the License.
 */

package org.apache.spark.sql.catalyst.analysis

import org.apache.spark.SparkException
import org.apache.spark.sql.catalyst.parser.CatalystSqlParser.parsePlan

class AnalysisExceptionPositionSuite extends AnalysisTest {
  test("SPARK-33886: UnresolvedTable should retain sql text position") {
    verifyTablePosition("MSCK REPAIR TABLE unknown", "unknown")
    verifyTablePosition("LOAD DATA LOCAL INPATH 'filepath' INTO TABLE unknown", "unknown")
    verifyTablePosition("TRUNCATE TABLE unknown", "unknown")
    verifyTablePosition("SHOW PARTITIONS unknown", "unknown")
    verifyTablePosition("ALTER TABLE unknown RECOVER PARTITIONS", "unknown")
    verifyTablePosition("ALTER TABLE unknown ADD PARTITION (p=1)", "unknown")
    verifyTablePosition("ALTER TABLE unknown PARTITION (p=1) RENAME TO PARTITION (p=2)", "unknown")
    verifyTablePosition("ALTER TABLE unknown DROP PARTITION (p=1)", "unknown")
    verifyTablePosition("ALTER TABLE unknown SET SERDEPROPERTIES ('a'='b')", "unknown")
    verifyTablePosition("COMMENT ON TABLE unknown IS 'hello'", "unknown")
  }

  test("SPARK-33918: UnresolvedView should retain sql text position") {
    verifyViewPosition("ALTER VIEW unknown SET TBLPROPERTIES ('k'='v')", "unknown")
    verifyViewPosition("ALTER VIEW unknown UNSET TBLPROPERTIES ('k')", "unknown")
    verifyViewPosition("ALTER VIEW unknown AS SELECT 1", "unknown")
  }

  test("SPARK-34057: UnresolvedTableOrView should retain sql text position") {
    verifyTableOrViewPosition("DESCRIBE TABLE unknown", "unknown")
    verifyTableOrPermanentViewPosition("ANALYZE TABLE unknown COMPUTE STATISTICS", "unknown")
    verifyTableOrViewPosition("ANALYZE TABLE unknown COMPUTE STATISTICS FOR COLUMNS col", "unknown")
    verifyTableOrViewPosition("ANALYZE TABLE unknown COMPUTE STATISTICS FOR ALL COLUMNS", "unknown")
    verifyTableOrPermanentViewPosition("SHOW CREATE TABLE unknown", "unknown")
    verifyTableOrViewPosition("REFRESH TABLE unknown", "unknown")
    verifyTableOrViewPosition("SHOW COLUMNS FROM unknown", "unknown")
    // Special case where namespace is prepended to the table name.
<<<<<<< HEAD
    val analyzer = getAnalyzer
    checkError(
      exception = intercept[SparkException] {
        analyzer.checkAnalysis(analyzer.execute(parsePlan("SHOW COLUMNS FROM unknown IN db")))
      },
      errorClass = "_LEGACY_ERROR_TEMP_2221",
      parameters = Map("key" -> "spark.sql.catalog.db")
=======
    assertAnalysisErrorClass(
      parsePlan("SHOW COLUMNS FROM unknown IN db"),
      "TABLE_OR_VIEW_NOT_FOUND",
      Map("relationName" -> "`db`.`unknown`"),
      Array(ExpectedContext("unknown", 18, 24))
>>>>>>> 90d31541
    )
    verifyTableOrViewPosition("ALTER TABLE unknown RENAME TO t", "unknown")
    verifyTableOrViewPosition("ALTER VIEW unknown RENAME TO v", "unknown")
  }

  test("SPARK-34139: UnresolvedRelation should retain sql text position") {
    verifyTableOrViewPosition("CACHE TABLE unknown", "unknown")
    verifyTableOrViewPosition("UNCACHE TABLE unknown", "unknown")
    verifyTableOrViewPosition("DELETE FROM unknown", "unknown")
    verifyTableOrViewPosition("UPDATE unknown SET name='abc'", "unknown")
    verifyTableOrViewPosition(
      "MERGE INTO unknownTarget AS target USING TaBlE AS source " +
        "ON target.col = source.col WHEN MATCHED THEN DELETE",
      "unknownTarget")
    verifyTableOrViewPosition(
      "MERGE INTO TaBlE AS target USING unknownSource AS source " +
        "ON target.col = source.col WHEN MATCHED THEN DELETE",
      "unknownSource")
    verifyTablePosition("INSERT INTO TABLE unknown SELECT 1", "unknown")
    verifyTablePosition("INSERT OVERWRITE TABLE unknown VALUES (1, 'a')", "unknown")
  }

  private def verifyTablePosition(sql: String, table: String): Unit = {
    verifyPosition(sql, table)
  }

  private def verifyViewPosition(sql: String, table: String): Unit = {
    verifyPosition(sql, table)
  }

  private def verifyTableOrViewPosition(sql: String, table: String): Unit = {
    verifyPosition(sql, table)
  }

  private def verifyTableOrPermanentViewPosition(sql: String, table: String): Unit = {
    verifyPosition(sql, table)
  }

  private def verifyPosition(sql: String, table: String): Unit = {
    val startPos = sql.indexOf(table)
    assert(startPos != -1)
    assertAnalysisErrorClass(
      parsePlan(sql),
      "TABLE_OR_VIEW_NOT_FOUND",
      Map("relationName" -> s"`$table`"),
      Array(ExpectedContext(table, startPos, startPos + table.length - 1))
    )
  }
}<|MERGE_RESOLUTION|>--- conflicted
+++ resolved
@@ -49,7 +49,6 @@
     verifyTableOrViewPosition("REFRESH TABLE unknown", "unknown")
     verifyTableOrViewPosition("SHOW COLUMNS FROM unknown", "unknown")
     // Special case where namespace is prepended to the table name.
-<<<<<<< HEAD
     val analyzer = getAnalyzer
     checkError(
       exception = intercept[SparkException] {
@@ -57,13 +56,6 @@
       },
       errorClass = "_LEGACY_ERROR_TEMP_2221",
       parameters = Map("key" -> "spark.sql.catalog.db")
-=======
-    assertAnalysisErrorClass(
-      parsePlan("SHOW COLUMNS FROM unknown IN db"),
-      "TABLE_OR_VIEW_NOT_FOUND",
-      Map("relationName" -> "`db`.`unknown`"),
-      Array(ExpectedContext("unknown", 18, 24))
->>>>>>> 90d31541
     )
     verifyTableOrViewPosition("ALTER TABLE unknown RENAME TO t", "unknown")
     verifyTableOrViewPosition("ALTER VIEW unknown RENAME TO v", "unknown")
