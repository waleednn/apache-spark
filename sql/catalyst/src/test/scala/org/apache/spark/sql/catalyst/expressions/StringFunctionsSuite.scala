/*
 * Licensed to the Apache Software Foundation (ASF) under one or more
 * contributor license agreements.  See the NOTICE file distributed with
 * this work for additional information regarding copyright ownership.
 * The ASF licenses this file to You under the Apache License, Version 2.0
 * (the "License"); you may not use this file except in compliance with
 * the License.  You may obtain a copy of the License at
 *
 *    http://www.apache.org/licenses/LICENSE-2.0
 *
 * Unless required by applicable law or agreed to in writing, software
 * distributed under the License is distributed on an "AS IS" BASIS,
 * WITHOUT WARRANTIES OR CONDITIONS OF ANY KIND, either express or implied.
 * See the License for the specific language governing permissions and
 * limitations under the License.
 */

package org.apache.spark.sql.catalyst.expressions

import org.apache.spark.SparkFunSuite
import org.apache.spark.sql.catalyst.dsl.expressions._
import org.apache.spark.sql.types.{BinaryType, IntegerType, StringType}


class StringFunctionsSuite extends SparkFunSuite with ExpressionEvalHelper {

  test("StringComparison") {
    val row = create_row("abc", null)
    val c1 = 'a.string.at(0)
    val c2 = 'a.string.at(1)

    checkEvaluation(c1 contains "b", true, row)
    checkEvaluation(c1 contains "x", false, row)
    checkEvaluation(c2 contains "b", null, row)
    checkEvaluation(c1 contains Literal.create(null, StringType), null, row)

    checkEvaluation(c1 startsWith "a", true, row)
    checkEvaluation(c1 startsWith "b", false, row)
    checkEvaluation(c2 startsWith "a", null, row)
    checkEvaluation(c1 startsWith Literal.create(null, StringType), null, row)

    checkEvaluation(c1 endsWith "c", true, row)
    checkEvaluation(c1 endsWith "b", false, row)
    checkEvaluation(c2 endsWith "b", null, row)
    checkEvaluation(c1 endsWith Literal.create(null, StringType), null, row)
  }

  test("Substring") {
    val row = create_row("example", "example".toArray.map(_.toByte))

    val s = 'a.string.at(0)

    // substring from zero position with less-than-full length
    checkEvaluation(
      Substring(s, Literal.create(0, IntegerType), Literal.create(2, IntegerType)), "ex", row)
    checkEvaluation(
      Substring(s, Literal.create(1, IntegerType), Literal.create(2, IntegerType)), "ex", row)

    // substring from zero position with full length
    checkEvaluation(
      Substring(s, Literal.create(0, IntegerType), Literal.create(7, IntegerType)), "example", row)
    checkEvaluation(
      Substring(s, Literal.create(1, IntegerType), Literal.create(7, IntegerType)), "example", row)

    // substring from zero position with greater-than-full length
    checkEvaluation(Substring(s, Literal.create(0, IntegerType), Literal.create(100, IntegerType)),
      "example", row)
    checkEvaluation(Substring(s, Literal.create(1, IntegerType), Literal.create(100, IntegerType)),
      "example", row)

    // substring from nonzero position with less-than-full length
    checkEvaluation(Substring(s, Literal.create(2, IntegerType), Literal.create(2, IntegerType)),
      "xa", row)

    // substring from nonzero position with full length
    checkEvaluation(Substring(s, Literal.create(2, IntegerType), Literal.create(6, IntegerType)),
      "xample", row)

    // substring from nonzero position with greater-than-full length
    checkEvaluation(Substring(s, Literal.create(2, IntegerType), Literal.create(100, IntegerType)),
      "xample", row)

    // zero-length substring (within string bounds)
    checkEvaluation(Substring(s, Literal.create(0, IntegerType), Literal.create(0, IntegerType)),
      "", row)

    // zero-length substring (beyond string bounds)
    checkEvaluation(Substring(s, Literal.create(100, IntegerType), Literal.create(4, IntegerType)),
      "", row)

    // substring(null, _, _) -> null
    checkEvaluation(Substring(s, Literal.create(100, IntegerType), Literal.create(4, IntegerType)),
      null, create_row(null))

    // substring(_, null, _) -> null
    checkEvaluation(Substring(s, Literal.create(null, IntegerType), Literal.create(4, IntegerType)),
      null, row)

    // substring(_, _, null) -> null
    checkEvaluation(
      Substring(s, Literal.create(100, IntegerType), Literal.create(null, IntegerType)),
      null,
      row)

    // 2-arg substring from zero position
    checkEvaluation(
      Substring(s, Literal.create(0, IntegerType), Literal.create(Integer.MAX_VALUE, IntegerType)),
      "example",
      row)
    checkEvaluation(
      Substring(s, Literal.create(1, IntegerType), Literal.create(Integer.MAX_VALUE, IntegerType)),
      "example",
      row)

    // 2-arg substring from nonzero position
    checkEvaluation(
      Substring(s, Literal.create(2, IntegerType), Literal.create(Integer.MAX_VALUE, IntegerType)),
      "xample",
      row)

    val s_notNull = 'a.string.notNull.at(0)

    assert(Substring(s, Literal.create(0, IntegerType), Literal.create(2, IntegerType)).nullable
      === true)
    assert(
      Substring(s_notNull, Literal.create(0, IntegerType), Literal.create(2, IntegerType)).nullable
        === false)
    assert(Substring(s_notNull,
      Literal.create(null, IntegerType), Literal.create(2, IntegerType)).nullable === true)
    assert(Substring(s_notNull,
      Literal.create(0, IntegerType), Literal.create(null, IntegerType)).nullable === true)

    checkEvaluation(s.substr(0, 2), "ex", row)
    checkEvaluation(s.substr(0), "example", row)
    checkEvaluation(s.substring(0, 2), "ex", row)
    checkEvaluation(s.substring(0), "example", row)
  }

  test("LIKE literal Regular Expression") {
    checkEvaluation(Literal.create(null, StringType).like("a"), null)
    checkEvaluation(Literal.create("a", StringType).like(Literal.create(null, StringType)), null)
    checkEvaluation(Literal.create(null, StringType).like(Literal.create(null, StringType)), null)
    checkEvaluation("abdef" like "abdef", true)
    checkEvaluation("a_%b" like "a\\__b", true)
    checkEvaluation("addb" like "a_%b", true)
    checkEvaluation("addb" like "a\\__b", false)
    checkEvaluation("addb" like "a%\\%b", false)
    checkEvaluation("a_%b" like "a%\\%b", true)
    checkEvaluation("addb" like "a%", true)
    checkEvaluation("addb" like "**", false)
    checkEvaluation("abc" like "a%", true)
    checkEvaluation("abc"  like "b%", false)
    checkEvaluation("abc"  like "bc%", false)
    checkEvaluation("a\nb" like "a_b", true)
    checkEvaluation("ab" like "a%b", true)
    checkEvaluation("a\nb" like "a%b", true)
  }

  test("LIKE Non-literal Regular Expression") {
    val regEx = 'a.string.at(0)
    checkEvaluation("abcd" like regEx, null, create_row(null))
    checkEvaluation("abdef" like regEx, true, create_row("abdef"))
    checkEvaluation("a_%b" like regEx, true, create_row("a\\__b"))
    checkEvaluation("addb" like regEx, true, create_row("a_%b"))
    checkEvaluation("addb" like regEx, false, create_row("a\\__b"))
    checkEvaluation("addb" like regEx, false, create_row("a%\\%b"))
    checkEvaluation("a_%b" like regEx, true, create_row("a%\\%b"))
    checkEvaluation("addb" like regEx, true, create_row("a%"))
    checkEvaluation("addb" like regEx, false, create_row("**"))
    checkEvaluation("abc" like regEx, true, create_row("a%"))
    checkEvaluation("abc" like regEx, false, create_row("b%"))
    checkEvaluation("abc" like regEx, false, create_row("bc%"))
    checkEvaluation("a\nb" like regEx, true, create_row("a_b"))
    checkEvaluation("ab" like regEx, true, create_row("a%b"))
    checkEvaluation("a\nb" like regEx, true, create_row("a%b"))

    checkEvaluation(Literal.create(null, StringType) like regEx, null, create_row("bc%"))
  }

  test("RLIKE literal Regular Expression") {
    checkEvaluation(Literal.create(null, StringType) rlike "abdef", null)
    checkEvaluation("abdef" rlike Literal.create(null, StringType), null)
    checkEvaluation(Literal.create(null, StringType) rlike Literal.create(null, StringType), null)
    checkEvaluation("abdef" rlike "abdef", true)
    checkEvaluation("abbbbc" rlike "a.*c", true)

    checkEvaluation("fofo" rlike "^fo", true)
    checkEvaluation("fo\no" rlike "^fo\no$", true)
    checkEvaluation("Bn" rlike "^Ba*n", true)
    checkEvaluation("afofo" rlike "fo", true)
    checkEvaluation("afofo" rlike "^fo", false)
    checkEvaluation("Baan" rlike "^Ba?n", false)
    checkEvaluation("axe" rlike "pi|apa", false)
    checkEvaluation("pip" rlike "^(pi)*$", false)

    checkEvaluation("abc"  rlike "^ab", true)
    checkEvaluation("abc"  rlike "^bc", false)
    checkEvaluation("abc"  rlike "^ab", true)
    checkEvaluation("abc"  rlike "^bc", false)

    intercept[java.util.regex.PatternSyntaxException] {
      evaluate("abbbbc" rlike "**")
    }
  }

  test("RLIKE Non-literal Regular Expression") {
    val regEx = 'a.string.at(0)
    checkEvaluation("abdef" rlike regEx, true, create_row("abdef"))
    checkEvaluation("abbbbc" rlike regEx, true, create_row("a.*c"))
    checkEvaluation("fofo" rlike regEx, true, create_row("^fo"))
    checkEvaluation("fo\no" rlike regEx, true, create_row("^fo\no$"))
    checkEvaluation("Bn" rlike regEx, true, create_row("^Ba*n"))

    intercept[java.util.regex.PatternSyntaxException] {
      evaluate("abbbbc" rlike regEx, create_row("**"))
    }
  }

  test("length for string") {
    val a = 'a.string.at(0)
    checkEvaluation(StringLength(Literal("abc")), 3, create_row("abdef"))
    checkEvaluation(StringLength(a), 5, create_row("abdef"))
    checkEvaluation(StringLength(a), 0, create_row(""))
    checkEvaluation(StringLength(a), null, create_row(null))
    checkEvaluation(StringLength(Literal.create(null, StringType)), null, create_row("abdef"))
  }

<<<<<<< HEAD
  test("find in set") {
    checkEvaluation(
      FindInSet(Literal.create(null, StringType), Literal.create(null, StringType)), null)
    checkEvaluation(FindInSet(Literal("ab"), Literal.create(null, StringType)), null)
    checkEvaluation(FindInSet(Literal.create(null, StringType), Literal("abc,b,ab,c,def")), null)
    checkEvaluation(FindInSet(Literal("ab"), Literal("abc,b,ab,c,def")), 3)
    checkEvaluation(FindInSet(Literal("abf"), Literal("abc,b,ab,c,def")), -1)
    checkEvaluation(FindInSet(Literal("ab,"), Literal("abc,b,ab,c,def")), 0)
=======
  test("ascii for string") {
    val a = 'a.string.at(0)
    checkEvaluation(Ascii(Literal("efg")), 101, create_row("abdef"))
    checkEvaluation(Ascii(a), 97, create_row("abdef"))
    checkEvaluation(Ascii(a), 0, create_row(""))
    checkEvaluation(Ascii(a), null, create_row(null))
    checkEvaluation(Ascii(Literal.create(null, StringType)), null, create_row("abdef"))
  }

  test("base64/unbase64 for string") {
    val a = 'a.string.at(0)
    val b = 'b.binary.at(0)
    val bytes = Array[Byte](1, 2, 3, 4)

    checkEvaluation(Base64(Literal(bytes)), "AQIDBA==", create_row("abdef"))
    checkEvaluation(Base64(UnBase64(Literal("AQIDBA=="))), "AQIDBA==", create_row("abdef"))
    checkEvaluation(Base64(UnBase64(Literal(""))), "", create_row("abdef"))
    checkEvaluation(Base64(UnBase64(Literal.create(null, StringType))), null, create_row("abdef"))
    checkEvaluation(Base64(UnBase64(a)), "AQIDBA==", create_row("AQIDBA=="))

    checkEvaluation(Base64(b), "AQIDBA==", create_row(bytes))
    checkEvaluation(Base64(b), "", create_row(Array[Byte]()))
    checkEvaluation(Base64(b), null, create_row(null))
    checkEvaluation(Base64(Literal.create(null, StringType)), null, create_row("abdef"))

    checkEvaluation(UnBase64(a), null, create_row(null))
    checkEvaluation(UnBase64(Literal.create(null, StringType)), null, create_row("abdef"))
  }

  test("encode/decode for string") {
    val a = 'a.string.at(0)
    val b = 'b.binary.at(0)
    // scalastyle:off
    // non ascii characters are not allowed in the code, so we disable the scalastyle here.
    checkEvaluation(
      Decode(Encode(Literal("大千世界"), Literal("UTF-16LE")), Literal("UTF-16LE")), "大千世界")
    checkEvaluation(
      Decode(Encode(a, Literal("utf-8")), Literal("utf-8")), "大千世界", create_row("大千世界"))
    checkEvaluation(
      Decode(Encode(a, Literal("utf-8")), Literal("utf-8")), "", create_row(""))
    // scalastyle:on
    checkEvaluation(Encode(a, Literal("utf-8")), null, create_row(null))
    checkEvaluation(Encode(Literal.create(null, StringType), Literal("utf-8")), null)
    checkEvaluation(Encode(a, Literal.create(null, StringType)), null, create_row(""))

    checkEvaluation(Decode(b, Literal("utf-8")), null, create_row(null))
    checkEvaluation(Decode(Literal.create(null, BinaryType), Literal("utf-8")), null)
    checkEvaluation(Decode(b, Literal.create(null, StringType)), null, create_row(null))
  }

  test("Levenshtein distance") {
    checkEvaluation(Levenshtein(Literal.create(null, StringType), Literal("")), null)
    checkEvaluation(Levenshtein(Literal(""), Literal.create(null, StringType)), null)
    checkEvaluation(Levenshtein(Literal(""), Literal("")), 0)
    checkEvaluation(Levenshtein(Literal("abc"), Literal("abc")), 0)
    checkEvaluation(Levenshtein(Literal("kitten"), Literal("sitting")), 3)
    checkEvaluation(Levenshtein(Literal("frog"), Literal("fog")), 1)
>>>>>>> 47ef423f
  }
}<|MERGE_RESOLUTION|>--- conflicted
+++ resolved
@@ -225,16 +225,6 @@
     checkEvaluation(StringLength(Literal.create(null, StringType)), null, create_row("abdef"))
   }
 
-<<<<<<< HEAD
-  test("find in set") {
-    checkEvaluation(
-      FindInSet(Literal.create(null, StringType), Literal.create(null, StringType)), null)
-    checkEvaluation(FindInSet(Literal("ab"), Literal.create(null, StringType)), null)
-    checkEvaluation(FindInSet(Literal.create(null, StringType), Literal("abc,b,ab,c,def")), null)
-    checkEvaluation(FindInSet(Literal("ab"), Literal("abc,b,ab,c,def")), 3)
-    checkEvaluation(FindInSet(Literal("abf"), Literal("abc,b,ab,c,def")), -1)
-    checkEvaluation(FindInSet(Literal("ab,"), Literal("abc,b,ab,c,def")), 0)
-=======
   test("ascii for string") {
     val a = 'a.string.at(0)
     checkEvaluation(Ascii(Literal("efg")), 101, create_row("abdef"))
@@ -292,6 +282,15 @@
     checkEvaluation(Levenshtein(Literal("abc"), Literal("abc")), 0)
     checkEvaluation(Levenshtein(Literal("kitten"), Literal("sitting")), 3)
     checkEvaluation(Levenshtein(Literal("frog"), Literal("fog")), 1)
->>>>>>> 47ef423f
+  }
+
+  test("find in set") {
+    checkEvaluation(
+      FindInSet(Literal.create(null, StringType), Literal.create(null, StringType)), null)
+    checkEvaluation(FindInSet(Literal("ab"), Literal.create(null, StringType)), null)
+    checkEvaluation(FindInSet(Literal.create(null, StringType), Literal("abc,b,ab,c,def")), null)
+    checkEvaluation(FindInSet(Literal("ab"), Literal("abc,b,ab,c,def")), 3)
+    checkEvaluation(FindInSet(Literal("abf"), Literal("abc,b,ab,c,def")), -1)
+    checkEvaluation(FindInSet(Literal("ab,"), Literal("abc,b,ab,c,def")), 0)
   }
 }