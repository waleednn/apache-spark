--- conflicted
+++ resolved
@@ -225,7 +225,56 @@
     checkEvaluation(StringLength(Literal.create(null, StringType)), null, create_row("abdef"))
   }
 
-<<<<<<< HEAD
+  test("ascii for string") {
+    val a = 'a.string.at(0)
+    checkEvaluation(Ascii(Literal("efg")), 101, create_row("abdef"))
+    checkEvaluation(Ascii(a), 97, create_row("abdef"))
+    checkEvaluation(Ascii(a), 0, create_row(""))
+    checkEvaluation(Ascii(a), null, create_row(null))
+    checkEvaluation(Ascii(Literal.create(null, StringType)), null, create_row("abdef"))
+  }
+
+  test("base64/unbase64 for string") {
+    val a = 'a.string.at(0)
+    val b = 'b.binary.at(0)
+    val bytes = Array[Byte](1, 2, 3, 4)
+
+    checkEvaluation(Base64(Literal(bytes)), "AQIDBA==", create_row("abdef"))
+    checkEvaluation(Base64(UnBase64(Literal("AQIDBA=="))), "AQIDBA==", create_row("abdef"))
+    checkEvaluation(Base64(UnBase64(Literal(""))), "", create_row("abdef"))
+    checkEvaluation(Base64(UnBase64(Literal.create(null, StringType))), null, create_row("abdef"))
+    checkEvaluation(Base64(UnBase64(a)), "AQIDBA==", create_row("AQIDBA=="))
+
+    checkEvaluation(Base64(b), "AQIDBA==", create_row(bytes))
+    checkEvaluation(Base64(b), "", create_row(Array[Byte]()))
+    checkEvaluation(Base64(b), null, create_row(null))
+    checkEvaluation(Base64(Literal.create(null, StringType)), null, create_row("abdef"))
+
+    checkEvaluation(UnBase64(a), null, create_row(null))
+    checkEvaluation(UnBase64(Literal.create(null, StringType)), null, create_row("abdef"))
+  }
+
+  test("encode/decode for string") {
+    val a = 'a.string.at(0)
+    val b = 'b.binary.at(0)
+    // scalastyle:off
+    // non ascii characters are not allowed in the code, so we disable the scalastyle here.
+    checkEvaluation(
+      Decode(Encode(Literal("大千世界"), Literal("UTF-16LE")), Literal("UTF-16LE")), "大千世界")
+    checkEvaluation(
+      Decode(Encode(a, Literal("utf-8")), Literal("utf-8")), "大千世界", create_row("大千世界"))
+    checkEvaluation(
+      Decode(Encode(a, Literal("utf-8")), Literal("utf-8")), "", create_row(""))
+    // scalastyle:on
+    checkEvaluation(Encode(a, Literal("utf-8")), null, create_row(null))
+    checkEvaluation(Encode(Literal.create(null, StringType), Literal("utf-8")), null)
+    checkEvaluation(Encode(a, Literal.create(null, StringType)), null, create_row(""))
+
+    checkEvaluation(Decode(b, Literal("utf-8")), null, create_row(null))
+    checkEvaluation(Decode(Literal.create(null, BinaryType), Literal("utf-8")), null)
+    checkEvaluation(Decode(b, Literal.create(null, StringType)), null, create_row(null))
+  }
+
   test("Levenshtein distance") {
     checkEvaluation(Levenshtein(Literal.create(null, StringType), Literal("")), null)
     checkEvaluation(Levenshtein(Literal(""), Literal.create(null, StringType)), null)
@@ -233,55 +282,5 @@
     checkEvaluation(Levenshtein(Literal("abc"), Literal("abc")), 0)
     checkEvaluation(Levenshtein(Literal("kitten"), Literal("sitting")), 3)
     checkEvaluation(Levenshtein(Literal("frog"), Literal("fog")), 1)
-=======
-  test("ascii for string") {
-    val a = 'a.string.at(0)
-    checkEvaluation(Ascii(Literal("efg")), 101, create_row("abdef"))
-    checkEvaluation(Ascii(a), 97, create_row("abdef"))
-    checkEvaluation(Ascii(a), 0, create_row(""))
-    checkEvaluation(Ascii(a), null, create_row(null))
-    checkEvaluation(Ascii(Literal.create(null, StringType)), null, create_row("abdef"))
-  }
-
-  test("base64/unbase64 for string") {
-    val a = 'a.string.at(0)
-    val b = 'b.binary.at(0)
-    val bytes = Array[Byte](1, 2, 3, 4)
-
-    checkEvaluation(Base64(Literal(bytes)), "AQIDBA==", create_row("abdef"))
-    checkEvaluation(Base64(UnBase64(Literal("AQIDBA=="))), "AQIDBA==", create_row("abdef"))
-    checkEvaluation(Base64(UnBase64(Literal(""))), "", create_row("abdef"))
-    checkEvaluation(Base64(UnBase64(Literal.create(null, StringType))), null, create_row("abdef"))
-    checkEvaluation(Base64(UnBase64(a)), "AQIDBA==", create_row("AQIDBA=="))
-
-    checkEvaluation(Base64(b), "AQIDBA==", create_row(bytes))
-    checkEvaluation(Base64(b), "", create_row(Array[Byte]()))
-    checkEvaluation(Base64(b), null, create_row(null))
-    checkEvaluation(Base64(Literal.create(null, StringType)), null, create_row("abdef"))
-
-    checkEvaluation(UnBase64(a), null, create_row(null))
-    checkEvaluation(UnBase64(Literal.create(null, StringType)), null, create_row("abdef"))
-  }
-
-  test("encode/decode for string") {
-    val a = 'a.string.at(0)
-    val b = 'b.binary.at(0)
-    // scalastyle:off
-    // non ascii characters are not allowed in the code, so we disable the scalastyle here.
-    checkEvaluation(
-      Decode(Encode(Literal("大千世界"), Literal("UTF-16LE")), Literal("UTF-16LE")), "大千世界")
-    checkEvaluation(
-      Decode(Encode(a, Literal("utf-8")), Literal("utf-8")), "大千世界", create_row("大千世界"))
-    checkEvaluation(
-      Decode(Encode(a, Literal("utf-8")), Literal("utf-8")), "", create_row(""))
-    // scalastyle:on
-    checkEvaluation(Encode(a, Literal("utf-8")), null, create_row(null))
-    checkEvaluation(Encode(Literal.create(null, StringType), Literal("utf-8")), null)
-    checkEvaluation(Encode(a, Literal.create(null, StringType)), null, create_row(""))
-
-    checkEvaluation(Decode(b, Literal("utf-8")), null, create_row(null))
-    checkEvaluation(Decode(Literal.create(null, BinaryType), Literal("utf-8")), null)
-    checkEvaluation(Decode(b, Literal.create(null, StringType)), null, create_row(null))
->>>>>>> f35b0c34
   }
 }