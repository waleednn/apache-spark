/*
 * Licensed to the Apache Software Foundation (ASF) under one or more
 * contributor license agreements.  See the NOTICE file distributed with
 * this work for additional information regarding copyright ownership.
 * The ASF licenses this file to You under the Apache License, Version 2.0
 * (the "License"); you may not use this file except in compliance with
 * the License.  You may obtain a copy of the License at
 *
 *    http://www.apache.org/licenses/LICENSE-2.0
 *
 * Unless required by applicable law or agreed to in writing, software
 * distributed under the License is distributed on an "AS IS" BASIS,
 * WITHOUT WARRANTIES OR CONDITIONS OF ANY KIND, either express or implied.
 * See the License for the specific language governing permissions and
 * limitations under the License.
 */

package org.apache.spark.sql.catalyst.csv

import java.text.{DecimalFormat, DecimalFormatSymbols}
import java.util.Locale

import org.apache.spark.SparkFunSuite
import org.apache.spark.sql.catalyst.plans.SQLHelper
<<<<<<< HEAD
import org.apache.spark.sql.types._

class CSVInferSchemaSuite extends SparkFunSuite with SQLHelper {

  test("String fields types are inferred correctly from null types") {
    val options = new CSVOptions(Map("timestampFormat" -> "yyyy-MM-dd HH:mm:ss"), false, "GMT")
=======
import org.apache.spark.sql.internal.SQLConf
import org.apache.spark.sql.types._

class CSVInferSchemaSuite extends SparkFunSuite  with SQLHelper {

  test("String fields types are inferred correctly from null types") {
    val options = new CSVOptions(Map.empty[String, String], false, "GMT")
>>>>>>> 9cfc3ee6
    val inferSchema = new CSVInferSchema(options)

    assert(inferSchema.inferField(NullType, "") == NullType)
    assert(inferSchema.inferField(NullType, null) == NullType)
    assert(inferSchema.inferField(NullType, "100000000000") == LongType)
    assert(inferSchema.inferField(NullType, "60") == IntegerType)
    assert(inferSchema.inferField(NullType, "3.5") == DoubleType)
    assert(inferSchema.inferField(NullType, "test") == StringType)
    assert(inferSchema.inferField(NullType, "2015-08-20 15:57:00") == TimestampType)
    assert(inferSchema.inferField(NullType, "True") == BooleanType)
    assert(inferSchema.inferField(NullType, "FAlSE") == BooleanType)

    val textValueOne = Long.MaxValue.toString + "0"
    val decimalValueOne = new java.math.BigDecimal(textValueOne)
    val expectedTypeOne = DecimalType(decimalValueOne.precision, decimalValueOne.scale)
    assert(inferSchema.inferField(NullType, textValueOne) == expectedTypeOne)
  }

  test("String fields types are inferred correctly from other types") {
<<<<<<< HEAD
    val options = new CSVOptions(Map("timestampFormat" -> "yyyy-MM-dd HH:mm:ss"), false, "GMT")
=======
    val options = new CSVOptions(Map.empty[String, String], false, "GMT")
>>>>>>> 9cfc3ee6
    val inferSchema = new CSVInferSchema(options)

    assert(inferSchema.inferField(LongType, "1.0") == DoubleType)
    assert(inferSchema.inferField(LongType, "test") == StringType)
    assert(inferSchema.inferField(IntegerType, "1.0") == DoubleType)
    assert(inferSchema.inferField(DoubleType, null) == DoubleType)
    assert(inferSchema.inferField(DoubleType, "test") == StringType)
    assert(inferSchema.inferField(LongType, "2015-08-20 14:57:00") == TimestampType)
    assert(inferSchema.inferField(DoubleType, "2015-08-20 15:57:00") == TimestampType)
    assert(inferSchema.inferField(LongType, "True") == BooleanType)
    assert(inferSchema.inferField(IntegerType, "FALSE") == BooleanType)
    assert(inferSchema.inferField(TimestampType, "FALSE") == BooleanType)

    val textValueOne = Long.MaxValue.toString + "0"
    val decimalValueOne = new java.math.BigDecimal(textValueOne)
    val expectedTypeOne = DecimalType(decimalValueOne.precision, decimalValueOne.scale)
    assert(inferSchema.inferField(IntegerType, textValueOne) == expectedTypeOne)
  }

  test("Timestamp field types are inferred correctly via custom data format") {
<<<<<<< HEAD
    var options = new CSVOptions(Map("timestampFormat" -> "yyyy-MM"), false, "GMT")
    var inferSchema = new CSVInferSchema(options)
=======
    var options = new CSVOptions(Map("timestampFormat" -> "yyyy-mm"), false, "GMT")
    var inferSchema = new CSVInferSchema(options)

>>>>>>> 9cfc3ee6
    assert(inferSchema.inferField(TimestampType, "2015-08") == TimestampType)

    options = new CSVOptions(Map("timestampFormat" -> "yyyy"), false, "GMT")
    inferSchema = new CSVInferSchema(options)
    assert(inferSchema.inferField(TimestampType, "2015") == TimestampType)
  }

  test("Timestamp field types are inferred correctly from other types") {
    val options = new CSVOptions(Map.empty[String, String], false, "GMT")
    val inferSchema = new CSVInferSchema(options)

    assert(inferSchema.inferField(IntegerType, "2015-08-20 14") == StringType)
    assert(inferSchema.inferField(DoubleType, "2015-08-20 14:10") == StringType)
    assert(inferSchema.inferField(LongType, "2015-08 14:49:00") == StringType)
  }

  test("Boolean fields types are inferred correctly from other types") {
    val options = new CSVOptions(Map.empty[String, String], false, "GMT")
    val inferSchema = new CSVInferSchema(options)

    assert(inferSchema.inferField(LongType, "Fale") == StringType)
    assert(inferSchema.inferField(DoubleType, "TRUEe") == StringType)
  }

  test("Type arrays are merged to highest common type") {
    val options = new CSVOptions(Map.empty[String, String], false, "GMT")
    val inferSchema = new CSVInferSchema(options)

    assert(
      inferSchema.mergeRowTypes(Array(StringType),
        Array(DoubleType)).deep == Array(StringType).deep)
    assert(
      inferSchema.mergeRowTypes(Array(IntegerType),
        Array(LongType)).deep == Array(LongType).deep)
    assert(
      inferSchema.mergeRowTypes(Array(DoubleType),
        Array(LongType)).deep == Array(DoubleType).deep)
  }

  test("Null fields are handled properly when a nullValue is specified") {
    var options = new CSVOptions(Map("nullValue" -> "null"), false, "GMT")
    var inferSchema = new CSVInferSchema(options)

    assert(inferSchema.inferField(NullType, "null") == NullType)
    assert(inferSchema.inferField(StringType, "null") == StringType)
    assert(inferSchema.inferField(LongType, "null") == LongType)

    options = new CSVOptions(Map("nullValue" -> "\\N"), false, "GMT")
    inferSchema = new CSVInferSchema(options)

    assert(inferSchema.inferField(IntegerType, "\\N") == IntegerType)
    assert(inferSchema.inferField(DoubleType, "\\N") == DoubleType)
    assert(inferSchema.inferField(TimestampType, "\\N") == TimestampType)
    assert(inferSchema.inferField(BooleanType, "\\N") == BooleanType)
    assert(inferSchema.inferField(DecimalType(1, 1), "\\N") == DecimalType(1, 1))
  }

  test("Merging Nulltypes should yield Nulltype.") {
    val options = new CSVOptions(Map.empty[String, String], false, "GMT")
    val inferSchema = new CSVInferSchema(options)
<<<<<<< HEAD
=======

>>>>>>> 9cfc3ee6
    val mergedNullTypes = inferSchema.mergeRowTypes(Array(NullType), Array(NullType))
    assert(mergedNullTypes.deep == Array(NullType).deep)
  }

  test("SPARK-18433: Improve DataSource option keys to be more case-insensitive") {
    val options = new CSVOptions(Map("TiMeStampFormat" -> "yyyy-mm"), false, "GMT")
    val inferSchema = new CSVInferSchema(options)

    assert(inferSchema.inferField(TimestampType, "2015-08") == TimestampType)
  }

  test("SPARK-18877: `inferField` on DecimalType should find a common type with `typeSoFar`") {
    val options = new CSVOptions(Map.empty[String, String], false, "GMT")
    val inferSchema = new CSVInferSchema(options)

    // 9.03E+12 is Decimal(3, -10) and 1.19E+11 is Decimal(3, -9).
<<<<<<< HEAD
    assert(inferSchema.inferField(DecimalType(3, -10), "1.19E+11") ==
=======
    assert(inferSchema.inferField(DecimalType(3, -10), "1.19E11") ==
>>>>>>> 9cfc3ee6
      DecimalType(4, -9))

    // BigDecimal("12345678901234567890.01234567890123456789") is precision 40 and scale 20.
    val value = "12345678901234567890.01234567890123456789"
    assert(inferSchema.inferField(DecimalType(3, -10), value) == DoubleType)

    // Seq(s"${Long.MaxValue}1", "2015-12-01 00:00:00") should be StringType
    assert(inferSchema.inferField(NullType, s"${Long.MaxValue}1") == DecimalType(20, 0))
    assert(inferSchema.inferField(DecimalType(20, 0), "2015-12-01 00:00:00")
      == StringType)
  }

  test("DoubleType should be inferred when user defined nan/inf are provided") {
    val options = new CSVOptions(Map("nanValue" -> "nan", "negativeInf" -> "-inf",
      "positiveInf" -> "inf"), false, "GMT")
    val inferSchema = new CSVInferSchema(options)

    assert(inferSchema.inferField(NullType, "nan") == DoubleType)
    assert(inferSchema.inferField(NullType, "inf") == DoubleType)
    assert(inferSchema.inferField(NullType, "-inf") == DoubleType)
<<<<<<< HEAD
=======
  }

  test("inferring the decimal type using locale") {
    def checkDecimalInfer(langTag: String, expectedType: DataType): Unit = {
      val options = new CSVOptions(
        parameters = Map("locale" -> langTag, "inferSchema" -> "true", "sep" -> "|"),
        columnPruning = false,
        defaultTimeZoneId = "GMT")
      val inferSchema = new CSVInferSchema(options)

      val df = new DecimalFormat("", new DecimalFormatSymbols(Locale.forLanguageTag(langTag)))
      val input = df.format(Decimal(1000001).toBigDecimal)

      assert(inferSchema.inferField(NullType, input) == expectedType)
    }

    Seq("en-US", "ko-KR", "ru-RU", "de-DE").foreach(checkDecimalInfer(_, DecimalType(7, 0)))
>>>>>>> 9cfc3ee6
  }
}<|MERGE_RESOLUTION|>--- conflicted
+++ resolved
@@ -22,22 +22,12 @@
 
 import org.apache.spark.SparkFunSuite
 import org.apache.spark.sql.catalyst.plans.SQLHelper
-<<<<<<< HEAD
 import org.apache.spark.sql.types._
 
 class CSVInferSchemaSuite extends SparkFunSuite with SQLHelper {
 
   test("String fields types are inferred correctly from null types") {
     val options = new CSVOptions(Map("timestampFormat" -> "yyyy-MM-dd HH:mm:ss"), false, "GMT")
-=======
-import org.apache.spark.sql.internal.SQLConf
-import org.apache.spark.sql.types._
-
-class CSVInferSchemaSuite extends SparkFunSuite  with SQLHelper {
-
-  test("String fields types are inferred correctly from null types") {
-    val options = new CSVOptions(Map.empty[String, String], false, "GMT")
->>>>>>> 9cfc3ee6
     val inferSchema = new CSVInferSchema(options)
 
     assert(inferSchema.inferField(NullType, "") == NullType)
@@ -57,11 +47,7 @@
   }
 
   test("String fields types are inferred correctly from other types") {
-<<<<<<< HEAD
     val options = new CSVOptions(Map("timestampFormat" -> "yyyy-MM-dd HH:mm:ss"), false, "GMT")
-=======
-    val options = new CSVOptions(Map.empty[String, String], false, "GMT")
->>>>>>> 9cfc3ee6
     val inferSchema = new CSVInferSchema(options)
 
     assert(inferSchema.inferField(LongType, "1.0") == DoubleType)
@@ -82,14 +68,8 @@
   }
 
   test("Timestamp field types are inferred correctly via custom data format") {
-<<<<<<< HEAD
     var options = new CSVOptions(Map("timestampFormat" -> "yyyy-MM"), false, "GMT")
     var inferSchema = new CSVInferSchema(options)
-=======
-    var options = new CSVOptions(Map("timestampFormat" -> "yyyy-mm"), false, "GMT")
-    var inferSchema = new CSVInferSchema(options)
-
->>>>>>> 9cfc3ee6
     assert(inferSchema.inferField(TimestampType, "2015-08") == TimestampType)
 
     options = new CSVOptions(Map("timestampFormat" -> "yyyy"), false, "GMT")
@@ -150,10 +130,6 @@
   test("Merging Nulltypes should yield Nulltype.") {
     val options = new CSVOptions(Map.empty[String, String], false, "GMT")
     val inferSchema = new CSVInferSchema(options)
-<<<<<<< HEAD
-=======
-
->>>>>>> 9cfc3ee6
     val mergedNullTypes = inferSchema.mergeRowTypes(Array(NullType), Array(NullType))
     assert(mergedNullTypes.deep == Array(NullType).deep)
   }
@@ -170,11 +146,7 @@
     val inferSchema = new CSVInferSchema(options)
 
     // 9.03E+12 is Decimal(3, -10) and 1.19E+11 is Decimal(3, -9).
-<<<<<<< HEAD
-    assert(inferSchema.inferField(DecimalType(3, -10), "1.19E+11") ==
-=======
     assert(inferSchema.inferField(DecimalType(3, -10), "1.19E11") ==
->>>>>>> 9cfc3ee6
       DecimalType(4, -9))
 
     // BigDecimal("12345678901234567890.01234567890123456789") is precision 40 and scale 20.
@@ -195,8 +167,6 @@
     assert(inferSchema.inferField(NullType, "nan") == DoubleType)
     assert(inferSchema.inferField(NullType, "inf") == DoubleType)
     assert(inferSchema.inferField(NullType, "-inf") == DoubleType)
-<<<<<<< HEAD
-=======
   }
 
   test("inferring the decimal type using locale") {
@@ -214,6 +184,5 @@
     }
 
     Seq("en-US", "ko-KR", "ru-RU", "de-DE").foreach(checkDecimalInfer(_, DecimalType(7, 0)))
->>>>>>> 9cfc3ee6
   }
 }