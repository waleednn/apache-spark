/*
 * Licensed to the Apache Software Foundation (ASF) under one or more
 * contributor license agreements.  See the NOTICE file distributed with
 * this work for additional information regarding copyright ownership.
 * The ASF licenses this file to You under the Apache License, Version 2.0
 * (the "License"); you may not use this file except in compliance with
 * the License.  You may obtain a copy of the License at
 *
 *    http://www.apache.org/licenses/LICENSE-2.0
 *
 * Unless required by applicable law or agreed to in writing, software
 * distributed under the License is distributed on an "AS IS" BASIS,
 * WITHOUT WARRANTIES OR CONDITIONS OF ANY KIND, either express or implied.
 * See the License for the specific language governing permissions and
 * limitations under the License.
 */

package org.apache.spark.sql.catalyst.expressions

<<<<<<< HEAD
import org.apache.spark.SparkFunSuite
import org.apache.spark.sql.catalyst.InternalRow
=======
import org.apache.spark.{SparkException, SparkFunSuite}
>>>>>>> 35d00df9
import org.apache.spark.sql.catalyst.analysis.TypeCheckResult
import org.apache.spark.sql.catalyst.expressions.codegen.{CodegenContext, ExprCode}
import org.apache.spark.sql.catalyst.trees.TreePattern.TreePattern
import org.apache.spark.sql.internal.SQLConf
import org.apache.spark.sql.types._

class HigherOrderFunctionsSuite extends SparkFunSuite with ExpressionEvalHelper {
  import org.apache.spark.sql.catalyst.dsl.expressions._

  private def createLambda(
      dt: DataType,
      nullable: Boolean,
      f: Expression => Expression): Expression = {
    val lv = NamedLambdaVariable("arg", dt, nullable)
    val function = f(lv)
    LambdaFunction(function, Seq(lv))
  }

  private def createLambda(
      dt1: DataType,
      nullable1: Boolean,
      dt2: DataType,
      nullable2: Boolean,
      f: (Expression, Expression) => Expression): Expression = {
    val lv1 = NamedLambdaVariable("arg1", dt1, nullable1)
    val lv2 = NamedLambdaVariable("arg2", dt2, nullable2)
    val function = f(lv1, lv2)
    LambdaFunction(function, Seq(lv1, lv2))
  }

  private def createLambda(
      dt1: DataType,
      nullable1: Boolean,
      dt2: DataType,
      nullable2: Boolean,
      dt3: DataType,
      nullable3: Boolean,
      f: (Expression, Expression, Expression) => Expression): Expression = {
    val lv1 = NamedLambdaVariable("arg1", dt1, nullable1)
    val lv2 = NamedLambdaVariable("arg2", dt2, nullable2)
    val lv3 = NamedLambdaVariable("arg3", dt3, nullable3)
    val function = f(lv1, lv2, lv3)
    LambdaFunction(function, Seq(lv1, lv2, lv3))
  }

  private def validateBinding(
      e: Expression,
      argInfo: Seq[(DataType, Boolean)]): LambdaFunction = e match {
    case f: LambdaFunction =>
      assert(f.arguments.size === argInfo.size)
      f.arguments.zip(argInfo).foreach {
        case (arg, (dataType, nullable)) =>
          assert(arg.dataType === dataType)
          assert(arg.nullable === nullable)
      }
      f
  }

  def transform(expr: Expression, f: Expression => Expression): Expression = {
    val ArrayType(et, cn) = expr.dataType
    ArrayTransform(expr, createLambda(et, cn, f)).bind(validateBinding)
  }

  def transform(expr: Expression, f: (Expression, Expression) => Expression): Expression = {
    val ArrayType(et, cn) = expr.dataType
    ArrayTransform(expr, createLambda(et, cn, IntegerType, false, f)).bind(validateBinding)
  }

  def arraySort(expr: Expression): Expression = {
    arraySort(expr, ArraySort.comparator)
  }

  def arraySort(expr: Expression, f: (Expression, Expression) => Expression): Expression = {
    val ArrayType(et, cn) = expr.dataType
    ArraySort(expr, createLambda(et, cn, et, cn, f)).bind(validateBinding)
  }

  def filter(expr: Expression, f: Expression => Expression): Expression = {
    val ArrayType(et, cn) = expr.dataType
    ArrayFilter(expr, createLambda(et, cn, f)).bind(validateBinding)
  }

  def filter(expr: Expression, f: (Expression, Expression) => Expression): Expression = {
    val ArrayType(et, cn) = expr.dataType
    ArrayFilter(expr, createLambda(et, cn, IntegerType, false, f)).bind(validateBinding)
  }

  def transformKeys(expr: Expression, f: (Expression, Expression) => Expression): Expression = {
    val MapType(kt, vt, vcn) = expr.dataType
    TransformKeys(expr, createLambda(kt, false, vt, vcn, f)).bind(validateBinding)
  }

  def aggregate(
      expr: Expression,
      zero: Expression,
      merge: (Expression, Expression) => Expression,
      finish: Expression => Expression): Expression = {
    val ArrayType(et, cn) = expr.dataType
    val zeroType = zero.dataType
    ArrayAggregate(
      expr,
      zero,
      createLambda(zeroType, true, et, cn, merge),
      createLambda(zeroType, true, finish))
      .bind(validateBinding)
  }

  def aggregate(
      expr: Expression,
      zero: Expression,
      merge: (Expression, Expression) => Expression): Expression = {
    aggregate(expr, zero, merge, identity)
  }

  def transformValues(expr: Expression, f: (Expression, Expression) => Expression): Expression = {
    val MapType(kt, vt, vcn) = expr.dataType
    TransformValues(expr, createLambda(kt, false, vt, vcn, f)).bind(validateBinding)
  }

  def mapFilter(expr: Expression, f: (Expression, Expression) => Expression): Expression = {
    val MapType(kt, vt, vcn) = expr.dataType
    MapFilter(expr, createLambda(kt, false, vt, vcn, f)).bind(validateBinding)
  }

  test("ArrayTransform") {
    val ai0 = Literal.create(Seq(1, 2, 3), ArrayType(IntegerType, containsNull = false))
    val ai1 = Literal.create(Seq[Integer](1, null, 3), ArrayType(IntegerType, containsNull = true))
    val ain = Literal.create(null, ArrayType(IntegerType, containsNull = false))

    val plusOne: Expression => Expression = x => x + 1
    val plusIndex: (Expression, Expression) => Expression = (x, i) => x + i

    checkEvaluation(transform(ai0, plusOne), Seq(2, 3, 4))
    checkEvaluation(transform(ai0, plusIndex), Seq(1, 3, 5))
    checkEvaluation(transform(transform(ai0, plusIndex), plusOne), Seq(2, 4, 6))
    checkEvaluation(transform(ai1, plusOne), Seq(2, null, 4))
    checkEvaluation(transform(ai1, plusIndex), Seq(1, null, 5))
    checkEvaluation(transform(transform(ai1, plusIndex), plusOne), Seq(2, null, 6))
    checkEvaluation(transform(ain, plusOne), null)

    val as0 = Literal.create(Seq("a", "b", "c"), ArrayType(StringType, containsNull = false))
    val as1 = Literal.create(Seq("a", null, "c"), ArrayType(StringType, containsNull = true))
    val asn = Literal.create(null, ArrayType(StringType, containsNull = false))

    val repeatTwice: Expression => Expression = x => Concat(Seq(x, x))
    val repeatIndexTimes: (Expression, Expression) => Expression = (x, i) => StringRepeat(x, i)

    checkEvaluation(transform(as0, repeatTwice), Seq("aa", "bb", "cc"))
    checkEvaluation(transform(as0, repeatIndexTimes), Seq("", "b", "cc"))
    checkEvaluation(transform(transform(as0, repeatIndexTimes), repeatTwice),
      Seq("", "bb", "cccc"))
    checkEvaluation(transform(as1, repeatTwice), Seq("aa", null, "cc"))
    checkEvaluation(transform(as1, repeatIndexTimes), Seq("", null, "cc"))
    checkEvaluation(transform(transform(as1, repeatIndexTimes), repeatTwice),
      Seq("", null, "cccc"))
    checkEvaluation(transform(asn, repeatTwice), null)

    val aai = Literal.create(Seq(Seq(1, 2, 3), null, Seq(4, 5)),
      ArrayType(ArrayType(IntegerType, containsNull = false), containsNull = true))
    checkEvaluation(transform(aai, array => Cast(transform(array, plusOne), StringType)),
      Seq("[2, 3, 4]", null, "[5, 6]"))
    checkEvaluation(transform(aai, array => Cast(transform(array, plusIndex), StringType)),
      Seq("[1, 3, 5]", null, "[4, 6]"))
  }

  test("ArraySort") {
    val a0 = Literal.create(Seq(2, 1, 3), ArrayType(IntegerType))
    val a1 = Literal.create(Seq[Integer](), ArrayType(IntegerType))
    val a2 = Literal.create(Seq("b", "a"), ArrayType(StringType))
    val a3 = Literal.create(Seq("b", null, "a"), ArrayType(StringType))
    val d1 = new Decimal().set(10)
    val d2 = new Decimal().set(100)
    val a4 = Literal.create(Seq(d2, d1), ArrayType(DecimalType(10, 0)))
    val a5 = Literal.create(Seq(null, null), ArrayType(NullType))

    val typeAS = ArrayType(StructType(StructField("a", IntegerType) :: Nil))
    val arrayStruct = Literal.create(Seq(create_row(2), create_row(1)), typeAS)

    val typeAA = ArrayType(ArrayType(IntegerType))
    val aa1 = Array[java.lang.Integer](1, 2)
    val aa2 = Array[java.lang.Integer](3, null, 4)
    val arrayArray = Literal.create(Seq(aa2, aa1), typeAA)

    val typeAAS = ArrayType(ArrayType(StructType(StructField("a", IntegerType) :: Nil)))
    val aas1 = Array(create_row(1))
    val aas2 = Array(create_row(2))
    val arrayArrayStruct = Literal.create(Seq(aas2, aas1), typeAAS)

    checkEvaluation(arraySort(a0), Seq(1, 2, 3))
    checkEvaluation(arraySort(a1), Seq[Integer]())
    checkEvaluation(arraySort(a2), Seq("a", "b"))
    checkEvaluation(arraySort(a3), Seq("a", "b", null))
    checkEvaluation(arraySort(a4), Seq(d1, d2))
    checkEvaluation(arraySort(a5), Seq(null, null))
    checkEvaluation(arraySort(arrayStruct), Seq(create_row(1), create_row(2)))
    checkEvaluation(arraySort(arrayArray), Seq(aa1, aa2))
    checkEvaluation(arraySort(arrayArrayStruct), Seq(aas1, aas2))

    checkEvaluation(arraySort(a0, (left, right) => UnaryMinus(ArraySort.comparator(left, right))),
      Seq(3, 2, 1))
    checkEvaluation(arraySort(a3, (left, right) => UnaryMinus(ArraySort.comparator(left, right))),
      Seq(null, "b", "a"))
    checkEvaluation(arraySort(a4, (left, right) => UnaryMinus(ArraySort.comparator(left, right))),
      Seq(d2, d1))
  }

  test("MapFilter") {
    val mii0 = Literal.create(Map(1 -> 0, 2 -> 10, 3 -> -1),
      MapType(IntegerType, IntegerType, valueContainsNull = false))
    val mii1 = Literal.create(Map(1 -> null, 2 -> 10, 3 -> null),
      MapType(IntegerType, IntegerType, valueContainsNull = true))
    val miin = Literal.create(null, MapType(IntegerType, IntegerType, valueContainsNull = false))

    val kGreaterThanV: (Expression, Expression) => Expression = (k, v) => k > v

    checkEvaluation(mapFilter(mii0, kGreaterThanV), Map(1 -> 0, 3 -> -1))
    checkEvaluation(mapFilter(mii1, kGreaterThanV), Map())
    checkEvaluation(mapFilter(miin, kGreaterThanV), null)

    val valueIsNull: (Expression, Expression) => Expression = (_, v) => v.isNull

    checkEvaluation(mapFilter(mii0, valueIsNull), Map())
    checkEvaluation(mapFilter(mii1, valueIsNull), Map(1 -> null, 3 -> null))
    checkEvaluation(mapFilter(miin, valueIsNull), null)

    val msi0 = Literal.create(Map("abcdf" -> 5, "abc" -> 10, "" -> 0),
      MapType(StringType, IntegerType, valueContainsNull = false))
    val msi1 = Literal.create(Map("abcdf" -> 5, "abc" -> 10, "" -> null),
      MapType(StringType, IntegerType, valueContainsNull = true))
    val msin = Literal.create(null, MapType(StringType, IntegerType, valueContainsNull = false))

    val isLengthOfKey: (Expression, Expression) => Expression = (k, v) => Length(k) === v

    checkEvaluation(mapFilter(msi0, isLengthOfKey), Map("abcdf" -> 5, "" -> 0))
    checkEvaluation(mapFilter(msi1, isLengthOfKey), Map("abcdf" -> 5))
    checkEvaluation(mapFilter(msin, isLengthOfKey), null)

    val mia0 = Literal.create(Map(1 -> Seq(0, 1, 2), 2 -> Seq(10), -3 -> Seq(-1, 0, -2, 3)),
      MapType(IntegerType, ArrayType(IntegerType), valueContainsNull = false))
    val mia1 = Literal.create(Map(1 -> Seq(0, 1, 2), 2 -> null, -3 -> Seq(-1, 0, -2, 3)),
      MapType(IntegerType, ArrayType(IntegerType), valueContainsNull = true))
    val mian = Literal.create(
      null, MapType(IntegerType, ArrayType(IntegerType), valueContainsNull = false))

    val customFunc: (Expression, Expression) => Expression = (k, v) => Size(v) + k > 3

    checkEvaluation(mapFilter(mia0, customFunc), Map(1 -> Seq(0, 1, 2)))
    checkEvaluation(mapFilter(mia1, customFunc), Map(1 -> Seq(0, 1, 2)))
    checkEvaluation(mapFilter(mian, customFunc), null)
  }

  test("ArrayFilter") {
    val ai0 = Literal.create(Seq(1, 2, 3), ArrayType(IntegerType, containsNull = false))
    val ai1 = Literal.create(Seq[Integer](1, null, 3), ArrayType(IntegerType, containsNull = true))
    val ain = Literal.create(null, ArrayType(IntegerType, containsNull = false))

    val isEven: Expression => Expression = x => x % 2 === 0
    val isNullOrOdd: Expression => Expression = x => x.isNull || x % 2 === 1
    val indexIsEven: (Expression, Expression) => Expression = { case (_, idx) => idx % 2 === 0 }

    checkEvaluation(filter(ai0, isEven), Seq(2))
    checkEvaluation(filter(ai0, isNullOrOdd), Seq(1, 3))
    checkEvaluation(filter(ai0, indexIsEven), Seq(1, 3))
    checkEvaluation(filter(ai1, isEven), Seq.empty)
    checkEvaluation(filter(ai1, isNullOrOdd), Seq(1, null, 3))
    checkEvaluation(filter(ain, isEven), null)
    checkEvaluation(filter(ain, isNullOrOdd), null)

    val as0 =
      Literal.create(Seq("a0", "b1", "a2", "c3"), ArrayType(StringType, containsNull = false))
    val as1 = Literal.create(Seq("a", null, "c"), ArrayType(StringType, containsNull = true))
    val asn = Literal.create(null, ArrayType(StringType, containsNull = false))

    val startsWithA: Expression => Expression = x => x.startsWith("a")

    checkEvaluation(filter(as0, startsWithA), Seq("a0", "a2"))
    checkEvaluation(filter(as0, indexIsEven), Seq("a0", "a2"))
    checkEvaluation(filter(as1, startsWithA), Seq("a"))
    checkEvaluation(filter(as1, indexIsEven), Seq("a", "c"))
    checkEvaluation(filter(asn, startsWithA), null)

    val aai = Literal.create(Seq(Seq(1, 2, 3), null, Seq(4, 5)),
      ArrayType(ArrayType(IntegerType, containsNull = false), containsNull = true))
    checkEvaluation(transform(aai, ix => filter(ix, isNullOrOdd)),
      Seq(Seq(1, 3), null, Seq(5)))
    checkEvaluation(transform(aai, ix => filter(ix, indexIsEven)),
      Seq(Seq(1, 3), null, Seq(4)))
  }

  test("ArrayExists") {
    def exists(expr: Expression, f: Expression => Expression): Expression = {
      val ArrayType(et, cn) = expr.dataType
      ArrayExists(expr, createLambda(et, cn, f)).bind(validateBinding)
    }

    val ai0 = Literal.create(Seq(1, 2, 3), ArrayType(IntegerType, containsNull = false))
    val ai1 = Literal.create(Seq[Integer](1, null, 3), ArrayType(IntegerType, containsNull = true))
    val ain = Literal.create(null, ArrayType(IntegerType, containsNull = false))

    val isEven: Expression => Expression = x => x % 2 === 0
    val isNullOrOdd: Expression => Expression = x => x.isNull || x % 2 === 1
    val alwaysFalse: Expression => Expression = _ => Literal.FalseLiteral
    val alwaysNull: Expression => Expression = _ => Literal(null, BooleanType)

    for (followThreeValuedLogic <- Seq(false, true)) {
      withSQLConf(SQLConf.LEGACY_ARRAY_EXISTS_FOLLOWS_THREE_VALUED_LOGIC.key
          -> followThreeValuedLogic.toString) {
        checkEvaluation(exists(ai0, isEven), true)
        checkEvaluation(exists(ai0, isNullOrOdd), true)
        checkEvaluation(exists(ai0, alwaysFalse), false)
        checkEvaluation(exists(ai0, alwaysNull), if (followThreeValuedLogic) null else false)
        checkEvaluation(exists(ai1, isEven), if (followThreeValuedLogic) null else false)
        checkEvaluation(exists(ai1, isNullOrOdd), true)
        checkEvaluation(exists(ai1, alwaysFalse), false)
        checkEvaluation(exists(ai1, alwaysNull), if (followThreeValuedLogic) null else false)
        checkEvaluation(exists(ain, isEven), null)
        checkEvaluation(exists(ain, isNullOrOdd), null)
        checkEvaluation(exists(ain, alwaysFalse), null)
        checkEvaluation(exists(ain, alwaysNull), null)
      }
    }

    val as0 =
      Literal.create(Seq("a0", "b1", "a2", "c3"), ArrayType(StringType, containsNull = false))
    val as1 = Literal.create(Seq(null, "b", "c"), ArrayType(StringType, containsNull = true))
    val asn = Literal.create(null, ArrayType(StringType, containsNull = false))

    val startsWithA: Expression => Expression = x => x.startsWith("a")

    for (followThreeValuedLogic <- Seq(false, true)) {
      withSQLConf(SQLConf.LEGACY_ARRAY_EXISTS_FOLLOWS_THREE_VALUED_LOGIC.key
          -> followThreeValuedLogic.toString) {
        checkEvaluation(exists(as0, startsWithA), true)
        checkEvaluation(exists(as0, alwaysFalse), false)
        checkEvaluation(exists(as0, alwaysNull), if (followThreeValuedLogic) null else false)
        checkEvaluation(exists(as1, startsWithA), if (followThreeValuedLogic) null else false)
        checkEvaluation(exists(as1, alwaysFalse), false)
        checkEvaluation(exists(as1, alwaysNull), if (followThreeValuedLogic) null else false)
        checkEvaluation(exists(asn, startsWithA), null)
        checkEvaluation(exists(asn, alwaysFalse), null)
        checkEvaluation(exists(asn, alwaysNull), null)
      }
    }

    val aai = Literal.create(Seq(Seq(1, 2, 3), null, Seq(4, 5)),
      ArrayType(ArrayType(IntegerType, containsNull = false), containsNull = true))
    checkEvaluation(transform(aai, ix => exists(ix, isNullOrOdd)),
      Seq(true, null, true))
  }

  test("ArrayForAll") {
    def forall(expr: Expression, f: Expression => Expression): Expression = {
      val ArrayType(et, cn) = expr.dataType
      ArrayForAll(expr, createLambda(et, cn, f)).bind(validateBinding)
    }

    val ai0 = Literal.create(Seq(2, 4, 8), ArrayType(IntegerType, containsNull = false))
    val ai1 = Literal.create(Seq[Integer](1, null, 3), ArrayType(IntegerType, containsNull = true))
    val ai2 = Literal.create(Seq[Integer](2, null, 8), ArrayType(IntegerType, containsNull = true))
    val ain = Literal.create(null, ArrayType(IntegerType, containsNull = false))

    val isEven: Expression => Expression = x => x % 2 === 0
    val isNullOrOdd: Expression => Expression = x => x.isNull || x % 2 === 1
    val alwaysFalse: Expression => Expression = _ => Literal.FalseLiteral
    val alwaysNull: Expression => Expression = _ => Literal(null, BooleanType)

    checkEvaluation(forall(ai0, isEven), true)
    checkEvaluation(forall(ai0, isNullOrOdd), false)
    checkEvaluation(forall(ai0, alwaysFalse), false)
    checkEvaluation(forall(ai0, alwaysNull), null)
    checkEvaluation(forall(ai1, isEven), false)
    checkEvaluation(forall(ai1, isNullOrOdd), true)
    checkEvaluation(forall(ai1, alwaysFalse), false)
    checkEvaluation(forall(ai1, alwaysNull), null)
    checkEvaluation(forall(ai2, isEven), null)
    checkEvaluation(forall(ai2, isNullOrOdd), false)
    checkEvaluation(forall(ai2, alwaysFalse), false)
    checkEvaluation(forall(ai2, alwaysNull), null)
    checkEvaluation(forall(ain, isEven), null)
    checkEvaluation(forall(ain, isNullOrOdd), null)
    checkEvaluation(forall(ain, alwaysFalse), null)
    checkEvaluation(forall(ain, alwaysNull), null)

    val as0 =
      Literal.create(Seq("a0", "a1", "a2", "a3"), ArrayType(StringType, containsNull = false))
    val as1 = Literal.create(Seq(null, "b", "c"), ArrayType(StringType, containsNull = true))
    val asn = Literal.create(null, ArrayType(StringType, containsNull = false))

    val startsWithA: Expression => Expression = x => x.startsWith("a")

    checkEvaluation(forall(as0, startsWithA), true)
    checkEvaluation(forall(as1, startsWithA), false)
    checkEvaluation(forall(asn, startsWithA), null)

    val aai = Literal.create(Seq(Seq(1, 3, null), null, Seq(4, 5)),
      ArrayType(ArrayType(IntegerType, containsNull = true), containsNull = true))
    checkEvaluation(transform(aai, ix => forall(ix, isNullOrOdd)),
      Seq(true, null, false))
  }

  test("ArrayAggregate") {
    val ai0 = Literal.create(Seq(1, 2, 3), ArrayType(IntegerType, containsNull = false))
    val ai1 = Literal.create(Seq[Integer](1, null, 3), ArrayType(IntegerType, containsNull = true))
    val ai2 = Literal.create(Seq.empty[Int], ArrayType(IntegerType, containsNull = false))
    val ain = Literal.create(null, ArrayType(IntegerType, containsNull = false))

    checkEvaluation(aggregate(ai0, 0, (acc, elem) => acc + elem, acc => acc * 10), 60)
    checkEvaluation(aggregate(ai1, 0, (acc, elem) => acc + coalesce(elem, 0), acc => acc * 10), 40)
    checkEvaluation(aggregate(ai2, 0, (acc, elem) => acc + elem, acc => acc * 10), 0)
    checkEvaluation(aggregate(ain, 0, (acc, elem) => acc + elem, acc => acc * 10), null)

    val as0 = Literal.create(Seq("a", "b", "c"), ArrayType(StringType, containsNull = false))
    val as1 = Literal.create(Seq("a", null, "c"), ArrayType(StringType, containsNull = true))
    val as2 = Literal.create(Seq.empty[String], ArrayType(StringType, containsNull = false))
    val asn = Literal.create(null, ArrayType(StringType, containsNull = false))

    checkEvaluation(aggregate(as0, "", (acc, elem) => Concat(Seq(acc, elem))), "abc")
    checkEvaluation(aggregate(as1, "", (acc, elem) => Concat(Seq(acc, coalesce(elem, "x")))), "axc")
    checkEvaluation(aggregate(as2, "", (acc, elem) => Concat(Seq(acc, elem))), "")
    checkEvaluation(aggregate(asn, "", (acc, elem) => Concat(Seq(acc, elem))), null)

    val aai = Literal.create(Seq[Seq[Integer]](Seq(1, 2, 3), null, Seq(4, 5)),
      ArrayType(ArrayType(IntegerType, containsNull = false), containsNull = true))
    checkEvaluation(
      aggregate(aai, 0,
        (acc, array) => coalesce(aggregate(array, acc, (acc, elem) => acc + elem), acc)),
      15)
  }

  test("TransformKeys") {
    val ai0 = Literal.create(
      create_map(1 -> 1, 2 -> 2, 3 -> 3, 4 -> 4),
      MapType(IntegerType, IntegerType, valueContainsNull = false))
    val ai1 = Literal.create(
      Map.empty[Int, Int],
      MapType(IntegerType, IntegerType, valueContainsNull = true))
    val ai2 = Literal.create(
      create_map(1 -> 1, 2 -> null, 3 -> 3),
      MapType(IntegerType, IntegerType, valueContainsNull = true))
    val ai3 = Literal.create(null, MapType(IntegerType, IntegerType, valueContainsNull = false))

    val plusOne: (Expression, Expression) => Expression = (k, v) => k + 1
    val plusValue: (Expression, Expression) => Expression = (k, v) => k + v
    val modKey: (Expression, Expression) => Expression = (k, v) => k % 3

    checkEvaluation(transformKeys(ai0, plusOne), create_map(2 -> 1, 3 -> 2, 4 -> 3, 5 -> 4))
    checkEvaluation(transformKeys(ai0, plusValue), create_map(2 -> 1, 4 -> 2, 6 -> 3, 8 -> 4))
    checkEvaluation(
      transformKeys(transformKeys(ai0, plusOne), plusValue),
      create_map(3 -> 1, 5 -> 2, 7 -> 3, 9 -> 4))

    checkExceptionInExpression[RuntimeException](
      transformKeys(ai0, modKey), "Duplicate map key")
    withSQLConf(SQLConf.MAP_KEY_DEDUP_POLICY.key -> SQLConf.MapKeyDedupPolicy.LAST_WIN.toString) {
      // Duplicated map keys will be removed w.r.t. the last wins policy.
      checkEvaluation(transformKeys(ai0, modKey), create_map(1 -> 4, 2 -> 2, 0 -> 3))
    }
    checkEvaluation(transformKeys(ai1, plusOne), Map.empty[Int, Int])
    checkEvaluation(transformKeys(ai1, plusOne), Map.empty[Int, Int])
    checkEvaluation(
      transformKeys(transformKeys(ai1, plusOne), plusValue), Map.empty[Int, Int])
    checkEvaluation(transformKeys(ai2, plusOne), create_map(2 -> 1, 3 -> null, 4 -> 3))
    checkEvaluation(
      transformKeys(transformKeys(ai2, plusOne), plusOne), create_map(3 -> 1, 4 -> null, 5 -> 3))
    checkEvaluation(transformKeys(ai3, plusOne), null)

    val as0 = Literal.create(
      create_map("a" -> "xy", "bb" -> "yz", "ccc" -> "zx"),
      MapType(StringType, StringType, valueContainsNull = false))
    val as1 = Literal.create(
      create_map("a" -> "xy", "bb" -> "yz", "ccc" -> null),
      MapType(StringType, StringType, valueContainsNull = true))
    val as2 = Literal.create(null,
      MapType(StringType, StringType, valueContainsNull = false))
    val as3 = Literal.create(Map.empty[StringType, StringType],
      MapType(StringType, StringType, valueContainsNull = true))

    val concatValue: (Expression, Expression) => Expression = (k, v) => Concat(Seq(k, v))
    val convertKeyToKeyLength: (Expression, Expression) => Expression =
      (k, v) => Length(k) + 1

    checkEvaluation(
      transformKeys(as0, concatValue), create_map("axy" -> "xy", "bbyz" -> "yz", "ccczx" -> "zx"))
    checkEvaluation(
      transformKeys(transformKeys(as0, concatValue), concatValue),
      create_map("axyxy" -> "xy", "bbyzyz" -> "yz", "ccczxzx" -> "zx"))
    checkEvaluation(transformKeys(as3, concatValue), Map.empty[String, String])
    checkEvaluation(
      transformKeys(transformKeys(as3, concatValue), convertKeyToKeyLength),
      Map.empty[Int, String])
    checkEvaluation(transformKeys(as0, convertKeyToKeyLength),
      create_map(2 -> "xy", 3 -> "yz", 4 -> "zx"))
    checkEvaluation(transformKeys(as1, convertKeyToKeyLength),
      create_map(2 -> "xy", 3 -> "yz", 4 -> null))
    checkEvaluation(transformKeys(as2, convertKeyToKeyLength), null)
    checkEvaluation(transformKeys(as3, convertKeyToKeyLength), Map.empty[Int, String])

    val ax0 = Literal.create(
      create_map(1 -> "x", 2 -> "y", 3 -> "z"),
      MapType(IntegerType, StringType, valueContainsNull = false))

    checkEvaluation(transformKeys(ax0, plusOne), create_map(2 -> "x", 3 -> "y", 4 -> "z"))

    // map key can't be map
    val makeMap: (Expression, Expression) => Expression = (k, v) => CreateMap(Seq(k, v))
    val map = transformKeys(ai0, makeMap)
    map.checkInputDataTypes() match {
      case TypeCheckResult.TypeCheckSuccess => fail("should not allow map as map key")
      case TypeCheckResult.TypeCheckFailure(msg) =>
        assert(msg.contains("The key of map cannot be/contain map"))
    }
  }

  test("TransformValues") {
    val ai0 = Literal.create(
      Map(1 -> 1, 2 -> 2, 3 -> 3),
      MapType(IntegerType, IntegerType, valueContainsNull = false))
    val ai1 = Literal.create(
      Map(1 -> 1, 2 -> null, 3 -> 3),
      MapType(IntegerType, IntegerType, valueContainsNull = true))
    val ai2 = Literal.create(
      Map.empty[Int, Int],
      MapType(IntegerType, IntegerType, valueContainsNull = true))
    val ai3 = Literal.create(null, MapType(IntegerType, IntegerType, valueContainsNull = false))

    val plusOne: (Expression, Expression) => Expression = (k, v) => v + 1
    val valueUpdate: (Expression, Expression) => Expression = (k, v) => k * k

    checkEvaluation(transformValues(ai0, plusOne), Map(1 -> 2, 2 -> 3, 3 -> 4))
    checkEvaluation(transformValues(ai0, valueUpdate), Map(1 -> 1, 2 -> 4, 3 -> 9))
    checkEvaluation(
      transformValues(transformValues(ai0, plusOne), valueUpdate), Map(1 -> 1, 2 -> 4, 3 -> 9))
    checkEvaluation(transformValues(ai1, plusOne), Map(1 -> 2, 2 -> null, 3 -> 4))
    checkEvaluation(transformValues(ai1, valueUpdate), Map(1 -> 1, 2 -> 4, 3 -> 9))
    checkEvaluation(
      transformValues(transformValues(ai1, plusOne), valueUpdate), Map(1 -> 1, 2 -> 4, 3 -> 9))
    checkEvaluation(transformValues(ai2, plusOne), Map.empty[Int, Int])
    checkEvaluation(transformValues(ai3, plusOne), null)

    val as0 = Literal.create(
      Map("a" -> "xy", "bb" -> "yz", "ccc" -> "zx"),
      MapType(StringType, StringType, valueContainsNull = false))
    val as1 = Literal.create(
      Map("a" -> "xy", "bb" -> null, "ccc" -> "zx"),
      MapType(StringType, StringType, valueContainsNull = true))
    val as2 = Literal.create(Map.empty[StringType, StringType],
      MapType(StringType, StringType, valueContainsNull = true))
    val as3 = Literal.create(null, MapType(StringType, StringType, valueContainsNull = true))

    val concatValue: (Expression, Expression) => Expression = (k, v) => Concat(Seq(k, v))
    val valueTypeUpdate: (Expression, Expression) => Expression =
      (k, v) => Length(v) + 1

    checkEvaluation(
      transformValues(as0, concatValue), Map("a" -> "axy", "bb" -> "bbyz", "ccc" -> "ccczx"))
    checkEvaluation(transformValues(as0, valueTypeUpdate),
      Map("a" -> 3, "bb" -> 3, "ccc" -> 3))
    checkEvaluation(
      transformValues(transformValues(as0, concatValue), concatValue),
      Map("a" -> "aaxy", "bb" -> "bbbbyz", "ccc" -> "cccccczx"))
    checkEvaluation(transformValues(as1, concatValue),
      Map("a" -> "axy", "bb" -> null, "ccc" -> "ccczx"))
    checkEvaluation(transformValues(as1, valueTypeUpdate),
      Map("a" -> 3, "bb" -> null, "ccc" -> 3))
    checkEvaluation(
      transformValues(transformValues(as1, concatValue), concatValue),
      Map("a" -> "aaxy", "bb" -> null, "ccc" -> "cccccczx"))
    checkEvaluation(transformValues(as2, concatValue), Map.empty[String, String])
    checkEvaluation(transformValues(as2, valueTypeUpdate), Map.empty[String, Int])
    checkEvaluation(
      transformValues(transformValues(as2, concatValue), valueTypeUpdate),
      Map.empty[String, Int])
    checkEvaluation(transformValues(as3, concatValue), null)

    val ax0 = Literal.create(
      Map(1 -> "x", 2 -> "y", 3 -> "z"),
      MapType(IntegerType, StringType, valueContainsNull = false))

    checkEvaluation(transformValues(ax0, valueUpdate), Map(1 -> 1, 2 -> 4, 3 -> 9))
  }

  test("MapZipWith") {
    def map_zip_with(
        left: Expression,
        right: Expression,
        f: (Expression, Expression, Expression) => Expression): Expression = {
      val MapType(kt, vt1, _) = left.dataType
      val MapType(_, vt2, _) = right.dataType
      MapZipWith(left, right, createLambda(kt, false, vt1, true, vt2, true, f))
        .bind(validateBinding)
    }

    val mii0 = Literal.create(create_map(1 -> 10, 2 -> 20, 3 -> 30),
      MapType(IntegerType, IntegerType, valueContainsNull = false))
    val mii1 = Literal.create(create_map(1 -> -1, 2 -> -2, 4 -> -4),
      MapType(IntegerType, IntegerType, valueContainsNull = false))
    val mii2 = Literal.create(create_map(1 -> null, 2 -> -2, 3 -> null),
      MapType(IntegerType, IntegerType, valueContainsNull = true))
    val mii3 = Literal.create(Map(), MapType(IntegerType, IntegerType, valueContainsNull = false))
    val miin = Literal.create(null, MapType(IntegerType, IntegerType, valueContainsNull = false))

    val multiplyKeyWithValues: (Expression, Expression, Expression) => Expression = {
      (k, v1, v2) => k * v1 * v2
    }

    checkEvaluation(
      map_zip_with(mii0, mii1, multiplyKeyWithValues),
      Map(1 -> -10, 2 -> -80, 3 -> null, 4 -> null))
    checkEvaluation(
      map_zip_with(mii0, mii2, multiplyKeyWithValues),
      Map(1 -> null, 2 -> -80, 3 -> null))
    checkEvaluation(
      map_zip_with(mii0, mii3, multiplyKeyWithValues),
      Map(1 -> null, 2 -> null, 3 -> null))
    checkEvaluation(
      map_zip_with(mii0, miin, multiplyKeyWithValues),
      null)
    assert(map_zip_with(mii0, mii1, multiplyKeyWithValues).dataType ===
      MapType(IntegerType, IntegerType, valueContainsNull = true))

    val mss0 = Literal.create(Map("a" -> "x", "b" -> "y", "d" -> "z"),
      MapType(StringType, StringType, valueContainsNull = false))
    val mss1 = Literal.create(Map("d" -> "b", "b" -> "d"),
      MapType(StringType, StringType, valueContainsNull = false))
    val mss2 = Literal.create(Map("c" -> null, "b" -> "t", "a" -> null),
      MapType(StringType, StringType, valueContainsNull = true))
    val mss3 = Literal.create(Map(), MapType(StringType, StringType, valueContainsNull = false))
    val mssn = Literal.create(null, MapType(StringType, StringType, valueContainsNull = false))

    val concat: (Expression, Expression, Expression) => Expression = {
      (k, v1, v2) => Concat(Seq(k, v1, v2))
    }

    checkEvaluation(
      map_zip_with(mss0, mss1, concat),
      Map("a" -> null, "b" -> "byd", "d" -> "dzb"))
    checkEvaluation(
      map_zip_with(mss1, mss2, concat),
      Map("d" -> null, "b" -> "bdt", "c" -> null, "a" -> null))
    checkEvaluation(
      map_zip_with(mss0, mss3, concat),
      Map("a" -> null, "b" -> null, "d" -> null))
    checkEvaluation(
      map_zip_with(mss0, mssn, concat),
      null)
    assert(map_zip_with(mss0, mss1, concat).dataType ===
      MapType(StringType, StringType, valueContainsNull = true))

    def b(data: Byte*): Array[Byte] = Array[Byte](data: _*)

    val mbb0 = Literal.create(Map(b(1, 2) -> b(4), b(2, 1) -> b(5), b(1, 3) -> b(8)),
      MapType(BinaryType, BinaryType, valueContainsNull = false))
    val mbb1 = Literal.create(Map(b(2, 1) -> b(7), b(1, 2) -> b(3), b(1, 1) -> b(6)),
      MapType(BinaryType, BinaryType, valueContainsNull = false))
    val mbb2 = Literal.create(Map(b(1, 3) -> null, b(1, 2) -> b(2), b(2, 1) -> null),
      MapType(BinaryType, BinaryType, valueContainsNull = true))
    val mbb3 = Literal.create(Map(), MapType(BinaryType, BinaryType, valueContainsNull = false))
    val mbbn = Literal.create(null, MapType(BinaryType, BinaryType, valueContainsNull = false))

    checkEvaluation(
      map_zip_with(mbb0, mbb1, concat),
      Map(b(1, 2) -> b(1, 2, 4, 3), b(2, 1) -> b(2, 1, 5, 7), b(1, 3) -> null, b(1, 1) -> null))
    checkEvaluation(
      map_zip_with(mbb1, mbb2, concat),
      Map(b(2, 1) -> null, b(1, 2) -> b(1, 2, 3, 2), b(1, 1) -> null, b(1, 3) -> null))
    checkEvaluation(
      map_zip_with(mbb0, mbb3, concat),
      Map(b(1, 2) -> null, b(2, 1) -> null, b(1, 3) -> null))
    checkEvaluation(
      map_zip_with(mbb0, mbbn, concat),
      null)
  }

  test("ZipWith") {
    def zip_with(
        left: Expression,
        right: Expression,
        f: (Expression, Expression) => Expression): Expression = {
      val ArrayType(leftT, _) = left.dataType
      val ArrayType(rightT, _) = right.dataType
      ZipWith(left, right, createLambda(leftT, true, rightT, true, f)).bind(validateBinding)
    }

    val ai0 = Literal.create(Seq(1, 2, 3), ArrayType(IntegerType, containsNull = false))
    val ai1 = Literal.create(Seq(1, 2, 3, 4), ArrayType(IntegerType, containsNull = false))
    val ai2 = Literal.create(Seq[Integer](1, null, 3), ArrayType(IntegerType, containsNull = true))
    val ai3 = Literal.create(Seq[Integer](1, null), ArrayType(IntegerType, containsNull = true))
    val ain = Literal.create(null, ArrayType(IntegerType, containsNull = false))

    val add: (Expression, Expression) => Expression = (x, y) => x + y
    val plusOne: Expression => Expression = x => x + 1

    checkEvaluation(zip_with(ai0, ai1, add), Seq(2, 4, 6, null))
    checkEvaluation(zip_with(ai3, ai2, add), Seq(2, null, null))
    checkEvaluation(zip_with(ai2, ai3, add), Seq(2, null, null))
    checkEvaluation(zip_with(ain, ain, add), null)
    checkEvaluation(zip_with(ai1, ain, add), null)
    checkEvaluation(zip_with(ain, ai1, add), null)

    val as0 = Literal.create(Seq("a", "b", "c"), ArrayType(StringType, containsNull = false))
    val as1 = Literal.create(Seq("a", null, "c"), ArrayType(StringType, containsNull = true))
    val as2 = Literal.create(Seq("a"), ArrayType(StringType, containsNull = true))
    val asn = Literal.create(null, ArrayType(StringType, containsNull = false))

    val concat: (Expression, Expression) => Expression = (x, y) => Concat(Seq(x, y))

    checkEvaluation(zip_with(as0, as1, concat), Seq("aa", null, "cc"))
    checkEvaluation(zip_with(as0, as2, concat), Seq("aa", null, null))

    val aai1 = Literal.create(Seq(Seq(1, 2, 3), null, Seq(4, 5)),
      ArrayType(ArrayType(IntegerType, containsNull = false), containsNull = true))
    val aai2 = Literal.create(Seq(Seq(1, 2, 3)),
      ArrayType(ArrayType(IntegerType, containsNull = false), containsNull = true))
    checkEvaluation(
      zip_with(aai1, aai2, (a1, a2) =>
        Cast(zip_with(transform(a1, plusOne), transform(a2, plusOne), add), StringType)),
      Seq("[4, 6, 8]", null, null))
    checkEvaluation(zip_with(aai1, aai1, (a1, a2) => Cast(transform(a1, plusOne), StringType)),
      Seq("[2, 3, 4]", null, "[5, 6]"))
  }

  test("semanticEquals between ArrayAggregate") {
    val ai0 = Literal.create(Seq(1, 2, 3), ArrayType(IntegerType, containsNull = false))
    val ai1 = Literal.create(Seq[Integer](1, null, 3), ArrayType(IntegerType, containsNull = true))
    val ai2 = Literal.create(Seq.empty[Int], ArrayType(IntegerType, containsNull = false))
    val ain = Literal.create(null, ArrayType(IntegerType, containsNull = false))

    val agg1_1 = aggregate(ai0, 0, (acc, elem) => acc + elem, acc => acc * 10)
    val agg1_2 = aggregate(ai0, 0, (acc, elem) => acc + elem, acc => Literal(10) * acc)
    assert(agg1_1.semanticEquals(agg1_2))

    val agg2_1 = aggregate(ai1, 0, (acc, elem) => acc + coalesce(elem, 0), acc => acc * 10)
    val agg2_2 = aggregate(ai1, 0, (acc, elem) => acc + coalesce(elem, 0), acc => Literal(10) * acc)
    assert(agg2_1.semanticEquals(agg2_2))

    val agg3_1 = aggregate(ai2, 0, (acc, elem) => acc + elem, acc => acc * 10)
    val agg3_2 = aggregate(ai2, 0, (acc, elem) => acc + elem, acc => Literal(10) * acc)
    assert(agg3_1.semanticEquals(agg3_2))

    val agg4_1 = aggregate(ain, 0, (acc, elem) => acc + elem, acc => acc * 10)
    val agg4_2 = aggregate(ain, 0, (acc, elem) => acc + elem, acc => Literal(10) * acc)
    assert(agg4_1.semanticEquals(agg4_2))

    assert(!agg1_1.semanticEquals(agg2_1))
    assert(!agg1_1.semanticEquals(agg3_1))
    assert(!agg1_1.semanticEquals(agg4_1))
  }

  test("semanticEquals between ArrayTransform") {
    val ai0 = Literal.create(Seq(1, 2, 3), ArrayType(IntegerType, containsNull = false))
    val ai1 = Literal.create(Seq[Integer](1, null, 3), ArrayType(IntegerType, containsNull = true))

    val plusOne_1: Expression => Expression = x => x + 1
    val plusOne_2: Expression => Expression = x => Literal(1) + x
    val plusIndex_1: (Expression, Expression) => Expression = (x, i) => x + i
    val plusIndex_2: (Expression, Expression) => Expression = (x, i) => i + x

    val trans1_1 = transform(ai0, plusOne_1)
    val trans1_2 = transform(ai0, plusOne_2)
    val trans1_3 = transform(ai1, plusOne_1)
    assert(trans1_1.semanticEquals(trans1_2))
    assert(!trans1_1.semanticEquals(trans1_3))

    val trans2_1 = transform(ai0, plusIndex_1)
    val trans2_2 = transform(ai0, plusIndex_2)
    val trans2_3 = transform(ai1, plusIndex_1)
    assert(trans2_1.semanticEquals(trans2_2))
    assert(!trans2_1.semanticEquals(trans2_3))

    val trans3_1 = transform(transform(ai0, plusIndex_1), plusOne_1)
    val trans3_2 = transform(transform(ai0, plusIndex_2), plusOne_2)
    val trans3_3 = transform(transform(ai1, plusIndex_1), plusOne_1)
    assert(trans3_1.semanticEquals(trans3_2))
    assert(!trans3_1.semanticEquals(trans3_3))
  }

  test("semanticEquals between ArraySort") {
    val a0 = Literal.create(Seq(2, 1, 3), ArrayType(IntegerType))

    val typeAS = ArrayType(StructType(StructField("a", IntegerType) :: Nil))
    val arrayStruct = Literal.create(Seq(create_row(2), create_row(1)), typeAS)

    assert(arraySort(a0).semanticEquals(arraySort(a0)))
    assert(arraySort(arrayStruct).semanticEquals(arraySort(arrayStruct)))

    val sort1_1 = arraySort(a0, (left, right) => UnaryMinus(ArraySort.comparator(left, right)))
    val sort1_2 = arraySort(a0, (right, left) => UnaryMinus(ArraySort.comparator(right, left)))
    val sort1_3 = arraySort(a0, (right, left) => UnaryMinus(ArraySort.comparator(left, right)))
    assert(sort1_1.semanticEquals(sort1_2))
    assert(!sort1_1.semanticEquals(sort1_3))
  }

  test("semanticEquals between MapFilter") {
    val mii0 = Literal.create(Map(1 -> 0, 2 -> 10, 3 -> -1),
      MapType(IntegerType, IntegerType, valueContainsNull = false))
    val mii1 = Literal.create(Map(1 -> null, 2 -> 10, 3 -> null),
      MapType(IntegerType, IntegerType, valueContainsNull = true))

    val kGreaterThanV1: (Expression, Expression) => Expression = (k, v) => k > v
    val kGreaterThanV2: (Expression, Expression) => Expression = (v, k) => k < v
    val kGreaterThanV3: (Expression, Expression) => Expression = (k, v) => k < v

    val mapFilter1_1 = mapFilter(mii0, kGreaterThanV1)
    val mapFilter1_2 = mapFilter(mii0, kGreaterThanV2)
    val mapFilter1_3 = mapFilter(mii0, kGreaterThanV3)
    assert(mapFilter1_1.semanticEquals(mapFilter1_2))
    assert(!mapFilter1_1.semanticEquals(mapFilter1_3))

    val valueIsNull: (Expression, Expression) => Expression = (_, v) => v.isNull

    val mapFilter2_1 = mapFilter(mii0, valueIsNull)
    val mapFilter2_2 = mapFilter(mii0, valueIsNull)
    val mapFilter2_3 = mapFilter(mii1, valueIsNull)
    assert(mapFilter2_1.semanticEquals(mapFilter2_2))
    assert(!mapFilter2_1.semanticEquals(mapFilter2_3))
  }

  test("SPARK-36740: ArraySort should handle NaN greater then non-NaN value") {
    checkEvaluation(arraySort(
      Literal.create(Seq(Double.NaN, 1d, 2d, null), ArrayType(DoubleType))),
      Seq(1d, 2d, Double.NaN, null))
  }

<<<<<<< HEAD

  test("SPARK-39081: compatibility of combo of HigherOrderFunctions" +
    " with other Expression subclasses") {
    // Dummy example given in JIRA, this is to test a compile time issue only, has no real usage
    case class MyExploder(
                           arrays: Expression,    // Array[AnyDataType]
                           asOfDate: Expression,  // LambdaFunction[AnyDataType -> TimestampType]
                           extractor: Expression) // TimestampType
      extends HigherOrderFunction with Generator with TimeZoneAwareExpression {

      override def children: Seq[Expression] = Seq[Expression](arrays, asOfDate)

      override def withNewChildrenInternal(newChildren: IndexedSeq[Expression]): Expression = null

      override def eval(input: InternalRow): TraversableOnce[InternalRow] = null

      override def nodePatternsInternal(): Seq[TreePattern] = Seq()

      override def elementSchema: StructType = null

      override def arguments: Seq[Expression] =
        Seq(arrays, asOfDate)

      override def argumentTypes: Seq[AbstractDataType] =
        Seq(ArrayType, TimestampType)

      override def doGenCode(ctx: CodegenContext, exp: ExprCode): ExprCode = null

      override def functions: Seq[Expression] =
        Seq(extractor)

      override def functionTypes: Seq[TimestampType] =
        Seq(TimestampType)

      override def bind(f: (Expression,
        Seq[(DataType, Boolean)]) => LambdaFunction): HigherOrderFunction = null

      override def timeZoneId: Option[String] = None

      override def withTimeZone(timeZoneId: String): TimeZoneAwareExpression = null
    }

    /* Should not get the error - value nodePatterns
     ... cannot override final member, or conflict in nodePatterns between two types
     Should not get compile error about conflicting fields with same name but were final */
    val myExploder = MyExploder(null, null, null)
=======
  test("SPARK-39419: ArraySort should throw an exception when the comparator returns null") {
    val comparator = {
      val comp = ArraySort.comparator _
      (left: Expression, right: Expression) =>
        If(comp(left, right) === 0, Literal.create(null, IntegerType), comp(left, right))
    }

    withSQLConf(
        SQLConf.LEGACY_ALLOW_NULL_COMPARISON_RESULT_IN_ARRAY_SORT.key -> "false") {
      checkExceptionInExpression[SparkException](
        arraySort(Literal.create(Seq(3, 1, 1, 2)), comparator), "The comparison result is null")
    }

    withSQLConf(
        SQLConf.LEGACY_ALLOW_NULL_COMPARISON_RESULT_IN_ARRAY_SORT.key -> "true") {
      checkEvaluation(arraySort(Literal.create(Seq(3, 1, 1, 2)), comparator),
        Seq(1, 1, 2, 3))
    }
>>>>>>> 35d00df9
  }
}<|MERGE_RESOLUTION|>--- conflicted
+++ resolved
@@ -17,12 +17,7 @@
 
 package org.apache.spark.sql.catalyst.expressions
 
-<<<<<<< HEAD
-import org.apache.spark.SparkFunSuite
-import org.apache.spark.sql.catalyst.InternalRow
-=======
 import org.apache.spark.{SparkException, SparkFunSuite}
->>>>>>> 35d00df9
 import org.apache.spark.sql.catalyst.analysis.TypeCheckResult
 import org.apache.spark.sql.catalyst.expressions.codegen.{CodegenContext, ExprCode}
 import org.apache.spark.sql.catalyst.trees.TreePattern.TreePattern
@@ -846,8 +841,6 @@
       Seq(1d, 2d, Double.NaN, null))
   }
 
-<<<<<<< HEAD
-
   test("SPARK-39081: compatibility of combo of HigherOrderFunctions" +
     " with other Expression subclasses") {
     // Dummy example given in JIRA, this is to test a compile time issue only, has no real usage
@@ -893,7 +886,7 @@
      ... cannot override final member, or conflict in nodePatterns between two types
      Should not get compile error about conflicting fields with same name but were final */
     val myExploder = MyExploder(null, null, null)
-=======
+    
   test("SPARK-39419: ArraySort should throw an exception when the comparator returns null") {
     val comparator = {
       val comp = ArraySort.comparator _
@@ -912,6 +905,5 @@
       checkEvaluation(arraySort(Literal.create(Seq(3, 1, 1, 2)), comparator),
         Seq(1, 1, 2, 3))
     }
->>>>>>> 35d00df9
   }
 }