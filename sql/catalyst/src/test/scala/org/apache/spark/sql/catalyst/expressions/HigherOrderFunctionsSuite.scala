/*
 * Licensed to the Apache Software Foundation (ASF) under one or more
 * contributor license agreements.  See the NOTICE file distributed with
 * this work for additional information regarding copyright ownership.
 * The ASF licenses this file to You under the Apache License, Version 2.0
 * (the "License"); you may not use this file except in compliance with
 * the License.  You may obtain a copy of the License at
 *
 *    http://www.apache.org/licenses/LICENSE-2.0
 *
 * Unless required by applicable law or agreed to in writing, software
 * distributed under the License is distributed on an "AS IS" BASIS,
 * WITHOUT WARRANTIES OR CONDITIONS OF ANY KIND, either express or implied.
 * See the License for the specific language governing permissions and
 * limitations under the License.
 */

package org.apache.spark.sql.catalyst.expressions

import org.apache.spark.SparkFunSuite
import org.apache.spark.sql.types._

class HigherOrderFunctionsSuite extends SparkFunSuite with ExpressionEvalHelper {
  import org.apache.spark.sql.catalyst.dsl.expressions._

  private def createLambda(
      dt: DataType,
      nullable: Boolean,
      f: Expression => Expression): Expression = {
    val lv = NamedLambdaVariable("arg", dt, nullable)
    val function = f(lv)
    LambdaFunction(function, Seq(lv))
  }

  private def createLambda(
      dt1: DataType,
      nullable1: Boolean,
      dt2: DataType,
      nullable2: Boolean,
      f: (Expression, Expression) => Expression): Expression = {
    val lv1 = NamedLambdaVariable("arg1", dt1, nullable1)
    val lv2 = NamedLambdaVariable("arg2", dt2, nullable2)
    val function = f(lv1, lv2)
    LambdaFunction(function, Seq(lv1, lv2))
  }

  def transform(expr: Expression, f: Expression => Expression): Expression = {
    val at = expr.dataType.asInstanceOf[ArrayType]
    ArrayTransform(expr, createLambda(at.elementType, at.containsNull, f))
  }

  def transform(expr: Expression, f: (Expression, Expression) => Expression): Expression = {
    val at = expr.dataType.asInstanceOf[ArrayType]
    ArrayTransform(expr, createLambda(at.elementType, at.containsNull, IntegerType, false, f))
  }

  def filter(expr: Expression, f: Expression => Expression): Expression = {
    val at = expr.dataType.asInstanceOf[ArrayType]
    ArrayFilter(expr, createLambda(at.elementType, at.containsNull, f))
  }

  def aggregate(
      expr: Expression,
      zero: Expression,
      merge: (Expression, Expression) => Expression,
      finish: Expression => Expression): Expression = {
    val at = expr.dataType.asInstanceOf[ArrayType]
    val zeroType = zero.dataType
    ArrayAggregate(
      expr,
      zero,
      createLambda(zeroType, true, at.elementType, at.containsNull, merge),
      createLambda(zeroType, true, finish))
  }

  def aggregate(
      expr: Expression,
      zero: Expression,
      merge: (Expression, Expression) => Expression): Expression = {
    aggregate(expr, zero, merge, identity)
  }

  test("ArrayTransform") {
    val ai0 = Literal.create(Seq(1, 2, 3), ArrayType(IntegerType, containsNull = false))
    val ai1 = Literal.create(Seq[Integer](1, null, 3), ArrayType(IntegerType, containsNull = true))
    val ain = Literal.create(null, ArrayType(IntegerType, containsNull = false))

    val plusOne: Expression => Expression = x => x + 1
    val plusIndex: (Expression, Expression) => Expression = (x, i) => x + i

    checkEvaluation(transform(ai0, plusOne), Seq(2, 3, 4))
    checkEvaluation(transform(ai0, plusIndex), Seq(1, 3, 5))
    checkEvaluation(transform(transform(ai0, plusIndex), plusOne), Seq(2, 4, 6))
    checkEvaluation(transform(ai1, plusOne), Seq(2, null, 4))
    checkEvaluation(transform(ai1, plusIndex), Seq(1, null, 5))
    checkEvaluation(transform(transform(ai1, plusIndex), plusOne), Seq(2, null, 6))
    checkEvaluation(transform(ain, plusOne), null)

    val as0 = Literal.create(Seq("a", "b", "c"), ArrayType(StringType, containsNull = false))
    val as1 = Literal.create(Seq("a", null, "c"), ArrayType(StringType, containsNull = true))
    val asn = Literal.create(null, ArrayType(StringType, containsNull = false))

    val repeatTwice: Expression => Expression = x => Concat(Seq(x, x))
    val repeatIndexTimes: (Expression, Expression) => Expression = (x, i) => StringRepeat(x, i)

    checkEvaluation(transform(as0, repeatTwice), Seq("aa", "bb", "cc"))
    checkEvaluation(transform(as0, repeatIndexTimes), Seq("", "b", "cc"))
    checkEvaluation(transform(transform(as0, repeatIndexTimes), repeatTwice),
      Seq("", "bb", "cccc"))
    checkEvaluation(transform(as1, repeatTwice), Seq("aa", null, "cc"))
    checkEvaluation(transform(as1, repeatIndexTimes), Seq("", null, "cc"))
    checkEvaluation(transform(transform(as1, repeatIndexTimes), repeatTwice),
      Seq("", null, "cccc"))
    checkEvaluation(transform(asn, repeatTwice), null)

    val aai = Literal.create(Seq(Seq(1, 2, 3), null, Seq(4, 5)),
      ArrayType(ArrayType(IntegerType, containsNull = false), containsNull = true))
    checkEvaluation(transform(aai, array => Cast(transform(array, plusOne), StringType)),
      Seq("[2, 3, 4]", null, "[5, 6]"))
    checkEvaluation(transform(aai, array => Cast(transform(array, plusIndex), StringType)),
      Seq("[1, 3, 5]", null, "[4, 6]"))
  }

<<<<<<< HEAD
  test("MapFilter") {
    def mapFilter(expr: Expression, f: (Expression, Expression) => Expression): Expression = {
      val mt = expr.dataType.asInstanceOf[MapType]
      MapFilter(expr, createLambda(mt.keyType, false, mt.valueType, mt.valueContainsNull, f))
    }
    val mii0 = Literal.create(Map(1 -> 0, 2 -> 10, 3 -> -1),
      MapType(IntegerType, IntegerType, valueContainsNull = false))
    val mii1 = Literal.create(Map(1 -> null, 2 -> 10, 3 -> null),
      MapType(IntegerType, IntegerType, valueContainsNull = true))
    val miin = Literal.create(null, MapType(IntegerType, IntegerType, valueContainsNull = false))

    val kGreaterThanV: (Expression, Expression) => Expression = (k, v) => k > v

    checkEvaluation(mapFilter(mii0, kGreaterThanV), Map(1 -> 0, 3 -> -1))
    checkEvaluation(mapFilter(mii1, kGreaterThanV), Map())
    checkEvaluation(mapFilter(miin, kGreaterThanV), null)

    val valueIsNull: (Expression, Expression) => Expression = (_, v) => v.isNull

    checkEvaluation(mapFilter(mii0, valueIsNull), Map())
    checkEvaluation(mapFilter(mii1, valueIsNull), Map(1 -> null, 3 -> null))
    checkEvaluation(mapFilter(miin, valueIsNull), null)

    val msi0 = Literal.create(Map("abcdf" -> 5, "abc" -> 10, "" -> 0),
      MapType(StringType, IntegerType, valueContainsNull = false))
    val msi1 = Literal.create(Map("abcdf" -> 5, "abc" -> 10, "" -> null),
      MapType(StringType, IntegerType, valueContainsNull = true))
    val msin = Literal.create(null, MapType(StringType, IntegerType, valueContainsNull = false))

    val isLengthOfKey: (Expression, Expression) => Expression = (k, v) => Length(k) === v

    checkEvaluation(mapFilter(msi0, isLengthOfKey), Map("abcdf" -> 5, "" -> 0))
    checkEvaluation(mapFilter(msi1, isLengthOfKey), Map("abcdf" -> 5))
    checkEvaluation(mapFilter(msin, isLengthOfKey), null)

    val mia0 = Literal.create(Map(1 -> Seq(0, 1, 2), 2 -> Seq(10), -3 -> Seq(-1, 0, -2, 3)),
      MapType(IntegerType, ArrayType(IntegerType), valueContainsNull = false))
    val mia1 = Literal.create(Map(1 -> Seq(0, 1, 2), 2 -> null, -3 -> Seq(-1, 0, -2, 3)),
      MapType(IntegerType, ArrayType(IntegerType), valueContainsNull = true))
    val mian = Literal.create(
      null, MapType(IntegerType, ArrayType(IntegerType), valueContainsNull = false))

    val customFunc: (Expression, Expression) => Expression = (k, v) => Size(v) + k > 3

    checkEvaluation(mapFilter(mia0, customFunc), Map(1 -> Seq(0, 1, 2)))
    checkEvaluation(mapFilter(mia1, customFunc), Map(1 -> Seq(0, 1, 2)))
    checkEvaluation(mapFilter(mian, customFunc), null)
=======
  test("ArrayFilter") {
    val ai0 = Literal.create(Seq(1, 2, 3), ArrayType(IntegerType, containsNull = false))
    val ai1 = Literal.create(Seq[Integer](1, null, 3), ArrayType(IntegerType, containsNull = true))
    val ain = Literal.create(null, ArrayType(IntegerType, containsNull = false))

    val isEven: Expression => Expression = x => x % 2 === 0
    val isNullOrOdd: Expression => Expression = x => x.isNull || x % 2 === 1

    checkEvaluation(filter(ai0, isEven), Seq(2))
    checkEvaluation(filter(ai0, isNullOrOdd), Seq(1, 3))
    checkEvaluation(filter(ai1, isEven), Seq.empty)
    checkEvaluation(filter(ai1, isNullOrOdd), Seq(1, null, 3))
    checkEvaluation(filter(ain, isEven), null)
    checkEvaluation(filter(ain, isNullOrOdd), null)

    val as0 =
      Literal.create(Seq("a0", "b1", "a2", "c3"), ArrayType(StringType, containsNull = false))
    val as1 = Literal.create(Seq("a", null, "c"), ArrayType(StringType, containsNull = true))
    val asn = Literal.create(null, ArrayType(StringType, containsNull = false))

    val startsWithA: Expression => Expression = x => x.startsWith("a")

    checkEvaluation(filter(as0, startsWithA), Seq("a0", "a2"))
    checkEvaluation(filter(as1, startsWithA), Seq("a"))
    checkEvaluation(filter(asn, startsWithA), null)

    val aai = Literal.create(Seq(Seq(1, 2, 3), null, Seq(4, 5)),
      ArrayType(ArrayType(IntegerType, containsNull = false), containsNull = true))
    checkEvaluation(transform(aai, ix => filter(ix, isNullOrOdd)),
      Seq(Seq(1, 3), null, Seq(5)))
  }

  test("ArrayAggregate") {
    val ai0 = Literal.create(Seq(1, 2, 3), ArrayType(IntegerType, containsNull = false))
    val ai1 = Literal.create(Seq[Integer](1, null, 3), ArrayType(IntegerType, containsNull = true))
    val ai2 = Literal.create(Seq.empty[Int], ArrayType(IntegerType, containsNull = false))
    val ain = Literal.create(null, ArrayType(IntegerType, containsNull = false))

    checkEvaluation(aggregate(ai0, 0, (acc, elem) => acc + elem, acc => acc * 10), 60)
    checkEvaluation(aggregate(ai1, 0, (acc, elem) => acc + coalesce(elem, 0), acc => acc * 10), 40)
    checkEvaluation(aggregate(ai2, 0, (acc, elem) => acc + elem, acc => acc * 10), 0)
    checkEvaluation(aggregate(ain, 0, (acc, elem) => acc + elem, acc => acc * 10), null)

    val as0 = Literal.create(Seq("a", "b", "c"), ArrayType(StringType, containsNull = false))
    val as1 = Literal.create(Seq("a", null, "c"), ArrayType(StringType, containsNull = true))
    val as2 = Literal.create(Seq.empty[String], ArrayType(StringType, containsNull = false))
    val asn = Literal.create(null, ArrayType(StringType, containsNull = false))

    checkEvaluation(aggregate(as0, "", (acc, elem) => Concat(Seq(acc, elem))), "abc")
    checkEvaluation(aggregate(as1, "", (acc, elem) => Concat(Seq(acc, coalesce(elem, "x")))), "axc")
    checkEvaluation(aggregate(as2, "", (acc, elem) => Concat(Seq(acc, elem))), "")
    checkEvaluation(aggregate(asn, "", (acc, elem) => Concat(Seq(acc, elem))), null)

    val aai = Literal.create(Seq[Seq[Integer]](Seq(1, 2, 3), null, Seq(4, 5)),
      ArrayType(ArrayType(IntegerType, containsNull = false), containsNull = true))
    checkEvaluation(
      aggregate(aai, 0,
        (acc, array) => coalesce(aggregate(array, acc, (acc, elem) => acc + elem), acc)),
      15)
>>>>>>> ac527b52
  }
}<|MERGE_RESOLUTION|>--- conflicted
+++ resolved
@@ -121,7 +121,6 @@
       Seq("[1, 3, 5]", null, "[4, 6]"))
   }
 
-<<<<<<< HEAD
   test("MapFilter") {
     def mapFilter(expr: Expression, f: (Expression, Expression) => Expression): Expression = {
       val mt = expr.dataType.asInstanceOf[MapType]
@@ -169,7 +168,8 @@
     checkEvaluation(mapFilter(mia0, customFunc), Map(1 -> Seq(0, 1, 2)))
     checkEvaluation(mapFilter(mia1, customFunc), Map(1 -> Seq(0, 1, 2)))
     checkEvaluation(mapFilter(mian, customFunc), null)
-=======
+  }
+
   test("ArrayFilter") {
     val ai0 = Literal.create(Seq(1, 2, 3), ArrayType(IntegerType, containsNull = false))
     val ai1 = Literal.create(Seq[Integer](1, null, 3), ArrayType(IntegerType, containsNull = true))
@@ -229,6 +229,5 @@
       aggregate(aai, 0,
         (acc, array) => coalesce(aggregate(array, acc, (acc, elem) => acc + elem), acc)),
       15)
->>>>>>> ac527b52
   }
 }