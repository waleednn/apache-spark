--- conflicted
+++ resolved
@@ -259,7 +259,17 @@
       CaseWhen(Seq((a, FalseLiteral), (c, FalseLiteral)), None))
   }
 
-<<<<<<< HEAD
+  test("SPARK-33847: Remove the CaseWhen if elseValue is empty and other outputs are null") {
+    Seq(a, LessThan(Rand(1), Literal(0.5))).foreach { condition =>
+      assertEquivalent(
+        EqualTo(CaseWhen(Seq((condition, Literal.create(null, IntegerType)))), Literal(2)),
+        Literal.create(null, BooleanType))
+      assertEquivalent(
+        EqualTo(CaseWhen(Seq((condition, Literal("str")))).cast(IntegerType), Literal(2)),
+        Literal.create(null, BooleanType))
+    }
+  }
+
   test("SPARK-33884: simplify CaseWhen when one clause is null and another is boolean") {
     val p = IsNull('a)
     val nullLiteral = Literal(null, BooleanType)
@@ -271,16 +281,5 @@
       CaseWhen(Seq((p, Literal("str"))), Literal("1")).cast(IntegerType),
       Literal(2)),
       And(p, nullLiteral))
-=======
-  test("SPARK-33847: Remove the CaseWhen if elseValue is empty and other outputs are null") {
-    Seq(a, LessThan(Rand(1), Literal(0.5))).foreach { condition =>
-      assertEquivalent(
-        EqualTo(CaseWhen(Seq((condition, Literal.create(null, IntegerType)))), Literal(2)),
-        Literal.create(null, BooleanType))
-      assertEquivalent(
-        EqualTo(CaseWhen(Seq((condition, Literal("str")))).cast(IntegerType), Literal(2)),
-        Literal.create(null, BooleanType))
-    }
->>>>>>> f1d37972
   }
 }