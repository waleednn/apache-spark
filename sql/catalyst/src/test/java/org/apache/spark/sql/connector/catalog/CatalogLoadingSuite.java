--- conflicted
+++ resolved
@@ -17,19 +17,13 @@
 
 package org.apache.spark.sql.connector.catalog;
 
+import org.junit.jupiter.api.Assertions;
+import org.junit.jupiter.api.Test;
+
 import org.apache.spark.SparkException;
 import org.apache.spark.sql.internal.SQLConf;
 import org.apache.spark.sql.util.CaseInsensitiveStringMap;
-<<<<<<< HEAD
-import org.junit.jupiter.api.Assertions;
-import org.junit.jupiter.api.Test;
-=======
 import org.apache.spark.util.Utils;
-
-import org.junit.Assert;
-import org.junit.Test;
->>>>>>> 66c6e19a
-
 public class CatalogLoadingSuite {
   @Test
   public void testLoad() throws SparkException {
@@ -116,10 +110,10 @@
     conf.setConfString("spark.sql.catalog.missing", catalogClass);
 
     SparkException exc =
-        Assert.assertThrows(SparkException.class, () -> Catalogs.load("missing", conf));
-
-    Assert.assertTrue(exc.getCause() instanceof ClassNotFoundException);
-    Assert.assertTrue(exc.getCause().getMessage().contains(catalogClass + "Dep"));
+      Assertions.assertThrows(SparkException.class, () -> Catalogs.load("missing", conf));
+
+    Assertions.assertTrue(exc.getCause() instanceof ClassNotFoundException);
+    Assertions.assertTrue(exc.getCause().getMessage().contains(catalogClass + "Dep"));
   }
 
   @Test
