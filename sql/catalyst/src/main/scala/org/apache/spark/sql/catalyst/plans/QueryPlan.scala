/*
 * Licensed to the Apache Software Foundation (ASF) under one or more
 * contributor license agreements.  See the NOTICE file distributed with
 * this work for additional information regarding copyright ownership.
 * The ASF licenses this file to You under the Apache License, Version 2.0
 * (the "License"); you may not use this file except in compliance with
 * the License.  You may obtain a copy of the License at
 *
 *    http://www.apache.org/licenses/LICENSE-2.0
 *
 * Unless required by applicable law or agreed to in writing, software
 * distributed under the License is distributed on an "AS IS" BASIS,
 * WITHOUT WARRANTIES OR CONDITIONS OF ANY KIND, either express or implied.
 * See the License for the specific language governing permissions and
 * limitations under the License.
 */

package org.apache.spark.sql.catalyst.plans

import org.apache.spark.sql.catalyst.{expressions => CatalystExpression}
import org.apache.spark.sql.catalyst.expressions._
import org.apache.spark.sql.catalyst.trees.TreeNode
import org.apache.spark.sql.types.{DataType, StructType}

abstract class QueryPlan[PlanType <: QueryPlan[PlanType]] extends TreeNode[PlanType] {
  self: PlanType =>

  def output: Seq[Attribute]

  /**
   * Extracts the relevant constraints from a given set of constraints based on the attributes that
   * appear in the [[outputSet]].
   */
  protected def getRelevantConstraints(constraints: Set[Expression]): Set[Expression] = {
    constraints
      .union(inferAdditionalConstraints(constraints))
      .union(constructIsNotNullConstraints(constraints))
      .filter(constraint =>
        constraint.references.nonEmpty && constraint.references.subsetOf(outputSet) &&
          constraint.deterministic)
  }

  /**
   * Infers a set of `isNotNull` constraints from a given set of equality/comparison expressions as
   * well as non-nullable attributes. For e.g., if an expression is of the form (`a > 5`), this
   * returns a constraint of the form `isNotNull(a)`
   */
  private def constructIsNotNullConstraints(constraints: Set[Expression]): Set[Expression] = {
    // First, we propagate constraints from the null intolerant expressions.
    var isNotNullConstraints: Set[Expression] =
      constraints.flatMap(CatalystExpression.scanNullIntolerantExpr).map(IsNotNull(_))

    // Second, we infer additional constraints from non-nullable attributes that are part of the
    // operator's output
    val nonNullableAttributes = output.filterNot(_.nullable)
    isNotNullConstraints ++= nonNullableAttributes.map(IsNotNull).toSet

    isNotNullConstraints -- constraints
  }

  /**
<<<<<<< HEAD
=======
   * Recursively explores the expressions which are null intolerant and returns all attributes
   * in these expressions.
   */
  private def scanNullIntolerantExpr(expr: Expression): Seq[Attribute] = expr match {
    case a: Attribute => Seq(a)
    case _: NullIntolerant | IsNotNull(_: NullIntolerant) =>
      expr.children.flatMap(scanNullIntolerantExpr)
    case _ => Seq.empty[Attribute]
  }

  // Collect aliases from expressions, so we may avoid producing recursive constraints.
  private lazy val aliasMap = AttributeMap(
    (expressions ++ children.flatMap(_.expressions)).collect {
      case a: Alias => (a.toAttribute, a.child)
    })

  /**
>>>>>>> f1aeed8b
   * Infers an additional set of constraints from a given set of equality constraints.
   * For e.g., if an operator has constraints of the form (`a = 5`, `a = b`), this returns an
   * additional constraint of the form `b = 5`.
   *
   * [SPARK-17733] We explicitly prevent producing recursive constraints of the form `a = f(a, b)`
   * as they are often useless and can lead to a non-converging set of constraints.
   */
  private def inferAdditionalConstraints(constraints: Set[Expression]): Set[Expression] = {
    val constraintClasses = generateEquivalentConstraintClasses(constraints)

    var inferredConstraints = Set.empty[Expression]
    constraints.foreach {
      case eq @ EqualTo(l: Attribute, r: Attribute) =>
        val candidateConstraints = constraints - eq
        inferredConstraints ++= candidateConstraints.map(_ transform {
          case a: Attribute if a.semanticEquals(l) &&
            !isRecursiveDeduction(r, constraintClasses) => r
        })
        inferredConstraints ++= candidateConstraints.map(_ transform {
          case a: Attribute if a.semanticEquals(r) &&
            !isRecursiveDeduction(l, constraintClasses) => l
        })
      case _ => // No inference
    }
    inferredConstraints -- constraints
  }

  /*
   * Generate a sequence of expression sets from constraints, where each set stores an equivalence
   * class of expressions. For example, Set(`a = b`, `b = c`, `e = f`) will generate the following
   * expression sets: (Set(a, b, c), Set(e, f)). This will be used to search all expressions equal
   * to an selected attribute.
   */
  private def generateEquivalentConstraintClasses(
      constraints: Set[Expression]): Seq[Set[Expression]] = {
    var constraintClasses = Seq.empty[Set[Expression]]
    constraints.foreach {
      case eq @ EqualTo(l: Attribute, r: Attribute) =>
        // Transform [[Alias]] to its child.
        val left = aliasMap.getOrElse(l, l)
        val right = aliasMap.getOrElse(r, r)
        // Get the expression set for an equivalence constraint class.
        val leftConstraintClass = getConstraintClass(left, constraintClasses)
        val rightConstraintClass = getConstraintClass(right, constraintClasses)
        if (leftConstraintClass.nonEmpty && rightConstraintClass.nonEmpty) {
          // Combine the two sets.
          constraintClasses = constraintClasses
            .diff(leftConstraintClass :: rightConstraintClass :: Nil) :+
            (leftConstraintClass ++ rightConstraintClass)
        } else if (leftConstraintClass.nonEmpty) { // && rightConstraintClass.isEmpty
          // Update equivalence class of `left` expression.
          constraintClasses = constraintClasses
            .diff(leftConstraintClass :: Nil) :+ (leftConstraintClass + right)
        } else if (rightConstraintClass.nonEmpty) { // && leftConstraintClass.isEmpty
          // Update equivalence class of `right` expression.
          constraintClasses = constraintClasses
            .diff(rightConstraintClass :: Nil) :+ (rightConstraintClass + left)
        } else { // leftConstraintClass.isEmpty && rightConstraintClass.isEmpty
          // Create new equivalence constraint class since neither expression presents
          // in any classes.
          constraintClasses = constraintClasses :+ Set(left, right)
        }
      case _ => // Skip
    }

    constraintClasses
  }

  /*
   * Get all expressions equivalent to the selected expression.
   */
  private def getConstraintClass(
      expr: Expression,
      constraintClasses: Seq[Set[Expression]]): Set[Expression] =
    constraintClasses.find(_.contains(expr)).getOrElse(Set.empty[Expression])

  /*
   *  Check whether replace by an [[Attribute]] will cause a recursive deduction. Generally it
   *  has the form like: `a -> f(a, b)`, where `a` and `b` are expressions and `f` is a function.
   *  Here we first get all expressions equal to `attr` and then check whether at least one of them
   *  is a child of the referenced expression.
   */
  private def isRecursiveDeduction(
      attr: Attribute,
      constraintClasses: Seq[Set[Expression]]): Boolean = {
    val expr = aliasMap.getOrElse(attr, attr)
    getConstraintClass(expr, constraintClasses).exists { e =>
      expr.children.exists(_.semanticEquals(e))
    }
  }

  /**
   * An [[ExpressionSet]] that contains invariants about the rows output by this operator. For
   * example, if this set contains the expression `a = 2` then that expression is guaranteed to
   * evaluate to `true` for all rows produced.
   */
  lazy val constraints: ExpressionSet = ExpressionSet(getRelevantConstraints(validConstraints))

  /**
   * This method can be overridden by any child class of QueryPlan to specify a set of constraints
   * based on the given operator's constraint propagation logic. These constraints are then
   * canonicalized and filtered automatically to contain only those attributes that appear in the
   * [[outputSet]].
   *
   * See [[Canonicalize]] for more details.
   */
  protected def validConstraints: Set[Expression] = Set.empty

  /**
   * Returns the set of attributes that are output by this node.
   */
  def outputSet: AttributeSet = AttributeSet(output)

  /**
   * All Attributes that appear in expressions from this operator.  Note that this set does not
   * include attributes that are implicitly referenced by being passed through to the output tuple.
   */
  def references: AttributeSet = AttributeSet(expressions.flatMap(_.references))

  /**
   * The set of all attributes that are input to this operator by its children.
   */
  def inputSet: AttributeSet =
    AttributeSet(children.flatMap(_.asInstanceOf[QueryPlan[PlanType]].output))

  /**
   * The set of all attributes that are produced by this node.
   */
  def producedAttributes: AttributeSet = AttributeSet.empty

  /**
   * Attributes that are referenced by expressions but not provided by this nodes children.
   * Subclasses should override this method if they produce attributes internally as it is used by
   * assertions designed to prevent the construction of invalid plans.
   */
  def missingInput: AttributeSet = references -- inputSet -- producedAttributes

  /**
   * Runs [[transform]] with `rule` on all expressions present in this query operator.
   * Users should not expect a specific directionality. If a specific directionality is needed,
   * transformExpressionsDown or transformExpressionsUp should be used.
   *
   * @param rule the rule to be applied to every expression in this operator.
   */
  def transformExpressions(rule: PartialFunction[Expression, Expression]): this.type = {
    transformExpressionsDown(rule)
  }

  /**
   * Runs [[transformDown]] with `rule` on all expressions present in this query operator.
   *
   * @param rule the rule to be applied to every expression in this operator.
   */
  def transformExpressionsDown(rule: PartialFunction[Expression, Expression]): this.type = {
    var changed = false

    @inline def transformExpressionDown(e: Expression): Expression = {
      val newE = e.transformDown(rule)
      if (newE.fastEquals(e)) {
        e
      } else {
        changed = true
        newE
      }
    }

    def recursiveTransform(arg: Any): AnyRef = arg match {
      case e: Expression => transformExpressionDown(e)
      case Some(e: Expression) => Some(transformExpressionDown(e))
      case m: Map[_, _] => m
      case d: DataType => d // Avoid unpacking Structs
      case seq: Traversable[_] => seq.map(recursiveTransform)
      case other: AnyRef => other
      case null => null
    }

    val newArgs = mapProductIterator(recursiveTransform)

    if (changed) makeCopy(newArgs).asInstanceOf[this.type] else this
  }

  /**
   * Runs [[transformUp]] with `rule` on all expressions present in this query operator.
   *
   * @param rule the rule to be applied to every expression in this operator.
   * @return
   */
  def transformExpressionsUp(rule: PartialFunction[Expression, Expression]): this.type = {
    var changed = false

    @inline def transformExpressionUp(e: Expression): Expression = {
      val newE = e.transformUp(rule)
      if (newE.fastEquals(e)) {
        e
      } else {
        changed = true
        newE
      }
    }

    def recursiveTransform(arg: Any): AnyRef = arg match {
      case e: Expression => transformExpressionUp(e)
      case Some(e: Expression) => Some(transformExpressionUp(e))
      case m: Map[_, _] => m
      case d: DataType => d // Avoid unpacking Structs
      case seq: Traversable[_] => seq.map(recursiveTransform)
      case other: AnyRef => other
      case null => null
    }

    val newArgs = mapProductIterator(recursiveTransform)

    if (changed) makeCopy(newArgs).asInstanceOf[this.type] else this
  }

  /**
   * Returns the result of running [[transformExpressions]] on this node
   * and all its children.
   */
  def transformAllExpressions(rule: PartialFunction[Expression, Expression]): this.type = {
    transform {
      case q: QueryPlan[_] => q.transformExpressions(rule).asInstanceOf[PlanType]
    }.asInstanceOf[this.type]
  }

  /** Returns all of the expressions present in this query plan operator. */
  final def expressions: Seq[Expression] = {
    // Recursively find all expressions from a traversable.
    def seqToExpressions(seq: Traversable[Any]): Traversable[Expression] = seq.flatMap {
      case e: Expression => e :: Nil
      case s: Traversable[_] => seqToExpressions(s)
      case other => Nil
    }

    productIterator.flatMap {
      case e: Expression => e :: Nil
      case Some(e: Expression) => e :: Nil
      case seq: Traversable[_] => seqToExpressions(seq)
      case other => Nil
    }.toSeq
  }

  lazy val schema: StructType = StructType.fromAttributes(output)

  /** Returns the output schema in the tree format. */
  def schemaString: String = schema.treeString

  /** Prints out the schema in the tree format */
  // scalastyle:off println
  def printSchema(): Unit = println(schemaString)
  // scalastyle:on println

  /**
   * A prefix string used when printing the plan.
   *
   * We use "!" to indicate an invalid plan, and "'" to indicate an unresolved plan.
   */
  protected def statePrefix = if (missingInput.nonEmpty && children.nonEmpty) "!" else ""

  override def simpleString: String = statePrefix + super.simpleString

  override def verboseString: String = simpleString

  /**
   * All the subqueries of current plan.
   */
  def subqueries: Seq[PlanType] = {
    expressions.flatMap(_.collect {
      case e: PlanExpression[_] => e.plan.asInstanceOf[PlanType]
    })
  }

  override protected def innerChildren: Seq[QueryPlan[_]] = subqueries

  /**
   * Canonicalized copy of this query plan.
   */
  protected lazy val canonicalized: PlanType = this

  /**
   * Returns true when the given query plan will return the same results as this query plan.
   *
   * Since its likely undecidable to generally determine if two given plans will produce the same
   * results, it is okay for this function to return false, even if the results are actually
   * the same.  Such behavior will not affect correctness, only the application of performance
   * enhancements like caching.  However, it is not acceptable to return true if the results could
   * possibly be different.
   *
   * By default this function performs a modified version of equality that is tolerant of cosmetic
   * differences like attribute naming and or expression id differences. Operators that
   * can do better should override this function.
   */
  def sameResult(plan: PlanType): Boolean = {
    val left = this.canonicalized
    val right = plan.canonicalized
    left.getClass == right.getClass &&
      left.children.size == right.children.size &&
      left.cleanArgs == right.cleanArgs &&
      (left.children, right.children).zipped.forall(_ sameResult _)
  }

  /**
   * All the attributes that are used for this plan.
   */
  lazy val allAttributes: AttributeSeq = children.flatMap(_.output)

  protected def cleanExpression(e: Expression): Expression = e match {
    case a: Alias =>
      // As the root of the expression, Alias will always take an arbitrary exprId, we need
      // to erase that for equality testing.
      val cleanedExprId =
        Alias(a.child, a.name)(ExprId(-1), a.qualifier, isGenerated = a.isGenerated)
      BindReferences.bindReference(cleanedExprId, allAttributes, allowFailures = true)
    case other =>
      BindReferences.bindReference(other, allAttributes, allowFailures = true)
  }

  /** Args that have cleaned such that differences in expression id should not affect equality */
  protected lazy val cleanArgs: Seq[Any] = {
    def cleanArg(arg: Any): Any = arg match {
      // Children are checked using sameResult above.
      case tn: TreeNode[_] if containsChild(tn) => null
      case e: Expression => cleanExpression(e).canonicalized
      case other => other
    }

    mapProductIterator {
      case s: Option[_] => s.map(cleanArg)
      case s: Seq[_] => s.map(cleanArg)
      case m: Map[_, _] => m.mapValues(cleanArg)
      case other => cleanArg(other)
    }.toSeq
  }
}<|MERGE_RESOLUTION|>--- conflicted
+++ resolved
@@ -58,19 +58,6 @@
     isNotNullConstraints -- constraints
   }
 
-  /**
-<<<<<<< HEAD
-=======
-   * Recursively explores the expressions which are null intolerant and returns all attributes
-   * in these expressions.
-   */
-  private def scanNullIntolerantExpr(expr: Expression): Seq[Attribute] = expr match {
-    case a: Attribute => Seq(a)
-    case _: NullIntolerant | IsNotNull(_: NullIntolerant) =>
-      expr.children.flatMap(scanNullIntolerantExpr)
-    case _ => Seq.empty[Attribute]
-  }
-
   // Collect aliases from expressions, so we may avoid producing recursive constraints.
   private lazy val aliasMap = AttributeMap(
     (expressions ++ children.flatMap(_.expressions)).collect {
@@ -78,7 +65,6 @@
     })
 
   /**
->>>>>>> f1aeed8b
    * Infers an additional set of constraints from a given set of equality constraints.
    * For e.g., if an operator has constraints of the form (`a = 5`, `a = b`), this returns an
    * additional constraint of the form `b = 5`.
