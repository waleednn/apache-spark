/*
 * Licensed to the Apache Software Foundation (ASF) under one or more
 * contributor license agreements.  See the NOTICE file distributed with
 * this work for additional information regarding copyright ownership.
 * The ASF licenses this file to You under the Apache License, Version 2.0
 * (the "License"); you may not use this file except in compliance with
 * the License.  You may obtain a copy of the License at
 *
 *    http://www.apache.org/licenses/LICENSE-2.0
 *
 * Unless required by applicable law or agreed to in writing, software
 * distributed under the License is distributed on an "AS IS" BASIS,
 * WITHOUT WARRANTIES OR CONDITIONS OF ANY KIND, either express or implied.
 * See the License for the specific language governing permissions and
 * limitations under the License.
 */

package org.apache.spark.sql.catalyst.expressions.codegen

import scala.collection.mutable.ArrayBuffer

import org.apache.spark.sql.catalyst.expressions._
import org.apache.spark.sql.catalyst.expressions.aggregate.NoOp
import org.apache.spark.sql.types._


/**
 * Generates byte code that produces a [[MutableRow]] object that can update itself based on a new
 * input [[InternalRow]] for a fixed set of [[Expression Expressions]].
 */
object GenerateSafeProjection extends CodeGenerator[Seq[Expression], Projection] {

  protected def canonicalize(in: Seq[Expression]): Seq[Expression] =
    in.map(ExpressionCanonicalizer.execute)

  protected def bind(in: Seq[Expression], inputSchema: Seq[Attribute]): Seq[Expression] =
    in.map(BindReferences.bindReference(_, inputSchema))

  private def createCodeForStruct(
      ctx: CodeGenContext,
<<<<<<< HEAD
      setter: String,
      dataType: DataType,
      ordinal: Int,
      value: String): String = {
    dataType match {
      case struct: StructType =>
        val rowTerm = ctx.freshName("row")
        val updates = struct.map(_.dataType).zipWithIndex.map { case (dt, i) =>
          val colTerm = ctx.freshName("col")
          s"""
            if ($value.isNullAt($i)) {
              $rowTerm.setNullAt($i);
            } else {
              ${ctx.javaType(dt)} $colTerm = ${ctx.getValue(value, dt, s"$i")};
              ${genUpdater(ctx, rowTerm, dt, i, colTerm)};
            }
           """
        }
        val allUpdates = ctx.splitExpressions(value, updates)
        s"""
          $genericMutableRowType $rowTerm = new $genericMutableRowType(${struct.fields.length});
          $allUpdates
          $setter.update($ordinal, $rowTerm.copy());
        """
      case _ =>
        ctx.setColumn(setter, dataType, ordinal, value)
    }
=======
      input: String,
      schema: StructType): GeneratedExpressionCode = {
    val tmp = ctx.freshName("tmp")
    val output = ctx.freshName("safeRow")
    val values = ctx.freshName("values")
    val rowClass = classOf[GenericInternalRow].getName

    val fieldWriters = schema.map(_.dataType).zipWithIndex.map { case (dt, i) =>
      val converter = convertToSafe(ctx, ctx.getValue(tmp, dt, i.toString), dt)
      s"""
        if (!$tmp.isNullAt($i)) {
          ${converter.code}
          $values[$i] = ${converter.primitive};
        }
      """
    }.mkString("\n")

    val code = s"""
      final InternalRow $tmp = $input;
      final Object[] $values = new Object[${schema.length}];
      $fieldWriters
      final InternalRow $output = new $rowClass($values);
    """

    GeneratedExpressionCode(code, "false", output)
  }

  private def createCodeForArray(
      ctx: CodeGenContext,
      input: String,
      elementType: DataType): GeneratedExpressionCode = {
    val tmp = ctx.freshName("tmp")
    val output = ctx.freshName("safeArray")
    val values = ctx.freshName("values")
    val numElements = ctx.freshName("numElements")
    val index = ctx.freshName("index")
    val arrayClass = classOf[GenericArrayData].getName

    val elementConverter = convertToSafe(ctx, ctx.getValue(tmp, elementType, index), elementType)
    val code = s"""
      final ArrayData $tmp = $input;
      final int $numElements = $tmp.numElements();
      final Object[] $values = new Object[$numElements];
      for (int $index = 0; $index < $numElements; $index++) {
        if (!$tmp.isNullAt($index)) {
          ${elementConverter.code}
          $values[$index] = ${elementConverter.primitive};
        }
      }
      final ArrayData $output = new $arrayClass($values);
    """

    GeneratedExpressionCode(code, "false", output)
  }

  private def createCodeForMap(
      ctx: CodeGenContext,
      input: String,
      keyType: DataType,
      valueType: DataType): GeneratedExpressionCode = {
    val tmp = ctx.freshName("tmp")
    val output = ctx.freshName("safeMap")
    val mapClass = classOf[ArrayBasedMapData].getName

    val keyConverter = createCodeForArray(ctx, s"$tmp.keyArray()", keyType)
    val valueConverter = createCodeForArray(ctx, s"$tmp.valueArray()", valueType)
    val code = s"""
      final MapData $tmp = $input;
      ${keyConverter.code}
      ${valueConverter.code}
      final MapData $output = new $mapClass(${keyConverter.primitive}, ${valueConverter.primitive});
    """

    GeneratedExpressionCode(code, "false", output)
  }

  private def convertToSafe(
      ctx: CodeGenContext,
      input: String,
      dataType: DataType): GeneratedExpressionCode = dataType match {
    case s: StructType => createCodeForStruct(ctx, input, s)
    case ArrayType(elementType, _) => createCodeForArray(ctx, input, elementType)
    case MapType(keyType, valueType, _) => createCodeForMap(ctx, input, keyType, valueType)
    // UTF8String act as a pointer if it's inside UnsafeRow, so copy it to make it safe.
    case StringType => GeneratedExpressionCode("", "false", s"$input.clone()")
    case _ => GeneratedExpressionCode("", "false", input)
>>>>>>> ac507a03
  }

  protected def create(expressions: Seq[Expression]): Projection = {
    val ctx = newCodeGenContext()
    val expressionCodes = expressions.zipWithIndex.map {
      case (NoOp, _) => ""
      case (e, i) =>
        val evaluationCode = e.gen(ctx)
        val converter = convertToSafe(ctx, evaluationCode.primitive, e.dataType)
        evaluationCode.code +
          s"""
            if (${evaluationCode.isNull}) {
              mutableRow.setNullAt($i);
            } else {
              ${converter.code}
              ${ctx.setColumn("mutableRow", e.dataType, i, converter.primitive)};
            }
          """
    }
    val allExpressions = ctx.splitExpressions("i", expressionCodes)
    val code = s"""
      public Object generate($exprType[] expr) {
        return new SpecificSafeProjection(expr);
      }

      class SpecificSafeProjection extends ${classOf[BaseProjection].getName} {

        private $exprType[] expressions;
        private $mutableRowType mutableRow;
        ${declareMutableStates(ctx)}
        ${declareAddedFunctions(ctx)}

        public SpecificSafeProjection($exprType[] expr) {
          expressions = expr;
          mutableRow = new $genericMutableRowType(${expressions.size});
          ${initMutableStates(ctx)}
        }

        public Object apply(Object _i) {
          InternalRow i = (InternalRow) _i;
          $allExpressions
          return mutableRow;
        }
      }
    """

    logDebug(s"code for ${expressions.mkString(",")}:\n${CodeFormatter.format(code)}")

    val c = compile(code)
    c.generate(ctx.references.toArray).asInstanceOf[Projection]
  }
}<|MERGE_RESOLUTION|>--- conflicted
+++ resolved
@@ -16,8 +16,6 @@
  */
 
 package org.apache.spark.sql.catalyst.expressions.codegen
-
-import scala.collection.mutable.ArrayBuffer
 
 import org.apache.spark.sql.catalyst.expressions._
 import org.apache.spark.sql.catalyst.expressions.aggregate.NoOp
@@ -38,35 +36,6 @@
 
   private def createCodeForStruct(
       ctx: CodeGenContext,
-<<<<<<< HEAD
-      setter: String,
-      dataType: DataType,
-      ordinal: Int,
-      value: String): String = {
-    dataType match {
-      case struct: StructType =>
-        val rowTerm = ctx.freshName("row")
-        val updates = struct.map(_.dataType).zipWithIndex.map { case (dt, i) =>
-          val colTerm = ctx.freshName("col")
-          s"""
-            if ($value.isNullAt($i)) {
-              $rowTerm.setNullAt($i);
-            } else {
-              ${ctx.javaType(dt)} $colTerm = ${ctx.getValue(value, dt, s"$i")};
-              ${genUpdater(ctx, rowTerm, dt, i, colTerm)};
-            }
-           """
-        }
-        val allUpdates = ctx.splitExpressions(value, updates)
-        s"""
-          $genericMutableRowType $rowTerm = new $genericMutableRowType(${struct.fields.length});
-          $allUpdates
-          $setter.update($ordinal, $rowTerm.copy());
-        """
-      case _ =>
-        ctx.setColumn(setter, dataType, ordinal, value)
-    }
-=======
       input: String,
       schema: StructType): GeneratedExpressionCode = {
     val tmp = ctx.freshName("tmp")
@@ -82,12 +51,13 @@
           $values[$i] = ${converter.primitive};
         }
       """
-    }.mkString("\n")
+    }
+    val allFields = ctx.splitExpressions(tmp, fieldWriters)
 
     val code = s"""
       final InternalRow $tmp = $input;
       final Object[] $values = new Object[${schema.length}];
-      $fieldWriters
+      $allFields
       final InternalRow $output = new $rowClass($values);
     """
 
@@ -153,7 +123,6 @@
     // UTF8String act as a pointer if it's inside UnsafeRow, so copy it to make it safe.
     case StringType => GeneratedExpressionCode("", "false", s"$input.clone()")
     case _ => GeneratedExpressionCode("", "false", input)
->>>>>>> ac507a03
   }
 
   protected def create(expressions: Seq[Expression]): Projection = {
