--- conflicted
+++ resolved
@@ -469,7 +469,6 @@
 }
 
 /**
-<<<<<<< HEAD
  * A hint to the optimizer that the given key constraints hold for the output of the child plan.
  */
 case class KeyHint(newKeys: Seq[Key], child: LogicalPlan) extends UnaryNode {
@@ -497,7 +496,9 @@
     KeyHint(newKeys.map(_.transformAttribute(rule.andThen(_.asInstanceOf[Attribute]))), child)
     .asInstanceOf[this.type]
   }
-=======
+}
+
+/*
  * A relation produced by applying `func` to each partition of the `child`. tEncoder/uEncoder are
  * used respectively to decode/encode from the JVM object representation expected by `func.`
  */
@@ -604,5 +605,4 @@
     left: LogicalPlan,
     right: LogicalPlan) extends BinaryNode {
   override def missingInput: AttributeSet = AttributeSet.empty
->>>>>>> eec74ba8
 }