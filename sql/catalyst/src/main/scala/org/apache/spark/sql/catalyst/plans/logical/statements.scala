--- conflicted
+++ resolved
@@ -331,11 +331,11 @@
 case class RepairTableStatement(tableName: Seq[String]) extends ParsedStatement
 
 /**
-<<<<<<< HEAD
  * A SHOW CREATE TABLE statement, as parsed from SQL.
  */
 case class ShowCreateTableStatement(tableName: Seq[String]) extends ParsedStatement
-=======
+
+/**
  * A TRUNCATE TABLE statement, as parsed from SQL
  */
 case class TruncateTableStatement(
@@ -352,5 +352,4 @@
 /**
  * A REFRESH TABLE statement, as parsed from SQL
  */
-case class RefreshTableStatement(tableName: Seq[String]) extends ParsedStatement
->>>>>>> b91356e4
+case class RefreshTableStatement(tableName: Seq[String]) extends ParsedStatement