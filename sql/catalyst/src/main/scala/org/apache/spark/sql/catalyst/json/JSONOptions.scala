--- conflicted
+++ resolved
@@ -102,30 +102,7 @@
    * when the multiLine option is set to `true`.
    */
   val encoding: Option[String] = parameters.get("encoding")
-<<<<<<< HEAD
     .orElse(parameters.get("charset")).map(checkedEncoding)
-=======
-    .orElse(parameters.get("charset")).map { enc =>
-      // The following encodings are not supported in per-line mode (multiline is false)
-      // because they cause some problems in reading files with BOM which is supposed to
-      // present in the files with such encodings. After splitting input files by lines,
-      // only the first lines will have the BOM which leads to impossibility for reading
-      // the rest lines. Besides of that, the lineSep option must have the BOM in such
-      // encodings which can never present between lines.
-      val blacklist = Seq(Charset.forName("UTF-16"), Charset.forName("UTF-32"))
-      val isBlacklisted = blacklist.contains(Charset.forName(enc))
-      require(multiLine || !isBlacklisted,
-        s"""The $enc encoding in the blacklist is not allowed when multiLine is disabled.
-          |Blacklist: ${blacklist.mkString(", ")}""".stripMargin)
-
-      val isLineSepRequired =
-        multiLine || Charset.forName(enc) == StandardCharsets.UTF_8 || lineSeparator.nonEmpty
-
-      require(isLineSepRequired, s"The lineSep option must be specified for the $enc encoding")
-
-      enc
-  }
->>>>>>> e3d43499
 
   val lineSeparatorInRead: Option[Array[Byte]] = lineSeparator.map { lineSep =>
     lineSep.getBytes(encoding.getOrElse("UTF-8"))
@@ -172,10 +149,10 @@
     val isBlacklisted = blacklist.contains(Charset.forName(enc))
     require(multiLine || !isBlacklisted,
       s"""The ${enc} encoding must not be included in the blacklist when multiLine is disabled:
-         | ${blacklist.mkString(", ")}""".stripMargin)
+         |Blacklist: ${blacklist.mkString(", ")}""".stripMargin)
 
-    val isLineSepRequired = !(multiLine == false &&
-      Charset.forName(enc) != StandardCharsets.UTF_8 && lineSeparator.isEmpty)
+    val isLineSepRequired =
+        multiLine || Charset.forName(enc) == StandardCharsets.UTF_8 || lineSeparator.nonEmpty
     require(isLineSepRequired, s"The lineSep option must be specified for the $enc encoding")
 
     enc
