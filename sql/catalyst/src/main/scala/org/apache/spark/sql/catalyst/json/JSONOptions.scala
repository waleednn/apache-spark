/*
 * Licensed to the Apache Software Foundation (ASF) under one or more
 * contributor license agreements.  See the NOTICE file distributed with
 * this work for additional information regarding copyright ownership.
 * The ASF licenses this file to You under the Apache License, Version 2.0
 * (the "License"); you may not use this file except in compliance with
 * the License.  You may obtain a copy of the License at
 *
 *    http://www.apache.org/licenses/LICENSE-2.0
 *
 * Unless required by applicable law or agreed to in writing, software
 * distributed under the License is distributed on an "AS IS" BASIS,
 * WITHOUT WARRANTIES OR CONDITIONS OF ANY KIND, either express or implied.
 * See the License for the specific language governing permissions and
 * limitations under the License.
 */

package org.apache.spark.sql.catalyst.json

import java.util.{Locale, TimeZone}

import com.fasterxml.jackson.core.{JsonFactory, JsonParser}
import org.apache.commons.lang3.time.FastDateFormat

import org.apache.spark.internal.Logging
import org.apache.spark.sql.catalyst.util._

/**
 * Options for parsing JSON data into Spark SQL rows.
 *
 * Most of these map directly to Jackson's internal options, specified in [[JsonParser.Feature]].
 */
private[sql] class JSONOptions(
    @transient private val parameters: CaseInsensitiveMap[String],
    defaultTimeZoneId: String,
    defaultColumnNameOfCorruptRecord: String)
  extends Logging with Serializable  {

  def this(
    parameters: Map[String, String],
    defaultTimeZoneId: String,
    defaultColumnNameOfCorruptRecord: String = "") = {
      this(
        CaseInsensitiveMap(parameters),
        defaultTimeZoneId,
        defaultColumnNameOfCorruptRecord)
  }

  val samplingRatio =
    parameters.get("samplingRatio").map(_.toDouble).getOrElse(1.0)
  val primitivesAsString =
    parameters.get("primitivesAsString").map(_.toBoolean).getOrElse(false)
  val prefersDecimal =
    parameters.get("prefersDecimal").map(_.toBoolean).getOrElse(false)
  val allowComments =
    parameters.get("allowComments").map(_.toBoolean).getOrElse(false)
  val allowUnquotedFieldNames =
    parameters.get("allowUnquotedFieldNames").map(_.toBoolean).getOrElse(false)
  val allowSingleQuotes =
    parameters.get("allowSingleQuotes").map(_.toBoolean).getOrElse(true)
  val allowNumericLeadingZeros =
    parameters.get("allowNumericLeadingZeros").map(_.toBoolean).getOrElse(false)
  val allowNonNumericNumbers =
    parameters.get("allowNonNumericNumbers").map(_.toBoolean).getOrElse(true)
  val allowBackslashEscapingAnyCharacter =
    parameters.get("allowBackslashEscapingAnyCharacter").map(_.toBoolean).getOrElse(false)
  private val allowUnquotedControlChars =
    parameters.get("allowUnquotedControlChars").map(_.toBoolean).getOrElse(false)
  val compressionCodec = parameters.get("compression").map(CompressionCodecs.getCodecClassName)
  val parseMode: ParseMode =
    parameters.get("mode").map(ParseMode.fromString).getOrElse(PermissiveMode)
  val columnNameOfCorruptRecord =
    parameters.getOrElse("columnNameOfCorruptRecord", defaultColumnNameOfCorruptRecord)

  val timeZone: TimeZone = DateTimeUtils.getTimeZone(
    parameters.getOrElse(DateTimeUtils.TIMEZONE_OPTION, defaultTimeZoneId))

  // Uses `FastDateFormat` which can be direct replacement for `SimpleDateFormat` and thread-safe.
  val dateFormat: FastDateFormat =
    FastDateFormat.getInstance(parameters.getOrElse("dateFormat", "yyyy-MM-dd"), Locale.US)

  val timestampFormat: FastDateFormat =
    FastDateFormat.getInstance(
      parameters.getOrElse("timestampFormat", "yyyy-MM-dd'T'HH:mm:ss.SSSXXX"), timeZone, Locale.US)

  val multiLine = parameters.get("multiLine").map(_.toBoolean).getOrElse(false)

<<<<<<< HEAD
  /**
   * Standard charset name. For example UTF-8, UTF-16 and UTF-32.
   * If charset is not specified (None), it will be detected automatically.
   */
  val charset: Option[String] = parameters.get("charset")
=======
  val charset: Option[String] = Some("UTF-8")

  /**
   * A sequence of bytes between two consecutive json records. Format of the option is:
   *   selector (1 char) + delimiter body (any length) | sequence of chars
   * The following selectors are supported:
   * - 'x' + sequence of bytes in hexadecimal format. For example: "x0a 0d".
   *   Hex pairs can be separated by any chars different from 0-9,A-F,a-f
   * - '\' - reserved for a sequence of control chars like "\r\n"
   *         and unicode escape like "\u000D\u000A"
   * - 'r' and '/' - reserved for future use
   *
   * Note: the option defines a delimiter for the json reader only, the json writer
   * uses '\n' as the delimiter of output records (it is converted to sequence of
   * bytes according to charset)
   */
  val lineSeparator: Option[Array[Byte]] = parameters.get("lineSep").collect {
    case hexs if hexs.startsWith("x") =>
      hexs.replaceAll("[^0-9A-Fa-f]", "").sliding(2, 2).toArray
        .map(Integer.parseInt(_, 16).toByte)
    case reserved if reserved.startsWith("r") || reserved.startsWith("/") =>
      throw new NotImplementedError(s"the $reserved selector has not supported yet")
    case delim => delim.getBytes(charset.getOrElse(
      throw new IllegalArgumentException("Please, set the charset option for the delimiter")))
  }
  val lineSeparatorInRead: Option[Array[Byte]] = lineSeparator

  // Note that JSON uses writer with UTF-8 charset. This string will be written out as UTF-8.
  val lineSeparatorInWrite: String = {
    lineSeparator.map(new String(_, charset.getOrElse("UTF-8"))).getOrElse("\n")
  }
>>>>>>> bbff4020

  /** Sets config options on a Jackson [[JsonFactory]]. */
  def setJacksonOptions(factory: JsonFactory): Unit = {
    factory.configure(JsonParser.Feature.ALLOW_COMMENTS, allowComments)
    factory.configure(JsonParser.Feature.ALLOW_UNQUOTED_FIELD_NAMES, allowUnquotedFieldNames)
    factory.configure(JsonParser.Feature.ALLOW_SINGLE_QUOTES, allowSingleQuotes)
    factory.configure(JsonParser.Feature.ALLOW_NUMERIC_LEADING_ZEROS, allowNumericLeadingZeros)
    factory.configure(JsonParser.Feature.ALLOW_NON_NUMERIC_NUMBERS, allowNonNumericNumbers)
    factory.configure(JsonParser.Feature.ALLOW_BACKSLASH_ESCAPING_ANY_CHARACTER,
      allowBackslashEscapingAnyCharacter)
    factory.configure(JsonParser.Feature.ALLOW_UNQUOTED_CONTROL_CHARS, allowUnquotedControlChars)
  }

  def getTextOptions: Map[String, String] = {
    lineSeparatorInRead.map{ bytes =>
      "lineSep" -> bytes.map("x%02x".format(_)).mkString
    }.toMap
  }
}<|MERGE_RESOLUTION|>--- conflicted
+++ resolved
@@ -85,14 +85,11 @@
 
   val multiLine = parameters.get("multiLine").map(_.toBoolean).getOrElse(false)
 
-<<<<<<< HEAD
   /**
    * Standard charset name. For example UTF-8, UTF-16 and UTF-32.
    * If charset is not specified (None), it will be detected automatically.
    */
   val charset: Option[String] = parameters.get("charset")
-=======
-  val charset: Option[String] = Some("UTF-8")
 
   /**
    * A sequence of bytes between two consecutive json records. Format of the option is:
@@ -123,7 +120,6 @@
   val lineSeparatorInWrite: String = {
     lineSeparator.map(new String(_, charset.getOrElse("UTF-8"))).getOrElse("\n")
   }
->>>>>>> bbff4020
 
   /** Sets config options on a Jackson [[JsonFactory]]. */
   def setJacksonOptions(factory: JsonFactory): Unit = {
