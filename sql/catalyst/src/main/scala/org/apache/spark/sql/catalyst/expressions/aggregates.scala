/*
 * Licensed to the Apache Software Foundation (ASF) under one or more
 * contributor license agreements.  See the NOTICE file distributed with
 * this work for additional information regarding copyright ownership.
 * The ASF licenses this file to You under the Apache License, Version 2.0
 * (the "License"); you may not use this file except in compliance with
 * the License.  You may obtain a copy of the License at
 *
 *    http://www.apache.org/licenses/LICENSE-2.0
 *
 * Unless required by applicable law or agreed to in writing, software
 * distributed under the License is distributed on an "AS IS" BASIS,
 * WITHOUT WARRANTIES OR CONDITIONS OF ANY KIND, either express or implied.
 * See the License for the specific language governing permissions and
 * limitations under the License.
 */

package org.apache.spark.sql.catalyst.expressions

import com.clearspring.analytics.stream.cardinality.HyperLogLog

import org.apache.spark.sql.AnalysisException
import org.apache.spark.sql.catalyst.InternalRow
import org.apache.spark.sql.catalyst.analysis.TypeCheckResult
import org.apache.spark.sql.catalyst.expressions.codegen.{CodeGenContext, GeneratedExpressionCode}
import org.apache.spark.sql.catalyst.util.TypeUtils
import org.apache.spark.sql.types._
import org.apache.spark.util.collection.OpenHashSet


trait AggregateExpression extends Expression with Unevaluable

trait AggregateExpression1 extends AggregateExpression {

  /**
   * Aggregate expressions should not be foldable.
   */
  override def foldable: Boolean = false

  /**
   * Creates a new instance that can be used to compute this aggregate expression for a group
   * of input rows/
   */
  def newInstance(): AggregateFunction1
}

/**
 * Represents an aggregation that has been rewritten to be performed in two steps.
 *
 * @param finalEvaluation an aggregate expression that evaluates to same final result as the
 *                        original aggregation.
 * @param partialEvaluations A sequence of [[NamedExpression]]s that can be computed on partial
 *                           data sets and are required to compute the `finalEvaluation`.
 */
case class SplitEvaluation(
    finalEvaluation: Expression,
    partialEvaluations: Seq[NamedExpression])

/**
 * An [[AggregateExpression1]] that can be partially computed without seeing all relevant tuples.
 * These partial evaluations can then be combined to compute the actual answer.
 */
trait PartialAggregate1 extends AggregateExpression1 {

  /**
   * Returns a [[SplitEvaluation]] that computes this aggregation using partial aggregation.
   */
  def asPartial: SplitEvaluation
}

/**
 * A specific implementation of an aggregate function. Used to wrap a generic
 * [[AggregateExpression1]] with an algorithm that will be used to compute one specific result.
 */
abstract class AggregateFunction1 extends LeafExpression with Serializable {

  /** Base should return the generic aggregate expression that this function is computing */
  val base: AggregateExpression1

  override def nullable: Boolean = base.nullable
  override def dataType: DataType = base.dataType

  def update(input: InternalRow): Unit

  override protected def genCode(ctx: CodeGenContext, ev: GeneratedExpressionCode): String = {
    throw new UnsupportedOperationException(
      "AggregateFunction1 should not be used for generated aggregates")
  }
}

case class Min(child: Expression) extends UnaryExpression with PartialAggregate1 {

  override def nullable: Boolean = true
  override def dataType: DataType = child.dataType

  override def asPartial: SplitEvaluation = {
    val partialMin = Alias(Min(child), "PartialMin")()
    SplitEvaluation(Min(partialMin.toAttribute), partialMin :: Nil)
  }

  override def newInstance(): MinFunction = new MinFunction(child, this)

  override def checkInputDataTypes(): TypeCheckResult =
    TypeUtils.checkForOrderingExpr(child.dataType, "function min")
}

case class MinFunction(expr: Expression, base: AggregateExpression1) extends AggregateFunction1 {
  def this() = this(null, null) // Required for serialization.

  val currentMin: MutableLiteral = MutableLiteral(null, expr.dataType)
  val cmp = GreaterThan(currentMin, expr)

  override def update(input: InternalRow): Unit = {
    if (currentMin.value == null) {
      currentMin.value = expr.eval(input)
    } else if (cmp.eval(input) == true) {
      currentMin.value = expr.eval(input)
    }
  }

  override def eval(input: InternalRow): Any = currentMin.value
}

case class Max(child: Expression) extends UnaryExpression with PartialAggregate1 {

  override def nullable: Boolean = true
  override def dataType: DataType = child.dataType

  override def asPartial: SplitEvaluation = {
    val partialMax = Alias(Max(child), "PartialMax")()
    SplitEvaluation(Max(partialMax.toAttribute), partialMax :: Nil)
  }

  override def newInstance(): MaxFunction = new MaxFunction(child, this)

  override def checkInputDataTypes(): TypeCheckResult =
    TypeUtils.checkForOrderingExpr(child.dataType, "function max")
}

case class MaxFunction(expr: Expression, base: AggregateExpression1) extends AggregateFunction1 {
  def this() = this(null, null) // Required for serialization.

  val currentMax: MutableLiteral = MutableLiteral(null, expr.dataType)
  val cmp = LessThan(currentMax, expr)

  override def update(input: InternalRow): Unit = {
    if (currentMax.value == null) {
      currentMax.value = expr.eval(input)
    } else if (cmp.eval(input) == true) {
      currentMax.value = expr.eval(input)
    }
  }

  override def eval(input: InternalRow): Any = currentMax.value
}

case class Count(child: Expression) extends UnaryExpression with PartialAggregate1 {

  override def nullable: Boolean = false
  override def dataType: LongType.type = LongType

  override def asPartial: SplitEvaluation = {
    val partialCount = Alias(Count(child), "PartialCount")()
    SplitEvaluation(Coalesce(Seq(Sum(partialCount.toAttribute), Literal(0L))), partialCount :: Nil)
  }

  override def newInstance(): CountFunction = new CountFunction(child, this)
}

case class CountFunction(expr: Expression, base: AggregateExpression1) extends AggregateFunction1 {
  def this() = this(null, null) // Required for serialization.

  var count: Long = _

  override def update(input: InternalRow): Unit = {
    val evaluatedExpr = expr.eval(input)
    if (evaluatedExpr != null) {
      count += 1L
    }
  }

  override def eval(input: InternalRow): Any = count
}

case class CountDistinct(expressions: Seq[Expression]) extends PartialAggregate1 {
  def this() = this(null)

  override def children: Seq[Expression] = expressions

  override def nullable: Boolean = false
  override def dataType: DataType = LongType
  override def toString: String = s"COUNT(DISTINCT ${expressions.mkString(",")})"
  override def newInstance(): CountDistinctFunction = new CountDistinctFunction(expressions, this)

  override def asPartial: SplitEvaluation = {
    val partialSet = Alias(CollectHashSet(expressions), "partialSets")()
    SplitEvaluation(
      CombineSetsAndCount(partialSet.toAttribute),
      partialSet :: Nil)
  }
}

case class CountDistinctFunction(
    @transient expr: Seq[Expression],
    @transient base: AggregateExpression1)
  extends AggregateFunction1 {

  def this() = this(null, null) // Required for serialization.

  val seen = new OpenHashSet[Any]()

  @transient
  val distinctValue = new InterpretedProjection(expr)

  override def update(input: InternalRow): Unit = {
    val evaluatedExpr = distinctValue(input)
    if (!evaluatedExpr.anyNull) {
      seen.add(evaluatedExpr)
    }
  }

  override def eval(input: InternalRow): Any = seen.size.toLong
}

case class CollectHashSet(expressions: Seq[Expression]) extends AggregateExpression1 {
  def this() = this(null)

  override def children: Seq[Expression] = expressions
  override def nullable: Boolean = false
  override def dataType: OpenHashSetUDT = new OpenHashSetUDT(expressions.head.dataType)
  override def toString: String = s"AddToHashSet(${expressions.mkString(",")})"
  override def newInstance(): CollectHashSetFunction =
    new CollectHashSetFunction(expressions, this)
}

case class CollectHashSetFunction(
    @transient expr: Seq[Expression],
    @transient base: AggregateExpression1)
  extends AggregateFunction1 {

  def this() = this(null, null) // Required for serialization.

  val seen = new OpenHashSet[Any]()

  @transient
  val distinctValue = new InterpretedProjection(expr)

  override def update(input: InternalRow): Unit = {
    val evaluatedExpr = distinctValue(input)
    if (!evaluatedExpr.anyNull) {
      seen.add(evaluatedExpr)
    }
  }

  override def eval(input: InternalRow): Any = {
    seen
  }
}

case class CombineSetsAndCount(inputSet: Expression) extends AggregateExpression1 {
  def this() = this(null)

  override def children: Seq[Expression] = inputSet :: Nil
  override def nullable: Boolean = false
  override def dataType: DataType = LongType
  override def toString: String = s"CombineAndCount($inputSet)"
  override def newInstance(): CombineSetsAndCountFunction = {
    new CombineSetsAndCountFunction(inputSet, this)
  }
}

case class CombineSetsAndCountFunction(
    @transient inputSet: Expression,
    @transient base: AggregateExpression1)
  extends AggregateFunction1 {

  def this() = this(null, null) // Required for serialization.

  val seen = new OpenHashSet[Any]()

  override def update(input: InternalRow): Unit = {
    val inputSetEval = inputSet.eval(input).asInstanceOf[OpenHashSet[Any]]
    val inputIterator = inputSetEval.iterator
    while (inputIterator.hasNext) {
      seen.add(inputIterator.next)
    }
  }

  override def eval(input: InternalRow): Any = seen.size.toLong
}

/** The data type of ApproxCountDistinctPartition since its output is a HyperLogLog object. */
private[sql] case object HyperLogLogUDT extends UserDefinedType[HyperLogLog] {

  override def sqlType: DataType = BinaryType

  /** Since we are using HyperLogLog internally, usually it will not be called. */
  override def serialize(obj: Any): Array[Byte] =
    obj.asInstanceOf[HyperLogLog].getBytes


  /** Since we are using HyperLogLog internally, usually it will not be called. */
  override def deserialize(datum: Any): HyperLogLog =
    HyperLogLog.Builder.build(datum.asInstanceOf[Array[Byte]])

  override def userClass: Class[HyperLogLog] = classOf[HyperLogLog]
}

case class ApproxCountDistinctPartition(child: Expression, relativeSD: Double)
  extends UnaryExpression with AggregateExpression1 {

  override def nullable: Boolean = false
  override def dataType: DataType = HyperLogLogUDT
  override def toString: String = s"APPROXIMATE COUNT(DISTINCT $child)"
  override def newInstance(): ApproxCountDistinctPartitionFunction = {
    new ApproxCountDistinctPartitionFunction(child, this, relativeSD)
  }
}

case class ApproxCountDistinctPartitionFunction(
    expr: Expression,
    base: AggregateExpression1,
    relativeSD: Double)
  extends AggregateFunction1 {
  def this() = this(null, null, 0) // Required for serialization.

  private val hyperLogLog = new HyperLogLog(relativeSD)

  override def update(input: InternalRow): Unit = {
    val evaluatedExpr = expr.eval(input)
    if (evaluatedExpr != null) {
      hyperLogLog.offer(evaluatedExpr)
    }
  }

  override def eval(input: InternalRow): Any = hyperLogLog
}

case class ApproxCountDistinctMerge(child: Expression, relativeSD: Double)
  extends UnaryExpression with AggregateExpression1 {

  override def nullable: Boolean = false
  override def dataType: LongType.type = LongType
  override def toString: String = s"APPROXIMATE COUNT(DISTINCT $child)"
  override def newInstance(): ApproxCountDistinctMergeFunction = {
    new ApproxCountDistinctMergeFunction(child, this, relativeSD)
  }
}

case class ApproxCountDistinctMergeFunction(
    expr: Expression,
    base: AggregateExpression1,
    relativeSD: Double)
  extends AggregateFunction1 {
  def this() = this(null, null, 0) // Required for serialization.

  private val hyperLogLog = new HyperLogLog(relativeSD)

  override def update(input: InternalRow): Unit = {
    val evaluatedExpr = expr.eval(input)
    hyperLogLog.addAll(evaluatedExpr.asInstanceOf[HyperLogLog])
  }

  override def eval(input: InternalRow): Any = hyperLogLog.cardinality()
}

case class ApproxCountDistinct(child: Expression, relativeSD: Double = 0.05)
  extends UnaryExpression with PartialAggregate1 {

  override def nullable: Boolean = false
  override def dataType: LongType.type = LongType
  override def toString: String = s"APPROXIMATE COUNT(DISTINCT $child)"

  override def asPartial: SplitEvaluation = {
    val partialCount =
      Alias(ApproxCountDistinctPartition(child, relativeSD), "PartialApproxCountDistinct")()

    SplitEvaluation(
      ApproxCountDistinctMerge(partialCount.toAttribute, relativeSD),
      partialCount :: Nil)
  }

  override def newInstance(): CountDistinctFunction = new CountDistinctFunction(child :: Nil, this)
}

case class Average(child: Expression) extends UnaryExpression with PartialAggregate1 {

  override def prettyName: String = "avg"

  override def nullable: Boolean = true

  override def dataType: DataType = child.dataType match {
    case DecimalType.Fixed(precision, scale) =>
      // Add 4 digits after decimal point, like Hive
      DecimalType.bounded(precision + 4, scale + 4)
    case _ =>
      DoubleType
  }

  override def asPartial: SplitEvaluation = {
    child.dataType match {
      case DecimalType.Fixed(precision, scale) =>
        val partialSum = Alias(Sum(child), "PartialSum")()
        val partialCount = Alias(Count(child), "PartialCount")()

        // partialSum already increase the precision by 10
        val castedSum = Cast(Sum(partialSum.toAttribute), partialSum.dataType)
        val castedCount = Cast(Sum(partialCount.toAttribute), partialSum.dataType)
        SplitEvaluation(
          Cast(Divide(castedSum, castedCount), dataType),
          partialCount :: partialSum :: Nil)

      case _ =>
        val partialSum = Alias(Sum(child), "PartialSum")()
        val partialCount = Alias(Count(child), "PartialCount")()

        val castedSum = Cast(Sum(partialSum.toAttribute), dataType)
        val castedCount = Cast(Sum(partialCount.toAttribute), dataType)
        SplitEvaluation(
          Divide(castedSum, castedCount),
          partialCount :: partialSum :: Nil)
    }
  }

  override def newInstance(): AverageFunction = new AverageFunction(child, this)

  override def checkInputDataTypes(): TypeCheckResult =
    TypeUtils.checkForNumericExpr(child.dataType, "function average")
}

case class AverageFunction(expr: Expression, base: AggregateExpression1)
  extends AggregateFunction1 {

  def this() = this(null, null) // Required for serialization.

  private val calcType =
    expr.dataType match {
      case DecimalType.Fixed(precision, scale) =>
        DecimalType.bounded(precision + 10, scale)
      case _ =>
        expr.dataType
    }

  private val zero = Cast(Literal(0), calcType)

  private var count: Long = _
  private val sum = MutableLiteral(zero.eval(null), calcType)

  private def addFunction(value: Any) = Add(sum,
    Cast(Literal.create(value, expr.dataType), calcType))

  override def eval(input: InternalRow): Any = {
    if (count == 0L) {
      null
    } else {
      expr.dataType match {
        case DecimalType.Fixed(precision, scale) =>
          val dt = DecimalType.bounded(precision + 14, scale + 4)
          Cast(Divide(Cast(sum, dt), Cast(Literal(count), dt)), dataType).eval(null)
        case _ =>
          Divide(
            Cast(sum, dataType),
            Cast(Literal(count), dataType)).eval(null)
      }
    }
  }

  override def update(input: InternalRow): Unit = {
    val evaluatedExpr = expr.eval(input)
    if (evaluatedExpr != null) {
      count += 1
      sum.update(addFunction(evaluatedExpr), input)
    }
  }
}

case class Sum(child: Expression) extends UnaryExpression with PartialAggregate1 {

  override def nullable: Boolean = true

  override def dataType: DataType = child.dataType match {
    case DecimalType.Fixed(precision, scale) =>
      // Add 10 digits left of decimal point, like Hive
      DecimalType.bounded(precision + 10, scale)
    case _ =>
      child.dataType
  }

  override def asPartial: SplitEvaluation = {
    child.dataType match {
      case DecimalType.Fixed(_, _) =>
        val partialSum = Alias(Sum(child), "PartialSum")()
        SplitEvaluation(
          Cast(Sum(partialSum.toAttribute), dataType),
          partialSum :: Nil)

      case _ =>
        val partialSum = Alias(Sum(child), "PartialSum")()
        SplitEvaluation(
          Sum(partialSum.toAttribute),
          partialSum :: Nil)
    }
  }

  override def newInstance(): SumFunction = new SumFunction(child, this)

  override def checkInputDataTypes(): TypeCheckResult =
    TypeUtils.checkForNumericExpr(child.dataType, "function sum")
}

case class SumFunction(expr: Expression, base: AggregateExpression1) extends AggregateFunction1 {
  def this() = this(null, null) // Required for serialization.

  private val calcType =
    expr.dataType match {
      case DecimalType.Fixed(precision, scale) =>
        DecimalType.bounded(precision + 10, scale)
      case _ =>
        expr.dataType
    }

  private val zero = Cast(Literal(0), calcType)

  private val sum = MutableLiteral(null, calcType)

  private val addFunction = Coalesce(Seq(Add(Coalesce(Seq(sum, zero)), Cast(expr, calcType)), sum))

  override def update(input: InternalRow): Unit = {
    sum.update(addFunction, input)
  }

  override def eval(input: InternalRow): Any = {
    expr.dataType match {
      case DecimalType.Fixed(_, _) =>
        Cast(sum, dataType).eval(null)
      case _ => sum.eval(null)
    }
  }
}

case class SumDistinct(child: Expression) extends UnaryExpression with PartialAggregate1 {

  def this() = this(null)
  override def nullable: Boolean = true
  override def dataType: DataType = child.dataType match {
    case DecimalType.Fixed(precision, scale) =>
      // Add 10 digits left of decimal point, like Hive
      DecimalType.bounded(precision + 10, scale)
    case _ =>
      child.dataType
  }
  override def toString: String = s"SUM(DISTINCT $child)"
  override def newInstance(): SumDistinctFunction = new SumDistinctFunction(child, this)

  override def asPartial: SplitEvaluation = {
    val partialSet = Alias(CollectHashSet(child :: Nil), "partialSets")()
    SplitEvaluation(
      CombineSetsAndSum(partialSet.toAttribute, this),
      partialSet :: Nil)
  }

  override def checkInputDataTypes(): TypeCheckResult =
    TypeUtils.checkForNumericExpr(child.dataType, "function sumDistinct")
}

case class SumDistinctFunction(expr: Expression, base: AggregateExpression1)
  extends AggregateFunction1 {

  def this() = this(null, null) // Required for serialization.

  private val seen = new scala.collection.mutable.HashSet[Any]()

  override def update(input: InternalRow): Unit = {
    val evaluatedExpr = expr.eval(input)
    if (evaluatedExpr != null) {
      seen += evaluatedExpr
    }
  }

  override def eval(input: InternalRow): Any = {
    if (seen.size == 0) {
      null
    } else {
      Cast(Literal(
        seen.reduceLeft(
          dataType.asInstanceOf[NumericType].numeric.asInstanceOf[Numeric[Any]].plus)),
        dataType).eval(null)
    }
  }
}

case class CombineSetsAndSum(inputSet: Expression, base: Expression) extends AggregateExpression1 {
  def this() = this(null, null)

  override def children: Seq[Expression] = inputSet :: Nil
  override def nullable: Boolean = true
  override def dataType: DataType = base.dataType
  override def toString: String = s"CombineAndSum($inputSet)"
  override def newInstance(): CombineSetsAndSumFunction = {
    new CombineSetsAndSumFunction(inputSet, this)
  }
}

case class CombineSetsAndSumFunction(
    @transient inputSet: Expression,
    @transient base: AggregateExpression1)
  extends AggregateFunction1 {

  def this() = this(null, null) // Required for serialization.

  val seen = new OpenHashSet[Any]()

  override def update(input: InternalRow): Unit = {
    val inputSetEval = inputSet.eval(input).asInstanceOf[OpenHashSet[Any]]
    val inputIterator = inputSetEval.iterator
    while (inputIterator.hasNext) {
      seen.add(inputIterator.next())
    }
  }

  override def eval(input: InternalRow): Any = {
    val casted = seen.asInstanceOf[OpenHashSet[InternalRow]]
    if (casted.size == 0) {
      null
    } else {
      Cast(Literal(
        casted.iterator.map(f => f.get(0, null)).reduceLeft(
          base.dataType.asInstanceOf[NumericType].numeric.asInstanceOf[Numeric[Any]].plus)),
        base.dataType).eval(null)
    }
  }
}

case class First(
    child: Expression,
    ignoreNullsExpr: Expression)
  extends UnaryExpression with PartialAggregate1 {

  def this(child: Expression) = this(child, Literal.create(false, BooleanType))

  private val ignoreNulls: Boolean = ignoreNullsExpr match {
    case Literal(b: Boolean, BooleanType) => b
    case _ =>
      throw new AnalysisException("The second argument of First should be a boolean literal.")
  }

  override def nullable: Boolean = true
  override def dataType: DataType = child.dataType
  override def toString: String = s"FIRST(${child}${if (ignoreNulls) " IGNORE NULLS"})"

  override def asPartial: SplitEvaluation = {
    val partialFirst = Alias(First(child, ignoreNulls), "PartialFirst")()
    SplitEvaluation(
      First(partialFirst.toAttribute, ignoreNulls),
      partialFirst :: Nil)
  }
  override def newInstance(): FirstFunction = new FirstFunction(child, ignoreNulls, this)
}

object First {
  def apply(child: Expression): First = First(child, ignoreNulls = false)

  def apply(child: Expression, ignoreNulls: Boolean): First =
    First(child, Literal.create(ignoreNulls, BooleanType))
}

case class FirstFunction(
    expr: Expression,
    ignoreNulls: Boolean,
    base: AggregateExpression1)
  extends AggregateFunction1 {

  def this() = this(null, null.asInstanceOf[Boolean], null) // Required for serialization.

  private[this] var result: Any = null

  private[this] var valueSet: Boolean = false

  override def update(input: InternalRow): Unit = {
<<<<<<< HEAD
    if (!valueSet) {
      val value = expr.eval(input)
      // When we have not set the result, we will set the result if we respect nulls
      // (i.e. ignoreNulls is false), or we ignore nulls and the evaluated value is not null.
      if (!ignoreNulls || (ignoreNulls && value != null)) {
        result = value
        valueSet = true
      }
=======
    // We ignore null values.
    if (result == null) {
      result = expr.eval(input)
>>>>>>> 67582132
    }
  }

  override def eval(input: InternalRow): Any = result
}

case class Last(
    child: Expression,
    ignoreNullsExpr: Expression)
  extends UnaryExpression with PartialAggregate1 {

  def this(child: Expression) = this(child, Literal.create(false, BooleanType))

  private val ignoreNulls: Boolean = ignoreNullsExpr match {
    case Literal(b: Boolean, BooleanType) => b
    case _ =>
      throw new AnalysisException("The second argument of First should be a boolean literal.")
  }

  override def references: AttributeSet = child.references
  override def nullable: Boolean = true
  override def dataType: DataType = child.dataType
  override def toString: String = s"LAST($child)${if (ignoreNulls) " IGNORE NULLS"}"

  override def asPartial: SplitEvaluation = {
    val partialLast = Alias(Last(child, ignoreNulls), "PartialLast")()
    SplitEvaluation(
      Last(partialLast.toAttribute, ignoreNulls),
      partialLast :: Nil)
  }
  override def newInstance(): LastFunction = new LastFunction(child, ignoreNulls, this)
}

object Last {
  def apply(child: Expression): Last = Last(child, ignoreNulls = false)

  def apply(child: Expression, ignoreNulls: Boolean): Last =
    Last(child, Literal.create(ignoreNulls, BooleanType))
}

case class LastFunction(
    expr: Expression,
    ignoreNulls: Boolean,
    base: AggregateExpression1)
  extends AggregateFunction1 {

  def this() = this(null, null.asInstanceOf[Boolean], null) // Required for serialization.

  var result: Any = null

  override def update(input: InternalRow): Unit = {
    val value = expr.eval(input)
<<<<<<< HEAD
    if (!ignoreNulls || (ignoreNulls && value != null)) {
      result = value
    }
  }

  override def eval(input: InternalRow): Any = {
    result
=======
    // We ignore null values.
    if (value != null) {
      result = value
    }
  }

  override def eval(input: InternalRow): Any = {
    result
  }
}

// Compute standard deviation based on online algorithm specified here:
// http://en.wikipedia.org/wiki/Algorithms_for_calculating_variance
abstract class StddevAgg1(child: Expression) extends UnaryExpression with PartialAggregate1 {
  override def nullable: Boolean = true
  override def dataType: DataType = DoubleType

  def isSample: Boolean

  override def asPartial: SplitEvaluation = {
    val partialStd = Alias(ComputePartialStd(child), "PartialStddev")()
    SplitEvaluation(MergePartialStd(partialStd.toAttribute, isSample), partialStd :: Nil)
  }

  override def newInstance(): StddevFunction = new StddevFunction(child, this, isSample)

  override def checkInputDataTypes(): TypeCheckResult =
    TypeUtils.checkForNumericExpr(child.dataType, "function stddev")

}

// Compute the sample standard deviation of a column
case class Stddev(child: Expression) extends StddevAgg1(child) {

  override def toString: String = s"STDDEV($child)"
  override def isSample: Boolean = true
}

// Compute the population standard deviation of a column
case class StddevPop(child: Expression) extends StddevAgg1(child) {

  override def toString: String = s"STDDEV_POP($child)"
  override def isSample: Boolean = false
}

// Compute the sample standard deviation of a column
case class StddevSamp(child: Expression) extends StddevAgg1(child) {

  override def toString: String = s"STDDEV_SAMP($child)"
  override def isSample: Boolean = true
}

case class ComputePartialStd(child: Expression) extends UnaryExpression with AggregateExpression1 {
    def this() = this(null)

    override def children: Seq[Expression] = child :: Nil
    override def nullable: Boolean = false
    override def dataType: DataType = ArrayType(DoubleType)
    override def toString: String = s"computePartialStddev($child)"
    override def newInstance(): ComputePartialStdFunction =
      new ComputePartialStdFunction(child, this)
}

case class ComputePartialStdFunction (
    expr: Expression,
    base: AggregateExpression1
) extends AggregateFunction1 {
  def this() = this(null, null)  // Required for serialization

  private val computeType = DoubleType
  private val zero = Cast(Literal(0), computeType)
  private var partialCount: Long = 0L

  // the mean of data processed so far
  private val partialAvg: MutableLiteral = MutableLiteral(zero.eval(null), computeType)

  // update average based on this formula:
  // avg = avg + (value - avg)/count
  private def avgAddFunction (value: Literal): Expression = {
    val delta = Subtract(Cast(value, computeType), partialAvg)
    Add(partialAvg, Divide(delta, Cast(Literal(partialCount), computeType)))
  }

  // the sum of squares of difference from mean
  private val partialMk: MutableLiteral = MutableLiteral(zero.eval(null), computeType)

  // update sum of square of difference from mean based on following formula:
  // Mk = Mk + (value - preAvg) * (value - updatedAvg)
  private def mkAddFunction(value: Literal, prePartialAvg: MutableLiteral): Expression = {
    val delta1 = Subtract(Cast(value, computeType), prePartialAvg)
    val delta2 = Subtract(Cast(value, computeType), partialAvg)
    Add(partialMk, Multiply(delta1, delta2))
  }

  override def update(input: InternalRow): Unit = {
    val evaluatedExpr = expr.eval(input)
    if (evaluatedExpr != null) {
      val exprValue = Literal.create(evaluatedExpr, expr.dataType)
      val prePartialAvg = partialAvg.copy()
      partialCount += 1
      partialAvg.update(avgAddFunction(exprValue), input)
      partialMk.update(mkAddFunction(exprValue, prePartialAvg), input)
    }
  }

  override def eval(input: InternalRow): Any = {
    new GenericArrayData(Array(Cast(Literal(partialCount), computeType).eval(null),
        partialAvg.eval(null),
        partialMk.eval(null)))
  }
}

case class MergePartialStd(
    child: Expression,
    isSample: Boolean
) extends UnaryExpression with AggregateExpression1 {
  def this() = this(null, false) // required for serialization

  override def children: Seq[Expression] = child:: Nil
  override def nullable: Boolean = false
  override def dataType: DataType = DoubleType
  override def toString: String = s"MergePartialStd($child)"
  override def newInstance(): MergePartialStdFunction = {
    new MergePartialStdFunction(child, this, isSample)
  }
}

case class MergePartialStdFunction(
    expr: Expression,
    base: AggregateExpression1,
    isSample: Boolean
) extends AggregateFunction1 {
  def this() = this (null, null, false) // Required for serialization

  private val computeType = DoubleType
  private val zero = Cast(Literal(0), computeType)
  private val combineCount = MutableLiteral(zero.eval(null), computeType)
  private val combineAvg = MutableLiteral(zero.eval(null), computeType)
  private val combineMk = MutableLiteral(zero.eval(null), computeType)

  private def avgUpdateFunction(preCount: Expression,
                                partialCount: Expression,
                                partialAvg: Expression): Expression = {
    Divide(Add(Multiply(combineAvg, preCount),
               Multiply(partialAvg, partialCount)),
           Add(preCount, partialCount))
  }

  override def update(input: InternalRow): Unit = {
    val evaluatedExpr = expr.eval(input).asInstanceOf[ArrayData]

    if (evaluatedExpr != null) {
      val exprValue = evaluatedExpr.toArray(computeType)
      val (partialCount, partialAvg, partialMk) =
        (Literal.create(exprValue(0), computeType),
         Literal.create(exprValue(1), computeType),
         Literal.create(exprValue(2), computeType))

      if (Cast(partialCount, LongType).eval(null).asInstanceOf[Long] > 0) {
        val preCount = combineCount.copy()
        combineCount.update(Add(combineCount, partialCount), input)

        val preAvg = combineAvg.copy()
        val avgDelta = Subtract(partialAvg, preAvg)
        val mkDelta = Multiply(Multiply(avgDelta, avgDelta),
                               Divide(Multiply(preCount, partialCount),
                                      combineCount))

        // update average based on following formula
        // (combineAvg * preCount + partialAvg * partialCount) / (preCount + partialCount)
        combineAvg.update(avgUpdateFunction(preCount, partialCount, partialAvg), input)

        // update sum of square differences from mean based on following formula
        // (combineMk + partialMk + (avgDelta * avgDelta) * (preCount * partialCount/combineCount)
        combineMk.update(Add(combineMk, Add(partialMk, mkDelta)), input)
      }
    }
  }

  override def eval(input: InternalRow): Any = {
    val count: Long = Cast(combineCount, LongType).eval(null).asInstanceOf[Long]

    if (count == 0) null
    else if (count < 2) zero.eval(null)
    else {
      // when total count > 2
      // stddev_samp = sqrt (combineMk/(combineCount -1))
      // stddev_pop = sqrt (combineMk/combineCount)
      val varCol = {
        if (isSample) {
          Divide(combineMk, Cast(Literal(count - 1), computeType))
        }
        else {
          Divide(combineMk, Cast(Literal(count), computeType))
        }
      }
      Sqrt(varCol).eval(null)
    }
  }
}

case class StddevFunction(
    expr: Expression,
    base: AggregateExpression1,
    isSample: Boolean
) extends AggregateFunction1 {

  def this() = this(null, null, false) // Required for serialization

  private val computeType = DoubleType
  private var curCount: Long = 0L
  private val zero = Cast(Literal(0), computeType)
  private val curAvg = MutableLiteral(zero.eval(null), computeType)
  private val curMk = MutableLiteral(zero.eval(null), computeType)

  private def curAvgAddFunction(value: Literal): Expression = {
    val delta = Subtract(Cast(value, computeType), curAvg)
    Add(curAvg, Divide(delta, Cast(Literal(curCount), computeType)))
  }
  private def curMkAddFunction(value: Literal, preAvg: MutableLiteral): Expression = {
    val delta1 = Subtract(Cast(value, computeType), preAvg)
    val delta2 = Subtract(Cast(value, computeType), curAvg)
    Add(curMk, Multiply(delta1, delta2))
  }

  override def update(input: InternalRow): Unit = {
    val evaluatedExpr = expr.eval(input)
    if (evaluatedExpr != null) {
      val preAvg: MutableLiteral = curAvg.copy()
      val exprValue = Literal.create(evaluatedExpr, expr.dataType)
      curCount += 1L
      curAvg.update(curAvgAddFunction(exprValue), input)
      curMk.update(curMkAddFunction(exprValue, preAvg), input)
    }
  }

  override def eval(input: InternalRow): Any = {
    if (curCount == 0) null
    else if (curCount < 2) zero.eval(null)
    else {
      // when total count > 2,
      // stddev_samp = sqrt(curMk/(curCount - 1))
      // stddev_pop = sqrt(curMk/curCount)
      val varCol = {
        if (isSample) {
          Divide(curMk, Cast(Literal(curCount - 1), computeType))
        }
        else {
          Divide(curMk, Cast(Literal(curCount), computeType))
        }
      }
      Sqrt(varCol).eval(null)
    }
>>>>>>> 67582132
  }
}<|MERGE_RESOLUTION|>--- conflicted
+++ resolved
@@ -677,7 +677,6 @@
   private[this] var valueSet: Boolean = false
 
   override def update(input: InternalRow): Unit = {
-<<<<<<< HEAD
     if (!valueSet) {
       val value = expr.eval(input)
       // When we have not set the result, we will set the result if we respect nulls
@@ -686,11 +685,6 @@
         result = value
         valueSet = true
       }
-=======
-    // We ignore null values.
-    if (result == null) {
-      result = expr.eval(input)
->>>>>>> 67582132
     }
   }
 
@@ -743,17 +737,7 @@
 
   override def update(input: InternalRow): Unit = {
     val value = expr.eval(input)
-<<<<<<< HEAD
     if (!ignoreNulls || (ignoreNulls && value != null)) {
-      result = value
-    }
-  }
-
-  override def eval(input: InternalRow): Any = {
-    result
-=======
-    // We ignore null values.
-    if (value != null) {
       result = value
     }
   }
@@ -1005,6 +989,5 @@
       }
       Sqrt(varCol).eval(null)
     }
->>>>>>> 67582132
   }
 }