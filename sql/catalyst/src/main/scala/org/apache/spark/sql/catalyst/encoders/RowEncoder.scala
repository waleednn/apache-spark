/*
 * Licensed to the Apache Software Foundation (ASF) under one or more
 * contributor license agreements.  See the NOTICE file distributed with
 * this work for additional information regarding copyright ownership.
 * The ASF licenses this file to You under the Apache License, Version 2.0
 * (the "License"); you may not use this file except in compliance with
 * the License.  You may obtain a copy of the License at
 *
 *    http://www.apache.org/licenses/LICENSE-2.0
 *
 * Unless required by applicable law or agreed to in writing, software
 * distributed under the License is distributed on an "AS IS" BASIS,
 * WITHOUT WARRANTIES OR CONDITIONS OF ANY KIND, either express or implied.
 * See the License for the specific language governing permissions and
 * limitations under the License.
 */

package org.apache.spark.sql.catalyst.encoders

import scala.collection.Map
import scala.reflect.ClassTag

import org.apache.spark.sql.Row
import org.apache.spark.sql.catalyst.expressions._
import org.apache.spark.sql.catalyst.util.{ArrayBasedMapData, DateTimeUtils, GenericArrayData}
import org.apache.spark.sql.catalyst.ScalaReflection
import org.apache.spark.sql.types._
import org.apache.spark.unsafe.types.UTF8String

/**
 * A factory for constructing encoders that convert external row to/from the Spark SQL
 * internal binary representation.
 */
object RowEncoder {
  def apply(schema: StructType): ExpressionEncoder[Row] = {
    val cls = classOf[Row]
    val inputObject = BoundReference(0, ObjectType(cls), nullable = true)
    // We use an If expression to wrap extractorsFor result of StructType
    val serializer = serializerFor(inputObject, schema).asInstanceOf[If].falseValue
    val deserializer = deserializerFor(schema)
    new ExpressionEncoder[Row](
      schema,
      flat = false,
      serializer.asInstanceOf[CreateStruct].children,
      deserializer,
      ClassTag(cls))
  }

  private def serializerFor(
      inputObject: Expression,
      inputType: DataType): Expression = inputType match {
    case NullType | BooleanType | ByteType | ShortType | IntegerType | LongType |
         FloatType | DoubleType | BinaryType | CalendarIntervalType => inputObject

    case p: PythonUserDefinedType => serializerFor(inputObject, p.sqlType)

    case udt: UserDefinedType[_] =>
      val obj = NewInstance(
        udt.userClass.getAnnotation(classOf[SQLUserDefinedType]).udt(),
        Nil,
        dataType = ObjectType(udt.userClass.getAnnotation(classOf[SQLUserDefinedType]).udt()))
      Invoke(obj, "serialize", udt.sqlType, inputObject :: Nil)

    case TimestampType =>
      StaticInvoke(
        DateTimeUtils.getClass,
        TimestampType,
        "fromJavaTimestamp",
        inputObject :: Nil)

    case DateType =>
      StaticInvoke(
        DateTimeUtils.getClass,
        DateType,
        "fromJavaDate",
        inputObject :: Nil)

    case _: DecimalType =>
      StaticInvoke(
        Decimal.getClass,
        DecimalType.SYSTEM_DEFAULT,
        "fromDecimal",
        inputObject :: Nil)

    case StringType =>
      StaticInvoke(
        classOf[UTF8String],
        StringType,
        "fromString",
        inputObject :: Nil)

    case t @ ArrayType(et, _) => et match {
      case BooleanType | ByteType | ShortType | IntegerType | LongType | FloatType | DoubleType =>
        NewInstance(
          classOf[GenericArrayData],
          inputObject :: Nil,
          dataType = t)
      case _ => MapObjects(serializerFor(_, et), inputObject, externalDataTypeForInput(et))
    }

    case t @ MapType(kt, vt, valueNullable) =>
      val keys =
        Invoke(
          Invoke(inputObject, "keysIterator", ObjectType(classOf[scala.collection.Iterator[_]])),
          "toSeq",
          ObjectType(classOf[scala.collection.Seq[_]]))
      val convertedKeys = serializerFor(keys, ArrayType(kt, false))

      val values =
        Invoke(
          Invoke(inputObject, "valuesIterator", ObjectType(classOf[scala.collection.Iterator[_]])),
          "toSeq",
          ObjectType(classOf[scala.collection.Seq[_]]))
      val convertedValues = serializerFor(values, ArrayType(vt, valueNullable))

      NewInstance(
        classOf[ArrayBasedMapData],
        convertedKeys :: convertedValues :: Nil,
        dataType = t)

    case StructType(fields) =>
      val convertedFields = fields.zipWithIndex.map { case (f, i) =>
        val x = extractorsFor(
          GetExternalRowField(inputObject, i, externalDataTypeForInput(f.dataType), f.nullable),
          f.dataType
        )
        if (f.nullable) {
          If(
            Invoke(inputObject, "isNullAt", BooleanType, Literal(i) :: Nil),
            Literal.create(null, f.dataType),
            x
          )
        } else {
          x
        }
<<<<<<< HEAD
=======
        If(
          Invoke(inputObject, "isNullAt", BooleanType, Literal(i) :: Nil),
          Literal.create(null, f.dataType),
          serializerFor(
            Invoke(inputObject, method, externalDataTypeForInput(f.dataType), Literal(i) :: Nil),
            f.dataType))
>>>>>>> c238cd07
      }
      If(IsNull(inputObject),
        Literal.create(null, inputType),
        CreateStruct(convertedFields))
  }

  /**
   * Returns the `DataType` that can be used when generating code that converts input data
   * into the Spark SQL internal format.  Unlike `externalDataTypeFor`, the `DataType` returned
   * by this function can be more permissive since multiple external types may map to a single
   * internal type.  For example, for an input with DecimalType in external row, its external types
   * can be `scala.math.BigDecimal`, `java.math.BigDecimal`, or
   * `org.apache.spark.sql.types.Decimal`.
   */
  private def externalDataTypeForInput(dt: DataType): DataType = dt match {
    // In order to support both Decimal and java BigDecimal in external row, we make this
    // as java.lang.Object.
    case _: DecimalType => ObjectType(classOf[java.lang.Object])
    case _ => externalDataTypeFor(dt)
  }

  private def externalDataTypeFor(dt: DataType): DataType = dt match {
    case _ if ScalaReflection.isNativeType(dt) => dt
    case CalendarIntervalType => dt
    case TimestampType => ObjectType(classOf[java.sql.Timestamp])
    case DateType => ObjectType(classOf[java.sql.Date])
    case _: DecimalType => ObjectType(classOf[java.math.BigDecimal])
    case StringType => ObjectType(classOf[java.lang.String])
    case _: ArrayType => ObjectType(classOf[scala.collection.Seq[_]])
    case _: MapType => ObjectType(classOf[scala.collection.Map[_, _]])
    case _: StructType => ObjectType(classOf[Row])
    case udt: UserDefinedType[_] => ObjectType(udt.userClass)
    case _: NullType => ObjectType(classOf[java.lang.Object])
  }

  private def deserializerFor(schema: StructType): Expression = {
    val fields = schema.zipWithIndex.map { case (f, i) =>
      val dt = f.dataType match {
        case p: PythonUserDefinedType => p.sqlType
        case other => other
      }
      val field = BoundReference(i, dt, f.nullable)
      If(
        IsNull(field),
        Literal.create(null, externalDataTypeFor(dt)),
        deserializerFor(field)
      )
    }
    CreateExternalRow(fields, schema)
  }

  private def deserializerFor(input: Expression): Expression = input.dataType match {
    case NullType | BooleanType | ByteType | ShortType | IntegerType | LongType |
         FloatType | DoubleType | BinaryType | CalendarIntervalType => input

    case udt: UserDefinedType[_] =>
      val obj = NewInstance(
        udt.userClass.getAnnotation(classOf[SQLUserDefinedType]).udt(),
        Nil,
        dataType = ObjectType(udt.userClass.getAnnotation(classOf[SQLUserDefinedType]).udt()))
      Invoke(obj, "deserialize", ObjectType(udt.userClass), input :: Nil)

    case TimestampType =>
      StaticInvoke(
        DateTimeUtils.getClass,
        ObjectType(classOf[java.sql.Timestamp]),
        "toJavaTimestamp",
        input :: Nil)

    case DateType =>
      StaticInvoke(
        DateTimeUtils.getClass,
        ObjectType(classOf[java.sql.Date]),
        "toJavaDate",
        input :: Nil)

    case _: DecimalType =>
      Invoke(input, "toJavaBigDecimal", ObjectType(classOf[java.math.BigDecimal]))

    case StringType =>
      Invoke(input, "toString", ObjectType(classOf[String]))

    case ArrayType(et, nullable) =>
      val arrayData =
        Invoke(
          MapObjects(deserializerFor(_), input, et),
          "array",
          ObjectType(classOf[Array[_]]))
      StaticInvoke(
        scala.collection.mutable.WrappedArray.getClass,
        ObjectType(classOf[Seq[_]]),
        "make",
        arrayData :: Nil)

    case MapType(kt, vt, valueNullable) =>
      val keyArrayType = ArrayType(kt, false)
      val keyData = deserializerFor(Invoke(input, "keyArray", keyArrayType))

      val valueArrayType = ArrayType(vt, valueNullable)
      val valueData = deserializerFor(Invoke(input, "valueArray", valueArrayType))

      StaticInvoke(
        ArrayBasedMapData.getClass,
        ObjectType(classOf[Map[_, _]]),
        "toScalaMap",
        keyData :: valueData :: Nil)

    case schema @ StructType(fields) =>
      val convertedFields = fields.zipWithIndex.map { case (f, i) =>
        If(
          Invoke(input, "isNullAt", BooleanType, Literal(i) :: Nil),
          Literal.create(null, externalDataTypeFor(f.dataType)),
          deserializerFor(GetStructField(input, i)))
      }
      If(IsNull(input),
        Literal.create(null, externalDataTypeFor(input.dataType)),
        CreateExternalRow(convertedFields, schema))
  }
}<|MERGE_RESOLUTION|>--- conflicted
+++ resolved
@@ -133,15 +133,6 @@
         } else {
           x
         }
-<<<<<<< HEAD
-=======
-        If(
-          Invoke(inputObject, "isNullAt", BooleanType, Literal(i) :: Nil),
-          Literal.create(null, f.dataType),
-          serializerFor(
-            Invoke(inputObject, method, externalDataTypeForInput(f.dataType), Literal(i) :: Nil),
-            f.dataType))
->>>>>>> c238cd07
       }
       If(IsNull(inputObject),
         Literal.create(null, inputType),
