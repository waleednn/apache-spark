--- conflicted
+++ resolved
@@ -65,36 +65,8 @@
       conf.resolver)
 
     val partValues = partSchema.map { part =>
-<<<<<<< HEAD
-      val partValue = normalizedSpec.get(part.name).orNull
-      if (partValue == null) {
-        null
-      } else {
-        // TODO: Support other datatypes, such as DateType
-        part.dataType match {
-          case _: ByteType =>
-            partValue.toByte
-          case _: ShortType =>
-            partValue.toShort
-          case _: IntegerType =>
-            partValue.toInt
-          case _: LongType =>
-            partValue.toLong
-          case _: FloatType =>
-            partValue.toFloat
-          case _: DoubleType =>
-            partValue.toDouble
-          case _: StringType =>
-            partValue
-          case _ =>
-            throw new AnalysisException(
-              s"Type ${part.dataType.typeName} is not supported for partition.")
-        }
-      }
-=======
       val raw = normalizedSpec.get(part.name).orNull
       Cast(Literal.create(raw, StringType), part.dataType, Some(conf.sessionLocalTimeZone)).eval()
->>>>>>> 048a9821
     }
     InternalRow.fromSeq(partValues)
   }
