--- conflicted
+++ resolved
@@ -328,121 +328,6 @@
   override val evaluateExpression = min
 }
 
-<<<<<<< HEAD
-=======
-// Compute the population standard deviation of a column
-case class StddevPop(child: Expression) extends StddevAgg(child) {
-
-  override def isSample: Boolean = false
-  override def prettyName: String = "stddev_pop"
-}
-
-// Compute the sample standard deviation of a column
-case class StddevSamp(child: Expression) extends StddevAgg(child) {
-
-  override def isSample: Boolean = true
-  override def prettyName: String = "stddev_samp"
-}
-
-// Compute standard deviation based on online algorithm specified here:
-// http://en.wikipedia.org/wiki/Algorithms_for_calculating_variance
-abstract class StddevAgg(child: Expression) extends DeclarativeAggregate {
-
-  override def children: Seq[Expression] = child :: Nil
-
-  override def nullable: Boolean = true
-
-  def isSample: Boolean
-
-  // Return data type.
-  override def dataType: DataType = resultType
-
-  // Expected input data type.
-  // TODO: Right now, we replace old aggregate functions (based on AggregateExpression1) to the
-  // new version at planning time (after analysis phase). For now, NullType is added at here
-  // to make it resolved when we have cases like `select stddev(null)`.
-  // We can use our analyzer to cast NullType to the default data type of the NumericType once
-  // we remove the old aggregate functions. Then, we will not need NullType at here.
-  override def inputTypes: Seq[AbstractDataType] = Seq(TypeCollection(NumericType, NullType))
-
-  private val resultType = DoubleType
-
-  private val count = AttributeReference("count", resultType)()
-  private val avg = AttributeReference("avg", resultType)()
-  private val mk = AttributeReference("mk", resultType)()
-
-  override val aggBufferAttributes = count :: avg :: mk :: Nil
-
-  override val initialValues = Seq(
-    /* count = */ Cast(Literal(0), resultType),
-    /* avg = */ Cast(Literal(0), resultType),
-    /* mk = */ Cast(Literal(0), resultType)
-  )
-
-  override val updateExpressions = {
-    val value = Cast(child, resultType)
-    val newCount = count + Cast(Literal(1), resultType)
-
-    // update average
-    // avg = avg + (value - avg)/count
-    val newAvg = avg + (value - avg) / newCount
-
-    // update sum of square of difference from mean
-    // Mk = Mk + (value - preAvg) * (value - updatedAvg)
-    val newMk = mk + (value - avg) * (value - newAvg)
-
-    Seq(
-      /* count = */ If(IsNull(child), count, newCount),
-      /* avg = */ If(IsNull(child), avg, newAvg),
-      /* mk = */ If(IsNull(child), mk, newMk)
-    )
-  }
-
-  override val mergeExpressions = {
-
-    // count merge
-    val newCount = count.left + count.right
-
-    // average merge
-    val newAvg = ((avg.left * count.left) + (avg.right * count.right)) / newCount
-
-    // update sum of square differences
-    val newMk = {
-      val avgDelta = avg.right - avg.left
-      val mkDelta = (avgDelta * avgDelta) * (count.left * count.right) / newCount
-      mk.left + mk.right + mkDelta
-    }
-
-    Seq(
-      /* count = */ If(IsNull(count.left), count.right,
-                       If(IsNull(count.right), count.left, newCount)),
-      /* avg = */ If(IsNull(avg.left), avg.right,
-                     If(IsNull(avg.right), avg.left, newAvg)),
-      /* mk = */ If(IsNull(mk.left), mk.right,
-                    If(IsNull(mk.right), mk.left, newMk))
-    )
-  }
-
-  override val evaluateExpression = {
-    // when count == 0, return null
-    // when count == 1, return 0
-    // when count >1
-    // stddev_samp = sqrt (mk/(count -1))
-    // stddev_pop = sqrt (mk/count)
-    val varCol =
-      if (isSample) {
-        mk / Cast((count - Cast(Literal(1), resultType)), resultType)
-      } else {
-        mk / count
-      }
-
-    If(EqualTo(count, Cast(Literal(0), resultType)), Cast(Literal(null), resultType),
-      If(EqualTo(count, Cast(Literal(1), resultType)), Cast(Literal(0), resultType),
-        Cast(Sqrt(varCol), resultType)))
-  }
-}
-
->>>>>>> 987df4bf
 case class Sum(child: Expression) extends DeclarativeAggregate {
 
   override def children: Seq[Expression] = child :: Nil
@@ -1270,8 +1155,7 @@
   }
 }
 
-<<<<<<< HEAD
-case class Stddev(child: Expression,
+case class StddevPop(child: Expression,
     mutableAggBufferOffset: Int = 0,
     inputAggBufferOffset: Int = 0) extends CentralMomentAgg(child) {
 
@@ -1281,7 +1165,7 @@
   override def withNewInputAggBufferOffset(newInputAggBufferOffset: Int): ImperativeAggregate =
     copy(inputAggBufferOffset = newInputAggBufferOffset)
 
-  override def prettyName: String = "stddev"
+  override def prettyName: String = "stddev_pop"
 
   override protected val momentOrder = 2
 
@@ -1293,8 +1177,7 @@
   }
 }
 
-
-case class StddevPop(child: Expression,
+case class StddevSamp(child: Expression,
     mutableAggBufferOffset: Int = 0,
     inputAggBufferOffset: Int = 0) extends CentralMomentAgg(child) {
 
@@ -1304,7 +1187,7 @@
   override def withNewInputAggBufferOffset(newInputAggBufferOffset: Int): ImperativeAggregate =
     copy(inputAggBufferOffset = newInputAggBufferOffset)
 
-  override def prettyName: String = "stddev_pop"
+  override def prettyName: String = "stddev_samp"
 
   override protected val momentOrder = 2
 
@@ -1312,56 +1195,10 @@
     require(moments.length == momentOrder + 1,
       s"$prettyName requires ${momentOrder + 1} central moments, received: ${moments.length}")
 
-    if (n == 0.0) null else math.sqrt(moments(2) / n)
-  }
-}
-
-case class StddevSamp(child: Expression,
-    mutableAggBufferOffset: Int = 0,
-    inputAggBufferOffset: Int = 0) extends CentralMomentAgg(child) {
-
-  override def withNewMutableAggBufferOffset(newMutableAggBufferOffset: Int): ImperativeAggregate =
-    copy(mutableAggBufferOffset = newMutableAggBufferOffset)
-
-  override def withNewInputAggBufferOffset(newInputAggBufferOffset: Int): ImperativeAggregate =
-    copy(inputAggBufferOffset = newInputAggBufferOffset)
-
-  override def prettyName: String = "stddev_samp"
-
-  override protected val momentOrder = 2
-
-  override def getStatistic(n: Double, mean: Double, moments: Array[Double]): Any = {
-    require(moments.length == momentOrder + 1,
-      s"$prettyName requires ${momentOrder + 1} central moments, received: ${moments.length}")
-
     if (n == 0.0 || n == 1.0) null else math.sqrt(moments(2) / (n - 1.0))
   }
 }
 
-case class Variance(child: Expression,
-    mutableAggBufferOffset: Int = 0,
-    inputAggBufferOffset: Int = 0) extends CentralMomentAgg(child) {
-
-  override def withNewMutableAggBufferOffset(newMutableAggBufferOffset: Int): ImperativeAggregate =
-    copy(mutableAggBufferOffset = newMutableAggBufferOffset)
-
-  override def withNewInputAggBufferOffset(newInputAggBufferOffset: Int): ImperativeAggregate =
-    copy(inputAggBufferOffset = newInputAggBufferOffset)
-
-  override def prettyName: String = "variance"
-
-  override protected val momentOrder = 2
-
-  override def getStatistic(n: Double, mean: Double, moments: Array[Double]): Any = {
-    require(moments.length == momentOrder + 1,
-      s"$prettyName requires ${momentOrder + 1} central moments, received: ${moments.length}")
-
-    if (n == 0.0) null else moments(2) / n
-  }
-}
-
-=======
->>>>>>> 987df4bf
 case class VarianceSamp(child: Expression,
     mutableAggBufferOffset: Int = 0,
     inputAggBufferOffset: Int = 0) extends CentralMomentAgg(child) {
