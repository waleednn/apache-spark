--- conflicted
+++ resolved
@@ -21,13 +21,14 @@
 
 import com.univocity.parsers.csv.CsvParser
 
-import org.apache.spark.{SparkException, SparkIllegalArgumentException}
+import org.apache.spark.SparkException
 import org.apache.spark.sql.catalyst.InternalRow
 import org.apache.spark.sql.catalyst.analysis.TypeCheckResult
-import org.apache.spark.sql.catalyst.analysis.TypeCheckResult.DataTypeMismatch
+import org.apache.spark.sql.catalyst.analysis.TypeCheckResult.{DataTypeMismatch, TypeCheckSuccess}
 import org.apache.spark.sql.catalyst.csv._
 import org.apache.spark.sql.catalyst.expressions.codegen.{CodegenContext, CodegenFallback, ExprCode}
 import org.apache.spark.sql.catalyst.util._
+import org.apache.spark.sql.catalyst.util.TypeUtils._
 import org.apache.spark.sql.errors.{QueryCompilationErrors, QueryErrorsBase}
 import org.apache.spark.sql.internal.SQLConf
 import org.apache.spark.sql.types._
@@ -260,44 +261,26 @@
       child = child,
       timeZoneId = None)
 
-<<<<<<< HEAD
   override def checkInputDataTypes(): TypeCheckResult = {
     child.dataType match {
-      case schema: StructType if schema.map(_.dataType).forall(
-        dt => isSupportedDataType(dt)) => TypeCheckSuccess
+      case _: StructType => TypeCheckSuccess
       case _ => DataTypeMismatch(
-        errorSubClass = "UNSUPPORTED_INPUT_TYPE",
+        errorSubClass = "UNEXPECTED_INPUT_TYPE",
         messageParameters = Map(
-          "functionName" -> toSQLId(prettyName),
-          "dataType" -> toSQLType(child.dataType)
+          "paramIndex" -> ordinalNumber(0),
+          "requiredType" -> toSQLType(StructType),
+          "inputSql" -> toSQLExpr(child),
+          "inputType" -> toSQLType(child.dataType)
         )
       )
     }
   }
 
-  private def isSupportedDataType(dataType: DataType): Boolean = dataType match {
-    case _: VariantType | BinaryType => false
-    case _: AtomicType | CalendarIntervalType => true
-    case array: ArrayType if isSupportedDataType(array.elementType) => true
-    case map: MapType
-      if isSupportedDataType(map.keyType) && isSupportedDataType(map.valueType) => true
-    case st: StructType if st.map(_.dataType).forall(dt => isSupportedDataType(dt)) => true
-    case udt: UserDefinedType[_] => isSupportedDataType(udt.sqlType)
-    case _ => false
-  }
-
-=======
->>>>>>> 9ba70d6e
   @transient
   lazy val writer = new CharArrayWriter()
 
   @transient
-  lazy val inputSchema: StructType = child.dataType match {
-    case st: StructType => st
-    case other => throw new SparkIllegalArgumentException(
-      errorClass = "_LEGACY_ERROR_TEMP_3234",
-      messageParameters = Map("other" -> other.catalogString))
-  }
+  lazy val inputSchema: StructType = child.dataType.asInstanceOf[StructType]
 
   @transient
   lazy val gen = new UnivocityGenerator(
