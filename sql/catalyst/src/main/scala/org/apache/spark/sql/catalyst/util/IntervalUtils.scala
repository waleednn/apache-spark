--- conflicted
+++ resolved
@@ -545,39 +545,19 @@
               } catch {
                 case e: ArithmeticException => throwIAE(e.getMessage, e)
               }
-<<<<<<< HEAD
-            case ' ' => state = TRIM_BEFORE_UNIT
+            case _ if b <= ' ' => state = TRIM_BEFORE_UNIT
             case '.' => state = VALUE_FRACTIONAL_PART
-=======
-            case _ if b <= ' ' => state = TRIM_BEFORE_UNIT
-            case '.' =>
-              fractionScale = initialFractionScale
-              state = VALUE_FRACTIONAL_PART
->>>>>>> 4fd585d2
             case _ => throwIAE(s"invalid value '$currentWord'")
           }
           i += 1
         case VALUE_FRACTIONAL_PART =>
-<<<<<<< HEAD
-          b match {
-            case _ if '0' <= b && b <= '9' =>
-              fraction += (b - '0') / fractionScale
-              fractionScale *= 10
-            case ' ' if !pointPrefixed || fractionScale > 10 => state = TRIM_BEFORE_UNIT
-            case _ => throwIAE(s"invalid value '$currentWord'")
-=======
-          if ('0' <= b && b <= '9' && fractionScale > 0) {
-            fraction += (b - '0') * fractionScale
-            fractionScale /= 10
-          } else if (b <= ' ' && (!pointPrefixed || fractionScale < initialFractionScale)) {
-            fraction /= NANOS_PER_MICROS.toInt
+          if ('0' <= b && b <= '9') {
+            fraction += (b - '0') / fractionScale
+            fractionScale *= 10
+          } else if (b <= ' ' && (!pointPrefixed || fractionScale > 10)) {
             state = TRIM_BEFORE_UNIT
-          } else if ('0' <= b && b <= '9') {
-            throwIAE(s"interval can only support nanosecond precision, '$currentWord' is out" +
-              s" of range")
           } else {
             throwIAE(s"invalid value '$currentWord'")
->>>>>>> 4fd585d2
           }
           i += 1
         case TRIM_BEFORE_UNIT => trimToNextState(b, UNIT_BEGIN)
