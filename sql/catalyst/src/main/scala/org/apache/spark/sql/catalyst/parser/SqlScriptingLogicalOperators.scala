--- conflicted
+++ resolved
@@ -60,7 +60,6 @@
  */
 case class CompoundBody(
     collection: Seq[CompoundPlanStatement],
-<<<<<<< HEAD
     label: Option[String] = None,
     handlers: Seq[ErrorHandler] = Seq.empty,
     conditions: mutable.HashMap[String, String] = mutable.HashMap()) extends CompoundPlanStatement
@@ -95,8 +94,6 @@
  * @param label Label of the CompoundBody leave statement should exit.
  */
 case class BatchLeaveStatement(label: String) extends CompoundPlanStatement
-=======
-    label: Option[String]) extends CompoundPlanStatement
 
 /**
  * Logical operator for IF ELSE statement.
@@ -112,5 +109,4 @@
     conditionalBodies: Seq[CompoundBody],
     elseBody: Option[CompoundBody]) extends CompoundPlanStatement {
   assert(conditions.length == conditionalBodies.length)
-}
->>>>>>> f99291ac
+}