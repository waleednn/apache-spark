--- conflicted
+++ resolved
@@ -55,29 +55,6 @@
   // Name of attributes representing explicit references to the value stored in the above
   // CURRENT_DEFAULT_COLUMN_METADATA.
   val CURRENT_DEFAULT_COLUMN_NAME = "DEFAULT"
-<<<<<<< HEAD
-  // Return a more descriptive error message if the user tries to nest a DEFAULT column reference
-  // inside some other expression (such as DEFAULT + 1) in an INSERT INTO command's VALUES list;
-  // this is not allowed.
-  val DEFAULTS_IN_COMPLEX_EXPRESSIONS_IN_INSERT_VALUES = "Failed to execute INSERT INTO command " +
-    "because the VALUES list contains a DEFAULT column reference as part of another expression; " +
-    "this is not allowed"
-  // Return a descriptive error message in the presence of INSERT INTO commands with explicit
-  // DEFAULT column references and explicit column lists, since this is not implemented yet.
-  val DEFAULTS_IN_COMPLEX_EXPRESSIONS_IN_UPDATE_SET_CLAUSE = "Failed to execute UPDATE command " +
-    "because the SET list contains a DEFAULT column reference as part of another expression; " +
-    "this is not allowed"
-  // Return a more descriptive error message if the user tries to use a DEFAULT column reference
-  // inside an UPDATE command's WHERE clause; this is not allowed.
-  val DEFAULTS_IN_UPDATE_WHERE_CLAUSE = "Failed to execute UPDATE command because the WHERE " +
-    "clause contains a DEFAULT column reference; this is not allowed"
-  // Return a more descriptive error message if the user tries to use a DEFAULT column reference
-  // inside an MERGE INTO command's INSERT or UPDATE assignment; this is not allowed.
-  val DEFAULTS_IN_COMPLEX_EXPRESSIONS_IN_MERGE_ASSIGNMENT = "Failed to execute MERGE INTO " +
-    "command because one of its INSERT or UPDATE assignments contains a DEFAULT column reference " +
-    "as part of another expression; this is not allowed"
-=======
->>>>>>> 8dcc3cef
 
   /**
    * Finds "current default" expressions in CREATE/REPLACE TABLE columns and constant-folds them.
