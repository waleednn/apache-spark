/*
 * Licensed to the Apache Software Foundation (ASF) under one or more
 * contributor license agreements.  See the NOTICE file distributed with
 * this work for additional information regarding copyright ownership.
 * The ASF licenses this file to You under the Apache License, Version 2.0
 * (the "License"); you may not use this file except in compliance with
 * the License.  You may obtain a copy of the License at
 *
 *    http://www.apache.org/licenses/LICENSE-2.0
 *
 * Unless required by applicable law or agreed to in writing, software
 * distributed under the License is distributed on an "AS IS" BASIS,
 * WITHOUT WARRANTIES OR CONDITIONS OF ANY KIND, either express or implied.
 * See the License for the specific language governing permissions and
 * limitations under the License.
 */

package org.apache.spark.sql.catalyst.expressions

import org.apache.spark.sql.catalyst.analysis.TypeCheckResult
import org.apache.spark.sql.catalyst.util.TypeUtils
import org.apache.spark.sql.catalyst.expressions.codegen.{GeneratedExpressionCode, CodeGenContext}
import org.apache.spark.sql.catalyst.plans.logical.LogicalPlan
import org.apache.spark.sql.types._

object InterpretedPredicate {
  def create(expression: Expression, inputSchema: Seq[Attribute]): (Row => Boolean) =
    create(BindReferences.bindReference(expression, inputSchema))

  def create(expression: Expression): (Row => Boolean) = {
    (r: Row) => expression.eval(r).asInstanceOf[Boolean]
  }
}

trait Predicate extends Expression {
  self: Product =>

  override def dataType: DataType = BooleanType
}

trait PredicateHelper {
  protected def splitConjunctivePredicates(condition: Expression): Seq[Expression] = {
    condition match {
      case And(cond1, cond2) =>
        splitConjunctivePredicates(cond1) ++ splitConjunctivePredicates(cond2)
      case other => other :: Nil
    }
  }

  protected def splitDisjunctivePredicates(condition: Expression): Seq[Expression] = {
    condition match {
      case Or(cond1, cond2) =>
        splitDisjunctivePredicates(cond1) ++ splitDisjunctivePredicates(cond2)
      case other => other :: Nil
    }
  }

  /**
   * Returns true if `expr` can be evaluated using only the output of `plan`.  This method
   * can be used to determine when is is acceptable to move expression evaluation within a query
   * plan.
   *
   * For example consider a join between two relations R(a, b) and S(c, d).
   *
   * `canEvaluate(EqualTo(a,b), R)` returns `true` where as `canEvaluate(EqualTo(a,c), R)` returns
   * `false`.
   */
  protected def canEvaluate(expr: Expression, plan: LogicalPlan): Boolean =
    expr.references.subsetOf(plan.outputSet)
}


case class Not(child: Expression) extends UnaryExpression with Predicate with ExpectsInputTypes {
  override def foldable: Boolean = child.foldable
  override def nullable: Boolean = child.nullable
  override def toString: String = s"NOT $child"

  override def expectedChildTypes: Seq[DataType] = Seq(BooleanType)

  override def eval(input: Row): Any = {
    child.eval(input) match {
      case null => null
      case b: Boolean => !b
    }
  }

  override def genCode(ctx: CodeGenContext, ev: GeneratedExpressionCode): String = {
    defineCodeGen(ctx, ev, c => s"!($c)")
  }
}

/**
 * Evaluates to `true` if `list` contains `value`.
 */
case class In(value: Expression, list: Seq[Expression]) extends Predicate {
  override def children: Seq[Expression] = value +: list

  override def nullable: Boolean = true // TODO: Figure out correct nullability semantics of IN.
  override def toString: String = s"$value IN ${list.mkString("(", ",", ")")}"

  override def eval(input: Row): Any = {
    val evaluatedValue = value.eval(input)
    list.exists(e => e.eval(input) == evaluatedValue)
  }
}

/**
 * Optimized version of In clause, when all filter values of In clause are
 * static.
 */
case class InSet(value: Expression, hset: Set[Any])
  extends Predicate {

  override def children: Seq[Expression] = value :: Nil

  override def foldable: Boolean = value.foldable
  override def nullable: Boolean = true // TODO: Figure out correct nullability semantics of IN.
  override def toString: String = s"$value INSET ${hset.mkString("(", ",", ")")}"

  override def eval(input: Row): Any = {
    hset.contains(value.eval(input))
  }
}

case class And(left: Expression, right: Expression)
  extends BinaryExpression with Predicate with ExpectsInputTypes {

  override def expectedChildTypes: Seq[DataType] = Seq(BooleanType, BooleanType)

  override def symbol: String = "&&"

  override def eval(input: Row): Any = {
    val l = left.eval(input)
    if (l == false) {
       false
    } else {
      val r = right.eval(input)
      if (r == false) {
        false
      } else {
        if (l != null && r != null) {
          true
        } else {
          null
        }
      }
    }
  }

  override def genCode(ctx: CodeGenContext, ev: GeneratedExpressionCode): String = {
    val eval1 = left.gen(ctx)
    val eval2 = right.gen(ctx)

    // The result should be `false`, if any of them is `false` whenever the other is null or not.
    s"""
      ${eval1.code}
      boolean ${ev.isNull} = false;
      boolean ${ev.primitive} = false;

      if (!${eval1.isNull} && !${eval1.primitive}) {
      } else {
        ${eval2.code}
        if (!${eval2.isNull} && !${eval2.primitive}) {
        } else if (!${eval1.isNull} && !${eval2.isNull}) {
          ${ev.primitive} = true;
        } else {
          ${ev.isNull} = true;
        }
      }
     """
  }
}

case class Or(left: Expression, right: Expression)
  extends BinaryExpression with Predicate with ExpectsInputTypes {

  override def expectedChildTypes: Seq[DataType] = Seq(BooleanType, BooleanType)

  override def symbol: String = "||"

  override def eval(input: Row): Any = {
    val l = left.eval(input)
    if (l == true) {
      true
    } else {
      val r = right.eval(input)
      if (r == true) {
        true
      } else {
        if (l != null && r != null) {
          false
        } else {
          null
        }
      }
    }
  }

  override def genCode(ctx: CodeGenContext, ev: GeneratedExpressionCode): String = {
    val eval1 = left.gen(ctx)
    val eval2 = right.gen(ctx)

    // The result should be `true`, if any of them is `true` whenever the other is null or not.
    s"""
      ${eval1.code}
      boolean ${ev.isNull} = false;
      boolean ${ev.primitive} = true;

      if (!${eval1.isNull} && ${eval1.primitive}) {
      } else {
        ${eval2.code}
        if (!${eval2.isNull} && ${eval2.primitive}) {
        } else if (!${eval1.isNull} && !${eval2.isNull}) {
          ${ev.primitive} = false;
        } else {
          ${ev.isNull} = true;
        }
      }
     """
  }
}

abstract class BinaryComparison extends BinaryExpression with Predicate {
  self: Product =>

  override def checkInputDataTypes(): TypeCheckResult = {
    if (left.dataType != right.dataType) {
      TypeCheckResult.TypeCheckFailure(
        s"differing types in ${this.getClass.getSimpleName} " +
        s"(${left.dataType} and ${right.dataType}).")
    } else {
      checkTypesInternal(dataType)
    }
  }

  protected def checkTypesInternal(t: DataType): TypeCheckResult

  override def eval(input: Row): Any = {
    val evalE1 = left.eval(input)
    if (evalE1 == null) {
      null
    } else {
      val evalE2 = right.eval(input)
      if (evalE2 == null) {
        null
      } else {
        evalInternal(evalE1, evalE2)
      }
    }
  }

  override def genCode(ctx: CodeGenContext, ev: GeneratedExpressionCode): String = {
<<<<<<< HEAD
    left.dataType match {
      case dt: NumericType if ctx.isNativeType(dt) =>
        defineCodeGen (ctx, ev, (c1, c3) => s"$c1 $symbol $c3")
      case DateType | TimestampType =>
        defineCodeGen (ctx, ev, (c1, c3) => s"$c1 $symbol $c3")
      case _ =>
        defineCodeGen (ctx, ev, (c1, c2) => s"$c1.compare($c2) $symbol 0")
=======
    if (ctx.isPrimitiveType(left.dataType)) {
      // faster version
      defineCodeGen(ctx, ev, (c1, c2) => s"$c1 $symbol $c2")
    } else {
      defineCodeGen(ctx, ev, (c1, c2) => s"${ctx.genComp(left.dataType, c1, c2)} $symbol 0")
>>>>>>> c8d551d5
    }
  }

  protected def evalInternal(evalE1: Any, evalE2: Any): Any =
    sys.error(s"BinaryComparisons must override either eval or evalInternal")
}

private[sql] object BinaryComparison {
  def unapply(e: BinaryComparison): Option[(Expression, Expression)] = Some((e.left, e.right))
}

case class EqualTo(left: Expression, right: Expression) extends BinaryComparison {
  override def symbol: String = "="

  override protected def checkTypesInternal(t: DataType) = TypeCheckResult.TypeCheckSuccess

  protected override def evalInternal(l: Any, r: Any) = {
    if (left.dataType != BinaryType) l == r
    else java.util.Arrays.equals(l.asInstanceOf[Array[Byte]], r.asInstanceOf[Array[Byte]])
  }

  override def genCode(ctx: CodeGenContext, ev: GeneratedExpressionCode): String = {
    defineCodeGen(ctx, ev, (c1, c2) => ctx.genEqual(left.dataType, c1, c2))
  }
}

case class EqualNullSafe(left: Expression, right: Expression) extends BinaryComparison {
  override def symbol: String = "<=>"

  override def nullable: Boolean = false

  override protected def checkTypesInternal(t: DataType) = TypeCheckResult.TypeCheckSuccess

  override def eval(input: Row): Any = {
    val l = left.eval(input)
    val r = right.eval(input)
    if (l == null && r == null) {
      true
    } else if (l == null || r == null) {
      false
    } else {
      l == r
    }
  }

  override def genCode(ctx: CodeGenContext, ev: GeneratedExpressionCode): String = {
    val eval1 = left.gen(ctx)
    val eval2 = right.gen(ctx)
    val equalCode = ctx.genEqual(left.dataType, eval1.primitive, eval2.primitive)
    ev.isNull = "false"
    eval1.code + eval2.code + s"""
        boolean ${ev.primitive} = (${eval1.isNull} && ${eval2.isNull}) ||
           (!${eval1.isNull} && $equalCode);
      """
  }
}

case class LessThan(left: Expression, right: Expression) extends BinaryComparison {
  override def symbol: String = "<"

  override protected def checkTypesInternal(t: DataType) =
    TypeUtils.checkForOrderingExpr(left.dataType, "operator " + symbol)

  private lazy val ordering = TypeUtils.getOrdering(left.dataType)

  protected override def evalInternal(evalE1: Any, evalE2: Any) = ordering.lt(evalE1, evalE2)
}

case class LessThanOrEqual(left: Expression, right: Expression) extends BinaryComparison {
  override def symbol: String = "<="

  override protected def checkTypesInternal(t: DataType) =
    TypeUtils.checkForOrderingExpr(left.dataType, "operator " + symbol)

  private lazy val ordering = TypeUtils.getOrdering(left.dataType)

  protected override def evalInternal(evalE1: Any, evalE2: Any) = ordering.lteq(evalE1, evalE2)
}

case class GreaterThan(left: Expression, right: Expression) extends BinaryComparison {
  override def symbol: String = ">"

  override protected def checkTypesInternal(t: DataType) =
    TypeUtils.checkForOrderingExpr(left.dataType, "operator " + symbol)

  private lazy val ordering = TypeUtils.getOrdering(left.dataType)

  protected override def evalInternal(evalE1: Any, evalE2: Any) = ordering.gt(evalE1, evalE2)
}

case class GreaterThanOrEqual(left: Expression, right: Expression) extends BinaryComparison {
  override def symbol: String = ">="

  override protected def checkTypesInternal(t: DataType) =
    TypeUtils.checkForOrderingExpr(left.dataType, "operator " + symbol)

  private lazy val ordering = TypeUtils.getOrdering(left.dataType)

  protected override def evalInternal(evalE1: Any, evalE2: Any) = ordering.gteq(evalE1, evalE2)
}<|MERGE_RESOLUTION|>--- conflicted
+++ resolved
@@ -250,21 +250,11 @@
   }
 
   override def genCode(ctx: CodeGenContext, ev: GeneratedExpressionCode): String = {
-<<<<<<< HEAD
-    left.dataType match {
-      case dt: NumericType if ctx.isNativeType(dt) =>
-        defineCodeGen (ctx, ev, (c1, c3) => s"$c1 $symbol $c3")
-      case DateType | TimestampType =>
-        defineCodeGen (ctx, ev, (c1, c3) => s"$c1 $symbol $c3")
-      case _ =>
-        defineCodeGen (ctx, ev, (c1, c2) => s"$c1.compare($c2) $symbol 0")
-=======
     if (ctx.isPrimitiveType(left.dataType)) {
       // faster version
       defineCodeGen(ctx, ev, (c1, c2) => s"$c1 $symbol $c2")
     } else {
       defineCodeGen(ctx, ev, (c1, c2) => s"${ctx.genComp(left.dataType, c1, c2)} $symbol 0")
->>>>>>> c8d551d5
     }
   }
 
