--- conflicted
+++ resolved
@@ -276,24 +276,10 @@
       location.map(TableCatalog.PROP_LOCATION -> _)
   }
 
-<<<<<<< HEAD
   def withDefaultOwnership(properties: Map[String, String]): Map[String, String] = {
     properties ++ Map(TableCatalog.PROP_OWNER -> Utils.getCurrentUserName())
   }
 
-  def createAlterTable(
-      originalNameParts: Seq[String],
-      catalog: CatalogPlugin,
-      tableName: Seq[String],
-      changes: Seq[TableChange]): AlterTable = {
-    val tableCatalog = catalog.asTableCatalog
-    val ident = tableName.asIdentifier
-    val unresolved = UnresolvedV2Relation(originalNameParts, tableCatalog, ident)
-    AlterTable(tableCatalog, ident, unresolved, changes)
-  }
-
-=======
->>>>>>> f5b345cf
   def getTableProviderCatalog(
       provider: SupportsCatalogOptions,
       catalogManager: CatalogManager,
