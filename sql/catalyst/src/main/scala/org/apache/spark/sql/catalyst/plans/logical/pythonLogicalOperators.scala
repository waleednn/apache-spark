/*
 * Licensed to the Apache Software Foundation (ASF) under one or more
 * contributor license agreements.  See the NOTICE file distributed with
 * this work for additional information regarding copyright ownership.
 * The ASF licenses this file to You under the Apache License, Version 2.0
 * (the "License"); you may not use this file except in compliance with
 * the License.  You may obtain a copy of the License at
 *
 *    http://www.apache.org/licenses/LICENSE-2.0
 *
 * Unless required by applicable law or agreed to in writing, software
 * distributed under the License is distributed on an "AS IS" BASIS,
 * WITHOUT WARRANTIES OR CONDITIONS OF ANY KIND, either express or implied.
 * See the License for the specific language governing permissions and
 * limitations under the License.
 */

package org.apache.spark.sql.catalyst.plans.logical

import org.apache.spark.sql.catalyst.expressions.{Attribute, AttributeSet, Expression, PythonUDF}

/**
 * FlatMap groups using an udf: pandas.Dataframe -> pandas.DataFrame.
 * This is used by DataFrame.groupby().apply().
 */
case class FlatMapGroupsInPandas(
    groupingAttributes: Seq[Attribute],
    functionExpr: Expression,
    output: Seq[Attribute],
    child: LogicalPlan) extends UnaryNode {

  /**
   * This is needed because output attributes are considered `references` when
   * passed through the constructor.
   *
   * Without this, catalyst will complain that output attributes are missing
   * from the input.
   */
  override val producedAttributes = AttributeSet(output)
}

<<<<<<< HEAD

case class FlatMapCoGroupsInPandas(
                                  leftAttributes: Seq[Attribute],
                                  rightAttributes: Seq[Attribute],
                                  functionExpr: Expression,
                                  output: Seq[Attribute],
                                  left: LogicalPlan,
                                  right: LogicalPlan) extends BinaryNode {
  override val producedAttributes = AttributeSet(output)
}


=======
/**
 * Map partitions using an udf: iter(pandas.Dataframe) -> iter(pandas.DataFrame).
 * This is used by DataFrame.mapPartitionsInPandas()
 */
case class MapPartitionsInPandas(
    functionExpr: Expression,
    output: Seq[Attribute],
    child: LogicalPlan) extends UnaryNode {

  override val producedAttributes = AttributeSet(output)
}

>>>>>>> 4ebff5b6
trait BaseEvalPython extends UnaryNode {

  def udfs: Seq[PythonUDF]

  def resultAttrs: Seq[Attribute]

  override def output: Seq[Attribute] = child.output ++ resultAttrs

  @transient
  override lazy val references: AttributeSet = AttributeSet(udfs.flatMap(_.references))
}

/**
 * A logical plan that evaluates a [[PythonUDF]]
 */
case class BatchEvalPython(
    udfs: Seq[PythonUDF],
    resultAttrs: Seq[Attribute],
    child: LogicalPlan) extends BaseEvalPython

/**
 * A logical plan that evaluates a [[PythonUDF]] with Apache Arrow.
 */
case class ArrowEvalPython(
    udfs: Seq[PythonUDF],
    resultAttrs: Seq[Attribute],
    child: LogicalPlan,
    evalType: Int) extends BaseEvalPython<|MERGE_RESOLUTION|>--- conflicted
+++ resolved
@@ -39,20 +39,6 @@
   override val producedAttributes = AttributeSet(output)
 }
 
-<<<<<<< HEAD
-
-case class FlatMapCoGroupsInPandas(
-                                  leftAttributes: Seq[Attribute],
-                                  rightAttributes: Seq[Attribute],
-                                  functionExpr: Expression,
-                                  output: Seq[Attribute],
-                                  left: LogicalPlan,
-                                  right: LogicalPlan) extends BinaryNode {
-  override val producedAttributes = AttributeSet(output)
-}
-
-
-=======
 /**
  * Map partitions using an udf: iter(pandas.Dataframe) -> iter(pandas.DataFrame).
  * This is used by DataFrame.mapPartitionsInPandas()
@@ -65,7 +51,18 @@
   override val producedAttributes = AttributeSet(output)
 }
 
->>>>>>> 4ebff5b6
+
+case class FlatMapCoGroupsInPandas(
+                                    leftAttributes: Seq[Attribute],
+                                    rightAttributes: Seq[Attribute],
+                                    functionExpr: Expression,
+                                    output: Seq[Attribute],
+                                    left: LogicalPlan,
+                                    right: LogicalPlan) extends BinaryNode {
+  override val producedAttributes = AttributeSet(output)
+}
+
+
 trait BaseEvalPython extends UnaryNode {
 
   def udfs: Seq[PythonUDF]
