/*
 * Licensed to the Apache Software Foundation (ASF) under one or more
 * contributor license agreements.  See the NOTICE file distributed with
 * this work for additional information regarding copyright ownership.
 * The ASF licenses this file to You under the Apache License, Version 2.0
 * (the "License"); you may not use this file except in compliance with
 * the License.  You may obtain a copy of the License at
 *
 *    http://www.apache.org/licenses/LICENSE-2.0
 *
 * Unless required by applicable law or agreed to in writing, software
 * distributed under the License is distributed on an "AS IS" BASIS,
 * WITHOUT WARRANTIES OR CONDITIONS OF ANY KIND, either express or implied.
 * See the License for the specific language governing permissions and
 * limitations under the License.
 */

package org.apache.spark.sql.catalyst.analysis

import org.apache.spark.api.python.PythonEvalType
import org.apache.spark.sql.AnalysisException
import org.apache.spark.sql.catalyst.expressions._
import org.apache.spark.sql.catalyst.expressions.SubExprUtils._
import org.apache.spark.sql.catalyst.expressions.aggregate.AggregateExpression
import org.apache.spark.sql.catalyst.optimizer.BooleanSimplification
import org.apache.spark.sql.catalyst.plans._
import org.apache.spark.sql.catalyst.plans.logical._
import org.apache.spark.sql.types._

/**
 * Throws user facing errors when passed invalid queries that fail to analyze.
 */
trait CheckAnalysis extends PredicateHelper {

  /**
   * Override to provide additional checks for correct analysis.
   * These rules will be evaluated after our built-in check rules.
   */
  val extendedCheckRules: Seq[LogicalPlan => Unit] = Nil

  protected def failAnalysis(msg: String): Nothing = {
    throw new AnalysisException(msg)
  }

  protected def containsMultipleGenerators(exprs: Seq[Expression]): Boolean = {
    exprs.flatMap(_.collect {
      case e: Generator => e
    }).length > 1
  }

  protected def hasMapType(dt: DataType): Boolean = {
    dt.existsRecursively(_.isInstanceOf[MapType])
  }

  protected def mapColumnInSetOperation(plan: LogicalPlan): Option[Attribute] = plan match {
    case _: Intersect | _: Except | _: Distinct =>
      plan.output.find(a => hasMapType(a.dataType))
    case d: Deduplicate =>
      d.keys.find(a => hasMapType(a.dataType))
    case _ => None
  }

  private def checkLimitClause(limitExpr: Expression): Unit = {
    limitExpr match {
      case e if !e.foldable => failAnalysis(
        "The limit expression must evaluate to a constant value, but got " +
          limitExpr.sql)
      case e if e.dataType != IntegerType => failAnalysis(
        s"The limit expression must be integer type, but got " +
<<<<<<< HEAD
          e.dataType.simpleString)
      case _ => // OK
    }

    val evalledExpression = limitExpr.eval()

    evalledExpression match {
      case null => failAnalysis(
        "The evaluated limit expression must not be null, but got " +
          limitExpr.sql)
      case e if e.asInstanceOf[Int] < 0 => failAnalysis(
=======
          e.dataType.catalogString)
      case e if e.eval().asInstanceOf[Int] < 0 => failAnalysis(
>>>>>>> c6a3db2f
        "The limit expression must be equal to or greater than 0, but got " +
          e.asInstanceOf[Int])
      case _ => // OK
    }
  }

  def checkAnalysis(plan: LogicalPlan): Unit = {
    // We transform up and order the rules so as to catch the first possible failure instead
    // of the result of cascading resolution failures.
    plan.foreachUp {

      case p if p.analyzed => // Skip already analyzed sub-plans

      case u: UnresolvedRelation =>
        u.failAnalysis(s"Table or view not found: ${u.tableIdentifier}")

      case operator: LogicalPlan =>
        operator transformExpressionsUp {
          case a: Attribute if !a.resolved =>
            val from = operator.inputSet.map(_.qualifiedName).mkString(", ")
            a.failAnalysis(s"cannot resolve '${a.sql}' given input columns: [$from]")

          case e: Expression if e.checkInputDataTypes().isFailure =>
            e.checkInputDataTypes() match {
              case TypeCheckResult.TypeCheckFailure(message) =>
                e.failAnalysis(
                  s"cannot resolve '${e.sql}' due to data type mismatch: $message")
            }

          case c: Cast if !c.resolved =>
            failAnalysis(s"invalid cast from ${c.child.dataType.catalogString} to " +
              c.dataType.catalogString)

          case g: Grouping =>
            failAnalysis("grouping() can only be used with GroupingSets/Cube/Rollup")
          case g: GroupingID =>
            failAnalysis("grouping_id() can only be used with GroupingSets/Cube/Rollup")

          case w @ WindowExpression(AggregateExpression(_, _, true, _), _) =>
            failAnalysis(s"Distinct window functions are not supported: $w")

          case w @ WindowExpression(_: OffsetWindowFunction,
            WindowSpecDefinition(_, order, frame: SpecifiedWindowFrame))
             if order.isEmpty || !frame.isOffset =>
            failAnalysis("An offset window function can only be evaluated in an ordered " +
              s"row-based window frame with a single offset: $w")

          case _ @ WindowExpression(_: PythonUDF,
            WindowSpecDefinition(_, _, frame: SpecifiedWindowFrame))
              if !frame.isUnbounded =>
            failAnalysis("Only unbounded window frame is supported with Pandas UDFs.")

          case w @ WindowExpression(e, s) =>
            // Only allow window functions with an aggregate expression or an offset window
            // function or a Pandas window UDF.
            e match {
              case _: AggregateExpression | _: OffsetWindowFunction | _: AggregateWindowFunction =>
                w
              case f: PythonUDF if PythonUDF.isWindowPandasUDF(f) =>
                w
              case _ =>
                failAnalysis(s"Expression '$e' not supported within a window function.")
            }

          case s: SubqueryExpression =>
            checkSubqueryExpression(operator, s)
            s
        }

        operator match {
          case etw: EventTimeWatermark =>
            etw.eventTime.dataType match {
              case s: StructType
                if s.find(_.name == "end").map(_.dataType) == Some(TimestampType) =>
              case _: TimestampType =>
              case _ =>
                failAnalysis(
                  s"Event time must be defined on a window or a timestamp, but " +
                  s"${etw.eventTime.name} is of type ${etw.eventTime.dataType.catalogString}")
            }
          case f: Filter if f.condition.dataType != BooleanType =>
            failAnalysis(
              s"filter expression '${f.condition.sql}' " +
                s"of type ${f.condition.dataType.catalogString} is not a boolean.")

          case Filter(condition, _) if hasNullAwarePredicateWithinNot(condition) =>
            failAnalysis("Null-aware predicate sub-queries cannot be used in nested " +
              s"conditions: $condition")

          case j @ Join(_, _, _, Some(condition)) if condition.dataType != BooleanType =>
            failAnalysis(
              s"join condition '${condition.sql}' " +
                s"of type ${condition.dataType.catalogString} is not a boolean.")

          case Aggregate(groupingExprs, aggregateExprs, child) =>
            def isAggregateExpression(expr: Expression) = {
              expr.isInstanceOf[AggregateExpression] || PythonUDF.isGroupedAggPandasUDF(expr)
            }

            def checkValidAggregateExpression(expr: Expression): Unit = expr match {
              case expr: Expression if isAggregateExpression(expr) =>
                val aggFunction = expr match {
                  case agg: AggregateExpression => agg.aggregateFunction
                  case udf: PythonUDF => udf
                }
                aggFunction.children.foreach { child =>
                  child.foreach {
                    case expr: Expression if isAggregateExpression(expr) =>
                      failAnalysis(
                        s"It is not allowed to use an aggregate function in the argument of " +
                          s"another aggregate function. Please use the inner aggregate function " +
                          s"in a sub-query.")
                    case other => // OK
                  }

                  if (!child.deterministic) {
                    failAnalysis(
                      s"nondeterministic expression ${expr.sql} should not " +
                        s"appear in the arguments of an aggregate function.")
                  }
                }
              case e: Attribute if groupingExprs.isEmpty =>
                // Collect all [[AggregateExpressions]]s.
                val aggExprs = aggregateExprs.filter(_.collect {
                  case a: AggregateExpression => a
                }.nonEmpty)
                failAnalysis(
                  s"grouping expressions sequence is empty, " +
                    s"and '${e.sql}' is not an aggregate function. " +
                    s"Wrap '${aggExprs.map(_.sql).mkString("(", ", ", ")")}' in windowing " +
                    s"function(s) or wrap '${e.sql}' in first() (or first_value) " +
                    s"if you don't care which value you get."
                )
              case e: Attribute if !groupingExprs.exists(_.semanticEquals(e)) =>
                failAnalysis(
                  s"expression '${e.sql}' is neither present in the group by, " +
                    s"nor is it an aggregate function. " +
                    "Add to group by or wrap in first() (or first_value) if you don't care " +
                    "which value you get.")
              case e if groupingExprs.exists(_.semanticEquals(e)) => // OK
              case e => e.children.foreach(checkValidAggregateExpression)
            }

            def checkValidGroupingExprs(expr: Expression): Unit = {
              if (expr.find(_.isInstanceOf[AggregateExpression]).isDefined) {
                failAnalysis(
                  "aggregate functions are not allowed in GROUP BY, but found " + expr.sql)
              }

              // Check if the data type of expr is orderable.
              if (!RowOrdering.isOrderable(expr.dataType)) {
                failAnalysis(
                  s"expression ${expr.sql} cannot be used as a grouping expression " +
                    s"because its data type ${expr.dataType.catalogString} is not an orderable " +
                    s"data type.")
              }

              if (!expr.deterministic) {
                // This is just a sanity check, our analysis rule PullOutNondeterministic should
                // already pull out those nondeterministic expressions and evaluate them in
                // a Project node.
                failAnalysis(s"nondeterministic expression ${expr.sql} should not " +
                  s"appear in grouping expression.")
              }
            }

            groupingExprs.foreach(checkValidGroupingExprs)
            aggregateExprs.foreach(checkValidAggregateExpression)

          case Sort(orders, _, _) =>
            orders.foreach { order =>
              if (!RowOrdering.isOrderable(order.dataType)) {
                failAnalysis(
                  s"sorting is not supported for columns of type ${order.dataType.catalogString}")
              }
            }

          case GlobalLimit(limitExpr, _) => checkLimitClause(limitExpr)

          case LocalLimit(limitExpr, _) => checkLimitClause(limitExpr)

          case _: Union | _: SetOperation if operator.children.length > 1 =>
            def dataTypes(plan: LogicalPlan): Seq[DataType] = plan.output.map(_.dataType)
            def ordinalNumber(i: Int): String = i match {
              case 0 => "first"
              case 1 => "second"
              case i => s"${i}th"
            }
            val ref = dataTypes(operator.children.head)
            operator.children.tail.zipWithIndex.foreach { case (child, ti) =>
              // Check the number of columns
              if (child.output.length != ref.length) {
                failAnalysis(
                  s"""
                    |${operator.nodeName} can only be performed on tables with the same number
                    |of columns, but the first table has ${ref.length} columns and
                    |the ${ordinalNumber(ti + 1)} table has ${child.output.length} columns
                  """.stripMargin.replace("\n", " ").trim())
              }
              // Check if the data types match.
              dataTypes(child).zip(ref).zipWithIndex.foreach { case ((dt1, dt2), ci) =>
                // SPARK-18058: we shall not care about the nullability of columns
                if (TypeCoercion.findWiderTypeForTwo(dt1.asNullable, dt2.asNullable).isEmpty) {
                  failAnalysis(
                    s"""
                      |${operator.nodeName} can only be performed on tables with the compatible
                      |column types. ${dt1.catalogString} <> ${dt2.catalogString} at the
                      |${ordinalNumber(ci)} column of the ${ordinalNumber(ti + 1)} table
                    """.stripMargin.replace("\n", " ").trim())
                }
              }
            }

          case _ => // Fallbacks to the following checks
        }

        operator match {
          case o if o.children.nonEmpty && o.missingInput.nonEmpty =>
            val missingAttributes = o.missingInput.mkString(",")
            val input = o.inputSet.mkString(",")
            val msgForMissingAttributes = s"Resolved attribute(s) $missingAttributes missing " +
              s"from $input in operator ${operator.simpleString}."

            val resolver = plan.conf.resolver
            val attrsWithSameName = o.missingInput.filter { missing =>
              o.inputSet.exists(input => resolver(missing.name, input.name))
            }

            val msg = if (attrsWithSameName.nonEmpty) {
              val sameNames = attrsWithSameName.map(_.name).mkString(",")
              s"$msgForMissingAttributes Attribute(s) with the same name appear in the " +
                s"operation: $sameNames. Please check if the right attribute(s) are used."
            } else {
              msgForMissingAttributes
            }

            failAnalysis(msg)

          case p @ Project(exprs, _) if containsMultipleGenerators(exprs) =>
            failAnalysis(
              s"""Only a single table generating function is allowed in a SELECT clause, found:
                 | ${exprs.map(_.sql).mkString(",")}""".stripMargin)

          case j: Join if !j.duplicateResolved =>
            val conflictingAttributes = j.left.outputSet.intersect(j.right.outputSet)
            failAnalysis(
              s"""
                 |Failure when resolving conflicting references in Join:
                 |$plan
                 |Conflicting attributes: ${conflictingAttributes.mkString(",")}
                 |""".stripMargin)

          case i: Intersect if !i.duplicateResolved =>
            val conflictingAttributes = i.left.outputSet.intersect(i.right.outputSet)
            failAnalysis(
              s"""
                 |Failure when resolving conflicting references in Intersect:
                 |$plan
                 |Conflicting attributes: ${conflictingAttributes.mkString(",")}
               """.stripMargin)

          case e: Except if !e.duplicateResolved =>
            val conflictingAttributes = e.left.outputSet.intersect(e.right.outputSet)
            failAnalysis(
              s"""
                 |Failure when resolving conflicting references in Except:
                 |$plan
                 |Conflicting attributes: ${conflictingAttributes.mkString(",")}
               """.stripMargin)

          // TODO: although map type is not orderable, technically map type should be able to be
          // used in equality comparison, remove this type check once we support it.
          case o if mapColumnInSetOperation(o).isDefined =>
            val mapCol = mapColumnInSetOperation(o).get
            failAnalysis("Cannot have map type columns in DataFrame which calls " +
              s"set operations(intersect, except, etc.), but the type of column ${mapCol.name} " +
              "is " + mapCol.dataType.catalogString)

          case o if o.expressions.exists(!_.deterministic) &&
            !o.isInstanceOf[Project] && !o.isInstanceOf[Filter] &&
            !o.isInstanceOf[Aggregate] && !o.isInstanceOf[Window] =>
            // The rule above is used to check Aggregate operator.
            failAnalysis(
              s"""nondeterministic expressions are only allowed in
                 |Project, Filter, Aggregate or Window, found:
                 | ${o.expressions.map(_.sql).mkString(",")}
                 |in operator ${operator.simpleString}
               """.stripMargin)

          case _: UnresolvedHint =>
            throw new IllegalStateException(
              "Internal error: logical hint operator should have been removed during analysis")

          case _ => // Analysis successful!
        }
    }
    extendedCheckRules.foreach(_(plan))
    plan.foreachUp {
      case o if !o.resolved => failAnalysis(s"unresolved operator ${o.simpleString}")
      case _ =>
    }

    plan.setAnalyzed()
  }

  /**
   * Validates subquery expressions in the plan. Upon failure, returns an user facing error.
   */
  private def checkSubqueryExpression(plan: LogicalPlan, expr: SubqueryExpression): Unit = {
    def checkAggregateInScalarSubquery(
        conditions: Seq[Expression],
        query: LogicalPlan, agg: Aggregate): Unit = {
      // Make sure correlated scalar subqueries contain one row for every outer row by
      // enforcing that they are aggregates containing exactly one aggregate expression.
      val aggregates = agg.expressions.flatMap(_.collect {
        case a: AggregateExpression => a
      })
      if (aggregates.isEmpty) {
        failAnalysis("The output of a correlated scalar subquery must be aggregated")
      }

      // SPARK-18504/SPARK-18814: Block cases where GROUP BY columns
      // are not part of the correlated columns.
      val groupByCols = AttributeSet(agg.groupingExpressions.flatMap(_.references))
      // Collect the local references from the correlated predicate in the subquery.
      val subqueryColumns = getCorrelatedPredicates(query).flatMap(_.references)
        .filterNot(conditions.flatMap(_.references).contains)
      val correlatedCols = AttributeSet(subqueryColumns)
      val invalidCols = groupByCols -- correlatedCols
      // GROUP BY columns must be a subset of columns in the predicates
      if (invalidCols.nonEmpty) {
        failAnalysis(
          "A GROUP BY clause in a scalar correlated subquery " +
            "cannot contain non-correlated columns: " +
            invalidCols.mkString(","))
      }
    }

    // Skip subquery aliases added by the Analyzer.
    // For projects, do the necessary mapping and skip to its child.
    def cleanQueryInScalarSubquery(p: LogicalPlan): LogicalPlan = p match {
      case s: SubqueryAlias => cleanQueryInScalarSubquery(s.child)
      case p: Project => cleanQueryInScalarSubquery(p.child)
      case child => child
    }

    // Validate the subquery plan.
    checkAnalysis(expr.plan)

    expr match {
      case ScalarSubquery(query, conditions, _) =>
        // Scalar subquery must return one column as output.
        if (query.output.size != 1) {
          failAnalysis(
            s"Scalar subquery must return only one column, but got ${query.output.size}")
        }

        if (conditions.nonEmpty) {
          cleanQueryInScalarSubquery(query) match {
            case a: Aggregate => checkAggregateInScalarSubquery(conditions, query, a)
            case Filter(_, a: Aggregate) => checkAggregateInScalarSubquery(conditions, query, a)
            case fail => failAnalysis(s"Correlated scalar subqueries must be aggregated: $fail")
          }

          // Only certain operators are allowed to host subquery expression containing
          // outer references.
          plan match {
            case _: Filter | _: Aggregate | _: Project => // Ok
            case other => failAnalysis(
              "Correlated scalar sub-queries can only be used in a " +
                s"Filter/Aggregate/Project: $plan")
          }
        }

      case inSubqueryOrExistsSubquery =>
        plan match {
          case _: Filter => // Ok
          case _ =>
            failAnalysis(s"IN/EXISTS predicate sub-queries can only be used in a Filter: $plan")
        }
    }

    // Validate to make sure the correlations appearing in the query are valid and
    // allowed by spark.
    checkCorrelationsInSubquery(expr.plan)
  }

  /**
   * Validates to make sure the outer references appearing inside the subquery
   * are allowed.
   */
  private def checkCorrelationsInSubquery(sub: LogicalPlan): Unit = {
    // Validate that correlated aggregate expression do not contain a mixture
    // of outer and local references.
    def checkMixedReferencesInsideAggregateExpr(expr: Expression): Unit = {
      expr.foreach {
        case a: AggregateExpression if containsOuter(a) =>
          val outer = a.collect { case OuterReference(e) => e.toAttribute }
          val local = a.references -- outer
          if (local.nonEmpty) {
            val msg =
              s"""
                 |Found an aggregate expression in a correlated predicate that has both
                 |outer and local references, which is not supported yet.
                 |Aggregate expression: ${SubExprUtils.stripOuterReference(a).sql},
                 |Outer references: ${outer.map(_.sql).mkString(", ")},
                 |Local references: ${local.map(_.sql).mkString(", ")}.
               """.stripMargin.replace("\n", " ").trim()
            failAnalysis(msg)
          }
        case _ =>
      }
    }

    // Make sure a plan's subtree does not contain outer references
    def failOnOuterReferenceInSubTree(p: LogicalPlan): Unit = {
      if (hasOuterReferences(p)) {
        failAnalysis(s"Accessing outer query column is not allowed in:\n$p")
      }
    }

    // Make sure a plan's expressions do not contain :
    // 1. Aggregate expressions that have mixture of outer and local references.
    // 2. Expressions containing outer references on plan nodes other than Filter.
    def failOnInvalidOuterReference(p: LogicalPlan): Unit = {
      p.expressions.foreach(checkMixedReferencesInsideAggregateExpr)
      if (!p.isInstanceOf[Filter] && p.expressions.exists(containsOuter)) {
        failAnalysis(
          "Expressions referencing the outer query are not supported outside of WHERE/HAVING " +
            s"clauses:\n$p")
      }
    }

    // SPARK-17348: A potential incorrect result case.
    // When a correlated predicate is a non-equality predicate,
    // certain operators are not permitted from the operator
    // hosting the correlated predicate up to the operator on the outer table.
    // Otherwise, the pull up of the correlated predicate
    // will generate a plan with a different semantics
    // which could return incorrect result.
    // Currently we check for Aggregate and Window operators
    //
    // Below shows an example of a Logical Plan during Analyzer phase that
    // show this problem. Pulling the correlated predicate [outer(c2#77) >= ..]
    // through the Aggregate (or Window) operator could alter the result of
    // the Aggregate.
    //
    // Project [c1#76]
    // +- Project [c1#87, c2#88]
    // :  (Aggregate or Window operator)
    // :  +- Filter [outer(c2#77) >= c2#88)]
    // :     +- SubqueryAlias t2, `t2`
    // :        +- Project [_1#84 AS c1#87, _2#85 AS c2#88]
    // :           +- LocalRelation [_1#84, _2#85]
    // +- SubqueryAlias t1, `t1`
    // +- Project [_1#73 AS c1#76, _2#74 AS c2#77]
    // +- LocalRelation [_1#73, _2#74]
    def failOnNonEqualCorrelatedPredicate(found: Boolean, p: LogicalPlan): Unit = {
      if (found) {
        // Report a non-supported case as an exception
        failAnalysis(s"Correlated column is not allowed in a non-equality predicate:\n$p")
      }
    }

    var foundNonEqualCorrelatedPred: Boolean = false

    // Simplify the predicates before validating any unsupported correlation patterns in the plan.
    AnalysisHelper.allowInvokingTransformsInAnalyzer { BooleanSimplification(sub).foreachUp {
      // Whitelist operators allowed in a correlated subquery
      // There are 4 categories:
      // 1. Operators that are allowed anywhere in a correlated subquery, and,
      //    by definition of the operators, they either do not contain
      //    any columns or cannot host outer references.
      // 2. Operators that are allowed anywhere in a correlated subquery
      //    so long as they do not host outer references.
      // 3. Operators that need special handlings. These operators are
      //    Filter, Join, Aggregate, and Generate.
      //
      // Any operators that are not in the above list are allowed
      // in a correlated subquery only if they are not on a correlation path.
      // In other word, these operators are allowed only under a correlation point.
      //
      // A correlation path is defined as the sub-tree of all the operators that
      // are on the path from the operator hosting the correlated expressions
      // up to the operator producing the correlated values.

      // Category 1:
      // ResolvedHint, Distinct, LeafNode, Repartition, and SubqueryAlias
      case _: ResolvedHint | _: Distinct | _: LeafNode | _: Repartition | _: SubqueryAlias =>

      // Category 2:
      // These operators can be anywhere in a correlated subquery.
      // so long as they do not host outer references in the operators.
      case p: Project =>
        failOnInvalidOuterReference(p)

      case s: Sort =>
        failOnInvalidOuterReference(s)

      case r: RepartitionByExpression =>
        failOnInvalidOuterReference(r)

      // Category 3:
      // Filter is one of the two operators allowed to host correlated expressions.
      // The other operator is Join. Filter can be anywhere in a correlated subquery.
      case f: Filter =>
        val (correlated, _) = splitConjunctivePredicates(f.condition).partition(containsOuter)

        // Find any non-equality correlated predicates
        foundNonEqualCorrelatedPred = foundNonEqualCorrelatedPred || correlated.exists {
          case _: EqualTo | _: EqualNullSafe => false
          case _ => true
        }
        failOnInvalidOuterReference(f)

      // Aggregate cannot host any correlated expressions
      // It can be on a correlation path if the correlation contains
      // only equality correlated predicates.
      // It cannot be on a correlation path if the correlation has
      // non-equality correlated predicates.
      case a: Aggregate =>
        failOnInvalidOuterReference(a)
        failOnNonEqualCorrelatedPredicate(foundNonEqualCorrelatedPred, a)

      // Join can host correlated expressions.
      case j @ Join(left, right, joinType, _) =>
        joinType match {
          // Inner join, like Filter, can be anywhere.
          case _: InnerLike =>
            failOnInvalidOuterReference(j)

          // Left outer join's right operand cannot be on a correlation path.
          // LeftAnti and ExistenceJoin are special cases of LeftOuter.
          // Note that ExistenceJoin cannot be expressed externally in both SQL and DataFrame
          // so it should not show up here in Analysis phase. This is just a safety net.
          //
          // LeftSemi does not allow output from the right operand.
          // Any correlated references in the subplan
          // of the right operand cannot be pulled up.
          case LeftOuter | LeftSemi | LeftAnti | ExistenceJoin(_) =>
            failOnInvalidOuterReference(j)
            failOnOuterReferenceInSubTree(right)

          // Likewise, Right outer join's left operand cannot be on a correlation path.
          case RightOuter =>
            failOnInvalidOuterReference(j)
            failOnOuterReferenceInSubTree(left)

          // Any other join types not explicitly listed above,
          // including Full outer join, are treated as Category 4.
          case _ =>
            failOnOuterReferenceInSubTree(j)
        }

      // Generator with join=true, i.e., expressed with
      // LATERAL VIEW [OUTER], similar to inner join,
      // allows to have correlation under it
      // but must not host any outer references.
      // Note:
      // Generator with requiredChildOutput.isEmpty is treated as Category 4.
      case g: Generate if g.requiredChildOutput.nonEmpty =>
        failOnInvalidOuterReference(g)

      // Category 4: Any other operators not in the above 3 categories
      // cannot be on a correlation path, that is they are allowed only
      // under a correlation point but they and their descendant operators
      // are not allowed to have any correlated expressions.
      case p =>
        failOnOuterReferenceInSubTree(p)
    }}
  }
}<|MERGE_RESOLUTION|>--- conflicted
+++ resolved
@@ -67,8 +67,7 @@
           limitExpr.sql)
       case e if e.dataType != IntegerType => failAnalysis(
         s"The limit expression must be integer type, but got " +
-<<<<<<< HEAD
-          e.dataType.simpleString)
+          e.dataType.catalogString)
       case _ => // OK
     }
 
@@ -79,10 +78,6 @@
         "The evaluated limit expression must not be null, but got " +
           limitExpr.sql)
       case e if e.asInstanceOf[Int] < 0 => failAnalysis(
-=======
-          e.dataType.catalogString)
-      case e if e.eval().asInstanceOf[Int] < 0 => failAnalysis(
->>>>>>> c6a3db2f
         "The limit expression must be equal to or greater than 0, but got " +
           e.asInstanceOf[Int])
       case _ => // OK
@@ -652,6 +647,6 @@
       // are not allowed to have any correlated expressions.
       case p =>
         failOnOuterReferenceInSubTree(p)
-    }}
+    }
   }
 }