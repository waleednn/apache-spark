--- conflicted
+++ resolved
@@ -42,11 +42,8 @@
     override val joinReorderDPThreshold: Int = 12,
     override val warehousePath: String = "/user/hive/warehouse",
     override val sessionLocalTimeZone: String = TimeZone.getDefault().getID,
-<<<<<<< HEAD
+    override val maxNestedViewDepth: Int = 100,
     override val constraintPropagationEnabled: Boolean = true)
-=======
-    override val maxNestedViewDepth: Int = 100)
->>>>>>> ee36bc1c
   extends SQLConf {
 
   override def clone(): SimpleCatalystConf = this.copy()
