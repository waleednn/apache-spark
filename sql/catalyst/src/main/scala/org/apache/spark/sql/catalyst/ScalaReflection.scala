--- conflicted
+++ resolved
@@ -32,9 +32,8 @@
   case class Schema(dataType: DataType, nullable: Boolean)
 
   /** Converts Scala objects to catalyst rows / types */
-<<<<<<< HEAD
   def convertToCatalyst(a: Any, dataType: DataType): Any = (a, dataType) match {
-    case (o: Option[_], oType: _) => convertToCatalyst(o.orNull, oType)
+    case (o: Option[_], oType: _) => o.map(convertToCatalyst(_, oType)).orNull
     case (s: Seq[_], arrayType: ArrayType) => s.map(convertToCatalyst(_, arrayType.elementType))
     case (m: Map[_, _], mapType: MapType) => m.map { case (k, v) =>
       convertToCatalyst(k, mapType.keyType) -> convertToCatalyst(v, mapType.valueType)
@@ -43,14 +42,7 @@
       p.productIterator.toSeq.zip(structType.fields).map { case (elem, field) =>
         convertToCatalyst(elem, field.dataType)
       }.toArray)
-    case (udt: _, udtType: UDTType) => udtType.
-=======
-  def convertToCatalyst(a: Any): Any = a match {
-    case o: Option[_] => o.map(convertToCatalyst).orNull
-    case s: Seq[_] => s.map(convertToCatalyst)
-    case m: Map[_, _] => m.map { case (k, v) => convertToCatalyst(k) -> convertToCatalyst(v) }
-    case p: Product => new GenericRow(p.productIterator.map(convertToCatalyst).toArray)
->>>>>>> c9ae79fb
+    case (udt: _, udtType: UserDefinedType[_]) => udtType.serialize(udt)
     case other => other
   }
 
