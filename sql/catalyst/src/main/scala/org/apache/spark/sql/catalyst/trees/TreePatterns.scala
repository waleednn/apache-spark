/*
 * Licensed to the Apache Software Foundation (ASF) under one or more
 * contributor license agreements.  See the NOTICE file distributed with
 * this work for additional information regarding copyright ownership.
 * The ASF licenses this file to You under the Apache License, Version 2.0
 * (the "License"); you may not use this file except in compliance with
 * the License.  You may obtain a copy of the License at
 *
 *    http://www.apache.org/licenses/LICENSE-2.0
 *
 * Unless required by applicable law or agreed to in writing, software
 * distributed under the License is distributed on an "AS IS" BASIS,
 * WITHOUT WARRANTIES OR CONDITIONS OF ANY KIND, either express or implied.
 * See the License for the specific language governing permissions and
 * limitations under the License.
 */

package org.apache.spark.sql.catalyst.trees

// Enums for commonly encountered tree patterns in rewrite rules.
object TreePattern extends Enumeration  {
  type TreePattern = Value

  // Enum Ids start from 0.
  // Expression patterns (alphabetically ordered)
  val AND_OR: Value = Value(0)
  val ATTRIBUTE_REFERENCE: Value = Value
  val BINARY_ARITHMETIC: Value = Value
  val CASE_WHEN: Value = Value
  val CAST: Value = Value
  val COUNT: Value = Value
  val EXPRESSION_WITH_RANDOM_SEED: Value = Value
  val IF: Value = Value
  val IN: Value = Value
<<<<<<< HEAD
  val LIKE_FAMLIY: Value = Value
=======
  val INSET: Value = Value
>>>>>>> 548e66c9
  val LITERAL: Value = Value
  val NOT: Value = Value
  val NULL_CHECK: Value = Value
  val NULL_LITERAL: Value = Value
  val TRUE_OR_FALSE_LITERAL: Value = Value
  val WINDOW_EXPRESSION: Value = Value
  val UNARY_POSITIVE: Value = Value
  val UPPER_OR_LOWER: Value = Value

  // Logical plan patterns (alphabetically ordered)
  val FILTER: Value = Value
  val INNER_LIKE_JOIN: Value = Value
  val JOIN: Value = Value
  val LEFT_SEMI_OR_ANTI_JOIN: Value = Value
  val NATURAL_LIKE_JOIN: Value = Value
  val OUTER_JOIN: Value = Value
}<|MERGE_RESOLUTION|>--- conflicted
+++ resolved
@@ -32,11 +32,8 @@
   val EXPRESSION_WITH_RANDOM_SEED: Value = Value
   val IF: Value = Value
   val IN: Value = Value
-<<<<<<< HEAD
+  val INSET: Value = Value
   val LIKE_FAMLIY: Value = Value
-=======
-  val INSET: Value = Value
->>>>>>> 548e66c9
   val LITERAL: Value = Value
   val NOT: Value = Value
   val NULL_CHECK: Value = Value
