--- conflicted
+++ resolved
@@ -23,7 +23,8 @@
 
   // Enum Ids start from 0.
   // Expression patterns (alphabetically ordered)
-  val ALIAS: Value = Value(0)
+  val AGGREGATE_EXPRESSION = Value(0)
+  val ALIAS: Value = Value
   val AND_OR: Value = Value
   val ATTRIBUTE_REFERENCE: Value = Value
   val APPEND_COLUMNS: Value = Value
@@ -68,6 +69,7 @@
   val OUTER_REFERENCE: Value = Value
   val PIVOT: Value = Value
   val PLAN_EXPRESSION: Value = Value
+  val PYTHON_UDF: Value = Value
   val RUNTIME_REPLACEABLE: Value = Value
   val SCALAR_SUBQUERY: Value = Value
   val SCALA_UDF: Value = Value
@@ -103,7 +105,6 @@
   val UNRESOLVED_RELATION: Value = Value
   val TYPED_FILTER: Value = Value
   val WINDOW: Value = Value
-<<<<<<< HEAD
   val WITH_WINDOW_DEFINITION: Value = Value
 
   // Unresolved expression patterns (Alphabetically ordered)
@@ -117,12 +118,10 @@
   // Unresolved Plan patterns (Alphabetically ordered)
   val UNRESOLVED_SUBQUERY_COLUMN_ALIAS: Value = Value
   val UNRESOLVED_FUNC: Value = Value
-=======
 
   // Execution expression patterns (alphabetically ordered)
   val IN_SUBQUERY_EXEC: Value = Value
 
   // Execution Plan patterns (alphabetically ordered)
   val EXCHANGE: Value = Value
->>>>>>> 5c8a141d
 }