/*
 * Licensed to the Apache Software Foundation (ASF) under one or more
 * contributor license agreements.  See the NOTICE file distributed with
 * this work for additional information regarding copyright ownership.
 * The ASF licenses this file to You under the Apache License, Version 2.0
 * (the "License"); you may not use this file except in compliance with
 * the License.  You may obtain a copy of the License at
 *
 *    http://www.apache.org/licenses/LICENSE-2.0
 *
 * Unless required by applicable law or agreed to in writing, software
 * distributed under the License is distributed on an "AS IS" BASIS,
 * WITHOUT WARRANTIES OR CONDITIONS OF ANY KIND, either express or implied.
 * See the License for the specific language governing permissions and
 * limitations under the License.
 */

package org.apache.spark.sql.catalyst.trees

// Enums for commonly encountered tree patterns in rewrite rules.
object TreePattern extends Enumeration  {
  type TreePattern = Value

  // Enum Ids start from 0.
  // Expression patterns (alphabetically ordered)
<<<<<<< HEAD
  val AND_OR: Value = Value(0)
  val ATTRIBUTE_REFERENCE: Value = Value
  val BINARY_ARITHMETIC: Value = Value
  val BINARY_COMPARISON: Value = Value
  val CASE_WHEN: Value = Value
  val CAST: Value = Value
  val CONCAT: Value = Value
  val COUNT: Value = Value
  val EXPRESSION_WITH_RANDOM_SEED: Value = Value
  val IF: Value = Value
=======
  val ATTRIBUTE_REFERENCE = Value(0)
  val DYNAMIC_PRUNING_SUBQUERY: Value = Value
  val EXISTS_SUBQUERY = Value
  val EXPRESSION_WITH_RANDOM_SEED = Value
>>>>>>> 7582dc86
  val IN: Value = Value
  val IN_SUBQUERY: Value = Value
  val INSET: Value = Value
<<<<<<< HEAD
  val LIKE_FAMLIY: Value = Value
=======
  val LIST_SUBQUERY: Value = Value
>>>>>>> 7582dc86
  val LITERAL: Value = Value
  val NOT: Value = Value
  val NULL_CHECK: Value = Value
  val NULL_LITERAL: Value = Value
  val PLAN_EXPRESSION: Value = Value
  val SCALAR_SUBQUERY: Value = Value
  val TRUE_OR_FALSE_LITERAL: Value = Value
  val WINDOW_EXPRESSION: Value = Value
  val UNARY_POSITIVE: Value = Value
  val UPPER_OR_LOWER: Value = Value

  // Logical plan patterns (alphabetically ordered)
  val FILTER: Value = Value
  val INNER_LIKE_JOIN: Value = Value
  val JOIN: Value = Value
  val LEFT_SEMI_OR_ANTI_JOIN: Value = Value
  val NATURAL_LIKE_JOIN: Value = Value
  val OUTER_JOIN: Value = Value
}<|MERGE_RESOLUTION|>--- conflicted
+++ resolved
@@ -23,7 +23,6 @@
 
   // Enum Ids start from 0.
   // Expression patterns (alphabetically ordered)
-<<<<<<< HEAD
   val AND_OR: Value = Value(0)
   val ATTRIBUTE_REFERENCE: Value = Value
   val BINARY_ARITHMETIC: Value = Value
@@ -32,22 +31,15 @@
   val CAST: Value = Value
   val CONCAT: Value = Value
   val COUNT: Value = Value
+  val DYNAMIC_PRUNING_SUBQUERY: Value = Value
+  val EXISTS_SUBQUERY = Value
   val EXPRESSION_WITH_RANDOM_SEED: Value = Value
   val IF: Value = Value
-=======
-  val ATTRIBUTE_REFERENCE = Value(0)
-  val DYNAMIC_PRUNING_SUBQUERY: Value = Value
-  val EXISTS_SUBQUERY = Value
-  val EXPRESSION_WITH_RANDOM_SEED = Value
->>>>>>> 7582dc86
   val IN: Value = Value
   val IN_SUBQUERY: Value = Value
   val INSET: Value = Value
-<<<<<<< HEAD
   val LIKE_FAMLIY: Value = Value
-=======
   val LIST_SUBQUERY: Value = Value
->>>>>>> 7582dc86
   val LITERAL: Value = Value
   val NOT: Value = Value
   val NULL_CHECK: Value = Value
