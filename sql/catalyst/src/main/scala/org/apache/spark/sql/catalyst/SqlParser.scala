--- conflicted
+++ resolved
@@ -91,14 +91,6 @@
   protected val RLIKE = Keyword("RLIKE")
   protected val SELECT = Keyword("SELECT")
   protected val SEMI = Keyword("SEMI")
-<<<<<<< HEAD
-  protected val SQRT = Keyword("SQRT")
-  protected val STDDEV = Keyword("STDDEV")
-  protected val SUBSTR = Keyword("SUBSTR")
-  protected val SUBSTRING = Keyword("SUBSTRING")
-  protected val SUM = Keyword("SUM")
-=======
->>>>>>> 2496630c
   protected val TABLE = Keyword("TABLE")
   protected val THEN = Keyword("THEN")
   protected val TRUE = Keyword("TRUE")
@@ -264,28 +256,6 @@
       )
 
   protected lazy val function: Parser[Expression] =
-<<<<<<< HEAD
-    ( SUM   ~> "(" ~> expression             <~ ")" ^^ { case exp => Sum(exp) }
-    | SUM   ~> "(" ~> DISTINCT ~> expression <~ ")" ^^ { case exp => SumDistinct(exp) }
-    | COUNT ~  "(" ~> "*"                    <~ ")" ^^ { case _ => Count(Literal(1)) }
-    | COUNT ~  "(" ~> expression             <~ ")" ^^ { case exp => Count(exp) }
-    | COUNT ~> "(" ~> DISTINCT ~> repsep(expression, ",") <~ ")" ^^
-      { case exps => CountDistinct(exps) }
-    | APPROXIMATE ~ COUNT ~ "(" ~ DISTINCT ~> expression <~ ")" ^^
-      { case exp => ApproxCountDistinct(exp) }
-    | APPROXIMATE ~> "(" ~> floatLit ~ ")" ~ COUNT ~ "(" ~ DISTINCT ~ expression <~ ")" ^^
-      { case s ~ _ ~ _ ~ _ ~ _ ~ e => ApproxCountDistinct(e, s.toDouble) }
-    | FIRST ~ "(" ~> expression <~ ")" ^^ { case exp => First(exp) }
-    | LAST  ~ "(" ~> expression <~ ")" ^^ { case exp => Last(exp) }
-    | AVG   ~ "(" ~> expression <~ ")" ^^ { case exp => Average(exp) }
-    | MIN   ~ "(" ~> expression <~ ")" ^^ { case exp => Min(exp) }
-    | MAX   ~ "(" ~> expression <~ ")" ^^ { case exp => Max(exp) }
-    | STDDEV  ~ "(" ~> expression <~ ")" ^^ { case exp => Stddev(exp)}
-    | UPPER ~ "(" ~> expression <~ ")" ^^ { case exp => Upper(exp) }
-    | LOWER ~ "(" ~> expression <~ ")" ^^ { case exp => Lower(exp) }
-    | IF ~ "(" ~> expression ~ ("," ~> expression) ~ ("," ~> expression) <~ ")" ^^
-      { case c ~ t ~ f => If(c, t, f) }
-=======
     ( ident <~ ("(" ~ "*" ~ ")") ^^ { case udfName =>
       if (lexical.normalizeKeyword(udfName) == "count") {
         Count(Literal(1))
@@ -317,7 +287,6 @@
           throw new AnalysisException(s"invalid function approximate($floatLit) $udfName")
         }
       }
->>>>>>> 2496630c
     | CASE ~> expression.? ~ rep1(WHEN ~> expression ~ (THEN ~> expression)) ~
         (ELSE ~> expression).? <~ END ^^ {
           case casePart ~ altPart ~ elsePart =>
