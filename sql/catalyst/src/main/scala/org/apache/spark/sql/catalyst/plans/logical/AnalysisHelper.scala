--- conflicted
+++ resolved
@@ -131,13 +131,8 @@
   : LogicalPlan = {
     if (!analyzed && cond.apply(self) && !isRuleIneffective(ruleId)) {
       AnalysisHelper.allowInvokingTransformsInAnalyzer {
-<<<<<<< HEAD
-        val afterRuleOnChildren = mapChildren(_.resolveOperatorsUp(rule))
-        val newNode = if (self fastEquals afterRuleOnChildren) {
-=======
         val afterRuleOnChildren = mapChildren(_.resolveOperatorsUpWithPruning(cond, ruleId)(rule))
         val afterRule = if (self fastEquals afterRuleOnChildren) {
->>>>>>> 27bec91b
           CurrentOrigin.withOrigin(origin) {
             rule.applyOrElse(self, identity[LogicalPlan])
           }
@@ -146,17 +141,13 @@
             rule.applyOrElse(afterRuleOnChildren, identity[LogicalPlan])
           }
         }
-<<<<<<< HEAD
-        newNode.copyTagsFrom(this)
-        newNode
-=======
         if (self eq afterRule) {
           self.markRuleAsIneffective(ruleId)
           self
         } else {
+          afterRule.copyTagsFrom(self)
           afterRule
         }
->>>>>>> 27bec91b
       }
     } else {
       self
