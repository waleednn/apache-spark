/*
 * Licensed to the Apache Software Foundation (ASF) under one or more
 * contributor license agreements.  See the NOTICE file distributed with
 * this work for additional information regarding copyright ownership.
 * The ASF licenses this file to You under the Apache License, Version 2.0
 * (the "License"); you may not use this file except in compliance with
 * the License.  You may obtain a copy of the License at
 *
 *    http://www.apache.org/licenses/LICENSE-2.0
 *
 * Unless required by applicable law or agreed to in writing, software
 * distributed under the License is distributed on an "AS IS" BASIS,
 * WITHOUT WARRANTIES OR CONDITIONS OF ANY KIND, either express or implied.
 * See the License for the specific language governing permissions and
 * limitations under the License.
 */

package org.apache.spark.sql.catalyst.expressions.aggregate

<<<<<<< HEAD
import org.apache.spark.sql.catalyst.expressions._
=======
import org.apache.spark.sql.catalyst.analysis.TypeCheckResult
import org.apache.spark.sql.catalyst.dsl.expressions._
import org.apache.spark.sql.catalyst.expressions._
import org.apache.spark.sql.catalyst.util.TypeUtils
import org.apache.spark.sql.types._
>>>>>>> 9c57bc0e

case class StddevPop(child: Expression,
    mutableAggBufferOffset: Int = 0,
    inputAggBufferOffset: Int = 0) extends CentralMomentAgg(child) {

  override def withNewMutableAggBufferOffset(newMutableAggBufferOffset: Int): ImperativeAggregate =
    copy(mutableAggBufferOffset = newMutableAggBufferOffset)

  override def withNewInputAggBufferOffset(newInputAggBufferOffset: Int): ImperativeAggregate =
    copy(inputAggBufferOffset = newInputAggBufferOffset)

<<<<<<< HEAD
  override def prettyName: String = "stddev_pop"

  override protected val momentOrder = 2

  override def getStatistic(n: Double, mean: Double, moments: Array[Double]): Any = {
    require(moments.length == momentOrder + 1,
      s"$prettyName requires ${momentOrder + 1} central moments, received: ${moments.length}")

    if (n == 0.0) null else math.sqrt(moments(2) / n)
  }
}

case class StddevSamp(child: Expression,
    mutableAggBufferOffset: Int = 0,
    inputAggBufferOffset: Int = 0) extends CentralMomentAgg(child) {

  override def withNewMutableAggBufferOffset(newMutableAggBufferOffset: Int): ImperativeAggregate =
    copy(mutableAggBufferOffset = newMutableAggBufferOffset)
=======
  override def nullable: Boolean = true

  override def dataType: DataType = resultType

  override def inputTypes: Seq[AbstractDataType] = Seq(NumericType)

  override def checkInputDataTypes(): TypeCheckResult =
    TypeUtils.checkForNumericExpr(child.dataType, "function stddev")

  private lazy val resultType = DoubleType

  private lazy val count = AttributeReference("count", resultType)()
  private lazy val avg = AttributeReference("avg", resultType)()
  private lazy val mk = AttributeReference("mk", resultType)()

  override lazy val aggBufferAttributes = count :: avg :: mk :: Nil

  override lazy val initialValues: Seq[Expression] = Seq(
    /* count = */ Cast(Literal(0), resultType),
    /* avg = */ Cast(Literal(0), resultType),
    /* mk = */ Cast(Literal(0), resultType)
  )

  override lazy val updateExpressions: Seq[Expression] = {
    val value = Cast(child, resultType)
    val newCount = count + Cast(Literal(1), resultType)
>>>>>>> 9c57bc0e

  override def withNewInputAggBufferOffset(newInputAggBufferOffset: Int): ImperativeAggregate =
    copy(inputAggBufferOffset = newInputAggBufferOffset)

  override def prettyName: String = "stddev_samp"

  override protected val momentOrder = 2

<<<<<<< HEAD
  override def getStatistic(n: Double, mean: Double, moments: Array[Double]): Any = {
    require(moments.length == momentOrder + 1,
      s"$prettyName requires ${momentOrder + 1} central moments, received: ${moments.length}")

    if (n == 0.0) null
    else if (n == 1.0) Double.NaN
    else math.sqrt(moments(2) / (n - 1.0))
=======
  override lazy val mergeExpressions: Seq[Expression] = {

    // count merge
    val newCount = count.left + count.right

    // average merge
    val newAvg = ((avg.left * count.left) + (avg.right * count.right)) / newCount

    // update sum of square differences
    val newMk = {
      val avgDelta = avg.right - avg.left
      val mkDelta = (avgDelta * avgDelta) * (count.left * count.right) / newCount
      mk.left + mk.right + mkDelta
    }

    Seq(
      /* count = */ If(IsNull(count.left), count.right,
                       If(IsNull(count.right), count.left, newCount)),
      /* avg = */ If(IsNull(avg.left), avg.right,
                     If(IsNull(avg.right), avg.left, newAvg)),
      /* mk = */ If(IsNull(mk.left), mk.right,
                    If(IsNull(mk.right), mk.left, newMk))
    )
  }

  override lazy val evaluateExpression: Expression = {
    // when count == 0, return null
    // when count == 1, return 0
    // when count >1
    // stddev_samp = sqrt (mk/(count -1))
    // stddev_pop = sqrt (mk/count)
    val varCol =
      if (isSample) {
        mk / Cast(count - Cast(Literal(1), resultType), resultType)
      } else {
        mk / count
      }

    If(EqualTo(count, Cast(Literal(0), resultType)), Cast(Literal(null), resultType),
      If(EqualTo(count, Cast(Literal(1), resultType)), Cast(Literal(0), resultType),
        Cast(Sqrt(varCol), resultType)))
>>>>>>> 9c57bc0e
  }
}<|MERGE_RESOLUTION|>--- conflicted
+++ resolved
@@ -17,73 +17,17 @@
 
 package org.apache.spark.sql.catalyst.expressions.aggregate
 
-<<<<<<< HEAD
 import org.apache.spark.sql.catalyst.expressions._
-=======
-import org.apache.spark.sql.catalyst.analysis.TypeCheckResult
-import org.apache.spark.sql.catalyst.dsl.expressions._
-import org.apache.spark.sql.catalyst.expressions._
-import org.apache.spark.sql.catalyst.util.TypeUtils
-import org.apache.spark.sql.types._
->>>>>>> 9c57bc0e
 
-case class StddevPop(child: Expression,
+case class StddevSamp(child: Expression,
     mutableAggBufferOffset: Int = 0,
-    inputAggBufferOffset: Int = 0) extends CentralMomentAgg(child) {
+    inputAggBufferOffset: Int = 0)
+  extends CentralMomentAgg(child) {
+
+  def this(child: Expression) = this(child, mutableAggBufferOffset = 0, inputAggBufferOffset = 0)
 
   override def withNewMutableAggBufferOffset(newMutableAggBufferOffset: Int): ImperativeAggregate =
     copy(mutableAggBufferOffset = newMutableAggBufferOffset)
-
-  override def withNewInputAggBufferOffset(newInputAggBufferOffset: Int): ImperativeAggregate =
-    copy(inputAggBufferOffset = newInputAggBufferOffset)
-
-<<<<<<< HEAD
-  override def prettyName: String = "stddev_pop"
-
-  override protected val momentOrder = 2
-
-  override def getStatistic(n: Double, mean: Double, moments: Array[Double]): Any = {
-    require(moments.length == momentOrder + 1,
-      s"$prettyName requires ${momentOrder + 1} central moments, received: ${moments.length}")
-
-    if (n == 0.0) null else math.sqrt(moments(2) / n)
-  }
-}
-
-case class StddevSamp(child: Expression,
-    mutableAggBufferOffset: Int = 0,
-    inputAggBufferOffset: Int = 0) extends CentralMomentAgg(child) {
-
-  override def withNewMutableAggBufferOffset(newMutableAggBufferOffset: Int): ImperativeAggregate =
-    copy(mutableAggBufferOffset = newMutableAggBufferOffset)
-=======
-  override def nullable: Boolean = true
-
-  override def dataType: DataType = resultType
-
-  override def inputTypes: Seq[AbstractDataType] = Seq(NumericType)
-
-  override def checkInputDataTypes(): TypeCheckResult =
-    TypeUtils.checkForNumericExpr(child.dataType, "function stddev")
-
-  private lazy val resultType = DoubleType
-
-  private lazy val count = AttributeReference("count", resultType)()
-  private lazy val avg = AttributeReference("avg", resultType)()
-  private lazy val mk = AttributeReference("mk", resultType)()
-
-  override lazy val aggBufferAttributes = count :: avg :: mk :: Nil
-
-  override lazy val initialValues: Seq[Expression] = Seq(
-    /* count = */ Cast(Literal(0), resultType),
-    /* avg = */ Cast(Literal(0), resultType),
-    /* mk = */ Cast(Literal(0), resultType)
-  )
-
-  override lazy val updateExpressions: Seq[Expression] = {
-    val value = Cast(child, resultType)
-    val newCount = count + Cast(Literal(1), resultType)
->>>>>>> 9c57bc0e
 
   override def withNewInputAggBufferOffset(newInputAggBufferOffset: Int): ImperativeAggregate =
     copy(inputAggBufferOffset = newInputAggBufferOffset)
@@ -92,56 +36,36 @@
 
   override protected val momentOrder = 2
 
-<<<<<<< HEAD
-  override def getStatistic(n: Double, mean: Double, moments: Array[Double]): Any = {
+  override def getStatistic(n: Double, mean: Double, moments: Array[Double]): Double = {
     require(moments.length == momentOrder + 1,
-      s"$prettyName requires ${momentOrder + 1} central moments, received: ${moments.length}")
+      s"$prettyName requires ${momentOrder + 1} central moment, received: ${moments.length}")
 
-    if (n == 0.0) null
-    else if (n == 1.0) Double.NaN
-    else math.sqrt(moments(2) / (n - 1.0))
-=======
-  override lazy val mergeExpressions: Seq[Expression] = {
+    if (n == 0.0 || n == 1.0) Double.NaN else math.sqrt(moments(2) / (n - 1.0))
+  }
+}
 
-    // count merge
-    val newCount = count.left + count.right
+case class StddevPop(
+    child: Expression,
+    mutableAggBufferOffset: Int = 0,
+    inputAggBufferOffset: Int = 0)
+  extends CentralMomentAgg(child) {
 
-    // average merge
-    val newAvg = ((avg.left * count.left) + (avg.right * count.right)) / newCount
+  def this(child: Expression) = this(child, mutableAggBufferOffset = 0, inputAggBufferOffset = 0)
 
-    // update sum of square differences
-    val newMk = {
-      val avgDelta = avg.right - avg.left
-      val mkDelta = (avgDelta * avgDelta) * (count.left * count.right) / newCount
-      mk.left + mk.right + mkDelta
-    }
+  override def withNewMutableAggBufferOffset(newMutableAggBufferOffset: Int): ImperativeAggregate =
+    copy(mutableAggBufferOffset = newMutableAggBufferOffset)
 
-    Seq(
-      /* count = */ If(IsNull(count.left), count.right,
-                       If(IsNull(count.right), count.left, newCount)),
-      /* avg = */ If(IsNull(avg.left), avg.right,
-                     If(IsNull(avg.right), avg.left, newAvg)),
-      /* mk = */ If(IsNull(mk.left), mk.right,
-                    If(IsNull(mk.right), mk.left, newMk))
-    )
-  }
+  override def withNewInputAggBufferOffset(newInputAggBufferOffset: Int): ImperativeAggregate =
+    copy(inputAggBufferOffset = newInputAggBufferOffset)
 
-  override lazy val evaluateExpression: Expression = {
-    // when count == 0, return null
-    // when count == 1, return 0
-    // when count >1
-    // stddev_samp = sqrt (mk/(count -1))
-    // stddev_pop = sqrt (mk/count)
-    val varCol =
-      if (isSample) {
-        mk / Cast(count - Cast(Literal(1), resultType), resultType)
-      } else {
-        mk / count
-      }
+  override def prettyName: String = "stddev_pop"
 
-    If(EqualTo(count, Cast(Literal(0), resultType)), Cast(Literal(null), resultType),
-      If(EqualTo(count, Cast(Literal(1), resultType)), Cast(Literal(0), resultType),
-        Cast(Sqrt(varCol), resultType)))
->>>>>>> 9c57bc0e
+  override protected val momentOrder = 2
+
+  override def getStatistic(n: Double, mean: Double, moments: Array[Double]): Double = {
+    require(moments.length == momentOrder + 1,
+      s"$prettyName requires ${momentOrder + 1} central moment, received: ${moments.length}")
+
+    if (n == 0.0) Double.NaN else math.sqrt(moments(2) / n)
   }
 }