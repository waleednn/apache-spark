/*
 * Licensed to the Apache Software Foundation (ASF) under one or more
 * contributor license agreements.  See the NOTICE file distributed with
 * this work for additional information regarding copyright ownership.
 * The ASF licenses this file to You under the Apache License, Version 2.0
 * (the "License"); you may not use this file except in compliance with
 * the License.  You may obtain a copy of the License at
 *
 *    http://www.apache.org/licenses/LICENSE-2.0
 *
 * Unless required by applicable law or agreed to in writing, software
 * distributed under the License is distributed on an "AS IS" BASIS,
 * WITHOUT WARRANTIES OR CONDITIONS OF ANY KIND, either express or implied.
 * See the License for the specific language governing permissions and
 * limitations under the License.
 */

package org.apache.spark.sql.catalyst.optimizer

import org.apache.spark.sql.catalyst.expressions._
import org.apache.spark.sql.catalyst.plans._
import org.apache.spark.sql.catalyst.plans.logical._
import org.apache.spark.sql.catalyst.rules.Rule

/**
 * This rule is a variant of [[PushPredicateThroughNonJoin]] which can handle
 * pushing down Left semi and Left Anti joins below the following operators.
 *  1) Project
 *  2) Window
 *  3) Union
 *  4) Aggregate
 *  5) Other permissible unary operators. please see [[PushPredicateThroughNonJoin.canPushThrough]].
 */
object PushDownLeftSemiAntiJoin extends Rule[LogicalPlan]
  with PredicateHelper
  with JoinSelectionHelper {
  def apply(plan: LogicalPlan): LogicalPlan = plan transform {
    // LeftSemi/LeftAnti over Project
    case Join(p @ Project(pList, gChild), rightOp, LeftSemiOrAnti(joinType), joinCond, hint)
        if pList.forall(_.deterministic) &&
        !pList.exists(ScalarSubquery.hasCorrelatedScalarSubquery) &&
        canPushThroughCondition(Seq(gChild), joinCond, rightOp) =>
      if (joinCond.isEmpty) {
        // No join condition, just push down the Join below Project
        p.copy(child = Join(gChild, rightOp, joinType, joinCond, hint))
      } else {
        val aliasMap = getAliasMap(p)
        val newJoinCond = if (aliasMap.nonEmpty) {
          Option(replaceAlias(joinCond.get, aliasMap))
        } else {
          joinCond
        }
        p.copy(child = Join(gChild, rightOp, joinType, newJoinCond, hint))
      }

<<<<<<< HEAD
    // LeftSemi/LeftAnti over Aggregate
    case join @ Join(agg @ Aggregate(groups, aggs, _), rightOp, LeftSemiOrAnti(_), cond, _)
      if aggs.forall(_.deterministic) && groups.nonEmpty &&
        !aggs.exists(ScalarSubquery.hasCorrelatedScalarSubquery) &&
        !groups.equals(aggs) &&
        !cond.forall(e => splitConjunctivePredicates(e).forall(_.isInstanceOf[EqualNullSafe])) =>
=======
    // LeftSemi/LeftAnti over Aggregate, only push down if join can be planned as broadcast join.
    case join @ Join(agg: Aggregate, rightOp, LeftSemiOrAnti(_), _, _)
        if agg.aggregateExpressions.forall(_.deterministic) && agg.groupingExpressions.nonEmpty &&
          !agg.aggregateExpressions.exists(ScalarSubquery.hasCorrelatedScalarSubquery) &&
          canPlanAsBroadcastHashJoin(join, conf) =>
>>>>>>> a8eb443b
      val aliasMap = getAliasMap(agg)
      val canPushDownPredicate = (predicate: Expression) => {
        val replaced = replaceAlias(predicate, aliasMap)
        predicate.references.nonEmpty &&
          replaced.references.subsetOf(agg.child.outputSet ++ rightOp.outputSet)
      }
      val makeJoinCondition = (predicates: Seq[Expression]) => {
        replaceAlias(predicates.reduce(And), aliasMap)
      }
      pushDownJoin(join, canPushDownPredicate, makeJoinCondition)

    // LeftSemi/LeftAnti over Window
    case join @ Join(w: Window, rightOp, LeftSemiOrAnti(_), _, _)
        if w.partitionSpec.forall(_.isInstanceOf[AttributeReference]) =>
      val partitionAttrs = AttributeSet(w.partitionSpec.flatMap(_.references)) ++ rightOp.outputSet
      pushDownJoin(join, _.references.subsetOf(partitionAttrs), _.reduce(And))

    // LeftSemi/LeftAnti over Union
    case Join(union: Union, rightOp, LeftSemiOrAnti(joinType), joinCond, hint)
        if canPushThroughCondition(union.children, joinCond, rightOp) =>
      if (joinCond.isEmpty) {
        // Push down the Join below Union
        val newGrandChildren = union.children.map { Join(_, rightOp, joinType, joinCond, hint) }
        union.withNewChildren(newGrandChildren)
      } else {
        val output = union.output
        val newGrandChildren = union.children.map { grandchild =>
          val newCond = joinCond.get transform {
            case e if output.exists(_.semanticEquals(e)) =>
              grandchild.output(output.indexWhere(_.semanticEquals(e)))
          }
          assert(newCond.references.subsetOf(grandchild.outputSet ++ rightOp.outputSet))
          Join(grandchild, rightOp, joinType, Option(newCond), hint)
        }
        union.withNewChildren(newGrandChildren)
      }

    // LeftSemi/LeftAnti over UnaryNode
    case join @ Join(u: UnaryNode, rightOp, LeftSemiOrAnti(_), _, _)
        if PushPredicateThroughNonJoin.canPushThrough(u) && u.expressions.forall(_.deterministic) =>
      val validAttrs = u.child.outputSet ++ rightOp.outputSet
      pushDownJoin(join, _.references.subsetOf(validAttrs), _.reduce(And))
  }

  /**
   * Check if we can safely push a join through a project or union by making sure that attributes
   * referred in join condition do not contain the same attributes as the plan they are moved
   * into. This can happen when both sides of join refers to the same source (self join). This
   * function makes sure that the join condition refers to attributes that are not ambiguous (i.e
   * present in both the legs of the join) or else the resultant plan will be invalid.
   */
  private def canPushThroughCondition(
      plans: Seq[LogicalPlan],
      condition: Option[Expression],
      rightOp: LogicalPlan): Boolean = {
    val attributes = AttributeSet(plans.flatMap(_.output))
    if (condition.isDefined) {
      val matched = condition.get.references.intersect(rightOp.outputSet).intersect(attributes)
      matched.isEmpty
    } else {
      true
    }
  }

  private def pushDownJoin(
      join: Join,
      canPushDownPredicate: Expression => Boolean,
      makeJoinCondition: Seq[Expression] => Expression): LogicalPlan = {
    assert(join.left.children.length == 1)

    if (join.condition.isEmpty) {
      join.left.withNewChildren(Seq(join.copy(left = join.left.children.head)))
    } else {
      val (pushDown, stayUp) = splitConjunctivePredicates(join.condition.get)
        .partition(canPushDownPredicate)

      // Check if the remaining predicates do not contain columns from the right hand side of the
      // join. Since the remaining predicates will be kept as a filter over the operator under join,
      // this check is necessary after the left-semi/anti join is pushed down. The reason is, for
      // this kind of join, we only output from the left leg of the join.
      val referRightSideCols = AttributeSet(stayUp.toSet).intersect(join.right.outputSet).nonEmpty

      if (pushDown.isEmpty || referRightSideCols)  {
        join
      } else {
        val newPlan = join.left.withNewChildren(Seq(join.copy(
          left = join.left.children.head, condition = Some(makeJoinCondition(pushDown)))))
        // If there is no more filter to stay up, return the new plan that has join pushed down.
        if (stayUp.isEmpty) {
          newPlan
        } else {
          join.joinType match {
            // In case of Left semi join, the part of the join condition which does not refer to
            // to attributes of the grandchild are kept as a Filter above.
            case LeftSemi => Filter(stayUp.reduce(And), newPlan)
            // In case of left-anti join, the join is pushed down only when the entire join
            // condition is eligible to be pushed down to preserve the semantics of left-anti join.
            case _ => join
          }
        }
      }
    }
  }
}

/**
 * This rule is a variant of [[PushPredicateThroughJoin]] which can handle
 * pushing down Left semi and Left Anti joins below a join operator. The
 * allowable join types are:
 *  1) Inner
 *  2) Cross
 *  3) LeftOuter
 *  4) RightOuter
 *
 * TODO:
 * Currently this rule can push down the left semi or left anti joins to either
 * left or right leg of the child join. This matches the behaviour of `PushPredicateThroughJoin`
 * when the left semi or left anti join is in expression form. We need to explore the possibility
 * to push the left semi/anti joins to both legs of join if the join condition refers to
 * both left and right legs of the child join.
 */
object PushLeftSemiLeftAntiThroughJoin extends Rule[LogicalPlan] with PredicateHelper {
  /**
   * Define an enumeration to identify whether a LeftSemi/LeftAnti join can be pushed down to
   * the left leg or the right leg of the join.
   */
  object PushdownDirection extends Enumeration {
    val TO_LEFT_BRANCH, TO_RIGHT_BRANCH, NONE = Value
  }

  object AllowedJoin {
    def unapply(join: Join): Option[Join] = join.joinType match {
      case Inner | Cross | LeftOuter | RightOuter => Some(join)
      case _ => None
    }
  }

  /**
   * Determine which side of the join a LeftSemi/LeftAnti join can be pushed to.
   */
  private def pushTo(leftChild: Join, rightChild: LogicalPlan, joinCond: Option[Expression]) = {
    val left = leftChild.left
    val right = leftChild.right
    val joinType = leftChild.joinType
    val rightOutput = rightChild.outputSet

    if (joinCond.nonEmpty) {
      val conditions = splitConjunctivePredicates(joinCond.get)
      val (leftConditions, rest) =
        conditions.partition(_.references.subsetOf(left.outputSet ++ rightOutput))
      val (rightConditions, commonConditions) =
        rest.partition(_.references.subsetOf(right.outputSet ++ rightOutput))

      if (rest.isEmpty && leftConditions.nonEmpty) {
        // When the join conditions can be computed based on the left leg of
        // leftsemi/anti join then push the leftsemi/anti join to the left side.
        PushdownDirection.TO_LEFT_BRANCH
      } else if (leftConditions.isEmpty && rightConditions.nonEmpty && commonConditions.isEmpty) {
        // When the join conditions can be computed based on the attributes from right leg of
        // leftsemi/anti join then push the leftsemi/anti join to the right side.
        PushdownDirection.TO_RIGHT_BRANCH
      } else {
        PushdownDirection.NONE
      }
    } else {
      /**
       * When the join condition is empty,
       * 1) if this is a left outer join or inner join, push leftsemi/anti join down
       *    to the left leg of join.
       * 2) if a right outer join, to the right leg of join,
       */
      joinType match {
        case _: InnerLike | LeftOuter =>
          PushdownDirection.TO_LEFT_BRANCH
        case RightOuter =>
          PushdownDirection.TO_RIGHT_BRANCH
        case _ =>
          PushdownDirection.NONE
      }
    }
  }

  def apply(plan: LogicalPlan): LogicalPlan = plan transform {
    // push LeftSemi/LeftAnti down into the join below
    case j @ Join(AllowedJoin(left), right, LeftSemiOrAnti(joinType), joinCond, parentHint) =>
      val (childJoinType, childLeft, childRight, childCondition, childHint) =
        (left.joinType, left.left, left.right, left.condition, left.hint)
      val action = pushTo(left, right, joinCond)

      action match {
        case PushdownDirection.TO_LEFT_BRANCH
          if (childJoinType == LeftOuter || childJoinType.isInstanceOf[InnerLike]) =>
          // push down leftsemi/anti join to the left table
          val newLeft = Join(childLeft, right, joinType, joinCond, parentHint)
          Join(newLeft, childRight, childJoinType, childCondition, childHint)
        case PushdownDirection.TO_RIGHT_BRANCH
          if (childJoinType == RightOuter || childJoinType.isInstanceOf[InnerLike]) =>
          // push down leftsemi/anti join to the right table
          val newRight = Join(childRight, right, joinType, joinCond, parentHint)
          Join(childLeft, newRight, childJoinType, childCondition, childHint)
        case _ =>
          // Do nothing
          j
      }
  }
}

<|MERGE_RESOLUTION|>--- conflicted
+++ resolved
@@ -53,20 +53,11 @@
         p.copy(child = Join(gChild, rightOp, joinType, newJoinCond, hint))
       }
 
-<<<<<<< HEAD
-    // LeftSemi/LeftAnti over Aggregate
-    case join @ Join(agg @ Aggregate(groups, aggs, _), rightOp, LeftSemiOrAnti(_), cond, _)
-      if aggs.forall(_.deterministic) && groups.nonEmpty &&
-        !aggs.exists(ScalarSubquery.hasCorrelatedScalarSubquery) &&
-        !groups.equals(aggs) &&
-        !cond.forall(e => splitConjunctivePredicates(e).forall(_.isInstanceOf[EqualNullSafe])) =>
-=======
     // LeftSemi/LeftAnti over Aggregate, only push down if join can be planned as broadcast join.
     case join @ Join(agg: Aggregate, rightOp, LeftSemiOrAnti(_), _, _)
         if agg.aggregateExpressions.forall(_.deterministic) && agg.groupingExpressions.nonEmpty &&
           !agg.aggregateExpressions.exists(ScalarSubquery.hasCorrelatedScalarSubquery) &&
           canPlanAsBroadcastHashJoin(join, conf) =>
->>>>>>> a8eb443b
       val aliasMap = getAliasMap(agg)
       val canPushDownPredicate = (predicate: Expression) => {
         val replaced = replaceAlias(predicate, aliasMap)
