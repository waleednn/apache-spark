/*
 * Licensed to the Apache Software Foundation (ASF) under one or more
 * contributor license agreements.  See the NOTICE file distributed with
 * this work for additional information regarding copyright ownership.
 * The ASF licenses this file to You under the Apache License, Version 2.0
 * (the "License"); you may not use this file except in compliance with
 * the License.  You may obtain a copy of the License at
 *
 *    http://www.apache.org/licenses/LICENSE-2.0
 *
 * Unless required by applicable law or agreed to in writing, software
 * distributed under the License is distributed on an "AS IS" BASIS,
 * WITHOUT WARRANTIES OR CONDITIONS OF ANY KIND, either express or implied.
 * See the License for the specific language governing permissions and
 * limitations under the License.
 */

package org.apache.spark.sql.catalyst.expressions.codegen

import scala.collection.mutable
import scala.language.existentials

import com.google.common.cache.{CacheBuilder, CacheLoader}
import org.codehaus.janino.ClassBodyEvaluator

import org.apache.spark.Logging
import org.apache.spark.sql.catalyst.expressions._
import org.apache.spark.sql.types._
import org.apache.spark.unsafe.types.UTF8String


// These classes are here to avoid issues with serialization and integration with quasiquotes.
class IntegerHashSet extends org.apache.spark.util.collection.OpenHashSet[Int]
class LongHashSet extends org.apache.spark.util.collection.OpenHashSet[Long]

/**
 * Java source for evaluating an [[Expression]] given a [[Row]] of input.
 *
 * @param code The sequence of statements required to evaluate the expression.
 * @param isNull A term that holds a boolean value representing whether the expression evaluated
 *                 to null.
 * @param primitive A term for a possible primitive value of the result of the evaluation. Not
 *                      valid if `isNull` is set to `true`.
 */
case class GeneratedExpressionCode(var code: String, var isNull: String, var primitive: String)

/**
 * A context for codegen, which is used to bookkeeping the expressions those are not supported
 * by codegen, then they are evaluated directly. The unsupported expression is appended at the
 * end of `references`, the position of it is kept in the code, used to access and evaluate it.
 */
class CodeGenContext {

  /**
   * Holding all the expressions those do not support codegen, will be evaluated directly.
   */
  val references: mutable.ArrayBuffer[Expression] = new mutable.ArrayBuffer[Expression]()

  val stringType: String = classOf[UTF8String].getName
  val decimalType: String = classOf[Decimal].getName

  private val curId = new java.util.concurrent.atomic.AtomicInteger()

  /**
   * Returns a term name that is unique within this instance of a `CodeGenerator`.
   *
   * (Since we aren't in a macro context we do not seem to have access to the built in `freshName`
   * function.)
   */
  def freshName(prefix: String): String = {
    s"$prefix${curId.getAndIncrement}"
  }

  /**
   * Return the code to access a column for given DataType
   */
  def getColumn(dataType: DataType, ordinal: Int): String = {
    if (isNativeType(dataType)) {
      s"i.${accessorForType(dataType)}($ordinal)"
    } else {
      s"(${boxedType(dataType)})i.apply($ordinal)"
    }
  }

  /**
   * Return the code to update a column in Row for given DataType
   */
  def setColumn(dataType: DataType, ordinal: Int, value: String): String = {
    if (isNativeType(dataType)) {
      s"${mutatorForType(dataType)}($ordinal, $value)"
    } else {
      s"update($ordinal, $value)"
    }
  }

  /**
   * Return the name of accessor in Row for a DataType
   */
  def accessorForType(dt: DataType): String = dt match {
    case IntegerType => "getInt"
    case other => s"get${boxedType(dt)}"
  }

  /**
   * Return the name of mutator in Row for a DataType
   */
  def mutatorForType(dt: DataType): String = dt match {
    case IntegerType => "setInt"
    case other => s"set${boxedType(dt)}"
  }

  /**
   * Return the Java type for a DataType
   */
  def javaType(dt: DataType): String = dt match {
    case IntegerType => "int"
    case LongType => "long"
    case ShortType => "short"
    case ByteType => "byte"
    case DoubleType => "double"
    case FloatType => "float"
    case BooleanType => "boolean"
    case dt: DecimalType => decimalType
    case BinaryType => "byte[]"
    case StringType => stringType
    case DateType => "int"
    case TimestampType => "long"
    case dt: OpenHashSetUDT if dt.elementType == IntegerType => classOf[IntegerHashSet].getName
    case dt: OpenHashSetUDT if dt.elementType == LongType => classOf[LongHashSet].getName
    case _ => "Object"
  }

  /**
   * Return the boxed type in Java
   */
  def boxedType(dt: DataType): String = dt match {
    case IntegerType => "Integer"
    case LongType => "Long"
    case ShortType => "Short"
    case ByteType => "Byte"
    case DoubleType => "Double"
    case FloatType => "Float"
    case BooleanType => "Boolean"
    case DateType => "Integer"
    case TimestampType => "Long"
    case _ => javaType(dt)
  }

  /**
   * Return the representation of default value for given DataType
   */
  def defaultValue(dt: DataType): String = dt match {
    case BooleanType => "false"
    case FloatType => "-1.0f"
    case ShortType => "(short)-1"
    case LongType => "-1L"
    case ByteType => "(byte)-1"
    case DoubleType => "-1.0"
    case IntegerType => "-1"
    case DateType => "-1"
    case TimestampType => "-1L"
    case _ => "null"
  }

  /**
   * Generate code for equal expression in Java
<<<<<<< HEAD
   */
  def genEqual(dataType: DataType, c1: String, c2: String): String = dataType match {
    case BinaryType => s"java.util.Arrays.equals($c1, $c2)"
    case IntegerType | BooleanType | LongType | DoubleType | FloatType | ShortType | ByteType
         | DateType => s"$c1 == $c2"
    case other => s"$c1.equals($c2)"
  }

  /**
   * Generate code for compare expression in Java
   */
  def genComp(dataType: DataType, c1: String, c2: String): String = dataType match {
    case BinaryType => s"org.apache.spark.sql.catalyst.util.TypeUtils.compareBinary($c1, $c2)"
    case IntegerType | LongType | DoubleType | FloatType | ShortType | ByteType | DateType =>
      s"$c1 - $c2"
=======
   */
  def genEqual(dataType: DataType, c1: String, c2: String): String = dataType match {
    case BinaryType => s"java.util.Arrays.equals($c1, $c2)"
    case dt: DataType if isPrimitiveType(dt) => s"$c1 == $c2"
    case other => s"$c1.equals($c2)"
  }

  /**
   * Generate code for compare expression in Java
   */
  def genComp(dataType: DataType, c1: String, c2: String): String = dataType match {
    // Use signum() to keep any small difference bwteen float/double
    case FloatType | DoubleType => s"(int)java.lang.Math.signum($c1 - $c2)"
    case dt: DataType if isPrimitiveType(dt) => s"(int)($c1 - $c2)"
    case BinaryType => s"org.apache.spark.sql.catalyst.util.TypeUtils.compareBinary($c1, $c2)"
>>>>>>> 7d669a56
    case other => s"$c1.compare($c2)"
  }

  /**
   * List of data types that have special accessors and setters in [[Row]].
   */
  val nativeTypes =
    Seq(IntegerType, BooleanType, LongType, DoubleType, FloatType, ShortType, ByteType)

  /**
   * Returns true if the data type has a special accessor and setter in [[Row]].
   */
  def isNativeType(dt: DataType): Boolean = nativeTypes.contains(dt)

  /**
   * List of data types who's Java type is primitive type
   */
  val primitiveTypes = nativeTypes ++ Seq(DateType, TimestampType)

  /**
   * Returns true if the Java type is primitive type
   */
  def isPrimitiveType(dt: DataType): Boolean = primitiveTypes.contains(dt)
}

/**
 * A base class for generators of byte code to perform expression evaluation.  Includes a set of
 * helpers for referring to Catalyst types and building trees that perform evaluation of individual
 * expressions.
 */
abstract class CodeGenerator[InType <: AnyRef, OutType <: AnyRef] extends Logging {

  protected val exprType: String = classOf[Expression].getName
  protected val mutableRowType: String = classOf[MutableRow].getName
  protected val genericMutableRowType: String = classOf[GenericMutableRow].getName

  /**
   * Can be flipped on manually in the console to add (expensive) expression evaluation trace code.
   */
  var debugLogging = false

  /**
   * Generates a class for a given input expression.  Called when there is not cached code
   * already available.
   */
  protected def create(in: InType): OutType

  /**
   * Canonicalizes an input expression. Used to avoid double caching expressions that differ only
   * cosmetically.
   */
  protected def canonicalize(in: InType): InType

  /** Binds an input expression to a given input schema */
  protected def bind(in: InType, inputSchema: Seq[Attribute]): InType

  /**
   * Compile the Java source code into a Java class, using Janino.
   *
   * It will track the time used to compile
   */
  protected def compile(code: String): Class[_] = {
    val startTime = System.nanoTime()
    val clazz = try {
      new ClassBodyEvaluator(code).getClazz()
    } catch {
      case e: Exception =>
        logError(s"failed to compile:\n $code", e)
        throw e
    }
    val endTime = System.nanoTime()
    def timeMs: Double = (endTime - startTime).toDouble / 1000000
    logDebug(s"Code (${code.size} bytes) compiled in $timeMs ms")
    clazz
  }

  /**
   * A cache of generated classes.
   *
   * From the Guava Docs: A Cache is similar to ConcurrentMap, but not quite the same. The most
   * fundamental difference is that a ConcurrentMap persists all elements that are added to it until
   * they are explicitly removed. A Cache on the other hand is generally configured to evict entries
   * automatically, in order to constrain its memory footprint.  Note that this cache does not use
   * weak keys/values and thus does not respond to memory pressure.
   */
  protected val cache = CacheBuilder.newBuilder()
    .maximumSize(100)
    .build(
      new CacheLoader[InType, OutType]() {
        override def load(in: InType): OutType = {
          val startTime = System.nanoTime()
          val result = create(in)
          val endTime = System.nanoTime()
          def timeMs: Double = (endTime - startTime).toDouble / 1000000
          logInfo(s"Code generated expression $in in $timeMs ms")
          result
        }
      })

  /** Generates the requested evaluator binding the given expression(s) to the inputSchema. */
  def generate(expressions: InType, inputSchema: Seq[Attribute]): OutType =
    generate(bind(expressions, inputSchema))

  /** Generates the requested evaluator given already bound expression(s). */
  def generate(expressions: InType): OutType = cache.get(canonicalize(expressions))

  /**
   * Create a new codegen context for expression evaluator, used to store those
   * expressions that don't support codegen
   */
  def newCodeGenContext(): CodeGenContext = {
    new CodeGenContext
  }
}<|MERGE_RESOLUTION|>--- conflicted
+++ resolved
@@ -164,23 +164,6 @@
 
   /**
    * Generate code for equal expression in Java
-<<<<<<< HEAD
-   */
-  def genEqual(dataType: DataType, c1: String, c2: String): String = dataType match {
-    case BinaryType => s"java.util.Arrays.equals($c1, $c2)"
-    case IntegerType | BooleanType | LongType | DoubleType | FloatType | ShortType | ByteType
-         | DateType => s"$c1 == $c2"
-    case other => s"$c1.equals($c2)"
-  }
-
-  /**
-   * Generate code for compare expression in Java
-   */
-  def genComp(dataType: DataType, c1: String, c2: String): String = dataType match {
-    case BinaryType => s"org.apache.spark.sql.catalyst.util.TypeUtils.compareBinary($c1, $c2)"
-    case IntegerType | LongType | DoubleType | FloatType | ShortType | ByteType | DateType =>
-      s"$c1 - $c2"
-=======
    */
   def genEqual(dataType: DataType, c1: String, c2: String): String = dataType match {
     case BinaryType => s"java.util.Arrays.equals($c1, $c2)"
@@ -196,7 +179,6 @@
     case FloatType | DoubleType => s"(int)java.lang.Math.signum($c1 - $c2)"
     case dt: DataType if isPrimitiveType(dt) => s"(int)($c1 - $c2)"
     case BinaryType => s"org.apache.spark.sql.catalyst.util.TypeUtils.compareBinary($c1, $c2)"
->>>>>>> 7d669a56
     case other => s"$c1.compare($c2)"
   }
 
