--- conflicted
+++ resolved
@@ -51,15 +51,11 @@
       throw new AnalysisException(msg, t.origin.line, t.origin.startPosition, cause = Some(cause))
     }
 
-<<<<<<< HEAD
     /**
      * Fails the analysis at the point where a specific tree node was parsed using a provided
      * error class and message parameters.
      */
-    def failAnalysis(errorClass: String, messageParameters: Array[String]): Nothing = {
-=======
     def failAnalysis(errorClass: String, messageParameters: Map[String, String]): Nothing = {
->>>>>>> 3f97cd62
       throw new AnalysisException(
         errorClass = errorClass,
         messageParameters = messageParameters,
@@ -73,7 +69,7 @@
     def failAnalysis(
         errorClass: String,
         errorSubClass: String,
-        messageParameters: Array[String] = Array.empty[String]): Nothing = {
+        messageParameters: Map[String, String] = Map.empty[String, String]): Nothing = {
       throw new AnalysisException(
         errorClass = errorClass,
         errorSubClass = errorSubClass,
@@ -94,7 +90,8 @@
       throw new AnalysisException(
         errorClass = errorClass,
         errorSubClass = errorSubClass,
-        messageParameters = Array(if (SQLConf.get.includePlansInErrors) s": $planString" else ""),
+        messageParameters =
+          Map("planString" -> (if (SQLConf.get.includePlansInErrors) s": $planString" else "")),
         origin = t.origin)
     }
 
