--- conflicted
+++ resolved
@@ -63,17 +63,10 @@
   extends ExtractIntervalPart(child, ByteType, getMonths, "getMonths")
 
 case class ExtractIntervalDays(child: Expression)
-<<<<<<< HEAD
-  extends ExtractIntervalPart(child, LongType, getDays, "getDays")
+  extends ExtractIntervalPart(child, IntegerType, getDays, "getDays")
 
 case class ExtractIntervalHours(child: Expression)
-  extends ExtractIntervalPart(child, ByteType, getHours, "getHours")
-=======
-    extends ExtractIntervalPart(child, IntegerType, getDays, "getDays")
-
-case class ExtractIntervalHours(child: Expression)
-    extends ExtractIntervalPart(child, LongType, getHours, "getHours")
->>>>>>> 14337f68
+  extends ExtractIntervalPart(child, LongType, getHours, "getHours")
 
 case class ExtractIntervalMinutes(child: Expression)
   extends ExtractIntervalPart(child, ByteType, getMinutes, "getMinutes")
