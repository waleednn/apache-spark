--- conflicted
+++ resolved
@@ -481,13 +481,8 @@
     hours: Expression,
     mins: Expression,
     secs: Expression)
-<<<<<<< HEAD
-  extends QuaternaryExpression with ImplicitCastInputTypes with NullIntolerant
-    with SupportQueryContext {
-=======
-  extends QuaternaryExpression with ImplicitCastInputTypes {
+  extends QuaternaryExpression with ImplicitCastInputTypes with SupportQueryContext {
   override def nullIntolerant: Boolean = true
->>>>>>> 898bff21
 
   def this(
       days: Expression,
@@ -565,13 +560,8 @@
   group = "datetime_funcs")
 // scalastyle:on line.size.limit
 case class MakeYMInterval(years: Expression, months: Expression)
-<<<<<<< HEAD
-  extends BinaryExpression with ImplicitCastInputTypes with NullIntolerant with Serializable
-    with SupportQueryContext {
-=======
-  extends BinaryExpression with ImplicitCastInputTypes with Serializable {
+  extends BinaryExpression with ImplicitCastInputTypes with Serializable with SupportQueryContext {
   override def nullIntolerant: Boolean = true
->>>>>>> 898bff21
 
   def this(years: Expression) = this(years, Literal(0))
   def this() = this(Literal(0))
