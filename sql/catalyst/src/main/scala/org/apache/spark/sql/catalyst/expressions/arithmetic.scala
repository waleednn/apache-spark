--- conflicted
+++ resolved
@@ -601,11 +601,8 @@
 
   override def doGenCode(ctx: CodegenContext, ev: ExprCode): ExprCode = {
     val evalChildren = children.map(_.genCode(ctx))
-<<<<<<< HEAD
-    ev.isNull = GlobalValue(ctx.addMutableState(ctx.JAVA_BOOLEAN, ev.isNull), ctx.JAVA_BOOLEAN)
-=======
-    ev.isNull = ctx.addMutableState(CodeGenerator.JAVA_BOOLEAN, ev.isNull)
->>>>>>> 2ce37b50
+    ev.isNull = GlobalValue(ctx.addMutableState(CodeGenerator.JAVA_BOOLEAN, ev.isNull),
+      CodeGenerator.JAVA_BOOLEAN)
     val evals = evalChildren.map(eval =>
       s"""
          |${eval.code}
@@ -684,11 +681,8 @@
 
   override def doGenCode(ctx: CodegenContext, ev: ExprCode): ExprCode = {
     val evalChildren = children.map(_.genCode(ctx))
-<<<<<<< HEAD
-    ev.isNull = GlobalValue(ctx.addMutableState(ctx.JAVA_BOOLEAN, ev.isNull), ctx.JAVA_BOOLEAN)
-=======
-    ev.isNull = ctx.addMutableState(CodeGenerator.JAVA_BOOLEAN, ev.isNull)
->>>>>>> 2ce37b50
+    ev.isNull = GlobalValue(ctx.addMutableState(CodeGenerator.JAVA_BOOLEAN, ev.isNull),
+      CodeGenerator.JAVA_BOOLEAN)
     val evals = evalChildren.map(eval =>
       s"""
          |${eval.code}
