--- conflicted
+++ resolved
@@ -3400,11 +3400,7 @@
     }
   }
 
-<<<<<<< HEAD
   def ambiguousLateralColumnAliasError(name: String, numOfMatches: Int): Throwable = {
-=======
-  def ambiguousLateralColumnAlias(name: String, numOfMatches: Int): Throwable = {
->>>>>>> d00771f5
     new AnalysisException(
       errorClass = "AMBIGUOUS_LATERAL_COLUMN_ALIAS",
       messageParameters = Map(
@@ -3413,12 +3409,8 @@
       )
     )
   }
-<<<<<<< HEAD
 
   def ambiguousLateralColumnAliasError(nameParts: Seq[String], numOfMatches: Int): Throwable = {
-=======
-  def ambiguousLateralColumnAlias(nameParts: Seq[String], numOfMatches: Int): Throwable = {
->>>>>>> d00771f5
     new AnalysisException(
       errorClass = "AMBIGUOUS_LATERAL_COLUMN_ALIAS",
       messageParameters = Map(
@@ -3427,9 +3419,8 @@
       )
     )
   }
-<<<<<<< HEAD
-
-  def LateralColumnAliasInAggFuncUnsupportedError(
+
+  def lateralColumnAliasInAggFuncUnsupportedError(
       lcaNameParts: Seq[String], aggExpr: Expression): Throwable = {
     new AnalysisException(
       errorClass = "UNSUPPORTED_FEATURE.LATERAL_COLUMN_ALIAS_IN_AGGREGATE_FUNC",
@@ -3439,6 +3430,4 @@
       )
     )
   }
-=======
->>>>>>> d00771f5
 }