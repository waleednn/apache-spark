--- conflicted
+++ resolved
@@ -3538,23 +3538,6 @@
     )
   }
 
-<<<<<<< HEAD
-  def optionMustBeLiteralString(key: String): Throwable = {
-    new AnalysisException(
-      errorClass = "INVALID_SQL_SYNTAX.OPTION_IS_INVALID",
-      messageParameters = Map(
-        "key" -> key,
-        "supported" -> "literal strings"))
-  }
-
-  def optionMustBeConstant(key: String, cause: Option[Throwable] = None): Throwable = {
-    new AnalysisException(
-      errorClass = "INVALID_SQL_SYNTAX.OPTION_IS_INVALID",
-      messageParameters = Map(
-        "key" -> key,
-        "supported" -> "constant expressions"),
-      cause = cause)
-=======
   def avroIncorrectTypeError(
       avroPath: String, sqlPath: String, avroType: String,
       sqlType: String, key: String): Throwable = {
@@ -3583,6 +3566,22 @@
         "key" -> key
       )
     )
->>>>>>> 14b00cfc
+  }
+
+  def optionMustBeLiteralString(key: String): Throwable = {
+    new AnalysisException(
+      errorClass = "INVALID_SQL_SYNTAX.OPTION_IS_INVALID",
+      messageParameters = Map(
+        "key" -> key,
+        "supported" -> "literal strings"))
+  }
+
+  def optionMustBeConstant(key: String, cause: Option[Throwable] = None): Throwable = {
+    new AnalysisException(
+      errorClass = "INVALID_SQL_SYNTAX.OPTION_IS_INVALID",
+      messageParameters = Map(
+        "key" -> key,
+        "supported" -> "constant expressions"),
+      cause = cause)
   }
 }