/*
 * Licensed to the Apache Software Foundation (ASF) under one or more
 * contributor license agreements.  See the NOTICE file distributed with
 * this work for additional information regarding copyright ownership.
 * The ASF licenses this file to You under the Apache License, Version 2.0
 * (the "License"); you may not use this file except in compliance with
 * the License.  You may obtain a copy of the License at
 *
 *    http://www.apache.org/licenses/LICENSE-2.0
 *
 * Unless required by applicable law or agreed to in writing, software
 * distributed under the License is distributed on an "AS IS" BASIS,
 * WITHOUT WARRANTIES OR CONDITIONS OF ANY KIND, either express or implied.
 * See the License for the specific language governing permissions and
 * limitations under the License.
 */

package org.apache.spark.sql.errors

import org.apache.hadoop.fs.Path

import org.apache.spark.sql.AnalysisException
import org.apache.spark.sql.catalyst.{FunctionIdentifier, QualifiedTableName, TableIdentifier}
import org.apache.spark.sql.catalyst.analysis.{CannotReplaceMissingTableException, NamespaceAlreadyExistsException, NoSuchNamespaceException, NoSuchTableException, ResolvedNamespace, ResolvedTable, ResolvedView, TableAlreadyExistsException}
import org.apache.spark.sql.catalyst.catalog.{BucketSpec, CatalogTable, InvalidUDFClassException}
import org.apache.spark.sql.catalyst.expressions.{Alias, Attribute, AttributeReference, AttributeSet, CreateMap, Expression, GroupingID, NamedExpression, SpecifiedWindowFrame, WindowFrame, WindowFunction, WindowSpecDefinition}
import org.apache.spark.sql.catalyst.plans.JoinType
import org.apache.spark.sql.catalyst.plans.logical.{InsertIntoStatement, Join, LogicalPlan, SerdeInfo, Window}
import org.apache.spark.sql.catalyst.trees.TreeNode
import org.apache.spark.sql.catalyst.util.{toPrettySQL, FailFastMode, ParseMode, PermissiveMode}
import org.apache.spark.sql.connector.catalog._
import org.apache.spark.sql.connector.catalog.CatalogV2Implicits._
import org.apache.spark.sql.connector.catalog.functions.{BoundFunction, UnboundFunction}
import org.apache.spark.sql.connector.expressions.{Expression => V2Expression, FieldReference, NamedReference, Transform}
import org.apache.spark.sql.internal.SQLConf
import org.apache.spark.sql.internal.SQLConf.{LEGACY_ALLOW_NEGATIVE_SCALE_OF_DECIMAL_ENABLED, LEGACY_CTE_PRECEDENCE_POLICY}
import org.apache.spark.sql.sources.Filter
import org.apache.spark.sql.streaming.OutputMode
import org.apache.spark.sql.types._

/**
 * Object for grouping error messages from exceptions thrown during query compilation.
 * As commands are executed eagerly, this also includes errors thrown during the execution of
 * commands, which users can see immediately.
 */
private[spark] object QueryCompilationErrors {

  def groupingIDMismatchError(groupingID: GroupingID, groupByExprs: Seq[Expression]): Throwable = {
    new AnalysisException(
      s"Columns of grouping_id (${groupingID.groupByExprs.mkString(",")}) " +
        s"does not match grouping columns (${groupByExprs.mkString(",")})")
  }

  def groupingColInvalidError(groupingCol: Expression, groupByExprs: Seq[Expression]): Throwable = {
    new AnalysisException(
      s"Column of grouping ($groupingCol) can't be found " +
        s"in grouping columns ${groupByExprs.mkString(",")}")
  }

  def groupingSizeTooLargeError(sizeLimit: Int): Throwable = {
    new AnalysisException(
      s"Grouping sets size cannot be greater than $sizeLimit")
  }

  def unorderablePivotColError(pivotCol: Expression): Throwable = {
    new AnalysisException(
      s"Invalid pivot column '$pivotCol'. Pivot columns must be comparable."
    )
  }

  def nonLiteralPivotValError(pivotVal: Expression): Throwable = {
    new AnalysisException(
      s"Literal expressions required for pivot values, found '$pivotVal'")
  }

  def pivotValDataTypeMismatchError(pivotVal: Expression, pivotCol: Expression): Throwable = {
    new AnalysisException(
      s"Invalid pivot value '$pivotVal': " +
        s"value data type ${pivotVal.dataType.simpleString} does not match " +
        s"pivot column data type ${pivotCol.dataType.catalogString}")
  }

  def unsupportedIfNotExistsError(tableName: String): Throwable = {
    new AnalysisException(
      s"Cannot write, IF NOT EXISTS is not supported for table: $tableName")
  }

  def nonPartitionColError(partitionName: String): Throwable = {
    new AnalysisException(
      s"PARTITION clause cannot contain a non-partition column name: $partitionName")
  }

  def addStaticValToUnknownColError(staticName: String): Throwable = {
    new AnalysisException(
      s"Cannot add static value for unknown column: $staticName")
  }

  def unknownStaticPartitionColError(name: String): Throwable = {
    new AnalysisException(s"Unknown static partition column: $name")
  }

  def nestedGeneratorError(trimmedNestedGenerator: Expression): Throwable = {
    new AnalysisException(
      "Generators are not supported when it's nested in " +
        "expressions, but got: " + toPrettySQL(trimmedNestedGenerator))
  }

  def moreThanOneGeneratorError(generators: Seq[Expression], clause: String): Throwable = {
    new AnalysisException(
      s"Only one generator allowed per $clause clause but found " +
        generators.size + ": " + generators.map(toPrettySQL).mkString(", "))
  }

  def generatorOutsideSelectError(plan: LogicalPlan): Throwable = {
    new AnalysisException(
      "Generators are not supported outside the SELECT clause, but " +
        "got: " + plan.simpleString(SQLConf.get.maxToStringFields))
  }

  def legacyStoreAssignmentPolicyError(): Throwable = {
    val configKey = SQLConf.STORE_ASSIGNMENT_POLICY.key
    new AnalysisException(
      "LEGACY store assignment policy is disallowed in Spark data source V2. " +
        s"Please set the configuration $configKey to other values.")
  }

  def unresolvedUsingColForJoinError(
      colName: String, plan: LogicalPlan, side: String): Throwable = {
    new AnalysisException(
      s"USING column `$colName` cannot be resolved on the $side " +
        s"side of the join. The $side-side columns: [${plan.output.map(_.name).mkString(", ")}]")
  }

  def dataTypeMismatchForDeserializerError(
      dataType: DataType, desiredType: String): Throwable = {
    val quantifier = if (desiredType.equals("array")) "an" else "a"
    new AnalysisException(
      s"need $quantifier $desiredType field but got " + dataType.catalogString)
  }

  def fieldNumberMismatchForDeserializerError(
      schema: StructType, maxOrdinal: Int): Throwable = {
    new AnalysisException(
      s"Try to map ${schema.catalogString} to Tuple${maxOrdinal + 1}, " +
        "but failed as the number of fields does not line up.")
  }

  def upCastFailureError(
      fromStr: String, from: Expression, to: DataType, walkedTypePath: Seq[String]): Throwable = {
    new AnalysisException(
      s"Cannot up cast $fromStr from " +
        s"${from.dataType.catalogString} to ${to.catalogString}.\n" +
        s"The type path of the target object is:\n" + walkedTypePath.mkString("", "\n", "\n") +
        "You can either add an explicit cast to the input data or choose a higher precision " +
        "type of the field in the target object")
  }

  def unsupportedAbstractDataTypeForUpCastError(gotType: AbstractDataType): Throwable = {
    new AnalysisException(
      s"UpCast only support DecimalType as AbstractDataType yet, but got: $gotType")
  }

  def outerScopeFailureForNewInstanceError(className: String): Throwable = {
    new AnalysisException(
      s"Unable to generate an encoder for inner class `$className` without " +
        "access to the scope that this class was defined in.\n" +
        "Try moving this class out of its parent class.")
  }

  def referenceColNotFoundForAlterTableChangesError(
      after: TableChange.After, parentName: String): Throwable = {
    new AnalysisException(
      s"Couldn't find the reference column for $after at $parentName")
  }

  def windowSpecificationNotDefinedError(windowName: String): Throwable = {
    new AnalysisException(s"Window specification $windowName is not defined in the WINDOW clause.")
  }

  def selectExprNotInGroupByError(expr: Expression, groupByAliases: Seq[Alias]): Throwable = {
    new AnalysisException(s"$expr doesn't show up in the GROUP BY list $groupByAliases")
  }

  def groupingMustWithGroupingSetsOrCubeOrRollupError(): Throwable = {
    new AnalysisException("grouping()/grouping_id() can only be used with GroupingSets/Cube/Rollup")
  }

  def pandasUDFAggregateNotSupportedInPivotError(): Throwable = {
    new AnalysisException("Pandas UDF aggregate expressions are currently not supported in pivot.")
  }

  def aggregateExpressionRequiredForPivotError(sql: String): Throwable = {
    new AnalysisException(s"Aggregate expression required for pivot, but '$sql' " +
      "did not appear in any aggregate function.")
  }

  def writeIntoTempViewNotAllowedError(quoted: String): Throwable = {
    new AnalysisException("Cannot write into temp view " +
      s"$quoted as it's not a data source v2 relation.")
  }

  def expectTableOrPermanentViewNotTempViewError(
      quoted: String, cmd: String, t: TreeNode[_]): Throwable = {
    new AnalysisException(s"$quoted is a temp view. '$cmd' expects a table or permanent view.",
      t.origin.line, t.origin.startPosition)
  }

  def readNonStreamingTempViewError(quoted: String): Throwable = {
    new AnalysisException(s"$quoted is not a temp view of streaming " +
      "logical plan, please use batch API such as `DataFrameReader.table` to read it.")
  }

  def viewDepthExceedsMaxResolutionDepthError(
      identifier: TableIdentifier, maxNestedViewDepth: Int, t: TreeNode[_]): Throwable = {
    new AnalysisException(s"The depth of view $identifier exceeds the maximum " +
      s"view resolution depth ($maxNestedViewDepth). Analysis is aborted to " +
      s"avoid errors. Increase the value of ${SQLConf.MAX_NESTED_VIEW_DEPTH.key} to work " +
      "around this.", t.origin.line, t.origin.startPosition)
  }

  def insertIntoViewNotAllowedError(identifier: TableIdentifier, t: TreeNode[_]): Throwable = {
    new AnalysisException(s"Inserting into a view is not allowed. View: $identifier.",
      t.origin.line, t.origin.startPosition)
  }

  def writeIntoViewNotAllowedError(identifier: TableIdentifier, t: TreeNode[_]): Throwable = {
    new AnalysisException(s"Writing into a view is not allowed. View: $identifier.",
      t.origin.line, t.origin.startPosition)
  }

  def writeIntoV1TableNotAllowedError(identifier: TableIdentifier, t: TreeNode[_]): Throwable = {
    new AnalysisException(s"Cannot write into v1 table: $identifier.",
      t.origin.line, t.origin.startPosition)
  }

  def expectTableNotViewError(
      v: ResolvedView, cmd: String, mismatchHint: Option[String], t: TreeNode[_]): Throwable = {
    val viewStr = if (v.isTemp) "temp view" else "view"
    val hintStr = mismatchHint.map(" " + _).getOrElse("")
    new AnalysisException(s"${v.identifier.quoted} is a $viewStr. '$cmd' expects a table.$hintStr",
      t.origin.line, t.origin.startPosition)
  }

  def expectViewNotTableError(
      v: ResolvedTable, cmd: String, mismatchHint: Option[String], t: TreeNode[_]): Throwable = {
    val hintStr = mismatchHint.map(" " + _).getOrElse("")
    new AnalysisException(s"${v.identifier.quoted} is a table. '$cmd' expects a view.$hintStr",
      t.origin.line, t.origin.startPosition)
  }

  def permanentViewNotSupportedByStreamingReadingAPIError(quoted: String): Throwable = {
    new AnalysisException(s"$quoted is a permanent view, which is not supported by " +
      "streaming reading API such as `DataStreamReader.table` yet.")
  }

  def starNotAllowedWhenGroupByOrdinalPositionUsedError(): Throwable = {
    new AnalysisException(
      "Star (*) is not allowed in select list when GROUP BY ordinal position is used")
  }

  def invalidStarUsageError(prettyName: String): Throwable = {
    new AnalysisException(s"Invalid usage of '*' in $prettyName")
  }

  def singleTableStarInCountNotAllowedError(targetString: String): Throwable = {
    new AnalysisException(s"count($targetString.*) is not allowed. " +
      "Please use count(*) or expand the columns manually, e.g. count(col1, col2)")
  }

  def orderByPositionRangeError(index: Int, size: Int, t: TreeNode[_]): Throwable = {
    new AnalysisException(s"ORDER BY position $index is not in select list " +
      s"(valid range is [1, $size])", t.origin.line, t.origin.startPosition)
  }

  def groupByPositionRefersToAggregateFunctionError(
      index: Int,
      expr: Expression): Throwable = {
    new AnalysisException(s"GROUP BY $index refers to an expression that is or contains " +
      "an aggregate function. Aggregate functions are not allowed in GROUP BY, " +
      s"but got ${expr.sql}")
  }

  def groupByPositionRangeError(index: Int, size: Int): Throwable = {
    new AnalysisException(s"GROUP BY position $index is not in select list " +
      s"(valid range is [1, $size])")
  }

  def generatorNotExpectedError(name: FunctionIdentifier, classCanonicalName: String): Throwable = {
    new AnalysisException(s"$name is expected to be a generator. However, " +
      s"its class is $classCanonicalName, which is not a generator.")
  }

  def functionWithUnsupportedSyntaxError(prettyName: String, syntax: String): Throwable = {
    new AnalysisException(s"Function $prettyName does not support $syntax")
  }

  def nonDeterministicFilterInAggregateError(): Throwable = {
    new AnalysisException("FILTER expression is non-deterministic, " +
      "it cannot be used in aggregate functions")
  }

  def aliasNumberNotMatchColumnNumberError(
      columnSize: Int, outputSize: Int, t: TreeNode[_]): Throwable = {
    new AnalysisException("Number of column aliases does not match number of columns. " +
      s"Number of column aliases: $columnSize; " +
      s"number of columns: $outputSize.", t.origin.line, t.origin.startPosition)
  }

  def aliasesNumberNotMatchUDTFOutputError(
      aliasesSize: Int, aliasesNames: String): Throwable = {
    new AnalysisException("The number of aliases supplied in the AS clause does not " +
      s"match the number of columns output by the UDTF expected $aliasesSize " +
      s"aliases but got $aliasesNames ")
  }

  def windowAggregateFunctionWithFilterNotSupportedError(): Throwable = {
    new AnalysisException("window aggregate function with filter predicate is not supported yet.")
  }

  def windowFunctionInsideAggregateFunctionNotAllowedError(): Throwable = {
    new AnalysisException("It is not allowed to use a window function inside an aggregate " +
      "function. Please use the inner window function in a sub-query.")
  }

  def expressionWithoutWindowExpressionError(expr: NamedExpression): Throwable = {
    new AnalysisException(s"$expr does not have any WindowExpression.")
  }

  def expressionWithMultiWindowExpressionsError(
      expr: NamedExpression, distinctWindowSpec: Seq[WindowSpecDefinition]): Throwable = {
    new AnalysisException(s"$expr has multiple Window Specifications ($distinctWindowSpec)." +
      "Please file a bug report with this error message, stack trace, and the query.")
  }

  def windowFunctionNotAllowedError(clauseName: String): Throwable = {
    new AnalysisException(s"It is not allowed to use window functions inside $clauseName clause")
  }

  def cannotSpecifyWindowFrameError(prettyName: String): Throwable = {
    new AnalysisException(s"Cannot specify window frame for $prettyName function")
  }

  def windowFrameNotMatchRequiredFrameError(
      f: SpecifiedWindowFrame, required: WindowFrame): Throwable = {
    new AnalysisException(s"Window Frame $f must match the required frame $required")
  }

  def windowFunctionWithWindowFrameNotOrderedError(wf: WindowFunction): Throwable = {
    new AnalysisException(s"Window function $wf requires window to be ordered, please add " +
      s"ORDER BY clause. For example SELECT $wf(value_expr) OVER (PARTITION BY window_partition " +
      "ORDER BY window_ordering) from table")
  }

  def cannotResolveUserSpecifiedColumnsError(col: String, t: TreeNode[_]): Throwable = {
    new AnalysisException(s"Cannot resolve column name $col", t.origin.line, t.origin.startPosition)
  }

  def writeTableWithMismatchedColumnsError(
      columnSize: Int, outputSize: Int, t: TreeNode[_]): Throwable = {
    new AnalysisException("Cannot write to table due to mismatched user specified column " +
      s"size($columnSize) and data column size($outputSize)", t.origin.line, t.origin.startPosition)
  }

  def multiTimeWindowExpressionsNotSupportedError(t: TreeNode[_]): Throwable = {
    new AnalysisException("Multiple time window expressions would result in a cartesian product " +
      "of rows, therefore they are currently not supported.", t.origin.line, t.origin.startPosition)
  }

  def viewOutputNumberMismatchQueryColumnNamesError(
      output: Seq[Attribute], queryColumnNames: Seq[String]): Throwable = {
    new AnalysisException(
      s"The view output ${output.mkString("[", ",", "]")} doesn't have the same" +
        "number of columns with the query column names " +
        s"${queryColumnNames.mkString("[", ",", "]")}")
  }

  def attributeNotFoundError(colName: String, child: LogicalPlan): Throwable = {
    new AnalysisException(
      s"Attribute with name '$colName' is not found in " +
        s"'${child.output.map(_.name).mkString("(", ",", ")")}'")
  }

  def cannotUpCastAsAttributeError(
      fromAttr: Attribute, toAttr: Attribute): Throwable = {
    new AnalysisException(s"Cannot up cast ${fromAttr.sql} from " +
      s"${fromAttr.dataType.catalogString} to ${toAttr.dataType.catalogString} " +
      "as it may truncate")
  }

  def functionUndefinedError(name: FunctionIdentifier): Throwable = {
    new AnalysisException(s"undefined function $name")
  }

  def invalidFunctionArgumentsError(
      name: String, expectedInfo: String, actualNumber: Int): Throwable = {
    new AnalysisException(s"Invalid number of arguments for function $name. " +
      s"Expected: $expectedInfo; Found: $actualNumber")
  }

  def invalidFunctionArgumentNumberError(
      validParametersCount: Seq[Int], name: String, params: Seq[Class[Expression]]): Throwable = {
    if (validParametersCount.length == 0) {
      new AnalysisException(s"Invalid arguments for function $name")
    } else {
      val expectedNumberOfParameters = if (validParametersCount.length == 1) {
        validParametersCount.head.toString
      } else {
        validParametersCount.init.mkString("one of ", ", ", " and ") +
          validParametersCount.last
      }
      invalidFunctionArgumentsError(name, expectedNumberOfParameters, params.length)
    }
  }

  def functionAcceptsOnlyOneArgumentError(name: String): Throwable = {
    new AnalysisException(s"Function $name accepts only one argument")
  }

  def alterV2TableSetLocationWithPartitionNotSupportedError(): Throwable = {
    new AnalysisException("ALTER TABLE SET LOCATION does not support partition for v2 tables.")
  }

  def joinStrategyHintParameterNotSupportedError(unsupported: Any): Throwable = {
    new AnalysisException("Join strategy hint parameter " +
      s"should be an identifier or string but was $unsupported (${unsupported.getClass}")
  }

  def invalidHintParameterError(
      hintName: String, invalidParams: Seq[Any]): Throwable = {
    new AnalysisException(s"$hintName Hint parameter should include columns, but " +
      s"${invalidParams.mkString(", ")} found")
  }

  def invalidCoalesceHintParameterError(hintName: String): Throwable = {
    new AnalysisException(s"$hintName Hint expects a partition number as a parameter")
  }

  def attributeNameSyntaxError(name: String): Throwable = {
    new AnalysisException(s"syntax error in attribute name: $name")
  }

  def starExpandDataTypeNotSupportedError(attributes: Seq[String]): Throwable = {
    new AnalysisException(s"Can only star expand struct data types. Attribute: `$attributes`")
  }

  def cannotResolveStarExpandGivenInputColumnsError(
      targetString: String, columns: String): Throwable = {
    new AnalysisException(s"cannot resolve '$targetString.*' given input columns '$columns'")
  }

  def addColumnWithV1TableCannotSpecifyNotNullError(): Throwable = {
    new AnalysisException("ADD COLUMN with v1 tables cannot specify NOT NULL.")
  }

  def replaceColumnsOnlySupportedWithV2TableError(): Throwable = {
    new AnalysisException("REPLACE COLUMNS is only supported with v2 tables.")
  }

  def alterQualifiedColumnOnlySupportedWithV2TableError(): Throwable = {
    new AnalysisException("ALTER COLUMN with qualified column is only supported with v2 tables.")
  }

  def alterColumnWithV1TableCannotSpecifyNotNullError(): Throwable = {
    new AnalysisException("ALTER COLUMN with v1 tables cannot specify NOT NULL.")
  }

  def alterOnlySupportedWithV2TableError(): Throwable = {
    new AnalysisException("ALTER COLUMN ... FIRST | ALTER is only supported with v2 tables.")
  }

  def alterColumnCannotFindColumnInV1TableError(colName: String, v1Table: V1Table): Throwable = {
    new AnalysisException(
      s"ALTER COLUMN cannot find column $colName in v1 table. " +
        s"Available: ${v1Table.schema.fieldNames.mkString(", ")}")
  }

  def renameColumnOnlySupportedWithV2TableError(): Throwable = {
    new AnalysisException("RENAME COLUMN is only supported with v2 tables.")
  }

  def dropColumnOnlySupportedWithV2TableError(): Throwable = {
    new AnalysisException("DROP COLUMN is only supported with v2 tables.")
  }

  def invalidDatabaseNameError(quoted: String): Throwable = {
    new AnalysisException(s"The database name is not valid: $quoted")
  }

  def replaceTableOnlySupportedWithV2TableError(): Throwable = {
    new AnalysisException("REPLACE TABLE is only supported with v2 tables.")
  }

  def replaceTableAsSelectOnlySupportedWithV2TableError(): Throwable = {
    new AnalysisException("REPLACE TABLE AS SELECT is only supported with v2 tables.")
  }

  def cannotDropViewWithDropTableError(): Throwable = {
    new AnalysisException("Cannot drop a view with DROP TABLE. Please use DROP VIEW instead")
  }

  def showColumnsWithConflictDatabasesError(
      db: Seq[String], v1TableName: TableIdentifier): Throwable = {
    new AnalysisException("SHOW COLUMNS with conflicting databases: " +
        s"'${db.head}' != '${v1TableName.database.get}'")
  }

  def externalCatalogNotSupportShowViewsError(resolved: ResolvedNamespace): Throwable = {
    new AnalysisException(s"Catalog ${resolved.catalog.name} doesn't support " +
      "SHOW VIEWS, only SessionCatalog supports this command.")
  }

  def unsupportedFunctionNameError(quoted: String): Throwable = {
    new AnalysisException(s"Unsupported function name '$quoted'")
  }

  def sqlOnlySupportedWithV1TablesError(sql: String): Throwable = {
    new AnalysisException(s"$sql is only supported with v1 tables.")
  }

  def cannotCreateTableWithBothProviderAndSerdeError(
      provider: Option[String], maybeSerdeInfo: Option[SerdeInfo]): Throwable = {
    new AnalysisException(
      s"Cannot create table with both USING $provider and ${maybeSerdeInfo.get.describe}")
  }

  def invalidFileFormatForStoredAsError(serdeInfo: SerdeInfo): Throwable = {
    new AnalysisException(
      s"STORED AS with file format '${serdeInfo.storedAs.get}' is invalid.")
  }

  def commandNotSupportNestedColumnError(command: String, quoted: String): Throwable = {
    new AnalysisException(s"$command does not support nested column: $quoted")
  }

  def columnDoesNotExistError(colName: String): Throwable = {
    new AnalysisException(s"Column $colName does not exist")
  }

  def renameTempViewToExistingViewError(oldName: String, newName: String): Throwable = {
    new AnalysisException(
      s"rename temporary view from '$oldName' to '$newName': destination view already exists")
  }

  def databaseNotEmptyError(db: String, details: String): Throwable = {
    new AnalysisException(s"Database $db is not empty. One or more $details exist.")
  }

  def invalidNameForTableOrDatabaseError(name: String): Throwable = {
    new AnalysisException(s"`$name` is not a valid name for tables/databases. " +
      "Valid names only contain alphabet characters, numbers and _.")
  }

  def cannotCreateDatabaseWithSameNameAsPreservedDatabaseError(database: String): Throwable = {
    new AnalysisException(s"$database is a system preserved database, " +
      "you cannot create a database with this name.")
  }

  def cannotDropDefaultDatabaseError(): Throwable = {
    new AnalysisException("Can not drop default database")
  }

  def cannotUsePreservedDatabaseAsCurrentDatabaseError(database: String): Throwable = {
    new AnalysisException(s"$database is a system preserved database, you cannot use it as " +
      "current database. To access global temporary views, you should use qualified name with " +
      s"the GLOBAL_TEMP_DATABASE, e.g. SELECT * FROM $database.viewName.")
  }

  def createExternalTableWithoutLocationError(): Throwable = {
    new AnalysisException("CREATE EXTERNAL TABLE must be accompanied by LOCATION")
  }

  def cannotOperateManagedTableWithExistingLocationError(
      methodName: String, tableIdentifier: TableIdentifier, tableLocation: Path): Throwable = {
    new AnalysisException(s"Can not $methodName the managed table('$tableIdentifier')" +
      s". The associated location('${tableLocation.toString}') already exists.")
  }

  def dropNonExistentColumnsNotSupportedError(
      nonExistentColumnNames: Seq[String]): Throwable = {
    new AnalysisException(
      s"""
         |Some existing schema fields (${nonExistentColumnNames.mkString("[", ",", "]")}) are
         |not present in the new schema. We don't support dropping columns yet.
         """.stripMargin)
  }

  def cannotRetrieveTableOrViewNotInSameDatabaseError(
      qualifiedTableNames: Seq[QualifiedTableName]): Throwable = {
    new AnalysisException("Only the tables/views belong to the same database can be retrieved. " +
      s"Querying tables/views are $qualifiedTableNames")
  }

  def renameTableSourceAndDestinationMismatchError(db: String, newDb: String): Throwable = {
    new AnalysisException(
      s"RENAME TABLE source and destination databases do not match: '$db' != '$newDb'")
  }

  def cannotRenameTempViewWithDatabaseSpecifiedError(
      oldName: TableIdentifier, newName: TableIdentifier): Throwable = {
    new AnalysisException(s"RENAME TEMPORARY VIEW from '$oldName' to '$newName': cannot " +
      s"specify database name '${newName.database.get}' in the destination table")
  }

  def cannotRenameTempViewToExistingTableError(
      oldName: TableIdentifier, newName: TableIdentifier): Throwable = {
    new AnalysisException(s"RENAME TEMPORARY VIEW from '$oldName' to '$newName': " +
      "destination table already exists")
  }

  def invalidPartitionSpecError(details: String): Throwable = {
    new AnalysisException(s"Partition spec is invalid. $details")
  }

  def functionAlreadyExistsError(func: FunctionIdentifier): Throwable = {
    new AnalysisException(s"Function $func already exists")
  }

  def cannotLoadClassWhenRegisteringFunctionError(
      className: String, func: FunctionIdentifier): Throwable = {
    new AnalysisException(s"Can not load class '$className' when registering " +
      s"the function '$func', please make sure it is on the classpath")
  }

  def resourceTypeNotSupportedError(resourceType: String): Throwable = {
    new AnalysisException(s"Resource Type '$resourceType' is not supported.")
  }

  def tableNotSpecifyDatabaseError(identifier: TableIdentifier): Throwable = {
    new AnalysisException(s"table $identifier did not specify database")
  }

  def tableNotSpecifyLocationUriError(identifier: TableIdentifier): Throwable = {
    new AnalysisException(s"table $identifier did not specify locationUri")
  }

  def partitionNotSpecifyLocationUriError(specString: String): Throwable = {
    new AnalysisException(s"Partition [$specString] did not specify locationUri")
  }

  def invalidBucketNumberError(bucketingMaxBuckets: Int, numBuckets: Int): Throwable = {
    new AnalysisException(
      s"Number of buckets should be greater than 0 but less than or equal to " +
        s"bucketing.maxBuckets (`$bucketingMaxBuckets`). Got `$numBuckets`")
  }

  def corruptedTableNameContextInCatalogError(numParts: Int, index: Int): Throwable = {
    new AnalysisException("Corrupted table name context in catalog: " +
      s"$numParts parts expected, but part $index is missing.")
  }

  def corruptedViewSQLConfigsInCatalogError(e: Exception): Throwable = {
    new AnalysisException("Corrupted view SQL configs in catalog", cause = Some(e))
  }

  def corruptedViewQueryOutputColumnsInCatalogError(numCols: String, index: Int): Throwable = {
    new AnalysisException("Corrupted view query output column names in catalog: " +
      s"$numCols parts expected, but part $index is missing.")
  }

  def corruptedViewReferredTempViewInCatalogError(e: Exception): Throwable = {
    new AnalysisException("corrupted view referred temp view names in catalog", cause = Some(e))
  }

  def corruptedViewReferredTempFunctionsInCatalogError(e: Exception): Throwable = {
    new AnalysisException(
      "corrupted view referred temp functions names in catalog", cause = Some(e))
  }

  def columnStatisticsDeserializationNotSupportedError(
      name: String, dataType: DataType): Throwable = {
    new AnalysisException("Column statistics deserialization is not supported for " +
      s"column $name of data type: $dataType.")
  }

  def columnStatisticsSerializationNotSupportedError(
      colName: String, dataType: DataType): Throwable = {
    new AnalysisException("Column statistics serialization is not supported for " +
      s"column $colName of data type: $dataType.")
  }

  def cannotReadCorruptedTablePropertyError(key: String, details: String = ""): Throwable = {
    new AnalysisException(s"Cannot read table property '$key' as it's corrupted.$details")
  }

  def invalidSchemaStringError(exp: Expression): Throwable = {
    new AnalysisException(s"The expression '${exp.sql}' is not a valid schema string.")
  }

  def schemaNotFoldableError(exp: Expression): Throwable = {
    new AnalysisException(
      "Schema should be specified in DDL format as a string literal or output of " +
        s"the schema_of_json/schema_of_csv functions instead of ${exp.sql}")
  }

  def schemaIsNotStructTypeError(dataType: DataType): Throwable = {
    new AnalysisException(s"Schema should be struct type but got ${dataType.sql}.")
  }

  def keyValueInMapNotStringError(m: CreateMap): Throwable = {
    new AnalysisException(
      s"A type of keys and values in map() must be string, but got ${m.dataType.catalogString}")
  }

  def nonMapFunctionNotAllowedError(): Throwable = {
    new AnalysisException("Must use a map() function for options")
  }

  def invalidFieldTypeForCorruptRecordError(): Throwable = {
    new AnalysisException("The field for corrupt records must be string type and nullable")
  }

  def dataTypeUnsupportedByClassError(x: DataType, className: String): Throwable = {
    new AnalysisException(s"DataType '$x' is not supported by $className.")
  }

  def parseModeUnsupportedError(funcName: String, mode: ParseMode): Throwable = {
    new AnalysisException(s"$funcName() doesn't support the ${mode.name} mode. " +
      s"Acceptable modes are ${PermissiveMode.name} and ${FailFastMode.name}.")
  }

  def unfoldableFieldUnsupportedError(): Throwable = {
    new AnalysisException("The field parameter needs to be a foldable string value.")
  }

  def literalTypeUnsupportedForSourceTypeError(field: String, source: Expression): Throwable = {
    new AnalysisException(s"Literals of type '$field' are currently not supported " +
      s"for the ${source.dataType.catalogString} type.")
  }

  def arrayComponentTypeUnsupportedError(clz: Class[_]): Throwable = {
    new AnalysisException(s"Unsupported component type $clz in arrays")
  }

  def secondArgumentNotDoubleLiteralError(): Throwable = {
    new AnalysisException("The second argument should be a double literal.")
  }

  def dataTypeUnsupportedByExtractValueError(
      dataType: DataType, extraction: Expression, child: Expression): Throwable = {
    val errorMsg = dataType match {
      case StructType(_) =>
        s"Field name should be String Literal, but it's $extraction"
      case other =>
        s"Can't extract value from $child: need struct type but got ${other.catalogString}"
    }
    new AnalysisException(errorMsg)
  }

  def noHandlerForUDAFError(name: String): Throwable = {
    new InvalidUDFClassException(s"No handler for UDAF '$name'. " +
      "Use sparkSession.udf.register(...) instead.")
  }

  def batchWriteCapabilityError(
      table: Table, v2WriteClassName: String, v1WriteClassName: String): Throwable = {
    new AnalysisException(
      s"Table ${table.name} declares ${TableCapability.V1_BATCH_WRITE} capability but " +
        s"$v2WriteClassName is not an instance of $v1WriteClassName")
  }

  def unsupportedDeleteByConditionWithSubqueryError(condition: Option[Expression]): Throwable = {
    new AnalysisException(
      s"Delete by condition with subquery is not supported: $condition")
  }

  def cannotTranslateExpressionToSourceFilterError(f: Expression): Throwable = {
    new AnalysisException("Exec update failed:" +
      s" cannot translate expression to source filter: $f")
  }

  def cannotDeleteTableWhereFiltersError(table: Table, filters: Array[Filter]): Throwable = {
    new AnalysisException(
      s"Cannot delete from table ${table.name} where ${filters.mkString("[", ", ", "]")}")
  }

  def deleteOnlySupportedWithV2TablesError(): Throwable = {
    new AnalysisException("DELETE is only supported with v2 tables.")
  }

  def describeDoesNotSupportPartitionForV2TablesError(): Throwable = {
    new AnalysisException("DESCRIBE does not support partition for v2 tables.")
  }

  def cannotReplaceMissingTableError(
      tableIdentifier: Identifier): Throwable = {
    new CannotReplaceMissingTableException(tableIdentifier)
  }

  def cannotReplaceMissingTableError(
      tableIdentifier: Identifier, cause: Option[Throwable]): Throwable = {
    new CannotReplaceMissingTableException(tableIdentifier, cause)
  }

  def unsupportedTableOperationError(table: Table, cmd: String): Throwable = {
    new AnalysisException(s"Table ${table.name} does not support $cmd.")
  }

  def unsupportedBatchReadError(table: Table): Throwable = {
    unsupportedTableOperationError(table, "batch scan")
  }

  def unsupportedMicroBatchOrContinuousScanError(table: Table): Throwable = {
    unsupportedTableOperationError(table, "either micro-batch or continuous scan")
  }

  def unsupportedAppendInBatchModeError(table: Table): Throwable = {
    unsupportedTableOperationError(table, "append in batch mode")
  }

  def unsupportedDynamicOverwriteInBatchModeError(table: Table): Throwable = {
    unsupportedTableOperationError(table, "dynamic overwrite in batch mode")
  }

  def unsupportedTruncateInBatchModeError(table: Table): Throwable = {
    unsupportedTableOperationError(table, "truncate in batch mode")
  }

  def unsupportedOverwriteByFilterInBatchModeError(table: Table): Throwable = {
    unsupportedTableOperationError(table, "overwrite by filter in batch mode")
  }

  def streamingSourcesDoNotSupportCommonExecutionModeError(
      microBatchSources: Seq[String],
      continuousSources: Seq[String]): Throwable = {
    new AnalysisException(
      "The streaming sources in a query do not have a common supported execution mode.\n" +
        "Sources support micro-batch: " + microBatchSources.mkString(", ") + "\n" +
        "Sources support continuous: " + continuousSources.mkString(", "))
  }

  def noSuchTableError(ident: Identifier): Throwable = {
    new NoSuchTableException(ident)
  }

  def noSuchNamespaceError(namespace: Array[String]): Throwable = {
    new NoSuchNamespaceException(namespace)
  }

  def tableAlreadyExistsError(ident: Identifier): Throwable = {
    new TableAlreadyExistsException(ident)
  }

  def requiresSinglePartNamespaceError(ident: Identifier): Throwable = {
    new NoSuchTableException(
      s"V2 session catalog requires a single-part namespace: ${ident.quoted}")
  }

  def namespaceAlreadyExistsError(namespace: Array[String]): Throwable = {
    new NamespaceAlreadyExistsException(namespace)
  }

  private def notSupportedInJDBCCatalog(cmd: String): Throwable = {
    new AnalysisException(s"$cmd is not supported in JDBC catalog.")
  }

  def cannotCreateJDBCTableUsingProviderError(): Throwable = {
    notSupportedInJDBCCatalog("CREATE TABLE ... USING ...")
  }

  def cannotCreateJDBCTableUsingLocationError(): Throwable = {
    notSupportedInJDBCCatalog("CREATE TABLE ... LOCATION ...")
  }

  def cannotCreateJDBCNamespaceUsingProviderError(): Throwable = {
    notSupportedInJDBCCatalog("CREATE NAMESPACE ... LOCATION ...")
  }

  def cannotCreateJDBCNamespaceWithPropertyError(k: String): Throwable = {
    notSupportedInJDBCCatalog(s"CREATE NAMESPACE with property $k")
  }

  def cannotSetJDBCNamespaceWithPropertyError(k: String): Throwable = {
    notSupportedInJDBCCatalog(s"SET NAMESPACE with property $k")
  }

  def cannotUnsetJDBCNamespaceWithPropertyError(k: String): Throwable = {
    notSupportedInJDBCCatalog(s"Remove NAMESPACE property $k")
  }

  def unsupportedJDBCNamespaceChangeInCatalogError(changes: Seq[NamespaceChange]): Throwable = {
    new AnalysisException(s"Unsupported NamespaceChange $changes in JDBC catalog.")
  }

  private def tableDoesNotSupportError(cmd: String, table: Table): Throwable = {
    new AnalysisException(s"Table does not support $cmd: ${table.name}")
  }

  def tableDoesNotSupportReadsError(table: Table): Throwable = {
    tableDoesNotSupportError("reads", table)
  }

  def tableDoesNotSupportWritesError(table: Table): Throwable = {
    tableDoesNotSupportError("writes", table)
  }

  def tableDoesNotSupportDeletesError(table: Table): Throwable = {
    tableDoesNotSupportError("deletes", table)
  }

  def tableDoesNotSupportTruncatesError(table: Table): Throwable = {
    tableDoesNotSupportError("truncates", table)
  }

  def tableDoesNotSupportPartitionManagementError(table: Table): Throwable = {
    tableDoesNotSupportError("partition management", table)
  }

  def tableDoesNotSupportAtomicPartitionManagementError(table: Table): Throwable = {
    tableDoesNotSupportError("atomic partition management", table)
  }

  def cannotRenameTableWithAlterViewError(): Throwable = {
    new AnalysisException(
      "Cannot rename a table with ALTER VIEW. Please use ALTER TABLE instead.")
  }

  private def notSupportedForV2TablesError(cmd: String): Throwable = {
    new AnalysisException(s"$cmd is not supported for v2 tables.")
  }

  def analyzeTableNotSupportedForV2TablesError(): Throwable = {
    notSupportedForV2TablesError("ANALYZE TABLE")
  }

  def alterTableRecoverPartitionsNotSupportedForV2TablesError(): Throwable = {
    notSupportedForV2TablesError("ALTER TABLE ... RECOVER PARTITIONS")
  }

  def alterTableSerDePropertiesNotSupportedForV2TablesError(): Throwable = {
    notSupportedForV2TablesError("ALTER TABLE ... SET [SERDE|SERDEPROPERTIES]")
  }

  def loadDataNotSupportedForV2TablesError(): Throwable = {
    notSupportedForV2TablesError("LOAD DATA")
  }

  def showCreateTableAsSerdeNotSupportedForV2TablesError(): Throwable = {
    notSupportedForV2TablesError("SHOW CREATE TABLE AS SERDE")
  }

  def showColumnsNotSupportedForV2TablesError(): Throwable = {
    notSupportedForV2TablesError("SHOW COLUMNS")
  }

  def repairTableNotSupportedForV2TablesError(): Throwable = {
    notSupportedForV2TablesError("MSCK REPAIR TABLE")
  }

  def databaseFromV1SessionCatalogNotSpecifiedError(): Throwable = {
    new AnalysisException("Database from v1 session catalog is not specified")
  }

  def nestedDatabaseUnsupportedByV1SessionCatalogError(catalog: String): Throwable = {
    new AnalysisException(s"Nested databases are not supported by v1 session catalog: $catalog")
  }

  def invalidRepartitionExpressionsError(sortOrders: Seq[Any]): Throwable = {
    new AnalysisException(s"Invalid partitionExprs specified: $sortOrders For range " +
      "partitioning use REPARTITION_BY_RANGE instead.")
  }

  def partitionColumnNotSpecifiedError(format: String, partitionColumn: String): Throwable = {
    new AnalysisException(s"Failed to resolve the schema for $format for " +
      s"the partition column: $partitionColumn. It must be specified manually.")
  }

  def dataSchemaNotSpecifiedError(format: String): Throwable = {
    new AnalysisException(s"Unable to infer schema for $format. It must be specified manually.")
  }

  def dataPathNotExistError(path: String): Throwable = {
    new AnalysisException(s"Path does not exist: $path")
  }

  def dataSourceOutputModeUnsupportedError(
      className: String, outputMode: OutputMode): Throwable = {
    new AnalysisException(s"Data source $className does not support $outputMode output mode")
  }

  def schemaNotSpecifiedForSchemaRelationProviderError(className: String): Throwable = {
    new AnalysisException(s"A schema needs to be specified when using $className.")
  }

  def userSpecifiedSchemaMismatchActualSchemaError(
      schema: StructType, actualSchema: StructType): Throwable = {
    new AnalysisException(
      s"""
         |The user-specified schema doesn't match the actual schema:
         |user-specified: ${schema.toDDL}, actual: ${actualSchema.toDDL}. If you're using
         |DataFrameReader.schema API or creating a table, please do not specify the schema.
         |Or if you're scanning an existed table, please drop it and re-create it.
       """.stripMargin)
  }

  def dataSchemaNotSpecifiedError(format: String, fileCatalog: String): Throwable = {
    new AnalysisException(
      s"Unable to infer schema for $format at $fileCatalog. It must be specified manually")
  }

  def invalidDataSourceError(className: String): Throwable = {
    new AnalysisException(s"$className is not a valid Spark SQL Data Source.")
  }

  def cannotSaveIntervalIntoExternalStorageError(): Throwable = {
    new AnalysisException("Cannot save interval data type into external storage.")
  }

  def cannotResolveAttributeError(name: String, outputStr: String): Throwable = {
    new AnalysisException(
      s"Unable to resolve $name given [$outputStr]")
  }

  def orcNotUsedWithHiveEnabledError(): Throwable = {
    new AnalysisException(
      s"""
         |Hive built-in ORC data source must be used with Hive support enabled.
         |Please use the native ORC data source by setting 'spark.sql.orc.impl' to 'native'
       """.stripMargin)
  }

  def failedToFindAvroDataSourceError(provider: String): Throwable = {
    new AnalysisException(
      s"""
         |Failed to find data source: $provider. Avro is built-in but external data
         |source module since Spark 2.4. Please deploy the application as per
         |the deployment section of "Apache Avro Data Source Guide".
       """.stripMargin.replaceAll("\n", " "))
  }

  def failedToFindKafkaDataSourceError(provider: String): Throwable = {
    new AnalysisException(
      s"""
         |Failed to find data source: $provider. Please deploy the application as
         |per the deployment section of "Structured Streaming + Kafka Integration Guide".
       """.stripMargin.replaceAll("\n", " "))
  }

  def findMultipleDataSourceError(provider: String, sourceNames: Seq[String]): Throwable = {
    new AnalysisException(
      s"""
         |Multiple sources found for $provider (${sourceNames.mkString(", ")}),
         | please specify the fully qualified class name.
       """.stripMargin)
  }

  def writeEmptySchemasUnsupportedByDataSourceError(): Throwable = {
    new AnalysisException(
      s"""
         |Datasource does not support writing empty or nested empty schemas.
         |Please make sure the data schema has at least one or more column(s).
       """.stripMargin)
  }

  def insertMismatchedColumnNumberError(
      targetAttributes: Seq[Attribute],
      sourceAttributes: Seq[Attribute],
      staticPartitionsSize: Int): Throwable = {
    new AnalysisException(
      s"""
         |The data to be inserted needs to have the same number of columns as the
         |target table: target table has ${targetAttributes.size} column(s) but the
         |inserted data has ${sourceAttributes.size + staticPartitionsSize} column(s),
         |which contain $staticPartitionsSize partition column(s) having assigned
         |constant values.
       """.stripMargin)
  }

  def insertMismatchedPartitionNumberError(
      targetPartitionSchema: StructType,
      providedPartitionsSize: Int): Throwable = {
    new AnalysisException(
      s"""
         |The data to be inserted needs to have the same number of partition columns
         |as the target table: target table has ${targetPartitionSchema.fields.size}
         |partition column(s) but the inserted data has $providedPartitionsSize
         |partition columns specified.
       """.stripMargin.replaceAll("\n", " "))
  }

  def invalidPartitionColumnError(
      partKey: String, targetPartitionSchema: StructType): Throwable = {
    new AnalysisException(
      s"""
         |$partKey is not a partition column. Partition columns are
         |${targetPartitionSchema.fields.map(_.name).mkString("[", ",", "]")}
       """.stripMargin)
  }

  def multiplePartitionColumnValuesSpecifiedError(
      field: StructField, potentialSpecs: Map[String, String]): Throwable = {
    new AnalysisException(
      s"""
         |Partition column ${field.name} have multiple values specified,
         |${potentialSpecs.mkString("[", ", ", "]")}. Please only specify a single value.
       """.stripMargin)
  }

  def invalidOrderingForConstantValuePartitionColumnError(
      targetPartitionSchema: StructType): Throwable = {
    new AnalysisException(
      s"""
         |The ordering of partition columns is
         |${targetPartitionSchema.fields.map(_.name).mkString("[", ",", "]")}
         |All partition columns having constant values need to appear before other
         |partition columns that do not have an assigned constant value.
       """.stripMargin)
  }

  def cannotWriteDataToRelationsWithMultiplePathsError(): Throwable = {
    new AnalysisException("Can only write data to relations with a single path.")
  }

  def failedToRebuildExpressionError(filter: Filter): Throwable = {
    new AnalysisException(
      s"Fail to rebuild expression: missing key $filter in `translatedFilterToExpr`")
  }

  def dataTypeUnsupportedByDataSourceError(format: String, field: StructField): Throwable = {
    new AnalysisException(
      s"$format data source does not support ${field.dataType.catalogString} data type.")
  }

  def failToResolveDataSourceForTableError(table: CatalogTable, key: String): Throwable = {
    new AnalysisException(
      s"""
         |Fail to resolve data source for the table ${table.identifier} since the table
         |serde property has the duplicated key $key with extra options specified for this
         |scan operation. To fix this, you can rollback to the legacy behavior of ignoring
         |the extra options by setting the config
         |${SQLConf.LEGACY_EXTRA_OPTIONS_BEHAVIOR.key} to `false`, or address the
         |conflicts of the same config.
       """.stripMargin)
  }

  def outputPathAlreadyExistsError(outputPath: Path): Throwable = {
    new AnalysisException(s"path $outputPath already exists.")
  }

  def cannotUseDataTypeForPartitionColumnError(field: StructField): Throwable = {
    new AnalysisException(s"Cannot use ${field.dataType} for partition column")
  }

  def cannotUseAllColumnsForPartitionColumnsError(): Throwable = {
    new AnalysisException(s"Cannot use all columns for partition columns")
  }

  def partitionColumnNotFoundInSchemaError(col: String, schemaCatalog: String): Throwable = {
    new AnalysisException(s"Partition column `$col` not found in schema $schemaCatalog")
  }

  def columnNotFoundInSchemaError(
      col: StructField, tableSchema: Option[StructType]): Throwable = {
    new AnalysisException(s"""Column "${col.name}" not found in schema $tableSchema""")
  }

  def unsupportedDataSourceTypeForDirectQueryOnFilesError(className: String): Throwable = {
    new AnalysisException(s"Unsupported data source type for direct query on files: $className")
  }

  def saveDataIntoViewNotAllowedError(): Throwable = {
    new AnalysisException("Saving data into a view is not allowed.")
  }

  def mismatchedTableFormatError(
      tableName: String, existingProvider: Class[_], specifiedProvider: Class[_]): Throwable = {
    new AnalysisException(
      s"""
         |The format of the existing table $tableName is `${existingProvider.getSimpleName}`.
         |It doesn't match the specified format `${specifiedProvider.getSimpleName}`.
       """.stripMargin)
  }

  def mismatchedTableLocationError(
      identifier: TableIdentifier,
      existingTable: CatalogTable,
      tableDesc: CatalogTable): Throwable = {
    new AnalysisException(
      s"""
         |The location of the existing table ${identifier.quotedString} is
         |`${existingTable.location}`. It doesn't match the specified location
         |`${tableDesc.location}`.
       """.stripMargin)
  }

  def mismatchedTableColumnNumberError(
      tableName: String,
      existingTable: CatalogTable,
      query: LogicalPlan): Throwable = {
    new AnalysisException(
      s"""
         |The column number of the existing table $tableName
         |(${existingTable.schema.catalogString}) doesn't match the data schema
         |(${query.schema.catalogString})
       """.stripMargin)
  }

  def cannotResolveColumnGivenInputColumnsError(col: String, inputColumns: String): Throwable = {
    new AnalysisException(s"cannot resolve '$col' given input columns: [$inputColumns]")
  }

  def mismatchedTablePartitionColumnError(
      tableName: String,
      specifiedPartCols: Seq[String],
      existingPartCols: String): Throwable = {
    new AnalysisException(
      s"""
         |Specified partitioning does not match that of the existing table $tableName.
         |Specified partition columns: [${specifiedPartCols.mkString(", ")}]
         |Existing partition columns: [$existingPartCols]
       """.stripMargin)
  }

  def mismatchedTableBucketingError(
      tableName: String,
      specifiedBucketString: String,
      existingBucketString: String): Throwable = {
    new AnalysisException(
      s"""
         |Specified bucketing does not match that of the existing table $tableName.
         |Specified bucketing: $specifiedBucketString
         |Existing bucketing: $existingBucketString
       """.stripMargin)
  }

  def specifyPartitionNotAllowedWhenTableSchemaNotDefinedError(): Throwable = {
    new AnalysisException("It is not allowed to specify partitioning when the " +
      "table schema is not defined.")
  }

  def bucketingColumnCannotBePartOfPartitionColumnsError(
      bucketCol: String, normalizedPartCols: Seq[String]): Throwable = {
    new AnalysisException(s"bucketing column '$bucketCol' should not be part of " +
      s"partition columns '${normalizedPartCols.mkString(", ")}'")
  }

  def bucketSortingColumnCannotBePartOfPartitionColumnsError(
    sortCol: String, normalizedPartCols: Seq[String]): Throwable = {
    new AnalysisException(s"bucket sorting column '$sortCol' should not be part of " +
      s"partition columns '${normalizedPartCols.mkString(", ")}'")
  }

  def mismatchedInsertedDataColumnNumberError(
      tableName: String, insert: InsertIntoStatement, staticPartCols: Set[String]): Throwable = {
    new AnalysisException(
      s"$tableName requires that the data to be inserted have the same number of columns as " +
        s"the target table: target table has ${insert.table.output.size} column(s) but the " +
        s"inserted data has ${insert.query.output.length + staticPartCols.size} column(s), " +
        s"including ${staticPartCols.size} partition column(s) having constant value(s).")
  }

  def requestedPartitionsMismatchTablePartitionsError(
      tableName: String,
      normalizedPartSpec: Map[String, Option[String]],
      partColNames: StructType): Throwable = {
    new AnalysisException(
      s"""
         |Requested partitioning does not match the table $tableName:
         |Requested partitions: ${normalizedPartSpec.keys.mkString(",")}
         |Table partitions: ${partColNames.mkString(",")}
       """.stripMargin)
  }

  def ddlWithoutHiveSupportEnabledError(detail: String): Throwable = {
    new AnalysisException(s"Hive support is required to $detail")
  }

  def createTableColumnTypesOptionColumnNotFoundInSchemaError(
      col: String, schema: StructType): Throwable = {
    new AnalysisException(
      s"createTableColumnTypes option column $col not found in schema ${schema.catalogString}")
  }

  def parquetTypeUnsupportedYetError(parquetType: String): Throwable = {
    new AnalysisException(s"Parquet type not yet supported: $parquetType")
  }

  def illegalParquetTypeError(parquetType: String): Throwable = {
    new AnalysisException(s"Illegal Parquet type: $parquetType")
  }

  def unrecognizedParquetTypeError(field: String): Throwable = {
    new AnalysisException(s"Unrecognized Parquet type: $field")
  }

  def cannotConvertDataTypeToParquetTypeError(field: StructField): Throwable = {
    new AnalysisException(s"Unsupported data type ${field.dataType.catalogString}")
  }

  def incompatibleViewSchemaChange(
      viewName: String,
      colName: String,
      expectedNum: Int,
      actualCols: Seq[Attribute]): Throwable = {
    new AnalysisException(s"The SQL query of view $viewName has an incompatible schema change " +
      s"and column $colName cannot be resolved. Expected $expectedNum columns named $colName but " +
      s"got ${actualCols.map(_.name).mkString("[", ",", "]")}")
  }

  def numberOfPartitionsNotAllowedWithUnspecifiedDistributionError(): Throwable = {
    throw new AnalysisException("The number of partitions can't be specified with unspecified" +
      " distribution. Invalid writer requirements detected.")
  }

  def cannotApplyTableValuedFunctionError(
      name: String, arguments: String, usage: String, details: String = ""): Throwable = {
    new AnalysisException(s"Table-valued function $name with alternatives: $usage\n" +
      s"cannot be applied to ($arguments): $details")
  }

  def incompatibleRangeInputDataTypeError(
      expression: Expression, dataType: DataType): Throwable = {
    new AnalysisException(s"Incompatible input data type. " +
      s"Expected: ${dataType.typeName}; Found: ${expression.dataType.typeName}")
  }

  def groupAggPandasUDFUnsupportedByStreamingAggError(): Throwable = {
    new AnalysisException("Streaming aggregation doesn't support group aggregate pandas UDF")
  }

  def streamJoinStreamWithoutEqualityPredicateUnsupportedError(plan: LogicalPlan): Throwable = {
    new AnalysisException(
      "Stream-stream join without equality predicate is not supported", plan = Some(plan))
  }

  def cannotUseMixtureOfAggFunctionAndGroupAggPandasUDFError(): Throwable = {
    new AnalysisException(
      "Cannot use a mixture of aggregate function and group aggregate pandas UDF")
  }

  def ambiguousAttributesInSelfJoinError(
      ambiguousAttrs: Seq[AttributeReference]): Throwable = {
    new AnalysisException(
      s"""
         |Column ${ambiguousAttrs.mkString(", ")} are ambiguous. It's probably because
         |you joined several Datasets together, and some of these Datasets are the same.
         |This column points to one of the Datasets but Spark is unable to figure out
         |which one. Please alias the Datasets with different names via `Dataset.as`
         |before joining them, and specify the column using qualified name, e.g.
         |`df.as("a").join(df.as("b"), $$"a.id" > $$"b.id")`. You can also set
         |${SQLConf.FAIL_AMBIGUOUS_SELF_JOIN_ENABLED.key} to false to disable this check.
       """.stripMargin.replaceAll("\n", " "))
  }

  def unexpectedEvalTypesForUDFsError(evalTypes: Set[Int]): Throwable = {
    new AnalysisException(
      s"Expected udfs have the same evalType but got different evalTypes: " +
        s"${evalTypes.mkString(",")}")
  }

  def ambiguousFieldNameError(fieldName: String, names: String): Throwable = {
    new AnalysisException(
      s"Ambiguous field name: $fieldName. Found multiple columns that can match: $names")
  }

  def cannotUseIntervalTypeInTableSchemaError(): Throwable = {
    new AnalysisException("Cannot use interval type in the table schema.")
  }

  def cannotConvertBucketWithSortColumnsToTransformError(spec: BucketSpec): Throwable = {
    new AnalysisException(
      s"Cannot convert bucketing with sort columns to a transform: $spec")
  }

  def cannotConvertTransformsToPartitionColumnsError(nonIdTransforms: Seq[Transform]): Throwable = {
    new AnalysisException("Transforms cannot be converted to partition columns: " +
      nonIdTransforms.map(_.describe).mkString(", "))
  }

  def cannotPartitionByNestedColumnError(reference: NamedReference): Throwable = {
    new AnalysisException(s"Cannot partition by nested column: $reference")
  }

  def cannotUseCatalogError(plugin: CatalogPlugin, msg: String): Throwable = {
    new AnalysisException(s"Cannot use catalog ${plugin.name}: $msg")
  }

  def identifierHavingMoreThanTwoNamePartsError(
      quoted: String, identifier: String): Throwable = {
    new AnalysisException(s"$quoted is not a valid $identifier as it has more than 2 name parts.")
  }

  def emptyMultipartIdentifierError(): Throwable = {
    new AnalysisException("multi-part identifier cannot be empty.")
  }

  def cannotCreateTablesWithNullTypeError(): Throwable = {
    new AnalysisException(s"Cannot create tables with ${NullType.simpleString} type.")
  }

  def functionUnsupportedInV2CatalogError(): Throwable = {
    new AnalysisException("function is only supported in v1 catalog")
  }

  def cannotOperateOnHiveDataSourceFilesError(operation: String): Throwable = {
    new AnalysisException("Hive data source can only be used with tables, you can not " +
      s"$operation files of Hive data source directly.")
  }

  def setPathOptionAndCallWithPathParameterError(method: String): Throwable = {
    new AnalysisException(
      s"""
         |There is a 'path' option set and $method() is called with a path
         |parameter. Either remove the path option, or call $method() without the parameter.
         |To ignore this check, set '${SQLConf.LEGACY_PATH_OPTION_BEHAVIOR.key}' to 'true'.
       """.stripMargin.replaceAll("\n", " "))
  }

  def userSpecifiedSchemaUnsupportedError(operation: String): Throwable = {
    new AnalysisException(s"User specified schema not supported with `$operation`")
  }

  def tempViewNotSupportStreamingWriteError(viewName: String): Throwable = {
    new AnalysisException(s"Temporary view $viewName doesn't support streaming write")
  }

  def streamingIntoViewNotSupportedError(viewName: String): Throwable = {
    new AnalysisException(s"Streaming into views $viewName is not supported.")
  }

  def inputSourceDiffersFromDataSourceProviderError(
      source: String, tableName: String, table: CatalogTable): Throwable = {
    new AnalysisException(s"The input source($source) is different from the table " +
      s"$tableName's data source provider(${table.provider.get}).")
  }

  def tableNotSupportStreamingWriteError(tableName: String, t: Table): Throwable = {
    new AnalysisException(s"Table $tableName doesn't support streaming write - $t")
  }

  def queryNameNotSpecifiedForMemorySinkError(): Throwable = {
    new AnalysisException("queryName must be specified for memory sink")
  }

  def sourceNotSupportedWithContinuousTriggerError(source: String): Throwable = {
    new AnalysisException(s"'$source' is not supported with continuous trigger")
  }

  def columnNotFoundInExistingColumnsError(
      columnType: String, columnName: String, validColumnNames: Seq[String]): Throwable = {
    new AnalysisException(s"$columnType column $columnName not found in " +
      s"existing columns (${validColumnNames.mkString(", ")})")
  }

  def operationNotSupportPartitioningError(operation: String): Throwable = {
    new AnalysisException(s"'$operation' does not support partitioning")
  }

  def mixedRefsInAggFunc(funcStr: String): Throwable = {
    val msg = "Found an aggregate function in a correlated predicate that has both " +
      "outer and local references, which is not supported: " + funcStr
    new AnalysisException(msg)
  }

  def lookupFunctionInNonFunctionCatalogError(
      ident: Identifier, catalog: CatalogPlugin): Throwable = {
    new AnalysisException(s"Trying to lookup function '$ident' in " +
      s"catalog '${catalog.name()}', but it is not a FunctionCatalog.")
  }

  def functionCannotProcessInputError(
      unbound: UnboundFunction,
      arguments: Seq[Expression],
      unsupported: UnsupportedOperationException): Throwable = {
    new AnalysisException(s"Function '${unbound.name}' cannot process " +
      s"input: (${arguments.map(_.dataType.simpleString).mkString(", ")}): " +
      unsupported.getMessage, cause = Some(unsupported))
  }

  def v2FunctionInvalidInputTypeLengthError(
      bound: BoundFunction,
      args: Seq[Expression]): Throwable = {
    new AnalysisException(s"Invalid bound function '${bound.name()}: there are ${args.length} " +
        s"arguments but ${bound.inputTypes().length} parameters returned from 'inputTypes()'")
  }

  def ambiguousRelationAliasNameInNestedCTEError(name: String): Throwable = {
    new AnalysisException(s"Name $name is ambiguous in nested CTE. " +
      s"Please set ${LEGACY_CTE_PRECEDENCE_POLICY.key} to CORRECTED so that name " +
      "defined in inner CTE takes precedence. If set it to LEGACY, outer CTE " +
      "definitions will take precedence. See more details in SPARK-28228.")
  }

  def commandUnsupportedInV2TableError(name: String): Throwable = {
    new AnalysisException(s"$name is not supported for v2 tables.")
  }

  def cannotResolveColumnNameAmongAttributesError(
      colName: String, fieldNames: String): Throwable = {
    new AnalysisException(s"""Cannot resolve column name "$colName" among ($fieldNames)""")
  }

  def cannotWriteTooManyColumnsToTableError(
      tableName: String, expected: Seq[Attribute], query: LogicalPlan): Throwable = {
    new AnalysisException(
      s"""
         |Cannot write to '$tableName', too many data columns:
         |Table columns: ${expected.map(c => s"'${c.name}'").mkString(", ")}
         |Data columns: ${query.output.map(c => s"'${c.name}'").mkString(", ")}
       """.stripMargin)
  }

  def cannotWriteNotEnoughColumnsToTableError(
      tableName: String, expected: Seq[Attribute], query: LogicalPlan): Throwable = {
    new AnalysisException(
      s"""Cannot write to '$tableName', not enough data columns:
         |Table columns: ${expected.map(c => s"'${c.name}'").mkString(", ")}
         |Data columns: ${query.output.map(c => s"'${c.name}'").mkString(", ")}"""
        .stripMargin)
  }

  def cannotWriteIncompatibleDataToTableError(tableName: String, errors: Seq[String]): Throwable = {
    new AnalysisException(
      s"Cannot write incompatible data to table '$tableName':\n- ${errors.mkString("\n- ")}")
  }

  def secondArgumentOfFunctionIsNotIntegerError(
      function: String, e: NumberFormatException): Throwable = {
    new AnalysisException(
      s"The second argument of '$function' function needs to be an integer.", cause = Some(e))
  }

  def nonPartitionPruningPredicatesNotExpectedError(
      nonPartitionPruningPredicates: Seq[Expression]): Throwable = {
    new AnalysisException(
      s"Expected only partition pruning predicates: $nonPartitionPruningPredicates")
  }

  def columnNotDefinedInTableError(
      colType: String, colName: String, tableName: String, tableCols: Seq[String]): Throwable = {
    new AnalysisException(s"$colType column $colName is not defined in table $tableName, " +
      s"defined table columns are: ${tableCols.mkString(", ")}")
  }

  def invalidLiteralForWindowDurationError(): Throwable = {
    new AnalysisException("The duration and time inputs to window must be " +
      "an integer, long or string literal.")
  }

  def noSuchStructFieldInGivenFieldsError(
      fieldName: String, fields: Array[StructField]): Throwable = {
    new AnalysisException(
      s"No such struct field $fieldName in ${fields.map(_.name).mkString(", ")}")
  }

  def ambiguousReferenceToFieldsError(fields: String): Throwable = {
    new AnalysisException(s"Ambiguous reference to fields $fields")
  }

  def secondArgumentInFunctionIsNotBooleanLiteralError(funcName: String): Throwable = {
    new AnalysisException(s"The second argument in $funcName should be a boolean literal.")
  }

  def joinConditionMissingOrTrivialError(
      join: Join, left: LogicalPlan, right: LogicalPlan): Throwable = {
    new AnalysisException(
      s"""Detected implicit cartesian product for ${join.joinType.sql} join between logical plans
         |${left.treeString(false).trim}
         |and
         |${right.treeString(false).trim}
         |Join condition is missing or trivial.
         |Either: use the CROSS JOIN syntax to allow cartesian products between these
         |relations, or: enable implicit cartesian products by setting the configuration
         |variable spark.sql.crossJoin.enabled=true"""
        .stripMargin)
  }

  def usePythonUDFInJoinConditionUnsupportedError(joinType: JoinType): Throwable = {
    new AnalysisException("Using PythonUDF in join condition of join type" +
      s" $joinType is not supported.")
  }

  def conflictingAttributesInJoinConditionError(
      conflictingAttrs: AttributeSet, outerPlan: LogicalPlan, subplan: LogicalPlan): Throwable = {
    new AnalysisException("Found conflicting attributes " +
      s"${conflictingAttrs.mkString(",")} in the condition joining outer plan:\n  " +
      s"$outerPlan\nand subplan:\n  $subplan")
  }

  def emptyWindowExpressionError(expr: Window): Throwable = {
    new AnalysisException(s"Window expression is empty in $expr")
  }

  def foundDifferentWindowFunctionTypeError(windowExpressions: Seq[NamedExpression]): Throwable = {
    new AnalysisException(
      s"Found different window function type in $windowExpressions")
  }

  def charOrVarcharTypeAsStringUnsupportedError(): Throwable = {
    new AnalysisException("char/varchar type can only be used in the table schema. " +
      s"You can set ${SQLConf.LEGACY_CHAR_VARCHAR_AS_STRING.key} to true, so that Spark" +
      s" treat them as string type as same as Spark 3.0 and earlier")
  }

  def invalidPatternError(pattern: String, message: String): Throwable = {
    new AnalysisException(
      s"the pattern '$pattern' is invalid, $message")
  }

  def tableIdentifierExistsError(tableIdentifier: TableIdentifier): Throwable = {
    new AnalysisException(s"$tableIdentifier already exists.")
  }

  def tableIdentifierNotConvertedToHadoopFsRelationError(
      tableIdentifier: TableIdentifier): Throwable = {
    new AnalysisException(s"$tableIdentifier should be converted to HadoopFsRelation.")
  }

  def alterDatabaseLocationUnsupportedError(version: String): Throwable = {
    new AnalysisException(s"Hive $version does not support altering database location")
  }

  def hiveTableTypeUnsupportedError(tableType: String): Throwable = {
    new AnalysisException(s"Hive $tableType is not supported.")
  }

  def hiveCreatePermanentFunctionsUnsupportedError(): Throwable = {
    new AnalysisException("Hive 0.12 doesn't support creating permanent functions. " +
      "Please use Hive 0.13 or higher.")
  }

  def unknownHiveResourceTypeError(resourceType: String): Throwable = {
    new AnalysisException(s"Unknown resource type: $resourceType")
  }

  def invalidDayTimeField(field: Byte): Throwable = {
    val supportedIds = DayTimeIntervalType.dayTimeFields
      .map(i => s"$i (${DayTimeIntervalType.fieldToString(i)})")
    new AnalysisException(s"Invalid field id '$field' in day-time interval. " +
      s"Supported interval fields: ${supportedIds.mkString(", ")}.")
  }

  def invalidDayTimeIntervalType(startFieldName: String, endFieldName: String): Throwable = {
    new AnalysisException(s"'interval $startFieldName to $endFieldName' is invalid.")
  }

  def invalidYearMonthField(field: Byte): Throwable = {
    val supportedIds = YearMonthIntervalType.yearMonthFields
      .map(i => s"$i (${YearMonthIntervalType.fieldToString(i)})")
    new AnalysisException(s"Invalid field id '$field' in year-month interval. " +
      s"Supported interval fields: ${supportedIds.mkString(", ")}.")
  }

  def invalidYearMonthIntervalType(startFieldName: String, endFieldName: String): Throwable = {
    new AnalysisException(s"'interval $startFieldName to $endFieldName' is invalid.")
  }

<<<<<<< HEAD
  def queryFromRawFilesIncludeCorruptRecordColumnError(): Throwable = {
    new AnalysisException(
      """
        |Since Spark 2.3, the queries from raw JSON/CSV files are disallowed when the
        |referenced columns only include the internal corrupt record column
        |(named _corrupt_record by default). For example:
        |spark.read.schema(schema).csv(file).filter($"_corrupt_record".isNotNull).count()
        |and spark.read.schema(schema).csv(file).select("_corrupt_record").show().
        |Instead, you can cache or save the parsed results and then send the same query.
        |For example, val df = spark.read.schema(schema).csv(file).cache() and then
        |df.filter($"_corrupt_record".isNotNull).count().
      """.stripMargin)
  }

  def userDefinedPartitionNotFoundInJDBCRelationError(
      columnName: String, schema: String): Throwable = {
    new AnalysisException(s"User-defined partition column $columnName not " +
      s"found in the JDBC relation: $schema")
  }

  def invalidPartitionColumnTypeError(column: StructField): Throwable = {
    new AnalysisException(
      s"""
         |Partition column type should be ${NumericType.simpleString},
         |${DateType.catalogString}, or ${TimestampType.catalogString}, but
         |${column.dataType.catalogString} found.
       """.stripMargin.replaceAll("\n", " "))
  }

  def tableOrViewAlreadyExistsError(name: String): Throwable = {
    new AnalysisException(
      s"Table or view '$name' already exists. SaveMode: ErrorIfExists.")
  }

  def columnNameContainsInvalidCharactersError(name: String): Throwable = {
    new AnalysisException(
      s"""
         |Column name "$name" contains invalid character(s).
         |Please use alias to rename it.
       """.stripMargin.replaceAll("\n", " "))
  }

  def textDataSourceWithMultiColumnsError(schema: StructType): Throwable = {
    new AnalysisException(
      s"Text data source supports only a single column, and you have ${schema.size} columns.")
  }

  def cannotResolveFieldReferenceError(ref: FieldReference, query: LogicalPlan): Throwable = {
    new AnalysisException(s"Cannot resolve '$ref' using ${query.output}")
  }

  def v2ExpressionUnsupportedError(expr: V2Expression): Throwable = {
    new AnalysisException(s"$expr is not currently supported")
  }

  def cannotFindPartitionColumnInPartitionSchemaError(
      readField: StructField, partitionSchema: StructType): Throwable = {
    new AnalysisException(s"Can't find required partition column ${readField.name} " +
      s"in partition schema $partitionSchema")
  }

  def cannotSpecifyDatabaseForTempViewError(tableIdent: TableIdentifier): Throwable = {
    new AnalysisException(
      s"Temporary view '$tableIdent' should not have specified a database")
  }

  def cannotCreateTempViewUsingHiveDataSourceError(): Throwable = {
    new AnalysisException("Hive data source can only be used with tables, " +
      "you can't use it with CREATE TEMP VIEW USING")
  }

  def invalidTimestampProvidedForStrategyError(
      strategy: String, timeString: String): Throwable = {
    new AnalysisException(
      s"The timestamp provided for the '$strategy' option is invalid. The expected format " +
        s"is 'YYYY-MM-DDTHH:mm:ss', but the provided timestamp: $timeString")
  }

  def hostOptionNotSetError(): Throwable = {
    new AnalysisException("Set a host to read from with option(\"host\", ...).")
  }

  def portOptionNotSetError(): Throwable = {
    new AnalysisException("Set a port to read from with option(\"port\", ...).")
  }

  def invalidIncludeTimestampValueError(): Throwable = {
    new AnalysisException("includeTimestamp must be set to either \"true\" or \"false\"")
  }

  def checkpointLocationNotSpecifiedError(): Throwable = {
    new AnalysisException(
      s"""
         |checkpointLocation must be specified either
         |through option("checkpointLocation", ...) or
         |SparkSession.conf.set("${SQLConf.CHECKPOINT_LOCATION.key}", ...)
       """.stripMargin.replaceAll("\n", " "))
  }

  def recoverQueryFromCheckpointUnsupportedError(checkpointPath: Path): Throwable = {
    new AnalysisException("This query does not support recovering from checkpoint location. " +
      s"Delete $checkpointPath to start over.")
  }

  def cannotFindColumnInRelationOutputError(
      colName: String, relation: LogicalPlan): Throwable = {
    new AnalysisException(s"Unable to find the column `$colName` " +
      s"given [${relation.output.map(_.name).mkString(", ")}]")
  }

  def invalidBoundaryStartError(start: Long): Throwable = {
    new AnalysisException(s"Boundary start is not a valid integer: $start")
  }

  def invalidBoundaryEndError(end: Long): Throwable = {
    new AnalysisException(s"Boundary end is not a valid integer: $end")
  }

  def databaseDoesNotExistError(dbName: String): Throwable = {
    new AnalysisException(s"Database '$dbName' does not exist.")
  }

  def tableDoesNotExistInDatabaseError(tableName: String, dbName: String): Throwable = {
    new AnalysisException(s"Table '$tableName' does not exist in database '$dbName'.")
  }

  def tableOrViewNotFoundInDatabaseError(tableName: String, dbName: String): Throwable = {
    new AnalysisException(s"Table or view '$tableName' not found in database '$dbName'")
  }

  def unexpectedTypeOfRelationError(relation: LogicalPlan, tableName: String): Throwable = {
    new AnalysisException(
      s"Unexpected type ${relation.getClass.getCanonicalName} of the relation $tableName")
  }

  def unsupportedTableChangeInJDBCCatalogError(change: TableChange): Throwable = {
    new AnalysisException(s"Unsupported TableChange $change in JDBC catalog.")
  }

  def pathOptionNotSetCorrectlyWhenReadingError(): Throwable = {
    new AnalysisException(
      s"""
         |There is a 'path' or 'paths' option set and load() is called
         |with path parameters. Either remove the path option if it's the same as the path
         |parameter, or add it to the load() parameter if you do want to read multiple paths.
         |To ignore this check, set '${SQLConf.LEGACY_PATH_OPTION_BEHAVIOR.key}' to 'true'.
       """.stripMargin.replaceAll("\n", " "))
  }

  def pathOptionNotSetCorrectlyWhenWritingError(): Throwable = {
    new AnalysisException(
      s"""
         |There is a 'path' option set and save() is called with a path
         |parameter. Either remove the path option, or call save() without the parameter.
         |To ignore this check, set '${SQLConf.LEGACY_PATH_OPTION_BEHAVIOR.key}' to 'true'.
       """.stripMargin.replaceAll("\n", " "))
  }

  def writeWithSaveModeUnsupportedBySourceError(source: String, createMode: String): Throwable = {
    new AnalysisException(s"TableProvider implementation $source cannot be " +
      s"written with $createMode mode, please use Append or Overwrite modes instead.")
  }

  def partitionByDoesNotAllowedWhenUsingInsertIntoError(): Throwable = {
    new AnalysisException(
      """
        |insertInto() can't be used together with partitionBy().
        |Partition columns have already been defined for the table.
        |It is not necessary to use partitionBy().
      """.stripMargin.replaceAll("\n", " "))
  }

  def cannotFindCatalogToHandleIdentifierError(quote: String): Throwable = {
    new AnalysisException(s"Couldn't find a catalog to handle the identifier $quote.")
  }

  def sortByNotUsedWithBucketByError(): Throwable = {
    new AnalysisException("sortBy must be used together with bucketBy")
  }

  def bucketByUnsupportedByOperationError(operation: String): Throwable = {
    new AnalysisException(s"'$operation' does not support bucketBy right now")
  }

  def bucketByAndSortByUnsupportedByOperationError(operation: String): Throwable = {
    new AnalysisException(s"'$operation' does not support bucketBy and sortBy right now")
  }

  def tableAlreadyExistsError(tableIdent: TableIdentifier): Throwable = {
    new AnalysisException(s"Table $tableIdent already exists.")
  }

  def cannotOverwriteTableThatIsBeingReadFromError(tableName: String): Throwable = {
    new AnalysisException(s"Cannot overwrite table $tableName that is also being read from")
  }

  def invalidPartitionTransformationError(expr: Expression): Throwable = {
    new AnalysisException(s"Invalid partition transformation: ${expr.sql}")
  }

  def cannotResolveColumnNameAmongFieldsError(
      colName: String, fieldsStr: String, extraMsg: String): AnalysisException = {
    new AnalysisException(
      s"""Cannot resolve column name "$colName" among (${fieldsStr})${extraMsg}""")
  }

  def cannotParseTimeDelayError(delayThreshold: String, e: IllegalArgumentException): Throwable = {
    new AnalysisException(s"Unable to parse time delay '$delayThreshold'", cause = Some(e))
  }

  def invalidJoinTypeInJoinWithError(joinType: JoinType): Throwable = {
    new AnalysisException(s"Invalid join type in joinWith: ${joinType.sql}")
  }

  def cannotPassTypedColumnInUntypedSelectError(typedCol: String): Throwable = {
    new AnalysisException(s"Typed column $typedCol that needs input type and schema " +
      "cannot be passed in untyped `select` API. Use the typed `Dataset.select` API instead.")
  }

  def invalidViewNameError(viewName: String): Throwable = {
    new AnalysisException(s"Invalid view name: $viewName")
  }

  def invalidBucketsNumberError(numBuckets: String, e: String): Throwable = {
    new AnalysisException(s"Invalid number of buckets: bucket($numBuckets, $e)")
  }

  def usingUntypedScalaUDFError(): Throwable = {
    new AnalysisException("You're using untyped Scala UDF, which does not have the input type " +
      "information. Spark may blindly pass null to the Scala closure with primitive-type " +
      "argument, and the closure will see the default value of the Java type for the null " +
      "argument, e.g. `udf((x: Int) => x, IntegerType)`, the result is 0 for null input. " +
      "To get rid of this error, you could:\n" +
      "1. use typed Scala UDF APIs(without return type parameter), e.g. `udf((x: Int) => x)`\n" +
      "2. use Java UDF APIs, e.g. `udf(new UDF1[String, Integer] { " +
      "override def call(s: String): Integer = s.length() }, IntegerType)`, " +
      "if input types are all non primitive\n" +
      s"3. set ${SQLConf.LEGACY_ALLOW_UNTYPED_SCALA_UDF.key} to true and " +
      s"use this API with caution")
  }

  def aggregationFunctionAppliedOnNonNumericColumnError(colName: String): Throwable = {
    new AnalysisException(s""""$colName" is not a numeric column. """ +
      "Aggregation function can only be applied on a numeric column.")
  }

  def aggregationFunctionAppliedOnNonNumericColumnError(
      pivotColumn: String, maxValues: Int): Throwable = {
    new AnalysisException(
      s"""
         |The pivot column $pivotColumn has more than $maxValues distinct values,
         |this could indicate an error.
         |If this was intended, set ${SQLConf.DATAFRAME_PIVOT_MAX_VALUES.key}
         |to at least the number of distinct values of the pivot column.
       """.stripMargin.replaceAll("\n", " "))
  }

  def cannotModifyValueOfStaticConfigError(key: String): Throwable = {
    new AnalysisException(s"Cannot modify the value of a static config: $key")
  }

  def cannotModifyValueOfSparkConfigError(key: String): Throwable = {
    new AnalysisException(s"Cannot modify the value of a Spark config: $key")
  }

  def commandExecutionInRunnerUnsupportedError(runner: String): Throwable = {
    new AnalysisException(s"Command execution is not supported in runner $runner")
  }

  def udfClassDoesNotImplementAnyUDFInterfaceError(className: String): Throwable = {
    new AnalysisException(s"UDF class $className doesn't implement any UDF interface")
  }

  def udfClassNotAllowedToImplementMultiUDFInterfacesError(className: String): Throwable = {
    new AnalysisException(
      s"It is invalid to implement multiple UDF interfaces, UDF class $className")
  }

  def udfClassWithTooManyTypeArgumentsError(n: Int): Throwable = {
    new AnalysisException(s"UDF class with $n type arguments is not supported.")
  }

  def classWithoutPublicNonArgumentConstructorError(className: String): Throwable = {
    new AnalysisException(s"Can not instantiate class $className, please make sure" +
      " it has public non argument constructor")
  }

  def cannotLoadClassNotOnClassPathError(className: String): Throwable = {
    new AnalysisException(s"Can not load class $className, please make sure it is on the classpath")
  }

  def classDoesNotImplementUserDefinedAggregateFunctionError(className: String): Throwable = {
    new AnalysisException(
      s"class $className doesn't implement interface UserDefinedAggregateFunction")
=======
  def configRemovedInVersionError(
      configName: String,
      version: String,
      comment: String): Throwable = {
    new AnalysisException(
      s"The SQL config '$configName' was removed in the version $version. $comment")
  }

  def failedFallbackParsingError(msg: String, e1: Throwable, e2: Throwable): Throwable = {
    new AnalysisException(s"$msg${e1.getMessage}\nFailed fallback parsing: ${e2.getMessage}",
      cause = Some(e1.getCause))
  }

  def decimalCannotGreaterThanPrecisionError(scale: Int, precision: Int): Throwable = {
    new AnalysisException(s"Decimal scale ($scale) cannot be greater than precision ($precision).")
  }

  def decimalOnlySupportPrecisionUptoError(decimalType: String, precision: Int): Throwable = {
    new AnalysisException(s"$decimalType can only support precision up to $precision")
  }

  def negativeScaleNotAllowedError(scale: Int): Throwable = {
    new AnalysisException(
      s"""|Negative scale is not allowed: $scale.
         |You can use ${LEGACY_ALLOW_NEGATIVE_SCALE_OF_DECIMAL_ENABLED.key}=true
         |to enable legacy mode to allow it.""".stripMargin.replaceAll("\n", " "))
  }

  def invalidPartitionColumnKeyInTableError(key: String, tblName: String): Throwable = {
    new AnalysisException(s"$key is not a valid partition column in table $tblName.")
  }

  def invalidPartitionSpecError(
      specKeys: String,
      partitionColumnNames: Seq[String],
      tableName: String): Throwable = {
    new AnalysisException(
      s"""|Partition spec is invalid. The spec ($specKeys) must match
        |the partition spec (${partitionColumnNames.mkString(", ")}) defined in
        |table '$tableName'""".stripMargin.replaceAll("\n", " "))
  }

  def foundDuplicateColumnError(colType: String, duplicateCol: Seq[String]): Throwable = {
    new AnalysisException(
      s"Found duplicate column(s) $colType: ${duplicateCol.sorted.mkString(", ")}")
>>>>>>> 620fde47
  }
}<|MERGE_RESOLUTION|>--- conflicted
+++ resolved
@@ -1644,7 +1644,53 @@
     new AnalysisException(s"'interval $startFieldName to $endFieldName' is invalid.")
   }
 
-<<<<<<< HEAD
+  def configRemovedInVersionError(
+      configName: String,
+      version: String,
+      comment: String): Throwable = {
+    new AnalysisException(
+      s"The SQL config '$configName' was removed in the version $version. $comment")
+  }
+
+  def failedFallbackParsingError(msg: String, e1: Throwable, e2: Throwable): Throwable = {
+    new AnalysisException(s"$msg${e1.getMessage}\nFailed fallback parsing: ${e2.getMessage}",
+      cause = Some(e1.getCause))
+  }
+
+  def decimalCannotGreaterThanPrecisionError(scale: Int, precision: Int): Throwable = {
+    new AnalysisException(s"Decimal scale ($scale) cannot be greater than precision ($precision).")
+  }
+
+  def decimalOnlySupportPrecisionUptoError(decimalType: String, precision: Int): Throwable = {
+    new AnalysisException(s"$decimalType can only support precision up to $precision")
+  }
+
+  def negativeScaleNotAllowedError(scale: Int): Throwable = {
+    new AnalysisException(
+      s"""|Negative scale is not allowed: $scale.
+         |You can use ${LEGACY_ALLOW_NEGATIVE_SCALE_OF_DECIMAL_ENABLED.key}=true
+         |to enable legacy mode to allow it.""".stripMargin.replaceAll("\n", " "))
+  }
+
+  def invalidPartitionColumnKeyInTableError(key: String, tblName: String): Throwable = {
+    new AnalysisException(s"$key is not a valid partition column in table $tblName.")
+  }
+
+  def invalidPartitionSpecError(
+      specKeys: String,
+      partitionColumnNames: Seq[String],
+      tableName: String): Throwable = {
+    new AnalysisException(
+      s"""|Partition spec is invalid. The spec ($specKeys) must match
+        |the partition spec (${partitionColumnNames.mkString(", ")}) defined in
+        |table '$tableName'""".stripMargin.replaceAll("\n", " "))
+  }
+
+  def foundDuplicateColumnError(colType: String, duplicateCol: Seq[String]): Throwable = {
+    new AnalysisException(
+      s"Found duplicate column(s) $colType: ${duplicateCol.sorted.mkString(", ")}")
+  }
+
   def queryFromRawFilesIncludeCorruptRecordColumnError(): Throwable = {
     new AnalysisException(
       """
@@ -1939,52 +1985,5 @@
   def classDoesNotImplementUserDefinedAggregateFunctionError(className: String): Throwable = {
     new AnalysisException(
       s"class $className doesn't implement interface UserDefinedAggregateFunction")
-=======
-  def configRemovedInVersionError(
-      configName: String,
-      version: String,
-      comment: String): Throwable = {
-    new AnalysisException(
-      s"The SQL config '$configName' was removed in the version $version. $comment")
-  }
-
-  def failedFallbackParsingError(msg: String, e1: Throwable, e2: Throwable): Throwable = {
-    new AnalysisException(s"$msg${e1.getMessage}\nFailed fallback parsing: ${e2.getMessage}",
-      cause = Some(e1.getCause))
-  }
-
-  def decimalCannotGreaterThanPrecisionError(scale: Int, precision: Int): Throwable = {
-    new AnalysisException(s"Decimal scale ($scale) cannot be greater than precision ($precision).")
-  }
-
-  def decimalOnlySupportPrecisionUptoError(decimalType: String, precision: Int): Throwable = {
-    new AnalysisException(s"$decimalType can only support precision up to $precision")
-  }
-
-  def negativeScaleNotAllowedError(scale: Int): Throwable = {
-    new AnalysisException(
-      s"""|Negative scale is not allowed: $scale.
-         |You can use ${LEGACY_ALLOW_NEGATIVE_SCALE_OF_DECIMAL_ENABLED.key}=true
-         |to enable legacy mode to allow it.""".stripMargin.replaceAll("\n", " "))
-  }
-
-  def invalidPartitionColumnKeyInTableError(key: String, tblName: String): Throwable = {
-    new AnalysisException(s"$key is not a valid partition column in table $tblName.")
-  }
-
-  def invalidPartitionSpecError(
-      specKeys: String,
-      partitionColumnNames: Seq[String],
-      tableName: String): Throwable = {
-    new AnalysisException(
-      s"""|Partition spec is invalid. The spec ($specKeys) must match
-        |the partition spec (${partitionColumnNames.mkString(", ")}) defined in
-        |table '$tableName'""".stripMargin.replaceAll("\n", " "))
-  }
-
-  def foundDuplicateColumnError(colType: String, duplicateCol: Seq[String]): Throwable = {
-    new AnalysisException(
-      s"Found duplicate column(s) $colType: ${duplicateCol.sorted.mkString(", ")}")
->>>>>>> 620fde47
   }
 }