--- conflicted
+++ resolved
@@ -637,27 +637,14 @@
   }
 
   def invalidFunctionArgumentsError(
-<<<<<<< HEAD
-      sqlExpr: Seq[Expression],
-      name: String,
-      expectedInfo: String,
-      actualNumber: Int): Throwable = {
-    new AnalysisException(
-      errorClass = "DATATYPE_MISMATCH.WRONG_NUM_ARGS",
+      sqlExpr: Seq[Expression], name: String, expectedNum: String, actualNum: Int): Throwable = {
+    new AnalysisException(
+      errorClass = "WRONG_NUM_ARGS",
       messageParameters = Map(
         "sqlExpr" -> sqlExpr.map(toPrettySQL(_)).mkString(","),
-        "functionName" -> name,
-        "expectedNum" -> expectedInfo,
-        "actualNum" -> actualNumber.toString))
-=======
-      name: String, expectedNum: String, actualNum: Int): Throwable = {
-    new AnalysisException(
-      errorClass = "WRONG_NUM_ARGS",
-      messageParameters = Map(
         "functionName" -> toSQLId(name),
         "expectedNum" -> expectedNum,
         "actualNum" -> actualNum.toString))
->>>>>>> 9f0aa27a
   }
 
   def invalidFunctionArgumentNumberError(
