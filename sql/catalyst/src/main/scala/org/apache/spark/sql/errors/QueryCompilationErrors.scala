--- conflicted
+++ resolved
@@ -2451,12 +2451,9 @@
       s"Failed to execute command because DEFAULT values are not supported for target data " +
         "source with table provider: \"" + dataSource + "\"")
   }
-<<<<<<< HEAD
 
   def defaultReferencesNotAllowedForCatalog(catalogType: String): Throwable = {
     new AnalysisException(
       s"Failed to execute command because DEFAULT values are not supported for $catalogType")
   }
-=======
->>>>>>> 778f650a
 }