/*
 * Licensed to the Apache Software Foundation (ASF) under one or more
 * contributor license agreements.  See the NOTICE file distributed with
 * this work for additional information regarding copyright ownership.
 * The ASF licenses this file to You under the Apache License, Version 2.0
 * (the "License"); you may not use this file except in compliance with
 * the License.  You may obtain a copy of the License at
 *
 *    http://www.apache.org/licenses/LICENSE-2.0
 *
 * Unless required by applicable law or agreed to in writing, software
 * distributed under the License is distributed on an "AS IS" BASIS,
 * WITHOUT WARRANTIES OR CONDITIONS OF ANY KIND, either express or implied.
 * See the License for the specific language governing permissions and
 * limitations under the License.
 */

package org.apache.spark.sql.errors

import org.apache.hadoop.fs.Path

import org.apache.spark.sql.AnalysisException
import org.apache.spark.sql.catalyst.{FunctionIdentifier, QualifiedTableName, TableIdentifier}
import org.apache.spark.sql.catalyst.analysis.{CannotReplaceMissingTableException, NamespaceAlreadyExistsException, NoSuchNamespaceException, NoSuchTableException, ResolvedNamespace, ResolvedTable, ResolvedView, TableAlreadyExistsException}
import org.apache.spark.sql.catalyst.catalog.{CatalogTable, InvalidUDFClassException}
import org.apache.spark.sql.catalyst.expressions.{Alias, Attribute, AttributeReference, CreateMap, Expression, GroupingID, NamedExpression, SpecifiedWindowFrame, WindowFrame, WindowFunction, WindowSpecDefinition}
import org.apache.spark.sql.catalyst.plans.logical.{InsertIntoStatement, LogicalPlan, SerdeInfo}
import org.apache.spark.sql.catalyst.trees.TreeNode
import org.apache.spark.sql.catalyst.util.{toPrettySQL, FailFastMode, ParseMode, PermissiveMode}
import org.apache.spark.sql.connector.catalog.{Identifier, NamespaceChange, Table, TableCapability, TableChange, V1Table}
import org.apache.spark.sql.connector.catalog.CatalogV2Implicits._
import org.apache.spark.sql.internal.SQLConf
import org.apache.spark.sql.sources.Filter
import org.apache.spark.sql.streaming.OutputMode
import org.apache.spark.sql.types.{AbstractDataType, DataType, StructField, StructType}

/**
 * Object for grouping error messages from exceptions thrown during query compilation.
 * As commands are executed eagerly, this also includes errors thrown during the execution of
 * commands, which users can see immediately.
 */
private[spark] object QueryCompilationErrors {

  def groupingIDMismatchError(groupingID: GroupingID, groupByExprs: Seq[Expression]): Throwable = {
    new AnalysisException(
      s"Columns of grouping_id (${groupingID.groupByExprs.mkString(",")}) " +
        s"does not match grouping columns (${groupByExprs.mkString(",")})")
  }

  def groupingColInvalidError(groupingCol: Expression, groupByExprs: Seq[Expression]): Throwable = {
    new AnalysisException(
      s"Column of grouping ($groupingCol) can't be found " +
        s"in grouping columns ${groupByExprs.mkString(",")}")
  }

  def groupingSizeTooLargeError(sizeLimit: Int): Throwable = {
    new AnalysisException(
      s"Grouping sets size cannot be greater than $sizeLimit")
  }

  def unorderablePivotColError(pivotCol: Expression): Throwable = {
    new AnalysisException(
      s"Invalid pivot column '$pivotCol'. Pivot columns must be comparable."
    )
  }

  def nonLiteralPivotValError(pivotVal: Expression): Throwable = {
    new AnalysisException(
      s"Literal expressions required for pivot values, found '$pivotVal'")
  }

  def pivotValDataTypeMismatchError(pivotVal: Expression, pivotCol: Expression): Throwable = {
    new AnalysisException(
      s"Invalid pivot value '$pivotVal': " +
        s"value data type ${pivotVal.dataType.simpleString} does not match " +
        s"pivot column data type ${pivotCol.dataType.catalogString}")
  }

  def unsupportedIfNotExistsError(tableName: String): Throwable = {
    new AnalysisException(
      s"Cannot write, IF NOT EXISTS is not supported for table: $tableName")
  }

  def nonPartitionColError(partitionName: String): Throwable = {
    new AnalysisException(
      s"PARTITION clause cannot contain a non-partition column name: $partitionName")
  }

  def addStaticValToUnknownColError(staticName: String): Throwable = {
    new AnalysisException(
      s"Cannot add static value for unknown column: $staticName")
  }

  def unknownStaticPartitionColError(name: String): Throwable = {
    new AnalysisException(s"Unknown static partition column: $name")
  }

  def nestedGeneratorError(trimmedNestedGenerator: Expression): Throwable = {
    new AnalysisException(
      "Generators are not supported when it's nested in " +
        "expressions, but got: " + toPrettySQL(trimmedNestedGenerator))
  }

  def moreThanOneGeneratorError(generators: Seq[Expression], clause: String): Throwable = {
    new AnalysisException(
      s"Only one generator allowed per $clause clause but found " +
        generators.size + ": " + generators.map(toPrettySQL).mkString(", "))
  }

  def generatorOutsideSelectError(plan: LogicalPlan): Throwable = {
    new AnalysisException(
      "Generators are not supported outside the SELECT clause, but " +
        "got: " + plan.simpleString(SQLConf.get.maxToStringFields))
  }

  def legacyStoreAssignmentPolicyError(): Throwable = {
    val configKey = SQLConf.STORE_ASSIGNMENT_POLICY.key
    new AnalysisException(
      "LEGACY store assignment policy is disallowed in Spark data source V2. " +
        s"Please set the configuration $configKey to other values.")
  }

  def unresolvedUsingColForJoinError(
      colName: String, plan: LogicalPlan, side: String): Throwable = {
    new AnalysisException(
      s"USING column `$colName` cannot be resolved on the $side " +
        s"side of the join. The $side-side columns: [${plan.output.map(_.name).mkString(", ")}]")
  }

  def dataTypeMismatchForDeserializerError(
      dataType: DataType, desiredType: String): Throwable = {
    val quantifier = if (desiredType.equals("array")) "an" else "a"
    new AnalysisException(
      s"need $quantifier $desiredType field but got " + dataType.catalogString)
  }

  def fieldNumberMismatchForDeserializerError(
      schema: StructType, maxOrdinal: Int): Throwable = {
    new AnalysisException(
      s"Try to map ${schema.catalogString} to Tuple${maxOrdinal + 1}, " +
        "but failed as the number of fields does not line up.")
  }

  def upCastFailureError(
      fromStr: String, from: Expression, to: DataType, walkedTypePath: Seq[String]): Throwable = {
    new AnalysisException(
      s"Cannot up cast $fromStr from " +
        s"${from.dataType.catalogString} to ${to.catalogString}.\n" +
        s"The type path of the target object is:\n" + walkedTypePath.mkString("", "\n", "\n") +
        "You can either add an explicit cast to the input data or choose a higher precision " +
        "type of the field in the target object")
  }

  def unsupportedAbstractDataTypeForUpCastError(gotType: AbstractDataType): Throwable = {
    new AnalysisException(
      s"UpCast only support DecimalType as AbstractDataType yet, but got: $gotType")
  }

  def outerScopeFailureForNewInstanceError(className: String): Throwable = {
    new AnalysisException(
      s"Unable to generate an encoder for inner class `$className` without " +
        "access to the scope that this class was defined in.\n" +
        "Try moving this class out of its parent class.")
  }

  def referenceColNotFoundForAlterTableChangesError(
      after: TableChange.After, parentName: String): Throwable = {
    new AnalysisException(
      s"Couldn't find the reference column for $after at $parentName")
  }

  def windowSpecificationNotDefinedError(windowName: String): Throwable = {
    new AnalysisException(s"Window specification $windowName is not defined in the WINDOW clause.")
  }

  def selectExprNotInGroupByError(expr: Expression, groupByAliases: Seq[Alias]): Throwable = {
    new AnalysisException(s"$expr doesn't show up in the GROUP BY list $groupByAliases")
  }

  def groupingMustWithGroupingSetsOrCubeOrRollupError(): Throwable = {
    new AnalysisException("grouping()/grouping_id() can only be used with GroupingSets/Cube/Rollup")
  }

  def pandasUDFAggregateNotSupportedInPivotError(): Throwable = {
    new AnalysisException("Pandas UDF aggregate expressions are currently not supported in pivot.")
  }

  def aggregateExpressionRequiredForPivotError(sql: String): Throwable = {
    new AnalysisException(s"Aggregate expression required for pivot, but '$sql' " +
      "did not appear in any aggregate function.")
  }

  def writeIntoTempViewNotAllowedError(quoted: String): Throwable = {
    new AnalysisException("Cannot write into temp view " +
      s"$quoted as it's not a data source v2 relation.")
  }

  def expectTableOrPermanentViewNotTempViewError(
      quoted: String, cmd: String, t: TreeNode[_]): Throwable = {
    new AnalysisException(s"$quoted is a temp view. '$cmd' expects a table or permanent view.",
      t.origin.line, t.origin.startPosition)
  }

  def readNonStreamingTempViewError(quoted: String): Throwable = {
    new AnalysisException(s"$quoted is not a temp view of streaming " +
      "logical plan, please use batch API such as `DataFrameReader.table` to read it.")
  }

  def viewDepthExceedsMaxResolutionDepthError(
      identifier: TableIdentifier, maxNestedViewDepth: Int, t: TreeNode[_]): Throwable = {
    new AnalysisException(s"The depth of view $identifier exceeds the maximum " +
      s"view resolution depth ($maxNestedViewDepth). Analysis is aborted to " +
      s"avoid errors. Increase the value of ${SQLConf.MAX_NESTED_VIEW_DEPTH.key} to work " +
      "around this.", t.origin.line, t.origin.startPosition)
  }

  def insertIntoViewNotAllowedError(identifier: TableIdentifier, t: TreeNode[_]): Throwable = {
    new AnalysisException(s"Inserting into a view is not allowed. View: $identifier.",
      t.origin.line, t.origin.startPosition)
  }

  def writeIntoViewNotAllowedError(identifier: TableIdentifier, t: TreeNode[_]): Throwable = {
    new AnalysisException(s"Writing into a view is not allowed. View: $identifier.",
      t.origin.line, t.origin.startPosition)
  }

  def writeIntoV1TableNotAllowedError(identifier: TableIdentifier, t: TreeNode[_]): Throwable = {
    new AnalysisException(s"Cannot write into v1 table: $identifier.",
      t.origin.line, t.origin.startPosition)
  }

  def expectTableNotViewError(
      v: ResolvedView, cmd: String, mismatchHint: Option[String], t: TreeNode[_]): Throwable = {
    val viewStr = if (v.isTemp) "temp view" else "view"
    val hintStr = mismatchHint.map(" " + _).getOrElse("")
    new AnalysisException(s"${v.identifier.quoted} is a $viewStr. '$cmd' expects a table.$hintStr",
      t.origin.line, t.origin.startPosition)
  }

  def expectViewNotTableError(
      v: ResolvedTable, cmd: String, mismatchHint: Option[String], t: TreeNode[_]): Throwable = {
    val hintStr = mismatchHint.map(" " + _).getOrElse("")
    new AnalysisException(s"${v.identifier.quoted} is a table. '$cmd' expects a view.$hintStr",
      t.origin.line, t.origin.startPosition)
  }

  def permanentViewNotSupportedByStreamingReadingAPIError(quoted: String): Throwable = {
    new AnalysisException(s"$quoted is a permanent view, which is not supported by " +
      "streaming reading API such as `DataStreamReader.table` yet.")
  }

  def starNotAllowedWhenGroupByOrdinalPositionUsedError(): Throwable = {
    new AnalysisException(
      "Star (*) is not allowed in select list when GROUP BY ordinal position is used")
  }

  def invalidStarUsageError(prettyName: String): Throwable = {
    new AnalysisException(s"Invalid usage of '*' in $prettyName")
  }

  def singleTableStarInCountNotAllowedError(targetString: String): Throwable = {
    new AnalysisException(s"count($targetString.*) is not allowed. " +
      "Please use count(*) or expand the columns manually, e.g. count(col1, col2)")
  }

  def orderByPositionRangeError(index: Int, size: Int, t: TreeNode[_]): Throwable = {
    new AnalysisException(s"ORDER BY position $index is not in select list " +
      s"(valid range is [1, $size])", t.origin.line, t.origin.startPosition)
  }

  def groupByPositionRefersToAggregateFunctionError(
      index: Int,
      expr: Expression): Throwable = {
    new AnalysisException(s"GROUP BY $index refers to an expression that is or contains " +
      "an aggregate function. Aggregate functions are not allowed in GROUP BY, " +
      s"but got ${expr.sql}")
  }

  def groupByPositionRangeError(index: Int, size: Int): Throwable = {
    new AnalysisException(s"GROUP BY position $index is not in select list " +
      s"(valid range is [1, $size])")
  }

  def generatorNotExpectedError(name: FunctionIdentifier, classCanonicalName: String): Throwable = {
    new AnalysisException(s"$name is expected to be a generator. However, " +
      s"its class is $classCanonicalName, which is not a generator.")
  }

  def functionWithUnsupportedSyntaxError(prettyName: String, syntax: String): Throwable = {
    new AnalysisException(s"Function $prettyName does not support $syntax")
  }

  def nonDeterministicFilterInAggregateError(): Throwable = {
    new AnalysisException("FILTER expression is non-deterministic, " +
      "it cannot be used in aggregate functions")
  }

  def aliasNumberNotMatchColumnNumberError(
      columnSize: Int, outputSize: Int, t: TreeNode[_]): Throwable = {
    new AnalysisException("Number of column aliases does not match number of columns. " +
      s"Number of column aliases: $columnSize; " +
      s"number of columns: $outputSize.", t.origin.line, t.origin.startPosition)
  }

  def aliasesNumberNotMatchUDTFOutputError(
      aliasesSize: Int, aliasesNames: String): Throwable = {
    new AnalysisException("The number of aliases supplied in the AS clause does not " +
      s"match the number of columns output by the UDTF expected $aliasesSize " +
      s"aliases but got $aliasesNames ")
  }

  def windowAggregateFunctionWithFilterNotSupportedError(): Throwable = {
    new AnalysisException("window aggregate function with filter predicate is not supported yet.")
  }

  def windowFunctionInsideAggregateFunctionNotAllowedError(): Throwable = {
    new AnalysisException("It is not allowed to use a window function inside an aggregate " +
      "function. Please use the inner window function in a sub-query.")
  }

  def expressionWithoutWindowExpressionError(expr: NamedExpression): Throwable = {
    new AnalysisException(s"$expr does not have any WindowExpression.")
  }

  def expressionWithMultiWindowExpressionsError(
      expr: NamedExpression, distinctWindowSpec: Seq[WindowSpecDefinition]): Throwable = {
    new AnalysisException(s"$expr has multiple Window Specifications ($distinctWindowSpec)." +
      "Please file a bug report with this error message, stack trace, and the query.")
  }

  def windowFunctionNotAllowedError(clauseName: String): Throwable = {
    new AnalysisException(s"It is not allowed to use window functions inside $clauseName clause")
  }

  def cannotSpecifyWindowFrameError(prettyName: String): Throwable = {
    new AnalysisException(s"Cannot specify window frame for $prettyName function")
  }

  def windowFrameNotMatchRequiredFrameError(
      f: SpecifiedWindowFrame, required: WindowFrame): Throwable = {
    new AnalysisException(s"Window Frame $f must match the required frame $required")
  }

  def windowFunctionWithWindowFrameNotOrderedError(wf: WindowFunction): Throwable = {
    new AnalysisException(s"Window function $wf requires window to be ordered, please add " +
      s"ORDER BY clause. For example SELECT $wf(value_expr) OVER (PARTITION BY window_partition " +
      "ORDER BY window_ordering) from table")
  }

  def cannotResolveUserSpecifiedColumnsError(col: String, t: TreeNode[_]): Throwable = {
    new AnalysisException(s"Cannot resolve column name $col", t.origin.line, t.origin.startPosition)
  }

  def writeTableWithMismatchedColumnsError(
      columnSize: Int, outputSize: Int, t: TreeNode[_]): Throwable = {
    new AnalysisException("Cannot write to table due to mismatched user specified column " +
      s"size($columnSize) and data column size($outputSize)", t.origin.line, t.origin.startPosition)
  }

  def multiTimeWindowExpressionsNotSupportedError(t: TreeNode[_]): Throwable = {
    new AnalysisException("Multiple time window expressions would result in a cartesian product " +
      "of rows, therefore they are currently not supported.", t.origin.line, t.origin.startPosition)
  }

  def viewOutputNumberMismatchQueryColumnNamesError(
      output: Seq[Attribute], queryColumnNames: Seq[String]): Throwable = {
    new AnalysisException(
      s"The view output ${output.mkString("[", ",", "]")} doesn't have the same" +
        "number of columns with the query column names " +
        s"${queryColumnNames.mkString("[", ",", "]")}")
  }

  def attributeNotFoundError(colName: String, child: LogicalPlan): Throwable = {
    new AnalysisException(
      s"Attribute with name '$colName' is not found in " +
        s"'${child.output.map(_.name).mkString("(", ",", ")")}'")
  }

  def cannotUpCastAsAttributeError(
      fromAttr: Attribute, toAttr: Attribute): Throwable = {
    new AnalysisException(s"Cannot up cast ${fromAttr.sql} from " +
      s"${fromAttr.dataType.catalogString} to ${toAttr.dataType.catalogString} " +
      "as it may truncate")
  }

  def functionUndefinedError(name: FunctionIdentifier): Throwable = {
    new AnalysisException(s"undefined function $name")
  }

  def invalidFunctionArgumentsError(
      name: String, expectedInfo: String, actualNumber: Int): Throwable = {
    new AnalysisException(s"Invalid number of arguments for function $name. " +
      s"Expected: $expectedInfo; Found: $actualNumber")
  }

  def invalidFunctionArgumentNumberError(
      validParametersCount: Seq[Int], name: String, params: Seq[Class[Expression]]): Throwable = {
    if (validParametersCount.length == 0) {
      new AnalysisException(s"Invalid arguments for function $name")
    } else {
      val expectedNumberOfParameters = if (validParametersCount.length == 1) {
        validParametersCount.head.toString
      } else {
        validParametersCount.init.mkString("one of ", ", ", " and ") +
          validParametersCount.last
      }
      invalidFunctionArgumentsError(name, expectedNumberOfParameters, params.length)
    }
  }

  def functionAcceptsOnlyOneArgumentError(name: String): Throwable = {
    new AnalysisException(s"Function $name accepts only one argument")
  }

  def alterV2TableSetLocationWithPartitionNotSupportedError(): Throwable = {
    new AnalysisException("ALTER TABLE SET LOCATION does not support partition for v2 tables.")
  }

  def joinStrategyHintParameterNotSupportedError(unsupported: Any): Throwable = {
    new AnalysisException("Join strategy hint parameter " +
      s"should be an identifier or string but was $unsupported (${unsupported.getClass}")
  }

  def invalidHintParameterError(
      hintName: String, invalidParams: Seq[Any]): Throwable = {
    new AnalysisException(s"$hintName Hint parameter should include columns, but " +
      s"${invalidParams.mkString(", ")} found")
  }

  def invalidCoalesceHintParameterError(hintName: String): Throwable = {
    new AnalysisException(s"$hintName Hint expects a partition number as a parameter")
  }

  def attributeNameSyntaxError(name: String): Throwable = {
    new AnalysisException(s"syntax error in attribute name: $name")
  }

  def starExpandDataTypeNotSupportedError(attributes: Seq[String]): Throwable = {
    new AnalysisException(s"Can only star expand struct data types. Attribute: `$attributes`")
  }

  def cannotResolveStarExpandGivenInputColumnsError(
      targetString: String, columns: String): Throwable = {
    new AnalysisException(s"cannot resolve '$targetString.*' given input columns '$columns'")
  }

  def addColumnWithV1TableCannotSpecifyNotNullError(): Throwable = {
    new AnalysisException("ADD COLUMN with v1 tables cannot specify NOT NULL.")
  }

  def replaceColumnsOnlySupportedWithV2TableError(): Throwable = {
    new AnalysisException("REPLACE COLUMNS is only supported with v2 tables.")
  }

  def alterQualifiedColumnOnlySupportedWithV2TableError(): Throwable = {
    new AnalysisException("ALTER COLUMN with qualified column is only supported with v2 tables.")
  }

  def alterColumnWithV1TableCannotSpecifyNotNullError(): Throwable = {
    new AnalysisException("ALTER COLUMN with v1 tables cannot specify NOT NULL.")
  }

  def alterOnlySupportedWithV2TableError(): Throwable = {
    new AnalysisException("ALTER COLUMN ... FIRST | ALTER is only supported with v2 tables.")
  }

  def alterColumnCannotFindColumnInV1TableError(colName: String, v1Table: V1Table): Throwable = {
    new AnalysisException(
      s"ALTER COLUMN cannot find column $colName in v1 table. " +
        s"Available: ${v1Table.schema.fieldNames.mkString(", ")}")
  }

  def renameColumnOnlySupportedWithV2TableError(): Throwable = {
    new AnalysisException("RENAME COLUMN is only supported with v2 tables.")
  }

  def dropColumnOnlySupportedWithV2TableError(): Throwable = {
    new AnalysisException("DROP COLUMN is only supported with v2 tables.")
  }

  def invalidDatabaseNameError(quoted: String): Throwable = {
    new AnalysisException(s"The database name is not valid: $quoted")
  }

  def replaceTableOnlySupportedWithV2TableError(): Throwable = {
    new AnalysisException("REPLACE TABLE is only supported with v2 tables.")
  }

  def replaceTableAsSelectOnlySupportedWithV2TableError(): Throwable = {
    new AnalysisException("REPLACE TABLE AS SELECT is only supported with v2 tables.")
  }

  def cannotDropViewWithDropTableError(): Throwable = {
    new AnalysisException("Cannot drop a view with DROP TABLE. Please use DROP VIEW instead")
  }

  def showColumnsWithConflictDatabasesError(
      db: Seq[String], v1TableName: TableIdentifier): Throwable = {
    new AnalysisException("SHOW COLUMNS with conflicting databases: " +
        s"'${db.head}' != '${v1TableName.database.get}'")
  }

  def externalCatalogNotSupportShowViewsError(resolved: ResolvedNamespace): Throwable = {
    new AnalysisException(s"Catalog ${resolved.catalog.name} doesn't support " +
      "SHOW VIEWS, only SessionCatalog supports this command.")
  }

  def unsupportedFunctionNameError(quoted: String): Throwable = {
    new AnalysisException(s"Unsupported function name '$quoted'")
  }

  def sqlOnlySupportedWithV1TablesError(sql: String): Throwable = {
    new AnalysisException(s"$sql is only supported with v1 tables.")
  }

  def cannotCreateTableWithBothProviderAndSerdeError(
      provider: Option[String], maybeSerdeInfo: Option[SerdeInfo]): Throwable = {
    new AnalysisException(
      s"Cannot create table with both USING $provider and ${maybeSerdeInfo.get.describe}")
  }

  def invalidFileFormatForStoredAsError(serdeInfo: SerdeInfo): Throwable = {
    new AnalysisException(
      s"STORED AS with file format '${serdeInfo.storedAs.get}' is invalid.")
  }

  def commandNotSupportNestedColumnError(command: String, quoted: String): Throwable = {
    new AnalysisException(s"$command does not support nested column: $quoted")
  }

  def columnDoesNotExistError(colName: String): Throwable = {
    new AnalysisException(s"Column $colName does not exist")
  }

  def renameTempViewToExistingViewError(oldName: String, newName: String): Throwable = {
    new AnalysisException(
      s"rename temporary view from '$oldName' to '$newName': destination view already exists")
  }

  def databaseNotEmptyError(db: String, details: String): Throwable = {
    new AnalysisException(s"Database $db is not empty. One or more $details exist.")
  }

  def invalidNameForTableOrDatabaseError(name: String): Throwable = {
    new AnalysisException(s"`$name` is not a valid name for tables/databases. " +
      "Valid names only contain alphabet characters, numbers and _.")
  }

  def cannotCreateDatabaseWithSameNameAsPreservedDatabaseError(database: String): Throwable = {
    new AnalysisException(s"$database is a system preserved database, " +
      "you cannot create a database with this name.")
  }

  def cannotDropDefaultDatabaseError(): Throwable = {
    new AnalysisException("Can not drop default database")
  }

  def cannotUsePreservedDatabaseAsCurrentDatabaseError(database: String): Throwable = {
    new AnalysisException(s"$database is a system preserved database, you cannot use it as " +
      "current database. To access global temporary views, you should use qualified name with " +
      s"the GLOBAL_TEMP_DATABASE, e.g. SELECT * FROM $database.viewName.")
  }

  def createExternalTableWithoutLocationError(): Throwable = {
    new AnalysisException("CREATE EXTERNAL TABLE must be accompanied by LOCATION")
  }

  def cannotOperateManagedTableWithExistingLocationError(
      methodName: String, tableIdentifier: TableIdentifier, tableLocation: Path): Throwable = {
    new AnalysisException(s"Can not $methodName the managed table('$tableIdentifier')" +
      s". The associated location('${tableLocation.toString}') already exists.")
  }

  def dropNonExistentColumnsNotSupportedError(
      nonExistentColumnNames: Seq[String]): Throwable = {
    new AnalysisException(
      s"""
         |Some existing schema fields (${nonExistentColumnNames.mkString("[", ",", "]")}) are
         |not present in the new schema. We don't support dropping columns yet.
         """.stripMargin)
  }

  def cannotRetrieveTableOrViewNotInSameDatabaseError(
      qualifiedTableNames: Seq[QualifiedTableName]): Throwable = {
    new AnalysisException("Only the tables/views belong to the same database can be retrieved. " +
      s"Querying tables/views are $qualifiedTableNames")
  }

  def renameTableSourceAndDestinationMismatchError(db: String, newDb: String): Throwable = {
    new AnalysisException(
      s"RENAME TABLE source and destination databases do not match: '$db' != '$newDb'")
  }

  def cannotRenameTempViewWithDatabaseSpecifiedError(
      oldName: TableIdentifier, newName: TableIdentifier): Throwable = {
    new AnalysisException(s"RENAME TEMPORARY VIEW from '$oldName' to '$newName': cannot " +
      s"specify database name '${newName.database.get}' in the destination table")
  }

  def cannotRenameTempViewToExistingTableError(
      oldName: TableIdentifier, newName: TableIdentifier): Throwable = {
    new AnalysisException(s"RENAME TEMPORARY VIEW from '$oldName' to '$newName': " +
      "destination table already exists")
  }

  def invalidPartitionSpecError(details: String): Throwable = {
    new AnalysisException(s"Partition spec is invalid. $details")
  }

  def functionAlreadyExistsError(func: FunctionIdentifier): Throwable = {
    new AnalysisException(s"Function $func already exists")
  }

  def cannotLoadClassWhenRegisteringFunctionError(
      className: String, func: FunctionIdentifier): Throwable = {
    new AnalysisException(s"Can not load class '$className' when registering " +
      s"the function '$func', please make sure it is on the classpath")
  }

  def resourceTypeNotSupportedError(resourceType: String): Throwable = {
    new AnalysisException(s"Resource Type '$resourceType' is not supported.")
  }

  def tableNotSpecifyDatabaseError(identifier: TableIdentifier): Throwable = {
    new AnalysisException(s"table $identifier did not specify database")
  }

  def tableNotSpecifyLocationUriError(identifier: TableIdentifier): Throwable = {
    new AnalysisException(s"table $identifier did not specify locationUri")
  }

  def partitionNotSpecifyLocationUriError(specString: String): Throwable = {
    new AnalysisException(s"Partition [$specString] did not specify locationUri")
  }

  def invalidBucketNumberError(bucketingMaxBuckets: Int, numBuckets: Int): Throwable = {
    new AnalysisException(
      s"Number of buckets should be greater than 0 but less than or equal to " +
        s"bucketing.maxBuckets (`$bucketingMaxBuckets`). Got `$numBuckets`")
  }

  def corruptedTableNameContextInCatalogError(numParts: Int, index: Int): Throwable = {
    new AnalysisException("Corrupted table name context in catalog: " +
      s"$numParts parts expected, but part $index is missing.")
  }

  def corruptedViewSQLConfigsInCatalogError(e: Exception): Throwable = {
    new AnalysisException("Corrupted view SQL configs in catalog", cause = Some(e))
  }

  def corruptedViewQueryOutputColumnsInCatalogError(numCols: String, index: Int): Throwable = {
    new AnalysisException("Corrupted view query output column names in catalog: " +
      s"$numCols parts expected, but part $index is missing.")
  }

  def corruptedViewReferredTempViewInCatalogError(e: Exception): Throwable = {
    new AnalysisException("corrupted view referred temp view names in catalog", cause = Some(e))
  }

  def corruptedViewReferredTempFunctionsInCatalogError(e: Exception): Throwable = {
    new AnalysisException(
      "corrupted view referred temp functions names in catalog", cause = Some(e))
  }

  def columnStatisticsDeserializationNotSupportedError(
      name: String, dataType: DataType): Throwable = {
    new AnalysisException("Column statistics deserialization is not supported for " +
      s"column $name of data type: $dataType.")
  }

  def columnStatisticsSerializationNotSupportedError(
      colName: String, dataType: DataType): Throwable = {
    new AnalysisException("Column statistics serialization is not supported for " +
      s"column $colName of data type: $dataType.")
  }

  def cannotReadCorruptedTablePropertyError(key: String, details: String = ""): Throwable = {
    new AnalysisException(s"Cannot read table property '$key' as it's corrupted.$details")
  }

  def invalidSchemaStringError(exp: Expression): Throwable = {
    new AnalysisException(s"The expression '${exp.sql}' is not a valid schema string.")
  }

  def schemaNotFoldableError(exp: Expression): Throwable = {
    new AnalysisException(
      "Schema should be specified in DDL format as a string literal or output of " +
        s"the schema_of_json/schema_of_csv functions instead of ${exp.sql}")
  }

  def schemaIsNotStructTypeError(dataType: DataType): Throwable = {
    new AnalysisException(s"Schema should be struct type but got ${dataType.sql}.")
  }

  def keyValueInMapNotStringError(m: CreateMap): Throwable = {
    new AnalysisException(
      s"A type of keys and values in map() must be string, but got ${m.dataType.catalogString}")
  }

  def nonMapFunctionNotAllowedError(): Throwable = {
    new AnalysisException("Must use a map() function for options")
  }

  def invalidFieldTypeForCorruptRecordError(): Throwable = {
    new AnalysisException("The field for corrupt records must be string type and nullable")
  }

  def dataTypeUnsupportedByClassError(x: DataType, className: String): Throwable = {
    new AnalysisException(s"DataType '$x' is not supported by $className.")
  }

  def parseModeUnsupportedError(funcName: String, mode: ParseMode): Throwable = {
    new AnalysisException(s"$funcName() doesn't support the ${mode.name} mode. " +
      s"Acceptable modes are ${PermissiveMode.name} and ${FailFastMode.name}.")
  }

  def unfoldableFieldUnsupportedError(): Throwable = {
    new AnalysisException("The field parameter needs to be a foldable string value.")
  }

  def literalTypeUnsupportedForSourceTypeError(field: String, source: Expression): Throwable = {
    new AnalysisException(s"Literals of type '$field' are currently not supported " +
      s"for the ${source.dataType.catalogString} type.")
  }

  def arrayComponentTypeUnsupportedError(clz: Class[_]): Throwable = {
    new AnalysisException(s"Unsupported component type $clz in arrays")
  }

  def secondArgumentNotDoubleLiteralError(): Throwable = {
    new AnalysisException("The second argument should be a double literal.")
  }

  def dataTypeUnsupportedByExtractValueError(
      dataType: DataType, extraction: Expression, child: Expression): Throwable = {
    val errorMsg = dataType match {
      case StructType(_) =>
        s"Field name should be String Literal, but it's $extraction"
      case other =>
        s"Can't extract value from $child: need struct type but got ${other.catalogString}"
    }
    new AnalysisException(errorMsg)
  }

  def noHandlerForUDAFError(name: String): Throwable = {
    new InvalidUDFClassException(s"No handler for UDAF '$name'. " +
      "Use sparkSession.udf.register(...) instead.")
  }

  def batchWriteCapabilityError(
      table: Table, v2WriteClassName: String, v1WriteClassName: String): Throwable = {
    new AnalysisException(
      s"Table ${table.name} declares ${TableCapability.V1_BATCH_WRITE} capability but " +
        s"$v2WriteClassName is not an instance of $v1WriteClassName")
  }

  def unsupportedDeleteByConditionWithSubqueryError(condition: Option[Expression]): Throwable = {
    new AnalysisException(
      s"Delete by condition with subquery is not supported: $condition")
  }

  def cannotTranslateExpressionToSourceFilterError(f: Expression): Throwable = {
    new AnalysisException("Exec update failed:" +
      s" cannot translate expression to source filter: $f")
  }

  def cannotDeleteTableWhereFiltersError(table: Table, filters: Array[Filter]): Throwable = {
    new AnalysisException(
      s"Cannot delete from table ${table.name} where ${filters.mkString("[", ", ", "]")}")
  }

  def deleteOnlySupportedWithV2TablesError(): Throwable = {
    new AnalysisException("DELETE is only supported with v2 tables.")
  }

  def describeDoesNotSupportPartitionForV2TablesError(): Throwable = {
    new AnalysisException("DESCRIBE does not support partition for v2 tables.")
  }

  def cannotReplaceMissingTableError(
      tableIdentifier: Identifier): Throwable = {
    new CannotReplaceMissingTableException(tableIdentifier)
  }

  def cannotReplaceMissingTableError(
      tableIdentifier: Identifier, cause: Option[Throwable]): Throwable = {
    new CannotReplaceMissingTableException(tableIdentifier, cause)
  }

  def unsupportedTableOperationError(table: Table, cmd: String): Throwable = {
    new AnalysisException(s"Table ${table.name} does not support $cmd.")
  }

  def unsupportedBatchReadError(table: Table): Throwable = {
    unsupportedTableOperationError(table, "batch scan")
  }

  def unsupportedMicroBatchOrContinuousScanError(table: Table): Throwable = {
    unsupportedTableOperationError(table, "either micro-batch or continuous scan")
  }

  def unsupportedAppendInBatchModeError(table: Table): Throwable = {
    unsupportedTableOperationError(table, "append in batch mode")
  }

  def unsupportedDynamicOverwriteInBatchModeError(table: Table): Throwable = {
    unsupportedTableOperationError(table, "dynamic overwrite in batch mode")
  }

  def unsupportedTruncateInBatchModeError(table: Table): Throwable = {
    unsupportedTableOperationError(table, "truncate in batch mode")
  }

  def unsupportedOverwriteByFilterInBatchModeError(table: Table): Throwable = {
    unsupportedTableOperationError(table, "overwrite by filter in batch mode")
  }

  def streamingSourcesDoNotSupportCommonExecutionModeError(
      microBatchSources: Seq[String],
      continuousSources: Seq[String]): Throwable = {
    new AnalysisException(
      "The streaming sources in a query do not have a common supported execution mode.\n" +
        "Sources support micro-batch: " + microBatchSources.mkString(", ") + "\n" +
        "Sources support continuous: " + continuousSources.mkString(", "))
  }

  def noSuchTableError(ident: Identifier): Throwable = {
    new NoSuchTableException(ident)
  }

  def noSuchNamespaceError(namespace: Array[String]): Throwable = {
    new NoSuchNamespaceException(namespace)
  }

  def tableAlreadyExistsError(ident: Identifier): Throwable = {
    new TableAlreadyExistsException(ident)
  }

  def requiresSinglePartNamespaceError(ident: Identifier): Throwable = {
    new NoSuchTableException(
      s"V2 session catalog requires a single-part namespace: ${ident.quoted}")
  }

  def namespaceAlreadyExistsError(namespace: Array[String]): Throwable = {
    new NamespaceAlreadyExistsException(namespace)
  }

  private def notSupportedInJDBCCatalog(cmd: String): Throwable = {
    new AnalysisException(s"$cmd is not supported in JDBC catalog.")
  }

  def cannotCreateJDBCTableUsingProviderError(): Throwable = {
    notSupportedInJDBCCatalog("CREATE TABLE ... USING ...")
  }

  def cannotCreateJDBCTableUsingLocationError(): Throwable = {
    notSupportedInJDBCCatalog("CREATE TABLE ... LOCATION ...")
  }

  def cannotCreateJDBCNamespaceUsingProviderError(): Throwable = {
    notSupportedInJDBCCatalog("CREATE NAMESPACE ... LOCATION ...")
  }

  def cannotCreateJDBCNamespaceWithPropertyError(k: String): Throwable = {
    notSupportedInJDBCCatalog(s"CREATE NAMESPACE with property $k")
  }

  def cannotSetJDBCNamespaceWithPropertyError(k: String): Throwable = {
    notSupportedInJDBCCatalog(s"SET NAMESPACE with property $k")
  }

  def cannotUnsetJDBCNamespaceWithPropertyError(k: String): Throwable = {
    notSupportedInJDBCCatalog(s"Remove NAMESPACE property $k")
  }

  def unsupportedJDBCNamespaceChangeInCatalogError(changes: Seq[NamespaceChange]): Throwable = {
    new AnalysisException(s"Unsupported NamespaceChange $changes in JDBC catalog.")
  }

  private def tableDoesNotSupportError(cmd: String, table: Table): Throwable = {
    new AnalysisException(s"Table does not support $cmd: ${table.name}")
  }

  def tableDoesNotSupportReadsError(table: Table): Throwable = {
    tableDoesNotSupportError("reads", table)
  }

  def tableDoesNotSupportWritesError(table: Table): Throwable = {
    tableDoesNotSupportError("writes", table)
  }

  def tableDoesNotSupportDeletesError(table: Table): Throwable = {
    tableDoesNotSupportError("deletes", table)
  }

  def tableDoesNotSupportTruncatesError(table: Table): Throwable = {
    tableDoesNotSupportError("truncates", table)
  }

  def tableDoesNotSupportPartitionManagementError(table: Table): Throwable = {
    tableDoesNotSupportError("partition management", table)
  }

  def tableDoesNotSupportAtomicPartitionManagementError(table: Table): Throwable = {
    tableDoesNotSupportError("atomic partition management", table)
  }

  def cannotRenameTableWithAlterViewError(): Throwable = {
    new AnalysisException(
      "Cannot rename a table with ALTER VIEW. Please use ALTER TABLE instead.")
  }

  private def notSupportedForV2TablesError(cmd: String): Throwable = {
    new AnalysisException(s"$cmd is not supported for v2 tables.")
  }

  def analyzeTableNotSupportedForV2TablesError(): Throwable = {
    notSupportedForV2TablesError("ANALYZE TABLE")
  }

  def alterTableRecoverPartitionsNotSupportedForV2TablesError(): Throwable = {
    notSupportedForV2TablesError("ALTER TABLE ... RECOVER PARTITIONS")
  }

  def alterTableSerDePropertiesNotSupportedForV2TablesError(): Throwable = {
    notSupportedForV2TablesError("ALTER TABLE ... SET [SERDE|SERDEPROPERTIES]")
  }

  def loadDataNotSupportedForV2TablesError(): Throwable = {
    notSupportedForV2TablesError("LOAD DATA")
  }

  def showCreateTableNotSupportedForV2TablesError(): Throwable = {
    notSupportedForV2TablesError("SHOW CREATE TABLE")
  }

  def truncateTableNotSupportedForV2TablesError(): Throwable = {
    notSupportedForV2TablesError("TRUNCATE TABLE")
  }

  def showColumnsNotSupportedForV2TablesError(): Throwable = {
    notSupportedForV2TablesError("SHOW COLUMNS")
  }

  def repairTableNotSupportedForV2TablesError(): Throwable = {
    notSupportedForV2TablesError("MSCK REPAIR TABLE")
  }

  def databaseFromV1SessionCatalogNotSpecifiedError(): Throwable = {
    new AnalysisException("Database from v1 session catalog is not specified")
  }

  def nestedDatabaseUnsupportedByV1SessionCatalogError(catalog: String): Throwable = {
    new AnalysisException(s"Nested databases are not supported by v1 session catalog: $catalog")
  }

  def invalidRepartitionExpressionsError(sortOrders: Seq[Any]): Throwable = {
    new AnalysisException(s"Invalid partitionExprs specified: $sortOrders For range " +
      "partitioning use REPARTITION_BY_RANGE instead.")
  }

  def partitionColumnNotSpecifiedError(format: String, partitionColumn: String): Throwable = {
    new AnalysisException(s"Failed to resolve the schema for $format for " +
      s"the partition column: $partitionColumn. It must be specified manually.")
  }

  def dataSchemaNotSpecifiedError(format: String): Throwable = {
    new AnalysisException(s"Unable to infer schema for $format. It must be specified manually.")
  }

  def dataPathNotExistError(path: String): Throwable = {
    new AnalysisException(s"Path does not exist: $path")
  }

  def dataSourceOutputModeUnsupportedError(
      className: String, outputMode: OutputMode): Throwable = {
    new AnalysisException(s"Data source $className does not support $outputMode output mode")
  }

  def schemaNotSpecifiedForSchemaRelationProviderError(className: String): Throwable = {
    new AnalysisException(s"A schema needs to be specified when using $className.")
  }

  def userSpecifiedSchemaMismatchActualSchemaError(
      schema: StructType, actualSchema: StructType): Throwable = {
    new AnalysisException(
      s"""
         |The user-specified schema doesn't match the actual schema:
         |user-specified: ${schema.toDDL}, actual: ${actualSchema.toDDL}. If you're using
         |DataFrameReader.schema API or creating a table, please do not specify the schema.
         |Or if you're scanning an existed table, please drop it and re-create it.
       """.stripMargin)
  }

  def dataSchemaNotSpecifiedError(format: String, fileCatalog: String): Throwable = {
    new AnalysisException(
      s"Unable to infer schema for $format at $fileCatalog. It must be specified manually")
  }

  def invalidDataSourceError(className: String): Throwable = {
    new AnalysisException(s"$className is not a valid Spark SQL Data Source.")
  }

  def cannotSaveIntervalIntoExternalStorageError(): Throwable = {
    new AnalysisException("Cannot save interval data type into external storage.")
  }

  def cannotResolveAttributeError(name: String, data: LogicalPlan): Throwable = {
    new AnalysisException(
      s"Unable to resolve $name given [${data.output.map(_.name).mkString(", ")}]")
  }

  def orcNotUsedWithHiveEnabledError(): Throwable = {
    new AnalysisException(
      s"""
         |Hive built-in ORC data source must be used with Hive support enabled.
         |Please use the native ORC data source by setting 'spark.sql.orc.impl' to 'native'
       """.stripMargin)
  }

  def failedToFindAvroDataSourceError(provider: String): Throwable = {
    new AnalysisException(
      s"""
         |Failed to find data source: $provider. Avro is built-in but external data
         |source module since Spark 2.4. Please deploy the application as per
         |the deployment section of "Apache Avro Data Source Guide".
       """.stripMargin.replaceAll("\n", " "))
  }

  def failedToFindKafkaDataSourceError(provider: String): Throwable = {
    new AnalysisException(
      s"""
         |Failed to find data source: $provider. Please deploy the application as
         |per the deployment section of "Structured Streaming + Kafka Integration Guide".
       """.stripMargin.replaceAll("\n", " "))
  }

  def findMultipleDataSourceError(provider: String, sourceNames: Seq[String]): Throwable = {
    new AnalysisException(
      s"""
         |Multiple sources found for $provider (${sourceNames.mkString(", ")}),
         | please specify the fully qualified class name.
       """.stripMargin)
  }

  def writeEmptySchemasUnsupportedByDataSourceError(): Throwable = {
    new AnalysisException(
      s"""
         |Datasource does not support writing empty or nested empty schemas.
         |Please make sure the data schema has at least one or more column(s).
       """.stripMargin)
  }

  def insertMismatchedColumnNumberError(
      targetAttributes: Seq[Attribute],
      sourceAttributes: Seq[Attribute],
      staticPartitionsSize: Int): Throwable = {
    new AnalysisException(
      s"""
         |The data to be inserted needs to have the same number of columns as the
         |target table: target table has ${targetAttributes.size} column(s) but the
         |inserted data has ${sourceAttributes.size + staticPartitionsSize} column(s),
         |which contain $staticPartitionsSize partition column(s) having assigned
         |constant values.
       """.stripMargin)
  }

  def insertMismatchedPartitionNumberError(
      targetPartitionSchema: StructType,
      providedPartitionsSize: Int): Throwable = {
    new AnalysisException(
      s"""
         |The data to be inserted needs to have the same number of partition columns
         |as the target table: target table has ${targetPartitionSchema.fields.size}
         |partition column(s) but the inserted data has $providedPartitionsSize
         |partition columns specified.
       """.stripMargin.replaceAll("\n", " "))
  }

  def invalidPartitionColumnError(
      partKey: String, targetPartitionSchema: StructType): Throwable = {
    new AnalysisException(
      s"""
         |$partKey is not a partition column. Partition columns are
         |${targetPartitionSchema.fields.map(_.name).mkString("[", ",", "]")}
       """.stripMargin)
  }

  def multiplePartitionColumnValuesSpecifiedError(
      field: StructField, potentialSpecs: Map[String, String]): Throwable = {
    new AnalysisException(
      s"""
         |Partition column ${field.name} have multiple values specified,
         |${potentialSpecs.mkString("[", ", ", "]")}. Please only specify a single value.
       """.stripMargin)
  }

  def invalidOrderingForConstantValuePartitionColumnError(
      targetPartitionSchema: StructType): Throwable = {
    new AnalysisException(
      s"""
         |The ordering of partition columns is
         |${targetPartitionSchema.fields.map(_.name).mkString("[", ",", "]")}
         |All partition columns having constant values need to appear before other
         |partition columns that do not have an assigned constant value.
       """.stripMargin)
  }

  def cannotWriteDataToRelationsWithMultiplePathsError(): Throwable = {
    new AnalysisException("Can only write data to relations with a single path.")
  }

  def failedToRebuildExpressionError(filter: Filter): Throwable = {
    new AnalysisException(
      s"Fail to rebuild expression: missing key $filter in `translatedFilterToExpr`")
  }

  def dataTypeUnsupportedByDataSourceError(format: String, field: StructField): Throwable = {
    new AnalysisException(
      s"$format data source does not support ${field.dataType.catalogString} data type.")
  }

  def failToResolveDataSourceForTableError(table: CatalogTable, key: String): Throwable = {
    new AnalysisException(
      s"""
         |Fail to resolve data source for the table ${table.identifier} since the table
         |serde property has the duplicated key $key with extra options specified for this
         |scan operation. To fix this, you can rollback to the legacy behavior of ignoring
         |the extra options by setting the config
         |${SQLConf.LEGACY_EXTRA_OPTIONS_BEHAVIOR.key} to `false`, or address the
         |conflicts of the same config.
       """.stripMargin)
  }

  def outputPathAlreadyExistsError(outputPath: Path): Throwable = {
    new AnalysisException(s"path $outputPath already exists.")
  }

  def cannotUseDataTypeForPartitionColumnError(field: StructField): Throwable = {
    new AnalysisException(s"Cannot use ${field.dataType} for partition column")
  }

  def cannotUseAllColumnsForPartitionColumnsError(): Throwable = {
    new AnalysisException(s"Cannot use all columns for partition columns")
  }

  def partitionColumnNotFoundInSchemaError(col: String, schemaCatalog: String): Throwable = {
    new AnalysisException(s"Partition column `$col` not found in schema $schemaCatalog")
  }

  def columnNotFoundInSchemaError(
      col: StructField, tableSchema: Option[StructType]): Throwable = {
    new AnalysisException(s"""Column "${col.name}" not found in schema $tableSchema""")
  }

  def unsupportedDataSourceTypeForDirectQueryOnFilesError(className: String): Throwable = {
    new AnalysisException(s"Unsupported data source type for direct query on files: $className")
  }

  def saveDataIntoViewNotAllowedError(): Throwable = {
    new AnalysisException("Saving data into a view is not allowed.")
  }

  def mismatchedTableFormatError(
      tableName: String, existingProvider: Class[_], specifiedProvider: Class[_]): Throwable = {
    new AnalysisException(
      s"""
         |The format of the existing table $tableName is `${existingProvider.getSimpleName}`.
         |It doesn't match the specified format `${specifiedProvider.getSimpleName}`.
       """.stripMargin)
  }

  def mismatchedTableLocationError(
      identifier: TableIdentifier,
      existingTable: CatalogTable,
      tableDesc: CatalogTable): Throwable = {
    new AnalysisException(
      s"""
         |The location of the existing table ${identifier.quotedString} is
         |`${existingTable.location}`. It doesn't match the specified location
         |`${tableDesc.location}`.
       """.stripMargin)
  }

  def mismatchedTableColumnNumberError(
      tableName: String,
      existingTable: CatalogTable,
      query: LogicalPlan): Throwable = {
    new AnalysisException(
      s"""
         |The column number of the existing table $tableName
         |(${existingTable.schema.catalogString}) doesn't match the data schema
         |(${query.schema.catalogString})
       """.stripMargin)
  }

  def cannotResolveColumnGivenInputColumnsError(col: String, inputColumns: String): Throwable = {
    new AnalysisException(s"cannot resolve '$col' given input columns: [$inputColumns]")
  }

  def mismatchedTablePartitionColumnError(
      tableName: String,
      specifiedPartCols: Seq[String],
      existingPartCols: String): Throwable = {
    new AnalysisException(
      s"""
         |Specified partitioning does not match that of the existing table $tableName.
         |Specified partition columns: [${specifiedPartCols.mkString(", ")}]
         |Existing partition columns: [$existingPartCols]
       """.stripMargin)
  }

  def mismatchedTableBucketingError(
      tableName: String,
      specifiedBucketString: String,
      existingBucketString: String): Throwable = {
    new AnalysisException(
      s"""
         |Specified bucketing does not match that of the existing table $tableName.
         |Specified bucketing: $specifiedBucketString
         |Existing bucketing: $existingBucketString
       """.stripMargin)
  }

  def specifyPartitionNotAllowedWhenTableSchemaNotDefinedError(): Throwable = {
    new AnalysisException("It is not allowed to specify partitioning when the " +
      "table schema is not defined.")
  }

  def bucketingColumnCannotBePartOfPartitionColumnsError(
      bucketCol: String, normalizedPartCols: Seq[String]): Throwable = {
    new AnalysisException(s"bucketing column '$bucketCol' should not be part of " +
      s"partition columns '${normalizedPartCols.mkString(", ")}'")
  }

  def bucketSortingColumnCannotBePartOfPartitionColumnsError(
    sortCol: String, normalizedPartCols: Seq[String]): Throwable = {
    new AnalysisException(s"bucket sorting column '$sortCol' should not be part of " +
      s"partition columns '${normalizedPartCols.mkString(", ")}'")
  }

  def mismatchedInsertedDataColumnNumberError(
      tableName: String, insert: InsertIntoStatement, staticPartCols: Set[String]): Throwable = {
    new AnalysisException(
      s"$tableName requires that the data to be inserted have the same number of columns as " +
        s"the target table: target table has ${insert.table.output.size} column(s) but the " +
        s"inserted data has ${insert.query.output.length + staticPartCols.size} column(s), " +
        s"including ${staticPartCols.size} partition column(s) having constant value(s).")
  }

  def requestedPartitionsMismatchTablePartitionsError(
      tableName: String,
      normalizedPartSpec: Map[String, Option[String]],
      partColNames: StructType): Throwable = {
    new AnalysisException(
      s"""
         |Requested partitioning does not match the table $tableName:
         |Requested partitions: ${normalizedPartSpec.keys.mkString(",")}
         |Table partitions: ${partColNames.mkString(",")}
       """.stripMargin)
  }

  def ddlWithoutHiveSupportEnabledError(detail: String): Throwable = {
    new AnalysisException(s"Hive support is required to $detail")
  }

  def createTableColumnTypesOptionColumnNotFoundInSchemaError(
      col: String, schema: StructType): Throwable = {
    new AnalysisException(
      s"createTableColumnTypes option column $col not found in schema ${schema.catalogString}")
  }

  def parquetTypeUnsupportedYetError(parquetType: String): Throwable = {
    new AnalysisException(s"Parquet type not yet supported: $parquetType")
  }

  def illegalParquetTypeError(parquetType: String): Throwable = {
    new AnalysisException(s"Illegal Parquet type: $parquetType")
  }

  def unrecognizedParquetTypeError(field: String): Throwable = {
    new AnalysisException(s"Unrecognized Parquet type: $field")
  }

  def cannotConvertDataTypeToParquetTypeError(field: StructField): Throwable = {
    new AnalysisException(s"Unsupported data type ${field.dataType.catalogString}")
  }

  def incompatibleViewSchemaChange(
      viewName: String,
      colName: String,
      expectedNum: Int,
      actualCols: Seq[Attribute]): Throwable = {
    new AnalysisException(s"The SQL query of view $viewName has an incompatible schema change " +
      s"and column $colName cannot be resolved. Expected $expectedNum columns named $colName but " +
      s"got ${actualCols.map(_.name).mkString("[", ",", "]")}")
  }

  def numberOfPartitionsNotAllowedWithUnspecifiedDistributionError(): Throwable = {
    throw new AnalysisException("The number of partitions can't be specified with unspecified" +
      " distribution. Invalid writer requirements detected.")
  }

  def cannotApplyTableValuedFunctionError(
      name: String, arguments: String, usage: String, details: String = ""): Throwable = {
    new AnalysisException(s"Table-valued function $name with alternatives: $usage\n" +
      s"cannot be applied to ($arguments): $details")
  }

  def incompatibleRangeInputDataTypeError(
      expression: Expression, dataType: DataType): Throwable = {
    new AnalysisException(s"Incompatible input data type. " +
      s"Expected: ${dataType.typeName}; Found: ${expression.dataType.typeName}")
  }

  def groupAggPandasUDFUnsupportedByStreamingAggError(): Throwable = {
    new AnalysisException("Streaming aggregation doesn't support group aggregate pandas UDF")
  }

  def streamJoinStreamWithoutEqualityPredicateUnsupportedError(plan: LogicalPlan): Throwable = {
    new AnalysisException(
      "Stream-stream join without equality predicate is not supported", plan = Some(plan))
  }

  def cannotUseMixtureOfAggFunctionAndGroupAggPandasUDFError(): Throwable = {
    new AnalysisException(
      "Cannot use a mixture of aggregate function and group aggregate pandas UDF")
  }

  def ambiguousAttributesInSelfJoinError(
      ambiguousAttrs: Seq[AttributeReference]): Throwable = {
    new AnalysisException(
      s"""
         |Column ${ambiguousAttrs.mkString(", ")} are ambiguous. It's probably because
         |you joined several Datasets together, and some of these Datasets are the same.
         |This column points to one of the Datasets but Spark is unable to figure out
         |which one. Please alias the Datasets with different names via `Dataset.as`
         |before joining them, and specify the column using qualified name, e.g.
         |`df.as("a").join(df.as("b"), $$"a.id" > $$"b.id")`. You can also set
         |${SQLConf.FAIL_AMBIGUOUS_SELF_JOIN_ENABLED.key} to false to disable this check.
       """.stripMargin.replaceAll("\n", " "))
  }

  def unexpectedEvalTypesForUDFsError(evalTypes: Set[Int]): Throwable = {
    new AnalysisException(
      s"Expected udfs have the same evalType but got different evalTypes: " +
        s"${evalTypes.mkString(",")}")
  }

  def ambiguousFieldNameError(fieldName: String, names: String): Throwable = {
    new AnalysisException(
      s"Ambiguous field name: $fieldName. Found multiple columns that can match: $names")
  }

<<<<<<< HEAD
  def operateHiveDataSourceDirectlyError(operation: String): Throwable = {
    new AnalysisException("Hive data source can only be used with tables, you can not " +
      s"$operation files of Hive data source directly.")
  }

  def setPathOptionAndCallWithPathParameterError(method: String): Throwable = {
    new AnalysisException(
      s"""
         |There is a 'path' option set and $method() is called with a path
         |parameter. Either remove the path option, or call $method() without the parameter.
         |To ignore this check, set '${SQLConf.LEGACY_PATH_OPTION_BEHAVIOR.key}' to 'true'.
       """.stripMargin.replaceAll("\n", " "))
  }

  def userSpecifiedSchemaWithTextFileError(): Throwable = {
    new AnalysisException("User specified schema not supported with `textFile`")
  }

  def tempViewNotSupportStreamingWriteError(viewName: String): Throwable = {
    new AnalysisException(s"Temporary view $viewName doesn't support streaming write")
  }

  def streamingIntoViewNotSupportedError(viewName: String): Throwable = {
    new AnalysisException(s"Streaming into views $viewName is not supported.")
  }

  def inputSourceDiffersFromDataSourceProviderError(
      source: String, tableName: String, table: CatalogTable): Throwable = {
    new AnalysisException(s"The input source($source) is different from the table " +
      s"$tableName's data source provider(${table.provider.get}).")
  }

  def tableNotSupportStreamingWriteError(tableName: String, t: Table): Throwable = {
    new AnalysisException(s"Table $tableName doesn't support streaming write - $t")
  }

  def queryNameNotSpecifiedForMemorySinkError(): Throwable = {
    new AnalysisException("queryName must be specified for memory sink")
  }

  def sourceNotSupportedWithContinuousTriggerError(source: String): Throwable = {
    new AnalysisException(s"'$source' is not supported with continuous trigger")
  }

  def columnNotFoundInExistingColumnsError(
      columnType: String, columnName: String, validColumnNames: Seq[String]): Throwable = {
    new AnalysisException(s"$columnType column $columnName not found in " +
      s"existing columns (${validColumnNames.mkString(", ")})")
  }

  def operationNotSupportPartitioningError(operation: String): Throwable = {
    new AnalysisException(s"'$operation' does not support partitioning")
=======
  def cannotUseIntervalTypeInTableSchemaError(): Throwable = {
    new AnalysisException("Cannot use interval type in the table schema.")
>>>>>>> 9aa18dfe
  }
}<|MERGE_RESOLUTION|>--- conflicted
+++ resolved
@@ -1352,7 +1352,11 @@
       s"Ambiguous field name: $fieldName. Found multiple columns that can match: $names")
   }
 
-<<<<<<< HEAD
+  def cannotUseIntervalTypeInTableSchemaError(): Throwable = {
+    new AnalysisException("Cannot use interval type in the table schema.")
+  }
+
+  <<<<<<< SPARK-35062
   def operateHiveDataSourceDirectlyError(operation: String): Throwable = {
     new AnalysisException("Hive data source can only be used with tables, you can not " +
       s"$operation files of Hive data source directly.")
@@ -1405,9 +1409,5 @@
 
   def operationNotSupportPartitioningError(operation: String): Throwable = {
     new AnalysisException(s"'$operation' does not support partitioning")
-=======
-  def cannotUseIntervalTypeInTableSchemaError(): Throwable = {
-    new AnalysisException("Cannot use interval type in the table schema.")
->>>>>>> 9aa18dfe
   }
 }