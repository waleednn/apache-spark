/*
 * Licensed to the Apache Software Foundation (ASF) under one or more
 * contributor license agreements.  See the NOTICE file distributed with
 * this work for additional information regarding copyright ownership.
 * The ASF licenses this file to You under the Apache License, Version 2.0
 * (the "License"); you may not use this file except in compliance with
 * the License.  You may obtain a copy of the License at
 *
 *    http://www.apache.org/licenses/LICENSE-2.0
 *
 * Unless required by applicable law or agreed to in writing, software
 * distributed under the License is distributed on an "AS IS" BASIS,
 * WITHOUT WARRANTIES OR CONDITIONS OF ANY KIND, either express or implied.
 * See the License for the specific language governing permissions and
 * limitations under the License.
 */

package org.apache.spark.sql.catalyst.plans.physical

import org.apache.spark.sql.catalyst.expressions.{Unevaluable, Expression, SortOrder}
import org.apache.spark.sql.types.{DataType, IntegerType}

/**
 * Specifies how tuples that share common expressions will be distributed when a query is executed
 * in parallel on many machines.  Distribution can be used to refer to two distinct physical
 * properties:
 *  - Inter-node partitioning of data: In this case the distribution describes how tuples are
 *    partitioned across physical machines in a cluster.  Knowing this property allows some
 *    operators (e.g., Aggregate) to perform partition local operations instead of global ones.
 *  - Intra-partition ordering of data: In this case the distribution describes guarantees made
 *    about how tuples are distributed within a single partition.
 */
sealed trait Distribution

/**
 * Represents a distribution where no promises are made about co-location of data.
 */
case object UnspecifiedDistribution extends Distribution

/**
 * Represents a distribution that only has a single partition and all tuples of the dataset
 * are co-located.
 */
case object AllTuples extends Distribution

/**
 * Represents data where tuples that share the same values for the `clustering`
 * [[Expression Expressions]] will be co-located. Based on the context, this
 * can mean such tuples are either co-located in the same partition or they will be contiguous
 * within a single partition.
 */
case class ClusteredDistribution(clustering: Seq[Expression]) extends Distribution {
  require(
    clustering != Nil,
    "The clustering expressions of a ClusteredDistribution should not be Nil. " +
      "An AllTuples should be used to represent a distribution that only has " +
      "a single partition.")
}

/**
 * Represents data where tuples have been ordered according to the `ordering`
 * [[Expression Expressions]].  This is a strictly stronger guarantee than
 * [[ClusteredDistribution]] as an ordering will ensure that tuples that share the
 * same value for the ordering expressions are contiguous and will never be split across
 * partitions.
 */
case class OrderedDistribution(ordering: Seq[SortOrder]) extends Distribution {
  require(
    ordering != Nil,
    "The ordering expressions of a OrderedDistribution should not be Nil. " +
      "An AllTuples should be used to represent a distribution that only has " +
      "a single partition.")

  // TODO: This is not really valid...
  def clustering: Set[Expression] = ordering.map(_.child).toSet
}

sealed trait Partitioning {
  /** Returns the number of partitions that the data is split across */
  val numPartitions: Int

  /**
   * Returns true iff the guarantees made by this [[Partitioning]] are sufficient
   * to satisfy the partitioning scheme mandated by the `required` [[Distribution]],
   * i.e. the current dataset does not need to be re-partitioned for the `required`
   * Distribution (it is possible that tuples within a partition need to be reorganized).
   */
  def satisfies(required: Distribution): Boolean

  /**
   * Returns true iff we can say that the partitioning scheme of this [[Partitioning]]
   * guarantees the same partitioning scheme described by `other`.
   */
  // TODO: Add an example once we have the `nullSafe` concept.
  def guarantees(other: Partitioning): Boolean
}

case class UnknownPartitioning(numPartitions: Int) extends Partitioning {
  override def satisfies(required: Distribution): Boolean = required match {
    case UnspecifiedDistribution => true
    case _ => false
  }

  override def guarantees(other: Partitioning): Boolean = false
}

case object SinglePartition extends Partitioning {
  val numPartitions = 1

  override def satisfies(required: Distribution): Boolean = true

  override def guarantees(other: Partitioning): Boolean = other match {
    case SinglePartition => true
    case _ => false
  }
}

case object BroadcastPartitioning extends Partitioning {
  val numPartitions = 1

  override def satisfies(required: Distribution): Boolean = true

  override def guarantees(other: Partitioning): Boolean = other match {
    case BroadcastPartitioning => true
    case _ => false
  }
}

/**
 * Represents a partitioning where rows are split up across partitions based on the hash
 * of `expressions`.  All rows where `expressions` evaluate to the same values are guaranteed to be
 * in the same partition.
 */
case class HashPartitioning(expressions: Seq[Expression], numPartitions: Int)
  extends Expression with Partitioning with Unevaluable {

  override def children: Seq[Expression] = expressions
  override def nullable: Boolean = false
  override def dataType: DataType = IntegerType

  lazy val clusteringSet = expressions.toSet

  override def satisfies(required: Distribution): Boolean = required match {
    case UnspecifiedDistribution => true
    case ClusteredDistribution(requiredClustering) =>
      clusteringSet.subsetOf(requiredClustering.toSet)
    case _ => false
  }

<<<<<<< HEAD
  override def keyExpressions: Seq[Expression] = expressions

  override def toString: String = s"${super.toString} numPartitions=$numPartitions"
=======
  override def guarantees(other: Partitioning): Boolean = other match {
    case o: HashPartitioning =>
      this.clusteringSet == o.clusteringSet && this.numPartitions == o.numPartitions
    case _ => false
  }
>>>>>>> 114ff926
}

/**
 * Represents a partitioning where rows are split across partitions based on some total ordering of
 * the expressions specified in `ordering`.  When data is partitioned in this manner the following
 * two conditions are guaranteed to hold:
 *  - All row where the expressions in `ordering` evaluate to the same values will be in the same
 *    partition.
 *  - Each partition will have a `min` and `max` row, relative to the given ordering.  All rows
 *    that are in between `min` and `max` in this `ordering` will reside in this partition.
 *
 * This class extends expression primarily so that transformations over expression will descend
 * into its child.
 */
case class RangePartitioning(ordering: Seq[SortOrder], numPartitions: Int)
  extends Expression with Partitioning with Unevaluable {

  override def children: Seq[SortOrder] = ordering
  override def nullable: Boolean = false
  override def dataType: DataType = IntegerType

  private[this] lazy val clusteringSet = ordering.map(_.child).toSet

  override def satisfies(required: Distribution): Boolean = required match {
    case UnspecifiedDistribution => true
    case OrderedDistribution(requiredOrdering) =>
      val minSize = Seq(requiredOrdering.size, ordering.size).min
      requiredOrdering.take(minSize) == ordering.take(minSize)
    case ClusteredDistribution(requiredClustering) =>
      clusteringSet.subsetOf(requiredClustering.toSet)
    case _ => false
  }

  override def guarantees(other: Partitioning): Boolean = other match {
    case o: RangePartitioning => this == o
    case _ => false
  }
}

/**
 * A collection of [[Partitioning]]s that can be used to describe the partitioning
 * scheme of the output of a physical operator. It is usually used for an operator
 * that has multiple children. In this case, a [[Partitioning]] in this collection
 * describes how this operator's output is partitioned based on expressions from
 * a child. For example, for a Join operator on two tables `A` and `B`
 * with a join condition `A.key1 = B.key2`, assuming we use HashPartitioning schema,
 * there are two [[Partitioning]]s can be used to describe how the output of
 * this Join operator is partitioned, which are `HashPartitioning(A.key1)` and
 * `HashPartitioning(B.key2)`. It is also worth noting that `partitionings`
 * in this collection do not need to be equivalent, which is useful for
 * Outer Join operators.
 */
case class PartitioningCollection(partitionings: Seq[Partitioning])
  extends Expression with Partitioning with Unevaluable {

  require(
    partitionings.map(_.numPartitions).distinct.length == 1,
    s"PartitioningCollection requires all of its partitionings have the same numPartitions.")

  override def children: Seq[Expression] = partitionings.collect {
    case expr: Expression => expr
  }

  override def nullable: Boolean = false

  override def dataType: DataType = IntegerType

  override val numPartitions = partitionings.map(_.numPartitions).distinct.head

  /**
   * Returns true if any `partitioning` of this collection satisfies the given
   * [[Distribution]].
   */
  override def satisfies(required: Distribution): Boolean =
    partitionings.exists(_.satisfies(required))

  /**
   * Returns true if any `partitioning` of this collection guarantees
   * the given [[Partitioning]].
   */
  override def guarantees(other: Partitioning): Boolean =
    partitionings.exists(_.guarantees(other))

  override def toString: String = {
    partitionings.map(_.toString).mkString("(", " or ", ")")
  }
}<|MERGE_RESOLUTION|>--- conflicted
+++ resolved
@@ -147,17 +147,13 @@
     case _ => false
   }
 
-<<<<<<< HEAD
-  override def keyExpressions: Seq[Expression] = expressions
-
-  override def toString: String = s"${super.toString} numPartitions=$numPartitions"
-=======
   override def guarantees(other: Partitioning): Boolean = other match {
     case o: HashPartitioning =>
       this.clusteringSet == o.clusteringSet && this.numPartitions == o.numPartitions
     case _ => false
   }
->>>>>>> 114ff926
+
+  override def toString: String = s"${super.toString} numPartitions=$numPartitions"
 }
 
 /**
