--- conflicted
+++ resolved
@@ -543,16 +543,7 @@
       case BooleanType =>
         (c, evPrim, evNull) =>
           s"""
-<<<<<<< HEAD
-            Decimal tmpDecimal = null;
-            if ($c) {
-              tmpDecimal = new Decimal().set(1);
-            } else {
-              tmpDecimal = new Decimal().set(0);
-            }
-=======
             Decimal tmpDecimal = $c ? Decimal.apply(1) : Decimal.apply(0);
->>>>>>> c4fd2a24
             ${changePrecision("tmpDecimal", target, evPrim, evNull)}
           """
       case DateType =>
@@ -563,11 +554,7 @@
         (c, evPrim, evNull) =>
           s"""
             Decimal tmpDecimal = Decimal.apply(
-<<<<<<< HEAD
               java.math.BigDecimal.valueOf(${timestampToDoubleCode(c)}));
-=======
-              scala.math.BigDecimal.valueOf(${timestampToDoubleCode(c)}));
->>>>>>> c4fd2a24
             ${changePrecision("tmpDecimal", target, evPrim, evNull)}
           """
       case dt: DecimalType =>
@@ -576,11 +563,7 @@
             Decimal tmpDecimal = $c.clone();
             ${changePrecision("tmpDecimal", target, evPrim, evNull)}
           """
-<<<<<<< HEAD
-      case ByteType | ShortType | IntegerType | LongType =>
-=======
       case x: IntegralType =>
->>>>>>> c4fd2a24
         (c, evPrim, evNull) =>
           s"""
             Decimal tmpDecimal = Decimal.apply((long) $c);
@@ -591,11 +574,7 @@
         (c, evPrim, evNull) =>
           s"""
             try {
-<<<<<<< HEAD
               Decimal tmpDecimal = Decimal.apply(java.math.BigDecimal.valueOf((double) $c));
-=======
-              Decimal tmpDecimal = Decimal.apply(scala.math.BigDecimal.valueOf((double) $c));
->>>>>>> c4fd2a24
               ${changePrecision("tmpDecimal", target, evPrim, evNull)}
             } catch (java.lang.NumberFormatException e) {
               $evNull = true;
