--- conflicted
+++ resolved
@@ -441,13 +441,8 @@
           s"${ctx.stringType}.fromBytes($c)")
       case (DateType, StringType) =>
         defineCodeGen(ctx, ev, c =>
-<<<<<<< HEAD
-          s"""new ${ctx.stringType}().set(
+          s"""${ctx.stringType}.fromString(
                 org.apache.spark.sql.catalyst.util.DateTimeUtils.toString($c))""")
-=======
-          s"""${ctx.stringType}.fromString(
-                org.apache.spark.sql.catalyst.util.DateUtils.toString($c))""")
->>>>>>> da7bbb94
       // Special handling required for timestamps in hive test cases since the toString function
       // does not match the expected output.
       case (TimestampType, StringType) =>
