--- conflicted
+++ resolved
@@ -82,11 +82,8 @@
     case (StringType, _: DayTimeIntervalType) => true
     case (StringType, _: YearMonthIntervalType) => true
 
-<<<<<<< HEAD
     case (_: DayTimeIntervalType, _: DayTimeIntervalType) => true
-=======
     case (_: YearMonthIntervalType, _: YearMonthIntervalType) => true
->>>>>>> 4758dc78
 
     case (StringType, _: NumericType) => true
     case (BooleanType, _: NumericType) => true
@@ -2073,11 +2070,8 @@
     case (StringType, _: DayTimeIntervalType) => true
     case (StringType, _: YearMonthIntervalType) => true
 
-<<<<<<< HEAD
     case (_: DayTimeIntervalType, _: DayTimeIntervalType) => true
-=======
     case (_: YearMonthIntervalType, _: YearMonthIntervalType) => true
->>>>>>> 4758dc78
 
     case (StringType, DateType) => true
     case (TimestampType, DateType) => true
