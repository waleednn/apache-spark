/*
 * Licensed to the Apache Software Foundation (ASF) under one or more
 * contributor license agreements.  See the NOTICE file distributed with
 * this work for additional information regarding copyright ownership.
 * The ASF licenses this file to You under the Apache License, Version 2.0
 * (the "License"); you may not use this file except in compliance with
 * the License.  You may obtain a copy of the License at
 *
 *    http://www.apache.org/licenses/LICENSE-2.0
 *
 * Unless required by applicable law or agreed to in writing, software
 * distributed under the License is distributed on an "AS IS" BASIS,
 * WITHOUT WARRANTIES OR CONDITIONS OF ANY KIND, either express or implied.
 * See the License for the specific language governing permissions and
 * limitations under the License.
 */

package org.apache.spark.sql.catalyst.util

import java.time._
import java.time.chrono.IsoChronology
import java.time.format.{DateTimeFormatter, DateTimeFormatterBuilder, DateTimeParseException, ResolverStyle}
import java.time.temporal.{ChronoField, TemporalAccessor, TemporalQueries, WeekFields}
import java.util.Locale

import com.google.common.cache.CacheBuilder
import org.apache.spark.SparkUpgradeException
import org.apache.spark.sql.catalyst.util.DateTimeFormatterHelper._
import org.apache.spark.sql.internal.SQLConf
import org.apache.spark.sql.internal.SQLConf.LegacyBehaviorPolicy._

trait DateTimeFormatterHelper {
  // Converts the parsed temporal object to ZonedDateTime. It sets time components to zeros
  // if they does not exist in the parsed object.
  protected def toZonedDateTime(
      temporalAccessor: TemporalAccessor,
      zoneId: ZoneId): ZonedDateTime = {
    // Parsed input might not have time related part. In that case, time component is set to zeros.
    val parsedLocalTime = temporalAccessor.query(TemporalQueries.localTime)
    val localTime = if (parsedLocalTime == null) LocalTime.MIDNIGHT else parsedLocalTime
    // Parsed input must have date component. At least, year must present in temporalAccessor.
    val localDate = temporalAccessor.query(TemporalQueries.localDate)

    ZonedDateTime.of(localDate, localTime, zoneId)
  }

  // Gets a formatter from the cache or creates new one. The buildFormatter method can be called
  // a few times with the same parameters in parallel if the cache does not contain values
  // associated to those parameters. Since the formatter is immutable, it does not matter.
  // In this way, synchronised is intentionally omitted in this method to make parallel calls
  // less synchronised.
  // The Cache.get method is not used here to avoid creation of additional instances of Callable.
  protected def getOrCreateFormatter(
      pattern: String,
      locale: Locale,
      needVarLengthSecondFraction: Boolean = false): DateTimeFormatter = {
    val newPattern = DateTimeUtils.convertIncompatiblePattern(pattern)
    val useVarLen = needVarLengthSecondFraction && newPattern.contains('S')
    val key = (newPattern, locale, useVarLen)
    var formatter = cache.getIfPresent(key)
    if (formatter == null) {
      formatter = buildFormatter(newPattern, locale, useVarLen)
      cache.put(key, formatter)
    }
    formatter
  }

  // When legacy time parser policy set to EXCEPTION, check whether we will get different results
  // between legacy parser and new parser. If new parser fails but legacy parser works, throw a
  // SparkUpgradeException. On the contrary, if the legacy policy set to CORRECTED,
  // DateTimeParseException will address by the caller side.
  protected def checkDiffResult[T](
      s: String, legacyParseFunc: String => T): PartialFunction[Throwable, T] = {
    case e: DateTimeParseException if SQLConf.get.legacyTimeParserPolicy == EXCEPTION =>
      val res = try {
        Some(legacyParseFunc(s))
      } catch {
        case _: Throwable => None
      }
      if (res.nonEmpty) {
        throw new SparkUpgradeException("3.0", s"Fail to parse '$s' in the new parser. You can " +
          s"set ${SQLConf.LEGACY_TIME_PARSER_POLICY.key} to LEGACY to restore the behavior " +
          s"before Spark 3.0, or set to CORRECTED and treat it as an invalid datetime string.", e)
      } else {
        throw e
      }
  }
}

private object DateTimeFormatterHelper {
  val cache = CacheBuilder.newBuilder()
    .maximumSize(128)
    .build[(String, Locale, Boolean), DateTimeFormatter]()

  final val extractor = "^([^S]*)(S*)(.*)$".r

  def createBuilder(): DateTimeFormatterBuilder = {
    new DateTimeFormatterBuilder().parseCaseInsensitive()
  }

  def setDefaulting(builder: DateTimeFormatterBuilder,
                    locale: Locale,
                     isWeekBased: Boolean = false): DateTimeFormatterBuilder = {

    val defaults = Seq(
      (ChronoField.ERA, 1),
      (ChronoField.MINUTE_OF_HOUR, 0),
      (ChronoField.SECOND_OF_MINUTE, 0)
    )

    val weekDayBased = if (isWeekBased) {
      Seq((ChronoField.DAY_OF_WEEK,
        WeekFields.of(locale).getFirstDayOfWeek.getValue))
    } else {
      Seq(
        (ChronoField.MONTH_OF_YEAR, 1),
        (ChronoField.DAY_OF_MONTH, 1))
    }

    (defaults ++ weekDayBased).foldLeft(builder) {
      case (builder, (chrono, value)) =>
        builder.parseDefaulting(chrono, value)
    }
  }

  def toFormatter(builder: DateTimeFormatterBuilder,
                  locale: Locale,
                  isWeekBased: Boolean = false): DateTimeFormatter = {
    setDefaulting(builder, locale, isWeekBased)
      .toFormatter(locale)
      .withChronology(IsoChronology.INSTANCE)
      .withResolverStyle(ResolverStyle.STRICT)
  }

<<<<<<< HEAD
  def isWeekBasedPattern(pattern: String): Boolean = {
    Seq("YY", "w").exists(pattern.contains)
  }

  def buildFormatter(pattern: String, locale: Locale): DateTimeFormatter = {
    val builder = createBuilder().appendPattern(pattern)
    // Default values for parser needs to be changed when the pattern
    // is week/year based.
    // DAY_OF_MONTH and MONTH_OF_YEAR will be added by the week of the year.
    toFormatter(builder, locale, isWeekBasedPattern(pattern))
=======
  /**
   * Building a formatter for parsing seconds fraction with variable length
   */
  def createBuilderWithVarLengthSecondFraction(
      pattern: String): DateTimeFormatterBuilder = {
    val builder = createBuilder()
    pattern.split("'").zipWithIndex.foreach {
      case (pattenPart, idx) if idx % 2 == 0 =>
        var rest = pattenPart
        while (rest.nonEmpty) {
          rest match {
            case extractor(prefix, secondFraction, suffix) =>
              builder.appendPattern(prefix)
              if (secondFraction.nonEmpty) {
                builder.appendFraction(ChronoField.NANO_OF_SECOND, 1, secondFraction.length, false)
              }
              rest = suffix
            case _ => throw new IllegalArgumentException(s"Unrecognized datetime pattern: $pattern")
          }
        }
      case (patternPart, _) => builder.appendLiteral(patternPart)
    }
    builder
  }

  def buildFormatter(
      pattern: String,
      locale: Locale,
      varLenEnabled: Boolean): DateTimeFormatter = {
    val builder = if (varLenEnabled) {
      createBuilderWithVarLengthSecondFraction(pattern)
    } else {
      createBuilder().appendPattern(pattern)
    }
    toFormatter(builder, locale)
>>>>>>> 57d27e90
  }

  lazy val fractionFormatter: DateTimeFormatter = {
    val builder = createBuilder()
      .append(DateTimeFormatter.ISO_LOCAL_DATE)
      .appendLiteral(' ')
      .appendValue(ChronoField.HOUR_OF_DAY, 2).appendLiteral(':')
      .appendValue(ChronoField.MINUTE_OF_HOUR, 2).appendLiteral(':')
      .appendValue(ChronoField.SECOND_OF_MINUTE, 2)
      .appendFraction(ChronoField.NANO_OF_SECOND, 0, 9, true)
    toFormatter(builder, TimestampFormatter.defaultLocale)
  }
}<|MERGE_RESOLUTION|>--- conflicted
+++ resolved
@@ -132,18 +132,6 @@
       .withResolverStyle(ResolverStyle.STRICT)
   }
 
-<<<<<<< HEAD
-  def isWeekBasedPattern(pattern: String): Boolean = {
-    Seq("YY", "w").exists(pattern.contains)
-  }
-
-  def buildFormatter(pattern: String, locale: Locale): DateTimeFormatter = {
-    val builder = createBuilder().appendPattern(pattern)
-    // Default values for parser needs to be changed when the pattern
-    // is week/year based.
-    // DAY_OF_MONTH and MONTH_OF_YEAR will be added by the week of the year.
-    toFormatter(builder, locale, isWeekBasedPattern(pattern))
-=======
   /**
    * Building a formatter for parsing seconds fraction with variable length
    */
@@ -169,6 +157,13 @@
     builder
   }
 
+  def isWeekBasedPattern(pattern: String): Boolean = {
+    // Default values for parser needs to be changed when the pattern
+    // is week/year based.
+    // DAY_OF_MONTH and MONTH_OF_YEAR will be added by the week of the year.
+    Seq("YY", "w").exists(pattern.contains)
+  }
+
   def buildFormatter(
       pattern: String,
       locale: Locale,
@@ -178,8 +173,7 @@
     } else {
       createBuilder().appendPattern(pattern)
     }
-    toFormatter(builder, locale)
->>>>>>> 57d27e90
+    toFormatter(builder, locale, isWeekBasedPattern(pattern))
   }
 
   lazy val fractionFormatter: DateTimeFormatter = {
