--- conflicted
+++ resolved
@@ -279,16 +279,11 @@
   // localized, for the default Locale.US, it uses Sunday as the first day of week, while in Spark
   // 2.4, the SimpleDateFormat uses Monday as the first day of week.
   final val weekBasedLetters = Set('Y', 'W', 'w', 'u', 'e', 'c')
-<<<<<<< HEAD
-  final val unsupportedLetters = Set('A', 'n', 'N', 'p')
-  final val unknownPatternLetters: Set[Char] = Set('B')
-=======
   // SPARK-36970: `select date_format('2018-11-17 13:33:33.333', 'B')` failed with Java 8,
   // but use Java 17 will return `in the afternoon` because 'B' is used to represent
   // `Pattern letters to output a day period` in Java 17. So there manual disabled `B` for
   // compatibility with Java 8 behavior.
   final val unsupportedLetters = Set('A', 'B', 'n', 'N', 'p')
->>>>>>> 01448187
   // The quarter fields will also be parsed strangely, e.g. when the pattern contains `yMd` and can
   // be directly resolved then the `q` do check for whether the month is valid, but if the date
   // fields is incomplete, e.g. `yM`, the checking will be bypassed.
@@ -331,13 +326,6 @@
             (isParsing && unsupportedLettersForParsing.contains(c))) {
             throw new IllegalArgumentException(s"Illegal pattern character: $c")
           }
-          // SPARK-36796: `select date_format('2018-11-17 13:33:33.333', 'B')` failed with Java 8,
-          // but use Java 17 will return `in the afternoon` because 'B' is used to represent
-          // `Pattern letters to output a day period` in Java 17 and disabled it here for
-          // compatibility with Java 8 behavior.
-          for (c <- patternPart if unknownPatternLetters.contains(c)) {
-            throw new IllegalArgumentException(s"Unknown pattern letter: $c")
-          }
           for (style <- unsupportedPatternLengths if patternPart.contains(style)) {
             throw new IllegalArgumentException(s"Too many pattern letters: ${style.head}")
           }
