--- conflicted
+++ resolved
@@ -164,17 +164,16 @@
     }
   }
 
-<<<<<<< HEAD
-  private def tryParseBoolean(field: String, options: CSVOptions): DataType = {
-    if (options.trueValue.equalsIgnoreCase(field) || options.falseValue.equalsIgnoreCase(field)) {
-=======
   private def tryParseBoolean(field: String): DataType = {
-    if ((allCatch opt field.toBoolean).isDefined) {
->>>>>>> 60e4239a
+    if ((allCatch opt field.toBoolean).isDefined || isTrueOrFalseValue(field)) {
       BooleanType
     } else {
       stringType()
     }
+  }
+
+  private def isTrueOrFalseValue(field: String): Boolean = {
+    options.trueValue.equalsIgnoreCase(field) || options.falseValue.equalsIgnoreCase(field)
   }
 
   // Defining a function to return the StringType constant is necessary in order to work around
