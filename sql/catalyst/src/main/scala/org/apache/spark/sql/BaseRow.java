/*
 * Licensed to the Apache Software Foundation (ASF) under one or more
 * contributor license agreements.  See the NOTICE file distributed with
 * this work for additional information regarding copyright ownership.
 * The ASF licenses this file to You under the Apache License, Version 2.0
 * (the "License"); you may not use this file except in compliance with
 * the License.  You may obtain a copy of the License at
 *
 *    http://www.apache.org/licenses/LICENSE-2.0
 *
 * Unless required by applicable law or agreed to in writing, software
 * distributed under the License is distributed on an "AS IS" BASIS,
 * WITHOUT WARRANTIES OR CONDITIONS OF ANY KIND, either express or implied.
 * See the License for the specific language governing permissions and
 * limitations under the License.
 */

package org.apache.spark.sql;

import java.math.BigDecimal;
import java.sql.Date;
import java.sql.Timestamp;
import java.util.List;

import scala.collection.Seq;
import scala.collection.mutable.ArraySeq;

import org.apache.spark.sql.catalyst.expressions.GenericRow;
import org.apache.spark.sql.types.StructType;

public abstract class BaseRow implements Row {

  @Override
  final public int length() {
    return size();
  }

  @Override
  public boolean anyNull() {
    final int n = size();
    for (int i=0; i < n; i++) {
      if (isNullAt(i)) {
        return true;
      }
    }
    return false;
  }

  @Override
  public StructType schema() { throw new UnsupportedOperationException(); }

  @Override
  final public Object apply(int i) {
    return get(i);
  }

  @Override
  public int getInt(int i) {
    throw new UnsupportedOperationException();
  }

  @Override
  public long getLong(int i) {
    throw new UnsupportedOperationException();
  }

  @Override
  public float getFloat(int i) {
    throw new UnsupportedOperationException();
  }

  @Override
  public double getDouble(int i) {
    throw new UnsupportedOperationException();
  }

  @Override
  public byte getByte(int i) {
    throw new UnsupportedOperationException();
  }

  @Override
  public short getShort(int i) {
    throw new UnsupportedOperationException();
  }

  @Override
  public boolean getBoolean(int i) {
    throw new UnsupportedOperationException();
  }

  @Override
  public String getString(int i) {
    throw new UnsupportedOperationException();
  }

  @Override
  public BigDecimal getDecimal(int i) {
    throw new UnsupportedOperationException();
  }

  @Override
  public Date getDate(int i) {
    throw new UnsupportedOperationException();
  }

  @Override
  public Timestamp getTimestamp(int i) {
    throw new UnsupportedOperationException();
  }

  @Override
  public <T> Seq<T> getSeq(int i) {
    throw new UnsupportedOperationException();
  }

  @Override
  public <T> List<T> getList(int i) {
    throw new UnsupportedOperationException();
  }

  @Override
  public <K, V> scala.collection.Map<K, V> getMap(int i) {
    throw new UnsupportedOperationException();
  }

  @Override
  public <T> scala.collection.immutable.Map<String, T> getValuesMap(Seq<String> fieldNames) {
    throw new UnsupportedOperationException();
  }

  @Override
  public <K, V> java.util.Map<K, V> getJavaMap(int i) {
    throw new UnsupportedOperationException();
  }

  @Override
  public Row getStruct(int i) {
    throw new UnsupportedOperationException();
  }

  @Override
  public <T> T getAs(int i) {
    throw new UnsupportedOperationException();
  }

  @Override
  public <T> T getAs(String fieldName) {
    throw new UnsupportedOperationException();
  }

  @Override
  public int fieldIndex(String name) {
    throw new UnsupportedOperationException();
  }

  /**
   * A generic version of Row.equals(Row), which is used for tests.
   */
  @Override
  public boolean equals(Object other) {
    if (other instanceof Row) {
      Row row = (Row) other;
      int n = size();
      if (n != row.size()) {
        return false;
      }
      for (int i = 0; i < n; i ++) {
<<<<<<< HEAD
        if (isNullAt(i) != row.isNullAt(i) || !isNullAt(i) && !get(i).equals(row.get(i))) {
=======
        if (isNullAt(i) != row.isNullAt(i) || (!isNullAt(i) && !get(i).equals(row.get(i)))) {
>>>>>>> 7d669a56
          return false;
        }
      }
      return true;
    }
    return false;
  }

  @Override
  public Row copy() {
    final int n = size();
    Object[] arr = new Object[n];
    for (int i = 0; i < n; i++) {
      arr[i] = get(i);
    }
    return new GenericRow(arr);
  }

  @Override
  public Seq<Object> toSeq() {
    final int n = size();
    final ArraySeq<Object> values = new ArraySeq<Object>(n);
    for (int i = 0; i < n; i++) {
      values.update(i, get(i));
    }
    return values;
  }

  @Override
  public String toString() {
    return mkString("[", ",", "]");
  }

  @Override
  public String mkString() {
    return toSeq().mkString();
  }

  @Override
  public String mkString(String sep) {
    return toSeq().mkString(sep);
  }

  @Override
  public String mkString(String start, String sep, String end) {
    return toSeq().mkString(start, sep, end);
  }
}<|MERGE_RESOLUTION|>--- conflicted
+++ resolved
@@ -166,11 +166,7 @@
         return false;
       }
       for (int i = 0; i < n; i ++) {
-<<<<<<< HEAD
-        if (isNullAt(i) != row.isNullAt(i) || !isNullAt(i) && !get(i).equals(row.get(i))) {
-=======
         if (isNullAt(i) != row.isNullAt(i) || (!isNullAt(i) && !get(i).equals(row.get(i)))) {
->>>>>>> 7d669a56
           return false;
         }
       }
