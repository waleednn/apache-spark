/*
 * Licensed to the Apache Software Foundation (ASF) under one or more
 * contributor license agreements.  See the NOTICE file distributed with
 * this work for additional information regarding copyright ownership.
 * The ASF licenses this file to You under the Apache License, Version 2.0
 * (the "License"); you may not use this file except in compliance with
 * the License.  You may obtain a copy of the License at
 *
 *    http://www.apache.org/licenses/LICENSE-2.0
 *
 * Unless required by applicable law or agreed to in writing, software
 * distributed under the License is distributed on an "AS IS" BASIS,
 * WITHOUT WARRANTIES OR CONDITIONS OF ANY KIND, either express or implied.
 * See the License for the specific language governing permissions and
 * limitations under the License.
 */

package org.apache.spark.sql.catalyst.plans.logical

import scala.language.existentials

import org.apache.spark.api.java.function.FilterFunction
import org.apache.spark.broadcast.Broadcast
import org.apache.spark.sql.{Encoder, Row}
import org.apache.spark.sql.catalyst.analysis.UnresolvedDeserializer
import org.apache.spark.sql.catalyst.encoders._
import org.apache.spark.sql.catalyst.expressions._
import org.apache.spark.sql.catalyst.expressions.objects.Invoke
<<<<<<< HEAD
import org.apache.spark.sql.streaming.KeyedStateTimeout
=======
import org.apache.spark.sql.streaming.OutputMode
>>>>>>> 274973d2
import org.apache.spark.sql.types._

object CatalystSerde {
  def deserialize[T : Encoder](child: LogicalPlan): DeserializeToObject = {
    val deserializer = UnresolvedDeserializer(encoderFor[T].deserializer)
    DeserializeToObject(deserializer, generateObjAttr[T], child)
  }

  def serialize[T : Encoder](child: LogicalPlan): SerializeFromObject = {
    SerializeFromObject(encoderFor[T].namedExpressions, child)
  }

  def generateObjAttr[T : Encoder]: Attribute = {
    AttributeReference("obj", encoderFor[T].deserializer.dataType, nullable = false)()
  }
}

/**
 * A trait for logical operators that produces domain objects as output.
 * The output of this operator is a single-field safe row containing the produced object.
 */
trait ObjectProducer extends LogicalPlan {
  // The attribute that reference to the single object field this operator outputs.
  def outputObjAttr: Attribute

  override def output: Seq[Attribute] = outputObjAttr :: Nil

  override def producedAttributes: AttributeSet = AttributeSet(outputObjAttr)
}

/**
 * A trait for logical operators that consumes domain objects as input.
 * The output of its child must be a single-field row containing the input object.
 */
trait ObjectConsumer extends UnaryNode {
  assert(child.output.length == 1)

  // This operator always need all columns of its child, even it doesn't reference to.
  override def references: AttributeSet = child.outputSet

  def inputObjAttr: Attribute = child.output.head
}

/**
 * Takes the input row from child and turns it into object using the given deserializer expression.
 */
case class DeserializeToObject(
    deserializer: Expression,
    outputObjAttr: Attribute,
    child: LogicalPlan) extends UnaryNode with ObjectProducer

/**
 * Takes the input object from child and turns it into unsafe row using the given serializer
 * expression.
 */
case class SerializeFromObject(
    serializer: Seq[NamedExpression],
    child: LogicalPlan) extends ObjectConsumer {

  override def output: Seq[Attribute] = serializer.map(_.toAttribute)
}

object MapPartitions {
  def apply[T : Encoder, U : Encoder](
      func: Iterator[T] => Iterator[U],
      child: LogicalPlan): LogicalPlan = {
    val deserialized = CatalystSerde.deserialize[T](child)
    val mapped = MapPartitions(
      func.asInstanceOf[Iterator[Any] => Iterator[Any]],
      CatalystSerde.generateObjAttr[U],
      deserialized)
    CatalystSerde.serialize[U](mapped)
  }
}

/**
 * A relation produced by applying `func` to each partition of the `child`.
 */
case class MapPartitions(
    func: Iterator[Any] => Iterator[Any],
    outputObjAttr: Attribute,
    child: LogicalPlan) extends ObjectConsumer with ObjectProducer

object MapPartitionsInR {
  def apply(
      func: Array[Byte],
      packageNames: Array[Byte],
      broadcastVars: Array[Broadcast[Object]],
      schema: StructType,
      encoder: ExpressionEncoder[Row],
      child: LogicalPlan): LogicalPlan = {
    val deserialized = CatalystSerde.deserialize(child)(encoder)
    val mapped = MapPartitionsInR(
      func,
      packageNames,
      broadcastVars,
      encoder.schema,
      schema,
      CatalystSerde.generateObjAttr(RowEncoder(schema)),
      deserialized)
    CatalystSerde.serialize(mapped)(RowEncoder(schema))
  }
}

/**
 * A relation produced by applying a serialized R function `func` to each partition of the `child`.
 *
 */
case class MapPartitionsInR(
    func: Array[Byte],
    packageNames: Array[Byte],
    broadcastVars: Array[Broadcast[Object]],
    inputSchema: StructType,
    outputSchema: StructType,
    outputObjAttr: Attribute,
    child: LogicalPlan) extends ObjectConsumer with ObjectProducer {
  override lazy val schema = outputSchema

  override protected def stringArgs: Iterator[Any] = Iterator(inputSchema, outputSchema,
    outputObjAttr, child)
}

object MapElements {
  def apply[T : Encoder, U : Encoder](
      func: AnyRef,
      child: LogicalPlan): LogicalPlan = {
    val deserialized = CatalystSerde.deserialize[T](child)
    val mapped = MapElements(
      func,
      implicitly[Encoder[T]].clsTag.runtimeClass,
      implicitly[Encoder[T]].schema,
      CatalystSerde.generateObjAttr[U],
      deserialized)
    CatalystSerde.serialize[U](mapped)
  }
}

/**
 * A relation produced by applying `func` to each element of the `child`.
 */
case class MapElements(
    func: AnyRef,
    argumentClass: Class[_],
    argumentSchema: StructType,
    outputObjAttr: Attribute,
    child: LogicalPlan) extends ObjectConsumer with ObjectProducer

object TypedFilter {
  def apply[T : Encoder](func: AnyRef, child: LogicalPlan): TypedFilter = {
    TypedFilter(
      func,
      implicitly[Encoder[T]].clsTag.runtimeClass,
      implicitly[Encoder[T]].schema,
      UnresolvedDeserializer(encoderFor[T].deserializer),
      child)
  }
}

/**
 * A relation produced by applying `func` to each element of the `child` and filter them by the
 * resulting boolean value.
 *
 * This is logically equal to a normal [[Filter]] operator whose condition expression is decoding
 * the input row to object and apply the given function with decoded object. However we need the
 * encapsulation of [[TypedFilter]] to make the concept more clear and make it easier to write
 * optimizer rules.
 */
case class TypedFilter(
    func: AnyRef,
    argumentClass: Class[_],
    argumentSchema: StructType,
    deserializer: Expression,
    child: LogicalPlan) extends UnaryNode {

  override def output: Seq[Attribute] = child.output

  def withObjectProducerChild(obj: LogicalPlan): Filter = {
    assert(obj.output.length == 1)
    Filter(typedCondition(obj.output.head), obj)
  }

  def typedCondition(input: Expression): Expression = {
    val (funcClass, methodName) = func match {
      case m: FilterFunction[_] => classOf[FilterFunction[_]] -> "call"
      case _ => classOf[Any => Boolean] -> "apply"
    }
    val funcObj = Literal.create(func, ObjectType(funcClass))
    Invoke(funcObj, methodName, BooleanType, input :: Nil)
  }
}

/** Factory for constructing new `AppendColumn` nodes. */
object AppendColumns {
  def apply[T : Encoder, U : Encoder](
      func: T => U,
      child: LogicalPlan): AppendColumns = {
    new AppendColumns(
      func.asInstanceOf[Any => Any],
      implicitly[Encoder[T]].clsTag.runtimeClass,
      implicitly[Encoder[T]].schema,
      UnresolvedDeserializer(encoderFor[T].deserializer),
      encoderFor[U].namedExpressions,
      child)
  }

  def apply[T : Encoder, U : Encoder](
      func: T => U,
      inputAttributes: Seq[Attribute],
      child: LogicalPlan): AppendColumns = {
    new AppendColumns(
      func.asInstanceOf[Any => Any],
      implicitly[Encoder[T]].clsTag.runtimeClass,
      implicitly[Encoder[T]].schema,
      UnresolvedDeserializer(encoderFor[T].deserializer, inputAttributes),
      encoderFor[U].namedExpressions,
      child)
  }
}

/**
 * A relation produced by applying `func` to each element of the `child`, concatenating the
 * resulting columns at the end of the input row.
 *
 * @param deserializer used to extract the input to `func` from an input row.
 * @param serializer use to serialize the output of `func`.
 */
case class AppendColumns(
    func: Any => Any,
    argumentClass: Class[_],
    argumentSchema: StructType,
    deserializer: Expression,
    serializer: Seq[NamedExpression],
    child: LogicalPlan) extends UnaryNode {

  override def output: Seq[Attribute] = child.output ++ newColumns

  def newColumns: Seq[Attribute] = serializer.map(_.toAttribute)
}

/**
 * An optimized version of [[AppendColumns]], that can be executed on deserialized object directly.
 */
case class AppendColumnsWithObject(
    func: Any => Any,
    childSerializer: Seq[NamedExpression],
    newColumnsSerializer: Seq[NamedExpression],
    child: LogicalPlan) extends ObjectConsumer {

  override def output: Seq[Attribute] = (childSerializer ++ newColumnsSerializer).map(_.toAttribute)
}

/** Factory for constructing new `MapGroups` nodes. */
object MapGroups {
  def apply[K : Encoder, T : Encoder, U : Encoder](
      func: (K, Iterator[T]) => TraversableOnce[U],
      groupingAttributes: Seq[Attribute],
      dataAttributes: Seq[Attribute],
      child: LogicalPlan): LogicalPlan = {
    val mapped = new MapGroups(
      func.asInstanceOf[(Any, Iterator[Any]) => TraversableOnce[Any]],
      UnresolvedDeserializer(encoderFor[K].deserializer, groupingAttributes),
      UnresolvedDeserializer(encoderFor[T].deserializer, dataAttributes),
      groupingAttributes,
      dataAttributes,
      CatalystSerde.generateObjAttr[U],
      child)
    CatalystSerde.serialize[U](mapped)
  }
}

/**
 * Applies func to each unique group in `child`, based on the evaluation of `groupingAttributes`.
 * Func is invoked with an object representation of the grouping key an iterator containing the
 * object representation of all the rows with that key.
 *
 * @param keyDeserializer used to extract the key object for each group.
 * @param valueDeserializer used to extract the items in the iterator from an input row.
 */
case class MapGroups(
    func: (Any, Iterator[Any]) => TraversableOnce[Any],
    keyDeserializer: Expression,
    valueDeserializer: Expression,
    groupingAttributes: Seq[Attribute],
    dataAttributes: Seq[Attribute],
    outputObjAttr: Attribute,
    child: LogicalPlan) extends UnaryNode with ObjectProducer

/** Internal class representing State */
trait LogicalKeyedState[S]

case object NoTimeout extends KeyedStateTimeout
case object ProcessingTimeTimeout extends KeyedStateTimeout

/** Factory for constructing new `MapGroupsWithState` nodes. */
object FlatMapGroupsWithState {
  def apply[K: Encoder, V: Encoder, S: Encoder, U: Encoder](
      func: (Any, Iterator[Any], LogicalKeyedState[Any]) => Iterator[Any],
      groupingAttributes: Seq[Attribute],
      dataAttributes: Seq[Attribute],
<<<<<<< HEAD
      timeout: KeyedStateTimeout,
      child: LogicalPlan): LogicalPlan = {

    val encoder = encoderFor[S]

    val mapped = new MapGroupsWithState(
=======
      outputMode: OutputMode,
      isMapGroupsWithState: Boolean,
      child: LogicalPlan): LogicalPlan = {
    val mapped = new FlatMapGroupsWithState(
>>>>>>> 274973d2
      func,
      UnresolvedDeserializer(encoderFor[K].deserializer, groupingAttributes),
      UnresolvedDeserializer(encoderFor[V].deserializer, dataAttributes),
      groupingAttributes,
      dataAttributes,
      CatalystSerde.generateObjAttr[U],
<<<<<<< HEAD
      encoder.asInstanceOf[ExpressionEncoder[Any]],
      timeout,
      child)
=======
      encoderFor[S].resolveAndBind().deserializer,
      encoderFor[S].namedExpressions,
      outputMode,
      child,
      isMapGroupsWithState)
>>>>>>> 274973d2
    CatalystSerde.serialize[U](mapped)
  }
}

/**
 * Applies func to each unique group in `child`, based on the evaluation of `groupingAttributes`,
 * while using state data.
 * Func is invoked with an object representation of the grouping key an iterator containing the
 * object representation of all the rows with that key.
 *
 * @param keyDeserializer used to extract the key object for each group.
 * @param valueDeserializer used to extract the items in the iterator from an input row.
 * @param groupingAttributes used to group the data
 * @param dataAttributes used to read the data
 * @param outputObjAttr used to define the output object
<<<<<<< HEAD
 * @param stateEncoder used to serialize/deserialize state before calling `func`
 * @param timeout used to timeout a groups that has not received data in a while
=======
 * @param stateDeserializer used to deserialize state before calling `func`
 * @param stateSerializer used to serialize updated state after calling `func`
 * @param outputMode the output mode of `func`
 * @param isMapGroupsWithState whether it is created by the `mapGroupsWithState` method
>>>>>>> 274973d2
 */
case class FlatMapGroupsWithState(
    func: (Any, Iterator[Any], LogicalKeyedState[Any]) => Iterator[Any],
    keyDeserializer: Expression,
    valueDeserializer: Expression,
    groupingAttributes: Seq[Attribute],
    dataAttributes: Seq[Attribute],
    outputObjAttr: Attribute,
<<<<<<< HEAD
    stateEncoder: ExpressionEncoder[Any],
    timeout: KeyedStateTimeout,
    child: LogicalPlan) extends UnaryNode with ObjectProducer
=======
    stateDeserializer: Expression,
    stateSerializer: Seq[NamedExpression],
    outputMode: OutputMode,
    child: LogicalPlan,
    isMapGroupsWithState: Boolean = false) extends UnaryNode with ObjectProducer {

  if (isMapGroupsWithState) {
    assert(outputMode == OutputMode.Update)
  }
}
>>>>>>> 274973d2

/** Factory for constructing new `FlatMapGroupsInR` nodes. */
object FlatMapGroupsInR {
  def apply(
      func: Array[Byte],
      packageNames: Array[Byte],
      broadcastVars: Array[Broadcast[Object]],
      schema: StructType,
      keyDeserializer: Expression,
      valueDeserializer: Expression,
      inputSchema: StructType,
      groupingAttributes: Seq[Attribute],
      dataAttributes: Seq[Attribute],
      child: LogicalPlan): LogicalPlan = {
    val mapped = FlatMapGroupsInR(
      func,
      packageNames,
      broadcastVars,
      inputSchema,
      schema,
      UnresolvedDeserializer(keyDeserializer, groupingAttributes),
      UnresolvedDeserializer(valueDeserializer, dataAttributes),
      groupingAttributes,
      dataAttributes,
      CatalystSerde.generateObjAttr(RowEncoder(schema)),
      child)
    CatalystSerde.serialize(mapped)(RowEncoder(schema))
  }
}

case class FlatMapGroupsInR(
    func: Array[Byte],
    packageNames: Array[Byte],
    broadcastVars: Array[Broadcast[Object]],
    inputSchema: StructType,
    outputSchema: StructType,
    keyDeserializer: Expression,
    valueDeserializer: Expression,
    groupingAttributes: Seq[Attribute],
    dataAttributes: Seq[Attribute],
    outputObjAttr: Attribute,
    child: LogicalPlan) extends UnaryNode with ObjectProducer{

  override lazy val schema = outputSchema

  override protected def stringArgs: Iterator[Any] = Iterator(inputSchema, outputSchema,
    keyDeserializer, valueDeserializer, groupingAttributes, dataAttributes, outputObjAttr,
    child)
}

/** Factory for constructing new `CoGroup` nodes. */
object CoGroup {
  def apply[K : Encoder, L : Encoder, R : Encoder, OUT : Encoder](
      func: (K, Iterator[L], Iterator[R]) => TraversableOnce[OUT],
      leftGroup: Seq[Attribute],
      rightGroup: Seq[Attribute],
      leftAttr: Seq[Attribute],
      rightAttr: Seq[Attribute],
      left: LogicalPlan,
      right: LogicalPlan): LogicalPlan = {
    require(StructType.fromAttributes(leftGroup) == StructType.fromAttributes(rightGroup))

    val cogrouped = CoGroup(
      func.asInstanceOf[(Any, Iterator[Any], Iterator[Any]) => TraversableOnce[Any]],
      // The `leftGroup` and `rightGroup` are guaranteed te be of same schema, so it's safe to
      // resolve the `keyDeserializer` based on either of them, here we pick the left one.
      UnresolvedDeserializer(encoderFor[K].deserializer, leftGroup),
      UnresolvedDeserializer(encoderFor[L].deserializer, leftAttr),
      UnresolvedDeserializer(encoderFor[R].deserializer, rightAttr),
      leftGroup,
      rightGroup,
      leftAttr,
      rightAttr,
      CatalystSerde.generateObjAttr[OUT],
      left,
      right)
    CatalystSerde.serialize[OUT](cogrouped)
  }
}

/**
 * A relation produced by applying `func` to each grouping key and associated values from left and
 * right children.
 */
case class CoGroup(
    func: (Any, Iterator[Any], Iterator[Any]) => TraversableOnce[Any],
    keyDeserializer: Expression,
    leftDeserializer: Expression,
    rightDeserializer: Expression,
    leftGroup: Seq[Attribute],
    rightGroup: Seq[Attribute],
    leftAttr: Seq[Attribute],
    rightAttr: Seq[Attribute],
    outputObjAttr: Attribute,
    left: LogicalPlan,
    right: LogicalPlan) extends BinaryNode with ObjectProducer<|MERGE_RESOLUTION|>--- conflicted
+++ resolved
@@ -26,11 +26,7 @@
 import org.apache.spark.sql.catalyst.encoders._
 import org.apache.spark.sql.catalyst.expressions._
 import org.apache.spark.sql.catalyst.expressions.objects.Invoke
-<<<<<<< HEAD
-import org.apache.spark.sql.streaming.KeyedStateTimeout
-=======
-import org.apache.spark.sql.streaming.OutputMode
->>>>>>> 274973d2
+import org.apache.spark.sql.streaming.{KeyedStateTimeout, OutputMode }
 import org.apache.spark.sql.types._
 
 object CatalystSerde {
@@ -330,36 +326,24 @@
       func: (Any, Iterator[Any], LogicalKeyedState[Any]) => Iterator[Any],
       groupingAttributes: Seq[Attribute],
       dataAttributes: Seq[Attribute],
-<<<<<<< HEAD
-      timeout: KeyedStateTimeout,
-      child: LogicalPlan): LogicalPlan = {
-
-    val encoder = encoderFor[S]
-
-    val mapped = new MapGroupsWithState(
-=======
       outputMode: OutputMode,
       isMapGroupsWithState: Boolean,
-      child: LogicalPlan): LogicalPlan = {
+      timeout: KeyedStateTimeout,
+      child: LogicalPlan): LogicalPlan = {
+    val encoder = encoderFor[S]
+
     val mapped = new FlatMapGroupsWithState(
->>>>>>> 274973d2
       func,
       UnresolvedDeserializer(encoderFor[K].deserializer, groupingAttributes),
       UnresolvedDeserializer(encoderFor[V].deserializer, dataAttributes),
       groupingAttributes,
       dataAttributes,
       CatalystSerde.generateObjAttr[U],
-<<<<<<< HEAD
       encoder.asInstanceOf[ExpressionEncoder[Any]],
+      outputMode,
+      isMapGroupsWithState,
       timeout,
       child)
-=======
-      encoderFor[S].resolveAndBind().deserializer,
-      encoderFor[S].namedExpressions,
-      outputMode,
-      child,
-      isMapGroupsWithState)
->>>>>>> 274973d2
     CatalystSerde.serialize[U](mapped)
   }
 }
@@ -375,15 +359,10 @@
  * @param groupingAttributes used to group the data
  * @param dataAttributes used to read the data
  * @param outputObjAttr used to define the output object
-<<<<<<< HEAD
  * @param stateEncoder used to serialize/deserialize state before calling `func`
- * @param timeout used to timeout a groups that has not received data in a while
-=======
- * @param stateDeserializer used to deserialize state before calling `func`
- * @param stateSerializer used to serialize updated state after calling `func`
  * @param outputMode the output mode of `func`
  * @param isMapGroupsWithState whether it is created by the `mapGroupsWithState` method
->>>>>>> 274973d2
+ * @param timeout used to timeout a groups that has not received data in a while
  */
 case class FlatMapGroupsWithState(
     func: (Any, Iterator[Any], LogicalKeyedState[Any]) => Iterator[Any],
@@ -392,22 +371,16 @@
     groupingAttributes: Seq[Attribute],
     dataAttributes: Seq[Attribute],
     outputObjAttr: Attribute,
-<<<<<<< HEAD
     stateEncoder: ExpressionEncoder[Any],
+    outputMode: OutputMode,
+    isMapGroupsWithState: Boolean = false,
     timeout: KeyedStateTimeout,
-    child: LogicalPlan) extends UnaryNode with ObjectProducer
-=======
-    stateDeserializer: Expression,
-    stateSerializer: Seq[NamedExpression],
-    outputMode: OutputMode,
-    child: LogicalPlan,
-    isMapGroupsWithState: Boolean = false) extends UnaryNode with ObjectProducer {
+    child: LogicalPlan) extends UnaryNode with ObjectProducer {
 
   if (isMapGroupsWithState) {
     assert(outputMode == OutputMode.Update)
   }
 }
->>>>>>> 274973d2
 
 /** Factory for constructing new `FlatMapGroupsInR` nodes. */
 object FlatMapGroupsInR {
