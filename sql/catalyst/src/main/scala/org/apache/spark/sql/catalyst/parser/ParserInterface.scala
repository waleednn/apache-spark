--- conflicted
+++ resolved
@@ -66,10 +66,6 @@
   /**
    * Parse a SQL script string to a [[CompoundBody]].
    */
-<<<<<<< HEAD
-  @throws[ParseException]("Text cannot be parsed to a BatchBody")
-=======
   @throws[ParseException]("Text cannot be parsed to a CompoundBody")
->>>>>>> 214c685e
   def parseScript(sqlScriptText: String): CompoundBody
 }