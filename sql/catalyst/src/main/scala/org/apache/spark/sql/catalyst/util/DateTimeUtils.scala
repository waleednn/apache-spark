--- conflicted
+++ resolved
@@ -575,7 +575,6 @@
   }
 
   /**
-<<<<<<< HEAD
    * Returns the date value for the first day of the given month.
    * The month is expressed in months since 1.1.1970, starting from 0.
    */
@@ -678,7 +677,9 @@
       val timesBetween = (timeInDay1 - timeInDay2).toDouble / (MILLIS_PER_DAY * 1000)
       (months1 - months2).toDouble + (dayInMonth1 - dayInMonth2 + timesBetween) / 31.0
     }
-=======
+  }
+
+  /*
    * Returns day of week from String. Starting from Thursday, marked as 0.
    * (Because 1970-01-01 is Thursday).
    */
@@ -743,6 +744,5 @@
       365
     }
     date + (lastDayOfMonthInYear - dayInYear)
->>>>>>> 15667a0a
   }
 }