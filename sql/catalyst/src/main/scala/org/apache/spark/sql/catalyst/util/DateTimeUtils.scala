/*
 * Licensed to the Apache Software Foundation (ASF) under one or more
 * contributor license agreements.  See the NOTICE file distributed with
 * this work for additional information regarding copyright ownership.
 * The ASF licenses this file to You under the Apache License, Version 2.0
 * (the "License"); you may not use this file except in compliance with
 * the License.  You may obtain a copy of the License at
 *
 *    http://www.apache.org/licenses/LICENSE-2.0
 *
 * Unless required by applicable law or agreed to in writing, software
 * distributed under the License is distributed on an "AS IS" BASIS,
 * WITHOUT WARRANTIES OR CONDITIONS OF ANY KIND, either express or implied.
 * See the License for the specific language governing permissions and
 * limitations under the License.
 */

package org.apache.spark.sql.catalyst.util

import java.nio.charset.StandardCharsets
import java.sql.{Date, Timestamp}
import java.time._
import java.time.temporal.{ChronoField, ChronoUnit, IsoFields}
import java.util.{Locale, TimeZone}
import java.util.concurrent.TimeUnit._

import scala.util.control.NonFatal

import org.apache.spark.sql.catalyst.util.DateTimeConstants._
import org.apache.spark.sql.types.Decimal
import org.apache.spark.unsafe.types.{CalendarInterval, UTF8String}

/**
 * Helper functions for converting between internal and external date and time representations.
 * Dates are exposed externally as java.sql.Date and are represented internally as the number of
 * dates since the Unix epoch (1970-01-01). Timestamps are exposed externally as java.sql.Timestamp
 * and are stored internally as longs, which are capable of storing timestamps with microsecond
 * precision.
 */
object DateTimeUtils {

  // see http://stackoverflow.com/questions/466321/convert-unix-timestamp-to-julian
  // it's 2440587.5, rounding up to compatible with Hive
  final val JULIAN_DAY_OF_EPOCH = 2440588

  val TIMEZONE_OPTION = "timeZone"

  def getZoneId(timeZoneId: String): ZoneId = ZoneId.of(timeZoneId, ZoneId.SHORT_IDS)
  def getTimeZone(timeZoneId: String): TimeZone = {
    TimeZone.getTimeZone(getZoneId(timeZoneId))
  }

  def millisToDays(millis: Long): Int = {
    millisToDays(millis, ZoneId.systemDefault())
  }

<<<<<<< HEAD
  def millisToDays(millis: Long, zoneId: ZoneId): Int = {
    val instant = microsToInstant(Math.multiplyExact(millis, MICROS_PER_MILLIS))
=======
  def millisToDays(millisUtc: Long, zoneId: ZoneId): SQLDate = {
    val instant = microsToInstant(fromMillis(millisUtc))
>>>>>>> c41ef398
    localDateToDays(LocalDateTime.ofInstant(instant, zoneId).toLocalDate)
  }

  // reverse of millisToDays
  def daysToMillis(days: Int): Long = {
    daysToMillis(days, ZoneId.systemDefault())
  }

  def daysToMillis(days: Int, zoneId: ZoneId): Long = {
    val instant = daysToLocalDate(days).atStartOfDay(zoneId).toInstant
    toMillis(instantToMicros(instant))
  }

  // Converts the `micros` timestamp to string according to Hive TimestampWritable convention.
  def timestampToString(tf: TimestampFormatter, micros: Long): String = {
    tf.format(micros)
  }

  /**
   * Returns the number of days since epoch from java.sql.Date.
   */
  def fromJavaDate(date: Date): Int = {
    millisToDays(date.getTime)
  }

  /**
   * Returns a java.sql.Date from number of days since epoch.
   */
  def toJavaDate(days: Int): Date = {
    new Date(daysToMillis(days))
  }

  /**
   * Returns a java.sql.Timestamp from number of micros since epoch.
   */
  def toJavaTimestamp(micros: Long): Timestamp = {
    Timestamp.from(microsToInstant(micros))
  }

  /**
   * Returns the number of micros since epoch from java.sql.Timestamp.
   */
  def fromJavaTimestamp(timestamp: Timestamp): Long = {
    instantToMicros(timestamp.toInstant)
  }

  /**
   * Returns the number of microseconds since epoch from Julian day
   * and nanoseconds in a day
   */
  def fromJulianDay(days: Int, nanoseconds: Long): Long = {
    // use Long to avoid rounding errors
    val seconds = (days - JULIAN_DAY_OF_EPOCH).toLong * SECONDS_PER_DAY
    SECONDS.toMicros(seconds) + NANOSECONDS.toMicros(nanoseconds)
  }

  /**
   * Returns Julian day and nanoseconds in a day from the number of microseconds
   *
   * Note: support timestamp since 4717 BC (without negative nanoseconds, compatible with Hive).
   */
  def toJulianDay(micros: Long): (Int, Long) = {
    val julianUs = micros + JULIAN_DAY_OF_EPOCH * MICROS_PER_DAY
    val days = julianUs / MICROS_PER_DAY
    val us = julianUs % MICROS_PER_DAY
    (days.toInt, MICROSECONDS.toNanos(us))
  }

  /**
   * Converts the timestamp to milliseconds since epoch. In spark timestamp values have microseconds
   * precision, so this conversion is lossy.
   */
  def toMillis(micros: Long): Long = {
    // When the timestamp is negative i.e before 1970, we need to adjust the millseconds portion.
    // Example - 1965-01-01 10:11:12.123456 is represented as (-157700927876544) in micro precision.
    // In millis precision the above needs to be represented as (-157700927877).
    Math.floorDiv(micros, MICROS_PER_MILLIS)
  }

  /**
   * Converts milliseconds since the epoch to microseconds.
   */
<<<<<<< HEAD
  def fromMillis(millis: Long): Long = {
    MILLISECONDS.toMicros(millis)
=======
  def fromMillis(millis: Long): SQLTimestamp = {
    Math.multiplyExact(millis, MICROS_PER_MILLIS)
>>>>>>> c41ef398
  }

  def microsToEpochDays(micros: Long, zoneId: ZoneId): Int = {
    localDateToDays(microsToInstant(micros).atZone(zoneId).toLocalDate)
  }

  def epochDaysToMicros(days: Int, zoneId: ZoneId): Long = {
    val localDate = LocalDate.ofEpochDay(days)
    val zeroLocalTime = LocalTime.MIDNIGHT
    val localDateTime = LocalDateTime.of(localDate, zeroLocalTime)
    instantToMicros(localDateTime.atZone(zoneId).toInstant)
  }

  /**
   * Trim and parse a given UTF8 date string to the corresponding a corresponding [[Long]] value.
   * The return type is [[Option]] in order to distinguish between 0L and null. The following
   * formats are allowed:
   *
   * `yyyy`
   * `yyyy-[m]m`
   * `yyyy-[m]m-[d]d`
   * `yyyy-[m]m-[d]d `
   * `yyyy-[m]m-[d]d [h]h:[m]m:[s]s.[ms][ms][ms][us][us][us]`
   * `yyyy-[m]m-[d]d [h]h:[m]m:[s]s.[ms][ms][ms][us][us][us]Z`
   * `yyyy-[m]m-[d]d [h]h:[m]m:[s]s.[ms][ms][ms][us][us][us]-[h]h:[m]m`
   * `yyyy-[m]m-[d]d [h]h:[m]m:[s]s.[ms][ms][ms][us][us][us]+[h]h:[m]m`
   * `yyyy-[m]m-[d]dT[h]h:[m]m:[s]s.[ms][ms][ms][us][us][us]`
   * `yyyy-[m]m-[d]dT[h]h:[m]m:[s]s.[ms][ms][ms][us][us][us]Z`
   * `yyyy-[m]m-[d]dT[h]h:[m]m:[s]s.[ms][ms][ms][us][us][us]-[h]h:[m]m`
   * `yyyy-[m]m-[d]dT[h]h:[m]m:[s]s.[ms][ms][ms][us][us][us]+[h]h:[m]m`
   * `[h]h:[m]m:[s]s.[ms][ms][ms][us][us][us]`
   * `[h]h:[m]m:[s]s.[ms][ms][ms][us][us][us]Z`
   * `[h]h:[m]m:[s]s.[ms][ms][ms][us][us][us]-[h]h:[m]m`
   * `[h]h:[m]m:[s]s.[ms][ms][ms][us][us][us]+[h]h:[m]m`
   * `T[h]h:[m]m:[s]s.[ms][ms][ms][us][us][us]`
   * `T[h]h:[m]m:[s]s.[ms][ms][ms][us][us][us]Z`
   * `T[h]h:[m]m:[s]s.[ms][ms][ms][us][us][us]-[h]h:[m]m`
   * `T[h]h:[m]m:[s]s.[ms][ms][ms][us][us][us]+[h]h:[m]m`
   */
  def stringToTimestamp(s: UTF8String, timeZoneId: ZoneId): Option[Long] = {
    if (s == null) {
      return None
    }
    var tz: Option[Byte] = None
    val segments: Array[Int] = Array[Int](1, 1, 1, 0, 0, 0, 0, 0, 0)
    var i = 0
    var currentSegmentValue = 0
    val bytes = s.trimAll().getBytes
    val specialTimestamp = convertSpecialTimestamp(bytes, timeZoneId)
    if (specialTimestamp.isDefined) return specialTimestamp
    var j = 0
    var digitsMilli = 0
    var justTime = false
    while (j < bytes.length) {
      val b = bytes(j)
      val parsedValue = b - '0'.toByte
      if (parsedValue < 0 || parsedValue > 9) {
        if (j == 0 && b == 'T') {
          justTime = true
          i += 3
        } else if (i < 2) {
          if (b == '-') {
            if (i == 0 && j != 4) {
              // year should have exact four digits
              return None
            }
            segments(i) = currentSegmentValue
            currentSegmentValue = 0
            i += 1
          } else if (i == 0 && b == ':') {
            justTime = true
            segments(3) = currentSegmentValue
            currentSegmentValue = 0
            i = 4
          } else {
            return None
          }
        } else if (i == 2) {
          if (b == ' ' || b == 'T') {
            segments(i) = currentSegmentValue
            currentSegmentValue = 0
            i += 1
          } else {
            return None
          }
        } else if (i == 3 || i == 4) {
          if (b == ':') {
            segments(i) = currentSegmentValue
            currentSegmentValue = 0
            i += 1
          } else {
            return None
          }
        } else if (i == 5 || i == 6) {
          if (b == 'Z') {
            segments(i) = currentSegmentValue
            currentSegmentValue = 0
            i += 1
            tz = Some(43)
          } else if (b == '-' || b == '+') {
            segments(i) = currentSegmentValue
            currentSegmentValue = 0
            i += 1
            tz = Some(b)
          } else if (b == '.' && i == 5) {
            segments(i) = currentSegmentValue
            currentSegmentValue = 0
            i += 1
          } else {
            return None
          }
          if (i == 6  && b != '.') {
            i += 1
          }
        } else {
          if (i < segments.length && (b == ':' || b == ' ')) {
            segments(i) = currentSegmentValue
            currentSegmentValue = 0
            i += 1
          } else {
            return None
          }
        }
      } else {
        if (i == 6) {
          digitsMilli += 1
        }
        currentSegmentValue = currentSegmentValue * 10 + parsedValue
      }
      j += 1
    }

    segments(i) = currentSegmentValue
    if (!justTime && i == 0 && j != 4) {
      // year should have exact four digits
      return None
    }

    while (digitsMilli < 6) {
      segments(6) *= 10
      digitsMilli += 1
    }

    // We are truncating the nanosecond part, which results in loss of precision
    while (digitsMilli > 6) {
      segments(6) /= 10
      digitsMilli -= 1
    }
    try {
      val zoneId = if (tz.isEmpty) {
        timeZoneId
      } else {
        val sign = if (tz.get.toChar == '-') -1 else 1
        ZoneOffset.ofHoursMinutes(sign * segments(7), sign * segments(8))
      }
      val nanoseconds = MICROSECONDS.toNanos(segments(6))
      val localTime = LocalTime.of(segments(3), segments(4), segments(5), nanoseconds.toInt)
      val localDate = if (justTime) {
        LocalDate.now(zoneId)
      } else {
        LocalDate.of(segments(0), segments(1), segments(2))
      }
      val localDateTime = LocalDateTime.of(localDate, localTime)
      val zonedDateTime = ZonedDateTime.of(localDateTime, zoneId)
      val instant = Instant.from(zonedDateTime)
      Some(instantToMicros(instant))
    } catch {
      case NonFatal(_) => None
    }
  }

  def instantToMicros(instant: Instant): Long = {
    val us = Math.multiplyExact(instant.getEpochSecond, MICROS_PER_SECOND)
    val result = Math.addExact(us, NANOSECONDS.toMicros(instant.getNano))
    result
  }

  def microsToInstant(micros: Long): Instant = {
    val secs = Math.floorDiv(micros, MICROS_PER_SECOND)
    // Unfolded Math.floorMod(us, MICROS_PER_SECOND) to reuse the result of
    // the above calculation of `secs` via `floorDiv`.
    val mos = micros - secs * MICROS_PER_SECOND
    Instant.ofEpochSecond(secs, mos * NANOS_PER_MICROS)
  }

  def instantToDays(instant: Instant): Int = {
    val seconds = instant.getEpochSecond
    val days = Math.floorDiv(seconds, SECONDS_PER_DAY)
    days.toInt
  }

  def localDateToDays(localDate: LocalDate): Int = {
    Math.toIntExact(localDate.toEpochDay)
  }

  def daysToLocalDate(days: Int): LocalDate = LocalDate.ofEpochDay(days)

  /**
   * Trim and parse a given UTF8 date string to a corresponding [[Int]] value.
   * The return type is [[Option]] in order to distinguish between 0 and null. The following
   * formats are allowed:
   *
   * `yyyy`
   * `yyyy-[m]m`
   * `yyyy-[m]m-[d]d`
   * `yyyy-[m]m-[d]d `
   * `yyyy-[m]m-[d]d *`
   * `yyyy-[m]m-[d]dT*`
   */
  def stringToDate(s: UTF8String, zoneId: ZoneId): Option[Int] = {
    if (s == null) {
      return None
    }
    val segments: Array[Int] = Array[Int](1, 1, 1)
    var i = 0
    var currentSegmentValue = 0
    val bytes = s.trimAll().getBytes
    val specialDate = convertSpecialDate(bytes, zoneId)
    if (specialDate.isDefined) return specialDate
    var j = 0
    while (j < bytes.length && (i < 3 && !(bytes(j) == ' ' || bytes(j) == 'T'))) {
      val b = bytes(j)
      if (i < 2 && b == '-') {
        if (i == 0 && j != 4) {
          // year should have exact four digits
          return None
        }
        segments(i) = currentSegmentValue
        currentSegmentValue = 0
        i += 1
      } else {
        val parsedValue = b - '0'.toByte
        if (parsedValue < 0 || parsedValue > 9) {
          return None
        } else {
          currentSegmentValue = currentSegmentValue * 10 + parsedValue
        }
      }
      j += 1
    }
    if (i == 0 && j != 4) {
      // year should have exact four digits
      return None
    }
    if (i < 2 && j < bytes.length) {
      // For the `yyyy` and `yyyy-[m]m` formats, entire input must be consumed.
      return None
    }
    segments(i) = currentSegmentValue
    try {
      val localDate = LocalDate.of(segments(0), segments(1), segments(2))
      Some(localDateToDays(localDate))
    } catch {
      case NonFatal(_) => None
    }
  }

  private def getLocalDateTime(micros: Long, zoneId: ZoneId): LocalDateTime = {
    microsToInstant(micros).atZone(zoneId).toLocalDateTime
  }

  /**
   * Returns the hour value of a given timestamp value. The timestamp is expressed in microseconds.
   */
  def getHours(micros: Long, zoneId: ZoneId): Int = {
    getLocalDateTime(micros, zoneId).getHour
  }

  /**
   * Returns the minute value of a given timestamp value. The timestamp is expressed in
   * microseconds since the epoch.
   */
  def getMinutes(micros: Long, zoneId: ZoneId): Int = {
    getLocalDateTime(micros, zoneId).getMinute
  }

  /**
   * Returns the second value of a given timestamp value. The timestamp is expressed in
   * microseconds since the epoch.
   */
  def getSeconds(micros: Long, zoneId: ZoneId): Int = {
    getLocalDateTime(micros, zoneId).getSecond
  }

  /**
   * Returns the seconds part and its fractional part with microseconds.
   */
  def getSecondsWithFraction(micros: Long, zoneId: ZoneId): Decimal = {
    Decimal(getMicroseconds(micros, zoneId), 8, 6)
  }

  /**
   * Returns local seconds, including fractional parts, multiplied by 1000.
   *
   * @param micros The number of microseconds since the epoch.
   * @param zoneId The time zone id which milliseconds should be obtained in.
   */
  def getMilliseconds(micros: Long, zoneId: ZoneId): Decimal = {
    Decimal(getMicroseconds(micros, zoneId), 8, 3)
  }

  /**
   * Returns local seconds, including fractional parts, multiplied by 1000000.
   *
   * @param micros The number of microseconds since the epoch.
   * @param zoneId The time zone id which milliseconds should be obtained in.
   */
  def getMicroseconds(micros: Long, zoneId: ZoneId): Int = {
    val lt = getLocalDateTime(micros, zoneId)
    (lt.getLong(ChronoField.MICRO_OF_SECOND) + lt.getSecond * MICROS_PER_SECOND).toInt
  }

  /**
   * Returns the 'day in year' value for the given number of days since 1970-01-01.
   */
  def getDayInYear(days: Int): Int = {
    LocalDate.ofEpochDay(days).getDayOfYear
  }

  private def extractFromYear(days: Int, divider: Int): Int = {
    val localDate = daysToLocalDate(days)
    val yearOfEra = localDate.get(ChronoField.YEAR_OF_ERA)
    var result = yearOfEra / divider
    if ((yearOfEra % divider) != 0 || yearOfEra <= 1) result += 1
    if (localDate.get(ChronoField.ERA) == 0) result = -result
    result
  }

  /**
   * Returns the millennium for the given number of days since 1970-01-01.
   */
  def getMillennium(days: Int): Int = extractFromYear(days, 1000)

  /**
   * Returns the century for the given number of days since 1970-01-01.
   */
  def getCentury(days: Int): Int = extractFromYear(days, 100)

  /**
   * Returns the decade for the given number of days since 1970-01-01.
   */
  def getDecade(days: Int): Int = Math.floorDiv(getYear(days), 10)

  /**
   * Returns the year value for the given number of days since 1970-01-01.
   */
  def getYear(days: Int): Int = {
    LocalDate.ofEpochDay(days).getYear
  }

  /**
   * Returns the year which conforms to ISO 8601. Each ISO 8601 week-numbering
   * year begins with the Monday of the week containing the 4th of January.
   */
  def getIsoYear(days: Int): Int = {
    daysToLocalDate(days).get(IsoFields.WEEK_BASED_YEAR)
  }

  /** Returns the quarter for the given number of days since 1970-01-01. */
  def getQuarter(days: Int): Int = {
    LocalDate.ofEpochDay(days).get(IsoFields.QUARTER_OF_YEAR)
  }

  /**
   * Split date (expressed in days since 1.1.1970) into four fields:
   * year, month (Jan is Month 1), dayInMonth, daysToMonthEnd (0 if it's last day of month).
   */
  def splitDate(days: Int): (Int, Int, Int, Int) = {
    val ld = LocalDate.ofEpochDay(days)
    (ld.getYear, ld.getMonthValue, ld.getDayOfMonth, ld.lengthOfMonth() - ld.getDayOfMonth)
  }

  /**
   * Returns the month value for the given number of days since 1970-01-01.
   * January is month 1.
   */
  def getMonth(days: Int): Int = {
    LocalDate.ofEpochDay(days).getMonthValue
  }

  /**
   * Returns the 'day of month' value for the given number of days since 1970-01-01.
   */
  def getDayOfMonth(days: Int): Int = {
    LocalDate.ofEpochDay(days).getDayOfMonth
  }

  /**
   * Add date and year-month interval.
   * Returns a date value, expressed in days since 1.1.1970.
   */
  def dateAddMonths(days: Int, months: Int): Int = {
    LocalDate.ofEpochDay(days).plusMonths(months).toEpochDay.toInt
  }

  /**
   * Add timestamp and full interval.
   * Returns a timestamp value, expressed in microseconds since 1.1.1970 00:00:00.
   */
  def timestampAddInterval(
      start: Long,
      months: Int,
      days: Int,
      microseconds: Long,
      zoneId: ZoneId): Long = {
    val resultTimestamp = microsToInstant(start)
      .atZone(zoneId)
      .plusMonths(months)
      .plusDays(days)
      .plus(microseconds, ChronoUnit.MICROS)
    instantToMicros(resultTimestamp.toInstant)
  }

  /**
   * Returns number of months between time1 and time2. time1 and time2 are expressed in
   * microseconds since 1.1.1970. If time1 is later than time2, the result is positive.
   *
   * If time1 and time2 are on the same day of month, or both are the last day of month,
   * returns, time of day will be ignored.
   *
   * Otherwise, the difference is calculated based on 31 days per month.
   * The result is rounded to 8 decimal places if `roundOff` is set to true.
   */
  def monthsBetween(
      time1: Long,
      time2: Long,
      roundOff: Boolean,
      zoneId: ZoneId): Double = {
    val millis1 = toMillis(time1)
    val millis2 = toMillis(time2)
    val date1 = millisToDays(millis1, zoneId)
    val date2 = millisToDays(millis2, zoneId)
    val (year1, monthInYear1, dayInMonth1, daysToMonthEnd1) = splitDate(date1)
    val (year2, monthInYear2, dayInMonth2, daysToMonthEnd2) = splitDate(date2)

    val months1 = year1 * 12 + monthInYear1
    val months2 = year2 * 12 + monthInYear2

    val monthDiff = (months1 - months2).toDouble

    if (dayInMonth1 == dayInMonth2 || ((daysToMonthEnd1 == 0) && (daysToMonthEnd2 == 0))) {
      return monthDiff
    }
    // using milliseconds can cause precision loss with more than 8 digits
    // we follow Hive's implementation which uses seconds
    val secondsInDay1 = MILLISECONDS.toSeconds(millis1 - daysToMillis(date1, zoneId))
    val secondsInDay2 = MILLISECONDS.toSeconds(millis2 - daysToMillis(date2, zoneId))
    val secondsDiff = (dayInMonth1 - dayInMonth2) * SECONDS_PER_DAY + secondsInDay1 - secondsInDay2
    val secondsInMonth = DAYS.toSeconds(31)
    val diff = monthDiff + secondsDiff / secondsInMonth.toDouble
    if (roundOff) {
      // rounding to 8 digits
      math.round(diff * 1e8) / 1e8
    } else {
      diff
    }
  }

  // Thursday = 0 since 1970/Jan/01 => Thursday
  private val SUNDAY = 3
  private val MONDAY = 4
  private val TUESDAY = 5
  private val WEDNESDAY = 6
  private val THURSDAY = 0
  private val FRIDAY = 1
  private val SATURDAY = 2

  /*
   * Returns day of week from String. Starting from Thursday, marked as 0.
   * (Because 1970-01-01 is Thursday).
   */
  def getDayOfWeekFromString(string: UTF8String): Int = {
    val dowString = string.toString.toUpperCase(Locale.ROOT)
    dowString match {
      case "SU" | "SUN" | "SUNDAY" => SUNDAY
      case "MO" | "MON" | "MONDAY" => MONDAY
      case "TU" | "TUE" | "TUESDAY" => TUESDAY
      case "WE" | "WED" | "WEDNESDAY" => WEDNESDAY
      case "TH" | "THU" | "THURSDAY" => THURSDAY
      case "FR" | "FRI" | "FRIDAY" => FRIDAY
      case "SA" | "SAT" | "SATURDAY" => SATURDAY
      case _ => -1
    }
  }

  /**
   * Returns the first date which is later than startDate and is of the given dayOfWeek.
   * dayOfWeek is an integer ranges in [0, 6], and 0 is Thu, 1 is Fri, etc,.
   */
  def getNextDateForDayOfWeek(startDay: Int, dayOfWeek: Int): Int = {
    startDay + 1 + ((dayOfWeek - 1 - startDay) % 7 + 7) % 7
  }

  /** Returns last day of the month for the given number of days since 1970-01-01. */
  def getLastDayOfMonth(days: Int): Int = {
    val localDate = LocalDate.ofEpochDay(days)
    (days - localDate.getDayOfMonth) + localDate.lengthOfMonth()
  }

  // The constants are visible for testing purpose only.
  private[sql] val TRUNC_INVALID = -1
  // The levels from TRUNC_TO_MICROSECOND to TRUNC_TO_DAY are used in truncations
  // of TIMESTAMP values only.
  private[sql] val TRUNC_TO_MICROSECOND = 0
  private[sql] val MIN_LEVEL_OF_TIMESTAMP_TRUNC = TRUNC_TO_MICROSECOND
  private[sql] val TRUNC_TO_MILLISECOND = 1
  private[sql] val TRUNC_TO_SECOND = 2
  private[sql] val TRUNC_TO_MINUTE = 3
  private[sql] val TRUNC_TO_HOUR = 4
  private[sql] val TRUNC_TO_DAY = 5
  // The levels from TRUNC_TO_WEEK to TRUNC_TO_MILLENNIUM are used in truncations
  // of DATE and TIMESTAMP values.
  private[sql] val TRUNC_TO_WEEK = 6
  private[sql] val MIN_LEVEL_OF_DATE_TRUNC = TRUNC_TO_WEEK
  private[sql] val TRUNC_TO_MONTH = 7
  private[sql] val TRUNC_TO_QUARTER = 8
  private[sql] val TRUNC_TO_YEAR = 9
  private[sql] val TRUNC_TO_DECADE = 10
  private[sql] val TRUNC_TO_CENTURY = 11
  private[sql] val TRUNC_TO_MILLENNIUM = 12

  /**
   * Returns the trunc date from original date and trunc level.
   * Trunc level should be generated using `parseTruncLevel()`, should be between 0 and 6.
   */
  def truncDate(days: Int, level: Int): Int = {
    def truncToYearLevel(divider: Int, adjust: Int): Int = {
      val oldYear = getYear(days)
      var newYear = Math.floorDiv(oldYear, divider) * divider
      if (adjust > 0 && newYear == oldYear) {
        newYear -= divider
      }
      newYear += adjust
      localDateToDays(LocalDate.of(newYear, 1, 1))
    }
    level match {
      case TRUNC_TO_WEEK => getNextDateForDayOfWeek(days - 7, MONDAY)
      case TRUNC_TO_MONTH => days - getDayOfMonth(days) + 1
      case TRUNC_TO_QUARTER =>
        localDateToDays(daysToLocalDate(days).`with`(IsoFields.DAY_OF_QUARTER, 1L))
      case TRUNC_TO_YEAR => days - getDayInYear(days) + 1
      case TRUNC_TO_DECADE => truncToYearLevel(10, 0)
      case TRUNC_TO_CENTURY => truncToYearLevel(100, 1)
      case TRUNC_TO_MILLENNIUM => truncToYearLevel(1000, 1)
      case _ =>
        // caller make sure that this should never be reached
        sys.error(s"Invalid trunc level: $level")
    }
  }

  private def truncToUnit(micros: Long, zoneId: ZoneId, unit: ChronoUnit): Long = {
    val truncated = microsToInstant(micros).atZone(zoneId).truncatedTo(unit)
    instantToMicros(truncated.toInstant)
  }

  /**
   * Returns the trunc date time from original date time and trunc level.
   * Trunc level should be generated using `parseTruncLevel()`, should be between 0 and 12.
   */
  def truncTimestamp(micros: Long, level: Int, zoneId: ZoneId): Long = {
    level match {
      case TRUNC_TO_MICROSECOND => micros
      case TRUNC_TO_HOUR => truncToUnit(micros, zoneId, ChronoUnit.HOURS)
      case TRUNC_TO_DAY => truncToUnit(micros, zoneId, ChronoUnit.DAYS)
      case _ =>
<<<<<<< HEAD
        val millis = MICROSECONDS.toMillis(micros)
=======
        val millis = toMillis(t)
>>>>>>> c41ef398
        val truncated = level match {
          case TRUNC_TO_MILLISECOND => millis
          case TRUNC_TO_SECOND =>
            millis - Math.floorMod(millis, MILLIS_PER_SECOND)
          case TRUNC_TO_MINUTE =>
            millis - Math.floorMod(millis, MILLIS_PER_MINUTE)
          case _ => // Try to truncate date levels
            val dDays = millisToDays(millis, zoneId)
            daysToMillis(truncDate(dDays, level), zoneId)
        }
        fromMillis(truncated)
    }
  }

  /**
   * Returns the truncate level, could be from TRUNC_TO_MICROSECOND to TRUNC_TO_MILLENNIUM,
   * or TRUNC_INVALID, TRUNC_INVALID means unsupported truncate level.
   */
  def parseTruncLevel(format: UTF8String): Int = {
    if (format == null) {
      TRUNC_INVALID
    } else {
      format.toString.toUpperCase(Locale.ROOT) match {
        case "MICROSECOND" => TRUNC_TO_MICROSECOND
        case "MILLISECOND" => TRUNC_TO_MILLISECOND
        case "SECOND" => TRUNC_TO_SECOND
        case "MINUTE" => TRUNC_TO_MINUTE
        case "HOUR" => TRUNC_TO_HOUR
        case "DAY" | "DD" => TRUNC_TO_DAY
        case "WEEK" => TRUNC_TO_WEEK
        case "MON" | "MONTH" | "MM" => TRUNC_TO_MONTH
        case "QUARTER" => TRUNC_TO_QUARTER
        case "YEAR" | "YYYY" | "YY" => TRUNC_TO_YEAR
        case "DECADE" => TRUNC_TO_DECADE
        case "CENTURY" => TRUNC_TO_CENTURY
        case "MILLENNIUM" => TRUNC_TO_MILLENNIUM
        case _ => TRUNC_INVALID
      }
    }
  }

  /**
   * Convert the timestamp `micros` from one timezone to another.
   *
   * TODO: Because of DST, the conversion between UTC and human time is not exactly one-to-one
   * mapping, the conversion here may return wrong result, we should make the timestamp
   * timezone-aware.
   */
  def convertTz(micros: Long, fromZone: ZoneId, toZone: ZoneId): Long = {
    val rebasedDateTime = microsToInstant(micros).atZone(toZone).toLocalDateTime.atZone(fromZone)
    instantToMicros(rebasedDateTime.toInstant)
  }

  /**
   * Returns a timestamp of given timezone from utc timestamp, with the same string
   * representation in their timezone.
   */
  def fromUTCTime(micros: Long, timeZone: String): Long = {
    convertTz(micros, ZoneOffset.UTC, getZoneId(timeZone))
  }

  /**
   * Returns a utc timestamp from a given timestamp from a given timezone, with the same
   * string representation in their timezone.
   */
  def toUTCTime(micros: Long, timeZone: String): Long = {
    convertTz(micros, getZoneId(timeZone), ZoneOffset.UTC)
  }

  /**
   * Returns the number of seconds with fractional part in microsecond precision
   * since 1970-01-01 00:00:00 local time.
   */
  def getEpoch(micros: Long, zoneId: ZoneId): Decimal = {
    val offset = SECONDS.toMicros(
      zoneId.getRules.getOffset(microsToInstant(micros)).getTotalSeconds)
    val sinceEpoch = micros + offset
    Decimal(sinceEpoch, 20, 6)
  }

  def currentTimestamp(): Long = instantToMicros(Instant.now())

  def currentDate(zoneId: ZoneId): Int = localDateToDays(LocalDate.now(zoneId))

  private def today(zoneId: ZoneId): ZonedDateTime = {
    Instant.now().atZone(zoneId).`with`(LocalTime.MIDNIGHT)
  }

  private val specialValueRe = """(\p{Alpha}+)\p{Blank}*(.*)""".r

  /**
   * Extracts special values from an input string ignoring case.
   * @param input - a trimmed string
   * @param zoneId - zone identifier used to get the current date.
   * @return some special value in lower case or None.
   */
  private def extractSpecialValue(input: String, zoneId: ZoneId): Option[String] = {
    def isValid(value: String, timeZoneId: String): Boolean = {
      // Special value can be without any time zone
      if (timeZoneId.isEmpty) return true
      // "now" must not have the time zone field
      if (value.compareToIgnoreCase("now") == 0) return false
      // If the time zone field presents in the input, it must be resolvable
      try {
        getZoneId(timeZoneId)
        true
      } catch {
        case NonFatal(_) => false
      }
    }

    assert(input.trim.length == input.length)
    if (input.length < 3 || !input(0).isLetter) return None
    input match {
      case specialValueRe(v, z) if isValid(v, z) => Some(v.toLowerCase(Locale.US))
      case _ => None
    }
  }

  /**
   * Converts notational shorthands that are converted to ordinary timestamps.
   * @param input - a trimmed string
   * @param zoneId - zone identifier used to get the current date.
   * @return some of microseconds since the epoch if the conversion completed
   *         successfully otherwise None.
   */
  def convertSpecialTimestamp(input: String, zoneId: ZoneId): Option[Long] = {
    extractSpecialValue(input, zoneId).flatMap {
      case "epoch" => Some(0)
      case "now" => Some(currentTimestamp())
      case "today" => Some(instantToMicros(today(zoneId).toInstant))
      case "tomorrow" => Some(instantToMicros(today(zoneId).plusDays(1).toInstant))
      case "yesterday" => Some(instantToMicros(today(zoneId).minusDays(1).toInstant))
      case _ => None
    }
  }

  private def convertSpecialTimestamp(bytes: Array[Byte], zoneId: ZoneId): Option[Long] = {
    if (bytes.length > 0 && Character.isAlphabetic(bytes(0))) {
      convertSpecialTimestamp(new String(bytes, StandardCharsets.UTF_8), zoneId)
    } else {
      None
    }
  }

  /**
   * Converts notational shorthands that are converted to ordinary dates.
   * @param input - a trimmed string
   * @param zoneId - zone identifier used to get the current date.
   * @return some of days since the epoch if the conversion completed successfully otherwise None.
   */
  def convertSpecialDate(input: String, zoneId: ZoneId): Option[Int] = {
    extractSpecialValue(input, zoneId).flatMap {
      case "epoch" => Some(0)
      case "now" | "today" => Some(currentDate(zoneId))
      case "tomorrow" => Some(Math.addExact(currentDate(zoneId), 1))
      case "yesterday" => Some(Math.subtractExact(currentDate(zoneId), 1))
      case _ => None
    }
  }

  private def convertSpecialDate(bytes: Array[Byte], zoneId: ZoneId): Option[Int] = {
    if (bytes.length > 0 && Character.isAlphabetic(bytes(0))) {
      convertSpecialDate(new String(bytes, StandardCharsets.UTF_8), zoneId)
    } else {
      None
    }
  }

  /**
   * Subtracts two dates.
   * @param endDay - the end date, exclusive
   * @param startDay - the start date, inclusive
   * @return an interval between two dates. The interval can be negative
   *         if the end date is before the start date.
   */
  def subtractDates(endDay: Int, startDay: Int): CalendarInterval = {
    val period = Period.between(
      LocalDate.ofEpochDay(startDay),
      LocalDate.ofEpochDay(endDay))
    val months = period.getMonths + 12 * period.getYears
    val days = period.getDays
    new CalendarInterval(months, days, 0)
  }
}<|MERGE_RESOLUTION|>--- conflicted
+++ resolved
@@ -54,13 +54,8 @@
     millisToDays(millis, ZoneId.systemDefault())
   }
 
-<<<<<<< HEAD
   def millisToDays(millis: Long, zoneId: ZoneId): Int = {
-    val instant = microsToInstant(Math.multiplyExact(millis, MICROS_PER_MILLIS))
-=======
-  def millisToDays(millisUtc: Long, zoneId: ZoneId): SQLDate = {
-    val instant = microsToInstant(fromMillis(millisUtc))
->>>>>>> c41ef398
+    val instant = microsToInstant(fromMillis(millis))
     localDateToDays(LocalDateTime.ofInstant(instant, zoneId).toLocalDate)
   }
 
@@ -143,13 +138,8 @@
   /**
    * Converts milliseconds since the epoch to microseconds.
    */
-<<<<<<< HEAD
   def fromMillis(millis: Long): Long = {
-    MILLISECONDS.toMicros(millis)
-=======
-  def fromMillis(millis: Long): SQLTimestamp = {
     Math.multiplyExact(millis, MICROS_PER_MILLIS)
->>>>>>> c41ef398
   }
 
   def microsToEpochDays(micros: Long, zoneId: ZoneId): Int = {
@@ -715,11 +705,7 @@
       case TRUNC_TO_HOUR => truncToUnit(micros, zoneId, ChronoUnit.HOURS)
       case TRUNC_TO_DAY => truncToUnit(micros, zoneId, ChronoUnit.DAYS)
       case _ =>
-<<<<<<< HEAD
-        val millis = MICROSECONDS.toMillis(micros)
-=======
-        val millis = toMillis(t)
->>>>>>> c41ef398
+        val millis = toMillis(micros)
         val truncated = level match {
           case TRUNC_TO_MILLISECOND => millis
           case TRUNC_TO_SECOND =>
