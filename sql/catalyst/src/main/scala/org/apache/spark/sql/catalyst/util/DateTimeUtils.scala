/*
 * Licensed to the Apache Software Foundation (ASF) under one or more
 * contributor license agreements.  See the NOTICE file distributed with
 * this work for additional information regarding copyright ownership.
 * The ASF licenses this file to You under the Apache License, Version 2.0
 * (the "License"); you may not use this file except in compliance with
 * the License.  You may obtain a copy of the License at
 *
 *    http://www.apache.org/licenses/LICENSE-2.0
 *
 * Unless required by applicable law or agreed to in writing, software
 * distributed under the License is distributed on an "AS IS" BASIS,
 * WITHOUT WARRANTIES OR CONDITIONS OF ANY KIND, either express or implied.
 * See the License for the specific language governing permissions and
 * limitations under the License.
 */

package org.apache.spark.sql.catalyst.util

import java.nio.charset.StandardCharsets
import java.sql.{Date, Timestamp}
import java.time._
import java.time.temporal.{ChronoField, ChronoUnit, IsoFields}
import java.util.{Calendar, Locale, TimeZone}
import java.util.concurrent.TimeUnit._

import scala.util.control.NonFatal

import org.apache.spark.sql.catalyst.util.DateTimeConstants._
import org.apache.spark.sql.types.Decimal
import org.apache.spark.unsafe.types.{CalendarInterval, UTF8String}

/**
 * Helper functions for converting between internal and external date and time representations.
 * Dates are exposed externally as java.sql.Date and are represented internally as the number of
 * dates since the Unix epoch (1970-01-01). Timestamps are exposed externally as java.sql.Timestamp
 * and are stored internally as longs, which are capable of storing timestamps with microsecond
 * precision.
 */
object DateTimeUtils {

  // see http://stackoverflow.com/questions/466321/convert-unix-timestamp-to-julian
  // it's 2440587.5, rounding up to compatible with Hive
  final val JULIAN_DAY_OF_EPOCH = 2440588

  final val julianCommonEraStart = Timestamp.valueOf("0001-01-01 00:00:00")

  final val TimeZoneUTC = TimeZone.getTimeZone("UTC")

  val TIMEZONE_OPTION = "timeZone"

  def getZoneId(timeZoneId: String): ZoneId = ZoneId.of(timeZoneId, ZoneId.SHORT_IDS)
  def getTimeZone(timeZoneId: String): TimeZone = {
    TimeZone.getTimeZone(getZoneId(timeZoneId))
  }

  def microsToDays(micros: Long): Int = {
    microsToDays(micros, ZoneId.systemDefault())
  }

  def microsToDays(micros: Long, zoneId: ZoneId): Int = {
    val instant = microsToInstant(micros)
    localDateToDays(LocalDateTime.ofInstant(instant, zoneId).toLocalDate)
  }

  def daysToMicros(days: Int): Long = {
    daysToMicros(days, ZoneId.systemDefault())
  }

  def daysToMicros(days: Int, zoneId: ZoneId): Long = {
    val instant = daysToLocalDate(days).atStartOfDay(zoneId).toInstant
    instantToMicros(instant)
  }

  // Converts the `micros` timestamp to string according to Hive TimestampWritable convention.
  def timestampToString(tf: TimestampFormatter, micros: Long): String = {
    tf.format(micros)
  }

  /**
   * Converts an instance of `java.sql.Date` to a number of days since the epoch
   * 1970-01-01 via extracting date fields `year`, `month`, `days` from the input,
   * creating a local date in Proleptic Gregorian calendar from the fields, and
   * getting the number of days from the resulted local date.
   *
   * This approach was taken to have the same local date as the triple of `year`,
   * `month`, `day` in the original hybrid calendar used by `java.sql.Date` and
   * Proleptic Gregorian calendar used by Spark since version 3.0.0, see SPARK-26651.
   *
   * @param date It represents a specific instant in time based on
   *             the hybrid calendar which combines Julian and
   *             Gregorian calendars.
   * @return The number of days since epoch from java.sql.Date.
   */
<<<<<<< HEAD
  def fromJavaDate(date: Date): Int = {
    if (date.getTime < GREGORIAN_CUTOVER_MILLIS) {
      val era = if (date.before(julianCommonEraStart)) 0 else 1
      val localDate = date.toLocalDate.`with`(ChronoField.ERA, era)
      localDateToDays(localDate)
    } else {
      microsToDays(millisToMicros(date.getTime))
    }
=======
  def fromJavaDate(date: Date): SQLDate = {
    val era = if (date.before(julianCommonEraStart)) 0 else 1
    val localDate = LocalDate
      .of(date.getYear + 1900, date.getMonth + 1, 1)
      .`with`(ChronoField.ERA, era)
      // Add days separately to convert dates existed in Julian calendar but not
      // in Proleptic Gregorian calendar. For example, 1000-02-29 is valid date
      // in Julian calendar because 1000 is a leap year but 1000 is not a leap
      // year in Proleptic Gregorian calendar. And 1000-02-29 doesn't exist in it.
      .plusDays(date.getDate - 1) // Returns the next valid date after `date.getDate - 1` days
    localDateToDays(localDate)
>>>>>>> f6ff7d0c
  }

  /**
   * The opposite to `fromJavaDate` method which converts a number of days to an
   * instance of `java.sql.Date`. It builds a local date in Proleptic Gregorian
   * calendar, extracts date fields `year`, `month`, `day`, and creates a local
   * date in the hybrid calendar (Julian + Gregorian calendars) from the fields.
   *
   * The purpose of the conversion is to have the same local date as the triple
   * of `year`, `month`, `day` in the original Proleptic Gregorian calendar and
   * in the target calender.
   *
   * @param daysSinceEpoch The number of days since 1970-01-01.
   * @return A `java.sql.Date` from number of days since epoch.
   */
<<<<<<< HEAD
  def toJavaDate(days: Int): Date = {
    if (days < GREGORIAN_CUTOVER_DAY) {
      Date.valueOf(LocalDate.ofEpochDay(days))
    } else {
      new Date(microsToMillis(daysToMicros(days)))
    }
=======
  def toJavaDate(daysSinceEpoch: SQLDate): Date = {
    val localDate = LocalDate.ofEpochDay(daysSinceEpoch)
    new Date(localDate.getYear - 1900, localDate.getMonthValue - 1, localDate.getDayOfMonth)
>>>>>>> f6ff7d0c
  }

  /**
   * Converts microseconds since the epoch to an instance of `java.sql.Timestamp`
   * via creating a local timestamp at the system time zone in Proleptic Gregorian
   * calendar, extracting date and time fields like `year` and `hours`, and forming
   * new timestamp in the hybrid calendar from the extracted fields.
   *
   * The conversion is based on the JVM system time zone because the `java.sql.Timestamp`
   * uses the time zone internally.
   *
   * The method performs the conversion via local timestamp fields to have the same date-time
   * representation as `year`, `month`, `day`, ..., `seconds` in the original calendar
   * and in the target calendar.
   *
   * @param us The number of microseconds since 1970-01-01T00:00:00.000000Z.
   * @return A `java.sql.Timestamp` from number of micros since epoch.
   */
<<<<<<< HEAD
  def toJavaTimestamp(micros: Long): Timestamp = {
    if (micros < GREGORIAN_CUTOVER_MICROS) {
      val ldt = microsToInstant(micros).atZone(ZoneId.systemDefault()).toLocalDateTime
      Timestamp.valueOf(ldt)
    } else {
      Timestamp.from(microsToInstant(micros))
    }
=======
  def toJavaTimestamp(us: SQLTimestamp): Timestamp = {
    val ldt = microsToInstant(us).atZone(ZoneId.systemDefault()).toLocalDateTime
    Timestamp.valueOf(ldt)
>>>>>>> f6ff7d0c
  }

  /**
   * Converts an instance of `java.sql.Timestamp` to the number of microseconds since
   * 1970-01-01T00:00:00.000000Z. It extracts date-time fields from the input, builds
   * a local timestamp in Proleptic Gregorian calendar from the fields, and binds
   * the timestamp to the system time zone. The resulted instant is converted to
   * microseconds since the epoch.
   *
   * The conversion is performed via the system time zone because it is used internally
   * in `java.sql.Timestamp` while extracting date-time fields.
   *
   * The goal of the function is to have the same local date-time in the original calendar
   * - the hybrid calendar (Julian + Gregorian) and in the target calendar which is
   * Proleptic Gregorian calendar, see SPARK-26651.
   *
   * @param t It represents a specific instant in time based on
   *          the hybrid calendar which combines Julian and
   *          Gregorian calendars.
   * @return The number of micros since epoch from `java.sql.Timestamp`.
   */
<<<<<<< HEAD
  def fromJavaTimestamp(t: Timestamp): Long = {
    if (t.getTime < GREGORIAN_CUTOVER_MILLIS) {
      val era = if (t.before(julianCommonEraStart)) 0 else 1
      val localDateTime = t.toLocalDateTime.`with`(ChronoField.ERA, era)
      val instant = ZonedDateTime.of(localDateTime, ZoneId.systemDefault()).toInstant
      instantToMicros(instant)
    } else {
      instantToMicros(t.toInstant)
    }
=======
  def fromJavaTimestamp(t: Timestamp): SQLTimestamp = {
    val era = if (t.before(julianCommonEraStart)) 0 else 1
    val localDateTime = LocalDateTime.of(
      t.getYear + 1900, t.getMonth + 1, 1,
      t.getHours, t.getMinutes, t.getSeconds, t.getNanos)
      .`with`(ChronoField.ERA, era)
      // Add days separately to convert dates existed in Julian calendar but not
      // in Proleptic Gregorian calendar. For example, 1000-02-29 is valid date
      // in Julian calendar because 1000 is a leap year but 1000 is not a leap
      // year in Proleptic Gregorian calendar. And 1000-02-29 doesn't exist in it.
      .plusDays(t.getDate - 1) // Returns the next valid date after `date.getDate - 1` days
    instantToMicros(localDateTime.atZone(ZoneId.systemDefault).toInstant)
>>>>>>> f6ff7d0c
  }

  /**
   * Returns the number of microseconds since epoch from Julian day
   * and nanoseconds in a day
   */
  def fromJulianDay(days: Int, nanoseconds: Long): Long = {
    // use Long to avoid rounding errors
    val seconds = (days - JULIAN_DAY_OF_EPOCH).toLong * SECONDS_PER_DAY
    val micros = SECONDS.toMicros(seconds) + NANOSECONDS.toMicros(nanoseconds)
    val rebased = rebaseJulianToGregorianMicros(micros)
    rebased
  }

  /**
   * Returns Julian day and nanoseconds in a day from the number of microseconds
   *
   * Note: support timestamp since 4717 BC (without negative nanoseconds, compatible with Hive).
   */
  def toJulianDay(micros: Long): (Int, Long) = {
    val julianUs = rebaseGregorianToJulianMicros(micros) + JULIAN_DAY_OF_EPOCH * MICROS_PER_DAY
    val days = julianUs / MICROS_PER_DAY
    val us = julianUs % MICROS_PER_DAY
    (days.toInt, MICROSECONDS.toNanos(us))
  }

  /**
   * Converts the timestamp to milliseconds since epoch. In spark timestamp values have microseconds
   * precision, so this conversion is lossy.
   */
  def microsToMillis(micros: Long): Long = {
    // When the timestamp is negative i.e before 1970, we need to adjust the millseconds portion.
    // Example - 1965-01-01 10:11:12.123456 is represented as (-157700927876544) in micro precision.
    // In millis precision the above needs to be represented as (-157700927877).
    Math.floorDiv(micros, MICROS_PER_MILLIS)
  }

  /**
   * Converts milliseconds since the epoch to microseconds.
   */
  def millisToMicros(millis: Long): Long = {
    Math.multiplyExact(millis, MICROS_PER_MILLIS)
  }

  def microsToEpochDays(micros: Long, zoneId: ZoneId): Int = {
    localDateToDays(microsToInstant(micros).atZone(zoneId).toLocalDate)
  }

  def epochDaysToMicros(days: Int, zoneId: ZoneId): Long = {
    val localDate = LocalDate.ofEpochDay(days)
    val zeroLocalTime = LocalTime.MIDNIGHT
    val localDateTime = LocalDateTime.of(localDate, zeroLocalTime)
    instantToMicros(localDateTime.atZone(zoneId).toInstant)
  }

  // A method called by JSON/CSV parser to clean up the legacy timestamp string by removing the
  // "GMT" string.
  def cleanLegacyTimestampStr(s: String): String = {
    val indexOfGMT = s.indexOf("GMT")
    if (indexOfGMT != -1) {
      // ISO8601 with a weird time zone specifier (2000-01-01T00:00GMT+01:00)
      val s0 = s.substring(0, indexOfGMT)
      val s1 = s.substring(indexOfGMT + 3)
      // Mapped to 2000-01-01T00:00+01:00
      s0 + s1
    } else {
      s
    }
  }

  /**
   * Trim and parse a given UTF8 date string to the corresponding a corresponding [[Long]] value.
   * The return type is [[Option]] in order to distinguish between 0L and null. The following
   * formats are allowed:
   *
   * `yyyy`
   * `yyyy-[m]m`
   * `yyyy-[m]m-[d]d`
   * `yyyy-[m]m-[d]d `
   * `yyyy-[m]m-[d]d [h]h:[m]m:[s]s.[ms][ms][ms][us][us][us][zone_id]`
   * `yyyy-[m]m-[d]dT[h]h:[m]m:[s]s.[ms][ms][ms][us][us][us][zone_id]`
   * `[h]h:[m]m:[s]s.[ms][ms][ms][us][us][us][zone_id]`
   * `T[h]h:[m]m:[s]s.[ms][ms][ms][us][us][us][zone_id]`
   *
   * where `zone_id` should have one of the forms:
   *   - Z - Zulu time zone UTC+0
   *   - +|-[h]h:[m]m
   *   - A short id, see https://docs.oracle.com/javase/8/docs/api/java/time/ZoneId.html#SHORT_IDS
   *   - An id with one of the prefixes UTC+, UTC-, GMT+, GMT-, UT+ or UT-,
   *     and a suffix in the formats:
   *     - +|-h[h]
   *     - +|-hh[:]mm
   *     - +|-hh:mm:ss
   *     - +|-hhmmss
   *  - Region-based zone IDs in the form `area/city`, such as `Europe/Paris`
   */
  def stringToTimestamp(s: UTF8String, timeZoneId: ZoneId): Option[Long] = {
    if (s == null) {
      return None
    }
    var tz: Option[String] = None
    val segments: Array[Int] = Array[Int](1, 1, 1, 0, 0, 0, 0, 0, 0)
    var i = 0
    var currentSegmentValue = 0
    val bytes = s.trimAll().getBytes
    val specialTimestamp = convertSpecialTimestamp(bytes, timeZoneId)
    if (specialTimestamp.isDefined) return specialTimestamp
    var j = 0
    var digitsMilli = 0
    var justTime = false
    while (j < bytes.length) {
      val b = bytes(j)
      val parsedValue = b - '0'.toByte
      if (parsedValue < 0 || parsedValue > 9) {
        if (j == 0 && b == 'T') {
          justTime = true
          i += 3
        } else if (i < 2) {
          if (b == '-') {
            if (i == 0 && j != 4) {
              // year should have exact four digits
              return None
            }
            segments(i) = currentSegmentValue
            currentSegmentValue = 0
            i += 1
          } else if (i == 0 && b == ':') {
            justTime = true
            segments(3) = currentSegmentValue
            currentSegmentValue = 0
            i = 4
          } else {
            return None
          }
        } else if (i == 2) {
          if (b == ' ' || b == 'T') {
            segments(i) = currentSegmentValue
            currentSegmentValue = 0
            i += 1
          } else {
            return None
          }
        } else if (i == 3 || i == 4) {
          if (b == ':') {
            segments(i) = currentSegmentValue
            currentSegmentValue = 0
            i += 1
          } else {
            return None
          }
        } else if (i == 5 || i == 6) {
          if (b == '-' || b == '+') {
            segments(i) = currentSegmentValue
            currentSegmentValue = 0
            i += 1
            tz = Some(new String(bytes, j, 1))
          } else if (b == '.' && i == 5) {
            segments(i) = currentSegmentValue
            currentSegmentValue = 0
            i += 1
          } else {
            segments(i) = currentSegmentValue
            currentSegmentValue = 0
            i += 1
            tz = Some(new String(bytes, j, bytes.length - j))
            j = bytes.length - 1
          }
          if (i == 6  && b != '.') {
            i += 1
          }
        } else {
          if (i < segments.length && (b == ':' || b == ' ')) {
            segments(i) = currentSegmentValue
            currentSegmentValue = 0
            i += 1
          } else {
            return None
          }
        }
      } else {
        if (i == 6) {
          digitsMilli += 1
        }
        currentSegmentValue = currentSegmentValue * 10 + parsedValue
      }
      j += 1
    }

    segments(i) = currentSegmentValue
    if (!justTime && i == 0 && j != 4) {
      // year should have exact four digits
      return None
    }

    while (digitsMilli < 6) {
      segments(6) *= 10
      digitsMilli += 1
    }

    // We are truncating the nanosecond part, which results in loss of precision
    while (digitsMilli > 6) {
      segments(6) /= 10
      digitsMilli -= 1
    }
    try {
      val zoneId = tz match {
        case None => timeZoneId
        case Some("+") => ZoneOffset.ofHoursMinutes(segments(7), segments(8))
        case Some("-") => ZoneOffset.ofHoursMinutes(-segments(7), -segments(8))
        case Some(zoneName: String) => getZoneId(zoneName.trim)
      }
      val nanoseconds = MICROSECONDS.toNanos(segments(6))
      val localTime = LocalTime.of(segments(3), segments(4), segments(5), nanoseconds.toInt)
      val localDate = if (justTime) {
        LocalDate.now(zoneId)
      } else {
        LocalDate.of(segments(0), segments(1), segments(2))
      }
      val localDateTime = LocalDateTime.of(localDate, localTime)
      val zonedDateTime = ZonedDateTime.of(localDateTime, zoneId)
      val instant = Instant.from(zonedDateTime)
      Some(instantToMicros(instant))
    } catch {
      case NonFatal(_) => None
    }
  }

  def instantToMicros(instant: Instant): Long = {
    val us = Math.multiplyExact(instant.getEpochSecond, MICROS_PER_SECOND)
    val result = Math.addExact(us, NANOSECONDS.toMicros(instant.getNano))
    result
  }

  def microsToInstant(micros: Long): Instant = {
    val secs = Math.floorDiv(micros, MICROS_PER_SECOND)
    // Unfolded Math.floorMod(us, MICROS_PER_SECOND) to reuse the result of
    // the above calculation of `secs` via `floorDiv`.
    val mos = micros - secs * MICROS_PER_SECOND
    Instant.ofEpochSecond(secs, mos * NANOS_PER_MICROS)
  }

  def instantToDays(instant: Instant): Int = {
    val seconds = instant.getEpochSecond
    val days = Math.floorDiv(seconds, SECONDS_PER_DAY)
    days.toInt
  }

  def localDateToDays(localDate: LocalDate): Int = {
    Math.toIntExact(localDate.toEpochDay)
  }

  def daysToLocalDate(days: Int): LocalDate = LocalDate.ofEpochDay(days)

  /**
   * Trim and parse a given UTF8 date string to a corresponding [[Int]] value.
   * The return type is [[Option]] in order to distinguish between 0 and null. The following
   * formats are allowed:
   *
   * `yyyy`
   * `yyyy-[m]m`
   * `yyyy-[m]m-[d]d`
   * `yyyy-[m]m-[d]d `
   * `yyyy-[m]m-[d]d *`
   * `yyyy-[m]m-[d]dT*`
   */
  def stringToDate(s: UTF8String, zoneId: ZoneId): Option[Int] = {
    if (s == null) {
      return None
    }
    val segments: Array[Int] = Array[Int](1, 1, 1)
    var i = 0
    var currentSegmentValue = 0
    val bytes = s.trimAll().getBytes
    val specialDate = convertSpecialDate(bytes, zoneId)
    if (specialDate.isDefined) return specialDate
    var j = 0
    while (j < bytes.length && (i < 3 && !(bytes(j) == ' ' || bytes(j) == 'T'))) {
      val b = bytes(j)
      if (i < 2 && b == '-') {
        if (i == 0 && j != 4) {
          // year should have exact four digits
          return None
        }
        segments(i) = currentSegmentValue
        currentSegmentValue = 0
        i += 1
      } else {
        val parsedValue = b - '0'.toByte
        if (parsedValue < 0 || parsedValue > 9) {
          return None
        } else {
          currentSegmentValue = currentSegmentValue * 10 + parsedValue
        }
      }
      j += 1
    }
    if (i == 0 && j != 4) {
      // year should have exact four digits
      return None
    }
    if (i < 2 && j < bytes.length) {
      // For the `yyyy` and `yyyy-[m]m` formats, entire input must be consumed.
      return None
    }
    segments(i) = currentSegmentValue
    try {
      val localDate = LocalDate.of(segments(0), segments(1), segments(2))
      Some(localDateToDays(localDate))
    } catch {
      case NonFatal(_) => None
    }
  }

  private def getLocalDateTime(micros: Long, zoneId: ZoneId): LocalDateTime = {
    microsToInstant(micros).atZone(zoneId).toLocalDateTime
  }

  /**
   * Returns the hour value of a given timestamp value. The timestamp is expressed in microseconds.
   */
  def getHours(micros: Long, zoneId: ZoneId): Int = {
    getLocalDateTime(micros, zoneId).getHour
  }

  /**
   * Returns the minute value of a given timestamp value. The timestamp is expressed in
   * microseconds since the epoch.
   */
  def getMinutes(micros: Long, zoneId: ZoneId): Int = {
    getLocalDateTime(micros, zoneId).getMinute
  }

  /**
   * Returns the second value of a given timestamp value. The timestamp is expressed in
   * microseconds since the epoch.
   */
  def getSeconds(micros: Long, zoneId: ZoneId): Int = {
    getLocalDateTime(micros, zoneId).getSecond
  }

  /**
   * Returns the seconds part and its fractional part with microseconds.
   */
  def getSecondsWithFraction(micros: Long, zoneId: ZoneId): Decimal = {
    Decimal(getMicroseconds(micros, zoneId), 8, 6)
  }

  /**
   * Returns local seconds, including fractional parts, multiplied by 1000.
   *
   * @param micros The number of microseconds since the epoch.
   * @param zoneId The time zone id which milliseconds should be obtained in.
   */
  def getMilliseconds(micros: Long, zoneId: ZoneId): Decimal = {
    Decimal(getMicroseconds(micros, zoneId), 8, 3)
  }

  /**
   * Returns local seconds, including fractional parts, multiplied by 1000000.
   *
   * @param micros The number of microseconds since the epoch.
   * @param zoneId The time zone id which milliseconds should be obtained in.
   */
  def getMicroseconds(micros: Long, zoneId: ZoneId): Int = {
    val lt = getLocalDateTime(micros, zoneId)
    (lt.getLong(ChronoField.MICRO_OF_SECOND) + lt.getSecond * MICROS_PER_SECOND).toInt
  }

  /**
   * Returns the 'day in year' value for the given number of days since 1970-01-01.
   */
  def getDayInYear(days: Int): Int = {
    LocalDate.ofEpochDay(days).getDayOfYear
  }

  private def extractFromYear(days: Int, divider: Int): Int = {
    val localDate = daysToLocalDate(days)
    val yearOfEra = localDate.get(ChronoField.YEAR_OF_ERA)
    var result = yearOfEra / divider
    if ((yearOfEra % divider) != 0 || yearOfEra <= 1) result += 1
    if (localDate.get(ChronoField.ERA) == 0) result = -result
    result
  }

  /**
   * Returns the millennium for the given number of days since 1970-01-01.
   */
  def getMillennium(days: Int): Int = extractFromYear(days, 1000)

  /**
   * Returns the century for the given number of days since 1970-01-01.
   */
  def getCentury(days: Int): Int = extractFromYear(days, 100)

  /**
   * Returns the decade for the given number of days since 1970-01-01.
   */
  def getDecade(days: Int): Int = Math.floorDiv(getYear(days), 10)

  /**
   * Returns the year value for the given number of days since 1970-01-01.
   */
  def getYear(days: Int): Int = {
    LocalDate.ofEpochDay(days).getYear
  }

  /**
   * Returns the year which conforms to ISO 8601. Each ISO 8601 week-numbering
   * year begins with the Monday of the week containing the 4th of January.
   */
  def getIsoYear(days: Int): Int = {
    daysToLocalDate(days).get(IsoFields.WEEK_BASED_YEAR)
  }

  /** Returns the quarter for the given number of days since 1970-01-01. */
  def getQuarter(days: Int): Int = {
    LocalDate.ofEpochDay(days).get(IsoFields.QUARTER_OF_YEAR)
  }

  /**
   * Split date (expressed in days since 1.1.1970) into four fields:
   * year, month (Jan is Month 1), dayInMonth, daysToMonthEnd (0 if it's last day of month).
   */
  def splitDate(days: Int): (Int, Int, Int, Int) = {
    val ld = LocalDate.ofEpochDay(days)
    (ld.getYear, ld.getMonthValue, ld.getDayOfMonth, ld.lengthOfMonth() - ld.getDayOfMonth)
  }

  /**
   * Returns the month value for the given number of days since 1970-01-01.
   * January is month 1.
   */
  def getMonth(days: Int): Int = {
    LocalDate.ofEpochDay(days).getMonthValue
  }

  /**
   * Returns the 'day of month' value for the given number of days since 1970-01-01.
   */
  def getDayOfMonth(days: Int): Int = {
    LocalDate.ofEpochDay(days).getDayOfMonth
  }

  /**
   * Add date and year-month interval.
   * Returns a date value, expressed in days since 1.1.1970.
   */
  def dateAddMonths(days: Int, months: Int): Int = {
    LocalDate.ofEpochDay(days).plusMonths(months).toEpochDay.toInt
  }

  /**
   * Add timestamp and full interval.
   * Returns a timestamp value, expressed in microseconds since 1.1.1970 00:00:00.
   */
  def timestampAddInterval(
      start: Long,
      months: Int,
      days: Int,
      microseconds: Long,
      zoneId: ZoneId): Long = {
    val resultTimestamp = microsToInstant(start)
      .atZone(zoneId)
      .plusMonths(months)
      .plusDays(days)
      .plus(microseconds, ChronoUnit.MICROS)
    instantToMicros(resultTimestamp.toInstant)
  }

  /**
   * Returns number of months between micros1 and micros2. micros1 and micros2 are expressed in
   * microseconds since 1.1.1970. If micros1 is later than micros2, the result is positive.
   *
   * If micros1 and micros2 are on the same day of month, or both are the last day of month,
   * returns, time of day will be ignored.
   *
   * Otherwise, the difference is calculated based on 31 days per month.
   * The result is rounded to 8 decimal places if `roundOff` is set to true.
   */
  def monthsBetween(
      micros1: Long,
      micros2: Long,
      roundOff: Boolean,
      zoneId: ZoneId): Double = {
    val date1 = microsToDays(micros1, zoneId)
    val date2 = microsToDays(micros2, zoneId)
    val (year1, monthInYear1, dayInMonth1, daysToMonthEnd1) = splitDate(date1)
    val (year2, monthInYear2, dayInMonth2, daysToMonthEnd2) = splitDate(date2)

    val months1 = year1 * 12 + monthInYear1
    val months2 = year2 * 12 + monthInYear2

    val monthDiff = (months1 - months2).toDouble

    if (dayInMonth1 == dayInMonth2 || ((daysToMonthEnd1 == 0) && (daysToMonthEnd2 == 0))) {
      return monthDiff
    }
    // using milliseconds can cause precision loss with more than 8 digits
    // we follow Hive's implementation which uses seconds
    val secondsInDay1 = MICROSECONDS.toSeconds(micros1 - daysToMicros(date1, zoneId))
    val secondsInDay2 = MICROSECONDS.toSeconds(micros2 - daysToMicros(date2, zoneId))
    val secondsDiff = (dayInMonth1 - dayInMonth2) * SECONDS_PER_DAY + secondsInDay1 - secondsInDay2
    val secondsInMonth = DAYS.toSeconds(31)
    val diff = monthDiff + secondsDiff / secondsInMonth.toDouble
    if (roundOff) {
      // rounding to 8 digits
      math.round(diff * 1e8) / 1e8
    } else {
      diff
    }
  }

  // Thursday = 0 since 1970/Jan/01 => Thursday
  private val SUNDAY = 3
  private val MONDAY = 4
  private val TUESDAY = 5
  private val WEDNESDAY = 6
  private val THURSDAY = 0
  private val FRIDAY = 1
  private val SATURDAY = 2

  /*
   * Returns day of week from String. Starting from Thursday, marked as 0.
   * (Because 1970-01-01 is Thursday).
   */
  def getDayOfWeekFromString(string: UTF8String): Int = {
    val dowString = string.toString.toUpperCase(Locale.ROOT)
    dowString match {
      case "SU" | "SUN" | "SUNDAY" => SUNDAY
      case "MO" | "MON" | "MONDAY" => MONDAY
      case "TU" | "TUE" | "TUESDAY" => TUESDAY
      case "WE" | "WED" | "WEDNESDAY" => WEDNESDAY
      case "TH" | "THU" | "THURSDAY" => THURSDAY
      case "FR" | "FRI" | "FRIDAY" => FRIDAY
      case "SA" | "SAT" | "SATURDAY" => SATURDAY
      case _ => -1
    }
  }

  /**
   * Returns the first date which is later than startDate and is of the given dayOfWeek.
   * dayOfWeek is an integer ranges in [0, 6], and 0 is Thu, 1 is Fri, etc,.
   */
  def getNextDateForDayOfWeek(startDay: Int, dayOfWeek: Int): Int = {
    startDay + 1 + ((dayOfWeek - 1 - startDay) % 7 + 7) % 7
  }

  /** Returns last day of the month for the given number of days since 1970-01-01. */
  def getLastDayOfMonth(days: Int): Int = {
    val localDate = LocalDate.ofEpochDay(days)
    (days - localDate.getDayOfMonth) + localDate.lengthOfMonth()
  }

  // The constants are visible for testing purpose only.
  private[sql] val TRUNC_INVALID = -1
  // The levels from TRUNC_TO_MICROSECOND to TRUNC_TO_DAY are used in truncations
  // of TIMESTAMP values only.
  private[sql] val TRUNC_TO_MICROSECOND = 0
  private[sql] val MIN_LEVEL_OF_TIMESTAMP_TRUNC = TRUNC_TO_MICROSECOND
  private[sql] val TRUNC_TO_MILLISECOND = 1
  private[sql] val TRUNC_TO_SECOND = 2
  private[sql] val TRUNC_TO_MINUTE = 3
  private[sql] val TRUNC_TO_HOUR = 4
  private[sql] val TRUNC_TO_DAY = 5
  // The levels from TRUNC_TO_WEEK to TRUNC_TO_MILLENNIUM are used in truncations
  // of DATE and TIMESTAMP values.
  private[sql] val TRUNC_TO_WEEK = 6
  private[sql] val MIN_LEVEL_OF_DATE_TRUNC = TRUNC_TO_WEEK
  private[sql] val TRUNC_TO_MONTH = 7
  private[sql] val TRUNC_TO_QUARTER = 8
  private[sql] val TRUNC_TO_YEAR = 9
  private[sql] val TRUNC_TO_DECADE = 10
  private[sql] val TRUNC_TO_CENTURY = 11
  private[sql] val TRUNC_TO_MILLENNIUM = 12

  /**
   * Returns the trunc date from original date and trunc level.
   * Trunc level should be generated using `parseTruncLevel()`, should be between 0 and 6.
   */
  def truncDate(days: Int, level: Int): Int = {
    def truncToYearLevel(divider: Int, adjust: Int): Int = {
      val oldYear = getYear(days)
      var newYear = Math.floorDiv(oldYear, divider) * divider
      if (adjust > 0 && newYear == oldYear) {
        newYear -= divider
      }
      newYear += adjust
      localDateToDays(LocalDate.of(newYear, 1, 1))
    }
    level match {
      case TRUNC_TO_WEEK => getNextDateForDayOfWeek(days - 7, MONDAY)
      case TRUNC_TO_MONTH => days - getDayOfMonth(days) + 1
      case TRUNC_TO_QUARTER =>
        localDateToDays(daysToLocalDate(days).`with`(IsoFields.DAY_OF_QUARTER, 1L))
      case TRUNC_TO_YEAR => days - getDayInYear(days) + 1
      case TRUNC_TO_DECADE => truncToYearLevel(10, 0)
      case TRUNC_TO_CENTURY => truncToYearLevel(100, 1)
      case TRUNC_TO_MILLENNIUM => truncToYearLevel(1000, 1)
      case _ =>
        // caller make sure that this should never be reached
        sys.error(s"Invalid trunc level: $level")
    }
  }

  private def truncToUnit(micros: Long, zoneId: ZoneId, unit: ChronoUnit): Long = {
    val truncated = microsToInstant(micros).atZone(zoneId).truncatedTo(unit)
    instantToMicros(truncated.toInstant)
  }

  /**
   * Returns the trunc date time from original date time and trunc level.
   * Trunc level should be generated using `parseTruncLevel()`, should be between 0 and 12.
   */
  def truncTimestamp(micros: Long, level: Int, zoneId: ZoneId): Long = {
    level match {
      case TRUNC_TO_MICROSECOND => micros
      case TRUNC_TO_MILLISECOND =>
        micros - Math.floorMod(micros, MICROS_PER_MILLIS)
      case TRUNC_TO_SECOND =>
        micros - Math.floorMod(micros, MICROS_PER_SECOND)
      case TRUNC_TO_MINUTE =>
        micros - Math.floorMod(micros, MICROS_PER_MINUTE)
      case TRUNC_TO_HOUR => truncToUnit(micros, zoneId, ChronoUnit.HOURS)
      case TRUNC_TO_DAY => truncToUnit(micros, zoneId, ChronoUnit.DAYS)
      case _ => // Try to truncate date levels
        val dDays = microsToDays(micros, zoneId)
        daysToMicros(truncDate(dDays, level), zoneId)
    }
  }

  /**
   * Returns the truncate level, could be from TRUNC_TO_MICROSECOND to TRUNC_TO_MILLENNIUM,
   * or TRUNC_INVALID, TRUNC_INVALID means unsupported truncate level.
   */
  def parseTruncLevel(format: UTF8String): Int = {
    if (format == null) {
      TRUNC_INVALID
    } else {
      format.toString.toUpperCase(Locale.ROOT) match {
        case "MICROSECOND" => TRUNC_TO_MICROSECOND
        case "MILLISECOND" => TRUNC_TO_MILLISECOND
        case "SECOND" => TRUNC_TO_SECOND
        case "MINUTE" => TRUNC_TO_MINUTE
        case "HOUR" => TRUNC_TO_HOUR
        case "DAY" | "DD" => TRUNC_TO_DAY
        case "WEEK" => TRUNC_TO_WEEK
        case "MON" | "MONTH" | "MM" => TRUNC_TO_MONTH
        case "QUARTER" => TRUNC_TO_QUARTER
        case "YEAR" | "YYYY" | "YY" => TRUNC_TO_YEAR
        case "DECADE" => TRUNC_TO_DECADE
        case "CENTURY" => TRUNC_TO_CENTURY
        case "MILLENNIUM" => TRUNC_TO_MILLENNIUM
        case _ => TRUNC_INVALID
      }
    }
  }

  /**
   * Convert the timestamp `micros` from one timezone to another.
   *
   * TODO: Because of DST, the conversion between UTC and human time is not exactly one-to-one
   * mapping, the conversion here may return wrong result, we should make the timestamp
   * timezone-aware.
   */
  def convertTz(micros: Long, fromZone: ZoneId, toZone: ZoneId): Long = {
    val rebasedDateTime = microsToInstant(micros).atZone(toZone).toLocalDateTime.atZone(fromZone)
    instantToMicros(rebasedDateTime.toInstant)
  }

  /**
   * Returns a timestamp of given timezone from utc timestamp, with the same string
   * representation in their timezone.
   */
  def fromUTCTime(micros: Long, timeZone: String): Long = {
    convertTz(micros, ZoneOffset.UTC, getZoneId(timeZone))
  }

  /**
   * Returns a utc timestamp from a given timestamp from a given timezone, with the same
   * string representation in their timezone.
   */
  def toUTCTime(micros: Long, timeZone: String): Long = {
    convertTz(micros, getZoneId(timeZone), ZoneOffset.UTC)
  }

  /**
   * Returns the number of seconds with fractional part in microsecond precision
   * since 1970-01-01 00:00:00 local time.
   */
  def getEpoch(micros: Long, zoneId: ZoneId): Decimal = {
    val offset = SECONDS.toMicros(
      zoneId.getRules.getOffset(microsToInstant(micros)).getTotalSeconds)
    val sinceEpoch = micros + offset
    Decimal(sinceEpoch, 20, 6)
  }

  def currentTimestamp(): Long = instantToMicros(Instant.now())

  def currentDate(zoneId: ZoneId): Int = localDateToDays(LocalDate.now(zoneId))

  private def today(zoneId: ZoneId): ZonedDateTime = {
    Instant.now().atZone(zoneId).`with`(LocalTime.MIDNIGHT)
  }

  private val specialValueRe = """(\p{Alpha}+)\p{Blank}*(.*)""".r

  /**
   * Extracts special values from an input string ignoring case.
   * @param input A trimmed string
   * @param zoneId Zone identifier used to get the current date.
   * @return Some special value in lower case or None.
   */
  private def extractSpecialValue(input: String, zoneId: ZoneId): Option[String] = {
    def isValid(value: String, timeZoneId: String): Boolean = {
      // Special value can be without any time zone
      if (timeZoneId.isEmpty) return true
      // "now" must not have the time zone field
      if (value.compareToIgnoreCase("now") == 0) return false
      // If the time zone field presents in the input, it must be resolvable
      try {
        getZoneId(timeZoneId)
        true
      } catch {
        case NonFatal(_) => false
      }
    }

    assert(input.trim.length == input.length)
    if (input.length < 3 || !input(0).isLetter) return None
    input match {
      case specialValueRe(v, z) if isValid(v, z) => Some(v.toLowerCase(Locale.US))
      case _ => None
    }
  }

  /**
   * Converts notational shorthands that are converted to ordinary timestamps.
   * @param input A trimmed string
   * @param zoneId Zone identifier used to get the current date.
   * @return Some of microseconds since the epoch if the conversion completed
   *         successfully otherwise None.
   */
  def convertSpecialTimestamp(input: String, zoneId: ZoneId): Option[Long] = {
    extractSpecialValue(input, zoneId).flatMap {
      case "epoch" => Some(0)
      case "now" => Some(currentTimestamp())
      case "today" => Some(instantToMicros(today(zoneId).toInstant))
      case "tomorrow" => Some(instantToMicros(today(zoneId).plusDays(1).toInstant))
      case "yesterday" => Some(instantToMicros(today(zoneId).minusDays(1).toInstant))
      case _ => None
    }
  }

  private def convertSpecialTimestamp(bytes: Array[Byte], zoneId: ZoneId): Option[Long] = {
    if (bytes.length > 0 && Character.isAlphabetic(bytes(0))) {
      convertSpecialTimestamp(new String(bytes, StandardCharsets.UTF_8), zoneId)
    } else {
      None
    }
  }

  /**
   * Converts notational shorthands that are converted to ordinary dates.
   * @param input A trimmed string
   * @param zoneId Zone identifier used to get the current date.
   * @return Some of days since the epoch if the conversion completed successfully otherwise None.
   */
  def convertSpecialDate(input: String, zoneId: ZoneId): Option[Int] = {
    extractSpecialValue(input, zoneId).flatMap {
      case "epoch" => Some(0)
      case "now" | "today" => Some(currentDate(zoneId))
      case "tomorrow" => Some(Math.addExact(currentDate(zoneId), 1))
      case "yesterday" => Some(Math.subtractExact(currentDate(zoneId), 1))
      case _ => None
    }
  }

  private def convertSpecialDate(bytes: Array[Byte], zoneId: ZoneId): Option[Int] = {
    if (bytes.length > 0 && Character.isAlphabetic(bytes(0))) {
      convertSpecialDate(new String(bytes, StandardCharsets.UTF_8), zoneId)
    } else {
      None
    }
  }

  /**
   * Subtracts two dates.
   * @param endDay The end date, exclusive
   * @param startDay The start date, inclusive
   * @return An interval between two dates. The interval can be negative
   *         if the end date is before the start date.
   */
  def subtractDates(endDay: Int, startDay: Int): CalendarInterval = {
    val period = Period.between(
      LocalDate.ofEpochDay(startDay),
      LocalDate.ofEpochDay(endDay))
    val months = period.getMonths + 12 * period.getYears
    val days = period.getDays
    new CalendarInterval(months, days, 0)
  }

  /**
   * Converts the given microseconds to a local date-time in UTC time zone in Proleptic Gregorian
   * calendar, interprets the result as a local date-time in Julian calendar in UTC time zone.
   * And takes microseconds since the epoch from the Julian timestamp.
   *
   * @param micros The number of microseconds since the epoch '1970-01-01T00:00:00Z'.
   * @return The rebased microseconds since the epoch in Julian calendar.
   */
  def rebaseGregorianToJulianMicros(micros: Long): Long = {
    val ldt = microsToInstant(micros).atZone(ZoneId.systemDefault).toLocalDateTime
    val cal = new Calendar.Builder()
      // `gregory` is a hybrid calendar that supports both
      // the Julian and Gregorian calendar systems
      .setCalendarType("gregory")
      .setDate(ldt.getYear, ldt.getMonthValue - 1, ldt.getDayOfMonth)
      .setTimeOfDay(ldt.getHour, ldt.getMinute, ldt.getSecond)
      .build()
    millisToMicros(cal.getTimeInMillis) + ldt.get(ChronoField.MICRO_OF_SECOND)
  }

  /**
   * Converts the given microseconds to a local date-time in UTC time zone in Julian calendar,
   * interprets the result as a local date-time in Proleptic Gregorian calendar in UTC time zone.
   * And takes microseconds since the epoch from the Gregorian timestamp.
   *
   * @param micros The number of microseconds since the epoch '1970-01-01T00:00:00Z'.
   * @return The rebased microseconds since the epoch in Proleptic Gregorian calendar.
   */
  def rebaseJulianToGregorianMicros(micros: Long): Long = {
    val cal = new Calendar.Builder()
      // `gregory` is a hybrid calendar that supports both
      // the Julian and Gregorian calendar systems
      .setCalendarType("gregory")
      .setInstant(microsToMillis(micros))
      .build()
    val localDateTime = LocalDateTime.of(
      cal.get(Calendar.YEAR),
      cal.get(Calendar.MONTH) + 1,
      // The number of days will be added later to handle non-existing
      // Julian dates in Proleptic Gregorian calendar.
      // For example, 1000-02-29 exists in Julian calendar because 1000
      // is a leap year but it is not a leap year in Gregorian calendar.
      1,
      cal.get(Calendar.HOUR_OF_DAY),
      cal.get(Calendar.MINUTE),
      cal.get(Calendar.SECOND),
      (Math.floorMod(micros, MICROS_PER_SECOND) * NANOS_PER_MICROS).toInt)
      .plusDays(cal.get(Calendar.DAY_OF_MONTH) - 1)
    instantToMicros(localDateTime.atZone(ZoneId.systemDefault).toInstant)
  }

  /**
   * Converts the given number of days since the epoch day 1970-01-01 to
   * a local date in Julian calendar, interprets the result as a local
   * date in Proleptic Gregorian calendar, and take the number of days
   * since the epoch from the Gregorian date.
   *
   * @param days The number of days since the epoch in Julian calendar.
   * @return The rebased number of days in Gregorian calendar.
   */
  def rebaseJulianToGregorianDays(days: Int): Int = {
    val utcCal = new Calendar.Builder()
      // `gregory` is a hybrid calendar that supports both
      // the Julian and Gregorian calendar systems
      .setCalendarType("gregory")
      .setTimeZone(TimeZoneUTC)
      .setInstant(Math.multiplyExact(days, MILLIS_PER_DAY))
      .build()
    val localDate = LocalDate.of(
      utcCal.get(Calendar.YEAR),
      utcCal.get(Calendar.MONTH) + 1,
      // The number of days will be added later to handle non-existing
      // Julian dates in Proleptic Gregorian calendar.
      // For example, 1000-02-29 exists in Julian calendar because 1000
      // is a leap year but it is not a leap year in Gregorian calendar.
      1)
      .plusDays(utcCal.get(Calendar.DAY_OF_MONTH) - 1)
    Math.toIntExact(localDate.toEpochDay)
  }

  /**
   * Rebasing days since the epoch to store the same number of days
   * as by Spark 2.4 and earlier versions. Spark 3.0 switched to
   * Proleptic Gregorian calendar (see SPARK-26651), and as a consequence of that,
   * this affects dates before 1582-10-15. Spark 2.4 and earlier versions use
   * Julian calendar for dates before 1582-10-15. So, the same local date may
   * be mapped to different number of days since the epoch in different calendars.
   *
   * For example:
   *   Proleptic Gregorian calendar: 1582-01-01 -> -141714
   *   Julian calendar: 1582-01-01 -> -141704
   * The code below converts -141714 to -141704.
   *
   * @param days The number of days since the epoch 1970-01-01. It can be negative.
   * @return The rebased number of days since the epoch in Julian calendar.
   */
  def rebaseGregorianToJulianDays(days: Int): Int = {
    val localDate = LocalDate.ofEpochDay(days)
    val utcCal = new Calendar.Builder()
      // `gregory` is a hybrid calendar that supports both
      // the Julian and Gregorian calendar systems
      .setCalendarType("gregory")
      .setTimeZone(TimeZoneUTC)
      .setDate(localDate.getYear, localDate.getMonthValue - 1, localDate.getDayOfMonth)
      .build()
    Math.toIntExact(Math.floorDiv(utcCal.getTimeInMillis, MILLIS_PER_DAY))
  }
}<|MERGE_RESOLUTION|>--- conflicted
+++ resolved
@@ -92,17 +92,7 @@
    *             Gregorian calendars.
    * @return The number of days since epoch from java.sql.Date.
    */
-<<<<<<< HEAD
   def fromJavaDate(date: Date): Int = {
-    if (date.getTime < GREGORIAN_CUTOVER_MILLIS) {
-      val era = if (date.before(julianCommonEraStart)) 0 else 1
-      val localDate = date.toLocalDate.`with`(ChronoField.ERA, era)
-      localDateToDays(localDate)
-    } else {
-      microsToDays(millisToMicros(date.getTime))
-    }
-=======
-  def fromJavaDate(date: Date): SQLDate = {
     val era = if (date.before(julianCommonEraStart)) 0 else 1
     val localDate = LocalDate
       .of(date.getYear + 1900, date.getMonth + 1, 1)
@@ -113,7 +103,6 @@
       // year in Proleptic Gregorian calendar. And 1000-02-29 doesn't exist in it.
       .plusDays(date.getDate - 1) // Returns the next valid date after `date.getDate - 1` days
     localDateToDays(localDate)
->>>>>>> f6ff7d0c
   }
 
   /**
@@ -126,21 +115,12 @@
    * of `year`, `month`, `day` in the original Proleptic Gregorian calendar and
    * in the target calender.
    *
-   * @param daysSinceEpoch The number of days since 1970-01-01.
+   * @param days The number of days since 1970-01-01.
    * @return A `java.sql.Date` from number of days since epoch.
    */
-<<<<<<< HEAD
   def toJavaDate(days: Int): Date = {
-    if (days < GREGORIAN_CUTOVER_DAY) {
-      Date.valueOf(LocalDate.ofEpochDay(days))
-    } else {
-      new Date(microsToMillis(daysToMicros(days)))
-    }
-=======
-  def toJavaDate(daysSinceEpoch: SQLDate): Date = {
-    val localDate = LocalDate.ofEpochDay(daysSinceEpoch)
+    val localDate = LocalDate.ofEpochDay(days)
     new Date(localDate.getYear - 1900, localDate.getMonthValue - 1, localDate.getDayOfMonth)
->>>>>>> f6ff7d0c
   }
 
   /**
@@ -159,19 +139,9 @@
    * @param us The number of microseconds since 1970-01-01T00:00:00.000000Z.
    * @return A `java.sql.Timestamp` from number of micros since epoch.
    */
-<<<<<<< HEAD
   def toJavaTimestamp(micros: Long): Timestamp = {
-    if (micros < GREGORIAN_CUTOVER_MICROS) {
-      val ldt = microsToInstant(micros).atZone(ZoneId.systemDefault()).toLocalDateTime
-      Timestamp.valueOf(ldt)
-    } else {
-      Timestamp.from(microsToInstant(micros))
-    }
-=======
-  def toJavaTimestamp(us: SQLTimestamp): Timestamp = {
-    val ldt = microsToInstant(us).atZone(ZoneId.systemDefault()).toLocalDateTime
+    val ldt = microsToInstant(micros).atZone(ZoneId.systemDefault()).toLocalDateTime
     Timestamp.valueOf(ldt)
->>>>>>> f6ff7d0c
   }
 
   /**
@@ -193,17 +163,6 @@
    *          Gregorian calendars.
    * @return The number of micros since epoch from `java.sql.Timestamp`.
    */
-<<<<<<< HEAD
-  def fromJavaTimestamp(t: Timestamp): Long = {
-    if (t.getTime < GREGORIAN_CUTOVER_MILLIS) {
-      val era = if (t.before(julianCommonEraStart)) 0 else 1
-      val localDateTime = t.toLocalDateTime.`with`(ChronoField.ERA, era)
-      val instant = ZonedDateTime.of(localDateTime, ZoneId.systemDefault()).toInstant
-      instantToMicros(instant)
-    } else {
-      instantToMicros(t.toInstant)
-    }
-=======
   def fromJavaTimestamp(t: Timestamp): SQLTimestamp = {
     val era = if (t.before(julianCommonEraStart)) 0 else 1
     val localDateTime = LocalDateTime.of(
@@ -216,7 +175,6 @@
       // year in Proleptic Gregorian calendar. And 1000-02-29 doesn't exist in it.
       .plusDays(t.getDate - 1) // Returns the next valid date after `date.getDate - 1` days
     instantToMicros(localDateTime.atZone(ZoneId.systemDefault).toInstant)
->>>>>>> f6ff7d0c
   }
 
   /**
