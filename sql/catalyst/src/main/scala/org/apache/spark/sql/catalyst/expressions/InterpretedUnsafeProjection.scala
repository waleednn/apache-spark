/*
 * Licensed to the Apache Software Foundation (ASF) under one or more
 * contributor license agreements.  See the NOTICE file distributed with
 * this work for additional information regarding copyright ownership.
 * The ASF licenses this file to You under the Apache License, Version 2.0
 * (the "License"); you may not use this file except in compliance with
 * the License.  You may obtain a copy of the License at
 *
 *    http://www.apache.org/licenses/LICENSE-2.0
 *
 * Unless required by applicable law or agreed to in writing, software
 * distributed under the License is distributed on an "AS IS" BASIS,
 * WITHOUT WARRANTIES OR CONDITIONS OF ANY KIND, either express or implied.
 * See the License for the specific language governing permissions and
 * limitations under the License.
 */
package org.apache.spark.sql.catalyst.expressions

import org.apache.spark.SparkException
import org.apache.spark.sql.catalyst.InternalRow
import org.apache.spark.sql.catalyst.expressions.codegen.{UnsafeArrayWriter, UnsafeRowWriter, UnsafeWriter}
import org.apache.spark.sql.catalyst.util.ArrayData
import org.apache.spark.sql.types.{UserDefinedType, _}
import org.apache.spark.unsafe.Platform

/**
 * An interpreted unsafe projection. This class reuses the [[UnsafeRow]] it produces, a consumer
 * should copy the row if it is being buffered. This class is not thread safe.
 *
 * @param expressions that produces the resulting fields. These expressions must be bound
 *                    to a schema.
 */
class InterpretedUnsafeProjection(expressions: Array[Expression]) extends UnsafeProjection {
  import InterpretedUnsafeProjection._

  /** Number of (top level) fields in the resulting row. */
  private[this] val numFields = expressions.length

  /** Array that expression results. */
  private[this] val values = new Array[Any](numFields)

  /** The row representing the expression results. */
  private[this] val intermediate = new GenericInternalRow(values)

  /* The row writer for UnsafeRow result */
  private[this] val rowWriter = new UnsafeRowWriter(numFields, numFields * 32)

  /** The writer that writes the intermediate result to the result row. */
  private[this] val writer: InternalRow => Unit = {
    val baseWriter = generateStructWriter(
      rowWriter,
      expressions.map(e => StructField("", e.dataType, e.nullable)))
    if (!expressions.exists(_.nullable)) {
      // No nullable fields. The top-level null bit mask will always be zeroed out.
      baseWriter
    } else {
      // Zero out the null bit mask before we write the row.
      row => {
        rowWriter.zeroOutNullBytes()
        baseWriter(row)
      }
    }
  }

  override def initialize(partitionIndex: Int): Unit = {
    expressions.foreach(_.foreach {
      case n: Nondeterministic => n.initialize(partitionIndex)
      case _ =>
    })
  }

  override def apply(row: InternalRow): UnsafeRow = {
    // Put the expression results in the intermediate row.
    var i = 0
    while (i < numFields) {
      values(i) = expressions(i).eval(row)
      i += 1
    }

    // Write the intermediate row to an unsafe row.
    rowWriter.reset()
    writer(intermediate)
    rowWriter.getRow()
  }
}

/**
 * Helper functions for creating an [[InterpretedUnsafeProjection]].
 */
object InterpretedUnsafeProjection extends UnsafeProjectionCreator {

  /**
   * Returns an [[UnsafeProjection]] for given sequence of bound Expressions.
   */
  override protected def createProjection(exprs: Seq[Expression]): UnsafeProjection = {
    // We need to make sure that we do not reuse stateful expressions.
    val cleanedExpressions = exprs.map(_.transform {
      case s: Stateful => s.freshCopy()
    })
    new InterpretedUnsafeProjection(cleanedExpressions.toArray)
  }

  /**
   * Generate a struct writer function. The generated function writes an [[InternalRow]] to the
   * given buffer using the given [[UnsafeRowWriter]].
   */
  private def generateStructWriter(
      rowWriter: UnsafeRowWriter,
      fields: Array[StructField]): InternalRow => Unit = {
    val numFields = fields.length

    // Create field writers.
    val fieldWriters = fields.map { field =>
      generateFieldWriter(rowWriter, field.dataType, field.nullable)
    }
    // Create basic writer.
    row => {
      var i = 0
      while (i < numFields) {
        fieldWriters(i).apply(row, i)
        i += 1
      }
    }
  }

  /**
   * Generate a writer function for a struct field, array element, map key or map value. The
   * generated function writes the element at an index in a [[SpecializedGetters]] object (row
   * or array) to the given buffer using the given [[UnsafeWriter]].
   */
  private def generateFieldWriter(
      writer: UnsafeWriter,
      dt: DataType,
      nullable: Boolean): (SpecializedGetters, Int) => Unit = {

    // Create the the basic writer.
    val unsafeWriter: (SpecializedGetters, Int) => Unit = dt match {
      case BooleanType =>
        (v, i) => writer.write(i, v.getBoolean(i))

      case ByteType =>
        (v, i) => writer.write(i, v.getByte(i))

      case ShortType =>
        (v, i) => writer.write(i, v.getShort(i))

      case IntegerType | DateType =>
        (v, i) => writer.write(i, v.getInt(i))

      case LongType | TimestampType =>
        (v, i) => writer.write(i, v.getLong(i))

      case FloatType =>
        (v, i) => writer.write(i, v.getFloat(i))

      case DoubleType =>
        (v, i) => writer.write(i, v.getDouble(i))

      case DecimalType.Fixed(precision, scale) =>
        (v, i) => writer.write(i, v.getDecimal(i, precision, scale), precision, scale)

      case CalendarIntervalType =>
        (v, i) => writer.write(i, v.getInterval(i))

      case BinaryType =>
        (v, i) => writer.write(i, v.getBinary(i))

      case StringType =>
        (v, i) => writer.write(i, v.getUTF8String(i))

      case StructType(fields) =>
        val numFields = fields.length
        val rowWriter = new UnsafeRowWriter(writer, numFields)
        val structWriter = generateStructWriter(rowWriter, fields)
        (v, i) => {
<<<<<<< HEAD
          val previousCursor = writer.cursor()
          v.getStruct(i, fields.length) match {
            case row: UnsafeRow =>
              writeUnsafeData(
                rowWriter,
                row.getBaseObject,
                row.getBaseOffset,
                row.getSizeInBytes)
=======
          v.getStruct(i, fields.length) match {
            case row: UnsafeRow =>
              writer.write(i, row)
>>>>>>> 73f28530
            case row =>
              val previousCursor = writer.cursor()
              // Nested struct. We don't know where this will start because a row can be
              // variable length, so we need to update the offsets and zero out the bit mask.
              rowWriter.resetRowWriter()
              structWriter.apply(row)
              writer.setOffsetAndSizeFromPreviousCursor(i, previousCursor)
          }
<<<<<<< HEAD
          writer.setOffsetAndSizeFromPreviousCursor(i, previousCursor)
=======
>>>>>>> 73f28530
        }

      case ArrayType(elementType, containsNull) =>
        val arrayWriter = new UnsafeArrayWriter(writer, getElementSize(elementType))
        val elementWriter = generateFieldWriter(
          arrayWriter,
          elementType,
          containsNull)
        (v, i) => {
          val previousCursor = writer.cursor()
          writeArray(arrayWriter, elementWriter, v.getArray(i))
          writer.setOffsetAndSizeFromPreviousCursor(i, previousCursor)
        }

      case MapType(keyType, valueType, valueContainsNull) =>
        val keyArrayWriter = new UnsafeArrayWriter(writer, getElementSize(keyType))
        val keyWriter = generateFieldWriter(
          keyArrayWriter,
          keyType,
          nullable = false)
        val valueArrayWriter = new UnsafeArrayWriter(writer, getElementSize(valueType))
        val valueWriter = generateFieldWriter(
          valueArrayWriter,
          valueType,
          valueContainsNull)
        (v, i) => {
<<<<<<< HEAD
          val previousCursor = writer.cursor()
          v.getMap(i) match {
            case map: UnsafeMapData =>
              writeUnsafeData(
                valueArrayWriter,
                map.getBaseObject,
                map.getBaseOffset,
                map.getSizeInBytes)
=======
          v.getMap(i) match {
            case map: UnsafeMapData =>
              writer.write(i, map)
>>>>>>> 73f28530
            case map =>
              val previousCursor = writer.cursor()

              // preserve 8 bytes to write the key array numBytes later.
              valueArrayWriter.grow(8)
              valueArrayWriter.increaseCursor(8)

              // Write the keys and write the numBytes of key array into the first 8 bytes.
              writeArray(keyArrayWriter, keyWriter, map.keyArray())
              Platform.putLong(
                valueArrayWriter.getBuffer,
                previousCursor,
                valueArrayWriter.cursor - previousCursor - 8
              )

              // Write the values.
              writeArray(valueArrayWriter, valueWriter, map.valueArray())
<<<<<<< HEAD
          }
          writer.setOffsetAndSizeFromPreviousCursor(i, previousCursor)
=======
              writer.setOffsetAndSizeFromPreviousCursor(i, previousCursor)
          }
>>>>>>> 73f28530
        }

      case udt: UserDefinedType[_] =>
        generateFieldWriter(writer, udt.sqlType, nullable)

      case NullType =>
        (_, _) => {}

      case _ =>
        throw new SparkException(s"Unsupported data type $dt")
    }

    // Always wrap the writer with a null safe version.
    dt match {
      case _: UserDefinedType[_] =>
        // The null wrapper depends on the sql type and not on the UDT.
        unsafeWriter
      case DecimalType.Fixed(precision, _) if precision > Decimal.MAX_LONG_DIGITS =>
        // We can't call setNullAt() for DecimalType with precision larger than 18, we call write
        // directly. We can use the unwrapped writer directly.
        unsafeWriter
      case BooleanType | ByteType =>
        (v, i) => {
          if (!v.isNullAt(i)) {
            unsafeWriter(v, i)
          } else {
            writer.setNull1Bytes(i)
          }
        }
      case ShortType =>
        (v, i) => {
          if (!v.isNullAt(i)) {
            unsafeWriter(v, i)
          } else {
            writer.setNull2Bytes(i)
          }
        }
      case IntegerType | DateType | FloatType =>
        (v, i) => {
          if (!v.isNullAt(i)) {
            unsafeWriter(v, i)
          } else {
            writer.setNull4Bytes(i)
          }
        }
      case _ =>
        (v, i) => {
          if (!v.isNullAt(i)) {
            unsafeWriter(v, i)
          } else {
            writer.setNull8Bytes(i)
          }
        }
    }
  }

  /**
   * Get the number of bytes elements of a data type will occupy in the fixed part of an
   * [[UnsafeArrayData]] object. Reference types are stored as an 8 byte combination of an
   * offset (upper 4 bytes) and a length (lower 4 bytes), these point to the variable length
   * portion of the array object. Primitives take up to 8 bytes, depending on the size of the
   * underlying data type.
   */
  private def getElementSize(dataType: DataType): Int = dataType match {
    case NullType | StringType | BinaryType | CalendarIntervalType |
         _: DecimalType | _: StructType | _: ArrayType | _: MapType => 8
    case _ => dataType.defaultSize
  }

  /**
   * Write an array to the buffer. If the array is already in serialized form (an instance of
   * [[UnsafeArrayData]]) then we copy the bytes directly, otherwise we do an element-by-element
   * copy.
   */
  private def writeArray(
      arrayWriter: UnsafeArrayWriter,
      elementWriter: (SpecializedGetters, Int) => Unit,
      array: ArrayData): Unit = array match {
    case unsafe: UnsafeArrayData =>
<<<<<<< HEAD
      writeUnsafeData(
        arrayWriter,
        unsafe.getBaseObject,
        unsafe.getBaseOffset,
        unsafe.getSizeInBytes)
=======
      arrayWriter.write(unsafe)
>>>>>>> 73f28530
    case _ =>
      val numElements = array.numElements()
      arrayWriter.initialize(numElements)
      var i = 0
      while (i < numElements) {
        elementWriter.apply(array, i)
        i += 1
      }
  }
<<<<<<< HEAD

  /**
   * Write an opaque block of data to the buffer. This is used to copy
   * [[UnsafeRow]], [[UnsafeArrayData]] and [[UnsafeMapData]] objects.
   */
  private def writeUnsafeData(
      writer: UnsafeWriter,
      baseObject: AnyRef,
      baseOffset: Long,
      sizeInBytes: Int) : Unit = {
    writer.grow(sizeInBytes)
    Platform.copyMemory(
      baseObject,
      baseOffset,
      writer.getBuffer,
      writer.cursor,
      sizeInBytes)
    writer.increaseCursor(sizeInBytes)
  }
=======
>>>>>>> 73f28530
}<|MERGE_RESOLUTION|>--- conflicted
+++ resolved
@@ -173,20 +173,9 @@
         val rowWriter = new UnsafeRowWriter(writer, numFields)
         val structWriter = generateStructWriter(rowWriter, fields)
         (v, i) => {
-<<<<<<< HEAD
-          val previousCursor = writer.cursor()
-          v.getStruct(i, fields.length) match {
-            case row: UnsafeRow =>
-              writeUnsafeData(
-                rowWriter,
-                row.getBaseObject,
-                row.getBaseOffset,
-                row.getSizeInBytes)
-=======
           v.getStruct(i, fields.length) match {
             case row: UnsafeRow =>
               writer.write(i, row)
->>>>>>> 73f28530
             case row =>
               val previousCursor = writer.cursor()
               // Nested struct. We don't know where this will start because a row can be
@@ -195,10 +184,6 @@
               structWriter.apply(row)
               writer.setOffsetAndSizeFromPreviousCursor(i, previousCursor)
           }
-<<<<<<< HEAD
-          writer.setOffsetAndSizeFromPreviousCursor(i, previousCursor)
-=======
->>>>>>> 73f28530
         }
 
       case ArrayType(elementType, containsNull) =>
@@ -225,20 +210,9 @@
           valueType,
           valueContainsNull)
         (v, i) => {
-<<<<<<< HEAD
-          val previousCursor = writer.cursor()
-          v.getMap(i) match {
-            case map: UnsafeMapData =>
-              writeUnsafeData(
-                valueArrayWriter,
-                map.getBaseObject,
-                map.getBaseOffset,
-                map.getSizeInBytes)
-=======
           v.getMap(i) match {
             case map: UnsafeMapData =>
               writer.write(i, map)
->>>>>>> 73f28530
             case map =>
               val previousCursor = writer.cursor()
 
@@ -256,13 +230,8 @@
 
               // Write the values.
               writeArray(valueArrayWriter, valueWriter, map.valueArray())
-<<<<<<< HEAD
-          }
-          writer.setOffsetAndSizeFromPreviousCursor(i, previousCursor)
-=======
               writer.setOffsetAndSizeFromPreviousCursor(i, previousCursor)
           }
->>>>>>> 73f28530
         }
 
       case udt: UserDefinedType[_] =>
@@ -342,15 +311,7 @@
       elementWriter: (SpecializedGetters, Int) => Unit,
       array: ArrayData): Unit = array match {
     case unsafe: UnsafeArrayData =>
-<<<<<<< HEAD
-      writeUnsafeData(
-        arrayWriter,
-        unsafe.getBaseObject,
-        unsafe.getBaseOffset,
-        unsafe.getSizeInBytes)
-=======
       arrayWriter.write(unsafe)
->>>>>>> 73f28530
     case _ =>
       val numElements = array.numElements()
       arrayWriter.initialize(numElements)
@@ -360,26 +321,4 @@
         i += 1
       }
   }
-<<<<<<< HEAD
-
-  /**
-   * Write an opaque block of data to the buffer. This is used to copy
-   * [[UnsafeRow]], [[UnsafeArrayData]] and [[UnsafeMapData]] objects.
-   */
-  private def writeUnsafeData(
-      writer: UnsafeWriter,
-      baseObject: AnyRef,
-      baseOffset: Long,
-      sizeInBytes: Int) : Unit = {
-    writer.grow(sizeInBytes)
-    Platform.copyMemory(
-      baseObject,
-      baseOffset,
-      writer.getBuffer,
-      writer.cursor,
-      sizeInBytes)
-    writer.increaseCursor(sizeInBytes)
-  }
-=======
->>>>>>> 73f28530
 }