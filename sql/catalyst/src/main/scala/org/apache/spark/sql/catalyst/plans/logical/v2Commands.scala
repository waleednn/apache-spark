--- conflicted
+++ resolved
@@ -728,16 +728,17 @@
 }
 
 /**
-<<<<<<< HEAD
+ * The logical plan of the DROP VIEW command.
+ */
+case class DropView(
+    child: LogicalPlan,
+    ifExists: Boolean) extends Command {
+  override def children: Seq[LogicalPlan] = child :: Nil
+}
+
+/**
  * The logical plan of the MSCK REPAIR TABLE command.
  */
 case class RepairTable(child: LogicalPlan) extends Command {
-=======
- * The logical plan of the DROP VIEW command.
- */
-case class DropView(
-    child: LogicalPlan,
-    ifExists: Boolean) extends Command {
->>>>>>> a093d6fe
   override def children: Seq[LogicalPlan] = child :: Nil
 }