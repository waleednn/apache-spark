--- conflicted
+++ resolved
@@ -743,7 +743,25 @@
 }
 
 /**
-<<<<<<< HEAD
+ * The logical plan of the ALTER VIEW ... SET TBLPROPERTIES command.
+ */
+case class AlterViewSetProperties(
+    child: LogicalPlan,
+    properties: Map[String, String]) extends Command {
+  override def children: Seq[LogicalPlan] = child :: Nil
+}
+
+/**
+ * The logical plan of the ALTER VIEW ... UNSET TBLPROPERTIES command.
+ */
+case class AlterViewUnsetProperties(
+    child: LogicalPlan,
+    propertyKeys: Seq[String],
+    ifExists: Boolean) extends Command {
+  override def children: Seq[LogicalPlan] = child :: Nil
+}
+
+/**
  * The logical plan of the CACHE TABLE command.
  */
 case class CacheTable(
@@ -759,23 +777,4 @@
     tempViewName: String,
     plan: LogicalPlan,
     isLazy: Boolean,
-    options: Map[String, String]) extends Command
-=======
- * The logical plan of the ALTER VIEW ... SET TBLPROPERTIES command.
- */
-case class AlterViewSetProperties(
-    child: LogicalPlan,
-    properties: Map[String, String]) extends Command {
-  override def children: Seq[LogicalPlan] = child :: Nil
-}
-
-/**
- * The logical plan of the ALTER VIEW ... UNSET TBLPROPERTIES command.
- */
-case class AlterViewUnsetProperties(
-    child: LogicalPlan,
-    propertyKeys: Seq[String],
-    ifExists: Boolean) extends Command {
-  override def children: Seq[LogicalPlan] = child :: Nil
-}
->>>>>>> b112e2bf
+    options: Map[String, String]) extends Command