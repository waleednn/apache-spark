--- conflicted
+++ resolved
@@ -942,10 +942,6 @@
  */
 case class DropView(
     child: LogicalPlan,
-<<<<<<< HEAD
-    ifExists: Boolean) extends Command {
-  override def children: Seq[LogicalPlan] = child :: Nil
-=======
     ifExists: Boolean) extends UnaryCommand {
   override protected def withNewChildInternal(newChild: LogicalPlan): DropView =
     copy(child = newChild)
@@ -1101,5 +1097,4 @@
   override def child: LogicalPlan = table
   override protected def withNewChildInternal(newChild: LogicalPlan): LogicalPlan =
     copy(table = newChild)
->>>>>>> b4ec9e23
-}+}
