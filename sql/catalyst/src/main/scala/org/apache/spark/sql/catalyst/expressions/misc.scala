/*
 * Licensed to the Apache Software Foundation (ASF) under one or more
 * contributor license agreements.  See the NOTICE file distributed with
 * this work for additional information regarding copyright ownership.
 * The ASF licenses this file to You under the Apache License, Version 2.0
 * (the "License"); you may not use this file except in compliance with
 * the License.  You may obtain a copy of the License at
 *
 *    http://www.apache.org/licenses/LICENSE-2.0
 *
 * Unless required by applicable law or agreed to in writing, software
 * distributed under the License is distributed on an "AS IS" BASIS,
 * WITHOUT WARRANTIES OR CONDITIONS OF ANY KIND, either express or implied.
 * See the License for the specific language governing permissions and
 * limitations under the License.
 */

package org.apache.spark.sql.catalyst.expressions

import java.security.{MessageDigest, NoSuchAlgorithmException}
import java.util.zip.CRC32

import org.apache.commons.codec.digest.DigestUtils

import org.apache.spark.sql.catalyst.InternalRow
import org.apache.spark.sql.catalyst.analysis.TypeCheckResult
import org.apache.spark.sql.catalyst.expressions.codegen._
import org.apache.spark.sql.catalyst.util.{MapData, ArrayData}
import org.apache.spark.sql.types._
import org.apache.spark.unsafe.Platform
import org.apache.spark.unsafe.hash.Murmur3_x86_32
import org.apache.spark.unsafe.types.{CalendarInterval, UTF8String}

/**
 * A function that calculates an MD5 128-bit checksum and returns it as a hex string
 * For input of type [[BinaryType]]
 */
@ExpressionDescription(
  usage = "_FUNC_(input) - Returns an MD5 128-bit checksum as a hex string of the input",
  extended = "> SELECT _FUNC_('Spark');\n '8cde774d6f7333752ed72cacddb05126'")
case class Md5(child: Expression) extends UnaryExpression with ImplicitCastInputTypes {

  override def dataType: DataType = StringType

  override def inputTypes: Seq[DataType] = Seq(BinaryType)

  protected override def nullSafeEval(input: Any): Any =
    UTF8String.fromString(DigestUtils.md5Hex(input.asInstanceOf[Array[Byte]]))

  override def genCode(ctx: CodeGenContext, ev: GeneratedExpressionCode): String = {
    defineCodeGen(ctx, ev, c =>
      s"UTF8String.fromString(org.apache.commons.codec.digest.DigestUtils.md5Hex($c))")
  }
}

/**
 * A function that calculates the SHA-2 family of functions (SHA-224, SHA-256, SHA-384, and SHA-512)
 * and returns it as a hex string. The first argument is the string or binary to be hashed. The
 * second argument indicates the desired bit length of the result, which must have a value of 224,
 * 256, 384, 512, or 0 (which is equivalent to 256). SHA-224 is supported starting from Java 8. If
 * asking for an unsupported SHA function, the return value is NULL. If either argument is NULL or
 * the hash length is not one of the permitted values, the return value is NULL.
 */
// scalastyle:off line.size.limit
@ExpressionDescription(
  usage = """_FUNC_(input, bitLength) - Returns a checksum of SHA-2 family as a hex string of the input.
            SHA-224, SHA-256, SHA-384, and SHA-512 are supported. Bit length of 0 is equivalent to 256.""",
  extended = """> SELECT _FUNC_('Spark', 0);
               '529bc3b07127ecb7e53a4dcf1991d9152c24537d919178022b2c42657f79a26b'""")
// scalastyle:on line.size.limit
case class Sha2(left: Expression, right: Expression)
  extends BinaryExpression with Serializable with ImplicitCastInputTypes {

  override def dataType: DataType = StringType
  override def nullable: Boolean = true

  override def inputTypes: Seq[DataType] = Seq(BinaryType, IntegerType)

  protected override def nullSafeEval(input1: Any, input2: Any): Any = {
    val bitLength = input2.asInstanceOf[Int]
    val input = input1.asInstanceOf[Array[Byte]]
    bitLength match {
      case 224 =>
        // DigestUtils doesn't support SHA-224 now
        try {
          val md = MessageDigest.getInstance("SHA-224")
          md.update(input)
          UTF8String.fromBytes(md.digest())
        } catch {
          // SHA-224 is not supported on the system, return null
          case noa: NoSuchAlgorithmException => null
        }
      case 256 | 0 =>
        UTF8String.fromString(DigestUtils.sha256Hex(input))
      case 384 =>
        UTF8String.fromString(DigestUtils.sha384Hex(input))
      case 512 =>
        UTF8String.fromString(DigestUtils.sha512Hex(input))
      case _ => null
    }
  }

  override def genCode(ctx: CodeGenContext, ev: GeneratedExpressionCode): String = {
    val digestUtils = "org.apache.commons.codec.digest.DigestUtils"
    nullSafeCodeGen(ctx, ev, (eval1, eval2) => {
      s"""
        if ($eval2 == 224) {
          try {
            java.security.MessageDigest md = java.security.MessageDigest.getInstance("SHA-224");
            md.update($eval1);
            ${ev.value} = UTF8String.fromBytes(md.digest());
          } catch (java.security.NoSuchAlgorithmException e) {
            ${ev.isNull} = true;
          }
        } else if ($eval2 == 256 || $eval2 == 0) {
          ${ev.value} =
            UTF8String.fromString($digestUtils.sha256Hex($eval1));
        } else if ($eval2 == 384) {
          ${ev.value} =
            UTF8String.fromString($digestUtils.sha384Hex($eval1));
        } else if ($eval2 == 512) {
          ${ev.value} =
            UTF8String.fromString($digestUtils.sha512Hex($eval1));
        } else {
          ${ev.isNull} = true;
        }
      """
    })
  }
}

/**
 * A function that calculates a sha1 hash value and returns it as a hex string
 * For input of type [[BinaryType]] or [[StringType]]
 */
@ExpressionDescription(
  usage = "_FUNC_(input) - Returns a sha1 hash value as a hex string of the input",
  extended = "> SELECT _FUNC_('Spark');\n '85f5955f4b27a9a4c2aab6ffe5d7189fc298b92c'")
case class Sha1(child: Expression) extends UnaryExpression with ImplicitCastInputTypes {

  override def dataType: DataType = StringType

  override def inputTypes: Seq[DataType] = Seq(BinaryType)

  protected override def nullSafeEval(input: Any): Any =
    UTF8String.fromString(DigestUtils.shaHex(input.asInstanceOf[Array[Byte]]))

  override def genCode(ctx: CodeGenContext, ev: GeneratedExpressionCode): String = {
    defineCodeGen(ctx, ev, c =>
      s"UTF8String.fromString(org.apache.commons.codec.digest.DigestUtils.shaHex($c))"
    )
  }
}

/**
 * A function that computes a cyclic redundancy check value and returns it as a bigint
 * For input of type [[BinaryType]]
 */
@ExpressionDescription(
  usage = "_FUNC_(input) - Returns a cyclic redundancy check value as a bigint of the input",
  extended = "> SELECT _FUNC_('Spark');\n '1557323817'")
case class Crc32(child: Expression) extends UnaryExpression with ImplicitCastInputTypes {

  override def dataType: DataType = LongType

  override def inputTypes: Seq[DataType] = Seq(BinaryType)

  protected override def nullSafeEval(input: Any): Any = {
    val checksum = new CRC32
    checksum.update(input.asInstanceOf[Array[Byte]], 0, input.asInstanceOf[Array[Byte]].length)
    checksum.getValue
  }

  override def genCode(ctx: CodeGenContext, ev: GeneratedExpressionCode): String = {
    val CRC32 = "java.util.zip.CRC32"
    nullSafeCodeGen(ctx, ev, value => {
      s"""
        $CRC32 checksum = new $CRC32();
        checksum.update($value, 0, $value.length);
        ${ev.value} = checksum.getValue();
      """
    })
  }
}

/**
 * A function that calculates hash value for a group of expressions.  Note that the `seed` argument
 * is not exposed to users and should only be set inside spark SQL.
 *
 * The hash value for an expression depends on its type and seed:
 *  - null:               seed
 *  - boolean:            turn boolean into int, 1 for true, 0 for false, and then use murmur3 to
 *                        hash this int with seed.
 *  - byte, short, int:   use murmur3 to hash the input as int with seed.
 *  - long:               use murmur3 to hash the long input with seed.
 *  - float:              turn it into int: java.lang.Float.floatToIntBits(input), and hash it.
 *  - double:             turn it into long: java.lang.Double.doubleToLongBits(input), and hash it.
 *  - decimal:            if it's a small decimal, i.e. precision <= 18, turn it into long and hash
 *                        it. Else, turn it into bytes and hash it.
 *  - calendar interval:  hash the `months` and `microseconds`, and XOR them.
 *  - binary:             use murmur3 to hash the bytes with seed.
 *  - string:             get the bytes of string and hash it.
 *  - array:              recursively calculate hash value for each element, and aggregate them by
 *                        `result = result * 31 + elementHash`, starts with 0.
 *  - map:                recursively calculate hash value for each key-value pair, and aggregate
 *                        them by `result += keyHash XOR valueHash`, starts with 0.
 *  - struct:             The `result` starts with seed, then use `result` as seed, recursively
 *                        calculate hash value for each field, and assign the field hash value to
 *                        `result`.
 *
 * Finally we aggregate the hash values for each expression by the same way of struct.
 *
 * We should use this hash function for both shuffle and bucket, so that we can guarantee shuffle
 * and bucketing have same data distribution.
 */
case class Murmur3Hash(children: Seq[Expression], seed: Int) extends Expression {
  def this(arguments: Seq[Expression]) = this(arguments, 42)

  override def dataType: DataType = IntegerType

  override def foldable: Boolean = children.forall(_.foldable)

  override def nullable: Boolean = false

  override def checkInputDataTypes(): TypeCheckResult = {
    if (children.isEmpty) {
      TypeCheckResult.TypeCheckFailure("function hash requires at least one argument")
    } else {
      TypeCheckResult.TypeCheckSuccess
    }
  }

  override def eval(input: InternalRow): Any = {
    var hash = seed
    var i = 0
    val len = children.length
    while (i < len) {
      hash = computeHash(children(i).eval(input), children(i).dataType, hash)
      i += 1
    }
    hash
  }

  private def computeHash(value: Any, dataType: DataType, seed: Int): Int = {
    def hashInt(i: Int): Int = Murmur3_x86_32.hashInt(i, seed)
    def hashLong(l: Long): Int = Murmur3_x86_32.hashLong(l, seed)

    value match {
      case null => seed
      case b: Boolean => hashInt(if (b) 1 else 0)
      case b: Byte => hashInt(b)
      case s: Short => hashInt(s)
      case i: Int => hashInt(i)
      case l: Long => hashLong(l)
      case f: Float => hashInt(java.lang.Float.floatToIntBits(f))
      case d: Double => hashLong(java.lang.Double.doubleToLongBits(d))
      case d: Decimal =>
        val precision = dataType.asInstanceOf[DecimalType].precision
        if (precision <= Decimal.MAX_LONG_DIGITS) {
          hashLong(d.toUnscaledLong)
        } else {
          val bytes = d.toJavaBigDecimal.unscaledValue().toByteArray
          Murmur3_x86_32.hashUnsafeBytes(bytes, Platform.BYTE_ARRAY_OFFSET, bytes.length, seed)
        }
      case c: CalendarInterval => hashInt(c.months) ^ hashLong(c.microseconds)
      case a: Array[Byte] =>
        Murmur3_x86_32.hashUnsafeBytes(a, Platform.BYTE_ARRAY_OFFSET, a.length, seed)
      case s: UTF8String =>
        Murmur3_x86_32.hashUnsafeBytes(s.getBaseObject, s.getBaseOffset, s.numBytes(), seed)

      case array: ArrayData =>
        val elementType = dataType match {
          case udt: UserDefinedType[_] => udt.sqlType.asInstanceOf[ArrayType].elementType
          case ArrayType(et, _) => et
        }
        var result = 0
        var i = 0
        while (i < array.numElements()) {
          val hashValue = computeHash(array.get(i, elementType), elementType, seed)
          result = result * 31 + hashValue
          i += 1
        }
        result

      case map: MapData =>
        val (kt, vt) = dataType match {
          case udt: UserDefinedType[_] =>
            val mapType = udt.sqlType.asInstanceOf[MapType]
            mapType.keyType -> mapType.valueType
          case MapType(kt, vt, _) => kt -> vt
        }
        val keys = map.keyArray()
        val values = map.valueArray()
        var result = 0
        var i = 0
        while (i < map.numElements()) {
          val keyHash = computeHash(keys.get(i, kt), kt, seed)
          val valueHash = computeHash(values.get(i, vt), vt, seed)
          result += keyHash ^ valueHash
          i += 1
        }
        result

      case struct: InternalRow =>
        val types: Array[DataType] = dataType match {
          case udt: UserDefinedType[_] =>
            udt.sqlType.asInstanceOf[StructType].map(_.dataType).toArray
          case StructType(fields) => fields.map(_.dataType)
        }
        var result = seed
        var i = 0
        val len = struct.numFields
        while (i < len) {
          result = computeHash(struct.get(i, types(i)), types(i), result)
          i += 1
        }
        result
    }
  }


  override def genCode(ctx: CodeGenContext, ev: GeneratedExpressionCode): String = {
    ev.isNull = "false"
    val childrenHash = children.zipWithIndex.map {
      case (child, dt) =>
        val childGen = child.gen(ctx)
        val childHash = computeHash(childGen.value, child.dataType, ev.value, ctx)
        s"""
          ${childGen.code}
          if (!${childGen.isNull}) {
            ${childHash.code}
            ${ev.value} = ${childHash.value};
          }
        """
    }.mkString("\n")
    s"""
      int ${ev.value} = $seed;
      $childrenHash
    """
  }

<<<<<<< HEAD
  private def computeHash(
      input: String,
      dataType: DataType,
      seed: String,
      ctx: CodeGenContext): GeneratedExpressionCode = {
    val hasher = classOf[Murmur3_x86_32].getName
    def hashInt(i: String): GeneratedExpressionCode = inlineValue(s"$hasher.hashInt($i, $seed)")
    def hashLong(l: String): GeneratedExpressionCode = inlineValue(s"$hasher.hashLong($l, $seed)")
    def inlineValue(v: String): GeneratedExpressionCode =
      GeneratedExpressionCode(code = "", isNull = "false", value = v)

    dataType match {
      case NullType => inlineValue(seed)
      case BooleanType => hashInt(s"$input ? 1 : 0")
      case ByteType | ShortType | IntegerType | DateType => hashInt(input)
      case LongType | TimestampType => hashLong(input)
      case FloatType => hashInt(s"Float.floatToIntBits($input)")
      case DoubleType => hashLong(s"Double.doubleToLongBits($input)")
      case d: DecimalType =>
        if (d.precision <= Decimal.MAX_LONG_DIGITS) {
          hashLong(s"$input.toUnscaledLong()")
        } else {
          val bytes = ctx.freshName("bytes")
          val code = s"byte[] $bytes = $input.toJavaBigDecimal().unscaledValue().toByteArray();"
          val offset = "Platform.BYTE_ARRAY_OFFSET"
          val result = s"$hasher.hashUnsafeBytes($bytes, $offset, $bytes.length, $seed)"
          GeneratedExpressionCode(code, "false", result)
        }
      case CalendarIntervalType =>
        val monthsHash = s"$hasher.hashInt($input.months, $seed)"
        val microsecondsHash = s"$hasher.hashLong($input.microseconds, $seed)"
        inlineValue(s"($monthsHash ^ $microsecondsHash)")
      case BinaryType =>
        val offset = "Platform.BYTE_ARRAY_OFFSET"
        inlineValue(s"$hasher.hashUnsafeBytes($input, $offset, $input.length, $seed)")
      case StringType =>
        val baseObject = s"$input.getBaseObject()"
        val baseOffset = s"$input.getBaseOffset()"
        val numBytes = s"$input.numBytes()"
        inlineValue(s"$hasher.hashUnsafeBytes($baseObject, $baseOffset, $numBytes, $seed)")

      case ArrayType(et, _) =>
        val result = ctx.freshName("result")
        val index = ctx.freshName("index")
        val element = ctx.freshName("element")
        val elementHash = computeHash(element, et, seed, ctx)
        val code =
          s"""
            int $result = 0;
            for (int $index = 0; $index < $input.numElements(); $index++) {
              if ($input.isNullAt($index)) {
                $result = $result * 31 + $seed;
              } else {
                final ${ctx.javaType(et)} $element = ${ctx.getValue(input, et, index)};
                ${elementHash.code}
                $result = $result * 31 + ${elementHash.value};
              }
            }
          """
        GeneratedExpressionCode(code, "false", result)

      case MapType(kt, vt, _) =>
        val result = ctx.freshName("result")
        val index = ctx.freshName("index")
        val keys = ctx.freshName("keys")
        val values = ctx.freshName("values")
        val key = ctx.freshName("key")
        val value = ctx.freshName("value")
        val keyHash = computeHash(key, kt, seed, ctx)
        val valueHash = computeHash(value, vt, seed, ctx)
        val code =
          s"""
            int $result = 0;
            final ArrayData $keys = $input.keyArray();
            final ArrayData $values = $input.valueArray();
            for (int $index = 0; $index < $input.numElements(); $index++) {
              final ${ctx.javaType(kt)} $key = ${ctx.getValue(keys, kt, index)};
              ${keyHash.code}
              if ($values.isNullAt($index)) {
                $result += ${keyHash.value} ^ $seed;
              } else {
                final ${ctx.javaType(vt)} $value = ${ctx.getValue(values, vt, index)};
                ${valueHash.code}
                $result += ${keyHash.value} ^ ${valueHash.value};
              }
            }
          """
        GeneratedExpressionCode(code, "false", result)

      case StructType(fields) =>
        val result = ctx.freshName("result")
        val fieldsHash = fields.map(_.dataType).zipWithIndex.map {
          case (dt, index) =>
            val field = ctx.freshName("field")
            val fieldHash = computeHash(field, dt, result, ctx)
            s"""
              if (!$input.isNullAt($index)) {
                final ${ctx.javaType(dt)} $field = ${ctx.getValue(input, dt, index.toString)};
                ${fieldHash.code}
                $result = ${fieldHash.value};
              }
            """
        }.mkString("\n")
        val code =
          s"""
            int $result = $seed;
            $fieldsHash
          """
        GeneratedExpressionCode(code, "false", result)

      case udt: UserDefinedType[_] => computeHash(input, udt.sqlType, seed, ctx)
    }
  }
=======
  override def prettyName: String = "hash"

  override def sql: String = s"$prettyName(${children.map(_.sql).mkString(", ")}, $seed)"
>>>>>>> f253feff
}<|MERGE_RESOLUTION|>--- conflicted
+++ resolved
@@ -230,6 +230,10 @@
     }
   }
 
+  override def prettyName: String = "hash"
+
+  override def sql: String = s"$prettyName(${children.map(_.sql).mkString(", ")}, $seed)"
+
   override def eval(input: InternalRow): Any = {
     var hash = seed
     var i = 0
@@ -339,7 +343,6 @@
     """
   }
 
-<<<<<<< HEAD
   private def computeHash(
       input: String,
       dataType: DataType,
@@ -453,9 +456,4 @@
       case udt: UserDefinedType[_] => computeHash(input, udt.sqlType, seed, ctx)
     }
   }
-=======
-  override def prettyName: String = "hash"
-
-  override def sql: String = s"$prettyName(${children.map(_.sql).mkString(", ")}, $seed)"
->>>>>>> f253feff
 }