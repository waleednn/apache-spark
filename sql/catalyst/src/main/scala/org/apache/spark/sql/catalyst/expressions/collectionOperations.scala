--- conflicted
+++ resolved
@@ -24,13 +24,9 @@
 import org.apache.spark.sql.catalyst.analysis.{TypeCheckResult, TypeCoercion}
 import org.apache.spark.sql.catalyst.expressions.ArraySortLike.NullOrder
 import org.apache.spark.sql.catalyst.expressions.codegen._
-<<<<<<< HEAD
+import org.apache.spark.sql.catalyst.expressions.codegen.Block._
 import org.apache.spark.sql.catalyst.util._
-=======
-import org.apache.spark.sql.catalyst.expressions.codegen.Block._
-import org.apache.spark.sql.catalyst.util.{ArrayData, GenericArrayData, MapData, TypeUtils}
 import org.apache.spark.sql.internal.SQLConf
->>>>>>> fa2ae9d2
 import org.apache.spark.sql.types._
 import org.apache.spark.unsafe.Platform
 import org.apache.spark.unsafe.array.ByteArrayMethods
@@ -162,7 +158,158 @@
 }
 
 /**
-<<<<<<< HEAD
+ * Returns an unordered array of all entries in the given map.
+ */
+@ExpressionDescription(
+  usage = "_FUNC_(map) - Returns an unordered array of all entries in the given map.",
+  examples = """
+    Examples:
+      > SELECT _FUNC_(map(1, 'a', 2, 'b'));
+       [(1,"a"),(2,"b")]
+  """,
+  since = "2.4.0")
+case class MapEntries(child: Expression) extends UnaryExpression with ExpectsInputTypes {
+
+  override def inputTypes: Seq[AbstractDataType] = Seq(MapType)
+
+  lazy val childDataType: MapType = child.dataType.asInstanceOf[MapType]
+
+  override def dataType: DataType = {
+    ArrayType(
+      StructType(
+        StructField("key", childDataType.keyType, false) ::
+        StructField("value", childDataType.valueType, childDataType.valueContainsNull) ::
+        Nil),
+      false)
+  }
+
+  override protected def nullSafeEval(input: Any): Any = {
+    val childMap = input.asInstanceOf[MapData]
+    val keys = childMap.keyArray()
+    val values = childMap.valueArray()
+    val length = childMap.numElements()
+    val resultData = new Array[AnyRef](length)
+    var i = 0;
+    while (i < length) {
+      val key = keys.get(i, childDataType.keyType)
+      val value = values.get(i, childDataType.valueType)
+      val row = new GenericInternalRow(Array[Any](key, value))
+      resultData.update(i, row)
+      i += 1
+    }
+    new GenericArrayData(resultData)
+  }
+
+  override protected def doGenCode(ctx: CodegenContext, ev: ExprCode): ExprCode = {
+    nullSafeCodeGen(ctx, ev, c => {
+      val numElements = ctx.freshName("numElements")
+      val keys = ctx.freshName("keys")
+      val values = ctx.freshName("values")
+      val isKeyPrimitive = CodeGenerator.isPrimitiveType(childDataType.keyType)
+      val isValuePrimitive = CodeGenerator.isPrimitiveType(childDataType.valueType)
+      val code = if (isKeyPrimitive && isValuePrimitive) {
+        genCodeForPrimitiveElements(ctx, keys, values, ev.value, numElements)
+      } else {
+        genCodeForAnyElements(ctx, keys, values, ev.value, numElements)
+      }
+      s"""
+         |final int $numElements = $c.numElements();
+         |final ArrayData $keys = $c.keyArray();
+         |final ArrayData $values = $c.valueArray();
+         |$code
+       """.stripMargin
+    })
+  }
+
+  private def getKey(varName: String) = CodeGenerator.getValue(varName, childDataType.keyType, "z")
+
+  private def getValue(varName: String) = {
+    CodeGenerator.getValue(varName, childDataType.valueType, "z")
+  }
+
+  private def genCodeForPrimitiveElements(
+      ctx: CodegenContext,
+      keys: String,
+      values: String,
+      arrayData: String,
+      numElements: String): String = {
+    val unsafeRow = ctx.freshName("unsafeRow")
+    val unsafeArrayData = ctx.freshName("unsafeArrayData")
+    val structsOffset = ctx.freshName("structsOffset")
+    val calculateHeader = "UnsafeArrayData.calculateHeaderPortionInBytes"
+
+    val baseOffset = Platform.BYTE_ARRAY_OFFSET
+    val wordSize = UnsafeRow.WORD_SIZE
+    val structSize = UnsafeRow.calculateBitSetWidthInBytes(2) + wordSize * 2
+    val structSizeAsLong = structSize + "L"
+    val keyTypeName = CodeGenerator.primitiveTypeName(childDataType.keyType)
+    val valueTypeName = CodeGenerator.primitiveTypeName(childDataType.keyType)
+
+    val valueAssignment = s"$unsafeRow.set$valueTypeName(1, ${getValue(values)});"
+    val valueAssignmentChecked = if (childDataType.valueContainsNull) {
+      s"""
+         |if ($values.isNullAt(z)) {
+         |  $unsafeRow.setNullAt(1);
+         |} else {
+         |  $valueAssignment
+         |}
+       """.stripMargin
+    } else {
+      valueAssignment
+    }
+
+    val assignmentLoop = (byteArray: String) =>
+      s"""
+         |final int $structsOffset = $calculateHeader($numElements) + $numElements * $wordSize;
+         |UnsafeRow $unsafeRow = new UnsafeRow(2);
+         |for (int z = 0; z < $numElements; z++) {
+         |  long offset = $structsOffset + z * $structSizeAsLong;
+         |  $unsafeArrayData.setLong(z, (offset << 32) + $structSizeAsLong);
+         |  $unsafeRow.pointTo($byteArray, $baseOffset + offset, $structSize);
+         |  $unsafeRow.set$keyTypeName(0, ${getKey(keys)});
+         |  $valueAssignmentChecked
+         |}
+         |$arrayData = $unsafeArrayData;
+       """.stripMargin
+
+    ctx.createUnsafeArrayWithFallback(
+      unsafeArrayData,
+      numElements,
+      structSize + wordSize,
+      assignmentLoop,
+      genCodeForAnyElements(ctx, keys, values, arrayData, numElements))
+  }
+
+  private def genCodeForAnyElements(
+      ctx: CodegenContext,
+      keys: String,
+      values: String,
+      arrayData: String,
+      numElements: String): String = {
+    val genericArrayClass = classOf[GenericArrayData].getName
+    val rowClass = classOf[GenericInternalRow].getName
+    val data = ctx.freshName("internalRowArray")
+
+    val isValuePrimitive = CodeGenerator.isPrimitiveType(childDataType.valueType)
+    val getValueWithCheck = if (childDataType.valueContainsNull && isValuePrimitive) {
+      s"$values.isNullAt(z) ? null : (Object)${getValue(values)}"
+    } else {
+      getValue(values)
+    }
+
+    s"""
+       |final Object[] $data = new Object[$numElements];
+       |for (int z = 0; z < $numElements; z++) {
+       |  $data[z] = new $rowClass(new Object[]{${getKey(keys)}, $getValueWithCheck});
+       |}
+       |$arrayData = new $genericArrayClass($data);
+     """.stripMargin
+  }
+
+  override def prettyName: String = "map_entries"
+}
+
+/**
  * Returns a map created from the given array of entries.
  */
 @ExpressionDescription(
@@ -230,53 +377,10 @@
     case ByteType | ShortType | IntegerType => ("$mcI$sp", "Int")
     case LongType => ("$mcJ$sp", "Long")
     case _ => ("", "Object")
-=======
- * Returns an unordered array of all entries in the given map.
- */
-@ExpressionDescription(
-  usage = "_FUNC_(map) - Returns an unordered array of all entries in the given map.",
-  examples = """
-    Examples:
-      > SELECT _FUNC_(map(1, 'a', 2, 'b'));
-       [(1,"a"),(2,"b")]
-  """,
-  since = "2.4.0")
-case class MapEntries(child: Expression) extends UnaryExpression with ExpectsInputTypes {
-
-  override def inputTypes: Seq[AbstractDataType] = Seq(MapType)
-
-  lazy val childDataType: MapType = child.dataType.asInstanceOf[MapType]
-
-  override def dataType: DataType = {
-    ArrayType(
-      StructType(
-        StructField("key", childDataType.keyType, false) ::
-        StructField("value", childDataType.valueType, childDataType.valueContainsNull) ::
-        Nil),
-      false)
-  }
-
-  override protected def nullSafeEval(input: Any): Any = {
-    val childMap = input.asInstanceOf[MapData]
-    val keys = childMap.keyArray()
-    val values = childMap.valueArray()
-    val length = childMap.numElements()
-    val resultData = new Array[AnyRef](length)
-    var i = 0;
-    while (i < length) {
-      val key = keys.get(i, childDataType.keyType)
-      val value = values.get(i, childDataType.valueType)
-      val row = new GenericInternalRow(Array[Any](key, value))
-      resultData.update(i, row)
-      i += 1
-    }
-    new GenericArrayData(resultData)
->>>>>>> fa2ae9d2
   }
 
   override protected def doGenCode(ctx: CodegenContext, ev: ExprCode): ExprCode = {
     nullSafeCodeGen(ctx, ev, c => {
-<<<<<<< HEAD
       val length = ctx.freshName("length")
       val numEntries = ctx.freshName("numEntries")
       val keySet = ctx.freshName("keySet")
@@ -306,28 +410,11 @@
          |final int $length = $c.numElements();
          |$numEntriesAssignment
          |final $hsClass$hsSuffix $keySet = new $hsClass$hsSuffix($tagPrefix$tagSuffix());
-=======
-      val numElements = ctx.freshName("numElements")
-      val keys = ctx.freshName("keys")
-      val values = ctx.freshName("values")
-      val isKeyPrimitive = CodeGenerator.isPrimitiveType(childDataType.keyType)
-      val isValuePrimitive = CodeGenerator.isPrimitiveType(childDataType.valueType)
-      val code = if (isKeyPrimitive && isValuePrimitive) {
-        genCodeForPrimitiveElements(ctx, keys, values, ev.value, numElements)
-      } else {
-        genCodeForAnyElements(ctx, keys, values, ev.value, numElements)
-      }
-      s"""
-         |final int $numElements = $c.numElements();
-         |final ArrayData $keys = $c.keyArray();
-         |final ArrayData $values = $c.valueArray();
->>>>>>> fa2ae9d2
          |$code
        """.stripMargin
     })
   }
 
-<<<<<<< HEAD
   private def genCodeForAssignmentLoop(
       ctx: CodegenContext,
       childVariable: String,
@@ -368,17 +455,10 @@
        |  $j++;
        |}
      """.stripMargin
-=======
-  private def getKey(varName: String) = CodeGenerator.getValue(varName, childDataType.keyType, "z")
-
-  private def getValue(varName: String) = {
-    CodeGenerator.getValue(varName, childDataType.valueType, "z")
->>>>>>> fa2ae9d2
   }
 
   private def genCodeForPrimitiveElements(
       ctx: CodegenContext,
-<<<<<<< HEAD
       childVariable: String,
       mapData: String,
       keySet: String,
@@ -444,62 +524,10 @@
        |  $mapData = $unsafeMapData;
        |}
      """.stripMargin
-=======
-      keys: String,
-      values: String,
-      arrayData: String,
-      numElements: String): String = {
-    val unsafeRow = ctx.freshName("unsafeRow")
-    val unsafeArrayData = ctx.freshName("unsafeArrayData")
-    val structsOffset = ctx.freshName("structsOffset")
-    val calculateHeader = "UnsafeArrayData.calculateHeaderPortionInBytes"
-
-    val baseOffset = Platform.BYTE_ARRAY_OFFSET
-    val wordSize = UnsafeRow.WORD_SIZE
-    val structSize = UnsafeRow.calculateBitSetWidthInBytes(2) + wordSize * 2
-    val structSizeAsLong = structSize + "L"
-    val keyTypeName = CodeGenerator.primitiveTypeName(childDataType.keyType)
-    val valueTypeName = CodeGenerator.primitiveTypeName(childDataType.keyType)
-
-    val valueAssignment = s"$unsafeRow.set$valueTypeName(1, ${getValue(values)});"
-    val valueAssignmentChecked = if (childDataType.valueContainsNull) {
-      s"""
-         |if ($values.isNullAt(z)) {
-         |  $unsafeRow.setNullAt(1);
-         |} else {
-         |  $valueAssignment
-         |}
-       """.stripMargin
-    } else {
-      valueAssignment
-    }
-
-    val assignmentLoop = (byteArray: String) =>
-      s"""
-         |final int $structsOffset = $calculateHeader($numElements) + $numElements * $wordSize;
-         |UnsafeRow $unsafeRow = new UnsafeRow(2);
-         |for (int z = 0; z < $numElements; z++) {
-         |  long offset = $structsOffset + z * $structSizeAsLong;
-         |  $unsafeArrayData.setLong(z, (offset << 32) + $structSizeAsLong);
-         |  $unsafeRow.pointTo($byteArray, $baseOffset + offset, $structSize);
-         |  $unsafeRow.set$keyTypeName(0, ${getKey(keys)});
-         |  $valueAssignmentChecked
-         |}
-         |$arrayData = $unsafeArrayData;
-       """.stripMargin
-
-    ctx.createUnsafeArrayWithFallback(
-      unsafeArrayData,
-      numElements,
-      structSize + wordSize,
-      assignmentLoop,
-      genCodeForAnyElements(ctx, keys, values, arrayData, numElements))
->>>>>>> fa2ae9d2
   }
 
   private def genCodeForAnyElements(
       ctx: CodegenContext,
-<<<<<<< HEAD
       childVariable: String,
       mapData: String,
       keySet: String,
@@ -539,35 +567,6 @@
 }
 
 
-=======
-      keys: String,
-      values: String,
-      arrayData: String,
-      numElements: String): String = {
-    val genericArrayClass = classOf[GenericArrayData].getName
-    val rowClass = classOf[GenericInternalRow].getName
-    val data = ctx.freshName("internalRowArray")
-
-    val isValuePrimitive = CodeGenerator.isPrimitiveType(childDataType.valueType)
-    val getValueWithCheck = if (childDataType.valueContainsNull && isValuePrimitive) {
-      s"$values.isNullAt(z) ? null : (Object)${getValue(values)}"
-    } else {
-      getValue(values)
-    }
-
-    s"""
-       |final Object[] $data = new Object[$numElements];
-       |for (int z = 0; z < $numElements; z++) {
-       |  $data[z] = new $rowClass(new Object[]{${getKey(keys)}, $getValueWithCheck});
-       |}
-       |$arrayData = new $genericArrayClass($data);
-     """.stripMargin
-  }
-
-  override def prettyName: String = "map_entries"
-}
-
->>>>>>> fa2ae9d2
 /**
  * Common base class for [[SortArray]] and [[ArraySort]].
  */
