--- conflicted
+++ resolved
@@ -290,7 +290,6 @@
 }
 
 /**
-<<<<<<< HEAD
  * Creates a String containing all the elements of the input array separated by the delimiter.
  */
 @ExpressionDescription(
@@ -457,7 +456,9 @@
 
   override def dataType: DataType = StringType
 
-=======
+}
+
+/**
  * Returns the minimum value in the array.
  */
 @ExpressionDescription(
@@ -585,5 +586,4 @@
   }
 
   override def prettyName: String = "array_max"
->>>>>>> 05ae7477
 }