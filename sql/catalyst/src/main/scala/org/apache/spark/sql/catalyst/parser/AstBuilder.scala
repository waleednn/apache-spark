--- conflicted
+++ resolved
@@ -1536,23 +1536,6 @@
     } else {
       Seq.empty
     }
-<<<<<<< HEAD
-    withFuncIdentClause(func.functionName, name => {
-      if (name.length > 1) {
-        throw QueryParsingErrors.invalidTableValuedFunctionNameError(name, ctx)
-      }
-      val args = func.functionArgument.asScala.map { e =>
-        if (e.namedArgumentExpression != null) {
-          val key = e.namedArgumentExpression.key.strictIdentifier
-          val value = e.namedArgumentExpression.value
-          NamedArgumentExpression(key.getText, expression(value))
-        } else {
-          expression(e)
-        }
-      }
-
-      val tvf = UnresolvedTableValuedFunction(name, args)
-=======
 
     withIdentClause(
       func.functionName.expression,
@@ -1561,9 +1544,17 @@
         if (name.length > 1) {
           throw QueryParsingErrors.invalidTableValuedFunctionNameError(name, ctx)
         }
->>>>>>> 7107742a
-
-        val tvf = UnresolvedTableValuedFunction(name, func.expression.asScala.map(expression).toSeq)
+        val args = func.functionArgument.asScala.map { e =>
+          if (e.namedArgumentExpression != null) {
+            val key = e.namedArgumentExpression.key.strictIdentifier
+            val value = e.namedArgumentExpression.value
+            NamedArgumentExpression(key.getText, expression(value))
+          } else {
+            expression(e)
+          }
+        }
+
+        val tvf = UnresolvedTableValuedFunction(name, args)
 
         val tvfAliases = if (aliases.nonEmpty) UnresolvedTVFAliases(name, tvf, aliases) else tvf
 
