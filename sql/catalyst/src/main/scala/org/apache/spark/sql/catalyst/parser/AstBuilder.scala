--- conflicted
+++ resolved
@@ -467,13 +467,8 @@
       case table: InsertIntoTableContext =>
         val (relationCtx, options, cols, partition, ifPartitionNotExists, byName)
         = visitInsertIntoTable(table)
-<<<<<<< HEAD
-        withIdentClause(relationCtx, ident => {
+        withIdentClause(relationCtx, Seq(query), (ident, otherPlans) => {
           InsertIntoStatement(
-=======
-        withIdentClause(relationCtx, Seq(query), (ident, otherPlans) => {
-          val insertIntoStatement = InsertIntoStatement(
->>>>>>> 542b24a9
             createUnresolvedRelation(relationCtx, ident, options),
             partition,
             cols,
