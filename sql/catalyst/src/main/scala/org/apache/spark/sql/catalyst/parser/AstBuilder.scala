--- conflicted
+++ resolved
@@ -1409,52 +1409,7 @@
    * Create a Extract expression.
    */
   override def visitExtract(ctx: ExtractContext): Expression = withOrigin(ctx) {
-<<<<<<< HEAD
     new DatePart(Literal(ctx.field.getText), expression(ctx.source))
-=======
-    ctx.field.getText.toUpperCase(Locale.ROOT) match {
-      case "MILLENNIUM" | "MILLENNIA" | "MIL" | "MILS" =>
-        Millennium(expression(ctx.source))
-      case "CENTURY" | "CENTURIES" | "C" | "CENT" =>
-        Century(expression(ctx.source))
-      case "DECADE" | "DECADES" | "DEC" | "DECS" =>
-        Decade(expression(ctx.source))
-      case "YEAR" | "Y" | "YEARS" | "YR" | "YRS" =>
-        Year(expression(ctx.source))
-      case "ISOYEAR" =>
-        IsoYear(expression(ctx.source))
-      case "QUARTER" | "QTR" =>
-        Quarter(expression(ctx.source))
-      case "MONTH" | "MON" | "MONS" | "MONTHS" =>
-        Month(expression(ctx.source))
-      case "WEEK" | "W" | "WEEKS" =>
-        WeekOfYear(expression(ctx.source))
-      case "DAY" | "D" | "DAYS" =>
-        DayOfMonth(expression(ctx.source))
-      case "DAYOFWEEK" =>
-        DayOfWeek(expression(ctx.source))
-      case "DOW" =>
-        Subtract(DayOfWeek(expression(ctx.source)), Literal(1))
-      case "ISODOW" =>
-        Add(WeekDay(expression(ctx.source)), Literal(1))
-      case "DOY" =>
-        DayOfYear(expression(ctx.source))
-      case "HOUR" | "H" | "HOURS" | "HR" | "HRS" =>
-        Hour(expression(ctx.source))
-      case "MINUTE" | "M" | "MIN" | "MINS" | "MINUTES" =>
-        Minute(expression(ctx.source))
-      case "SECOND" | "S" | "SEC" | "SECONDS" | "SECS" =>
-        Second(expression(ctx.source))
-      case "MILLISECONDS" | "MSEC" | "MSECS" | "MILLISECON" | "MSECONDS" | "MS" =>
-        Milliseconds(expression(ctx.source))
-      case "MICROSECONDS" | "USEC" | "USECS" | "USECONDS" | "MICROSECON" | "US" =>
-        Microseconds(expression(ctx.source))
-      case "EPOCH" =>
-        Epoch(expression(ctx.source))
-      case other =>
-        throw new ParseException(s"Literals of type '$other' are currently not supported.", ctx)
-    }
->>>>>>> 3a4afce9
   }
 
   /**
