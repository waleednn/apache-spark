/*
 * Licensed to the Apache Software Foundation (ASF) under one or more
 * contributor license agreements.  See the NOTICE file distributed with
 * this work for additional information regarding copyright ownership.
 * The ASF licenses this file to You under the Apache License, Version 2.0
 * (the "License"); you may not use this file except in compliance with
 * the License.  You may obtain a copy of the License at
 *
 *    http://www.apache.org/licenses/LICENSE-2.0
 *
 * Unless required by applicable law or agreed to in writing, software
 * distributed under the License is distributed on an "AS IS" BASIS,
 * WITHOUT WARRANTIES OR CONDITIONS OF ANY KIND, either express or implied.
 * See the License for the specific language governing permissions and
 * limitations under the License.
 */

package org.apache.spark.sql.catalyst.parser

import java.util.Locale
import javax.xml.bind.DatatypeConverter

import scala.collection.JavaConverters._
import scala.collection.mutable.ArrayBuffer

import org.antlr.v4.runtime.{ParserRuleContext, Token}
import org.antlr.v4.runtime.tree.{ParseTree, RuleNode, TerminalNode}

import org.apache.spark.internal.Logging
import org.apache.spark.sql.AnalysisException
import org.apache.spark.sql.catalyst.{FunctionIdentifier, TableIdentifier}
import org.apache.spark.sql.catalyst.analysis._
import org.apache.spark.sql.catalyst.catalog.{BucketSpec, CatalogStorageFormat}
import org.apache.spark.sql.catalyst.expressions._
import org.apache.spark.sql.catalyst.expressions.aggregate.{First, Last}
import org.apache.spark.sql.catalyst.parser.SqlBaseParser._
import org.apache.spark.sql.catalyst.plans._
import org.apache.spark.sql.catalyst.plans.logical._
import org.apache.spark.sql.catalyst.util.DateTimeUtils.{getZoneId, stringToDate, stringToTimestamp}
import org.apache.spark.sql.catalyst.util.IntervalUtils
import org.apache.spark.sql.connector.expressions.{ApplyTransform, BucketTransform, DaysTransform, Expression => V2Expression, FieldReference, HoursTransform, IdentityTransform, LiteralValue, MonthsTransform, Transform, YearsTransform}
import org.apache.spark.sql.internal.SQLConf
import org.apache.spark.sql.types._
import org.apache.spark.unsafe.types.{CalendarInterval, UTF8String}
import org.apache.spark.util.random.RandomSampler

/**
 * The AstBuilder converts an ANTLR4 ParseTree into a catalyst Expression, LogicalPlan or
 * TableIdentifier.
 */
class AstBuilder(conf: SQLConf) extends SqlBaseBaseVisitor[AnyRef] with Logging {
  import ParserUtils._

  def this() = this(new SQLConf())

  protected def typedVisit[T](ctx: ParseTree): T = {
    ctx.accept(this).asInstanceOf[T]
  }

  /**
   * Override the default behavior for all visit methods. This will only return a non-null result
   * when the context has only one child. This is done because there is no generic method to
   * combine the results of the context children. In all other cases null is returned.
   */
  override def visitChildren(node: RuleNode): AnyRef = {
    if (node.getChildCount == 1) {
      node.getChild(0).accept(this)
    } else {
      null
    }
  }

  override def visitSingleStatement(ctx: SingleStatementContext): LogicalPlan = withOrigin(ctx) {
    visit(ctx.statement).asInstanceOf[LogicalPlan]
  }

  override def visitSingleExpression(ctx: SingleExpressionContext): Expression = withOrigin(ctx) {
    visitNamedExpression(ctx.namedExpression)
  }

  override def visitSingleTableIdentifier(
      ctx: SingleTableIdentifierContext): TableIdentifier = withOrigin(ctx) {
    visitTableIdentifier(ctx.tableIdentifier)
  }

  override def visitSingleFunctionIdentifier(
      ctx: SingleFunctionIdentifierContext): FunctionIdentifier = withOrigin(ctx) {
    visitFunctionIdentifier(ctx.functionIdentifier)
  }

  override def visitSingleMultipartIdentifier(
      ctx: SingleMultipartIdentifierContext): Seq[String] = withOrigin(ctx) {
    visitMultipartIdentifier(ctx.multipartIdentifier)
  }

  override def visitSingleDataType(ctx: SingleDataTypeContext): DataType = withOrigin(ctx) {
    visitSparkDataType(ctx.dataType)
  }

  override def visitSingleTableSchema(ctx: SingleTableSchemaContext): StructType = {
    withOrigin(ctx)(StructType(visitColTypeList(ctx.colTypeList)))
  }

  override def visitSingleInterval(ctx: SingleIntervalContext): CalendarInterval = {
    withOrigin(ctx) {
      val units = ctx.intervalUnit().asScala.map {
        u => normalizeInternalUnit(u.getText.toLowerCase(Locale.ROOT))
      }.toArray
      val values = ctx.intervalValue().asScala.map(getIntervalValue).toArray
      try {
        IntervalUtils.fromUnitStrings(units, values)
      } catch {
        case i: IllegalArgumentException =>
          val e = new ParseException(i.getMessage, ctx)
          e.setStackTrace(i.getStackTrace)
          throw e
      }
    }
  }

  /* ********************************************************************************************
   * Plan parsing
   * ******************************************************************************************** */
  protected def plan(tree: ParserRuleContext): LogicalPlan = typedVisit(tree)

  /**
   * Create a top-level plan with Common Table Expressions.
   */
  override def visitQuery(ctx: QueryContext): LogicalPlan = withOrigin(ctx) {
    val query = plan(ctx.queryTerm).optionalMap(ctx.queryOrganization)(withQueryResultClauses)

    // Apply CTEs
    query.optionalMap(ctx.ctes)(withCTE)
  }

  override def visitDmlStatement(ctx: DmlStatementContext): AnyRef = withOrigin(ctx) {
    val dmlStmt = plan(ctx.dmlStatementNoWith)
    // Apply CTEs
    dmlStmt.optionalMap(ctx.ctes)(withCTE)
  }

  private def withCTE(ctx: CtesContext, plan: LogicalPlan): LogicalPlan = {
    val ctes = ctx.namedQuery.asScala.map { nCtx =>
      val namedQuery = visitNamedQuery(nCtx)
      (namedQuery.alias, namedQuery)
    }
    // Check for duplicate names.
    val duplicates = ctes.groupBy(_._1).filter(_._2.size > 1).keys
    if (duplicates.nonEmpty) {
      throw new ParseException(
        s"CTE definition can't have duplicate names: ${duplicates.mkString("'", "', '", "'")}.",
        ctx)
    }
    With(plan, ctes)
  }

  /**
   * Create a logical query plan for a hive-style FROM statement body.
   */
  private def withFromStatementBody(
      ctx: FromStatementBodyContext, plan: LogicalPlan): LogicalPlan = withOrigin(ctx) {
    // two cases for transforms and selects
    if (ctx.transformClause != null) {
      withTransformQuerySpecification(
        ctx,
        ctx.transformClause,
        ctx.whereClause,
        plan
      )
    } else {
      withSelectQuerySpecification(
        ctx,
        ctx.selectClause,
        ctx.lateralView,
        ctx.whereClause,
        ctx.aggregationClause,
        ctx.havingClause,
        ctx.windowClause,
        plan
      )
    }
  }

  override def visitFromStatement(ctx: FromStatementContext): LogicalPlan = withOrigin(ctx) {
    val from = visitFromClause(ctx.fromClause)
    val selects = ctx.fromStatementBody.asScala.map { body =>
      withFromStatementBody(body, from).
        // Add organization statements.
        optionalMap(body.queryOrganization)(withQueryResultClauses)
    }
    // If there are multiple SELECT just UNION them together into one query.
    if (selects.length == 1) {
      selects.head
    } else {
      Union(selects)
    }
  }

  /**
   * Create a named logical plan.
   *
   * This is only used for Common Table Expressions.
   */
  override def visitNamedQuery(ctx: NamedQueryContext): SubqueryAlias = withOrigin(ctx) {
    val subQuery: LogicalPlan = plan(ctx.query).optionalMap(ctx.columnAliases)(
      (columnAliases, plan) =>
        UnresolvedSubqueryColumnAliases(visitIdentifierList(columnAliases), plan)
    )
    SubqueryAlias(ctx.name.getText, subQuery)
  }

  /**
   * Create a logical plan which allows for multiple inserts using one 'from' statement. These
   * queries have the following SQL form:
   * {{{
   *   [WITH cte...]?
   *   FROM src
   *   [INSERT INTO tbl1 SELECT *]+
   * }}}
   * For example:
   * {{{
   *   FROM db.tbl1 A
   *   INSERT INTO dbo.tbl1 SELECT * WHERE A.value = 10 LIMIT 5
   *   INSERT INTO dbo.tbl2 SELECT * WHERE A.value = 12
   * }}}
   * This (Hive) feature cannot be combined with set-operators.
   */
  override def visitMultiInsertQuery(ctx: MultiInsertQueryContext): LogicalPlan = withOrigin(ctx) {
    val from = visitFromClause(ctx.fromClause)

    // Build the insert clauses.
    val inserts = ctx.multiInsertQueryBody.asScala.map { body =>
      withInsertInto(body.insertInto,
        withFromStatementBody(body.fromStatementBody, from).
          optionalMap(body.fromStatementBody.queryOrganization)(withQueryResultClauses))
    }

    // If there are multiple INSERTS just UNION them together into one query.
    if (inserts.length == 1) {
      inserts.head
    } else {
      Union(inserts)
    }
  }

  /**
   * Create a logical plan for a regular (single-insert) query.
   */
  override def visitSingleInsertQuery(
      ctx: SingleInsertQueryContext): LogicalPlan = withOrigin(ctx) {
    withInsertInto(
      ctx.insertInto(),
      plan(ctx.queryTerm).optionalMap(ctx.queryOrganization)(withQueryResultClauses))
  }

  /**
   * Parameters used for writing query to a table:
   *   (multipartIdentifier, partitionKeys, ifPartitionNotExists).
   */
  type InsertTableParams = (Seq[String], Map[String, Option[String]], Boolean)

  /**
   * Parameters used for writing query to a directory: (isLocal, CatalogStorageFormat, provider).
   */
  type InsertDirParams = (Boolean, CatalogStorageFormat, Option[String])

  /**
   * Add an
   * {{{
   *   INSERT OVERWRITE TABLE tableIdentifier [partitionSpec [IF NOT EXISTS]]?
   *   INSERT INTO [TABLE] tableIdentifier [partitionSpec]
   *   INSERT OVERWRITE [LOCAL] DIRECTORY STRING [rowFormat] [createFileFormat]
   *   INSERT OVERWRITE [LOCAL] DIRECTORY [STRING] tableProvider [OPTIONS tablePropertyList]
   * }}}
   * operation to logical plan
   */
  private def withInsertInto(
      ctx: InsertIntoContext,
      query: LogicalPlan): LogicalPlan = withOrigin(ctx) {
    ctx match {
      case table: InsertIntoTableContext =>
        val (tableIdent, partition, ifPartitionNotExists) = visitInsertIntoTable(table)
        InsertIntoStatement(
          UnresolvedRelation(tableIdent),
          partition,
          query,
          overwrite = false,
          ifPartitionNotExists)
      case table: InsertOverwriteTableContext =>
        val (tableIdent, partition, ifPartitionNotExists) = visitInsertOverwriteTable(table)
        InsertIntoStatement(
          UnresolvedRelation(tableIdent),
          partition,
          query,
          overwrite = true,
          ifPartitionNotExists)
      case dir: InsertOverwriteDirContext =>
        val (isLocal, storage, provider) = visitInsertOverwriteDir(dir)
        InsertIntoDir(isLocal, storage, provider, query, overwrite = true)
      case hiveDir: InsertOverwriteHiveDirContext =>
        val (isLocal, storage, provider) = visitInsertOverwriteHiveDir(hiveDir)
        InsertIntoDir(isLocal, storage, provider, query, overwrite = true)
      case _ =>
        throw new ParseException("Invalid InsertIntoContext", ctx)
    }
  }

  /**
   * Add an INSERT INTO TABLE operation to the logical plan.
   */
  override def visitInsertIntoTable(
      ctx: InsertIntoTableContext): InsertTableParams = withOrigin(ctx) {
    val tableIdent = visitMultipartIdentifier(ctx.multipartIdentifier)
    val partitionKeys = Option(ctx.partitionSpec).map(visitPartitionSpec).getOrElse(Map.empty)

    if (ctx.EXISTS != null) {
      operationNotAllowed("INSERT INTO ... IF NOT EXISTS", ctx)
    }

    (tableIdent, partitionKeys, false)
  }

  /**
   * Add an INSERT OVERWRITE TABLE operation to the logical plan.
   */
  override def visitInsertOverwriteTable(
      ctx: InsertOverwriteTableContext): InsertTableParams = withOrigin(ctx) {
    assert(ctx.OVERWRITE() != null)
    val tableIdent = visitMultipartIdentifier(ctx.multipartIdentifier)
    val partitionKeys = Option(ctx.partitionSpec).map(visitPartitionSpec).getOrElse(Map.empty)

    val dynamicPartitionKeys: Map[String, Option[String]] = partitionKeys.filter(_._2.isEmpty)
    if (ctx.EXISTS != null && dynamicPartitionKeys.nonEmpty) {
      operationNotAllowed("IF NOT EXISTS with dynamic partitions: " +
        dynamicPartitionKeys.keys.mkString(", "), ctx)
    }

    (tableIdent, partitionKeys, ctx.EXISTS() != null)
  }

  /**
   * Write to a directory, returning a [[InsertIntoDir]] logical plan.
   */
  override def visitInsertOverwriteDir(
      ctx: InsertOverwriteDirContext): InsertDirParams = withOrigin(ctx) {
    throw new ParseException("INSERT OVERWRITE DIRECTORY is not supported", ctx)
  }

  /**
   * Write to a directory, returning a [[InsertIntoDir]] logical plan.
   */
  override def visitInsertOverwriteHiveDir(
      ctx: InsertOverwriteHiveDirContext): InsertDirParams = withOrigin(ctx) {
    throw new ParseException("INSERT OVERWRITE DIRECTORY is not supported", ctx)
  }

  override def visitDeleteFromTable(
      ctx: DeleteFromTableContext): LogicalPlan = withOrigin(ctx) {

    val tableId = visitMultipartIdentifier(ctx.multipartIdentifier)
    val tableAlias = if (ctx.tableAlias() != null) {
      val ident = ctx.tableAlias().strictIdentifier()
      // We do not allow columns aliases after table alias.
      if (ctx.tableAlias().identifierList() != null) {
        throw new ParseException("Columns aliases is not allowed in DELETE.",
          ctx.tableAlias().identifierList())
      }
      if (ident != null) Some(ident.getText) else None
    } else {
      None
    }
    val predicate = if (ctx.whereClause() != null) {
      Some(expression(ctx.whereClause().booleanExpression()))
    } else {
      None
    }

    DeleteFromStatement(tableId, tableAlias, predicate)
  }

  override def visitUpdateTable(ctx: UpdateTableContext): LogicalPlan = withOrigin(ctx) {
    val tableId = visitMultipartIdentifier(ctx.multipartIdentifier)
    val tableAlias = if (ctx.tableAlias() != null) {
      val ident = ctx.tableAlias().strictIdentifier()
      // We do not allow columns aliases after table alias.
      if (ctx.tableAlias().identifierList() != null) {
        throw new ParseException("Columns aliases is not allowed in UPDATE.",
          ctx.tableAlias().identifierList())
      }
      if (ident != null) Some(ident.getText) else None
    } else {
      None
    }
    val (attrs, values) = ctx.setClause().assign().asScala.map {
      kv => visitMultipartIdentifier(kv.key) -> expression(kv.value)
    }.unzip
    val predicate = if (ctx.whereClause() != null) {
      Some(expression(ctx.whereClause().booleanExpression()))
    } else {
      None
    }

    UpdateTableStatement(
      tableId,
      tableAlias,
      attrs,
      values,
      predicate)
  }

  /**
   * Create a partition specification map.
   */
  override def visitPartitionSpec(
      ctx: PartitionSpecContext): Map[String, Option[String]] = withOrigin(ctx) {
    val parts = ctx.partitionVal.asScala.map { pVal =>
      val name = pVal.identifier.getText
      val value = Option(pVal.constant).map(visitStringConstant)
      name -> value
    }
    // Before calling `toMap`, we check duplicated keys to avoid silently ignore partition values
    // in partition spec like PARTITION(a='1', b='2', a='3'). The real semantical check for
    // partition columns will be done in analyzer.
    checkDuplicateKeys(parts, ctx)
    parts.toMap
  }

  /**
   * Create a partition specification map without optional values.
   */
  protected def visitNonOptionalPartitionSpec(
      ctx: PartitionSpecContext): Map[String, String] = withOrigin(ctx) {
    visitPartitionSpec(ctx).map {
      case (key, None) => throw new ParseException(s"Found an empty partition key '$key'.", ctx)
      case (key, Some(value)) => key -> value
    }
  }

  /**
   * Convert a constant of any type into a string. This is typically used in DDL commands, and its
   * main purpose is to prevent slight differences due to back to back conversions i.e.:
   * String -> Literal -> String.
   */
  protected def visitStringConstant(ctx: ConstantContext): String = withOrigin(ctx) {
    ctx match {
      case s: StringLiteralContext => createString(s)
      case o => o.getText
    }
  }

  /**
   * Add ORDER BY/SORT BY/CLUSTER BY/DISTRIBUTE BY/LIMIT/WINDOWS clauses to the logical plan. These
   * clauses determine the shape (ordering/partitioning/rows) of the query result.
   */
  private def withQueryResultClauses(
      ctx: QueryOrganizationContext,
      query: LogicalPlan): LogicalPlan = withOrigin(ctx) {
    import ctx._

    // Handle ORDER BY, SORT BY, DISTRIBUTE BY, and CLUSTER BY clause.
    val withOrder = if (
      !order.isEmpty && sort.isEmpty && distributeBy.isEmpty && clusterBy.isEmpty) {
      // ORDER BY ...
      Sort(order.asScala.map(visitSortItem), global = true, query)
    } else if (order.isEmpty && !sort.isEmpty && distributeBy.isEmpty && clusterBy.isEmpty) {
      // SORT BY ...
      Sort(sort.asScala.map(visitSortItem), global = false, query)
    } else if (order.isEmpty && sort.isEmpty && !distributeBy.isEmpty && clusterBy.isEmpty) {
      // DISTRIBUTE BY ...
      withRepartitionByExpression(ctx, expressionList(distributeBy), query)
    } else if (order.isEmpty && !sort.isEmpty && !distributeBy.isEmpty && clusterBy.isEmpty) {
      // SORT BY ... DISTRIBUTE BY ...
      Sort(
        sort.asScala.map(visitSortItem),
        global = false,
        withRepartitionByExpression(ctx, expressionList(distributeBy), query))
    } else if (order.isEmpty && sort.isEmpty && distributeBy.isEmpty && !clusterBy.isEmpty) {
      // CLUSTER BY ...
      val expressions = expressionList(clusterBy)
      Sort(
        expressions.map(SortOrder(_, Ascending)),
        global = false,
        withRepartitionByExpression(ctx, expressions, query))
    } else if (order.isEmpty && sort.isEmpty && distributeBy.isEmpty && clusterBy.isEmpty) {
      // [EMPTY]
      query
    } else {
      throw new ParseException(
        "Combination of ORDER BY/SORT BY/DISTRIBUTE BY/CLUSTER BY is not supported", ctx)
    }

    // WINDOWS
    val withWindow = withOrder.optionalMap(windowClause)(withWindowClause)

    // LIMIT
    // - LIMIT ALL is the same as omitting the LIMIT clause
    withWindow.optional(limit) {
      Limit(typedVisit(limit), withWindow)
    }
  }

  /**
   * Create a clause for DISTRIBUTE BY.
   */
  protected def withRepartitionByExpression(
      ctx: QueryOrganizationContext,
      expressions: Seq[Expression],
      query: LogicalPlan): LogicalPlan = {
    throw new ParseException("DISTRIBUTE BY is not supported", ctx)
  }

  override def visitTransformQuerySpecification(
      ctx: TransformQuerySpecificationContext): LogicalPlan = withOrigin(ctx) {
    val from = OneRowRelation().optional(ctx.fromClause) {
      visitFromClause(ctx.fromClause)
    }
    withTransformQuerySpecification(ctx, ctx.transformClause, ctx.whereClause, from)
  }

  override def visitRegularQuerySpecification(
      ctx: RegularQuerySpecificationContext): LogicalPlan = withOrigin(ctx) {
    val from = OneRowRelation().optional(ctx.fromClause) {
      visitFromClause(ctx.fromClause)
    }
    withSelectQuerySpecification(
      ctx,
      ctx.selectClause,
      ctx.lateralView,
      ctx.whereClause,
      ctx.aggregationClause,
      ctx.havingClause,
      ctx.windowClause,
      from
    )
  }

  override def visitNamedExpressionSeq(
      ctx: NamedExpressionSeqContext): Seq[Expression] = {
    Option(ctx).toSeq
      .flatMap(_.namedExpression.asScala)
      .map(typedVisit[Expression])
  }

  /**
   * Create a logical plan using a having clause.
   */
  private def withHavingClause(
      ctx: HavingClauseContext, plan: LogicalPlan): LogicalPlan = {
    // Note that we add a cast to non-predicate expressions. If the expression itself is
    // already boolean, the optimizer will get rid of the unnecessary cast.
    val predicate = expression(ctx.booleanExpression) match {
      case p: Predicate => p
      case e => Cast(e, BooleanType)
    }
    Filter(predicate, plan)
  }

  /**
   * Create a logical plan using a where clause.
   */
  private def withWhereClause(ctx: WhereClauseContext, plan: LogicalPlan): LogicalPlan = {
    Filter(expression(ctx.booleanExpression), plan)
  }

  /**
   * Add a hive-style transform (SELECT TRANSFORM/MAP/REDUCE) query specification to a logical plan.
   */
  private def withTransformQuerySpecification(
      ctx: ParserRuleContext,
      transformClause: TransformClauseContext,
      whereClause: WhereClauseContext,
    relation: LogicalPlan): LogicalPlan = withOrigin(ctx) {
    // Add where.
    val withFilter = relation.optionalMap(whereClause)(withWhereClause)

    // Create the transform.
    val expressions = visitNamedExpressionSeq(transformClause.namedExpressionSeq)

    // Create the attributes.
    val (attributes, schemaLess) = if (transformClause.colTypeList != null) {
      // Typed return columns.
      (createSchema(transformClause.colTypeList).toAttributes, false)
    } else if (transformClause.identifierSeq != null) {
      // Untyped return columns.
      val attrs = visitIdentifierSeq(transformClause.identifierSeq).map { name =>
        AttributeReference(name, StringType, nullable = true)()
      }
      (attrs, false)
    } else {
      (Seq(AttributeReference("key", StringType)(),
        AttributeReference("value", StringType)()), true)
    }

    // Create the transform.
    ScriptTransformation(
      expressions,
      string(transformClause.script),
      attributes,
      withFilter,
      withScriptIOSchema(
        ctx,
        transformClause.inRowFormat,
        transformClause.recordWriter,
        transformClause.outRowFormat,
        transformClause.recordReader,
        schemaLess
      )
    )
  }

  /**
   * Add a regular (SELECT) query specification to a logical plan. The query specification
   * is the core of the logical plan, this is where sourcing (FROM clause), projection (SELECT),
   * aggregation (GROUP BY ... HAVING ...) and filtering (WHERE) takes place.
   *
   * Note that query hints are ignored (both by the parser and the builder).
   */
  private def withSelectQuerySpecification(
      ctx: ParserRuleContext,
      selectClause: SelectClauseContext,
      lateralView: java.util.List[LateralViewContext],
      whereClause: WhereClauseContext,
      aggregationClause: AggregationClauseContext,
      havingClause: HavingClauseContext,
      windowClause: WindowClauseContext,
      relation: LogicalPlan): LogicalPlan = withOrigin(ctx) {
    // Add lateral views.
    val withLateralView = lateralView.asScala.foldLeft(relation)(withGenerate)

    // Add where.
    val withFilter = withLateralView.optionalMap(whereClause)(withWhereClause)

    val expressions = visitNamedExpressionSeq(selectClause.namedExpressionSeq)
    // Add aggregation or a project.
    val namedExpressions = expressions.map {
      case e: NamedExpression => e
      case e: Expression => UnresolvedAlias(e)
    }

    def createProject() = if (namedExpressions.nonEmpty) {
      Project(namedExpressions, withFilter)
    } else {
      withFilter
    }

    val withProject = if (aggregationClause == null && havingClause != null) {
      if (conf.getConf(SQLConf.LEGACY_HAVING_WITHOUT_GROUP_BY_AS_WHERE)) {
        // If the legacy conf is set, treat HAVING without GROUP BY as WHERE.
        withHavingClause(havingClause, createProject())
      } else {
        // According to SQL standard, HAVING without GROUP BY means global aggregate.
        withHavingClause(havingClause, Aggregate(Nil, namedExpressions, withFilter))
      }
    } else if (aggregationClause != null) {
      val aggregate = withAggregationClause(aggregationClause, namedExpressions, withFilter)
      aggregate.optionalMap(havingClause)(withHavingClause)
    } else {
      // When hitting this branch, `having` must be null.
      createProject()
    }

    // Distinct
    val withDistinct = if (
      selectClause.setQuantifier() != null &&
      selectClause.setQuantifier().DISTINCT() != null) {
      Distinct(withProject)
    } else {
      withProject
    }

    // Window
    val withWindow = withDistinct.optionalMap(windowClause)(withWindowClause)

    // Hint
    selectClause.hints.asScala.foldRight(withWindow)(withHints)
  }

  /**
   * Create a (Hive based) [[ScriptInputOutputSchema]].
   */
  protected def withScriptIOSchema(
      ctx: ParserRuleContext,
      inRowFormat: RowFormatContext,
      recordWriter: Token,
      outRowFormat: RowFormatContext,
      recordReader: Token,
      schemaLess: Boolean): ScriptInputOutputSchema = {
    throw new ParseException("Script Transform is not supported", ctx)
  }

  /**
   * Create a logical plan for a given 'FROM' clause. Note that we support multiple (comma
   * separated) relations here, these get converted into a single plan by condition-less inner join.
   */
  override def visitFromClause(ctx: FromClauseContext): LogicalPlan = withOrigin(ctx) {
    val from = ctx.relation.asScala.foldLeft(null: LogicalPlan) { (left, relation) =>
      val right = plan(relation.relationPrimary)
      val join = right.optionalMap(left)(Join(_, _, Inner, None, JoinHint.NONE))
      withJoinRelations(join, relation)
    }
    if (ctx.pivotClause() != null) {
      if (!ctx.lateralView.isEmpty) {
        throw new ParseException("LATERAL cannot be used together with PIVOT in FROM clause", ctx)
      }
      withPivot(ctx.pivotClause, from)
    } else {
      ctx.lateralView.asScala.foldLeft(from)(withGenerate)
    }
  }

  /**
   * Connect two queries by a Set operator.
   *
   * Supported Set operators are:
   * - UNION [ DISTINCT | ALL ]
   * - EXCEPT [ DISTINCT | ALL ]
   * - MINUS [ DISTINCT | ALL ]
   * - INTERSECT [DISTINCT | ALL]
   */
  override def visitSetOperation(ctx: SetOperationContext): LogicalPlan = withOrigin(ctx) {
    val left = plan(ctx.left)
    val right = plan(ctx.right)
    val all = Option(ctx.setQuantifier()).exists(_.ALL != null)
    ctx.operator.getType match {
      case SqlBaseParser.UNION if all =>
        Union(left, right)
      case SqlBaseParser.UNION =>
        Distinct(Union(left, right))
      case SqlBaseParser.INTERSECT if all =>
        Intersect(left, right, isAll = true)
      case SqlBaseParser.INTERSECT =>
        Intersect(left, right, isAll = false)
      case SqlBaseParser.EXCEPT if all =>
        Except(left, right, isAll = true)
      case SqlBaseParser.EXCEPT =>
        Except(left, right, isAll = false)
      case SqlBaseParser.SETMINUS if all =>
        Except(left, right, isAll = true)
      case SqlBaseParser.SETMINUS =>
        Except(left, right, isAll = false)
    }
  }

  /**
   * Add a [[WithWindowDefinition]] operator to a logical plan.
   */
  private def withWindowClause(
      ctx: WindowClauseContext,
      query: LogicalPlan): LogicalPlan = withOrigin(ctx) {
    // Collect all window specifications defined in the WINDOW clause.
    val baseWindowMap = ctx.namedWindow.asScala.map {
      wCtx =>
        (wCtx.name.getText, typedVisit[WindowSpec](wCtx.windowSpec))
    }.toMap

    // Handle cases like
    // window w1 as (partition by p_mfgr order by p_name
    //               range between 2 preceding and 2 following),
    //        w2 as w1
    val windowMapView = baseWindowMap.mapValues {
      case WindowSpecReference(name) =>
        baseWindowMap.get(name) match {
          case Some(spec: WindowSpecDefinition) =>
            spec
          case Some(ref) =>
            throw new ParseException(s"Window reference '$name' is not a window specification", ctx)
          case None =>
            throw new ParseException(s"Cannot resolve window reference '$name'", ctx)
        }
      case spec: WindowSpecDefinition => spec
    }

    // Note that mapValues creates a view instead of materialized map. We force materialization by
    // mapping over identity.
    WithWindowDefinition(windowMapView.map(identity), query)
  }

  /**
   * Add an [[Aggregate]] or [[GroupingSets]] to a logical plan.
   */
  private def withAggregationClause(
      ctx: AggregationClauseContext,
      selectExpressions: Seq[NamedExpression],
      query: LogicalPlan): LogicalPlan = withOrigin(ctx) {
    val groupByExpressions = expressionList(ctx.groupingExpressions)

    if (ctx.GROUPING != null) {
      // GROUP BY .... GROUPING SETS (...)
      val selectedGroupByExprs =
        ctx.groupingSet.asScala.map(_.expression.asScala.map(e => expression(e)))
      GroupingSets(selectedGroupByExprs, groupByExpressions, query, selectExpressions)
    } else {
      // GROUP BY .... (WITH CUBE | WITH ROLLUP)?
      val mappedGroupByExpressions = if (ctx.CUBE != null) {
        Seq(Cube(groupByExpressions))
      } else if (ctx.ROLLUP != null) {
        Seq(Rollup(groupByExpressions))
      } else {
        groupByExpressions
      }
      Aggregate(mappedGroupByExpressions, selectExpressions, query)
    }
  }

  /**
   * Add [[UnresolvedHint]]s to a logical plan.
   */
  private def withHints(
      ctx: HintContext,
      query: LogicalPlan): LogicalPlan = withOrigin(ctx) {
    var plan = query
    ctx.hintStatements.asScala.reverse.foreach { case stmt =>
      plan = UnresolvedHint(stmt.hintName.getText, stmt.parameters.asScala.map(expression), plan)
    }
    plan
  }

  /**
   * Add a [[Pivot]] to a logical plan.
   */
  private def withPivot(
      ctx: PivotClauseContext,
      query: LogicalPlan): LogicalPlan = withOrigin(ctx) {
    val aggregates = Option(ctx.aggregates).toSeq
      .flatMap(_.namedExpression.asScala)
      .map(typedVisit[Expression])
    val pivotColumn = if (ctx.pivotColumn.identifiers.size == 1) {
      UnresolvedAttribute.quoted(ctx.pivotColumn.identifier.getText)
    } else {
      CreateStruct(
        ctx.pivotColumn.identifiers.asScala.map(
          identifier => UnresolvedAttribute.quoted(identifier.getText)))
    }
    val pivotValues = ctx.pivotValues.asScala.map(visitPivotValue)
    Pivot(None, pivotColumn, pivotValues, aggregates, query)
  }

  /**
   * Create a Pivot column value with or without an alias.
   */
  override def visitPivotValue(ctx: PivotValueContext): Expression = withOrigin(ctx) {
    val e = expression(ctx.expression)
    if (ctx.identifier != null) {
      Alias(e, ctx.identifier.getText)()
    } else {
      e
    }
  }

  /**
   * Add a [[Generate]] (Lateral View) to a logical plan.
   */
  private def withGenerate(
      query: LogicalPlan,
      ctx: LateralViewContext): LogicalPlan = withOrigin(ctx) {
    val expressions = expressionList(ctx.expression)
    Generate(
      UnresolvedGenerator(visitFunctionName(ctx.qualifiedName), expressions),
      unrequiredChildIndex = Nil,
      outer = ctx.OUTER != null,
      // scalastyle:off caselocale
      Some(ctx.tblName.getText.toLowerCase),
      // scalastyle:on caselocale
      ctx.colName.asScala.map(_.getText).map(UnresolvedAttribute.apply),
      query)
  }

  /**
   * Create a single relation referenced in a FROM clause. This method is used when a part of the
   * join condition is nested, for example:
   * {{{
   *   select * from t1 join (t2 cross join t3) on col1 = col2
   * }}}
   */
  override def visitRelation(ctx: RelationContext): LogicalPlan = withOrigin(ctx) {
    withJoinRelations(plan(ctx.relationPrimary), ctx)
  }

  /**
   * Join one more [[LogicalPlan]]s to the current logical plan.
   */
  private def withJoinRelations(base: LogicalPlan, ctx: RelationContext): LogicalPlan = {
    ctx.joinRelation.asScala.foldLeft(base) { (left, join) =>
      withOrigin(join) {
        val baseJoinType = join.joinType match {
          case null => Inner
          case jt if jt.CROSS != null => Cross
          case jt if jt.FULL != null => FullOuter
          case jt if jt.SEMI != null => LeftSemi
          case jt if jt.ANTI != null => LeftAnti
          case jt if jt.LEFT != null => LeftOuter
          case jt if jt.RIGHT != null => RightOuter
          case _ => Inner
        }

        // Resolve the join type and join condition
        val (joinType, condition) = Option(join.joinCriteria) match {
          case Some(c) if c.USING != null =>
            (UsingJoin(baseJoinType, visitIdentifierList(c.identifierList)), None)
          case Some(c) if c.booleanExpression != null =>
            (baseJoinType, Option(expression(c.booleanExpression)))
          case None if join.NATURAL != null =>
            if (baseJoinType == Cross) {
              throw new ParseException("NATURAL CROSS JOIN is not supported", ctx)
            }
            (NaturalJoin(baseJoinType), None)
          case None =>
            (baseJoinType, None)
        }
        Join(left, plan(join.right), joinType, condition, JoinHint.NONE)
      }
    }
  }

  /**
   * Add a [[Sample]] to a logical plan.
   *
   * This currently supports the following sampling methods:
   * - TABLESAMPLE(x ROWS): Sample the table down to the given number of rows.
   * - TABLESAMPLE(x PERCENT): Sample the table down to the given percentage. Note that percentages
   * are defined as a number between 0 and 100.
   * - TABLESAMPLE(BUCKET x OUT OF y): Sample the table down to a 'x' divided by 'y' fraction.
   */
  private def withSample(ctx: SampleContext, query: LogicalPlan): LogicalPlan = withOrigin(ctx) {
    // Create a sampled plan if we need one.
    def sample(fraction: Double): Sample = {
      // The range of fraction accepted by Sample is [0, 1]. Because Hive's block sampling
      // function takes X PERCENT as the input and the range of X is [0, 100], we need to
      // adjust the fraction.
      val eps = RandomSampler.roundingEpsilon
      validate(fraction >= 0.0 - eps && fraction <= 1.0 + eps,
        s"Sampling fraction ($fraction) must be on interval [0, 1]",
        ctx)
      Sample(0.0, fraction, withReplacement = false, (math.random * 1000).toInt, query)
    }

    if (ctx.sampleMethod() == null) {
      throw new ParseException("TABLESAMPLE does not accept empty inputs.", ctx)
    }

    ctx.sampleMethod() match {
      case ctx: SampleByRowsContext =>
        Limit(expression(ctx.expression), query)

      case ctx: SampleByPercentileContext =>
        val fraction = ctx.percentage.getText.toDouble
        val sign = if (ctx.negativeSign == null) 1 else -1
        sample(sign * fraction / 100.0d)

      case ctx: SampleByBytesContext =>
        val bytesStr = ctx.bytes.getText
        if (bytesStr.matches("[0-9]+[bBkKmMgG]")) {
          throw new ParseException("TABLESAMPLE(byteLengthLiteral) is not supported", ctx)
        } else {
          throw new ParseException(
            bytesStr + " is not a valid byte length literal, " +
              "expected syntax: DIGIT+ ('B' | 'K' | 'M' | 'G')", ctx)
        }

      case ctx: SampleByBucketContext if ctx.ON() != null =>
        if (ctx.identifier != null) {
          throw new ParseException(
            "TABLESAMPLE(BUCKET x OUT OF y ON colname) is not supported", ctx)
        } else {
          throw new ParseException(
            "TABLESAMPLE(BUCKET x OUT OF y ON function) is not supported", ctx)
        }

      case ctx: SampleByBucketContext =>
        sample(ctx.numerator.getText.toDouble / ctx.denominator.getText.toDouble)
    }
  }

  /**
   * Create a logical plan for a sub-query.
   */
  override def visitSubquery(ctx: SubqueryContext): LogicalPlan = withOrigin(ctx) {
    plan(ctx.query)
  }

  /**
   * Create an un-aliased table reference. This is typically used for top-level table references,
   * for example:
   * {{{
   *   INSERT INTO db.tbl2
   *   TABLE db.tbl1
   * }}}
   */
  override def visitTable(ctx: TableContext): LogicalPlan = withOrigin(ctx) {
    UnresolvedRelation(visitMultipartIdentifier(ctx.multipartIdentifier))
  }

  /**
   * Create an aliased table reference. This is typically used in FROM clauses.
   */
  override def visitTableName(ctx: TableNameContext): LogicalPlan = withOrigin(ctx) {
    val tableId = visitMultipartIdentifier(ctx.multipartIdentifier)
    val table = mayApplyAliasPlan(ctx.tableAlias, UnresolvedRelation(tableId))
    table.optionalMap(ctx.sample)(withSample)
  }

  /**
   * Create a table-valued function call with arguments, e.g. range(1000)
   */
  override def visitTableValuedFunction(ctx: TableValuedFunctionContext)
      : LogicalPlan = withOrigin(ctx) {
    val func = ctx.functionTable
    val aliases = if (func.tableAlias.identifierList != null) {
      visitIdentifierList(func.tableAlias.identifierList)
    } else {
      Seq.empty
    }

    val tvf = UnresolvedTableValuedFunction(
      func.funcName.getText, func.expression.asScala.map(expression), aliases)
    tvf.optionalMap(func.tableAlias.strictIdentifier)(aliasPlan)
  }

  /**
   * Create an inline table (a virtual table in Hive parlance).
   */
  override def visitInlineTable(ctx: InlineTableContext): LogicalPlan = withOrigin(ctx) {
    // Get the backing expressions.
    val rows = ctx.expression.asScala.map { e =>
      expression(e) match {
        // inline table comes in two styles:
        // style 1: values (1), (2), (3)  -- multiple columns are supported
        // style 2: values 1, 2, 3  -- only a single column is supported here
        case struct: CreateNamedStruct => struct.valExprs // style 1
        case child => Seq(child)                          // style 2
      }
    }

    val aliases = if (ctx.tableAlias.identifierList != null) {
      visitIdentifierList(ctx.tableAlias.identifierList)
    } else {
      Seq.tabulate(rows.head.size)(i => s"col${i + 1}")
    }

    val table = UnresolvedInlineTable(aliases, rows)
    table.optionalMap(ctx.tableAlias.strictIdentifier)(aliasPlan)
  }

  /**
   * Create an alias (SubqueryAlias) for a join relation. This is practically the same as
   * visitAliasedQuery and visitNamedExpression, ANTLR4 however requires us to use 3 different
   * hooks. We could add alias names for output columns, for example:
   * {{{
   *   SELECT a, b, c, d FROM (src1 s1 INNER JOIN src2 s2 ON s1.id = s2.id) dst(a, b, c, d)
   * }}}
   */
  override def visitAliasedRelation(ctx: AliasedRelationContext): LogicalPlan = withOrigin(ctx) {
    val relation = plan(ctx.relation).optionalMap(ctx.sample)(withSample)
    mayApplyAliasPlan(ctx.tableAlias, relation)
  }

  /**
   * Create an alias (SubqueryAlias) for a sub-query. This is practically the same as
   * visitAliasedRelation and visitNamedExpression, ANTLR4 however requires us to use 3 different
   * hooks. We could add alias names for output columns, for example:
   * {{{
   *   SELECT col1, col2 FROM testData AS t(col1, col2)
   * }}}
   */
  override def visitAliasedQuery(ctx: AliasedQueryContext): LogicalPlan = withOrigin(ctx) {
    val relation = plan(ctx.query).optionalMap(ctx.sample)(withSample)
    if (ctx.tableAlias.strictIdentifier == null) {
      // For un-aliased subqueries, use a default alias name that is not likely to conflict with
      // normal subquery names, so that parent operators can only access the columns in subquery by
      // unqualified names. Users can still use this special qualifier to access columns if they
      // know it, but that's not recommended.
      SubqueryAlias("__auto_generated_subquery_name", relation)
    } else {
      mayApplyAliasPlan(ctx.tableAlias, relation)
    }
  }

  /**
   * Create an alias ([[SubqueryAlias]]) for a [[LogicalPlan]].
   */
  private def aliasPlan(alias: ParserRuleContext, plan: LogicalPlan): LogicalPlan = {
    SubqueryAlias(alias.getText, plan)
  }

  /**
   * If aliases specified in a FROM clause, create a subquery alias ([[SubqueryAlias]]) and
   * column aliases for a [[LogicalPlan]].
   */
  private def mayApplyAliasPlan(tableAlias: TableAliasContext, plan: LogicalPlan): LogicalPlan = {
    if (tableAlias.strictIdentifier != null) {
      val subquery = SubqueryAlias(tableAlias.strictIdentifier.getText, plan)
      if (tableAlias.identifierList != null) {
        val columnNames = visitIdentifierList(tableAlias.identifierList)
        UnresolvedSubqueryColumnAliases(columnNames, subquery)
      } else {
        subquery
      }
    } else {
      plan
    }
  }

  /**
   * Create a Sequence of Strings for a parenthesis enclosed alias list.
   */
  override def visitIdentifierList(ctx: IdentifierListContext): Seq[String] = withOrigin(ctx) {
    visitIdentifierSeq(ctx.identifierSeq)
  }

  /**
   * Create a Sequence of Strings for an identifier list.
   */
  override def visitIdentifierSeq(ctx: IdentifierSeqContext): Seq[String] = withOrigin(ctx) {
    ctx.ident.asScala.map(_.getText)
  }

  /* ********************************************************************************************
   * Table Identifier parsing
   * ******************************************************************************************** */
  /**
   * Create a [[TableIdentifier]] from a 'tableName' or 'databaseName'.'tableName' pattern.
   */
  override def visitTableIdentifier(
      ctx: TableIdentifierContext): TableIdentifier = withOrigin(ctx) {
    TableIdentifier(ctx.table.getText, Option(ctx.db).map(_.getText))
  }

  /**
   * Create a [[FunctionIdentifier]] from a 'functionName' or 'databaseName'.'functionName' pattern.
   */
  override def visitFunctionIdentifier(
      ctx: FunctionIdentifierContext): FunctionIdentifier = withOrigin(ctx) {
    FunctionIdentifier(ctx.function.getText, Option(ctx.db).map(_.getText))
  }

  /**
   * Create a multi-part identifier.
   */
  override def visitMultipartIdentifier(
      ctx: MultipartIdentifierContext): Seq[String] = withOrigin(ctx) {
    ctx.parts.asScala.map(_.getText)
  }

  /* ********************************************************************************************
   * Expression parsing
   * ******************************************************************************************** */
  /**
   * Create an expression from the given context. This method just passes the context on to the
   * visitor and only takes care of typing (We assume that the visitor returns an Expression here).
   */
  protected def expression(ctx: ParserRuleContext): Expression = typedVisit(ctx)

  /**
   * Create sequence of expressions from the given sequence of contexts.
   */
  private def expressionList(trees: java.util.List[ExpressionContext]): Seq[Expression] = {
    trees.asScala.map(expression)
  }

  /**
   * Create a star (i.e. all) expression; this selects all elements (in the specified object).
   * Both un-targeted (global) and targeted aliases are supported.
   */
  override def visitStar(ctx: StarContext): Expression = withOrigin(ctx) {
    UnresolvedStar(Option(ctx.qualifiedName()).map(_.identifier.asScala.map(_.getText)))
  }

  /**
   * Create an aliased expression if an alias is specified. Both single and multi-aliases are
   * supported.
   */
  override def visitNamedExpression(ctx: NamedExpressionContext): Expression = withOrigin(ctx) {
    val e = expression(ctx.expression)
    if (ctx.name != null) {
      Alias(e, ctx.name.getText)()
    } else if (ctx.identifierList != null) {
      MultiAlias(e, visitIdentifierList(ctx.identifierList))
    } else {
      e
    }
  }

  /**
   * Combine a number of boolean expressions into a balanced expression tree. These expressions are
   * either combined by a logical [[And]] or a logical [[Or]].
   *
   * A balanced binary tree is created because regular left recursive trees cause considerable
   * performance degradations and can cause stack overflows.
   */
  override def visitLogicalBinary(ctx: LogicalBinaryContext): Expression = withOrigin(ctx) {
    val expressionType = ctx.operator.getType
    val expressionCombiner = expressionType match {
      case SqlBaseParser.AND => And.apply _
      case SqlBaseParser.OR => Or.apply _
    }

    // Collect all similar left hand contexts.
    val contexts = ArrayBuffer(ctx.right)
    var current = ctx.left
    def collectContexts: Boolean = current match {
      case lbc: LogicalBinaryContext if lbc.operator.getType == expressionType =>
        contexts += lbc.right
        current = lbc.left
        true
      case _ =>
        contexts += current
        false
    }
    while (collectContexts) {
      // No body - all updates take place in the collectContexts.
    }

    // Reverse the contexts to have them in the same sequence as in the SQL statement & turn them
    // into expressions.
    val expressions = contexts.reverseMap(expression)

    // Create a balanced tree.
    def reduceToExpressionTree(low: Int, high: Int): Expression = high - low match {
      case 0 =>
        expressions(low)
      case 1 =>
        expressionCombiner(expressions(low), expressions(high))
      case x =>
        val mid = low + x / 2
        expressionCombiner(
          reduceToExpressionTree(low, mid),
          reduceToExpressionTree(mid + 1, high))
    }
    reduceToExpressionTree(0, expressions.size - 1)
  }

  /**
   * Invert a boolean expression.
   */
  override def visitLogicalNot(ctx: LogicalNotContext): Expression = withOrigin(ctx) {
    Not(expression(ctx.booleanExpression()))
  }

  /**
   * Create a filtering correlated sub-query (EXISTS).
   */
  override def visitExists(ctx: ExistsContext): Expression = {
    Exists(plan(ctx.query))
  }

  /**
   * Create a comparison expression. This compares two expressions. The following comparison
   * operators are supported:
   * - Equal: '=' or '=='
   * - Null-safe Equal: '<=>'
   * - Not Equal: '<>' or '!='
   * - Less than: '<'
   * - Less then or Equal: '<='
   * - Greater than: '>'
   * - Greater then or Equal: '>='
   */
  override def visitComparison(ctx: ComparisonContext): Expression = withOrigin(ctx) {
    val left = expression(ctx.left)
    val right = expression(ctx.right)
    val operator = ctx.comparisonOperator().getChild(0).asInstanceOf[TerminalNode]
    operator.getSymbol.getType match {
      case SqlBaseParser.EQ =>
        EqualTo(left, right)
      case SqlBaseParser.NSEQ =>
        EqualNullSafe(left, right)
      case SqlBaseParser.NEQ | SqlBaseParser.NEQJ =>
        Not(EqualTo(left, right))
      case SqlBaseParser.LT =>
        LessThan(left, right)
      case SqlBaseParser.LTE =>
        LessThanOrEqual(left, right)
      case SqlBaseParser.GT =>
        GreaterThan(left, right)
      case SqlBaseParser.GTE =>
        GreaterThanOrEqual(left, right)
    }
  }

  /**
   * Create a predicated expression. A predicated expression is a normal expression with a
   * predicate attached to it, for example:
   * {{{
   *    a + 1 IS NULL
   * }}}
   */
  override def visitPredicated(ctx: PredicatedContext): Expression = withOrigin(ctx) {
    val e = expression(ctx.valueExpression)
    if (ctx.predicate != null) {
      withPredicate(e, ctx.predicate)
    } else {
      e
    }
  }

  /**
   * Add a predicate to the given expression. Supported expressions are:
   * - (NOT) BETWEEN
   * - (NOT) IN
   * - (NOT) LIKE
   * - (NOT) RLIKE
   * - IS (NOT) NULL.
   * - IS (NOT) (TRUE | FALSE | UNKNOWN)
   * - IS (NOT) DISTINCT FROM
   */
  private def withPredicate(e: Expression, ctx: PredicateContext): Expression = withOrigin(ctx) {
    // Invert a predicate if it has a valid NOT clause.
    def invertIfNotDefined(e: Expression): Expression = ctx.NOT match {
      case null => e
      case not => Not(e)
    }

    def getValueExpressions(e: Expression): Seq[Expression] = e match {
      case c: CreateNamedStruct => c.valExprs
      case other => Seq(other)
    }

    // Create the predicate.
    ctx.kind.getType match {
      case SqlBaseParser.BETWEEN =>
        // BETWEEN is translated to lower <= e && e <= upper
        invertIfNotDefined(And(
          GreaterThanOrEqual(e, expression(ctx.lower)),
          LessThanOrEqual(e, expression(ctx.upper))))
      case SqlBaseParser.IN if ctx.query != null =>
        invertIfNotDefined(InSubquery(getValueExpressions(e), ListQuery(plan(ctx.query))))
      case SqlBaseParser.IN =>
        invertIfNotDefined(In(e, ctx.expression.asScala.map(expression)))
      case SqlBaseParser.LIKE =>
        invertIfNotDefined(Like(e, expression(ctx.pattern)))
      case SqlBaseParser.RLIKE =>
        invertIfNotDefined(RLike(e, expression(ctx.pattern)))
      case SqlBaseParser.NULL if ctx.NOT != null =>
        IsNotNull(e)
      case SqlBaseParser.NULL =>
        IsNull(e)
      case SqlBaseParser.TRUE => ctx.NOT match {
        case null => IsTrue(e)
        case _ => IsNotTrue(e)
      }
      case SqlBaseParser.FALSE => ctx.NOT match {
        case null => IsFalse(e)
        case _ => IsNotFalse(e)
      }
      case SqlBaseParser.UNKNOWN => ctx.NOT match {
        case null => IsUnknown(e)
        case _ => IsNotUnknown(e)
      }
      case SqlBaseParser.DISTINCT if ctx.NOT != null =>
        EqualNullSafe(e, expression(ctx.right))
      case SqlBaseParser.DISTINCT =>
        Not(EqualNullSafe(e, expression(ctx.right)))
    }
  }

  /**
   * Create a binary arithmetic expression. The following arithmetic operators are supported:
   * - Multiplication: '*'
   * - Division: '/'
   * - Hive Long Division: 'DIV'
   * - Modulo: '%'
   * - Addition: '+'
   * - Subtraction: '-'
   * - Binary AND: '&'
   * - Binary XOR
   * - Binary OR: '|'
   */
  override def visitArithmeticBinary(ctx: ArithmeticBinaryContext): Expression = withOrigin(ctx) {
    val left = expression(ctx.left)
    val right = expression(ctx.right)
    ctx.operator.getType match {
      case SqlBaseParser.ASTERISK =>
        Multiply(left, right)
      case SqlBaseParser.SLASH =>
        Divide(left, right)
      case SqlBaseParser.PERCENT =>
        Remainder(left, right)
      case SqlBaseParser.DIV =>
        IntegralDivide(left, right)
      case SqlBaseParser.PLUS =>
        Add(left, right)
      case SqlBaseParser.MINUS =>
        Subtract(left, right)
      case SqlBaseParser.CONCAT_PIPE =>
        Concat(left :: right :: Nil)
      case SqlBaseParser.AMPERSAND =>
        BitwiseAnd(left, right)
      case SqlBaseParser.HAT =>
        BitwiseXor(left, right)
      case SqlBaseParser.PIPE =>
        BitwiseOr(left, right)
    }
  }

  /**
   * Create a unary arithmetic expression. The following arithmetic operators are supported:
   * - Plus: '+'
   * - Minus: '-'
   * - Bitwise Not: '~'
   */
  override def visitArithmeticUnary(ctx: ArithmeticUnaryContext): Expression = withOrigin(ctx) {
    val value = expression(ctx.valueExpression)
    ctx.operator.getType match {
      case SqlBaseParser.PLUS =>
        value
      case SqlBaseParser.MINUS =>
        UnaryMinus(value)
      case SqlBaseParser.TILDE =>
        BitwiseNot(value)
    }
  }

  override def visitCurrentDatetime(ctx: CurrentDatetimeContext): Expression = withOrigin(ctx) {
    if (conf.ansiEnabled) {
      ctx.name.getType match {
        case SqlBaseParser.CURRENT_DATE =>
          CurrentDate()
        case SqlBaseParser.CURRENT_TIMESTAMP =>
          CurrentTimestamp()
      }
    } else {
      // If the parser is not in ansi mode, we should return `UnresolvedAttribute`, in case there
      // are columns named `CURRENT_DATE` or `CURRENT_TIMESTAMP`.
      UnresolvedAttribute.quoted(ctx.name.getText)
    }
  }

  /**
   * Create a [[Cast]] expression.
   */
  override def visitCast(ctx: CastContext): Expression = withOrigin(ctx) {
    Cast(expression(ctx.expression), visitSparkDataType(ctx.dataType))
  }

  /**
   * Create a [[CreateStruct]] expression.
   */
  override def visitStruct(ctx: StructContext): Expression = withOrigin(ctx) {
    CreateStruct(ctx.argument.asScala.map(expression))
  }

  /**
   * Create a [[First]] expression.
   */
  override def visitFirst(ctx: FirstContext): Expression = withOrigin(ctx) {
    val ignoreNullsExpr = ctx.IGNORE != null
    First(expression(ctx.expression), Literal(ignoreNullsExpr)).toAggregateExpression()
  }

  /**
   * Create a [[Last]] expression.
   */
  override def visitLast(ctx: LastContext): Expression = withOrigin(ctx) {
    val ignoreNullsExpr = ctx.IGNORE != null
    Last(expression(ctx.expression), Literal(ignoreNullsExpr)).toAggregateExpression()
  }

  /**
   * Create a Position expression.
   */
  override def visitPosition(ctx: PositionContext): Expression = withOrigin(ctx) {
    new StringLocate(expression(ctx.substr), expression(ctx.str))
  }

  /**
   * Create a Extract expression.
   */
  override def visitExtract(ctx: ExtractContext): Expression = withOrigin(ctx) {
    val fieldStr = ctx.field.getText
    val source = expression(ctx.source)
    val extractField = DatePart.parseExtractField(fieldStr, source, {
      throw new ParseException(s"Literals of type '$fieldStr' are currently not supported.", ctx)
    })
    new DatePart(Literal(fieldStr), expression(ctx.source), extractField)
  }

  /**
   * Create a Substring/Substr expression.
   */
  override def visitSubstring(ctx: SubstringContext): Expression = withOrigin(ctx) {
    if (ctx.len != null) {
      Substring(expression(ctx.str), expression(ctx.pos), expression(ctx.len))
    } else {
      new Substring(expression(ctx.str), expression(ctx.pos))
    }
  }

  /**
   * Create a Trim expression.
   */
  override def visitTrim(ctx: TrimContext): Expression = withOrigin(ctx) {
    val srcStr = expression(ctx.srcStr)
    val trimStr = Option(ctx.trimStr).map(expression)
    Option(ctx.trimOption).map(_.getType).getOrElse(SqlBaseParser.BOTH) match {
      case SqlBaseParser.BOTH =>
        StringTrim(srcStr, trimStr)
      case SqlBaseParser.LEADING =>
        StringTrimLeft(srcStr, trimStr)
      case SqlBaseParser.TRAILING =>
        StringTrimRight(srcStr, trimStr)
      case other =>
        throw new ParseException("Function trim doesn't support with " +
          s"type $other. Please use BOTH, LEADING or TRAILING as trim type", ctx)
    }
  }

  /**
   * Create a Overlay expression.
   */
  override def visitOverlay(ctx: OverlayContext): Expression = withOrigin(ctx) {
    val input = expression(ctx.input)
    val replace = expression(ctx.replace)
    val position = expression(ctx.position)
    val lengthOpt = Option(ctx.length).map(expression)
    lengthOpt match {
      case Some(length) => Overlay(input, replace, position, length)
      case None => new Overlay(input, replace, position)
    }
  }

  /**
   * Create a (windowed) Function expression.
   */
  override def visitFunctionCall(ctx: FunctionCallContext): Expression = withOrigin(ctx) {
    // Create the function call.
    val name = ctx.qualifiedName.getText
    val isDistinct = Option(ctx.setQuantifier()).exists(_.DISTINCT != null)
    val arguments = ctx.argument.asScala.map(expression) match {
      case Seq(UnresolvedStar(None))
        if name.toLowerCase(Locale.ROOT) == "count" && !isDistinct =>
        // Transform COUNT(*) into COUNT(1).
        Seq(Literal(1))
      case expressions =>
        expressions
    }
    val function = UnresolvedFunction(visitFunctionName(ctx.qualifiedName), arguments, isDistinct)

    // Check if the function is evaluated in a windowed context.
    ctx.windowSpec match {
      case spec: WindowRefContext =>
        UnresolvedWindowExpression(function, visitWindowRef(spec))
      case spec: WindowDefContext =>
        WindowExpression(function, visitWindowDef(spec))
      case _ => function
    }
  }

  /**
   * Create a function database (optional) and name pair.
   */
  protected def visitFunctionName(ctx: QualifiedNameContext): FunctionIdentifier = {
    ctx.identifier().asScala.map(_.getText) match {
      case Seq(db, fn) => FunctionIdentifier(fn, Option(db))
      case Seq(fn) => FunctionIdentifier(fn, None)
      case other => throw new ParseException(s"Unsupported function name '${ctx.getText}'", ctx)
    }
  }

  /**
   * Create an [[LambdaFunction]].
   */
  override def visitLambda(ctx: LambdaContext): Expression = withOrigin(ctx) {
    val arguments = ctx.IDENTIFIER().asScala.map { name =>
      UnresolvedNamedLambdaVariable(UnresolvedAttribute.quoted(name.getText).nameParts)
    }
    val function = expression(ctx.expression).transformUp {
      case a: UnresolvedAttribute => UnresolvedNamedLambdaVariable(a.nameParts)
    }
    LambdaFunction(function, arguments)
  }

  /**
   * Create a reference to a window frame, i.e. [[WindowSpecReference]].
   */
  override def visitWindowRef(ctx: WindowRefContext): WindowSpecReference = withOrigin(ctx) {
    WindowSpecReference(ctx.name.getText)
  }

  /**
   * Create a window definition, i.e. [[WindowSpecDefinition]].
   */
  override def visitWindowDef(ctx: WindowDefContext): WindowSpecDefinition = withOrigin(ctx) {
    // CLUSTER BY ... | PARTITION BY ... ORDER BY ...
    val partition = ctx.partition.asScala.map(expression)
    val order = ctx.sortItem.asScala.map(visitSortItem)

    // RANGE/ROWS BETWEEN ...
    val frameSpecOption = Option(ctx.windowFrame).map { frame =>
      val frameType = frame.frameType.getType match {
        case SqlBaseParser.RANGE => RangeFrame
        case SqlBaseParser.ROWS => RowFrame
      }

      SpecifiedWindowFrame(
        frameType,
        visitFrameBound(frame.start),
        Option(frame.end).map(visitFrameBound).getOrElse(CurrentRow))
    }

    WindowSpecDefinition(
      partition,
      order,
      frameSpecOption.getOrElse(UnspecifiedFrame))
  }

  /**
   * Create or resolve a frame boundary expressions.
   */
  override def visitFrameBound(ctx: FrameBoundContext): Expression = withOrigin(ctx) {
    def value: Expression = {
      val e = expression(ctx.expression)
      validate(e.resolved && e.foldable, "Frame bound value must be a literal.", ctx)
      e
    }

    ctx.boundType.getType match {
      case SqlBaseParser.PRECEDING if ctx.UNBOUNDED != null =>
        UnboundedPreceding
      case SqlBaseParser.PRECEDING =>
        UnaryMinus(value)
      case SqlBaseParser.CURRENT =>
        CurrentRow
      case SqlBaseParser.FOLLOWING if ctx.UNBOUNDED != null =>
        UnboundedFollowing
      case SqlBaseParser.FOLLOWING =>
        value
    }
  }

  /**
   * Create a [[CreateStruct]] expression.
   */
  override def visitRowConstructor(ctx: RowConstructorContext): Expression = withOrigin(ctx) {
    CreateStruct(ctx.namedExpression().asScala.map(expression))
  }

  /**
   * Create a [[ScalarSubquery]] expression.
   */
  override def visitSubqueryExpression(
      ctx: SubqueryExpressionContext): Expression = withOrigin(ctx) {
    ScalarSubquery(plan(ctx.query))
  }

  /**
   * Create a value based [[CaseWhen]] expression. This has the following SQL form:
   * {{{
   *   CASE [expression]
   *    WHEN [value] THEN [expression]
   *    ...
   *    ELSE [expression]
   *   END
   * }}}
   */
  override def visitSimpleCase(ctx: SimpleCaseContext): Expression = withOrigin(ctx) {
    val e = expression(ctx.value)
    val branches = ctx.whenClause.asScala.map { wCtx =>
      (EqualTo(e, expression(wCtx.condition)), expression(wCtx.result))
    }
    CaseWhen(branches, Option(ctx.elseExpression).map(expression))
  }

  /**
   * Create a condition based [[CaseWhen]] expression. This has the following SQL syntax:
   * {{{
   *   CASE
   *    WHEN [predicate] THEN [expression]
   *    ...
   *    ELSE [expression]
   *   END
   * }}}
   *
   * @param ctx the parse tree
   *    */
  override def visitSearchedCase(ctx: SearchedCaseContext): Expression = withOrigin(ctx) {
    val branches = ctx.whenClause.asScala.map { wCtx =>
      (expression(wCtx.condition), expression(wCtx.result))
    }
    CaseWhen(branches, Option(ctx.elseExpression).map(expression))
  }

  /**
   * Currently only regex in expressions of SELECT statements are supported; in other
   * places, e.g., where `(a)?+.+` = 2, regex are not meaningful.
   */
  private def canApplyRegex(ctx: ParserRuleContext): Boolean = withOrigin(ctx) {
    var parent = ctx.getParent
    while (parent != null) {
      if (parent.isInstanceOf[NamedExpressionContext]) return true
      parent = parent.getParent
    }
    return false
  }

  /**
   * Create a dereference expression. The return type depends on the type of the parent.
   * If the parent is an [[UnresolvedAttribute]], it can be a [[UnresolvedAttribute]] or
   * a [[UnresolvedRegex]] for regex quoted in ``; if the parent is some other expression,
   * it can be [[UnresolvedExtractValue]].
   */
  override def visitDereference(ctx: DereferenceContext): Expression = withOrigin(ctx) {
    val attr = ctx.fieldName.getText
    expression(ctx.base) match {
      case unresolved_attr @ UnresolvedAttribute(nameParts) =>
        ctx.fieldName.getStart.getText match {
          case escapedIdentifier(columnNameRegex)
            if conf.supportQuotedRegexColumnName && canApplyRegex(ctx) =>
            UnresolvedRegex(columnNameRegex, Some(unresolved_attr.name),
              conf.caseSensitiveAnalysis)
          case _ =>
            UnresolvedAttribute(nameParts :+ attr)
        }
      case e =>
        UnresolvedExtractValue(e, Literal(attr))
    }
  }

  /**
   * Create an [[UnresolvedAttribute]] expression or a [[UnresolvedRegex]] if it is a regex
   * quoted in ``
   */
  override def visitColumnReference(ctx: ColumnReferenceContext): Expression = withOrigin(ctx) {
    ctx.getStart.getText match {
      case escapedIdentifier(columnNameRegex)
        if conf.supportQuotedRegexColumnName && canApplyRegex(ctx) =>
        UnresolvedRegex(columnNameRegex, None, conf.caseSensitiveAnalysis)
      case _ =>
        UnresolvedAttribute.quoted(ctx.getText)
    }

  }

  /**
   * Create an [[UnresolvedExtractValue]] expression, this is used for subscript access to an array.
   */
  override def visitSubscript(ctx: SubscriptContext): Expression = withOrigin(ctx) {
    UnresolvedExtractValue(expression(ctx.value), expression(ctx.index))
  }

  /**
   * Create an expression for an expression between parentheses. This is need because the ANTLR
   * visitor cannot automatically convert the nested context into an expression.
   */
  override def visitParenthesizedExpression(
     ctx: ParenthesizedExpressionContext): Expression = withOrigin(ctx) {
    expression(ctx.expression)
  }

  /**
   * Create a [[SortOrder]] expression.
   */
  override def visitSortItem(ctx: SortItemContext): SortOrder = withOrigin(ctx) {
    val direction = if (ctx.DESC != null) {
      Descending
    } else {
      Ascending
    }
    val nullOrdering = if (ctx.FIRST != null) {
      NullsFirst
    } else if (ctx.LAST != null) {
      NullsLast
    } else {
      direction.defaultNullOrdering
    }
    SortOrder(expression(ctx.expression), direction, nullOrdering, Set.empty)
  }

  /**
   * Create a typed Literal expression. A typed literal has the following SQL syntax:
   * {{{
   *   [TYPE] '[VALUE]'
   * }}}
   * Currently Date, Timestamp, Interval, Binary and INTEGER typed literals are supported.
   */
  override def visitTypeConstructor(ctx: TypeConstructorContext): Literal = withOrigin(ctx) {
    val value = string(ctx.STRING)
    val valueType = ctx.identifier.getText.toUpperCase(Locale.ROOT)
    def toLiteral[T](f: UTF8String => Option[T], t: DataType): Literal = {
      f(UTF8String.fromString(value)).map(Literal(_, t)).getOrElse {
        throw new ParseException(s"Cannot parse the $valueType value: $value", ctx)
      }
    }
    try {
      valueType match {
        case "DATE" =>
          toLiteral(stringToDate(_, getZoneId(SQLConf.get.sessionLocalTimeZone)), DateType)
        case "TIMESTAMP" =>
          val zoneId = getZoneId(SQLConf.get.sessionLocalTimeZone)
          toLiteral(stringToTimestamp(_, zoneId), TimestampType)
        case "INTERVAL" =>
          val interval = try {
            IntervalUtils.fromString(value)
          } catch {
            case e: IllegalArgumentException =>
              val ex = new ParseException("Cannot parse the INTERVAL value: " + value, ctx)
              ex.setStackTrace(e.getStackTrace)
              throw ex
          }
          Literal(interval, CalendarIntervalType)
        case "X" =>
          val padding = if (value.length % 2 != 0) "0" else ""
          Literal(DatatypeConverter.parseHexBinary(padding + value))
        case "INTEGER" =>
          val i = try {
            value.toInt
          } catch {
            case e: NumberFormatException =>
              val ex = new ParseException(s"Cannot parse the Int value: $value, $e", ctx)
              ex.setStackTrace(e.getStackTrace)
              throw ex
          }
          Literal(i, IntegerType)
        case other =>
          throw new ParseException(s"Literals of type '$other' are currently not supported.", ctx)
      }
    } catch {
      case e: IllegalArgumentException =>
        val message = Option(e.getMessage).getOrElse(s"Exception parsing $valueType")
        throw new ParseException(message, ctx)
    }
  }

  /**
   * Create a NULL literal expression.
   */
  override def visitNullLiteral(ctx: NullLiteralContext): Literal = withOrigin(ctx) {
    Literal(null)
  }

  /**
   * Create a Boolean literal expression.
   */
  override def visitBooleanLiteral(ctx: BooleanLiteralContext): Literal = withOrigin(ctx) {
    if (ctx.getText.toBoolean) {
      Literal.TrueLiteral
    } else {
      Literal.FalseLiteral
    }
  }

  /**
   * Create an integral literal expression. The code selects the most narrow integral type
   * possible, either a BigDecimal, a Long or an Integer is returned.
   */
  override def visitIntegerLiteral(ctx: IntegerLiteralContext): Literal = withOrigin(ctx) {
    BigDecimal(ctx.getText) match {
      case v if v.isValidInt =>
        Literal(v.intValue())
      case v if v.isValidLong =>
        Literal(v.longValue())
      case v => Literal(v.underlying())
    }
  }

  /**
   * Create a decimal literal for a regular decimal number.
   */
  override def visitDecimalLiteral(ctx: DecimalLiteralContext): Literal = withOrigin(ctx) {
    Literal(BigDecimal(ctx.getText).underlying())
  }

  /** Create a numeric literal expression. */
  private def numericLiteral
      (ctx: NumberContext, minValue: BigDecimal, maxValue: BigDecimal, typeName: String)
      (converter: String => Any): Literal = withOrigin(ctx) {
    val rawStrippedQualifier = ctx.getText.substring(0, ctx.getText.length - 1)
    try {
      val rawBigDecimal = BigDecimal(rawStrippedQualifier)
      if (rawBigDecimal < minValue || rawBigDecimal > maxValue) {
        throw new ParseException(s"Numeric literal ${rawStrippedQualifier} does not " +
          s"fit in range [${minValue}, ${maxValue}] for type ${typeName}", ctx)
      }
      Literal(converter(rawStrippedQualifier))
    } catch {
      case e: NumberFormatException =>
        throw new ParseException(e.getMessage, ctx)
    }
  }

  /**
   * Create a Byte Literal expression.
   */
  override def visitTinyIntLiteral(ctx: TinyIntLiteralContext): Literal = {
    numericLiteral(ctx, Byte.MinValue, Byte.MaxValue, ByteType.simpleString)(_.toByte)
  }

  /**
   * Create a Short Literal expression.
   */
  override def visitSmallIntLiteral(ctx: SmallIntLiteralContext): Literal = {
    numericLiteral(ctx, Short.MinValue, Short.MaxValue, ShortType.simpleString)(_.toShort)
  }

  /**
   * Create a Long Literal expression.
   */
  override def visitBigIntLiteral(ctx: BigIntLiteralContext): Literal = {
    numericLiteral(ctx, Long.MinValue, Long.MaxValue, LongType.simpleString)(_.toLong)
  }

  /**
   * Create a Double Literal expression.
   */
  override def visitDoubleLiteral(ctx: DoubleLiteralContext): Literal = {
    numericLiteral(ctx, Double.MinValue, Double.MaxValue, DoubleType.simpleString)(_.toDouble)
  }

  /**
   * Create a BigDecimal Literal expression.
   */
  override def visitBigDecimalLiteral(ctx: BigDecimalLiteralContext): Literal = {
    val raw = ctx.getText.substring(0, ctx.getText.length - 2)
    try {
      Literal(BigDecimal(raw).underlying())
    } catch {
      case e: AnalysisException =>
        throw new ParseException(e.message, ctx)
    }
  }

  /**
   * Create a String literal expression.
   */
  override def visitStringLiteral(ctx: StringLiteralContext): Literal = withOrigin(ctx) {
    Literal(createString(ctx))
  }

  /**
   * Create a String from a string literal context. This supports multiple consecutive string
   * literals, these are concatenated, for example this expression "'hello' 'world'" will be
   * converted into "helloworld".
   *
   * Special characters can be escaped by using Hive/C-style escaping.
   */
  private def createString(ctx: StringLiteralContext): String = {
    if (conf.escapedStringLiterals) {
      ctx.STRING().asScala.map(stringWithoutUnescape).mkString
    } else {
      ctx.STRING().asScala.map(string).mkString
    }
  }

  /**
   * Create a [[CalendarInterval]] literal expression. An interval expression can contain multiple
   * unit value pairs, for instance: interval 2 months 2 days.
   */
  override def visitInterval(ctx: IntervalContext): Literal = withOrigin(ctx) {
    val intervals = ctx.intervalField.asScala.map(visitIntervalField)
    validate(intervals.nonEmpty, "at least one time unit should be given for interval literal", ctx)
    Literal(intervals.reduce(_.add(_)))
  }

  /**
   * Create a [[CalendarInterval]] for a unit value pair. Two unit configuration types are
   * supported:
   * - Single unit.
   * - From-To unit ('YEAR TO MONTH', 'DAY TO HOUR', 'DAY TO MINUTE', 'DAY TO SECOND',
   * 'HOUR TO MINUTE', 'HOUR TO SECOND' and 'MINUTE TO SECOND' are supported).
   */
  override def visitIntervalField(ctx: IntervalFieldContext): CalendarInterval = withOrigin(ctx) {
    import ctx._
    val s = getIntervalValue(value)
    try {
      val unitText = unit.getText.toLowerCase(Locale.ROOT)
      val interval = (unitText, Option(to).map(_.getText.toLowerCase(Locale.ROOT))) match {
        case (u, None) =>
          IntervalUtils.fromUnitStrings(Array(normalizeInternalUnit(u)), Array(s))
        case ("year", Some("month")) =>
          IntervalUtils.fromYearMonthString(s)
        case ("day", Some("hour")) =>
          IntervalUtils.fromDayTimeString(s, "day", "hour")
        case ("day", Some("minute")) =>
          IntervalUtils.fromDayTimeString(s, "day", "minute")
        case ("day", Some("second")) =>
          IntervalUtils.fromDayTimeString(s, "day", "second")
        case ("hour", Some("minute")) =>
          IntervalUtils.fromDayTimeString(s, "hour", "minute")
        case ("hour", Some("second")) =>
          IntervalUtils.fromDayTimeString(s, "hour", "second")
        case ("minute", Some("second")) =>
          IntervalUtils.fromDayTimeString(s, "minute", "second")
        case (from, Some(t)) =>
          throw new ParseException(s"Intervals FROM $from TO $t are not supported.", ctx)
      }
      validate(interval != null, "No interval can be constructed", ctx)
      interval
    } catch {
      // Handle Exceptions thrown by CalendarInterval
      case e: IllegalArgumentException =>
        val pe = new ParseException(e.getMessage, ctx)
        pe.setStackTrace(e.getStackTrace)
        throw pe
    }
  }

  private def getIntervalValue(value: IntervalValueContext): String = {
    if (value.STRING() != null) {
      string(value.STRING())
    } else {
      value.getText
    }
  }

  // Handle plural forms, e.g: yearS/monthS/weekS/dayS/hourS/minuteS/hourS/...
  private def normalizeInternalUnit(s: String): String = {
    if (s.endsWith("s")) s.substring(0, s.length - 1) else s
  }

  /* ********************************************************************************************
   * DataType parsing
   * ******************************************************************************************** */
  /**
   * Create a Spark DataType.
   */
  private def visitSparkDataType(ctx: DataTypeContext): DataType = {
    HiveStringType.replaceCharType(typedVisit(ctx))
  }

  /**
   * Resolve/create a primitive type.
   */
  override def visitPrimitiveDataType(ctx: PrimitiveDataTypeContext): DataType = withOrigin(ctx) {
    val dataType = ctx.identifier.getText.toLowerCase(Locale.ROOT)
    (dataType, ctx.INTEGER_VALUE().asScala.toList) match {
      case ("boolean", Nil) => BooleanType
      case ("tinyint" | "byte", Nil) => ByteType
      case ("smallint" | "short", Nil) => ShortType
      case ("int" | "integer", Nil) => IntegerType
      case ("bigint" | "long", Nil) => LongType
      case ("float", Nil) => FloatType
      case ("double", Nil) => DoubleType
      case ("date", Nil) => DateType
      case ("timestamp", Nil) => TimestampType
      case ("string", Nil) => StringType
      case ("char", length :: Nil) => CharType(length.getText.toInt)
      case ("varchar", length :: Nil) => VarcharType(length.getText.toInt)
      case ("binary", Nil) => BinaryType
      case ("decimal", Nil) => DecimalType.USER_DEFAULT
      case ("decimal", precision :: Nil) => DecimalType(precision.getText.toInt, 0)
      case ("decimal", precision :: scale :: Nil) =>
        DecimalType(precision.getText.toInt, scale.getText.toInt)
      case ("interval", Nil) => CalendarIntervalType
      case (dt, params) =>
        val dtStr = if (params.nonEmpty) s"$dt(${params.mkString(",")})" else dt
        throw new ParseException(s"DataType $dtStr is not supported.", ctx)
    }
  }

  /**
   * Create a complex DataType. Arrays, Maps and Structures are supported.
   */
  override def visitComplexDataType(ctx: ComplexDataTypeContext): DataType = withOrigin(ctx) {
    ctx.complex.getType match {
      case SqlBaseParser.ARRAY =>
        ArrayType(typedVisit(ctx.dataType(0)))
      case SqlBaseParser.MAP =>
        MapType(typedVisit(ctx.dataType(0)), typedVisit(ctx.dataType(1)))
      case SqlBaseParser.STRUCT =>
        StructType(Option(ctx.complexColTypeList).toSeq.flatMap(visitComplexColTypeList))
    }
  }

  /**
   * Create top level table schema.
   */
  protected def createSchema(ctx: ColTypeListContext): StructType = {
    StructType(Option(ctx).toSeq.flatMap(visitColTypeList))
  }

  /**
   * Create a [[StructType]] from a number of column definitions.
   */
  override def visitColTypeList(ctx: ColTypeListContext): Seq[StructField] = withOrigin(ctx) {
    ctx.colType().asScala.map(visitColType)
  }

  /**
   * Create a top level [[StructField]] from a column definition.
   */
  override def visitColType(ctx: ColTypeContext): StructField = withOrigin(ctx) {
    import ctx._

    val builder = new MetadataBuilder
    // Add comment to metadata
    if (STRING != null) {
      builder.putString("comment", string(STRING))
    }
    // Add Hive type string to metadata.
    val rawDataType = typedVisit[DataType](ctx.dataType)
    val cleanedDataType = HiveStringType.replaceCharType(rawDataType)
    if (rawDataType != cleanedDataType) {
      builder.putString(HIVE_TYPE_STRING, rawDataType.catalogString)
    }

    StructField(
      colName.getText,
      cleanedDataType,
      nullable = true,
      builder.build())
  }

  /**
   * Create a [[StructType]] from a sequence of [[StructField]]s.
   */
  protected def createStructType(ctx: ComplexColTypeListContext): StructType = {
    StructType(Option(ctx).toSeq.flatMap(visitComplexColTypeList))
  }

  /**
   * Create a [[StructType]] from a number of column definitions.
   */
  override def visitComplexColTypeList(
      ctx: ComplexColTypeListContext): Seq[StructField] = withOrigin(ctx) {
    ctx.complexColType().asScala.map(visitComplexColType)
  }

  /**
   * Create a [[StructField]] from a column definition.
   */
  override def visitComplexColType(ctx: ComplexColTypeContext): StructField = withOrigin(ctx) {
    import ctx._
    val structField = StructField(identifier.getText, typedVisit(dataType), nullable = true)
    if (STRING == null) structField else structField.withComment(string(STRING))
  }

  /**
   * Create location string.
   */
  override def visitLocationSpec(ctx: LocationSpecContext): String = withOrigin(ctx) {
    string(ctx.STRING)
  }

  /**
   * Create a [[BucketSpec]].
   */
  override def visitBucketSpec(ctx: BucketSpecContext): BucketSpec = withOrigin(ctx) {
    BucketSpec(
      ctx.INTEGER_VALUE.getText.toInt,
      visitIdentifierList(ctx.identifierList),
      Option(ctx.orderedIdentifierList)
          .toSeq
          .flatMap(_.orderedIdentifier.asScala)
          .map { orderedIdCtx =>
            Option(orderedIdCtx.ordering).map(_.getText).foreach { dir =>
              if (dir.toLowerCase(Locale.ROOT) != "asc") {
                operationNotAllowed(s"Column ordering must be ASC, was '$dir'", ctx)
              }
            }

            orderedIdCtx.ident.getText
          })
  }

  /**
   * Convert a table property list into a key-value map.
   * This should be called through [[visitPropertyKeyValues]] or [[visitPropertyKeys]].
   */
  override def visitTablePropertyList(
      ctx: TablePropertyListContext): Map[String, String] = withOrigin(ctx) {
    val properties = ctx.tableProperty.asScala.map { property =>
      val key = visitTablePropertyKey(property.key)
      val value = visitTablePropertyValue(property.value)
      key -> value
    }
    // Check for duplicate property names.
    checkDuplicateKeys(properties, ctx)
    properties.toMap
  }

  /**
   * Parse a key-value map from a [[TablePropertyListContext]], assuming all values are specified.
   */
  def visitPropertyKeyValues(ctx: TablePropertyListContext): Map[String, String] = {
    val props = visitTablePropertyList(ctx)
    val badKeys = props.collect { case (key, null) => key }
    if (badKeys.nonEmpty) {
      operationNotAllowed(
        s"Values must be specified for key(s): ${badKeys.mkString("[", ",", "]")}", ctx)
    }
    props
  }

  /**
   * Parse a list of keys from a [[TablePropertyListContext]], assuming no values are specified.
   */
  def visitPropertyKeys(ctx: TablePropertyListContext): Seq[String] = {
    val props = visitTablePropertyList(ctx)
    val badKeys = props.filter { case (_, v) => v != null }.keys
    if (badKeys.nonEmpty) {
      operationNotAllowed(
        s"Values should not be specified for key(s): ${badKeys.mkString("[", ",", "]")}", ctx)
    }
    props.keys.toSeq
  }

  /**
   * A table property key can either be String or a collection of dot separated elements. This
   * function extracts the property key based on whether its a string literal or a table property
   * identifier.
   */
  override def visitTablePropertyKey(key: TablePropertyKeyContext): String = {
    if (key.STRING != null) {
      string(key.STRING)
    } else {
      key.getText
    }
  }

  /**
   * A table property value can be String, Integer, Boolean or Decimal. This function extracts
   * the property value based on whether its a string, integer, boolean or decimal literal.
   */
  override def visitTablePropertyValue(value: TablePropertyValueContext): String = {
    if (value == null) {
      null
    } else if (value.STRING != null) {
      string(value.STRING)
    } else if (value.booleanValue != null) {
      value.getText.toLowerCase(Locale.ROOT)
    } else {
      value.getText
    }
  }

  /**
   * Type to keep track of a table header: (identifier, isTemporary, ifNotExists, isExternal).
   */
  type TableHeader = (Seq[String], Boolean, Boolean, Boolean)

  /**
   * Validate a create table statement and return the [[TableIdentifier]].
   */
  override def visitCreateTableHeader(
      ctx: CreateTableHeaderContext): TableHeader = withOrigin(ctx) {
    val temporary = ctx.TEMPORARY != null
    val ifNotExists = ctx.EXISTS != null
    if (temporary && ifNotExists) {
      operationNotAllowed("CREATE TEMPORARY TABLE ... IF NOT EXISTS", ctx)
    }
    val multipartIdentifier = ctx.multipartIdentifier.parts.asScala.map(_.getText)
    (multipartIdentifier, temporary, ifNotExists, ctx.EXTERNAL != null)
  }

  /**
   * Validate a replace table statement and return the [[TableIdentifier]].
   */
  override def visitReplaceTableHeader(
      ctx: ReplaceTableHeaderContext): TableHeader = withOrigin(ctx) {
    val multipartIdentifier = ctx.multipartIdentifier.parts.asScala.map(_.getText)
    (multipartIdentifier, false, false, false)
  }

  /**
   * Parse a qualified name to a multipart name.
   */
  override def visitQualifiedName(ctx: QualifiedNameContext): Seq[String] = withOrigin(ctx) {
    ctx.identifier.asScala.map(_.getText)
  }

  /**
   * Parse a list of transforms.
   */
  override def visitTransformList(ctx: TransformListContext): Seq[Transform] = withOrigin(ctx) {
    def getFieldReference(
        ctx: ApplyTransformContext,
        arg: V2Expression): FieldReference = {
      lazy val name: String = ctx.identifier.getText
      arg match {
        case ref: FieldReference =>
          ref
        case nonRef =>
          throw new ParseException(
            s"Expected a column reference for transform $name: ${nonRef.describe}", ctx)
      }
    }

    def getSingleFieldReference(
        ctx: ApplyTransformContext,
        arguments: Seq[V2Expression]): FieldReference = {
      lazy val name: String = ctx.identifier.getText
      if (arguments.size > 1) {
        throw new ParseException(s"Too many arguments for transform $name", ctx)
      } else if (arguments.isEmpty) {
        throw new ParseException(s"Not enough arguments for transform $name", ctx)
      } else {
        getFieldReference(ctx, arguments.head)
      }
    }

    ctx.transforms.asScala.map {
      case identityCtx: IdentityTransformContext =>
        IdentityTransform(FieldReference(typedVisit[Seq[String]](identityCtx.qualifiedName)))

      case applyCtx: ApplyTransformContext =>
        val arguments = applyCtx.argument.asScala.map(visitTransformArgument)

        applyCtx.identifier.getText match {
          case "bucket" =>
            val numBuckets: Int = arguments.head match {
              case LiteralValue(shortValue, ShortType) =>
                shortValue.asInstanceOf[Short].toInt
              case LiteralValue(intValue, IntegerType) =>
                intValue.asInstanceOf[Int]
              case LiteralValue(longValue, LongType) =>
                longValue.asInstanceOf[Long].toInt
              case lit =>
                throw new ParseException(s"Invalid number of buckets: ${lit.describe}", applyCtx)
            }

            val fields = arguments.tail.map(arg => getFieldReference(applyCtx, arg))

            BucketTransform(LiteralValue(numBuckets, IntegerType), fields)

          case "years" =>
            YearsTransform(getSingleFieldReference(applyCtx, arguments))

          case "months" =>
            MonthsTransform(getSingleFieldReference(applyCtx, arguments))

          case "days" =>
            DaysTransform(getSingleFieldReference(applyCtx, arguments))

          case "hours" =>
            HoursTransform(getSingleFieldReference(applyCtx, arguments))

          case name =>
            ApplyTransform(name, arguments)
        }
    }
  }

  /**
   * Parse an argument to a transform. An argument may be a field reference (qualified name) or
   * a value literal.
   */
  override def visitTransformArgument(ctx: TransformArgumentContext): V2Expression = {
    withOrigin(ctx) {
      val reference = Option(ctx.qualifiedName)
          .map(typedVisit[Seq[String]])
          .map(FieldReference(_))
      val literal = Option(ctx.constant)
          .map(typedVisit[Literal])
          .map(lit => LiteralValue(lit.value, lit.dataType))
      reference.orElse(literal)
          .getOrElse(throw new ParseException(s"Invalid transform argument", ctx))
    }
  }

  /**
   * Create a [[CreateNamespaceStatement]] command.
   *
   * For example:
   * {{{
   *   CREATE NAMESPACE [IF NOT EXISTS] ns1.ns2.ns3
   *     create_namespace_clauses;
   *
   *   create_namespace_clauses (order insensitive):
   *     [COMMENT namespace_comment]
   *     [LOCATION path]
   *     [WITH PROPERTIES (key1=val1, key2=val2, ...)]
   * }}}
   */
  override def visitCreateNamespace(ctx: CreateNamespaceContext): LogicalPlan = withOrigin(ctx) {
    checkDuplicateClauses(ctx.COMMENT, "COMMENT", ctx)
    checkDuplicateClauses(ctx.locationSpec, "LOCATION", ctx)
    checkDuplicateClauses(ctx.PROPERTIES, "WITH PROPERTIES", ctx)
    checkDuplicateClauses(ctx.DBPROPERTIES, "WITH DBPROPERTIES", ctx)

    if (!ctx.PROPERTIES.isEmpty && !ctx.DBPROPERTIES.isEmpty) {
      throw new ParseException(s"Either PROPERTIES or DBPROPERTIES is allowed.", ctx)
    }

    var properties = ctx.tablePropertyList.asScala.headOption
      .map(visitPropertyKeyValues)
      .getOrElse(Map.empty)
    Option(ctx.comment).map(string).map {
      properties += CreateNamespaceStatement.COMMENT_PROPERTY_KEY -> _
    }
    ctx.locationSpec.asScala.headOption.map(visitLocationSpec).map {
      properties += CreateNamespaceStatement.LOCATION_PROPERTY_KEY -> _
    }

    CreateNamespaceStatement(
      visitMultipartIdentifier(ctx.multipartIdentifier),
      ctx.EXISTS != null,
      properties)
  }

  /**
   * Create a [[DropNamespaceStatement]] command.
   *
   * For example:
   * {{{
   *   DROP (DATABASE|SCHEMA|NAMESPACE) [IF EXISTS] ns1.ns2 [RESTRICT|CASCADE];
   * }}}
   */
  override def visitDropNamespace(ctx: DropNamespaceContext): LogicalPlan = withOrigin(ctx) {
    DropNamespaceStatement(
      visitMultipartIdentifier(ctx.multipartIdentifier),
      ctx.EXISTS != null,
      ctx.CASCADE != null)
  }

  /**
   * Create a [[ShowNamespacesStatement]] command.
   */
  override def visitShowNamespaces(ctx: ShowNamespacesContext): LogicalPlan = withOrigin(ctx) {
    if (ctx.DATABASES != null && ctx.multipartIdentifier != null) {
      throw new ParseException(s"FROM/IN operator is not allowed in SHOW DATABASES", ctx)
    }

    ShowNamespacesStatement(
      Option(ctx.multipartIdentifier).map(visitMultipartIdentifier),
      Option(ctx.pattern).map(string))
  }

  /**
   * Create a table, returning a [[CreateTableStatement]] logical plan.
   *
   * Expected format:
   * {{{
   *   CREATE [TEMPORARY] TABLE [IF NOT EXISTS] [db_name.]table_name
   *   USING table_provider
   *   create_table_clauses
   *   [[AS] select_statement];
   *
   *   create_table_clauses (order insensitive):
   *     [OPTIONS table_property_list]
   *     [PARTITIONED BY (col_name, transform(col_name), transform(constant, col_name), ...)]
   *     [CLUSTERED BY (col_name, col_name, ...)
   *       [SORTED BY (col_name [ASC|DESC], ...)]
   *       INTO num_buckets BUCKETS
   *     ]
   *     [LOCATION path]
   *     [COMMENT table_comment]
   *     [TBLPROPERTIES (property_name=property_value, ...)]
   * }}}
   */
  override def visitCreateTable(ctx: CreateTableContext): LogicalPlan = withOrigin(ctx) {
    val (table, temp, ifNotExists, external) = visitCreateTableHeader(ctx.createTableHeader)
    if (external) {
      operationNotAllowed("CREATE EXTERNAL TABLE ... USING", ctx)
    }

    checkDuplicateClauses(ctx.TBLPROPERTIES, "TBLPROPERTIES", ctx)
    checkDuplicateClauses(ctx.OPTIONS, "OPTIONS", ctx)
    checkDuplicateClauses(ctx.PARTITIONED, "PARTITIONED BY", ctx)
    checkDuplicateClauses(ctx.COMMENT, "COMMENT", ctx)
    checkDuplicateClauses(ctx.bucketSpec(), "CLUSTERED BY", ctx)
    checkDuplicateClauses(ctx.locationSpec, "LOCATION", ctx)

    val schema = Option(ctx.colTypeList()).map(createSchema)
    val partitioning: Seq[Transform] =
      Option(ctx.partitioning).map(visitTransformList).getOrElse(Nil)
    val bucketSpec = ctx.bucketSpec().asScala.headOption.map(visitBucketSpec)
    val properties = Option(ctx.tableProps).map(visitPropertyKeyValues).getOrElse(Map.empty)
    val options = Option(ctx.options).map(visitPropertyKeyValues).getOrElse(Map.empty)

    val provider = ctx.tableProvider.qualifiedName.getText
    val location = ctx.locationSpec.asScala.headOption.map(visitLocationSpec)
    val comment = Option(ctx.comment).map(string)

    Option(ctx.query).map(plan) match {
      case Some(_) if temp =>
        operationNotAllowed("CREATE TEMPORARY TABLE ... USING ... AS query", ctx)

      case Some(_) if schema.isDefined =>
        operationNotAllowed(
          "Schema may not be specified in a Create Table As Select (CTAS) statement",
          ctx)

      case Some(query) =>
        CreateTableAsSelectStatement(
          table, query, partitioning, bucketSpec, properties, provider, options, location, comment,
          ifNotExists = ifNotExists)

      case None if temp =>
        // CREATE TEMPORARY TABLE ... USING ... is not supported by the catalyst parser.
        // Use CREATE TEMPORARY VIEW ... USING ... instead.
        operationNotAllowed("CREATE TEMPORARY TABLE IF NOT EXISTS", ctx)

      case _ =>
        CreateTableStatement(table, schema.getOrElse(new StructType), partitioning, bucketSpec,
          properties, provider, options, location, comment, ifNotExists = ifNotExists)
    }
  }

  /**
   * Replace a table, returning a [[ReplaceTableStatement]] logical plan.
   *
   * Expected format:
   * {{{
   *   [CREATE OR] REPLACE TABLE [db_name.]table_name
   *   USING table_provider
   *   replace_table_clauses
   *   [[AS] select_statement];
   *
   *   replace_table_clauses (order insensitive):
   *     [OPTIONS table_property_list]
   *     [PARTITIONED BY (col_name, transform(col_name), transform(constant, col_name), ...)]
   *     [CLUSTERED BY (col_name, col_name, ...)
   *       [SORTED BY (col_name [ASC|DESC], ...)]
   *       INTO num_buckets BUCKETS
   *     ]
   *     [LOCATION path]
   *     [COMMENT table_comment]
   *     [TBLPROPERTIES (property_name=property_value, ...)]
   * }}}
   */
  override def visitReplaceTable(ctx: ReplaceTableContext): LogicalPlan = withOrigin(ctx) {
    val (table, _, ifNotExists, external) = visitReplaceTableHeader(ctx.replaceTableHeader)
    if (external) {
      operationNotAllowed("REPLACE EXTERNAL TABLE ... USING", ctx)
    }

    checkDuplicateClauses(ctx.TBLPROPERTIES, "TBLPROPERTIES", ctx)
    checkDuplicateClauses(ctx.OPTIONS, "OPTIONS", ctx)
    checkDuplicateClauses(ctx.PARTITIONED, "PARTITIONED BY", ctx)
    checkDuplicateClauses(ctx.COMMENT, "COMMENT", ctx)
    checkDuplicateClauses(ctx.bucketSpec(), "CLUSTERED BY", ctx)
    checkDuplicateClauses(ctx.locationSpec, "LOCATION", ctx)

    val schema = Option(ctx.colTypeList()).map(createSchema)
    val partitioning: Seq[Transform] =
      Option(ctx.partitioning).map(visitTransformList).getOrElse(Nil)
    val bucketSpec = ctx.bucketSpec().asScala.headOption.map(visitBucketSpec)
    val properties = Option(ctx.tableProps).map(visitPropertyKeyValues).getOrElse(Map.empty)
    val options = Option(ctx.options).map(visitPropertyKeyValues).getOrElse(Map.empty)

    val provider = ctx.tableProvider.qualifiedName.getText
    val location = ctx.locationSpec.asScala.headOption.map(visitLocationSpec)
    val comment = Option(ctx.comment).map(string)
    val orCreate = ctx.replaceTableHeader().CREATE() != null

    Option(ctx.query).map(plan) match {
      case Some(_) if schema.isDefined =>
        operationNotAllowed(
          "Schema may not be specified in a Replace Table As Select (RTAS) statement",
          ctx)

      case Some(query) =>
        ReplaceTableAsSelectStatement(table, query, partitioning, bucketSpec, properties,
          provider, options, location, comment, orCreate = orCreate)

      case _ =>
        ReplaceTableStatement(table, schema.getOrElse(new StructType), partitioning,
          bucketSpec, properties, provider, options, location, comment, orCreate = orCreate)
    }
  }

  /**
   * Create a [[DropTableStatement]] command.
   */
  override def visitDropTable(ctx: DropTableContext): LogicalPlan = withOrigin(ctx) {
    DropTableStatement(
      visitMultipartIdentifier(ctx.multipartIdentifier()),
      ctx.EXISTS != null,
      ctx.PURGE != null)
  }

  /**
   * Create a [[DropViewStatement]] command.
   */
  override def visitDropView(ctx: DropViewContext): AnyRef = withOrigin(ctx) {
    DropViewStatement(
      visitMultipartIdentifier(ctx.multipartIdentifier()),
      ctx.EXISTS != null)
  }

  /**
   * Create a [[UseStatement]] logical plan.
   */
  override def visitUse(ctx: UseContext): LogicalPlan = withOrigin(ctx) {
    val nameParts = visitMultipartIdentifier(ctx.multipartIdentifier)
    UseStatement(ctx.NAMESPACE != null, nameParts)
  }

  /**
   * Create a [[ShowTablesStatement]] command.
   */
  override def visitShowTables(ctx: ShowTablesContext): LogicalPlan = withOrigin(ctx) {
    ShowTablesStatement(
      Option(ctx.multipartIdentifier).map(visitMultipartIdentifier),
      Option(ctx.pattern).map(string))
  }

  /**
   * Parse new column info from ADD COLUMN into a QualifiedColType.
   */
  override def visitQualifiedColTypeWithPosition(
      ctx: QualifiedColTypeWithPositionContext): QualifiedColType = withOrigin(ctx) {
    if (ctx.colPosition != null) {
      operationNotAllowed("ALTER TABLE table ADD COLUMN ... FIRST | AFTER otherCol", ctx)
    }

    QualifiedColType(
      typedVisit[Seq[String]](ctx.name),
      typedVisit[DataType](ctx.dataType),
      Option(ctx.comment).map(string))
  }

  /**
   * Parse a [[AlterTableAddColumnsStatement]] command.
   *
   * For example:
   * {{{
   *   ALTER TABLE table1
   *   ADD COLUMNS (col_name data_type [COMMENT col_comment], ...);
   * }}}
   */
  override def visitAddTableColumns(ctx: AddTableColumnsContext): LogicalPlan = withOrigin(ctx) {
    AlterTableAddColumnsStatement(
      visitMultipartIdentifier(ctx.multipartIdentifier),
      ctx.columns.qualifiedColTypeWithPosition.asScala.map(typedVisit[QualifiedColType])
    )
  }

  /**
   * Parse a [[AlterTableRenameColumnStatement]] command.
   *
   * For example:
   * {{{
   *   ALTER TABLE table1 RENAME COLUMN a.b.c TO x
   * }}}
   */
  override def visitRenameTableColumn(
      ctx: RenameTableColumnContext): LogicalPlan = withOrigin(ctx) {
    AlterTableRenameColumnStatement(
      visitMultipartIdentifier(ctx.multipartIdentifier),
      ctx.from.identifier.asScala.map(_.getText),
      ctx.to.getText)
  }

  /**
   * Parse a [[AlterTableAlterColumnStatement]] command.
   *
   * For example:
   * {{{
   *   ALTER TABLE table1 ALTER COLUMN a.b.c TYPE bigint
   *   ALTER TABLE table1 ALTER COLUMN a.b.c TYPE bigint COMMENT 'new comment'
   *   ALTER TABLE table1 ALTER COLUMN a.b.c COMMENT 'new comment'
   * }}}
   */
  override def visitAlterTableColumn(
      ctx: AlterTableColumnContext): LogicalPlan = withOrigin(ctx) {
    val verb = if (ctx.CHANGE != null) "CHANGE" else "ALTER"
    if (ctx.colPosition != null) {
      operationNotAllowed(s"ALTER TABLE table $verb COLUMN ... FIRST | AFTER otherCol", ctx)
    }

    if (ctx.dataType == null && ctx.comment == null) {
      operationNotAllowed(s"ALTER TABLE table $verb COLUMN requires a TYPE or a COMMENT", ctx)
    }

    AlterTableAlterColumnStatement(
      visitMultipartIdentifier(ctx.multipartIdentifier),
      typedVisit[Seq[String]](ctx.qualifiedName),
      Option(ctx.dataType).map(typedVisit[DataType]),
      Option(ctx.comment).map(string))
  }

  /**
   * Parse a [[AlterTableDropColumnsStatement]] command.
   *
   * For example:
   * {{{
   *   ALTER TABLE table1 DROP COLUMN a.b.c
   *   ALTER TABLE table1 DROP COLUMNS a.b.c, x, y
   * }}}
   */
  override def visitDropTableColumns(
      ctx: DropTableColumnsContext): LogicalPlan = withOrigin(ctx) {
    val columnsToDrop = ctx.columns.qualifiedName.asScala.map(typedVisit[Seq[String]])
    AlterTableDropColumnsStatement(
      visitMultipartIdentifier(ctx.multipartIdentifier),
      columnsToDrop)
  }

  /**
   * Parse [[AlterViewSetPropertiesStatement]] or [[AlterTableSetPropertiesStatement]] commands.
   *
   * For example:
   * {{{
   *   ALTER TABLE table SET TBLPROPERTIES ('comment' = new_comment);
   *   ALTER VIEW view SET TBLPROPERTIES ('comment' = new_comment);
   * }}}
   */
  override def visitSetTableProperties(
      ctx: SetTablePropertiesContext): LogicalPlan = withOrigin(ctx) {
    val identifier = visitMultipartIdentifier(ctx.multipartIdentifier)
    val properties = visitPropertyKeyValues(ctx.tablePropertyList)
    if (ctx.VIEW != null) {
      AlterViewSetPropertiesStatement(identifier, properties)
    } else {
      AlterTableSetPropertiesStatement(identifier, properties)
    }
  }

  /**
   * Parse [[AlterViewUnsetPropertiesStatement]] or [[AlterTableUnsetPropertiesStatement]] commands.
   *
   * For example:
   * {{{
   *   ALTER TABLE table UNSET TBLPROPERTIES [IF EXISTS] ('comment', 'key');
   *   ALTER VIEW view UNSET TBLPROPERTIES [IF EXISTS] ('comment', 'key');
   * }}}
   */
  override def visitUnsetTableProperties(
      ctx: UnsetTablePropertiesContext): LogicalPlan = withOrigin(ctx) {
    val identifier = visitMultipartIdentifier(ctx.multipartIdentifier)
    val properties = visitPropertyKeys(ctx.tablePropertyList)
    val ifExists = ctx.EXISTS != null
    if (ctx.VIEW != null) {
      AlterViewUnsetPropertiesStatement(identifier, properties, ifExists)
    } else {
      AlterTableUnsetPropertiesStatement(identifier, properties, ifExists)
    }
  }

  /**
   * Create an [[AlterTableSetLocationStatement]] command.
   *
   * For example:
   * {{{
   *   ALTER TABLE table SET LOCATION "loc";
   * }}}
   */
  override def visitSetTableLocation(ctx: SetTableLocationContext): LogicalPlan = withOrigin(ctx) {
    AlterTableSetLocationStatement(
      visitMultipartIdentifier(ctx.multipartIdentifier),
      Option(ctx.partitionSpec).map(visitNonOptionalPartitionSpec),
      visitLocationSpec(ctx.locationSpec))
  }

  /**
   * Create a [[DescribeColumnStatement]] or [[DescribeTableStatement]] commands.
   */
  override def visitDescribeTable(ctx: DescribeTableContext): LogicalPlan = withOrigin(ctx) {
    val isExtended = ctx.EXTENDED != null || ctx.FORMATTED != null
    if (ctx.describeColName != null) {
      if (ctx.partitionSpec != null) {
        throw new ParseException("DESC TABLE COLUMN for a specific partition is not supported", ctx)
      } else {
        DescribeColumnStatement(
          visitMultipartIdentifier(ctx.multipartIdentifier()),
          ctx.describeColName.nameParts.asScala.map(_.getText),
          isExtended)
      }
    } else {
      val partitionSpec = if (ctx.partitionSpec != null) {
        // According to the syntax, visitPartitionSpec returns `Map[String, Option[String]]`.
        visitPartitionSpec(ctx.partitionSpec).map {
          case (key, Some(value)) => key -> value
          case (key, _) =>
            throw new ParseException(s"PARTITION specification is incomplete: `$key`", ctx)
        }
      } else {
        Map.empty[String, String]
      }
      DescribeTableStatement(
        visitMultipartIdentifier(ctx.multipartIdentifier()),
        partitionSpec,
        isExtended)
    }
  }

  /**
   * Create an [[AnalyzeTableStatement]], or an [[AnalyzeColumnStatement]].
   * Example SQL for analyzing a table or a set of partitions :
   * {{{
   *   ANALYZE TABLE multi_part_name [PARTITION (partcol1[=val1], partcol2[=val2], ...)]
   *   COMPUTE STATISTICS [NOSCAN];
   * }}}
   *
   * Example SQL for analyzing columns :
   * {{{
   *   ANALYZE TABLE multi_part_name COMPUTE STATISTICS FOR COLUMNS column1, column2;
   * }}}
   *
   * Example SQL for analyzing all columns of a table:
   * {{{
   *   ANALYZE TABLE multi_part_name COMPUTE STATISTICS FOR ALL COLUMNS;
   * }}}
   */
  override def visitAnalyze(ctx: AnalyzeContext): LogicalPlan = withOrigin(ctx) {
    def checkPartitionSpec(): Unit = {
      if (ctx.partitionSpec != null) {
        logWarning("Partition specification is ignored when collecting column statistics: " +
          ctx.partitionSpec.getText)
      }
    }
    if (ctx.identifier != null &&
        ctx.identifier.getText.toLowerCase(Locale.ROOT) != "noscan") {
      throw new ParseException(s"Expected `NOSCAN` instead of `${ctx.identifier.getText}`", ctx)
    }

    val tableName = visitMultipartIdentifier(ctx.multipartIdentifier())
    if (ctx.ALL() != null) {
      checkPartitionSpec()
      AnalyzeColumnStatement(tableName, None, allColumns = true)
    } else if (ctx.identifierSeq() == null) {
      val partitionSpec = if (ctx.partitionSpec != null) {
        visitPartitionSpec(ctx.partitionSpec)
      } else {
        Map.empty[String, Option[String]]
      }
      AnalyzeTableStatement(tableName, partitionSpec, noScan = ctx.identifier != null)
    } else {
      checkPartitionSpec()
      AnalyzeColumnStatement(
        tableName, Option(visitIdentifierSeq(ctx.identifierSeq())), allColumns = false)
    }
  }

  /**
   * Create a [[RepairTableStatement]].
   *
   * For example:
   * {{{
   *   MSCK REPAIR TABLE multi_part_name
   * }}}
   */
  override def visitRepairTable(ctx: RepairTableContext): LogicalPlan = withOrigin(ctx) {
    RepairTableStatement(visitMultipartIdentifier(ctx.multipartIdentifier()))
  }

  /**
   * Create a [[LoadDataStatement]].
   *
   * For example:
   * {{{
   *   LOAD DATA [LOCAL] INPATH 'filepath' [OVERWRITE] INTO TABLE multi_part_name
   *   [PARTITION (partcol1=val1, partcol2=val2 ...)]
   * }}}
   */
  override def visitLoadData(ctx: LoadDataContext): LogicalPlan = withOrigin(ctx) {
    LoadDataStatement(
      tableName = visitMultipartIdentifier(ctx.multipartIdentifier),
      path = string(ctx.path),
      isLocal = ctx.LOCAL != null,
      isOverwrite = ctx.OVERWRITE != null,
      partition = Option(ctx.partitionSpec).map(visitNonOptionalPartitionSpec)
    )
  }

  /**
   * Creates a [[ShowCreateTableStatement]]
   */
  override def visitShowCreateTable(ctx: ShowCreateTableContext): LogicalPlan = withOrigin(ctx) {
    ShowCreateTableStatement(visitMultipartIdentifier(ctx.multipartIdentifier()))
  }

  /**
   * Create a [[CacheTableStatement]].
   *
   * For example:
   * {{{
   *   CACHE [LAZY] TABLE multi_part_name
   *   [OPTIONS tablePropertyList] [[AS] query]
   * }}}
   */
  override def visitCacheTable(ctx: CacheTableContext): LogicalPlan = withOrigin(ctx) {
    import org.apache.spark.sql.connector.catalog.CatalogV2Implicits._

    val query = Option(ctx.query).map(plan)
    val tableName = visitMultipartIdentifier(ctx.multipartIdentifier)
    if (query.isDefined && tableName.length > 1) {
      val catalogAndNamespace = tableName.init
      throw new ParseException("It is not allowed to add catalog/namespace " +
        s"prefix ${catalogAndNamespace.quoted} to " +
        "the table name in CACHE TABLE AS SELECT", ctx)
    }
    val options = Option(ctx.options).map(visitPropertyKeyValues).getOrElse(Map.empty)
    CacheTableStatement(tableName, query, ctx.LAZY != null, options)
  }

  /**
   * Create an [[UncacheTableStatement]] logical plan.
   */
  override def visitUncacheTable(ctx: UncacheTableContext): LogicalPlan = withOrigin(ctx) {
    UncacheTableStatement(visitMultipartIdentifier(ctx.multipartIdentifier), ctx.EXISTS != null)
  }

  /**
   * Create a [[TruncateTableStatement]] command.
   *
   * For example:
   * {{{
   *   TRUNCATE TABLE multi_part_name [PARTITION (partcol1=val1, partcol2=val2 ...)]
   * }}}
   */
  override def visitTruncateTable(ctx: TruncateTableContext): LogicalPlan = withOrigin(ctx) {
    TruncateTableStatement(
      visitMultipartIdentifier(ctx.multipartIdentifier),
      Option(ctx.partitionSpec).map(visitNonOptionalPartitionSpec))
  }

  /**
   * A command for users to list the partition names of a table. If partition spec is specified,
   * partitions that match the spec are returned. Otherwise an empty result set is returned.
   *
   * This function creates a [[ShowPartitionsStatement]] logical plan
   *
   * The syntax of using this command in SQL is:
   * {{{
   *   SHOW PARTITIONS multi_part_name [partition_spec];
   * }}}
   */
  override def visitShowPartitions(ctx: ShowPartitionsContext): LogicalPlan = withOrigin(ctx) {
    val table = visitMultipartIdentifier(ctx.multipartIdentifier)
    val partitionKeys = Option(ctx.partitionSpec).map(visitNonOptionalPartitionSpec)
    ShowPartitionsStatement(table, partitionKeys)
  }

  /**
   * Create a [[RefreshTableStatement]].
   *
   * For example:
   * {{{
   *   REFRESH TABLE multi_part_name
   * }}}
   */
  override def visitRefreshTable(ctx: RefreshTableContext): LogicalPlan = withOrigin(ctx) {
    RefreshTableStatement(visitMultipartIdentifier(ctx.multipartIdentifier()))
  }

  /**
   * A command for users to list the column names for a table.
   * This function creates a [[ShowColumnsStatement]] logical plan.
   *
   * The syntax of using this command in SQL is:
   * {{{
   *   SHOW COLUMNS (FROM | IN) tableName=multipartIdentifier
   *        ((FROM | IN) namespace=multipartIdentifier)?
   * }}}
   */
  override def visitShowColumns(ctx: ShowColumnsContext): LogicalPlan = withOrigin(ctx) {
    val table = visitMultipartIdentifier(ctx.table)
    val namespace = Option(ctx.namespace).map(visitMultipartIdentifier)
    ShowColumnsStatement(table, namespace)
  }

  /**
   * Create an [[AlterTableRecoverPartitionsStatement]]
   *
   * For example:
   * {{{
   *   ALTER TABLE multi_part_name RECOVER PARTITIONS;
   * }}}
   */
  override def visitRecoverPartitions(
      ctx: RecoverPartitionsContext): LogicalPlan = withOrigin(ctx) {
    AlterTableRecoverPartitionsStatement(visitMultipartIdentifier(ctx.multipartIdentifier))
  }

  /**
<<<<<<< HEAD
   * Create a [[AlterTableChangeColumnStatement]] command.
   *
   * For example:
   * {{{
   *   ALTER TABLE multi_part_name [PARTITION partition_spec]
   *   CHANGE [COLUMN] column_old_name column_new_name column_dataType [COMMENT column_comment]
   *   [FIRST | AFTER column_name];
   * }}}
   */
  override def visitChangeColumn(ctx: ChangeColumnContext): LogicalPlan = withOrigin(ctx) {
    if (ctx.partitionSpec != null) {
      operationNotAllowed("ALTER TABLE table PARTITION partition_spec CHANGE COLUMN", ctx)
    }

    if (ctx.colPosition != null) {
      operationNotAllowed(
        "ALTER TABLE table [PARTITION partition_spec] CHANGE COLUMN ... FIRST | AFTER otherCol",
        ctx)
    }

    AlterTableChangeColumnStatement(
      visitMultipartIdentifier(ctx.multipartIdentifier),
      ctx.colName.getText,
      visitColType(ctx.colType))
=======
   * Create an [[AlterTableRenamePartitionStatement]]
   *
   * For example:
   * {{{
   *   ALTER TABLE multi_part_name PARTITION spec1 RENAME TO PARTITION spec2;
   * }}}
   */
  override def visitRenameTablePartition(
      ctx: RenameTablePartitionContext): LogicalPlan = withOrigin(ctx) {
    AlterTableRenamePartitionStatement(
      visitMultipartIdentifier(ctx.multipartIdentifier),
      visitNonOptionalPartitionSpec(ctx.from),
      visitNonOptionalPartitionSpec(ctx.to))
  }

  /**
   * Create an [[AlterTableDropPartitionStatement]]
   *
   * For example:
   * {{{
   *   ALTER TABLE multi_part_name DROP [IF EXISTS] PARTITION spec1[, PARTITION spec2, ...]
   *     [PURGE];
   *   ALTER VIEW view DROP [IF EXISTS] PARTITION spec1[, PARTITION spec2, ...];
   * }}}
   *
   * ALTER VIEW ... DROP PARTITION ... is not supported because the concept of partitioning
   * is associated with physical tables
   */
  override def visitDropTablePartitions(
      ctx: DropTablePartitionsContext): LogicalPlan = withOrigin(ctx) {
    if (ctx.VIEW != null) {
      operationNotAllowed("ALTER VIEW ... DROP PARTITION", ctx)
    }
    AlterTableDropPartitionStatement(
      visitMultipartIdentifier(ctx.multipartIdentifier),
      ctx.partitionSpec.asScala.map(visitNonOptionalPartitionSpec),
      ifExists = ctx.EXISTS != null,
      purge = ctx.PURGE != null,
      retainData = false)
>>>>>>> 1e1b7302
  }
}<|MERGE_RESOLUTION|>--- conflicted
+++ resolved
@@ -2953,7 +2953,6 @@
   }
 
   /**
-<<<<<<< HEAD
    * Create a [[AlterTableChangeColumnStatement]] command.
    *
    * For example:
@@ -2978,7 +2977,9 @@
       visitMultipartIdentifier(ctx.multipartIdentifier),
       ctx.colName.getText,
       visitColType(ctx.colType))
-=======
+  }
+
+  /**
    * Create an [[AlterTableRenamePartitionStatement]]
    *
    * For example:
@@ -3018,6 +3019,5 @@
       ifExists = ctx.EXISTS != null,
       purge = ctx.PURGE != null,
       retainData = false)
->>>>>>> 1e1b7302
   }
 }