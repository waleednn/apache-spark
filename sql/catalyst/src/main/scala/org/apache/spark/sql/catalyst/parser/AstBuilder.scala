--- conflicted
+++ resolved
@@ -3547,7 +3547,6 @@
   }
 
   /**
-<<<<<<< HEAD
    * Create an [[AnalyzeTables]].
    * Example SQL for analyzing all tables in default database:
    * {{{
@@ -3567,10 +3566,7 @@
   }
 
   /**
-   * Create a [[RepairTableStatement]].
-=======
    * Create a [[RepairTable]].
->>>>>>> 29fed23b
    *
    * For example:
    * {{{
