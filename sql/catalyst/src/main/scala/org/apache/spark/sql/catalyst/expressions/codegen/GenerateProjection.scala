/*
 * Licensed to the Apache Software Foundation (ASF) under one or more
 * contributor license agreements.  See the NOTICE file distributed with
 * this work for additional information regarding copyright ownership.
 * The ASF licenses this file to You under the Apache License, Version 2.0
 * (the "License"); you may not use this file except in compliance with
 * the License.  You may obtain a copy of the License at
 *
 *    http://www.apache.org/licenses/LICENSE-2.0
 *
 * Unless required by applicable law or agreed to in writing, software
 * distributed under the License is distributed on an "AS IS" BASIS,
 * WITHOUT WARRANTIES OR CONDITIONS OF ANY KIND, either express or implied.
 * See the License for the specific language governing permissions and
 * limitations under the License.
 */

package org.apache.spark.sql.catalyst.expressions.codegen

import org.apache.spark.sql.BaseMutableRow
import org.apache.spark.sql.catalyst.expressions._
import org.apache.spark.sql.types._

/**
 * Java can not access Projection (in package object)
 */
abstract class BaseProject extends Projection {}

/**
 * Generates bytecode that produces a new [[Row]] object based on a fixed set of input
 * [[Expression Expressions]] and a given input [[Row]].  The returned [[Row]] object is custom
 * generated based on the output types of the [[Expression]] to avoid boxing of primitive values.
 */
object GenerateProjection extends CodeGenerator[Seq[Expression], Projection] {
  import scala.reflect.runtime.universe._

  protected def canonicalize(in: Seq[Expression]): Seq[Expression] =
    in.map(ExpressionCanonicalizer.execute)

  protected def bind(in: Seq[Expression], inputSchema: Seq[Attribute]): Seq[Expression] =
    in.map(BindReferences.bindReference(_, inputSchema))

  // Make Mutablility optional...
  protected def create(expressions: Seq[Expression]): Projection = {
    val ctx = newCodeGenContext()
    val columns = expressions.zipWithIndex.map {
      case (e, i) =>
        s"private ${ctx.javaType(e.dataType)} c$i = ${ctx.defaultValue(e.dataType)};\n"
    }.mkString("\n      ")

    val initColumns = expressions.zipWithIndex.map {
      case (e, i) =>
        val eval = e.gen(ctx)
        s"""
        {
          // column$i
          ${eval.code}
          nullBits[$i] = ${eval.isNull};
          if (!${eval.isNull}) {
            c$i = ${eval.primitive};
          }
        }
<<<<<<< HEAD
        """.children : Seq[Tree]
    }

    val accessorFailure = q"""scala.sys.error("Invalid ordinal:" + i)"""
    val applyFunction = {
      val cases = (0 until expressions.size).map { i =>
        val ordinal = ru.Literal(Constant(i))
        val elementName = newTermName(s"c$i")
        val iLit = ru.Literal(Constant(i))

        q"if(i == $ordinal) { if(isNullAt($i)) return null else return $elementName }"
      }
      q"override def apply(i: Int): Any = { ..$cases; $accessorFailure }"
    }

    val updateFunction = {
      val cases = expressions.zipWithIndex.map {case (e, i) =>
        val ordinal = ru.Literal(Constant(i))
        val elementName = newTermName(s"c$i")
        val iLit = ru.Literal(Constant(i))

        q"""
          if(i == $ordinal) {
            if(value == null) {
              setNullAt(i)
            } else {
              nullBits(i) = false
              $elementName = value.asInstanceOf[${termForType(e.dataType)}]
            }
            return
          }"""
      }
      q"override def update(i: Int, value: Any): Unit = { ..$cases; $accessorFailure }"
    }

    val specificAccessorFunctions = nativeTypes.map { dataType =>
      val ifStatements = expressions.zipWithIndex.flatMap {
        // getString(), getDate() and getTimestamp() are not used by expressions
        case (e, i) if e.dataType == dataType && dataType != StringType && dataType != DateType
            && dataType != TimestampType =>
          val elementName = newTermName(s"c$i")
          // TODO: The string of ifs gets pretty inefficient as the row grows in size.
          // TODO: Optional null checks?
          q"if(i == $i) return $elementName" :: Nil
        case _ => Nil
      }
      dataType match {
        // Row() need this interface to compile
        case StringType =>
          q"""
          override def getString(i: Int): String = {
            $accessorFailure
          }"""
        case DateType =>
          q"""
          override def getDate(i: Int): java.sql.Date = {
            $accessorFailure
          }"""
        case TimestampType =>
          q"""
          override def getTimestamp(i: Int): java.sql.Timestamp = {
            $accessorFailure
          }"""
        case other =>
          q"""
          override def ${accessorForType(dataType)}(i: Int): ${termForType(dataType)} = {
            ..$ifStatements;
            $accessorFailure
          }"""
      }
    }

    val specificMutatorFunctions = nativeTypes.map { dataType =>
      val ifStatements = expressions.zipWithIndex.flatMap {
        // setString(), setDate() and setTimestamp() are not used by expressions
        case (e, i) if e.dataType == dataType && dataType != StringType && dataType != DateType
            && dataType != TimestampType =>
          val elementName = newTermName(s"c$i")
          // TODO: The string of ifs gets pretty inefficient as the row grows in size.
          // TODO: Optional null checks?
          q"if(i == $i) { nullBits($i) = false; $elementName = value; return }" :: Nil
        case _ => Nil
      }
      dataType match {
        case StringType =>
          // MutableRow() need this interface to compile
          q"""
          override def setString(i: Int, value: String) {
            $accessorFailure
          }"""
        case DateType =>
          q"""
          override def setDate(i: Int, value: java.sql.Date) {
            $accessorFailure
          }"""
        case TimestampType =>
          q"""
          override def setTimestamp(i: Int, value: java.sql.Timestamp) = {
            $accessorFailure
          }"""
        case other =>
          q"""
          override def ${mutatorForType(dataType)}(i: Int, value: ${termForType(dataType)}) {
            ..$ifStatements;
            $accessorFailure
          }"""
=======
        """
    }.mkString("\n")

    val getCases = (0 until expressions.size).map { i =>
      s"case $i: return c$i;"
    }.mkString("\n        ")

    val updateCases = expressions.zipWithIndex.map { case (e, i) =>
      s"case $i: { c$i = (${ctx.boxedType(e.dataType)})value; return;}"
    }.mkString("\n        ")

    val specificAccessorFunctions = ctx.nativeTypes.map { dataType =>
      val cases = expressions.zipWithIndex.map {
        case (e, i) if e.dataType == dataType
          || dataType == IntegerType && e.dataType == DateType
          || dataType == LongType && e.dataType == TimestampType =>
          s"case $i: return c$i;"
        case _ => ""
      }.mkString("\n        ")
      if (cases.count(_ != '\n') > 0) {
        s"""
      @Override
      public ${ctx.javaType(dataType)} ${ctx.accessorForType(dataType)}(int i) {
        if (isNullAt(i)) {
          return ${ctx.defaultValue(dataType)};
        }
        switch (i) {
        $cases
        }
        return ${ctx.defaultValue(dataType)};
      }"""
      } else {
        ""
      }
    }.mkString("\n")

    val specificMutatorFunctions = ctx.nativeTypes.map { dataType =>
      val cases = expressions.zipWithIndex.map {
        case (e, i) if e.dataType == dataType
          || dataType == IntegerType && e.dataType == DateType
          || dataType == LongType && e.dataType == TimestampType =>
          s"case $i: { c$i = value; return; }"
        case _ => ""
      }.mkString("\n")
      if (cases.count(_ != '\n') > 0) {
        s"""
      @Override
      public void ${ctx.mutatorForType(dataType)}(int i, ${ctx.javaType(dataType)} value) {
        nullBits[i] = false;
        switch (i) {
        $cases
        }
      }"""
      } else {
        ""
>>>>>>> 424b0075
      }
    }.mkString("\n")

    val hashValues = expressions.zipWithIndex.map { case (e, i) =>
      val col = newTermName(s"c$i")
      val nonNull = e.dataType match {
        case BooleanType => s"$col ? 0 : 1"
        case ByteType | ShortType | IntegerType | DateType => s"$col"
        case LongType | TimestampType => s"$col ^ ($col >>> 32)"
        case FloatType => s"Float.floatToIntBits($col)"
        case DoubleType =>
            s"(int)(Double.doubleToLongBits($col) ^ (Double.doubleToLongBits($col) >>> 32))"
        case _ => s"$col.hashCode()"
      }
      s"isNullAt($i) ? 0 : ($nonNull)"
    }

    val hashUpdates: String = hashValues.map( v =>
      s"""
        result *= 37; result += $v;"""
    ).mkString("\n")

    val columnChecks = expressions.zipWithIndex.map { case (e, i) =>
      s"""
          if (isNullAt($i) != row.isNullAt($i) || !isNullAt($i) && !get($i).equals(row.get($i))) {
            return false;
          }
      """
    }.mkString("\n")

    val code = s"""
    import org.apache.spark.sql.Row;

    public SpecificProjection generate($exprType[] expr) {
      return new SpecificProjection(expr);
    }

    class SpecificProjection extends ${typeOf[BaseProject]} {
      private $exprType[] expressions = null;

      public SpecificProjection($exprType[] expr) {
        expressions = expr;
      }

      @Override
      public Object apply(Object r) {
        return new SpecificRow(expressions, (Row) r);
      }
    }

    final class SpecificRow extends ${typeOf[BaseMutableRow]} {

      $columns

      public SpecificRow($exprType[] expressions, Row i) {
        $initColumns
      }

      public int size() { return ${expressions.length};}
      private boolean[] nullBits = new boolean[${expressions.length}];
      public void setNullAt(int i) { nullBits[i] = true; }
      public boolean isNullAt(int i) { return nullBits[i]; }

      public Object get(int i) {
        if (isNullAt(i)) return null;
        switch (i) {
        $getCases
        }
        return null;
      }
      public void update(int i, Object value) {
        if (value == null) {
          setNullAt(i);
          return;
        }
        nullBits[i] = false;
        switch (i) {
        $updateCases
        }
      }
      $specificAccessorFunctions
      $specificMutatorFunctions

      @Override
      public int hashCode() {
        int result = 37;
        $hashUpdates
        return result;
      }

      @Override
      public boolean equals(Object other) {
        if (other instanceof Row) {
          Row row = (Row) other;
          if (row.length() != size()) return false;
          $columnChecks
          return true;
        }
        return super.equals(other);
      }
    }
    """

    logDebug(s"MutableRow, initExprs: ${expressions.mkString(",")} code:\n${code}")

    val c = compile(code)
    // fetch the only one method `generate(Expression[])`
    val m = c.getDeclaredMethods()(0)
    m.invoke(c.newInstance(), ctx.references.toArray).asInstanceOf[Projection]
  }
}<|MERGE_RESOLUTION|>--- conflicted
+++ resolved
@@ -60,114 +60,6 @@
             c$i = ${eval.primitive};
           }
         }
-<<<<<<< HEAD
-        """.children : Seq[Tree]
-    }
-
-    val accessorFailure = q"""scala.sys.error("Invalid ordinal:" + i)"""
-    val applyFunction = {
-      val cases = (0 until expressions.size).map { i =>
-        val ordinal = ru.Literal(Constant(i))
-        val elementName = newTermName(s"c$i")
-        val iLit = ru.Literal(Constant(i))
-
-        q"if(i == $ordinal) { if(isNullAt($i)) return null else return $elementName }"
-      }
-      q"override def apply(i: Int): Any = { ..$cases; $accessorFailure }"
-    }
-
-    val updateFunction = {
-      val cases = expressions.zipWithIndex.map {case (e, i) =>
-        val ordinal = ru.Literal(Constant(i))
-        val elementName = newTermName(s"c$i")
-        val iLit = ru.Literal(Constant(i))
-
-        q"""
-          if(i == $ordinal) {
-            if(value == null) {
-              setNullAt(i)
-            } else {
-              nullBits(i) = false
-              $elementName = value.asInstanceOf[${termForType(e.dataType)}]
-            }
-            return
-          }"""
-      }
-      q"override def update(i: Int, value: Any): Unit = { ..$cases; $accessorFailure }"
-    }
-
-    val specificAccessorFunctions = nativeTypes.map { dataType =>
-      val ifStatements = expressions.zipWithIndex.flatMap {
-        // getString(), getDate() and getTimestamp() are not used by expressions
-        case (e, i) if e.dataType == dataType && dataType != StringType && dataType != DateType
-            && dataType != TimestampType =>
-          val elementName = newTermName(s"c$i")
-          // TODO: The string of ifs gets pretty inefficient as the row grows in size.
-          // TODO: Optional null checks?
-          q"if(i == $i) return $elementName" :: Nil
-        case _ => Nil
-      }
-      dataType match {
-        // Row() need this interface to compile
-        case StringType =>
-          q"""
-          override def getString(i: Int): String = {
-            $accessorFailure
-          }"""
-        case DateType =>
-          q"""
-          override def getDate(i: Int): java.sql.Date = {
-            $accessorFailure
-          }"""
-        case TimestampType =>
-          q"""
-          override def getTimestamp(i: Int): java.sql.Timestamp = {
-            $accessorFailure
-          }"""
-        case other =>
-          q"""
-          override def ${accessorForType(dataType)}(i: Int): ${termForType(dataType)} = {
-            ..$ifStatements;
-            $accessorFailure
-          }"""
-      }
-    }
-
-    val specificMutatorFunctions = nativeTypes.map { dataType =>
-      val ifStatements = expressions.zipWithIndex.flatMap {
-        // setString(), setDate() and setTimestamp() are not used by expressions
-        case (e, i) if e.dataType == dataType && dataType != StringType && dataType != DateType
-            && dataType != TimestampType =>
-          val elementName = newTermName(s"c$i")
-          // TODO: The string of ifs gets pretty inefficient as the row grows in size.
-          // TODO: Optional null checks?
-          q"if(i == $i) { nullBits($i) = false; $elementName = value; return }" :: Nil
-        case _ => Nil
-      }
-      dataType match {
-        case StringType =>
-          // MutableRow() need this interface to compile
-          q"""
-          override def setString(i: Int, value: String) {
-            $accessorFailure
-          }"""
-        case DateType =>
-          q"""
-          override def setDate(i: Int, value: java.sql.Date) {
-            $accessorFailure
-          }"""
-        case TimestampType =>
-          q"""
-          override def setTimestamp(i: Int, value: java.sql.Timestamp) = {
-            $accessorFailure
-          }"""
-        case other =>
-          q"""
-          override def ${mutatorForType(dataType)}(i: Int, value: ${termForType(dataType)}) {
-            ..$ifStatements;
-            $accessorFailure
-          }"""
-=======
         """
     }.mkString("\n")
 
@@ -223,7 +115,6 @@
       }"""
       } else {
         ""
->>>>>>> 424b0075
       }
     }.mkString("\n")
 
