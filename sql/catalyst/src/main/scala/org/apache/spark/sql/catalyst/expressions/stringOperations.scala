/*
 * Licensed to the Apache Software Foundation (ASF) under one or more
 * contributor license agreements.  See the NOTICE file distributed with
 * this work for additional information regarding copyright ownership.
 * The ASF licenses this file to You under the Apache License, Version 2.0
 * (the "License"); you may not use this file except in compliance with
 * the License.  You may obtain a copy of the License at
 *
 *    http://www.apache.org/licenses/LICENSE-2.0
 *
 * Unless required by applicable law or agreed to in writing, software
 * distributed under the License is distributed on an "AS IS" BASIS,
 * WITHOUT WARRANTIES OR CONDITIONS OF ANY KIND, either express or implied.
 * See the License for the specific language governing permissions and
 * limitations under the License.
 */

package org.apache.spark.sql.catalyst.expressions

import java.text.DecimalFormat
import java.util.Arrays
import java.util.Locale
import java.util.regex.{MatchResult, Pattern}

import org.apache.commons.lang3.StringEscapeUtils

import org.apache.spark.sql.catalyst.InternalRow
import org.apache.spark.sql.catalyst.expressions.codegen._
import org.apache.spark.sql.catalyst.util.StringUtils
import org.apache.spark.sql.types._
import org.apache.spark.unsafe.types.UTF8String

////////////////////////////////////////////////////////////////////////////////////////////////////
// This file defines expressions for string operations.
////////////////////////////////////////////////////////////////////////////////////////////////////


/**
 * An expression that concatenates multiple input strings into a single string.
 * If any input is null, concat returns null.
 */
case class Concat(children: Seq[Expression]) extends Expression with ImplicitCastInputTypes {

  override def inputTypes: Seq[AbstractDataType] = Seq.fill(children.size)(StringType)
  override def dataType: DataType = StringType

  override def nullable: Boolean = children.exists(_.nullable)
  override def foldable: Boolean = children.forall(_.foldable)

  override def eval(input: InternalRow): Any = {
    val inputs = children.map(_.eval(input).asInstanceOf[UTF8String])
    UTF8String.concat(inputs : _*)
  }

  override protected def genCode(ctx: CodeGenContext, ev: GeneratedExpressionCode): String = {
    val evals = children.map(_.gen(ctx))
    val inputs = evals.map { eval =>
      s"${eval.isNull} ? null : ${eval.primitive}"
    }.mkString(", ")
    evals.map(_.code).mkString("\n") + s"""
      boolean ${ev.isNull} = false;
      UTF8String ${ev.primitive} = UTF8String.concat($inputs);
      if (${ev.primitive} == null) {
        ${ev.isNull} = true;
      }
    """
  }
}


/**
 * An expression that concatenates multiple input strings or array of strings into a single string,
 * using a given separator (the first child).
 *
 * Returns null if the separator is null. Otherwise, concat_ws skips all null values.
 */
case class ConcatWs(children: Seq[Expression])
  extends Expression with ImplicitCastInputTypes with CodegenFallback {

  require(children.nonEmpty, s"$prettyName requires at least one argument.")

  override def prettyName: String = "concat_ws"

  /** The 1st child (separator) is str, and rest are either str or array of str. */
  override def inputTypes: Seq[AbstractDataType] = {
    val arrayOrStr = TypeCollection(ArrayType(StringType), StringType)
    StringType +: Seq.fill(children.size - 1)(arrayOrStr)
  }

  override def dataType: DataType = StringType

  override def nullable: Boolean = children.head.nullable
  override def foldable: Boolean = children.forall(_.foldable)

  override def eval(input: InternalRow): Any = {
    val flatInputs = children.flatMap { child =>
      child.eval(input) match {
        case s: UTF8String => Iterator(s)
        case arr: ArrayData => arr.toArray().map(_.asInstanceOf[UTF8String])
        case null => Iterator(null.asInstanceOf[UTF8String])
      }
    }
    UTF8String.concatWs(flatInputs.head, flatInputs.tail : _*)
  }

  override protected def genCode(ctx: CodeGenContext, ev: GeneratedExpressionCode): String = {
    if (children.forall(_.dataType == StringType)) {
      // All children are strings. In that case we can construct a fixed size array.
      val evals = children.map(_.gen(ctx))

      val inputs = evals.map { eval =>
        s"${eval.isNull} ? (UTF8String) null : ${eval.primitive}"
      }.mkString(", ")

      evals.map(_.code).mkString("\n") + s"""
        UTF8String ${ev.primitive} = UTF8String.concatWs($inputs);
        boolean ${ev.isNull} = ${ev.primitive} == null;
      """
    } else {
      // Contains a mix of strings and array<string>s. Fall back to interpreted mode for now.
      super.genCode(ctx, ev)
    }
  }
}


trait StringRegexExpression extends ImplicitCastInputTypes {
  self: BinaryExpression =>

  def escape(v: String): String
  def matches(regex: Pattern, str: String): Boolean

  override def dataType: DataType = BooleanType
  override def inputTypes: Seq[DataType] = Seq(StringType, StringType)

  // try cache the pattern for Literal
  private lazy val cache: Pattern = right match {
    case x @ Literal(value: String, StringType) => compile(value)
    case _ => null
  }

  protected def compile(str: String): Pattern = if (str == null) {
    null
  } else {
    // Let it raise exception if couldn't compile the regex string
    Pattern.compile(escape(str))
  }

  protected def pattern(str: String) = if (cache == null) compile(str) else cache

  protected override def nullSafeEval(input1: Any, input2: Any): Any = {
    val regex = pattern(input2.asInstanceOf[UTF8String].toString())
    if(regex == null) {
      null
    } else {
      matches(regex, input1.asInstanceOf[UTF8String].toString())
    }
  }
}

/**
 * Simple RegEx pattern matching function
 */
case class Like(left: Expression, right: Expression)
  extends BinaryExpression with StringRegexExpression with CodegenFallback {

  override def escape(v: String): String = StringUtils.escapeLikeRegex(v)

  override def matches(regex: Pattern, str: String): Boolean = regex.matcher(str).matches()

  override def toString: String = s"$left LIKE $right"

  override protected def genCode(ctx: CodeGenContext, ev: GeneratedExpressionCode): String = {
    val patternClass = classOf[Pattern].getName
    val escapeFunc = StringUtils.getClass.getName.stripSuffix("$") + ".escapeLikeRegex"
    val pattern = ctx.freshName("pattern")

    if (right.foldable) {
      val rVal = right.eval()
      if (rVal != null) {
        val regexStr =
          StringEscapeUtils.escapeJava(escape(rVal.asInstanceOf[UTF8String].toString()))
        ctx.addMutableState(patternClass, pattern,
          s"""$pattern = ${patternClass}.compile("$regexStr");""")

        // We don't use nullSafeCodeGen here because we don't want to re-evaluate right again.
        val eval = left.gen(ctx)
        s"""
          ${eval.code}
          boolean ${ev.isNull} = ${eval.isNull};
          ${ctx.javaType(dataType)} ${ev.primitive} = ${ctx.defaultValue(dataType)};
          if (!${ev.isNull}) {
            ${ev.primitive} = $pattern.matcher(${eval.primitive}.toString()).matches();
          }
        """
      } else {
        s"""
          boolean ${ev.isNull} = true;
          ${ctx.javaType(dataType)} ${ev.primitive} = ${ctx.defaultValue(dataType)};
        """
      }
    } else {
      nullSafeCodeGen(ctx, ev, (eval1, eval2) => {
        s"""
          String rightStr = ${eval2}.toString();
          ${patternClass} $pattern = ${patternClass}.compile($escapeFunc(rightStr));
          ${ev.primitive} = $pattern.matcher(${eval1}.toString()).matches();
        """
      })
    }
  }
}


case class RLike(left: Expression, right: Expression)
  extends BinaryExpression with StringRegexExpression with CodegenFallback {

  override def escape(v: String): String = v
  override def matches(regex: Pattern, str: String): Boolean = regex.matcher(str).find(0)
  override def toString: String = s"$left RLIKE $right"

  override protected def genCode(ctx: CodeGenContext, ev: GeneratedExpressionCode): String = {
    val patternClass = classOf[Pattern].getName
    val pattern = ctx.freshName("pattern")

    if (right.foldable) {
      val rVal = right.eval()
      if (rVal != null) {
        val regexStr =
          StringEscapeUtils.escapeJava(rVal.asInstanceOf[UTF8String].toString())
        ctx.addMutableState(patternClass, pattern,
          s"""$pattern = ${patternClass}.compile("$regexStr");""")

        // We don't use nullSafeCodeGen here because we don't want to re-evaluate right again.
        val eval = left.gen(ctx)
        s"""
          ${eval.code}
          boolean ${ev.isNull} = ${eval.isNull};
          ${ctx.javaType(dataType)} ${ev.primitive} = ${ctx.defaultValue(dataType)};
          if (!${ev.isNull}) {
            ${ev.primitive} = $pattern.matcher(${eval.primitive}.toString()).find(0);
          }
        """
      } else {
        s"""
          boolean ${ev.isNull} = true;
          ${ctx.javaType(dataType)} ${ev.primitive} = ${ctx.defaultValue(dataType)};
        """
      }
    } else {
      nullSafeCodeGen(ctx, ev, (eval1, eval2) => {
        s"""
          String rightStr = ${eval2}.toString();
          ${patternClass} $pattern = ${patternClass}.compile(rightStr);
          ${ev.primitive} = $pattern.matcher(${eval1}.toString()).find(0);
        """
      })
    }
  }
}


trait String2StringExpression extends ImplicitCastInputTypes {
  self: UnaryExpression =>

  def convert(v: UTF8String): UTF8String

  override def dataType: DataType = StringType
  override def inputTypes: Seq[DataType] = Seq(StringType)

  protected override def nullSafeEval(input: Any): Any =
    convert(input.asInstanceOf[UTF8String])
}

/**
 * A function that converts the characters of a string to uppercase.
 */
@ExpressionDescription(
  usage = "_FUNC_(str) - Returns str with all characters changed to uppercase",
  extended = "> SELECT _FUNC_('SparkSql');\n 'SPARKSQL'")
case class Upper(child: Expression)
  extends UnaryExpression with String2StringExpression {

  override def convert(v: UTF8String): UTF8String = v.toUpperCase

  override def genCode(ctx: CodeGenContext, ev: GeneratedExpressionCode): String = {
    defineCodeGen(ctx, ev, c => s"($c).toUpperCase()")
  }
}

/**
 * A function that converts the characters of a string to lowercase.
 */
@ExpressionDescription(
  usage = "_FUNC_(str) - Returns str with all characters changed to lowercase",
  extended = "> SELECT _FUNC_('SparkSql');\n'sparksql'")
case class Lower(child: Expression) extends UnaryExpression with String2StringExpression {

  override def convert(v: UTF8String): UTF8String = v.toLowerCase

  override def genCode(ctx: CodeGenContext, ev: GeneratedExpressionCode): String = {
    defineCodeGen(ctx, ev, c => s"($c).toLowerCase()")
  }
}

/** A base trait for functions that compare two strings, returning a boolean. */
trait StringComparison extends ImplicitCastInputTypes {
  self: BinaryExpression =>

  def compare(l: UTF8String, r: UTF8String): Boolean

  override def inputTypes: Seq[DataType] = Seq(StringType, StringType)

  protected override def nullSafeEval(input1: Any, input2: Any): Any =
    compare(input1.asInstanceOf[UTF8String], input2.asInstanceOf[UTF8String])

  override def toString: String = s"$nodeName($left, $right)"
}

/**
 * A function that returns true if the string `left` contains the string `right`.
 */
case class Contains(left: Expression, right: Expression)
    extends BinaryExpression with Predicate with StringComparison {
  override def compare(l: UTF8String, r: UTF8String): Boolean = l.contains(r)
  override def genCode(ctx: CodeGenContext, ev: GeneratedExpressionCode): String = {
    defineCodeGen(ctx, ev, (c1, c2) => s"($c1).contains($c2)")
  }
}

/**
 * A function that returns true if the string `left` starts with the string `right`.
 */
case class StartsWith(left: Expression, right: Expression)
    extends BinaryExpression with Predicate with StringComparison {
  override def compare(l: UTF8String, r: UTF8String): Boolean = l.startsWith(r)
  override def genCode(ctx: CodeGenContext, ev: GeneratedExpressionCode): String = {
    defineCodeGen(ctx, ev, (c1, c2) => s"($c1).startsWith($c2)")
  }
}

/**
 * A function that returns true if the string `left` ends with the string `right`.
 */
case class EndsWith(left: Expression, right: Expression)
    extends BinaryExpression with Predicate with StringComparison {
  override def compare(l: UTF8String, r: UTF8String): Boolean = l.endsWith(r)
  override def genCode(ctx: CodeGenContext, ev: GeneratedExpressionCode): String = {
    defineCodeGen(ctx, ev, (c1, c2) => s"($c1).endsWith($c2)")
  }
}

/**
 * A function that trim the spaces from both ends for the specified string.
 */
case class StringTrim(child: Expression)
  extends UnaryExpression with String2StringExpression {

  def convert(v: UTF8String): UTF8String = v.trim()

  override def prettyName: String = "trim"

  override def genCode(ctx: CodeGenContext, ev: GeneratedExpressionCode): String = {
    defineCodeGen(ctx, ev, c => s"($c).trim()")
  }
}

/**
 * A function that trim the spaces from left end for given string.
 */
case class StringTrimLeft(child: Expression)
  extends UnaryExpression with String2StringExpression {

  def convert(v: UTF8String): UTF8String = v.trimLeft()

  override def prettyName: String = "ltrim"

  override def genCode(ctx: CodeGenContext, ev: GeneratedExpressionCode): String = {
    defineCodeGen(ctx, ev, c => s"($c).trimLeft()")
  }
}

/**
 * A function that trim the spaces from right end for given string.
 */
case class StringTrimRight(child: Expression)
  extends UnaryExpression with String2StringExpression {

  def convert(v: UTF8String): UTF8String = v.trimRight()

  override def prettyName: String = "rtrim"

  override def genCode(ctx: CodeGenContext, ev: GeneratedExpressionCode): String = {
    defineCodeGen(ctx, ev, c => s"($c).trimRight()")
  }
}

/**
 * A function that returns the position of the first occurrence of substr in the given string.
 * Returns null if either of the arguments are null and
 * returns 0 if substr could not be found in str.
 *
 * NOTE: that this is not zero based, but 1-based index. The first character in str has index 1.
 */
case class StringInstr(str: Expression, substr: Expression)
  extends BinaryExpression with ImplicitCastInputTypes {

  override def left: Expression = str
  override def right: Expression = substr
  override def dataType: DataType = IntegerType
  override def inputTypes: Seq[DataType] = Seq(StringType, StringType)

  override def nullSafeEval(string: Any, sub: Any): Any = {
    string.asInstanceOf[UTF8String].indexOf(sub.asInstanceOf[UTF8String], 0) + 1
  }

  override def prettyName: String = "instr"

  override def genCode(ctx: CodeGenContext, ev: GeneratedExpressionCode): String = {
    defineCodeGen(ctx, ev, (l, r) =>
      s"($l).indexOf($r, 0) + 1")
  }
}

/**
 * Returns the substring from string str before count occurrences of the delimiter delim.
 * If count is positive, everything the left of the final delimiter (counting from left) is
 * returned. If count is negative, every to the right of the final delimiter (counting from the
 * right) is returned. substring_index performs a case-sensitive match when searching for delim.
 */
case class SubstringIndex(strExpr: Expression, delimExpr: Expression, countExpr: Expression)
 extends TernaryExpression with ImplicitCastInputTypes {

  override def dataType: DataType = StringType
  override def inputTypes: Seq[DataType] = Seq(StringType, StringType, IntegerType)
  override def children: Seq[Expression] = Seq(strExpr, delimExpr, countExpr)
  override def prettyName: String = "substring_index"

  override def nullSafeEval(str: Any, delim: Any, count: Any): Any = {
    str.asInstanceOf[UTF8String].subStringIndex(
      delim.asInstanceOf[UTF8String],
      count.asInstanceOf[Int])
  }

  override def genCode(ctx: CodeGenContext, ev: GeneratedExpressionCode): String = {
    defineCodeGen(ctx, ev, (str, delim, count) => s"$str.subStringIndex($delim, $count)")
  }
}

/**
 * A function that returns the position of the first occurrence of substr
 * in given string after position pos.
 */
case class StringLocate(substr: Expression, str: Expression, start: Expression)
  extends TernaryExpression with ImplicitCastInputTypes with CodegenFallback {

  def this(substr: Expression, str: Expression) = {
    this(substr, str, Literal(0))
  }

  override def children: Seq[Expression] = substr :: str :: start :: Nil
  override def dataType: DataType = IntegerType
  override def inputTypes: Seq[DataType] = Seq(StringType, StringType, IntegerType)

  override def eval(input: InternalRow): Any = {
    val s = start.eval(input)
    if (s == null) {
      // if the start position is null, we need to return 0, (conform to Hive)
      0
    } else {
      val r = substr.eval(input)
      if (r == null) {
        null
      } else {
        val l = str.eval(input)
        if (l == null) {
          null
        } else {
          l.asInstanceOf[UTF8String].indexOf(
            r.asInstanceOf[UTF8String],
            s.asInstanceOf[Int]) + 1
        }
      }
    }
  }

  override def prettyName: String = "locate"
}

/**
 * Returns str, left-padded with pad to a length of len.
 */
case class StringLPad(str: Expression, len: Expression, pad: Expression)
  extends TernaryExpression with ImplicitCastInputTypes {

  override def children: Seq[Expression] = str :: len :: pad :: Nil
  override def dataType: DataType = StringType
  override def inputTypes: Seq[DataType] = Seq(StringType, IntegerType, StringType)

  override def nullSafeEval(str: Any, len: Any, pad: Any): Any = {
    str.asInstanceOf[UTF8String].lpad(len.asInstanceOf[Int], pad.asInstanceOf[UTF8String])
  }

  override protected def genCode(ctx: CodeGenContext, ev: GeneratedExpressionCode): String = {
    defineCodeGen(ctx, ev, (str, len, pad) => s"$str.lpad($len, $pad)")
  }

  override def prettyName: String = "lpad"
}

/**
 * Returns str, right-padded with pad to a length of len.
 */
case class StringRPad(str: Expression, len: Expression, pad: Expression)
  extends TernaryExpression with ImplicitCastInputTypes {

  override def children: Seq[Expression] = str :: len :: pad :: Nil
  override def dataType: DataType = StringType
  override def inputTypes: Seq[DataType] = Seq(StringType, IntegerType, StringType)

  override def nullSafeEval(str: Any, len: Any, pad: Any): Any = {
    str.asInstanceOf[UTF8String].rpad(len.asInstanceOf[Int], pad.asInstanceOf[UTF8String])
  }

  override protected def genCode(ctx: CodeGenContext, ev: GeneratedExpressionCode): String = {
    defineCodeGen(ctx, ev, (str, len, pad) => s"$str.rpad($len, $pad)")
  }

  override def prettyName: String = "rpad"
}

/**
 * Returns the input formatted according do printf-style format strings
 */
case class FormatString(children: Expression*) extends Expression with ImplicitCastInputTypes {

  require(children.nonEmpty, "format_string() should take at least 1 argument")

  override def foldable: Boolean = children.forall(_.foldable)
  override def nullable: Boolean = children(0).nullable
  override def dataType: DataType = StringType

  override def inputTypes: Seq[AbstractDataType] =
    StringType :: List.fill(children.size - 1)(AnyDataType)

  override def eval(input: InternalRow): Any = {
    val pattern = children(0).eval(input)
    if (pattern == null) {
      null
    } else {
      val sb = new StringBuffer()
      val formatter = new java.util.Formatter(sb, Locale.US)

      val arglist = children.tail.map(_.eval(input).asInstanceOf[AnyRef])
      formatter.format(pattern.asInstanceOf[UTF8String].toString, arglist: _*)

      UTF8String.fromString(sb.toString)
    }
  }

  override def genCode(ctx: CodeGenContext, ev: GeneratedExpressionCode): String = {
    val pattern = children.head.gen(ctx)

    val argListGen = children.tail.map(x => (x.dataType, x.gen(ctx)))
    val argListCode = argListGen.map(_._2.code + "\n")

    val argListString = argListGen.foldLeft("")((s, v) => {
      val nullSafeString =
        if (ctx.boxedType(v._1) != ctx.javaType(v._1)) {
          // Java primitives get boxed in order to allow null values.
          s"(${v._2.isNull}) ? (${ctx.boxedType(v._1)}) null : " +
            s"new ${ctx.boxedType(v._1)}(${v._2.primitive})"
        } else {
          s"(${v._2.isNull}) ? null : ${v._2.primitive}"
        }
      s + "," + nullSafeString
    })

    val form = ctx.freshName("formatter")
    val formatter = classOf[java.util.Formatter].getName
    val sb = ctx.freshName("sb")
    val stringBuffer = classOf[StringBuffer].getName
    s"""
      ${pattern.code}
      boolean ${ev.isNull} = ${pattern.isNull};
      ${ctx.javaType(dataType)} ${ev.primitive} = ${ctx.defaultValue(dataType)};
      if (!${ev.isNull}) {
        ${argListCode.mkString}
        $stringBuffer $sb = new $stringBuffer();
        $formatter $form = new $formatter($sb, ${classOf[Locale].getName}.US);
        $form.format(${pattern.primitive}.toString() $argListString);
        ${ev.primitive} = UTF8String.fromString($sb.toString());
      }
     """
  }

  override def prettyName: String = "format_string"
}

/**
 * Returns the string which repeat the given string value n times.
 */
case class StringRepeat(str: Expression, times: Expression)
  extends BinaryExpression with ImplicitCastInputTypes {

  override def left: Expression = str
  override def right: Expression = times
  override def dataType: DataType = StringType
  override def inputTypes: Seq[DataType] = Seq(StringType, IntegerType)

  override def nullSafeEval(string: Any, n: Any): Any = {
    string.asInstanceOf[UTF8String].repeat(n.asInstanceOf[Integer])
  }

  override def prettyName: String = "repeat"

  override def genCode(ctx: CodeGenContext, ev: GeneratedExpressionCode): String = {
    defineCodeGen(ctx, ev, (l, r) => s"($l).repeat($r)")
  }
}

/**
 * Returns the reversed given string.
 */
case class StringReverse(child: Expression) extends UnaryExpression with String2StringExpression {
  override def convert(v: UTF8String): UTF8String = v.reverse()

  override def prettyName: String = "reverse"

  override def genCode(ctx: CodeGenContext, ev: GeneratedExpressionCode): String = {
    defineCodeGen(ctx, ev, c => s"($c).reverse()")
  }
}

/**
 * Returns a n spaces string.
 */
case class StringSpace(child: Expression)
  extends UnaryExpression with ImplicitCastInputTypes {

  override def dataType: DataType = StringType
  override def inputTypes: Seq[DataType] = Seq(IntegerType)

  override def nullSafeEval(s: Any): Any = {
    val length = s.asInstanceOf[Int]
    UTF8String.blankString(if (length < 0) 0 else length)
  }

  override def genCode(ctx: CodeGenContext, ev: GeneratedExpressionCode): String = {
    nullSafeCodeGen(ctx, ev, (length) =>
      s"""${ev.primitive} = UTF8String.blankString(($length < 0) ? 0 : $length);""")
  }

  override def prettyName: String = "space"
}

/**
 * Splits str around pat (pattern is a regular expression).
 */
case class StringSplit(str: Expression, pattern: Expression)
  extends BinaryExpression with ImplicitCastInputTypes {

  override def left: Expression = str
  override def right: Expression = pattern
  override def dataType: DataType = ArrayType(StringType)
  override def inputTypes: Seq[DataType] = Seq(StringType, StringType)

  override def nullSafeEval(string: Any, regex: Any): Any = {
    val strings = string.asInstanceOf[UTF8String].split(regex.asInstanceOf[UTF8String], -1)
    new GenericArrayData(strings.asInstanceOf[Array[Any]])
  }

  override def genCode(ctx: CodeGenContext, ev: GeneratedExpressionCode): String = {
    val arrayClass = classOf[GenericArrayData].getName
    nullSafeCodeGen(ctx, ev, (str, pattern) =>
      // Array in java is covariant, so we don't need to cast UTF8String[] to Object[].
      s"""${ev.primitive} = new $arrayClass($str.split($pattern, -1));""")
  }

  override def prettyName: String = "split"
}

object Substring {

  private def makeIndex(pos: Int, len: Int, inputLen: Int): (Int, Int) = {
    if (Math.abs(pos) > inputLen) {
      return (-1, -1)
    }
    var start = 0
    var end = 0
    if (pos > 0) {
      start = pos - 1
    } else if (pos < 0) {
      start = inputLen + pos
    } else {
      start = 0
    }

    if ((inputLen - start) < len) {
      end = inputLen
    } else {
      end = start + len
    }
    (start, end)
  }

  def subStringBinarySQL(bytes: Array[Byte], pos: Int, len: Int): Array[Byte] = {
    val (start, end) = makeIndex(pos, len, bytes.length)
    if (start == -1 || end == -1) {
      return Array[Byte]()
    }
    Arrays.copyOfRange(bytes, start, end)
  }
}
/**
 * A function that takes a substring of its first argument starting at a given position.
 * Defined for String and Binary types.
 */
case class Substring(str: Expression, pos: Expression, len: Expression)
  extends TernaryExpression with ImplicitCastInputTypes {

  def this(str: Expression, pos: Expression) = {
    this(str, pos, Literal(Integer.MAX_VALUE))
  }

<<<<<<< HEAD
  override def foldable: Boolean = str.foldable && pos.foldable && len.foldable
  override def nullable: Boolean = str.nullable || pos.nullable || len.nullable

  override def dataType: DataType = str.dataType
=======
  override def dataType: DataType = StringType
>>>>>>> 67ad4e21

  override def inputTypes: Seq[AbstractDataType] =
    Seq(TypeCollection(StringType, BinaryType), IntegerType, IntegerType)

  override def children: Seq[Expression] = str :: pos :: len :: Nil

<<<<<<< HEAD
  override def eval(input: InternalRow): Any = {
    val stringEval = str.eval(input)
    if (stringEval != null) {
      val posEval = pos.eval(input)
      if (posEval != null) {
        val lenEval = len.eval(input)
        if (lenEval != null) {
          str.dataType match {
            case StringType => stringEval.asInstanceOf[UTF8String]
              .substringSQL(posEval.asInstanceOf[Int], lenEval.asInstanceOf[Int])
            case BinaryType => Substring.subStringBinarySQL(stringEval.asInstanceOf[Array[Byte]],
              posEval.asInstanceOf[Int], lenEval.asInstanceOf[Int])
          }
        } else {
          null
        }
      } else {
        null
      }
    } else {
      null
    }
  }

  override def genCode(ctx: CodeGenContext, ev: GeneratedExpressionCode): String = {
    val strGen = str.gen(ctx)
    val posGen = pos.gen(ctx)
    val lenGen = len.gen(ctx)

    val start = ctx.freshName("start")
    val end = ctx.freshName("end")
    val resultCode = str.dataType match {
      case StringType => s"""${ev.primitive} = ${strGen.primitive}
        |.substringSQL(${posGen.primitive}, ${lenGen.primitive});""".stripMargin
      case BinaryType =>
        s"""${ev.primitive} = org.apache.spark.sql.catalyst.expressions.Substring.subStringBinarySQL
        |(${strGen.primitive}, ${posGen.primitive}, ${lenGen.primitive});""".stripMargin
    }
    s"""
      ${strGen.code}
      boolean ${ev.isNull} = ${strGen.isNull};
      ${ctx.javaType(dataType)} ${ev.primitive} = ${ctx.defaultValue(dataType)};
      if (!${ev.isNull}) {
        ${posGen.code}
        if (!${posGen.isNull}) {
          ${lenGen.code}
          if (!${lenGen.isNull}) {
            $resultCode
          } else {
            ${ev.isNull} = true;
          }
        } else {
          ${ev.isNull} = true;
        }
      }
     """
=======
  override def nullSafeEval(string: Any, pos: Any, len: Any): Any = {
    string.asInstanceOf[UTF8String].substringSQL(pos.asInstanceOf[Int], len.asInstanceOf[Int])
  }

  override def genCode(ctx: CodeGenContext, ev: GeneratedExpressionCode): String = {
    defineCodeGen(ctx, ev, (str, pos, len) => s"$str.substringSQL($pos, $len)")
>>>>>>> 67ad4e21
  }
}

/**
 * A function that return the length of the given string or binary expression.
 */
case class Length(child: Expression) extends UnaryExpression with ExpectsInputTypes {
  override def dataType: DataType = IntegerType
  override def inputTypes: Seq[AbstractDataType] = Seq(TypeCollection(StringType, BinaryType))

  protected override def nullSafeEval(value: Any): Any = child.dataType match {
    case StringType => value.asInstanceOf[UTF8String].numChars
    case BinaryType => value.asInstanceOf[Array[Byte]].length
  }

  override def genCode(ctx: CodeGenContext, ev: GeneratedExpressionCode): String = {
    child.dataType match {
      case StringType => defineCodeGen(ctx, ev, c => s"($c).numChars()")
      case BinaryType => defineCodeGen(ctx, ev, c => s"($c).length")
    }
  }
}

/**
 * A function that return the Levenshtein distance between the two given strings.
 */
case class Levenshtein(left: Expression, right: Expression) extends BinaryExpression
    with ImplicitCastInputTypes {

  override def inputTypes: Seq[AbstractDataType] = Seq(StringType, StringType)

  override def dataType: DataType = IntegerType
  protected override def nullSafeEval(leftValue: Any, rightValue: Any): Any =
    leftValue.asInstanceOf[UTF8String].levenshteinDistance(rightValue.asInstanceOf[UTF8String])

  override def genCode(ctx: CodeGenContext, ev: GeneratedExpressionCode): String = {
    nullSafeCodeGen(ctx, ev, (left, right) =>
      s"${ev.primitive} = $left.levenshteinDistance($right);")
  }
}

/**
 * A function that return soundex code of the given string expression.
 */
case class SoundEx(child: Expression) extends UnaryExpression with ExpectsInputTypes {

  override def dataType: DataType = StringType

  override def inputTypes: Seq[DataType] = Seq(StringType)

  override def nullSafeEval(input: Any): Any = input.asInstanceOf[UTF8String].soundex()

  override def genCode(ctx: CodeGenContext, ev: GeneratedExpressionCode): String = {
    defineCodeGen(ctx, ev, c => s"$c.soundex()")
  }
}

/**
 * Returns the numeric value of the first character of str.
 */
case class Ascii(child: Expression) extends UnaryExpression with ImplicitCastInputTypes {

  override def dataType: DataType = IntegerType
  override def inputTypes: Seq[DataType] = Seq(StringType)

  protected override def nullSafeEval(string: Any): Any = {
    val bytes = string.asInstanceOf[UTF8String].getBytes
    if (bytes.length > 0) {
      bytes(0).asInstanceOf[Int]
    } else {
      0
    }
  }

  override def genCode(ctx: CodeGenContext, ev: GeneratedExpressionCode): String = {
    nullSafeCodeGen(ctx, ev, (child) => {
      val bytes = ctx.freshName("bytes")
      s"""
        byte[] $bytes = $child.getBytes();
        if ($bytes.length > 0) {
          ${ev.primitive} = (int) $bytes[0];
        } else {
          ${ev.primitive} = 0;
        }
       """})
  }
}

/**
 * Converts the argument from binary to a base 64 string.
 */
case class Base64(child: Expression) extends UnaryExpression with ImplicitCastInputTypes {

  override def dataType: DataType = StringType
  override def inputTypes: Seq[DataType] = Seq(BinaryType)

  protected override def nullSafeEval(bytes: Any): Any = {
    UTF8String.fromBytes(
      org.apache.commons.codec.binary.Base64.encodeBase64(
        bytes.asInstanceOf[Array[Byte]]))
  }

  override def genCode(ctx: CodeGenContext, ev: GeneratedExpressionCode): String = {
    nullSafeCodeGen(ctx, ev, (child) => {
      s"""${ev.primitive} = UTF8String.fromBytes(
            org.apache.commons.codec.binary.Base64.encodeBase64($child));
       """})
  }

}

/**
 * Converts the argument from a base 64 string to BINARY.
 */
case class UnBase64(child: Expression) extends UnaryExpression with ImplicitCastInputTypes {

  override def dataType: DataType = BinaryType
  override def inputTypes: Seq[DataType] = Seq(StringType)

  protected override def nullSafeEval(string: Any): Any =
    org.apache.commons.codec.binary.Base64.decodeBase64(string.asInstanceOf[UTF8String].toString)

  override def genCode(ctx: CodeGenContext, ev: GeneratedExpressionCode): String = {
    nullSafeCodeGen(ctx, ev, (child) => {
      s"""
         ${ev.primitive} = org.apache.commons.codec.binary.Base64.decodeBase64($child.toString());
       """})
  }
}

/**
 * Decodes the first argument into a String using the provided character set
 * (one of 'US-ASCII', 'ISO-8859-1', 'UTF-8', 'UTF-16BE', 'UTF-16LE', 'UTF-16').
 * If either argument is null, the result will also be null.
 */
case class Decode(bin: Expression, charset: Expression)
  extends BinaryExpression with ImplicitCastInputTypes {

  override def left: Expression = bin
  override def right: Expression = charset
  override def dataType: DataType = StringType
  override def inputTypes: Seq[DataType] = Seq(BinaryType, StringType)

  protected override def nullSafeEval(input1: Any, input2: Any): Any = {
    val fromCharset = input2.asInstanceOf[UTF8String].toString
    UTF8String.fromString(new String(input1.asInstanceOf[Array[Byte]], fromCharset))
  }

  override def genCode(ctx: CodeGenContext, ev: GeneratedExpressionCode): String = {
    nullSafeCodeGen(ctx, ev, (bytes, charset) =>
      s"""
        try {
          ${ev.primitive} = UTF8String.fromString(new String($bytes, $charset.toString()));
        } catch (java.io.UnsupportedEncodingException e) {
          org.apache.spark.unsafe.PlatformDependent.throwException(e);
        }
      """)
  }
}

/**
 * Encodes the first argument into a BINARY using the provided character set
 * (one of 'US-ASCII', 'ISO-8859-1', 'UTF-8', 'UTF-16BE', 'UTF-16LE', 'UTF-16').
 * If either argument is null, the result will also be null.
*/
case class Encode(value: Expression, charset: Expression)
  extends BinaryExpression with ImplicitCastInputTypes {

  override def left: Expression = value
  override def right: Expression = charset
  override def dataType: DataType = BinaryType
  override def inputTypes: Seq[DataType] = Seq(StringType, StringType)

  protected override def nullSafeEval(input1: Any, input2: Any): Any = {
    val toCharset = input2.asInstanceOf[UTF8String].toString
    input1.asInstanceOf[UTF8String].toString.getBytes(toCharset)
  }

  override def genCode(ctx: CodeGenContext, ev: GeneratedExpressionCode): String = {
    nullSafeCodeGen(ctx, ev, (string, charset) =>
      s"""
        try {
          ${ev.primitive} = $string.toString().getBytes($charset.toString());
        } catch (java.io.UnsupportedEncodingException e) {
          org.apache.spark.unsafe.PlatformDependent.throwException(e);
        }""")
  }
}

/**
 * Replace all substrings of str that match regexp with rep.
 *
 * NOTE: this expression is not THREAD-SAFE, as it has some internal mutable status.
 */
case class RegExpReplace(subject: Expression, regexp: Expression, rep: Expression)
  extends TernaryExpression with ImplicitCastInputTypes {

  // last regex in string, we will update the pattern iff regexp value changed.
  @transient private var lastRegex: UTF8String = _
  // last regex pattern, we cache it for performance concern
  @transient private var pattern: Pattern = _
  // last replacement string, we don't want to convert a UTF8String => java.langString every time.
  @transient private var lastReplacement: String = _
  @transient private var lastReplacementInUTF8: UTF8String = _
  // result buffer write by Matcher
  @transient private val result: StringBuffer = new StringBuffer

  override def nullSafeEval(s: Any, p: Any, r: Any): Any = {
    if (!p.equals(lastRegex)) {
      // regex value changed
      lastRegex = p.asInstanceOf[UTF8String]
      pattern = Pattern.compile(lastRegex.toString)
    }
    if (!r.equals(lastReplacementInUTF8)) {
      // replacement string changed
      lastReplacementInUTF8 = r.asInstanceOf[UTF8String]
      lastReplacement = lastReplacementInUTF8.toString
    }
    val m = pattern.matcher(s.toString())
    result.delete(0, result.length())

    while (m.find) {
      m.appendReplacement(result, lastReplacement)
    }
    m.appendTail(result)

    UTF8String.fromString(result.toString)
  }

  override def dataType: DataType = StringType
  override def inputTypes: Seq[AbstractDataType] = Seq(StringType, StringType, StringType)
  override def children: Seq[Expression] = subject :: regexp :: rep :: Nil
  override def prettyName: String = "regexp_replace"

  override protected def genCode(ctx: CodeGenContext, ev: GeneratedExpressionCode): String = {
    val termLastRegex = ctx.freshName("lastRegex")
    val termPattern = ctx.freshName("pattern")

    val termLastReplacement = ctx.freshName("lastReplacement")
    val termLastReplacementInUTF8 = ctx.freshName("lastReplacementInUTF8")

    val termResult = ctx.freshName("result")

    val classNamePattern = classOf[Pattern].getCanonicalName
    val classNameStringBuffer = classOf[java.lang.StringBuffer].getCanonicalName

    ctx.addMutableState("UTF8String",
      termLastRegex, s"${termLastRegex} = null;")
    ctx.addMutableState(classNamePattern,
      termPattern, s"${termPattern} = null;")
    ctx.addMutableState("String",
      termLastReplacement, s"${termLastReplacement} = null;")
    ctx.addMutableState("UTF8String",
      termLastReplacementInUTF8, s"${termLastReplacementInUTF8} = null;")
    ctx.addMutableState(classNameStringBuffer,
      termResult, s"${termResult} = new $classNameStringBuffer();")

    nullSafeCodeGen(ctx, ev, (subject, regexp, rep) => {
    s"""
      if (!$regexp.equals(${termLastRegex})) {
        // regex value changed
        ${termLastRegex} = $regexp;
        ${termPattern} = ${classNamePattern}.compile(${termLastRegex}.toString());
      }
      if (!$rep.equals(${termLastReplacementInUTF8})) {
        // replacement string changed
        ${termLastReplacementInUTF8} = $rep;
        ${termLastReplacement} = ${termLastReplacementInUTF8}.toString();
      }
      ${termResult}.delete(0, ${termResult}.length());
      java.util.regex.Matcher m = ${termPattern}.matcher($subject.toString());

      while (m.find()) {
        m.appendReplacement(${termResult}, ${termLastReplacement});
      }
      m.appendTail(${termResult});
      ${ev.primitive} = UTF8String.fromString(${termResult}.toString());
      ${ev.isNull} = false;
    """
    })
  }
}

/**
 * Extract a specific(idx) group identified by a Java regex.
 *
 * NOTE: this expression is not THREAD-SAFE, as it has some internal mutable status.
 */
case class RegExpExtract(subject: Expression, regexp: Expression, idx: Expression)
  extends TernaryExpression with ImplicitCastInputTypes {
  def this(s: Expression, r: Expression) = this(s, r, Literal(1))

  // last regex in string, we will update the pattern iff regexp value changed.
  @transient private var lastRegex: UTF8String = _
  // last regex pattern, we cache it for performance concern
  @transient private var pattern: Pattern = _

  override def nullSafeEval(s: Any, p: Any, r: Any): Any = {
    if (!p.equals(lastRegex)) {
      // regex value changed
      lastRegex = p.asInstanceOf[UTF8String]
      pattern = Pattern.compile(lastRegex.toString)
    }
    val m = pattern.matcher(s.toString())
    if (m.find) {
      val mr: MatchResult = m.toMatchResult
      UTF8String.fromString(mr.group(r.asInstanceOf[Int]))
    } else {
      UTF8String.EMPTY_UTF8
    }
  }

  override def dataType: DataType = StringType
  override def inputTypes: Seq[AbstractDataType] = Seq(StringType, StringType, IntegerType)
  override def children: Seq[Expression] = subject :: regexp :: idx :: Nil
  override def prettyName: String = "regexp_extract"

  override protected def genCode(ctx: CodeGenContext, ev: GeneratedExpressionCode): String = {
    val termLastRegex = ctx.freshName("lastRegex")
    val termPattern = ctx.freshName("pattern")
    val classNamePattern = classOf[Pattern].getCanonicalName

    ctx.addMutableState("UTF8String", termLastRegex, s"${termLastRegex} = null;")
    ctx.addMutableState(classNamePattern, termPattern, s"${termPattern} = null;")

    nullSafeCodeGen(ctx, ev, (subject, regexp, idx) => {
      s"""
      if (!$regexp.equals(${termLastRegex})) {
        // regex value changed
        ${termLastRegex} = $regexp;
        ${termPattern} = ${classNamePattern}.compile(${termLastRegex}.toString());
      }
      java.util.regex.Matcher m =
        ${termPattern}.matcher($subject.toString());
      if (m.find()) {
        java.util.regex.MatchResult mr = m.toMatchResult();
        ${ev.primitive} = UTF8String.fromString(mr.group($idx));
        ${ev.isNull} = false;
      } else {
        ${ev.primitive} = UTF8String.EMPTY_UTF8;
        ${ev.isNull} = false;
      }"""
    })
  }
}

/**
 * Formats the number X to a format like '#,###,###.##', rounded to D decimal places,
 * and returns the result as a string. If D is 0, the result has no decimal point or
 * fractional part.
 */
case class FormatNumber(x: Expression, d: Expression)
  extends BinaryExpression with ExpectsInputTypes {

  override def left: Expression = x
  override def right: Expression = d
  override def dataType: DataType = StringType
  override def inputTypes: Seq[AbstractDataType] = Seq(NumericType, IntegerType)

  // Associated with the pattern, for the last d value, and we will update the
  // pattern (DecimalFormat) once the new coming d value differ with the last one.
  @transient
  private var lastDValue: Int = -100

  // A cached DecimalFormat, for performance concern, we will change it
  // only if the d value changed.
  @transient
  private val pattern: StringBuffer = new StringBuffer()

  @transient
  private val numberFormat: DecimalFormat = new DecimalFormat("")

  override protected def nullSafeEval(xObject: Any, dObject: Any): Any = {
    val dValue = dObject.asInstanceOf[Int]
    if (dValue < 0) {
      return null
    }

    if (dValue != lastDValue) {
      // construct a new DecimalFormat only if a new dValue
      pattern.delete(0, pattern.length)
      pattern.append("#,###,###,###,###,###,##0")

      // decimal place
      if (dValue > 0) {
        pattern.append(".")

        var i = 0
        while (i < dValue) {
          i += 1
          pattern.append("0")
        }
      }
      val dFormat = new DecimalFormat(pattern.toString)
      lastDValue = dValue

      numberFormat.applyPattern(dFormat.toPattern)
    }

    x.dataType match {
      case ByteType => UTF8String.fromString(numberFormat.format(xObject.asInstanceOf[Byte]))
      case ShortType => UTF8String.fromString(numberFormat.format(xObject.asInstanceOf[Short]))
      case FloatType => UTF8String.fromString(numberFormat.format(xObject.asInstanceOf[Float]))
      case IntegerType => UTF8String.fromString(numberFormat.format(xObject.asInstanceOf[Int]))
      case LongType => UTF8String.fromString(numberFormat.format(xObject.asInstanceOf[Long]))
      case DoubleType => UTF8String.fromString(numberFormat.format(xObject.asInstanceOf[Double]))
      case _: DecimalType =>
        UTF8String.fromString(numberFormat.format(xObject.asInstanceOf[Decimal].toJavaBigDecimal))
    }
  }

  override def genCode(ctx: CodeGenContext, ev: GeneratedExpressionCode): String = {
    nullSafeCodeGen(ctx, ev, (num, d) => {

      def typeHelper(p: String): String = {
        x.dataType match {
          case _ : DecimalType => s"""$p.toJavaBigDecimal()"""
          case _ => s"$p"
        }
      }

      val sb = classOf[StringBuffer].getName
      val df = classOf[DecimalFormat].getName
      val lastDValue = ctx.freshName("lastDValue")
      val pattern = ctx.freshName("pattern")
      val numberFormat = ctx.freshName("numberFormat")
      val i = ctx.freshName("i")
      val dFormat = ctx.freshName("dFormat")
      ctx.addMutableState("int", lastDValue, s"$lastDValue = -100;")
      ctx.addMutableState(sb, pattern, s"$pattern = new $sb();")
      ctx.addMutableState(df, numberFormat, s"""$numberFormat = new $df("");""")

      s"""
        if ($d >= 0) {
          $pattern.delete(0, $pattern.length());
          if ($d != $lastDValue) {
            $pattern.append("#,###,###,###,###,###,##0");

            if ($d > 0) {
              $pattern.append(".");
              for (int $i = 0; $i < $d; $i++) {
                $pattern.append("0");
              }
            }
            $df $dFormat = new $df($pattern.toString());
            $lastDValue = $d;
            $numberFormat.applyPattern($dFormat.toPattern());
            ${ev.primitive} = UTF8String.fromString($numberFormat.format(${typeHelper(num)}));
          }
        } else {
          ${ev.primitive} = null;
          ${ev.isNull} = true;
        }
       """
    })
  }

  override def prettyName: String = "format_number"
}
<|MERGE_RESOLUTION|>--- conflicted
+++ resolved
@@ -681,35 +681,31 @@
 }
 
 object Substring {
-
-  private def makeIndex(pos: Int, len: Int, inputLen: Int): (Int, Int) = {
-    if (Math.abs(pos) > inputLen) {
-      return (-1, -1)
-    }
-    var start = 0
-    var end = 0
-    if (pos > 0) {
-      start = pos - 1
+  def subStringBinarySQL(bytes: Array[Byte], pos: Int, len: Int): Array[Byte] = {
+    if (pos > bytes.length) {
+      return Array[Byte]()
+    }
+
+    var start = if (pos > 0) {
+      pos - 1
     } else if (pos < 0) {
-      start = inputLen + pos
+      bytes.length + pos
     } else {
-      start = 0
-    }
-
-    if ((inputLen - start) < len) {
-      end = inputLen
+      0
+    }
+
+    val end = if ((bytes.length - start) < len) {
+      bytes.length
     } else {
-      end = start + len
-    }
-    (start, end)
-  }
-
-  def subStringBinarySQL(bytes: Array[Byte], pos: Int, len: Int): Array[Byte] = {
-    val (start, end) = makeIndex(pos, len, bytes.length)
-    if (start == -1 || end == -1) {
-      return Array[Byte]()
-    }
-    Arrays.copyOfRange(bytes, start, end)
+      start + len
+    }
+
+    start = Math.max(start, 0)  // underflow
+    if (start < end) {
+      Arrays.copyOfRange(bytes, start, end)
+    } else {
+      Array[Byte]()
+    }
   }
 }
 /**
@@ -723,85 +719,31 @@
     this(str, pos, Literal(Integer.MAX_VALUE))
   }
 
-<<<<<<< HEAD
-  override def foldable: Boolean = str.foldable && pos.foldable && len.foldable
-  override def nullable: Boolean = str.nullable || pos.nullable || len.nullable
-
   override def dataType: DataType = str.dataType
-=======
-  override def dataType: DataType = StringType
->>>>>>> 67ad4e21
 
   override def inputTypes: Seq[AbstractDataType] =
     Seq(TypeCollection(StringType, BinaryType), IntegerType, IntegerType)
 
   override def children: Seq[Expression] = str :: pos :: len :: Nil
 
-<<<<<<< HEAD
-  override def eval(input: InternalRow): Any = {
-    val stringEval = str.eval(input)
-    if (stringEval != null) {
-      val posEval = pos.eval(input)
-      if (posEval != null) {
-        val lenEval = len.eval(input)
-        if (lenEval != null) {
-          str.dataType match {
-            case StringType => stringEval.asInstanceOf[UTF8String]
-              .substringSQL(posEval.asInstanceOf[Int], lenEval.asInstanceOf[Int])
-            case BinaryType => Substring.subStringBinarySQL(stringEval.asInstanceOf[Array[Byte]],
-              posEval.asInstanceOf[Int], lenEval.asInstanceOf[Int])
-          }
-        } else {
-          null
-        }
-      } else {
-        null
+  override def nullSafeEval(string: Any, pos: Any, len: Any): Any = {
+    str.dataType match {
+      case StringType => string.asInstanceOf[UTF8String]
+        .substringSQL(pos.asInstanceOf[Int], len.asInstanceOf[Int])
+      case BinaryType => Substring.subStringBinarySQL(string.asInstanceOf[Array[Byte]],
+        pos.asInstanceOf[Int], len.asInstanceOf[Int])
+    }
+  }
+
+  override def genCode(ctx: CodeGenContext, ev: GeneratedExpressionCode): String = {
+
+    val cls = classOf[Substring].getName
+    defineCodeGen(ctx, ev, (string, pos, len) => {
+      str.dataType match {
+        case StringType => s"$string.substringSQL($pos, $len)"
+        case BinaryType => s"$cls.subStringBinarySQL($string, $pos, $len)"
       }
-    } else {
-      null
-    }
-  }
-
-  override def genCode(ctx: CodeGenContext, ev: GeneratedExpressionCode): String = {
-    val strGen = str.gen(ctx)
-    val posGen = pos.gen(ctx)
-    val lenGen = len.gen(ctx)
-
-    val start = ctx.freshName("start")
-    val end = ctx.freshName("end")
-    val resultCode = str.dataType match {
-      case StringType => s"""${ev.primitive} = ${strGen.primitive}
-        |.substringSQL(${posGen.primitive}, ${lenGen.primitive});""".stripMargin
-      case BinaryType =>
-        s"""${ev.primitive} = org.apache.spark.sql.catalyst.expressions.Substring.subStringBinarySQL
-        |(${strGen.primitive}, ${posGen.primitive}, ${lenGen.primitive});""".stripMargin
-    }
-    s"""
-      ${strGen.code}
-      boolean ${ev.isNull} = ${strGen.isNull};
-      ${ctx.javaType(dataType)} ${ev.primitive} = ${ctx.defaultValue(dataType)};
-      if (!${ev.isNull}) {
-        ${posGen.code}
-        if (!${posGen.isNull}) {
-          ${lenGen.code}
-          if (!${lenGen.isNull}) {
-            $resultCode
-          } else {
-            ${ev.isNull} = true;
-          }
-        } else {
-          ${ev.isNull} = true;
-        }
-      }
-     """
-=======
-  override def nullSafeEval(string: Any, pos: Any, len: Any): Any = {
-    string.asInstanceOf[UTF8String].substringSQL(pos.asInstanceOf[Int], len.asInstanceOf[Int])
-  }
-
-  override def genCode(ctx: CodeGenContext, ev: GeneratedExpressionCode): String = {
-    defineCodeGen(ctx, ev, (str, pos, len) => s"$str.substringSQL($pos, $len)")
->>>>>>> 67ad4e21
+    })
   }
 }
 
@@ -1260,4 +1202,4 @@
   }
 
   override def prettyName: String = "format_number"
-}
+}