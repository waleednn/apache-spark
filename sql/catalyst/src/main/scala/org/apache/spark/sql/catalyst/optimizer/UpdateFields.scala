--- conflicted
+++ resolved
@@ -73,11 +73,7 @@
   }
 
   def apply(plan: LogicalPlan): LogicalPlan = plan.resolveExpressionsWithPruning(
-<<<<<<< HEAD
-    AlwaysProcess.fn, ruleId)(optimizeUpdateFields)
-=======
     _.containsPattern(UPDATE_FIELDS), ruleId)(optimizeUpdateFields)
->>>>>>> 5c8a141d
 }
 
 /**
