/*
 * Licensed to the Apache Software Foundation (ASF) under one or more
 * contributor license agreements.  See the NOTICE file distributed with
 * this work for additional information regarding copyright ownership.
 * The ASF licenses this file to You under the Apache License, Version 2.0
 * (the "License"); you may not use this file except in compliance with
 * the License.  You may obtain a copy of the License at
 *
 *    http://www.apache.org/licenses/LICENSE-2.0
 *
 * Unless required by applicable law or agreed to in writing, software
 * distributed under the License is distributed on an "AS IS" BASIS,
 * WITHOUT WARRANTIES OR CONDITIONS OF ANY KIND, either express or implied.
 * See the License for the specific language governing permissions and
 * limitations under the License.
 */

package org.apache.spark.sql.catalyst.expressions.codegen

import org.apache.spark.sql.catalyst.expressions._
import org.apache.spark.sql.types._

/**
 * Generates a [[Projection]] that returns an [[UnsafeRow]].
 *
 * It generates the code for all the expressions, computes the total length for all the columns
 * (can be accessed via variables), and then copies the data into a scratch buffer space in the
 * form of UnsafeRow (the scratch buffer will grow as needed).
 *
 * @note The returned UnsafeRow will be pointed to a scratch buffer inside the projection.
 */
object GenerateUnsafeProjection extends CodeGenerator[Seq[Expression], UnsafeProjection] {

  /** Returns true iff we support this data type. */
  def canSupport(dataType: DataType): Boolean = UserDefinedType.sqlType(dataType) match {
    case NullType => true
    case _: AtomicType => true
    case _: CalendarIntervalType => true
    case t: StructType => t.forall(field => canSupport(field.dataType))
    case t: ArrayType if canSupport(t.elementType) => true
    case MapType(kt, vt, _) if canSupport(kt) && canSupport(vt) => true
    case _ => false
  }

  // TODO: if the nullability of field is correct, we can use it to save null check.
  private def writeStructToBuffer(
      ctx: CodegenContext,
      input: String,
      index: String,
      fieldTypes: Seq[DataType],
      rowWriter: String): String = {
    // Puts `input` in a local variable to avoid to re-evaluate it if it's a statement.
    val tmpInput = ctx.freshName("tmpInput")
    val fieldEvals = fieldTypes.zipWithIndex.map { case (dt, i) =>
      ExprCode("", StatementValue(s"$tmpInput.isNullAt($i)", CodeGenerator.JAVA_BOOLEAN),
        StatementValue(CodeGenerator.getValue(tmpInput, dt, i.toString),
          CodeGenerator.javaType(dt)))
    }

    val rowWriterClass = classOf[UnsafeRowWriter].getName
    val structRowWriter = ctx.addMutableState(rowWriterClass, "rowWriter",
      v => s"$v = new $rowWriterClass($rowWriter, ${fieldEvals.length});")
    val previousCursor = ctx.freshName("previousCursor")
    s"""
       |final InternalRow $tmpInput = $input;
       |if ($tmpInput instanceof UnsafeRow) {
       |  $rowWriter.write($index, (UnsafeRow) $tmpInput);
       |} else {
       |  // Remember the current cursor so that we can calculate how many bytes are
       |  // written later.
       |  final int $previousCursor = $rowWriter.cursor();
       |  ${writeExpressionsToBuffer(ctx, tmpInput, fieldEvals, fieldTypes, structRowWriter)}
       |  $rowWriter.setOffsetAndSizeFromPreviousCursor($index, $previousCursor);
       |}
     """.stripMargin
  }

  private def writeExpressionsToBuffer(
      ctx: CodegenContext,
      row: String,
      inputs: Seq[ExprCode],
      inputTypes: Seq[DataType],
      rowWriter: String,
      isTopLevel: Boolean = false): String = {
    val resetWriter = if (isTopLevel) {
      // For top level row writer, it always writes to the beginning of the global buffer holder,
      // which means its fixed-size region always in the same position, so we don't need to call
      // `reset` to set up its fixed-size region every time.
      if (inputs.map(_.isNull).forall(_ == "false")) {
        // If all fields are not nullable, which means the null bits never changes, then we don't
        // need to clear it out every time.
        ""
      } else {
        s"$rowWriter.zeroOutNullBytes();"
      }
    } else {
      s"$rowWriter.resetRowWriter();"
    }

    val writeFields = inputs.zip(inputTypes).zipWithIndex.map {
      case ((input, dataType), index) =>
        val dt = UserDefinedType.sqlType(dataType)

        val setNull = dt match {
          case t: DecimalType if t.precision > Decimal.MAX_LONG_DIGITS =>
            // Can't call setNullAt() for DecimalType with precision larger than 18.
            s"$rowWriter.write($index, (Decimal) null, ${t.precision}, ${t.scale});"
          case _ => s"$rowWriter.setNullAt($index);"
        }

        val writeField = writeElement(ctx, input.value, index.toString, dt, rowWriter)
        if (input.isNull == "false") {
          s"""
             |${input.code}
             |${writeField.trim}
           """.stripMargin
        } else {
          s"""
             |${input.code}
             |if (${input.isNull}) {
             |  ${setNull.trim}
             |} else {
             |  ${writeField.trim}
             |}
           """.stripMargin
        }
    }

    val writeFieldsCode = if (isTopLevel && (row == null || ctx.currentVars != null)) {
      // TODO: support whole stage codegen
      writeFields.mkString("\n")
    } else {
      assert(row != null, "the input row name cannot be null when generating code to write it.")
      ctx.splitExpressions(
        expressions = writeFields,
        funcName = "writeFields",
        arguments = Seq("InternalRow" -> row))
    }
    s"""
       |$resetWriter
       |$writeFieldsCode
     """.stripMargin
  }

  // TODO: if the nullability of array element is correct, we can use it to save null check.
  private def writeArrayToBuffer(
      ctx: CodegenContext,
      input: String,
      elementType: DataType,
      rowWriter: String): String = {
    // Puts `input` in a local variable to avoid to re-evaluate it if it's a statement.
    val tmpInput = ctx.freshName("tmpInput")
    val numElements = ctx.freshName("numElements")
    val index = ctx.freshName("index")

    val et = UserDefinedType.sqlType(elementType)

    val jt = CodeGenerator.javaType(et)

    val elementOrOffsetSize = et match {
      case t: DecimalType if t.precision <= Decimal.MAX_LONG_DIGITS => 8
      case _ if CodeGenerator.isPrimitiveType(jt) => et.defaultSize
      case _ => 8  // we need 8 bytes to store offset and length
    }

    val arrayWriterClass = classOf[UnsafeArrayWriter].getName
    val arrayWriter = ctx.addMutableState(arrayWriterClass, "arrayWriter",
      v => s"$v = new $arrayWriterClass($rowWriter, $elementOrOffsetSize);")

    val element = CodeGenerator.getValue(tmpInput, et, index)

    s"""
       |final ArrayData $tmpInput = $input;
       |if ($tmpInput instanceof UnsafeArrayData) {
       |  $rowWriter.write((UnsafeArrayData) $tmpInput);
       |} else {
       |  final int $numElements = $tmpInput.numElements();
       |  $arrayWriter.initialize($numElements);
       |
       |  for (int $index = 0; $index < $numElements; $index++) {
       |    if ($tmpInput.isNullAt($index)) {
       |      $arrayWriter.setNull${elementOrOffsetSize}Bytes($index);
       |    } else {
       |      ${writeElement(ctx, element, index, et, arrayWriter)}
       |    }
       |  }
       |}
     """.stripMargin
  }

  // TODO: if the nullability of value element is correct, we can use it to save null check.
  private def writeMapToBuffer(
      ctx: CodegenContext,
      input: String,
      index: String,
      keyType: DataType,
      valueType: DataType,
      rowWriter: String): String = {
    // Puts `input` in a local variable to avoid to re-evaluate it if it's a statement.
    val tmpInput = ctx.freshName("tmpInput")
    val tmpCursor = ctx.freshName("tmpCursor")
    val previousCursor = ctx.freshName("previousCursor")

    // Writes out unsafe map according to the format described in `UnsafeMapData`.
    s"""
       |final MapData $tmpInput = $input;
       |if ($tmpInput instanceof UnsafeMapData) {
       |  $rowWriter.write($index, (UnsafeMapData) $tmpInput);
       |} else {
       |  // Remember the current cursor so that we can calculate how many bytes are
       |  // written later.
       |  final int $previousCursor = $rowWriter.cursor();
       |
       |  // preserve 8 bytes to write the key array numBytes later.
       |  $rowWriter.grow(8);
       |  $rowWriter.increaseCursor(8);
       |
       |  // Remember the current cursor so that we can write numBytes of key array later.
       |  final int $tmpCursor = $rowWriter.cursor();
       |
       |  ${writeArrayToBuffer(ctx, s"$tmpInput.keyArray()", keyType, rowWriter)}
       |
       |  // Write the numBytes of key array into the first 8 bytes.
       |  Platform.putLong(
       |    $rowWriter.getBuffer(),
       |    $tmpCursor - 8,
       |    $rowWriter.cursor() - $tmpCursor);
       |
       |  ${writeArrayToBuffer(ctx, s"$tmpInput.valueArray()", valueType, rowWriter)}
       |  $rowWriter.setOffsetAndSizeFromPreviousCursor($index, $previousCursor);
       |}
     """.stripMargin
  }

  private def writeElement(
      ctx: CodegenContext,
      input: String,
      index: String,
      dt: DataType,
      writer: String): String = dt match {
    case t: StructType =>
      writeStructToBuffer(ctx, input, index, t.map(_.dataType), writer)

    case ArrayType(et, _) =>
      val previousCursor = ctx.freshName("previousCursor")
      s"""
         |// Remember the current cursor so that we can calculate how many bytes are
         |// written later.
         |final int $previousCursor = $writer.cursor();
         |${writeArrayToBuffer(ctx, input, et, writer)}
         |$writer.setOffsetAndSizeFromPreviousCursor($index, $previousCursor);
       """.stripMargin

    case MapType(kt, vt, _) =>
      writeMapToBuffer(ctx, input, index, kt, vt, writer)

    case DecimalType.Fixed(precision, scale) =>
      s"$writer.write($index, $input, $precision, $scale);"

    case NullType => ""

    case _ => s"$writer.write($index, $input);"
  }

  def createCode(
      ctx: CodegenContext,
      expressions: Seq[Expression],
      useSubexprElimination: Boolean = false): ExprCode = {
    val exprEvals = ctx.generateExpressions(expressions, useSubexprElimination)
    val exprTypes = expressions.map(_.dataType)

    val numVarLenFields = exprTypes.count {
      case dt if UnsafeRow.isFixedLength(dt) => false
      // TODO: consider large decimal and interval type
      case _ => true
    }

    val rowWriterClass = classOf[UnsafeRowWriter].getName
    val rowWriter = ctx.addMutableState(rowWriterClass, "rowWriter",
      v => s"$v = new $rowWriterClass(${expressions.length}, ${numVarLenFields * 32});")

    // Evaluate all the subexpression.
    val evalSubexpr = ctx.subexprFunctions.mkString("\n")

    val writeExpressions = writeExpressionsToBuffer(
      ctx, ctx.INPUT_ROW, exprEvals, exprTypes, rowWriter, isTopLevel = true)

    val code =
      s"""
<<<<<<< HEAD
         |$rowWriter.reset();
         |$evalSubexpr
         |$writeExpressions
       """.stripMargin
    ExprCode(code, "false", s"$rowWriter.getRow()")
=======
        $rowWriter.reset();
        $evalSubexpr
        $writeExpressions
      """
    // `rowWriter` is declared as a class field, so we can access it directly in methods.
    ExprCode(code, FalseLiteral, StatementValue(s"$rowWriter.getRow()", "UnsafeRow",
      canDirectAccess = true))
>>>>>>> 64988841
  }

  protected def canonicalize(in: Seq[Expression]): Seq[Expression] =
    in.map(ExpressionCanonicalizer.execute)

  protected def bind(in: Seq[Expression], inputSchema: Seq[Attribute]): Seq[Expression] =
    in.map(BindReferences.bindReference(_, inputSchema))

  def generate(
      expressions: Seq[Expression],
      subexpressionEliminationEnabled: Boolean): UnsafeProjection = {
    create(canonicalize(expressions), subexpressionEliminationEnabled)
  }

  protected def create(references: Seq[Expression]): UnsafeProjection = {
    create(references, subexpressionEliminationEnabled = false)
  }

  private def create(
      expressions: Seq[Expression],
      subexpressionEliminationEnabled: Boolean): UnsafeProjection = {
    val ctx = newCodeGenContext()
    val eval = createCode(ctx, expressions, subexpressionEliminationEnabled)

    val codeBody =
      s"""
         |public java.lang.Object generate(Object[] references) {
         |  return new SpecificUnsafeProjection(references);
         |}
         |
         |class SpecificUnsafeProjection extends ${classOf[UnsafeProjection].getName} {
         |
         |  private Object[] references;
         |  ${ctx.declareMutableStates()}
         |
         |  public SpecificUnsafeProjection(Object[] references) {
         |    this.references = references;
         |    ${ctx.initMutableStates()}
         |  }
         |
         |  public void initialize(int partitionIndex) {
         |    ${ctx.initPartition()}
         |  }
         |
         |  // Scala.Function1 need this
         |  public java.lang.Object apply(java.lang.Object row) {
         |    return apply((InternalRow) row);
         |  }
         |
         |  public UnsafeRow apply(InternalRow ${ctx.INPUT_ROW}) {
         |    ${eval.code.trim}
         |    return ${eval.value};
         |  }
         |
         |  ${ctx.declareAddedFunctions()}
         |}
       """.stripMargin

    val code = CodeFormatter.stripOverlappingComments(
      new CodeAndComment(codeBody, ctx.getPlaceHolderToComments()))
    logDebug(s"code for ${expressions.mkString(",")}:\n${CodeFormatter.format(code)}")

    val (clazz, _) = CodeGenerator.compile(code)
    clazz.generate(ctx.references.toArray).asInstanceOf[UnsafeProjection]
  }
}<|MERGE_RESOLUTION|>--- conflicted
+++ resolved
@@ -287,21 +287,13 @@
 
     val code =
       s"""
-<<<<<<< HEAD
          |$rowWriter.reset();
          |$evalSubexpr
          |$writeExpressions
        """.stripMargin
-    ExprCode(code, "false", s"$rowWriter.getRow()")
-=======
-        $rowWriter.reset();
-        $evalSubexpr
-        $writeExpressions
-      """
     // `rowWriter` is declared as a class field, so we can access it directly in methods.
     ExprCode(code, FalseLiteral, StatementValue(s"$rowWriter.getRow()", "UnsafeRow",
       canDirectAccess = true))
->>>>>>> 64988841
   }
 
   protected def canonicalize(in: Seq[Expression]): Seq[Expression] =
