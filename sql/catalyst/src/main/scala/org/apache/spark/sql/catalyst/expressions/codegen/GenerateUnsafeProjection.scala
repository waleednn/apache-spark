/*
 * Licensed to the Apache Software Foundation (ASF) under one or more
 * contributor license agreements.  See the NOTICE file distributed with
 * this work for additional information regarding copyright ownership.
 * The ASF licenses this file to You under the Apache License, Version 2.0
 * (the "License"); you may not use this file except in compliance with
 * the License.  You may obtain a copy of the License at
 *
 *    http://www.apache.org/licenses/LICENSE-2.0
 *
 * Unless required by applicable law or agreed to in writing, software
 * distributed under the License is distributed on an "AS IS" BASIS,
 * WITHOUT WARRANTIES OR CONDITIONS OF ANY KIND, either express or implied.
 * See the License for the specific language governing permissions and
 * limitations under the License.
 */

package org.apache.spark.sql.catalyst.expressions.codegen

import org.apache.spark.sql.catalyst.expressions._
import org.apache.spark.sql.types._

/**
 * Generates a [[Projection]] that returns an [[UnsafeRow]].
 *
 * It generates the code for all the expressions, computes the total length for all the columns
 * (can be accessed via variables), and then copies the data into a scratch buffer space in the
 * form of UnsafeRow (the scratch buffer will grow as needed).
 *
 * @note The returned UnsafeRow will be pointed to a scratch buffer inside the projection.
 */
object GenerateUnsafeProjection extends CodeGenerator[Seq[Expression], UnsafeProjection] {

  /** Returns true iff we support this data type. */
  def canSupport(dataType: DataType): Boolean = dataType match {
    case NullType => true
    case t: AtomicType => true
    case _: CalendarIntervalType => true
    case t: StructType => t.forall(field => canSupport(field.dataType))
    case t: ArrayType if canSupport(t.elementType) => true
    case MapType(kt, vt, _) if canSupport(kt) && canSupport(vt) => true
    case udt: UserDefinedType[_] => canSupport(udt.sqlType)
    case _ => false
  }

  // TODO: if the nullability of field is correct, we can use it to save null check.
  private def writeStructToBuffer(
      ctx: CodegenContext,
      input: String,
      fieldTypes: Seq[DataType],
      rowWriter: String): String = {
    // Puts `input` in a local variable to avoid to re-evaluate it if it's a statement.
    val tmpInput = ctx.freshName("tmpInput")
    val fieldEvals = fieldTypes.zipWithIndex.map { case (dt, i) =>
      ExprCode("", StatementValue(s"$tmpInput.isNullAt($i)", CodeGenerator.JAVA_BOOLEAN),
        StatementValue(CodeGenerator.getValue(tmpInput, dt, i.toString),
          CodeGenerator.javaType(dt)))
    }

    val rowWriterClass = classOf[UnsafeRowWriter].getName
    val structRowWriter = ctx.addMutableState(rowWriterClass, "rowWriter",
      v => s"$v = new $rowWriterClass($rowWriter, ${fieldEvals.length});")

    s"""
      final InternalRow $tmpInput = $input;
      if ($tmpInput instanceof UnsafeRow) {
        ${writeUnsafeData(ctx, s"((UnsafeRow) $tmpInput)", structRowWriter)}
      } else {
        ${writeExpressionsToBuffer(ctx, tmpInput, fieldEvals, fieldTypes, structRowWriter)}
      }
    """
  }

  private def writeExpressionsToBuffer(
      ctx: CodegenContext,
      row: String,
      inputs: Seq[ExprCode],
      inputTypes: Seq[DataType],
      rowWriter: String,
      isTopLevel: Boolean = false): String = {
    val resetWriter = if (isTopLevel) {
      // For top level row writer, it always writes to the beginning of the global buffer holder,
      // which means its fixed-size region always in the same position, so we don't need to call
      // `reset` to set up its fixed-size region every time.
      if (inputs.map(_.isNull).forall(_ == "false")) {
        // If all fields are not nullable, which means the null bits never changes, then we don't
        // need to clear it out every time.
        ""
      } else {
        s"$rowWriter.zeroOutNullBytes();"
      }
    } else {
      s"$rowWriter.resetRowWriter();"
    }

    val writeFields = inputs.zip(inputTypes).zipWithIndex.map {
      case ((input, dataType), index) =>
        val dt = dataType match {
          case udt: UserDefinedType[_] => udt.sqlType
          case other => other
        }

        val setNull = dt match {
          case t: DecimalType if t.precision > Decimal.MAX_LONG_DIGITS =>
            // Can't call setNullAt() for DecimalType with precision larger than 18.
            s"$rowWriter.write($index, (Decimal) null, ${t.precision}, ${t.scale});"
          case _ => s"$rowWriter.setNullAt($index);"
        }
        val previousCursor = ctx.freshName("previousCursor")

        val writeField = dt match {
          case t: StructType =>
            s"""
              // Remember the current cursor so that we can calculate how many bytes are
              // written later.
              final int $previousCursor = $rowWriter.cursor();
              ${writeStructToBuffer(ctx, input.value, t.map(_.dataType), rowWriter)}
              $rowWriter.setOffsetAndSizeFromPreviousCursor($index, $previousCursor);
            """

          case a @ ArrayType(et, _) =>
            s"""
              // Remember the current cursor so that we can calculate how many bytes are
              // written later.
              final int $previousCursor = $rowWriter.cursor();
              ${writeArrayToBuffer(ctx, input.value, et, rowWriter)}
              $rowWriter.setOffsetAndSizeFromPreviousCursor($index, $previousCursor);
            """

          case m @ MapType(kt, vt, _) =>
            s"""
              // Remember the current cursor so that we can calculate how many bytes are
              // written later.
              final int $previousCursor = $rowWriter.cursor();
              ${writeMapToBuffer(ctx, input.value, kt, vt, rowWriter)}
              $rowWriter.setOffsetAndSizeFromPreviousCursor($index, $previousCursor);
            """

          case t: DecimalType =>
            s"$rowWriter.write($index, ${input.value}, ${t.precision}, ${t.scale});"

          case NullType => ""

          case _ => s"$rowWriter.write($index, ${input.value});"
        }

        if (input.isNull == "false") {
          s"""
            ${input.code}
            ${writeField.trim}
          """
        } else {
          s"""
            ${input.code}
            if (${input.isNull}) {
              ${setNull.trim}
            } else {
              ${writeField.trim}
            }
          """
        }
    }

    val writeFieldsCode = if (isTopLevel && (row == null || ctx.currentVars != null)) {
      // TODO: support whole stage codegen
      writeFields.mkString("\n")
    } else {
      assert(row != null, "the input row name cannot be null when generating code to write it.")
      ctx.splitExpressions(
        expressions = writeFields,
        funcName = "writeFields",
        arguments = Seq("InternalRow" -> row))
    }

    s"""
      $resetWriter
      $writeFieldsCode
    """.trim
  }

  // TODO: if the nullability of array element is correct, we can use it to save null check.
  private def writeArrayToBuffer(
      ctx: CodegenContext,
      input: String,
      elementType: DataType,
      rowWriter: String): String = {
    // Puts `input` in a local variable to avoid to re-evaluate it if it's a statement.
    val tmpInput = ctx.freshName("tmpInput")
    val numElements = ctx.freshName("numElements")
    val index = ctx.freshName("index")

    val et = elementType match {
      case udt: UserDefinedType[_] => udt.sqlType
      case other => other
    }

    val jt = CodeGenerator.javaType(et)

    val elementOrOffsetSize = et match {
      case t: DecimalType if t.precision <= Decimal.MAX_LONG_DIGITS => 8
      case _ if CodeGenerator.isPrimitiveType(jt) => et.defaultSize
      case _ => 8  // we need 8 bytes to store offset and length
    }

    val arrayWriterClass = classOf[UnsafeArrayWriter].getName
    val arrayWriter = ctx.addMutableState(arrayWriterClass, "arrayWriter",
      v => s"$v = new $arrayWriterClass($rowWriter, $elementOrOffsetSize);")
    val previousCursor = ctx.freshName("previousCursor")

    val element = CodeGenerator.getValue(tmpInput, et, index)
    val writeElement = et match {
      case t: StructType =>
        s"""
          final int $previousCursor = $arrayWriter.cursor();
          ${writeStructToBuffer(ctx, element, t.map(_.dataType), arrayWriter)}
          $arrayWriter.setOffsetAndSizeFromPreviousCursor($index, $previousCursor);
        """

      case a @ ArrayType(et, _) =>
        s"""
          final int $previousCursor = $arrayWriter.cursor();
          ${writeArrayToBuffer(ctx, element, et, arrayWriter)}
          $arrayWriter.setOffsetAndSizeFromPreviousCursor($index, $previousCursor);
        """

      case m @ MapType(kt, vt, _) =>
        s"""
          final int $previousCursor = $arrayWriter.cursor();
          ${writeMapToBuffer(ctx, element, kt, vt, arrayWriter)}
          $arrayWriter.setOffsetAndSizeFromPreviousCursor($index, $previousCursor);
        """

      case t: DecimalType =>
        s"$arrayWriter.write($index, $element, ${t.precision}, ${t.scale});"

      case NullType => ""

      case _ => s"$arrayWriter.write($index, $element);"
    }

    val primitiveTypeName =
      if (CodeGenerator.isPrimitiveType(jt)) CodeGenerator.primitiveTypeName(et) else ""
    s"""
      final ArrayData $tmpInput = $input;
      if ($tmpInput instanceof UnsafeArrayData) {
        ${writeUnsafeData(ctx, s"((UnsafeArrayData) $tmpInput)", arrayWriter)}
      } else {
        final int $numElements = $tmpInput.numElements();
        $arrayWriter.initialize($numElements);

        for (int $index = 0; $index < $numElements; $index++) {
          if ($tmpInput.isNullAt($index)) {
            $arrayWriter.setNull${elementOrOffsetSize}Bytes($index);
          } else {
            $writeElement
          }
        }
      }
    """
  }

  // TODO: if the nullability of value element is correct, we can use it to save null check.
  private def writeMapToBuffer(
      ctx: CodegenContext,
      input: String,
      keyType: DataType,
      valueType: DataType,
      rowWriter: String): String = {
    // Puts `input` in a local variable to avoid to re-evaluate it if it's a statement.
    val tmpInput = ctx.freshName("tmpInput")
    val tmpCursor = ctx.freshName("tmpCursor")

    // Writes out unsafe map according to the format described in `UnsafeMapData`.
    s"""
      final MapData $tmpInput = $input;
      if ($tmpInput instanceof UnsafeMapData) {
        ${writeUnsafeData(ctx, s"((UnsafeMapData) $tmpInput)", rowWriter)}
      } else {
        // preserve 8 bytes to write the key array numBytes later.
        $rowWriter.grow(8);
        $rowWriter.increaseCursor(8);

        // Remember the current cursor so that we can write numBytes of key array later.
        final int $tmpCursor = $rowWriter.cursor();

        ${writeArrayToBuffer(ctx, s"$tmpInput.keyArray()", keyType, rowWriter)}
        // Write the numBytes of key array into the first 8 bytes.
        Platform.putLong($rowWriter.getBuffer(), $tmpCursor - 8, $rowWriter.cursor() - $tmpCursor);

        ${writeArrayToBuffer(ctx, s"$tmpInput.valueArray()", valueType, rowWriter)}
      }
    """
  }

  /**
   * If the input is already in unsafe format, we don't need to go through all elements/fields,
   * we can directly write it.
   */
  private def writeUnsafeData(ctx: CodegenContext, input: String, rowWriter: String) = {
    val sizeInBytes = ctx.freshName("sizeInBytes")
    s"""
      final int $sizeInBytes = $input.getSizeInBytes();
      // grow the global buffer before writing data.
      $rowWriter.grow($sizeInBytes);
      $input.writeToMemory($rowWriter.getBuffer(), $rowWriter.cursor());
      $rowWriter.increaseCursor($sizeInBytes);
    """
  }

  def createCode(
      ctx: CodegenContext,
      expressions: Seq[Expression],
      useSubexprElimination: Boolean = false): ExprCode = {
    val exprEvals = ctx.generateExpressions(expressions, useSubexprElimination)
    val exprTypes = expressions.map(_.dataType)

    val numVarLenFields = exprTypes.count {
      case dt if UnsafeRow.isFixedLength(dt) => false
      // TODO: consider large decimal and interval type
      case _ => true
    }

    val rowWriterClass = classOf[UnsafeRowWriter].getName
    val rowWriter = ctx.addMutableState(rowWriterClass, "rowWriter",
      v => s"$v = new $rowWriterClass(${expressions.length}, ${numVarLenFields * 32});")

    // Evaluate all the subexpression.
    val evalSubexpr = ctx.subexprFunctions.mkString("\n")

    val writeExpressions = writeExpressionsToBuffer(
      ctx, ctx.INPUT_ROW, exprEvals, exprTypes, rowWriter, isTopLevel = true)

    val code =
      s"""
        $rowWriter.reset();
        $evalSubexpr
        $writeExpressions
      """
<<<<<<< HEAD
    ExprCode(code, FalseLiteral, GlobalValue(result, "UnsafeRow"))
=======
    ExprCode(code, "false", s"$rowWriter.getRow()")
>>>>>>> 5197562a
  }

  protected def canonicalize(in: Seq[Expression]): Seq[Expression] =
    in.map(ExpressionCanonicalizer.execute)

  protected def bind(in: Seq[Expression], inputSchema: Seq[Attribute]): Seq[Expression] =
    in.map(BindReferences.bindReference(_, inputSchema))

  def generate(
      expressions: Seq[Expression],
      subexpressionEliminationEnabled: Boolean): UnsafeProjection = {
    create(canonicalize(expressions), subexpressionEliminationEnabled)
  }

  protected def create(references: Seq[Expression]): UnsafeProjection = {
    create(references, subexpressionEliminationEnabled = false)
  }

  private def create(
      expressions: Seq[Expression],
      subexpressionEliminationEnabled: Boolean): UnsafeProjection = {
    val ctx = newCodeGenContext()
    val eval = createCode(ctx, expressions, subexpressionEliminationEnabled)

    val codeBody = s"""
      public java.lang.Object generate(Object[] references) {
        return new SpecificUnsafeProjection(references);
      }

      class SpecificUnsafeProjection extends ${classOf[UnsafeProjection].getName} {

        private Object[] references;
        ${ctx.declareMutableStates()}

        public SpecificUnsafeProjection(Object[] references) {
          this.references = references;
          ${ctx.initMutableStates()}
        }

        public void initialize(int partitionIndex) {
          ${ctx.initPartition()}
        }

        // Scala.Function1 need this
        public java.lang.Object apply(java.lang.Object row) {
          return apply((InternalRow) row);
        }

        public UnsafeRow apply(InternalRow ${ctx.INPUT_ROW}) {
          ${eval.code.trim}
          return ${eval.value};
        }

        ${ctx.declareAddedFunctions()}
      }
      """

    val code = CodeFormatter.stripOverlappingComments(
      new CodeAndComment(codeBody, ctx.getPlaceHolderToComments()))
    logDebug(s"code for ${expressions.mkString(",")}:\n${CodeFormatter.format(code)}")

    val (clazz, _) = CodeGenerator.compile(code)
    clazz.generate(ctx.references.toArray).asInstanceOf[UnsafeProjection]
  }
}<|MERGE_RESOLUTION|>--- conflicted
+++ resolved
@@ -336,11 +336,9 @@
         $evalSubexpr
         $writeExpressions
       """
-<<<<<<< HEAD
-    ExprCode(code, FalseLiteral, GlobalValue(result, "UnsafeRow"))
-=======
-    ExprCode(code, "false", s"$rowWriter.getRow()")
->>>>>>> 5197562a
+    // `rowWriter` is declared as a class field, so we can access it directly in methods.
+    ExprCode(code, FalseLiteral, StatementValue(s"$rowWriter.getRow()", "UnsafeRow",
+      canDirectAccess = true))
   }
 
   protected def canonicalize(in: Seq[Expression]): Seq[Expression] =
