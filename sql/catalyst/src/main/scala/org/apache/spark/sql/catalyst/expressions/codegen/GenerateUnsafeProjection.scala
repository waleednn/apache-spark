/*
 * Licensed to the Apache Software Foundation (ASF) under one or more
 * contributor license agreements.  See the NOTICE file distributed with
 * this work for additional information regarding copyright ownership.
 * The ASF licenses this file to You under the Apache License, Version 2.0
 * (the "License"); you may not use this file except in compliance with
 * the License.  You may obtain a copy of the License at
 *
 *    http://www.apache.org/licenses/LICENSE-2.0
 *
 * Unless required by applicable law or agreed to in writing, software
 * distributed under the License is distributed on an "AS IS" BASIS,
 * WITHOUT WARRANTIES OR CONDITIONS OF ANY KIND, either express or implied.
 * See the License for the specific language governing permissions and
 * limitations under the License.
 */

package org.apache.spark.sql.catalyst.expressions.codegen

import org.apache.spark.sql.catalyst.expressions._
import org.apache.spark.sql.types._

/**
 * Generates a [[Projection]] that returns an [[UnsafeRow]].
 *
 * It generates the code for all the expressions, compute the total length for all the columns
 * (can be accessed via variables), and then copy the data into a scratch buffer space in the
 * form of UnsafeRow (the scratch buffer will grow as needed).
 *
 * Note: The returned UnsafeRow will be pointed to a scratch buffer inside the projection.
 */
object GenerateUnsafeProjection extends CodeGenerator[Seq[Expression], UnsafeProjection] {

  private val StringWriter = classOf[UnsafeRowWriters.UTF8StringWriter].getName
  private val BinaryWriter = classOf[UnsafeRowWriters.BinaryWriter].getName
  private val IntervalWriter = classOf[UnsafeRowWriters.IntervalWriter].getName
  private val StructWriter = classOf[UnsafeRowWriters.StructWriter].getName
  private val CompactDecimalWriter = classOf[UnsafeRowWriters.CompactDecimalWriter].getName
  private val DecimalWriter = classOf[UnsafeRowWriters.DecimalWriter].getName

  /** Returns true iff we support this data type. */
  def canSupport(dataType: DataType): Boolean = dataType match {
    case t: AtomicType if !t.isInstanceOf[DecimalType] => true
    case _: CalendarIntervalType => true
    case t: StructType => t.toSeq.forall(field => canSupport(field.dataType))
    case NullType => true
    case t: DecimalType => true
    case _ => false
  }

  def genAdditionalSize(dt: DataType, ev: GeneratedExpressionCode): String = dt match {
    case t: DecimalType if t.precision > Decimal.MAX_LONG_DIGITS =>
      s" + (${ev.isNull} ? 0 : $DecimalWriter.getSize(${ev.primitive}))"
    case StringType =>
      s" + (${ev.isNull} ? 0 : $StringWriter.getSize(${ev.primitive}))"
    case BinaryType =>
      s" + (${ev.isNull} ? 0 : $BinaryWriter.getSize(${ev.primitive}))"
    case IntervalType =>
      s" + (${ev.isNull} ? 0 : 16)"
    case _: StructType =>
      s" + (${ev.isNull} ? 0 : $StructWriter.getSize(${ev.primitive}))"
    case _ => ""
  }

  def genWriter(
      ctx: CodeGenContext,
      dt: DataType,
      ev: GeneratedExpressionCode,
      primitive: String,
      i: Int,
      cursor: String): String = dt match {
    case _ if ctx.isPrimitiveType(dt) =>
      s"${ctx.setColumn(primitive, dt, i, ev.primitive)}"
    case t: DecimalType if t.precision <= Decimal.MAX_LONG_DIGITS =>
      s"""
       // make sure Decimal object has the same scale as DecimalType
       if (${ev.primitive}.changePrecision(${t.precision}, ${t.scale})) {
         $CompactDecimalWriter.write($primitive, $i, $cursor, ${ev.primitive});
       } else {
         $primitive.setNullAt($i);
       }
       """
    case t: DecimalType if t.precision > Decimal.MAX_LONG_DIGITS =>
      s"""
       // make sure Decimal object has the same scale as DecimalType
       if (${ev.primitive}.changePrecision(${t.precision}, ${t.scale})) {
         $cursor += $DecimalWriter.write($primitive, $i, $cursor, ${ev.primitive});
       } else {
         $primitive.setNullAt($i);
       }
       """
    case StringType =>
      s"$cursor += $StringWriter.write($primitive, $i, $cursor, ${ev.primitive})"
    case BinaryType =>
      s"$cursor += $BinaryWriter.write($primitive, $i, $cursor, ${ev.primitive})"
    case IntervalType =>
      s"$cursor += $IntervalWriter.write($primitive, $i, $cursor, ${ev.primitive})"
    case t: StructType =>
      s"$cursor += $StructWriter.write($primitive, $i, $cursor, ${ev.primitive})"
    case NullType => ""
    case _ =>
      throw new UnsupportedOperationException(s"Not supported DataType: $dt")
  }

  /**
   * Generates the code to create an [[UnsafeRow]] object based on the input expressions.
   * @param ctx context for code generation
   * @param ev specifies the name of the variable for the output [[UnsafeRow]] object
   * @param expressions input expressions
   * @return generated code to put the expression output into an [[UnsafeRow]]
   */
  def createCode(ctx: CodeGenContext, ev: GeneratedExpressionCode, expressions: Seq[Expression])
    : String = {

    val ret = ev.primitive
    ctx.addMutableState("UnsafeRow", ret, s"$ret = new UnsafeRow();")
    val buffer = ctx.freshName("buffer")
    ctx.addMutableState("byte[]", buffer, s"$buffer = new byte[64];")
    val cursor = ctx.freshName("cursor")
    val numBytes = ctx.freshName("numBytes")

    val exprs = expressions.map { e => e.dataType match {
      case st: StructType => createCodeForStruct(ctx, e.gen(ctx), st)
      case _ => e.gen(ctx)
    }}
    val allExprs = exprs.map(_.code).mkString("\n")

    val fixedSize = 8 * exprs.length + UnsafeRow.calculateBitSetWidthInBytes(exprs.length)
<<<<<<< HEAD
    val additionalSize = expressions.zipWithIndex.map {
      case (e, i) => genAdditionalSize(e.dataType, exprs(i))
    }.mkString("")

    val writers = expressions.zipWithIndex.map { case (e, i) =>
      val update = genWriter(ctx, e.dataType, exprs(i), ret, i, cursor)
=======
    val additionalSize = expressions.zipWithIndex.map { case (e, i) =>
      e.dataType match {
        case StringType =>
          s" + (${exprs(i).isNull} ? 0 : $StringWriter.getSize(${exprs(i).primitive}))"
        case BinaryType =>
          s" + (${exprs(i).isNull} ? 0 : $BinaryWriter.getSize(${exprs(i).primitive}))"
        case CalendarIntervalType =>
          s" + (${exprs(i).isNull} ? 0 : 16)"
        case _: StructType =>
          s" + (${exprs(i).isNull} ? 0 : $StructWriter.getSize(${exprs(i).primitive}))"
        case _ => ""
      }
    }.mkString("")

    val writers = expressions.zipWithIndex.map { case (e, i) =>
      val update = e.dataType match {
        case dt if ctx.isPrimitiveType(dt) =>
          s"${ctx.setColumn(ret, dt, i, exprs(i).primitive)}"
        case StringType =>
          s"$cursor += $StringWriter.write($ret, $i, $cursor, ${exprs(i).primitive})"
        case BinaryType =>
          s"$cursor += $BinaryWriter.write($ret, $i, $cursor, ${exprs(i).primitive})"
        case CalendarIntervalType =>
          s"$cursor += $IntervalWriter.write($ret, $i, $cursor, ${exprs(i).primitive})"
        case t: StructType =>
          s"$cursor += $StructWriter.write($ret, $i, $cursor, ${exprs(i).primitive})"
        case NullType => ""
        case _ =>
          throw new UnsupportedOperationException(s"Not supported DataType: ${e.dataType}")
      }
>>>>>>> b715933f
      s"""if (${exprs(i).isNull}) {
            $ret.setNullAt($i);
          } else {
            $update;
          }"""
    }.mkString("\n          ")

    s"""
      $allExprs
      int $numBytes = $fixedSize $additionalSize;
      if ($numBytes > $buffer.length) {
        $buffer = new byte[$numBytes];
      }

      $ret.pointTo(
        $buffer,
        org.apache.spark.unsafe.PlatformDependent.BYTE_ARRAY_OFFSET,
        ${expressions.size},
        $numBytes);
      int $cursor = $fixedSize;

      $writers
      boolean ${ev.isNull} = false;
     """
  }

  /**
   * Generates the Java code to convert a struct (backed by InternalRow) to UnsafeRow.
   *
   * This function also handles nested structs by recursively generating the code to do conversion.
   *
   * @param ctx code generation context
   * @param input the input struct, identified by a [[GeneratedExpressionCode]]
   * @param schema schema of the struct field
   */
  // TODO: refactor createCode and this function to reduce code duplication.
  private def createCodeForStruct(
      ctx: CodeGenContext,
      input: GeneratedExpressionCode,
      schema: StructType): GeneratedExpressionCode = {

    val isNull = input.isNull
    val primitive = ctx.freshName("structConvert")
    ctx.addMutableState("UnsafeRow", primitive, s"$primitive = new UnsafeRow();")
    val buffer = ctx.freshName("buffer")
    ctx.addMutableState("byte[]", buffer, s"$buffer = new byte[64];")
    val cursor = ctx.freshName("cursor")

    val exprs: Seq[GeneratedExpressionCode] = schema.map(_.dataType).zipWithIndex.map {
      case (dt, i) => dt match {
        case st: StructType =>
          val nestedStructEv = GeneratedExpressionCode(
            code = "",
            isNull = s"${input.primitive}.isNullAt($i)",
            primitive = s"${ctx.getColumn(input.primitive, dt, i)}"
          )
          createCodeForStruct(ctx, nestedStructEv, st)
        case _ =>
          GeneratedExpressionCode(
            code = "",
            isNull = s"${input.primitive}.isNullAt($i)",
            primitive = s"${ctx.getColumn(input.primitive, dt, i)}"
          )
        }
    }
    val allExprs = exprs.map(_.code).mkString("\n")

    val fixedSize = 8 * exprs.length + UnsafeRow.calculateBitSetWidthInBytes(exprs.length)
    val additionalSize = schema.toSeq.map(_.dataType).zip(exprs).map { case (dt, ev) =>
<<<<<<< HEAD
      genAdditionalSize(dt, ev)
    }.mkString("")

    val writers = schema.toSeq.map(_.dataType).zip(exprs).zipWithIndex.map { case ((dt, ev), i) =>
      val update = genWriter(ctx, dt, ev, primitive, i, cursor)
=======
      dt match {
        case StringType =>
          s" + (${ev.isNull} ? 0 : $StringWriter.getSize(${ev.primitive}))"
        case BinaryType =>
          s" + (${ev.isNull} ? 0 : $BinaryWriter.getSize(${ev.primitive}))"
        case CalendarIntervalType =>
          s" + (${ev.isNull} ? 0 : 16)"
        case _: StructType =>
          s" + (${ev.isNull} ? 0 : $StructWriter.getSize(${ev.primitive}))"
        case _ => ""
      }
    }.mkString("")

    val writers = schema.toSeq.map(_.dataType).zip(exprs).zipWithIndex.map { case ((dt, ev), i) =>
      val update = dt match {
        case _ if ctx.isPrimitiveType(dt) =>
          s"${ctx.setColumn(primitive, dt, i, exprs(i).primitive)}"
        case StringType =>
          s"$cursor += $StringWriter.write($primitive, $i, $cursor, ${exprs(i).primitive})"
        case BinaryType =>
          s"$cursor += $BinaryWriter.write($primitive, $i, $cursor, ${exprs(i).primitive})"
        case CalendarIntervalType =>
          s"$cursor += $IntervalWriter.write($primitive, $i, $cursor, ${exprs(i).primitive})"
        case t: StructType =>
          s"$cursor += $StructWriter.write($primitive, $i, $cursor, ${exprs(i).primitive})"
        case NullType => ""
        case _ =>
          throw new UnsupportedOperationException(s"Not supported DataType: $dt")
      }
>>>>>>> b715933f
      s"""
          if (${exprs(i).isNull}) {
            $primitive.setNullAt($i);
          } else {
            $update;
          }
        """
    }.mkString("\n          ")

    // Note that we add a shortcut here for performance: if the input is already an UnsafeRow,
    // just copy the bytes directly into our buffer space without running any conversion.
    // We also had to use a hack to introduce a "tmp" variable, to avoid the Java compiler from
    // complaining that a GenericMutableRow (generated by expressions) cannot be cast to UnsafeRow.
    val tmp = ctx.freshName("tmp")
    val numBytes = ctx.freshName("numBytes")
    val code = s"""
       |${input.code}
       |if (!${input.isNull}) {
       |  Object $tmp = (Object) ${input.primitive};
       |  if ($tmp instanceof UnsafeRow) {
       |    $primitive = (UnsafeRow) $tmp;
       |  } else {
       |    $allExprs
       |
       |    int $numBytes = $fixedSize $additionalSize;
       |    if ($numBytes > $buffer.length) {
       |      $buffer = new byte[$numBytes];
       |    }
       |
       |    $primitive.pointTo(
       |      $buffer,
       |      org.apache.spark.unsafe.PlatformDependent.BYTE_ARRAY_OFFSET,
       |      ${exprs.size},
       |      $numBytes);
       |    int $cursor = $fixedSize;
       |
       |    $writers
       |  }
       |}
     """.stripMargin

    GeneratedExpressionCode(code, isNull, primitive)
  }

  protected def canonicalize(in: Seq[Expression]): Seq[Expression] =
    in.map(ExpressionCanonicalizer.execute)

  protected def bind(in: Seq[Expression], inputSchema: Seq[Attribute]): Seq[Expression] =
    in.map(BindReferences.bindReference(_, inputSchema))

  protected def create(expressions: Seq[Expression]): UnsafeProjection = {
    val ctx = newCodeGenContext()

    val isNull = ctx.freshName("retIsNull")
    val primitive = ctx.freshName("retValue")
    val eval = GeneratedExpressionCode("", isNull, primitive)
    eval.code = createCode(ctx, eval, expressions)

    val code = s"""
      private $exprType[] expressions;

      public Object generate($exprType[] expr) {
        this.expressions = expr;
        return new SpecificProjection();
      }

      class SpecificProjection extends ${classOf[UnsafeProjection].getName} {

        ${declareMutableStates(ctx)}

        public SpecificProjection() {
          ${initMutableStates(ctx)}
        }

        // Scala.Function1 need this
        public Object apply(Object row) {
          return apply((InternalRow) row);
        }

        public UnsafeRow apply(InternalRow i) {
          ${eval.code}
          return ${eval.primitive};
        }
      }
      """

    logDebug(s"code for ${expressions.mkString(",")}:\n${CodeFormatter.format(code)}")

    val c = compile(code)
    c.generate(ctx.references.toArray).asInstanceOf[UnsafeProjection]
  }
}<|MERGE_RESOLUTION|>--- conflicted
+++ resolved
@@ -55,14 +55,14 @@
       s" + (${ev.isNull} ? 0 : $StringWriter.getSize(${ev.primitive}))"
     case BinaryType =>
       s" + (${ev.isNull} ? 0 : $BinaryWriter.getSize(${ev.primitive}))"
-    case IntervalType =>
+    case CalendarIntervalType =>
       s" + (${ev.isNull} ? 0 : 16)"
     case _: StructType =>
       s" + (${ev.isNull} ? 0 : $StructWriter.getSize(${ev.primitive}))"
     case _ => ""
   }
 
-  def genWriter(
+  def genUpdate(
       ctx: CodeGenContext,
       dt: DataType,
       ev: GeneratedExpressionCode,
@@ -93,7 +93,7 @@
       s"$cursor += $StringWriter.write($primitive, $i, $cursor, ${ev.primitive})"
     case BinaryType =>
       s"$cursor += $BinaryWriter.write($primitive, $i, $cursor, ${ev.primitive})"
-    case IntervalType =>
+    case CalendarIntervalType =>
       s"$cursor += $IntervalWriter.write($primitive, $i, $cursor, ${ev.primitive})"
     case t: StructType =>
       s"$cursor += $StructWriter.write($primitive, $i, $cursor, ${ev.primitive})"
@@ -126,45 +126,12 @@
     val allExprs = exprs.map(_.code).mkString("\n")
 
     val fixedSize = 8 * exprs.length + UnsafeRow.calculateBitSetWidthInBytes(exprs.length)
-<<<<<<< HEAD
     val additionalSize = expressions.zipWithIndex.map {
       case (e, i) => genAdditionalSize(e.dataType, exprs(i))
     }.mkString("")
 
     val writers = expressions.zipWithIndex.map { case (e, i) =>
-      val update = genWriter(ctx, e.dataType, exprs(i), ret, i, cursor)
-=======
-    val additionalSize = expressions.zipWithIndex.map { case (e, i) =>
-      e.dataType match {
-        case StringType =>
-          s" + (${exprs(i).isNull} ? 0 : $StringWriter.getSize(${exprs(i).primitive}))"
-        case BinaryType =>
-          s" + (${exprs(i).isNull} ? 0 : $BinaryWriter.getSize(${exprs(i).primitive}))"
-        case CalendarIntervalType =>
-          s" + (${exprs(i).isNull} ? 0 : 16)"
-        case _: StructType =>
-          s" + (${exprs(i).isNull} ? 0 : $StructWriter.getSize(${exprs(i).primitive}))"
-        case _ => ""
-      }
-    }.mkString("")
-
-    val writers = expressions.zipWithIndex.map { case (e, i) =>
-      val update = e.dataType match {
-        case dt if ctx.isPrimitiveType(dt) =>
-          s"${ctx.setColumn(ret, dt, i, exprs(i).primitive)}"
-        case StringType =>
-          s"$cursor += $StringWriter.write($ret, $i, $cursor, ${exprs(i).primitive})"
-        case BinaryType =>
-          s"$cursor += $BinaryWriter.write($ret, $i, $cursor, ${exprs(i).primitive})"
-        case CalendarIntervalType =>
-          s"$cursor += $IntervalWriter.write($ret, $i, $cursor, ${exprs(i).primitive})"
-        case t: StructType =>
-          s"$cursor += $StructWriter.write($ret, $i, $cursor, ${exprs(i).primitive})"
-        case NullType => ""
-        case _ =>
-          throw new UnsupportedOperationException(s"Not supported DataType: ${e.dataType}")
-      }
->>>>>>> b715933f
+      val update = genUpdate(ctx, e.dataType, exprs(i), ret, i, cursor)
       s"""if (${exprs(i).isNull}) {
             $ret.setNullAt($i);
           } else {
@@ -234,43 +201,11 @@
 
     val fixedSize = 8 * exprs.length + UnsafeRow.calculateBitSetWidthInBytes(exprs.length)
     val additionalSize = schema.toSeq.map(_.dataType).zip(exprs).map { case (dt, ev) =>
-<<<<<<< HEAD
       genAdditionalSize(dt, ev)
     }.mkString("")
 
     val writers = schema.toSeq.map(_.dataType).zip(exprs).zipWithIndex.map { case ((dt, ev), i) =>
-      val update = genWriter(ctx, dt, ev, primitive, i, cursor)
-=======
-      dt match {
-        case StringType =>
-          s" + (${ev.isNull} ? 0 : $StringWriter.getSize(${ev.primitive}))"
-        case BinaryType =>
-          s" + (${ev.isNull} ? 0 : $BinaryWriter.getSize(${ev.primitive}))"
-        case CalendarIntervalType =>
-          s" + (${ev.isNull} ? 0 : 16)"
-        case _: StructType =>
-          s" + (${ev.isNull} ? 0 : $StructWriter.getSize(${ev.primitive}))"
-        case _ => ""
-      }
-    }.mkString("")
-
-    val writers = schema.toSeq.map(_.dataType).zip(exprs).zipWithIndex.map { case ((dt, ev), i) =>
-      val update = dt match {
-        case _ if ctx.isPrimitiveType(dt) =>
-          s"${ctx.setColumn(primitive, dt, i, exprs(i).primitive)}"
-        case StringType =>
-          s"$cursor += $StringWriter.write($primitive, $i, $cursor, ${exprs(i).primitive})"
-        case BinaryType =>
-          s"$cursor += $BinaryWriter.write($primitive, $i, $cursor, ${exprs(i).primitive})"
-        case CalendarIntervalType =>
-          s"$cursor += $IntervalWriter.write($primitive, $i, $cursor, ${exprs(i).primitive})"
-        case t: StructType =>
-          s"$cursor += $StructWriter.write($primitive, $i, $cursor, ${exprs(i).primitive})"
-        case NullType => ""
-        case _ =>
-          throw new UnsupportedOperationException(s"Not supported DataType: $dt")
-      }
->>>>>>> b715933f
+      val update = genUpdate(ctx, dt, ev, primitive, i, cursor)
       s"""
           if (${exprs(i).isNull}) {
             $primitive.setNullAt($i);
