/*
 * Licensed to the Apache Software Foundation (ASF) under one or more
 * contributor license agreements.  See the NOTICE file distributed with
 * this work for additional information regarding copyright ownership.
 * The ASF licenses this file to You under the Apache License, Version 2.0
 * (the "License"); you may not use this file except in compliance with
 * the License.  You may obtain a copy of the License at
 *
 *    http://www.apache.org/licenses/LICENSE-2.0
 *
 * Unless required by applicable law or agreed to in writing, software
 * distributed under the License is distributed on an "AS IS" BASIS,
 * WITHOUT WARRANTIES OR CONDITIONS OF ANY KIND, either express or implied.
 * See the License for the specific language governing permissions and
 * limitations under the License.
 */

package org.apache.spark.sql.catalyst.catalog

import scala.collection.mutable

import org.apache.hadoop.conf.Configuration
import org.apache.hadoop.fs.Path

import org.apache.spark.internal.Logging
import org.apache.spark.sql.AnalysisException
import org.apache.spark.sql.catalyst.{CatalystConf, SimpleCatalystConf}
import org.apache.spark.sql.catalyst.{FunctionIdentifier, TableIdentifier}
import org.apache.spark.sql.catalyst.analysis.{FunctionRegistry, NoSuchFunctionException, SimpleFunctionRegistry}
import org.apache.spark.sql.catalyst.analysis.FunctionRegistry.FunctionBuilder
import org.apache.spark.sql.catalyst.expressions.{Expression, ExpressionInfo}
import org.apache.spark.sql.catalyst.plans.logical.{LogicalPlan, SubqueryAlias}
import org.apache.spark.sql.catalyst.util.StringUtils

/**
 * An internal catalog that is used by a Spark Session. This internal catalog serves as a
 * proxy to the underlying metastore (e.g. Hive Metastore) and it also manages temporary
 * tables and functions of the Spark Session that it belongs to.
 *
 * This class is not thread-safe.
 */
class SessionCatalog(
    externalCatalog: ExternalCatalog,
    functionResourceLoader: FunctionResourceLoader,
    functionRegistry: FunctionRegistry,
    conf: CatalystConf,
    hadoopConf: Configuration) extends Logging {
  import CatalogTypes.TablePartitionSpec

  // For testing only.
  def this(
      externalCatalog: ExternalCatalog,
      functionRegistry: FunctionRegistry,
      conf: CatalystConf) {
    this(
      externalCatalog,
      DummyFunctionResourceLoader,
      functionRegistry,
      conf,
      new Configuration())
  }

  // For testing only.
  def this(externalCatalog: ExternalCatalog) {
    this(externalCatalog, new SimpleFunctionRegistry, new SimpleCatalystConf(true))
  }

  /** List of temporary tables, mapping from table name to their logical plan. */
  protected val tempTables = new mutable.HashMap[String, LogicalPlan]

  // Note: we track current database here because certain operations do not explicitly
  // specify the database (e.g. DROP TABLE my_table). In these cases we must first
  // check whether the temporary table or function exists, then, if not, operate on
  // the corresponding item in the current database.
  protected var currentDb = {
    val defaultName = "default"
    val defaultDbDefinition =
      CatalogDatabase(defaultName, "default database", conf.warehousePath, Map())
<<<<<<< HEAD
    // Initialize default database if it doesn't already exist.
    // Note: in Hive, the default database already exists so this is a no-op.
=======
    // Initialize default database if it doesn't already exist
>>>>>>> a35a67a8
    createDatabase(defaultDbDefinition, ignoreIfExists = true)
    defaultName
  }

  /**
   * Format table name, taking into account case sensitivity.
   */
  protected[this] def formatTableName(name: String): String = {
    if (conf.caseSensitiveAnalysis) name else name.toLowerCase
  }

  /**
   * This method is used to make the given path qualified before we
   * store this path in the underlying external catalog. So, when a path
   * does not contain a scheme, this path will not be changed after the default
   * FileSystem is changed.
   */
  private def makeQualifiedPath(path: String): Path = {
    val hadoopPath = new Path(path)
    val fs = hadoopPath.getFileSystem(hadoopConf)
    fs.makeQualified(hadoopPath)
  }

  // ----------------------------------------------------------------------------
  // Databases
  // ----------------------------------------------------------------------------
  // All methods in this category interact directly with the underlying catalog.
  // ----------------------------------------------------------------------------

  def createDatabase(dbDefinition: CatalogDatabase, ignoreIfExists: Boolean): Unit = {
    val qualifiedPath = makeQualifiedPath(dbDefinition.locationUri).toString
    externalCatalog.createDatabase(
      dbDefinition.copy(locationUri = qualifiedPath),
      ignoreIfExists)
  }

  def dropDatabase(db: String, ignoreIfNotExists: Boolean, cascade: Boolean): Unit = {
    externalCatalog.dropDatabase(db, ignoreIfNotExists, cascade)
  }

  def alterDatabase(dbDefinition: CatalogDatabase): Unit = {
    externalCatalog.alterDatabase(dbDefinition)
  }

  def getDatabaseMetadata(db: String): CatalogDatabase = {
    externalCatalog.getDatabase(db)
  }

  def databaseExists(db: String): Boolean = {
    externalCatalog.databaseExists(db)
  }

  def listDatabases(): Seq[String] = {
    externalCatalog.listDatabases()
  }

  def listDatabases(pattern: String): Seq[String] = {
    externalCatalog.listDatabases(pattern)
  }

  def getCurrentDatabase: String = currentDb

  def setCurrentDatabase(db: String): Unit = {
    if (!databaseExists(db)) {
      throw new AnalysisException(s"Database '$db' does not exist.")
    }
    currentDb = db
  }

  def getDefaultDBPath(db: String): String = {
    val database = if (conf.caseSensitiveAnalysis) db else db.toLowerCase
    new Path(new Path(conf.warehousePath), database + ".db").toString
  }

  // ----------------------------------------------------------------------------
  // Tables
  // ----------------------------------------------------------------------------
  // There are two kinds of tables, temporary tables and metastore tables.
  // Temporary tables are isolated across sessions and do not belong to any
  // particular database. Metastore tables can be used across multiple
  // sessions as their metadata is persisted in the underlying catalog.
  // ----------------------------------------------------------------------------

  // ----------------------------------------------------
  // | Methods that interact with metastore tables only |
  // ----------------------------------------------------

  /**
   * Create a metastore table in the database specified in `tableDefinition`.
   * If no such database is specified, create it in the current database.
   */
  def createTable(tableDefinition: CatalogTable, ignoreIfExists: Boolean): Unit = {
    val db = tableDefinition.identifier.database.getOrElse(currentDb)
    val table = formatTableName(tableDefinition.identifier.table)
    val newTableDefinition = tableDefinition.copy(identifier = TableIdentifier(table, Some(db)))
    externalCatalog.createTable(db, newTableDefinition, ignoreIfExists)
  }

  /**
   * Alter the metadata of an existing metastore table identified by `tableDefinition`.
   *
   * If no database is specified in `tableDefinition`, assume the table is in the
   * current database.
   *
   * Note: If the underlying implementation does not support altering a certain field,
   * this becomes a no-op.
   */
  def alterTable(tableDefinition: CatalogTable): Unit = {
    val db = tableDefinition.identifier.database.getOrElse(currentDb)
    val table = formatTableName(tableDefinition.identifier.table)
    val newTableDefinition = tableDefinition.copy(identifier = TableIdentifier(table, Some(db)))
    externalCatalog.alterTable(db, newTableDefinition)
  }

  /**
   * Retrieve the metadata of an existing metastore table.
   * If no database is specified, assume the table is in the current database.
   * If the specified table is not found in the database then an [[AnalysisException]] is thrown.
   */
  def getTableMetadata(name: TableIdentifier): CatalogTable = {
    val db = name.database.getOrElse(currentDb)
    val table = formatTableName(name.table)
    externalCatalog.getTable(db, table)
  }

  /**
   * Retrieve the metadata of an existing metastore table.
   * If no database is specified, assume the table is in the current database.
   * If the specified table is not found in the database then return None if it doesn't exist.
   */
  def getTableMetadataOption(name: TableIdentifier): Option[CatalogTable] = {
    val db = name.database.getOrElse(currentDb)
    val table = formatTableName(name.table)
    externalCatalog.getTableOption(db, table)
  }

  /**
   * Load files stored in given path into an existing metastore table.
   * If no database is specified, assume the table is in the current database.
   * If the specified table is not found in the database then an [[AnalysisException]] is thrown.
   */
  def loadTable(
      name: TableIdentifier,
      loadPath: String,
      isOverwrite: Boolean,
      holdDDLTime: Boolean): Unit = {
    val db = name.database.getOrElse(currentDb)
    val table = formatTableName(name.table)
    externalCatalog.loadTable(db, table, loadPath, isOverwrite, holdDDLTime)
  }

  /**
   * Load files stored in given path into the partition of an existing metastore table.
   * If no database is specified, assume the table is in the current database.
   * If the specified table is not found in the database then an [[AnalysisException]] is thrown.
   */
  def loadPartition(
      name: TableIdentifier,
      loadPath: String,
      partition: TablePartitionSpec,
      isOverwrite: Boolean,
      holdDDLTime: Boolean,
      inheritTableSpecs: Boolean,
      isSkewedStoreAsSubdir: Boolean): Unit = {
    val db = name.database.getOrElse(currentDb)
    val table = formatTableName(name.table)
    externalCatalog.loadPartition(db, table, loadPath, partition, isOverwrite, holdDDLTime,
      inheritTableSpecs, isSkewedStoreAsSubdir)
  }

  def defaultTablePath(tableIdent: TableIdentifier): String = {
    val dbName = tableIdent.database.getOrElse(currentDb)
    val dbLocation = getDatabaseMetadata(dbName).locationUri

    new Path(new Path(dbLocation), formatTableName(tableIdent.table)).toString
  }

  // -------------------------------------------------------------
  // | Methods that interact with temporary and metastore tables |
  // -------------------------------------------------------------

  /**
   * Create a temporary table.
   */
  def createTempTable(
      name: String,
      tableDefinition: LogicalPlan,
      overrideIfExists: Boolean): Unit = {
    val table = formatTableName(name)
    if (tempTables.contains(table) && !overrideIfExists) {
      throw new AnalysisException(s"Temporary table '$name' already exists.")
    }
    tempTables.put(table, tableDefinition)
  }

  /**
   * Rename a table.
   *
   * If a database is specified in `oldName`, this will rename the table in that database.
   * If no database is specified, this will first attempt to rename a temporary table with
   * the same name, then, if that does not exist, rename the table in the current database.
   *
   * This assumes the database specified in `oldName` matches the one specified in `newName`.
   */
  def renameTable(oldName: TableIdentifier, newName: TableIdentifier): Unit = {
    if (oldName.database != newName.database) {
      throw new AnalysisException("rename does not support moving tables across databases")
    }
    val db = oldName.database.getOrElse(currentDb)
    val oldTableName = formatTableName(oldName.table)
    val newTableName = formatTableName(newName.table)
    if (oldName.database.isDefined || !tempTables.contains(oldTableName)) {
      externalCatalog.renameTable(db, oldTableName, newTableName)
    } else {
      val table = tempTables(oldTableName)
      tempTables.remove(oldTableName)
      tempTables.put(newTableName, table)
    }
  }

  /**
   * Drop a table.
   *
   * If a database is specified in `name`, this will drop the table from that database.
   * If no database is specified, this will first attempt to drop a temporary table with
   * the same name, then, if that does not exist, drop the table from the current database.
   */
  def dropTable(name: TableIdentifier, ignoreIfNotExists: Boolean): Unit = {
    val db = name.database.getOrElse(currentDb)
    val table = formatTableName(name.table)
    if (name.database.isDefined || !tempTables.contains(table)) {
      // When ignoreIfNotExists is false, no exception is issued when the table does not exist.
      // Instead, log it as an error message.
      if (externalCatalog.tableExists(db, table)) {
        externalCatalog.dropTable(db, table, ignoreIfNotExists = true)
      } else if (!ignoreIfNotExists) {
        logError(s"Table or View '${name.quotedString}' does not exist")
      }
    } else {
      tempTables.remove(table)
    }
  }

  /**
   * Return a [[LogicalPlan]] that represents the given table.
   *
   * If a database is specified in `name`, this will return the table from that database.
   * If no database is specified, this will first attempt to return a temporary table with
   * the same name, then, if that does not exist, return the table from the current database.
   */
  def lookupRelation(name: TableIdentifier, alias: Option[String] = None): LogicalPlan = {
    val db = name.database.getOrElse(currentDb)
    val table = formatTableName(name.table)
    val relation =
      if (name.database.isDefined || !tempTables.contains(table)) {
        val metadata = externalCatalog.getTable(db, table)
        SimpleCatalogRelation(db, metadata, alias)
      } else {
        tempTables(table)
      }
    val qualifiedTable = SubqueryAlias(table, relation)
    // If an alias was specified by the lookup, wrap the plan in a subquery so that
    // attributes are properly qualified with this alias.
    alias.map(a => SubqueryAlias(a, qualifiedTable)).getOrElse(qualifiedTable)
  }

  /**
   * Return whether a table with the specified name exists.
   *
   * Note: If a database is explicitly specified, then this will return whether the table
   * exists in that particular database instead. In that case, even if there is a temporary
   * table with the same name, we will return false if the specified database does not
   * contain the table.
   */
  def tableExists(name: TableIdentifier): Boolean = {
    val db = name.database.getOrElse(currentDb)
    val table = formatTableName(name.table)
    if (name.database.isDefined || !tempTables.contains(table)) {
      externalCatalog.tableExists(db, table)
    } else {
      true // it's a temporary table
    }
  }

  /**
   * Return whether a table with the specified name is a temporary table.
   *
   * Note: The temporary table cache is checked only when database is not
   * explicitly specified.
   */
  def isTemporaryTable(name: TableIdentifier): Boolean = {
    name.database.isEmpty && tempTables.contains(formatTableName(name.table))
  }

  /**
   * List all tables in the specified database, including temporary tables.
   */
  def listTables(db: String): Seq[TableIdentifier] = listTables(db, "*")

  /**
   * List all matching tables in the specified database, including temporary tables.
   */
  def listTables(db: String, pattern: String): Seq[TableIdentifier] = {
    val dbTables =
      externalCatalog.listTables(db, pattern).map { t => TableIdentifier(t, Some(db)) }
    val _tempTables = StringUtils.filterPattern(tempTables.keys.toSeq, pattern)
      .map { t => TableIdentifier(t) }
    dbTables ++ _tempTables
  }

  // TODO: It's strange that we have both refresh and invalidate here.

  /**
   * Refresh the cache entry for a metastore table, if any.
   */
  def refreshTable(name: TableIdentifier): Unit = { /* no-op */ }

  /**
   * Invalidate the cache entry for a metastore table, if any.
   */
  def invalidateTable(name: TableIdentifier): Unit = { /* no-op */ }

  /**
   * Drop all existing temporary tables.
   * For testing only.
   */
  def clearTempTables(): Unit = {
    tempTables.clear()
  }

  /**
   * Return a temporary table exactly as it was stored.
   * For testing only.
   */
  private[catalog] def getTempTable(name: String): Option[LogicalPlan] = {
    tempTables.get(name)
  }

  // ----------------------------------------------------------------------------
  // Partitions
  // ----------------------------------------------------------------------------
  // All methods in this category interact directly with the underlying catalog.
  // These methods are concerned with only metastore tables.
  // ----------------------------------------------------------------------------

  // TODO: We need to figure out how these methods interact with our data source
  // tables. For such tables, we do not store values of partitioning columns in
  // the metastore. For now, partition values of a data source table will be
  // automatically discovered when we load the table.

  /**
   * Create partitions in an existing table, assuming it exists.
   * If no database is specified, assume the table is in the current database.
   */
  def createPartitions(
      tableName: TableIdentifier,
      parts: Seq[CatalogTablePartition],
      ignoreIfExists: Boolean): Unit = {
    val db = tableName.database.getOrElse(currentDb)
    val table = formatTableName(tableName.table)
    externalCatalog.createPartitions(db, table, parts, ignoreIfExists)
  }

  /**
   * Drop partitions from a table, assuming they exist.
   * If no database is specified, assume the table is in the current database.
   */
  def dropPartitions(
      tableName: TableIdentifier,
      parts: Seq[TablePartitionSpec],
      ignoreIfNotExists: Boolean): Unit = {
    val db = tableName.database.getOrElse(currentDb)
    val table = formatTableName(tableName.table)
    externalCatalog.dropPartitions(db, table, parts, ignoreIfNotExists)
  }

  /**
   * Override the specs of one or many existing table partitions, assuming they exist.
   *
   * This assumes index i of `specs` corresponds to index i of `newSpecs`.
   * If no database is specified, assume the table is in the current database.
   */
  def renamePartitions(
      tableName: TableIdentifier,
      specs: Seq[TablePartitionSpec],
      newSpecs: Seq[TablePartitionSpec]): Unit = {
    val db = tableName.database.getOrElse(currentDb)
    val table = formatTableName(tableName.table)
    externalCatalog.renamePartitions(db, table, specs, newSpecs)
  }

  /**
   * Alter one or many table partitions whose specs that match those specified in `parts`,
   * assuming the partitions exist.
   *
   * If no database is specified, assume the table is in the current database.
   *
   * Note: If the underlying implementation does not support altering a certain field,
   * this becomes a no-op.
   */
  def alterPartitions(tableName: TableIdentifier, parts: Seq[CatalogTablePartition]): Unit = {
    val db = tableName.database.getOrElse(currentDb)
    val table = formatTableName(tableName.table)
    externalCatalog.alterPartitions(db, table, parts)
  }

  /**
   * Retrieve the metadata of a table partition, assuming it exists.
   * If no database is specified, assume the table is in the current database.
   */
  def getPartition(tableName: TableIdentifier, spec: TablePartitionSpec): CatalogTablePartition = {
    val db = tableName.database.getOrElse(currentDb)
    val table = formatTableName(tableName.table)
    externalCatalog.getPartition(db, table, spec)
  }

  /**
   * List the metadata of all partitions that belong to the specified table, assuming it exists.
   *
   * A partial partition spec may optionally be provided to filter the partitions returned.
   * For instance, if there exist partitions (a='1', b='2'), (a='1', b='3') and (a='2', b='4'),
   * then a partial spec of (a='1') will return the first two only.
   */
  def listPartitions(
      tableName: TableIdentifier,
      partialSpec: Option[TablePartitionSpec] = None): Seq[CatalogTablePartition] = {
    val db = tableName.database.getOrElse(currentDb)
    val table = formatTableName(tableName.table)
    externalCatalog.listPartitions(db, table, partialSpec)
  }

  // ----------------------------------------------------------------------------
  // Functions
  // ----------------------------------------------------------------------------
  // There are two kinds of functions, temporary functions and metastore
  // functions (permanent UDFs). Temporary functions are isolated across
  // sessions. Metastore functions can be used across multiple sessions as
  // their metadata is persisted in the underlying catalog.
  // ----------------------------------------------------------------------------

  // -------------------------------------------------------
  // | Methods that interact with metastore functions only |
  // -------------------------------------------------------

  /**
   * Create a metastore function in the database specified in `funcDefinition`.
   * If no such database is specified, create it in the current database.
   */
  def createFunction(funcDefinition: CatalogFunction, ignoreIfExists: Boolean): Unit = {
    val db = funcDefinition.identifier.database.getOrElse(currentDb)
    val identifier = FunctionIdentifier(funcDefinition.identifier.funcName, Some(db))
    val newFuncDefinition = funcDefinition.copy(identifier = identifier)
    if (!functionExists(identifier)) {
      externalCatalog.createFunction(db, newFuncDefinition)
    } else if (!ignoreIfExists) {
      throw new AnalysisException(s"function '$identifier' already exists in database '$db'")
    }
  }

  /**
   * Drop a metastore function.
   * If no database is specified, assume the function is in the current database.
   */
  def dropFunction(name: FunctionIdentifier, ignoreIfNotExists: Boolean): Unit = {
    val db = name.database.getOrElse(currentDb)
    val identifier = name.copy(database = Some(db))
    if (functionExists(identifier)) {
      // TODO: registry should just take in FunctionIdentifier for type safety
      if (functionRegistry.functionExists(identifier.unquotedString)) {
        // If we have loaded this function into the FunctionRegistry,
        // also drop it from there.
        // For a permanent function, because we loaded it to the FunctionRegistry
        // when it's first used, we also need to drop it from the FunctionRegistry.
        functionRegistry.dropFunction(identifier.unquotedString)
      }
      externalCatalog.dropFunction(db, name.funcName)
    } else if (!ignoreIfNotExists) {
      throw new AnalysisException(s"function '$identifier' does not exist in database '$db'")
    }
  }

  /**
   * Retrieve the metadata of a metastore function.
   *
   * If a database is specified in `name`, this will return the function in that database.
   * If no database is specified, this will return the function in the current database.
   */
  def getFunctionMetadata(name: FunctionIdentifier): CatalogFunction = {
    val db = name.database.getOrElse(currentDb)
    externalCatalog.getFunction(db, name.funcName)
  }

  /**
   * Check if the specified function exists.
   */
  def functionExists(name: FunctionIdentifier): Boolean = {
    val db = name.database.getOrElse(currentDb)
    functionRegistry.functionExists(name.unquotedString) ||
      externalCatalog.functionExists(db, name.funcName)
  }

  // ----------------------------------------------------------------
  // | Methods that interact with temporary and metastore functions |
  // ----------------------------------------------------------------

  /**
   * Construct a [[FunctionBuilder]] based on the provided class that represents a function.
   *
   * This performs reflection to decide what type of [[Expression]] to return in the builder.
   */
  private[sql] def makeFunctionBuilder(name: String, functionClassName: String): FunctionBuilder = {
    // TODO: at least support UDAFs here
    throw new UnsupportedOperationException("Use sqlContext.udf.register(...) instead.")
  }

  /**
   * Loads resources such as JARs and Files for a function. Every resource is represented
   * by a tuple (resource type, resource uri).
   */
  def loadFunctionResources(resources: Seq[(String, String)]): Unit = {
    resources.foreach { case (resourceType, uri) =>
      val functionResource =
        FunctionResource(FunctionResourceType.fromString(resourceType.toLowerCase), uri)
      functionResourceLoader.loadResource(functionResource)
    }
  }

  /**
   * Create a temporary function.
   * This assumes no database is specified in `funcDefinition`.
   */
  def createTempFunction(
      name: String,
      info: ExpressionInfo,
      funcDefinition: FunctionBuilder,
      ignoreIfExists: Boolean): Unit = {
    if (functionRegistry.lookupFunctionBuilder(name).isDefined && !ignoreIfExists) {
      throw new AnalysisException(s"Temporary function '$name' already exists.")
    }
    functionRegistry.registerFunction(name, info, funcDefinition)
  }

  /**
   * Drop a temporary function.
   */
  def dropTempFunction(name: String, ignoreIfNotExists: Boolean): Unit = {
    if (!functionRegistry.dropFunction(name) && !ignoreIfNotExists) {
      throw new AnalysisException(
        s"Temporary function '$name' cannot be dropped because it does not exist!")
    }
  }

  protected def failFunctionLookup(name: String): Nothing = {
    throw new AnalysisException(s"Undefined function: $name. This function is " +
      s"neither a registered temporary function nor " +
      s"a permanent function registered in the database $currentDb.")
  }

  /**
   * Look up the [[ExpressionInfo]] associated with the specified function, assuming it exists.
   */
  private[spark] def lookupFunctionInfo(name: FunctionIdentifier): ExpressionInfo = {
    // TODO: just make function registry take in FunctionIdentifier instead of duplicating this
    val qualifiedName = name.copy(database = name.database.orElse(Some(currentDb)))
    functionRegistry.lookupFunction(name.funcName)
      .orElse(functionRegistry.lookupFunction(qualifiedName.unquotedString))
      .getOrElse {
        val db = qualifiedName.database.get
        if (externalCatalog.functionExists(db, name.funcName)) {
          val metadata = externalCatalog.getFunction(db, name.funcName)
          new ExpressionInfo(metadata.className, qualifiedName.unquotedString)
        } else {
          failFunctionLookup(name.funcName)
        }
      }
  }

  /**
   * Return an [[Expression]] that represents the specified function, assuming it exists.
   *
   * For a temporary function or a permanent function that has been loaded,
   * this method will simply lookup the function through the
   * FunctionRegistry and create an expression based on the builder.
   *
   * For a permanent function that has not been loaded, we will first fetch its metadata
   * from the underlying external catalog. Then, we will load all resources associated
   * with this function (i.e. jars and files). Finally, we create a function builder
   * based on the function class and put the builder into the FunctionRegistry.
   * The name of this function in the FunctionRegistry will be `databaseName.functionName`.
   */
  def lookupFunction(name: FunctionIdentifier, children: Seq[Expression]): Expression = {
    // Note: the implementation of this function is a little bit convoluted.
    // We probably shouldn't use a single FunctionRegistry to register all three kinds of functions
    // (built-in, temp, and external).
    if (name.database.isEmpty && functionRegistry.functionExists(name.funcName)) {
      // This function has been already loaded into the function registry.
      return functionRegistry.lookupFunction(name.funcName, children)
    }

    // If the name itself is not qualified, add the current database to it.
    val qualifiedName = if (name.database.isEmpty) name.copy(database = Some(currentDb)) else name

    if (functionRegistry.functionExists(qualifiedName.unquotedString)) {
      // This function has been already loaded into the function registry.
      // Unlike the above block, we find this function by using the qualified name.
      return functionRegistry.lookupFunction(qualifiedName.unquotedString, children)
    }

    // The function has not been loaded to the function registry, which means
    // that the function is a permanent function (if it actually has been registered
    // in the metastore). We need to first put the function in the FunctionRegistry.
    // TODO: why not just check whether the function exists first?
    val catalogFunction = try {
      externalCatalog.getFunction(currentDb, name.funcName)
    } catch {
      case e: AnalysisException => failFunctionLookup(name.funcName)
      case e: NoSuchFunctionException => failFunctionLookup(name.funcName)
    }
    loadFunctionResources(catalogFunction.resources)
    // Please note that qualifiedName is provided by the user. However,
    // catalogFunction.identifier.unquotedString is returned by the underlying
    // catalog. So, it is possible that qualifiedName is not exactly the same as
    // catalogFunction.identifier.unquotedString (difference is on case-sensitivity).
    // At here, we preserve the input from the user.
    val info = new ExpressionInfo(catalogFunction.className, qualifiedName.unquotedString)
    val builder = makeFunctionBuilder(qualifiedName.unquotedString, catalogFunction.className)
    createTempFunction(qualifiedName.unquotedString, info, builder, ignoreIfExists = false)
    // Now, we need to create the Expression.
    functionRegistry.lookupFunction(qualifiedName.unquotedString, children)
  }

  /**
   * List all functions in the specified database, including temporary functions.
   */
  def listFunctions(db: String): Seq[FunctionIdentifier] = listFunctions(db, "*")

  /**
   * List all matching functions in the specified database, including temporary functions.
   */
  def listFunctions(db: String, pattern: String): Seq[FunctionIdentifier] = {
    val dbFunctions =
      externalCatalog.listFunctions(db, pattern).map { f => FunctionIdentifier(f, Some(db)) }
    val loadedFunctions = StringUtils.filterPattern(functionRegistry.listFunction(), pattern)
      .map { f => FunctionIdentifier(f) }
    dbFunctions ++ loadedFunctions
  }


  // -----------------
  // | Other methods |
  // -----------------

  /**
   * Drop all existing databases (except "default"), tables, partitions and functions,
   * and set the current database to "default".
   *
   * This is mainly used for tests.
   */
  private[sql] def reset(): Unit = {
    val default = "default"
    listDatabases().filter(_ != default).foreach { db =>
      dropDatabase(db, ignoreIfNotExists = false, cascade = true)
    }
    listTables(default).foreach { table =>
      dropTable(table, ignoreIfNotExists = false)
    }
    listFunctions(default).foreach { func =>
      if (func.database.isDefined) {
        dropFunction(func, ignoreIfNotExists = false)
      } else {
        dropTempFunction(func.funcName, ignoreIfNotExists = false)
      }
    }
    tempTables.clear()
    functionRegistry.clear()
    // restore built-in functions
    FunctionRegistry.builtin.listFunction().foreach { f =>
      val expressionInfo = FunctionRegistry.builtin.lookupFunction(f)
      val functionBuilder = FunctionRegistry.builtin.lookupFunctionBuilder(f)
      require(expressionInfo.isDefined, s"built-in function '$f' is missing expression info")
      require(functionBuilder.isDefined, s"built-in function '$f' is missing function builder")
      functionRegistry.registerFunction(f, expressionInfo.get, functionBuilder.get)
    }
    setCurrentDatabase(default)
  }

}<|MERGE_RESOLUTION|>--- conflicted
+++ resolved
@@ -76,12 +76,8 @@
     val defaultName = "default"
     val defaultDbDefinition =
       CatalogDatabase(defaultName, "default database", conf.warehousePath, Map())
-<<<<<<< HEAD
     // Initialize default database if it doesn't already exist.
     // Note: in Hive, the default database already exists so this is a no-op.
-=======
-    // Initialize default database if it doesn't already exist
->>>>>>> a35a67a8
     createDatabase(defaultDbDefinition, ignoreIfExists = true)
     defaultName
   }
