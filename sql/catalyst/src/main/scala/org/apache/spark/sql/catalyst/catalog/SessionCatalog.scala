/*
 * Licensed to the Apache Software Foundation (ASF) under one or more
 * contributor license agreements.  See the NOTICE file distributed with
 * this work for additional information regarding copyright ownership.
 * The ASF licenses this file to You under the Apache License, Version 2.0
 * (the "License"); you may not use this file except in compliance with
 * the License.  You may obtain a copy of the License at
 *
 *    http://www.apache.org/licenses/LICENSE-2.0
 *
 * Unless required by applicable law or agreed to in writing, software
 * distributed under the License is distributed on an "AS IS" BASIS,
 * WITHOUT WARRANTIES OR CONDITIONS OF ANY KIND, either express or implied.
 * See the License for the specific language governing permissions and
 * limitations under the License.
 */

package org.apache.spark.sql.catalyst.catalog

import java.net.URI
import java.util.Locale
import javax.annotation.concurrent.GuardedBy

import scala.collection.mutable
import scala.util.{Failure, Success, Try}

import com.google.common.cache.{Cache, CacheBuilder}
import org.apache.hadoop.conf.Configuration
import org.apache.hadoop.fs.Path

import org.apache.spark.internal.Logging
import org.apache.spark.sql.AnalysisException
import org.apache.spark.sql.catalyst._
import org.apache.spark.sql.catalyst.analysis._
import org.apache.spark.sql.catalyst.analysis.FunctionRegistry.FunctionBuilder
import org.apache.spark.sql.catalyst.expressions.{Expression, ExpressionInfo}
import org.apache.spark.sql.catalyst.parser.{CatalystSqlParser, ParserInterface}
import org.apache.spark.sql.catalyst.plans.logical.{LogicalPlan, SubqueryAlias, View}
import org.apache.spark.sql.catalyst.util.StringUtils
import org.apache.spark.sql.internal.SQLConf
import org.apache.spark.sql.types.{StructField, StructType}

object SessionCatalog {
  val DEFAULT_DATABASE = "default"
}

/**
 * An internal catalog that is used by a Spark Session. This internal catalog serves as a
 * proxy to the underlying metastore (e.g. Hive Metastore) and it also manages temporary
 * tables and functions of the Spark Session that it belongs to.
 *
 * This class must be thread-safe.
 */
class SessionCatalog(
    val externalCatalog: ExternalCatalog,
    globalTempViewManager: GlobalTempViewManager,
    functionRegistry: FunctionRegistry,
    conf: SQLConf,
    hadoopConf: Configuration,
    parser: ParserInterface,
    functionResourceLoader: FunctionResourceLoader) extends Logging {
  import SessionCatalog._
  import CatalogTypes.TablePartitionSpec

  // For testing only.
  def this(
      externalCatalog: ExternalCatalog,
      functionRegistry: FunctionRegistry,
      conf: SQLConf) {
    this(
      externalCatalog,
      new GlobalTempViewManager("global_temp"),
      functionRegistry,
      conf,
      new Configuration(),
      new CatalystSqlParser(conf),
      DummyFunctionResourceLoader)
  }

  // For testing only.
  def this(externalCatalog: ExternalCatalog) {
    this(
      externalCatalog,
      new SimpleFunctionRegistry,
      new SQLConf().copy(SQLConf.CASE_SENSITIVE -> true))
  }

  /** List of temporary tables, mapping from table name to their logical plan. */
  @GuardedBy("this")
  protected val tempTables = new mutable.HashMap[String, LogicalPlan]

  // Note: we track current database here because certain operations do not explicitly
  // specify the database (e.g. DROP TABLE my_table). In these cases we must first
  // check whether the temporary table or function exists, then, if not, operate on
  // the corresponding item in the current database.
  @GuardedBy("this")
  protected var currentDb: String = formatDatabaseName(DEFAULT_DATABASE)

  /**
   * Checks if the given name conforms the Hive standard ("[a-zA-z_0-9]+"),
   * i.e. if this name only contains characters, numbers, and _.
   *
   * This method is intended to have the same behavior of
   * org.apache.hadoop.hive.metastore.MetaStoreUtils.validateName.
   */
  private def validateName(name: String): Unit = {
    val validNameFormat = "([\\w_]+)".r
    if (!validNameFormat.pattern.matcher(name).matches()) {
      throw new AnalysisException(s"`$name` is not a valid name for tables/databases. " +
        "Valid names only contain alphabet characters, numbers and _.")
    }
  }

  /**
   * Format table name, taking into account case sensitivity.
   */
  protected[this] def formatTableName(name: String): String = {
    if (conf.caseSensitiveAnalysis) name else name.toLowerCase(Locale.ROOT)
  }

  /**
   * Format database name, taking into account case sensitivity.
   */
  protected[this] def formatDatabaseName(name: String): String = {
    if (conf.caseSensitiveAnalysis) name else name.toLowerCase(Locale.ROOT)
  }

  /**
   * A cache of qualified table names to table relation plans.
   */
  val tableRelationCache: Cache[QualifiedTableName, LogicalPlan] = {
    val cacheSize = conf.tableRelationCacheSize
    CacheBuilder.newBuilder().maximumSize(cacheSize).build[QualifiedTableName, LogicalPlan]()
  }

  /**
   * This method is used to make the given path qualified before we
   * store this path in the underlying external catalog. So, when a path
   * does not contain a scheme, this path will not be changed after the default
   * FileSystem is changed.
   */
  private def makeQualifiedPath(path: URI): URI = {
    val hadoopPath = new Path(path)
    val fs = hadoopPath.getFileSystem(hadoopConf)
    fs.makeQualified(hadoopPath).toUri
  }

  private def requireDbExists(db: String): Unit = {
    if (!databaseExists(db)) {
      throw new NoSuchDatabaseException(db)
    }
  }

  private def requireTableExists(name: TableIdentifier): Unit = {
    if (!tableExists(name)) {
      val db = name.database.getOrElse(currentDb)
      throw new NoSuchTableException(db = db, table = name.table)
    }
  }

  private def requireTableNotExists(name: TableIdentifier): Unit = {
    if (tableExists(name)) {
      val db = name.database.getOrElse(currentDb)
      throw new TableAlreadyExistsException(db = db, table = name.table)
    }
  }

  private def checkDuplication(fields: Seq[StructField]): Unit = {
    val columnNames = if (conf.caseSensitiveAnalysis) {
      fields.map(_.name)
    } else {
      fields.map(_.name.toLowerCase)
    }
    if (columnNames.distinct.length != columnNames.length) {
      val duplicateColumns = columnNames.groupBy(identity).collect {
        case (x, ys) if ys.length > 1 => x
      }
      throw new AnalysisException(s"Found duplicate column(s): ${duplicateColumns.mkString(", ")}")
    }
  }
  // ----------------------------------------------------------------------------
  // Databases
  // ----------------------------------------------------------------------------
  // All methods in this category interact directly with the underlying catalog.
  // ----------------------------------------------------------------------------

  def createDatabase(dbDefinition: CatalogDatabase, ignoreIfExists: Boolean): Unit = {
    val dbName = formatDatabaseName(dbDefinition.name)
    if (dbName == globalTempViewManager.database) {
      throw new AnalysisException(
        s"${globalTempViewManager.database} is a system preserved database, " +
          "you cannot create a database with this name.")
    }
    validateName(dbName)
    val qualifiedPath = makeQualifiedPath(dbDefinition.locationUri)
    externalCatalog.createDatabase(
      dbDefinition.copy(name = dbName, locationUri = qualifiedPath),
      ignoreIfExists)
  }

  def dropDatabase(db: String, ignoreIfNotExists: Boolean, cascade: Boolean): Unit = {
    val dbName = formatDatabaseName(db)
    if (dbName == DEFAULT_DATABASE) {
      throw new AnalysisException(s"Can not drop default database")
    }
    externalCatalog.dropDatabase(dbName, ignoreIfNotExists, cascade)
  }

  def alterDatabase(dbDefinition: CatalogDatabase): Unit = {
    val dbName = formatDatabaseName(dbDefinition.name)
    requireDbExists(dbName)
    externalCatalog.alterDatabase(dbDefinition.copy(name = dbName))
  }

  def getDatabaseMetadata(db: String): CatalogDatabase = {
    val dbName = formatDatabaseName(db)
    requireDbExists(dbName)
    externalCatalog.getDatabase(dbName)
  }

  def databaseExists(db: String): Boolean = {
    val dbName = formatDatabaseName(db)
    externalCatalog.databaseExists(dbName)
  }

  def listDatabases(): Seq[String] = {
    externalCatalog.listDatabases()
  }

  def listDatabases(pattern: String): Seq[String] = {
    externalCatalog.listDatabases(pattern)
  }

  def getCurrentDatabase: String = synchronized { currentDb }

  def setCurrentDatabase(db: String): Unit = {
    val dbName = formatDatabaseName(db)
    if (dbName == globalTempViewManager.database) {
      throw new AnalysisException(
        s"${globalTempViewManager.database} is a system preserved database, " +
          "you cannot use it as current database. To access global temporary views, you should " +
          "use qualified name with the GLOBAL_TEMP_DATABASE, e.g. SELECT * FROM " +
          s"${globalTempViewManager.database}.viewName.")
    }
    requireDbExists(dbName)
    synchronized { currentDb = dbName }
  }

  /**
   * Get the path for creating a non-default database when database location is not provided
   * by users.
   */
  def getDefaultDBPath(db: String): URI = {
    val database = formatDatabaseName(db)
    new Path(new Path(conf.warehousePath), database + ".db").toUri
  }

  // ----------------------------------------------------------------------------
  // Tables
  // ----------------------------------------------------------------------------
  // There are two kinds of tables, temporary tables and metastore tables.
  // Temporary tables are isolated across sessions and do not belong to any
  // particular database. Metastore tables can be used across multiple
  // sessions as their metadata is persisted in the underlying catalog.
  // ----------------------------------------------------------------------------

  // ----------------------------------------------------
  // | Methods that interact with metastore tables only |
  // ----------------------------------------------------

  /**
   * Create a metastore table in the database specified in `tableDefinition`.
   * If no such database is specified, create it in the current database.
   */
  def createTable(tableDefinition: CatalogTable, ignoreIfExists: Boolean): Unit = {
    val db = formatDatabaseName(tableDefinition.identifier.database.getOrElse(getCurrentDatabase))
    val table = formatTableName(tableDefinition.identifier.table)
    validateName(table)

    val newTableDefinition = if (tableDefinition.storage.locationUri.isDefined
      && !tableDefinition.storage.locationUri.get.isAbsolute) {
      // make the location of the table qualified.
      val qualifiedTableLocation =
        makeQualifiedPath(tableDefinition.storage.locationUri.get)
      tableDefinition.copy(
        storage = tableDefinition.storage.copy(locationUri = Some(qualifiedTableLocation)),
        identifier = TableIdentifier(table, Some(db)))
    } else {
      tableDefinition.copy(identifier = TableIdentifier(table, Some(db)))
    }

    requireDbExists(db)
    externalCatalog.createTable(newTableDefinition, ignoreIfExists)
  }

  /**
   * Alter the metadata of an existing metastore table identified by `tableDefinition`.
   *
   * If no database is specified in `tableDefinition`, assume the table is in the
   * current database.
   *
   * Note: If the underlying implementation does not support altering a certain field,
   * this becomes a no-op.
   */
  def alterTable(tableDefinition: CatalogTable): Unit = {
    val db = formatDatabaseName(tableDefinition.identifier.database.getOrElse(getCurrentDatabase))
    val table = formatTableName(tableDefinition.identifier.table)
    val tableIdentifier = TableIdentifier(table, Some(db))
    val newTableDefinition = tableDefinition.copy(identifier = tableIdentifier)
    requireDbExists(db)
    requireTableExists(tableIdentifier)
    externalCatalog.alterTable(newTableDefinition)
  }

  /**
   * Alter the schema of a table identified by the provided table identifier. The new schema
   * should still contain the existing bucket columns and partition columns used by the table. This
   * method will also update any Spark SQL-related parameters stored as Hive table properties (such
   * as the schema itself).
   *
   * @param identifier TableIdentifier
   * @param newSchema Updated schema to be used for the table (must contain existing partition and
   *                  bucket columns, and partition columns need to be at the end)
   */
  def alterTableSchema(
      identifier: TableIdentifier,
      newSchema: StructType): Unit = {
    val db = formatDatabaseName(identifier.database.getOrElse(getCurrentDatabase))
    val table = formatTableName(identifier.table)
    val tableIdentifier = TableIdentifier(table, Some(db))
    requireDbExists(db)
    requireTableExists(tableIdentifier)
    checkDuplication(newSchema)

    val catalogTable = externalCatalog.getTable(db, table)
    val oldSchema = catalogTable.schema

    // not supporting dropping columns yet
    val nonExistentColumnNames = oldSchema.map(_.name).filterNot(columnNameResolved(newSchema, _))
    if (nonExistentColumnNames.nonEmpty) {
      throw new AnalysisException(
        s"""
           |Some existing schema fields (${nonExistentColumnNames.mkString("[", ",", "]")}) are
           |not present in the new schema. We don't support dropping columns yet.
         """.stripMargin)
    }

    // assuming the newSchema has all partition columns at the end as required
    externalCatalog.alterTableSchema(db, table, newSchema)
  }

  private def columnNameResolved(schema: StructType, colName: String): Boolean = {
    schema.fields.map(_.name).exists(conf.resolver(_, colName))
  }

  /**
   * Return whether a table/view with the specified name exists. If no database is specified, check
   * with current database.
   */
  def tableExists(name: TableIdentifier): Boolean = synchronized {
    val db = formatDatabaseName(name.database.getOrElse(currentDb))
    val table = formatTableName(name.table)
    externalCatalog.tableExists(db, table)
  }

  /**
   * Retrieve the metadata of an existing permanent table/view. If no database is specified,
   * assume the table/view is in the current database. If the specified table/view is not found
   * in the database then a [[NoSuchTableException]] is thrown.
   */
  def getTableMetadata(name: TableIdentifier): CatalogTable = {
    val db = formatDatabaseName(name.database.getOrElse(getCurrentDatabase))
    val table = formatTableName(name.table)
    requireDbExists(db)
    requireTableExists(TableIdentifier(table, Some(db)))
    externalCatalog.getTable(db, table)
  }

  /**
   * Retrieve the metadata of an existing metastore table.
   * If no database is specified, assume the table is in the current database.
   * If the specified table is not found in the database then return None if it doesn't exist.
   */
  def getTableMetadataOption(name: TableIdentifier): Option[CatalogTable] = {
    val db = formatDatabaseName(name.database.getOrElse(getCurrentDatabase))
    val table = formatTableName(name.table)
    requireDbExists(db)
    externalCatalog.getTableOption(db, table)
  }

  /**
   * Load files stored in given path into an existing metastore table.
   * If no database is specified, assume the table is in the current database.
   * If the specified table is not found in the database then a [[NoSuchTableException]] is thrown.
   */
  def loadTable(
      name: TableIdentifier,
      loadPath: String,
      isOverwrite: Boolean,
      isSrcLocal: Boolean): Unit = {
    val db = formatDatabaseName(name.database.getOrElse(getCurrentDatabase))
    val table = formatTableName(name.table)
    requireDbExists(db)
    requireTableExists(TableIdentifier(table, Some(db)))
    externalCatalog.loadTable(db, table, loadPath, isOverwrite, isSrcLocal)
  }

  /**
   * Load files stored in given path into the partition of an existing metastore table.
   * If no database is specified, assume the table is in the current database.
   * If the specified table is not found in the database then a [[NoSuchTableException]] is thrown.
   */
  def loadPartition(
      name: TableIdentifier,
      loadPath: String,
      spec: TablePartitionSpec,
      isOverwrite: Boolean,
      inheritTableSpecs: Boolean,
      isSrcLocal: Boolean): Unit = {
    val db = formatDatabaseName(name.database.getOrElse(getCurrentDatabase))
    val table = formatTableName(name.table)
    requireDbExists(db)
    requireTableExists(TableIdentifier(table, Some(db)))
    requireNonEmptyValueInPartitionSpec(Seq(spec))
    externalCatalog.loadPartition(
      db, table, loadPath, spec, isOverwrite, inheritTableSpecs, isSrcLocal)
  }

  def defaultTablePath(tableIdent: TableIdentifier): URI = {
    val dbName = formatDatabaseName(tableIdent.database.getOrElse(getCurrentDatabase))
    val dbLocation = getDatabaseMetadata(dbName).locationUri

    new Path(new Path(dbLocation), formatTableName(tableIdent.table)).toUri
  }

  // ----------------------------------------------
  // | Methods that interact with temp views only |
  // ----------------------------------------------

  /**
   * Create a local temporary view.
   */
  def createTempView(
      name: String,
      tableDefinition: LogicalPlan,
      overrideIfExists: Boolean): Unit = synchronized {
    val table = formatTableName(name)
    if (tempTables.contains(table) && !overrideIfExists) {
      throw new TempTableAlreadyExistsException(name)
    }
    tempTables.put(table, tableDefinition)
  }

  /**
   * Create a global temporary view.
   */
  def createGlobalTempView(
      name: String,
      viewDefinition: LogicalPlan,
      overrideIfExists: Boolean): Unit = {
    globalTempViewManager.create(formatTableName(name), viewDefinition, overrideIfExists)
  }

  /**
   * Alter the definition of a local/global temp view matching the given name, returns true if a
   * temp view is matched and altered, false otherwise.
   */
  def alterTempViewDefinition(
      name: TableIdentifier,
      viewDefinition: LogicalPlan): Boolean = synchronized {
    val viewName = formatTableName(name.table)
    if (name.database.isEmpty) {
      if (tempTables.contains(viewName)) {
        createTempView(viewName, viewDefinition, overrideIfExists = true)
        true
      } else {
        false
      }
    } else if (formatDatabaseName(name.database.get) == globalTempViewManager.database) {
      globalTempViewManager.update(viewName, viewDefinition)
    } else {
      false
    }
  }

  /**
   * Return a local temporary view exactly as it was stored.
   */
  def getTempView(name: String): Option[LogicalPlan] = synchronized {
    tempTables.get(formatTableName(name))
  }

  /**
   * Return a global temporary view exactly as it was stored.
   */
  def getGlobalTempView(name: String): Option[LogicalPlan] = {
    globalTempViewManager.get(formatTableName(name))
  }

  /**
   * Drop a local temporary view.
   *
   * Returns true if this view is dropped successfully, false otherwise.
   */
  def dropTempView(name: String): Boolean = synchronized {
    tempTables.remove(formatTableName(name)).isDefined
  }

  /**
   * Drop a global temporary view.
   *
   * Returns true if this view is dropped successfully, false otherwise.
   */
  def dropGlobalTempView(name: String): Boolean = {
    globalTempViewManager.remove(formatTableName(name))
  }

  // -------------------------------------------------------------
  // | Methods that interact with temporary and metastore tables |
  // -------------------------------------------------------------

  /**
   * Retrieve the metadata of an existing temporary view or permanent table/view.
   *
   * If a database is specified in `name`, this will return the metadata of table/view in that
   * database.
   * If no database is specified, this will first attempt to get the metadata of a temporary view
   * with the same name, then, if that does not exist, return the metadata of table/view in the
   * current database.
   */
  def getTempViewOrPermanentTableMetadata(name: TableIdentifier): CatalogTable = synchronized {
    val table = formatTableName(name.table)
    if (name.database.isEmpty) {
      getTempView(table).map { plan =>
        CatalogTable(
          identifier = TableIdentifier(table),
          tableType = CatalogTableType.VIEW,
          storage = CatalogStorageFormat.empty,
          schema = plan.output.toStructType)
      }.getOrElse(getTableMetadata(name))
    } else if (formatDatabaseName(name.database.get) == globalTempViewManager.database) {
      globalTempViewManager.get(table).map { plan =>
        CatalogTable(
          identifier = TableIdentifier(table, Some(globalTempViewManager.database)),
          tableType = CatalogTableType.VIEW,
          storage = CatalogStorageFormat.empty,
          schema = plan.output.toStructType)
      }.getOrElse(throw new NoSuchTableException(globalTempViewManager.database, table))
    } else {
      getTableMetadata(name)
    }
  }

  /**
   * Rename a table.
   *
   * If a database is specified in `oldName`, this will rename the table in that database.
   * If no database is specified, this will first attempt to rename a temporary table with
   * the same name, then, if that does not exist, rename the table in the current database.
   *
   * This assumes the database specified in `newName` matches the one in `oldName`.
   */
  def renameTable(oldName: TableIdentifier, newName: TableIdentifier): Unit = synchronized {
    val db = formatDatabaseName(oldName.database.getOrElse(currentDb))
    newName.database.map(formatDatabaseName).foreach { newDb =>
      if (db != newDb) {
        throw new AnalysisException(
          s"RENAME TABLE source and destination databases do not match: '$db' != '$newDb'")
      }
    }

    val oldTableName = formatTableName(oldName.table)
    val newTableName = formatTableName(newName.table)
    if (db == globalTempViewManager.database) {
      globalTempViewManager.rename(oldTableName, newTableName)
    } else {
      requireDbExists(db)
      if (oldName.database.isDefined || !tempTables.contains(oldTableName)) {
        requireTableExists(TableIdentifier(oldTableName, Some(db)))
        requireTableNotExists(TableIdentifier(newTableName, Some(db)))
        validateName(newTableName)
        externalCatalog.renameTable(db, oldTableName, newTableName)
      } else {
        if (newName.database.isDefined) {
          throw new AnalysisException(
            s"RENAME TEMPORARY TABLE from '$oldName' to '$newName': cannot specify database " +
              s"name '${newName.database.get}' in the destination table")
        }
        if (tempTables.contains(newTableName)) {
          throw new AnalysisException(s"RENAME TEMPORARY TABLE from '$oldName' to '$newName': " +
            "destination table already exists")
        }
        val table = tempTables(oldTableName)
        tempTables.remove(oldTableName)
        tempTables.put(newTableName, table)
      }
    }
  }

  /**
   * Drop a table.
   *
   * If a database is specified in `name`, this will drop the table from that database.
   * If no database is specified, this will first attempt to drop a temporary table with
   * the same name, then, if that does not exist, drop the table from the current database.
   */
  def dropTable(
      name: TableIdentifier,
      ignoreIfNotExists: Boolean,
      purge: Boolean): Unit = synchronized {
    val db = formatDatabaseName(name.database.getOrElse(currentDb))
    val table = formatTableName(name.table)
    if (db == globalTempViewManager.database) {
      val viewExists = globalTempViewManager.remove(table)
      if (!viewExists && !ignoreIfNotExists) {
        throw new NoSuchTableException(globalTempViewManager.database, table)
      }
    } else {
      if (name.database.isDefined || !tempTables.contains(table)) {
        requireDbExists(db)
        // When ignoreIfNotExists is false, no exception is issued when the table does not exist.
        // Instead, log it as an error message.
        if (tableExists(TableIdentifier(table, Option(db)))) {
          externalCatalog.dropTable(db, table, ignoreIfNotExists = true, purge = purge)
        } else if (!ignoreIfNotExists) {
          throw new NoSuchTableException(db = db, table = table)
        }
      } else {
        tempTables.remove(table)
      }
    }
  }

  /**
   * Return a [[LogicalPlan]] that represents the given table or view.
   *
   * If a database is specified in `name`, this will return the table/view from that database.
   * If no database is specified, this will first attempt to return a temporary table/view with
   * the same name, then, if that does not exist, return the table/view from the current database.
   *
   * Note that, the global temp view database is also valid here, this will return the global temp
   * view matching the given name.
   *
   * If the relation is a view, we generate a [[View]] operator from the view description, and
   * wrap the logical plan in a [[SubqueryAlias]] which will track the name of the view.
   *
   * @param name The name of the table/view that we look up.
   */
  def lookupRelation(name: TableIdentifier): LogicalPlan = {
    synchronized {
      val db = formatDatabaseName(name.database.getOrElse(currentDb))
      val table = formatTableName(name.table)
      if (db == globalTempViewManager.database) {
        globalTempViewManager.get(table).map { viewDef =>
          SubqueryAlias(table, viewDef)
        }.getOrElse(throw new NoSuchTableException(db, table))
      } else if (name.database.isDefined || !tempTables.contains(table)) {
        val metadata = externalCatalog.getTable(db, table)
        if (metadata.tableType == CatalogTableType.VIEW) {
          val viewText = metadata.viewText.getOrElse(sys.error("Invalid view without text."))
          // The relation is a view, so we wrap the relation by:
          // 1. Add a [[View]] operator over the relation to keep track of the view desc;
          // 2. Wrap the logical plan in a [[SubqueryAlias]] which tracks the name of the view.
          val child = View(
            desc = metadata,
            output = metadata.schema.toAttributes,
            child = parser.parsePlan(viewText))
          SubqueryAlias(table, child)
        } else {
          val tableRelation = CatalogRelation(
            metadata,
            // we assume all the columns are nullable.
            metadata.dataSchema.asNullable.toAttributes,
            metadata.partitionSchema.asNullable.toAttributes)
          SubqueryAlias(table, tableRelation)
        }
      } else {
        SubqueryAlias(table, tempTables(table))
      }
    }
  }

  /**
   * Return whether a table with the specified name is a temporary table.
   *
   * Note: The temporary table cache is checked only when database is not
   * explicitly specified.
   */
  def isTemporaryTable(name: TableIdentifier): Boolean = synchronized {
    val table = formatTableName(name.table)
    if (name.database.isEmpty) {
      tempTables.contains(table)
    } else if (formatDatabaseName(name.database.get) == globalTempViewManager.database) {
      globalTempViewManager.get(table).isDefined
    } else {
      false
    }
  }

  /**
   * List all tables in the specified database, including local temporary tables.
   *
   * Note that, if the specified database is global temporary view database, we will list global
   * temporary views.
   */
  def listTables(db: String): Seq[TableIdentifier] = listTables(db, "*")

  /**
   * List all matching tables in the specified database, including local temporary tables.
   *
   * Note that, if the specified database is global temporary view database, we will list global
   * temporary views.
   */
  def listTables(db: String, pattern: String): Seq[TableIdentifier] = {
    val dbName = formatDatabaseName(db)
    val dbTables = if (dbName == globalTempViewManager.database) {
      globalTempViewManager.listViewNames(pattern).map { name =>
        TableIdentifier(name, Some(globalTempViewManager.database))
      }
    } else {
      requireDbExists(dbName)
      externalCatalog.listTables(dbName, pattern).map { name =>
        TableIdentifier(name, Some(dbName))
      }
    }
    val localTempViews = synchronized {
      StringUtils.filterPattern(tempTables.keys.toSeq, pattern).map { name =>
        TableIdentifier(name)
      }
    }
    dbTables ++ localTempViews
  }

  /**
   * Refresh the cache entry for a metastore table, if any.
   */
  def refreshTable(name: TableIdentifier): Unit = synchronized {
    val dbName = formatDatabaseName(name.database.getOrElse(currentDb))
    val tableName = formatTableName(name.table)

    // Go through temporary tables and invalidate them.
    // If the database is defined, this may be a global temporary view.
    // If the database is not defined, there is a good chance this is a temp table.
    if (name.database.isEmpty) {
      tempTables.get(tableName).foreach(_.refresh())
    } else if (dbName == globalTempViewManager.database) {
      globalTempViewManager.get(tableName).foreach(_.refresh())
    }

    // Also invalidate the table relation cache.
    val qualifiedTableName = QualifiedTableName(dbName, tableName)
    tableRelationCache.invalidate(qualifiedTableName)
  }

  /**
   * Drop all existing temporary tables.
   * For testing only.
   */
  def clearTempTables(): Unit = synchronized {
    tempTables.clear()
  }

  // ----------------------------------------------------------------------------
  // Partitions
  // ----------------------------------------------------------------------------
  // All methods in this category interact directly with the underlying catalog.
  // These methods are concerned with only metastore tables.
  // ----------------------------------------------------------------------------

  // TODO: We need to figure out how these methods interact with our data source
  // tables. For such tables, we do not store values of partitioning columns in
  // the metastore. For now, partition values of a data source table will be
  // automatically discovered when we load the table.

  /**
   * Create partitions in an existing table, assuming it exists.
   * If no database is specified, assume the table is in the current database.
   */
  def createPartitions(
      tableName: TableIdentifier,
      parts: Seq[CatalogTablePartition],
      ignoreIfExists: Boolean): Unit = {
    val db = formatDatabaseName(tableName.database.getOrElse(getCurrentDatabase))
    val table = formatTableName(tableName.table)
    requireDbExists(db)
    requireTableExists(TableIdentifier(table, Option(db)))
    requireExactMatchedPartitionSpec(parts.map(_.spec), getTableMetadata(tableName))
    requireNonEmptyValueInPartitionSpec(parts.map(_.spec))
    externalCatalog.createPartitions(db, table, parts, ignoreIfExists)
  }

  /**
   * Drop partitions from a table, assuming they exist.
   * If no database is specified, assume the table is in the current database.
   */
  def dropPartitions(
      tableName: TableIdentifier,
      specs: Seq[TablePartitionSpec],
      ignoreIfNotExists: Boolean,
      purge: Boolean,
      retainData: Boolean): Unit = {
    val db = formatDatabaseName(tableName.database.getOrElse(getCurrentDatabase))
    val table = formatTableName(tableName.table)
    requireDbExists(db)
    requireTableExists(TableIdentifier(table, Option(db)))
    requirePartialMatchedPartitionSpec(specs, getTableMetadata(tableName))
    requireNonEmptyValueInPartitionSpec(specs)
    externalCatalog.dropPartitions(db, table, specs, ignoreIfNotExists, purge, retainData)
  }

  /**
   * Override the specs of one or many existing table partitions, assuming they exist.
   *
   * This assumes index i of `specs` corresponds to index i of `newSpecs`.
   * If no database is specified, assume the table is in the current database.
   */
  def renamePartitions(
      tableName: TableIdentifier,
      specs: Seq[TablePartitionSpec],
      newSpecs: Seq[TablePartitionSpec]): Unit = {
    val tableMetadata = getTableMetadata(tableName)
    val db = formatDatabaseName(tableName.database.getOrElse(getCurrentDatabase))
    val table = formatTableName(tableName.table)
    requireDbExists(db)
    requireTableExists(TableIdentifier(table, Option(db)))
    requireExactMatchedPartitionSpec(specs, tableMetadata)
    requireExactMatchedPartitionSpec(newSpecs, tableMetadata)
    requireNonEmptyValueInPartitionSpec(specs)
    requireNonEmptyValueInPartitionSpec(newSpecs)
    externalCatalog.renamePartitions(db, table, specs, newSpecs)
  }

  /**
   * Alter one or many table partitions whose specs that match those specified in `parts`,
   * assuming the partitions exist.
   *
   * If no database is specified, assume the table is in the current database.
   *
   * Note: If the underlying implementation does not support altering a certain field,
   * this becomes a no-op.
   */
  def alterPartitions(tableName: TableIdentifier, parts: Seq[CatalogTablePartition]): Unit = {
    val db = formatDatabaseName(tableName.database.getOrElse(getCurrentDatabase))
    val table = formatTableName(tableName.table)
    requireDbExists(db)
    requireTableExists(TableIdentifier(table, Option(db)))
    requireExactMatchedPartitionSpec(parts.map(_.spec), getTableMetadata(tableName))
    requireNonEmptyValueInPartitionSpec(parts.map(_.spec))
    externalCatalog.alterPartitions(db, table, parts)
  }

  /**
   * Retrieve the metadata of a table partition, assuming it exists.
   * If no database is specified, assume the table is in the current database.
   */
  def getPartition(tableName: TableIdentifier, spec: TablePartitionSpec): CatalogTablePartition = {
    val db = formatDatabaseName(tableName.database.getOrElse(getCurrentDatabase))
    val table = formatTableName(tableName.table)
    requireDbExists(db)
    requireTableExists(TableIdentifier(table, Option(db)))
    requireExactMatchedPartitionSpec(Seq(spec), getTableMetadata(tableName))
    requireNonEmptyValueInPartitionSpec(Seq(spec))
    externalCatalog.getPartition(db, table, spec)
  }

  /**
   * List the names of all partitions that belong to the specified table, assuming it exists.
   *
   * A partial partition spec may optionally be provided to filter the partitions returned.
   * For instance, if there exist partitions (a='1', b='2'), (a='1', b='3') and (a='2', b='4'),
   * then a partial spec of (a='1') will return the first two only.
   */
  def listPartitionNames(
      tableName: TableIdentifier,
      partialSpec: Option[TablePartitionSpec] = None): Seq[String] = {
    val db = formatDatabaseName(tableName.database.getOrElse(getCurrentDatabase))
    val table = formatTableName(tableName.table)
    requireDbExists(db)
    requireTableExists(TableIdentifier(table, Option(db)))
    partialSpec.foreach { spec =>
      requirePartialMatchedPartitionSpec(Seq(spec), getTableMetadata(tableName))
      requireNonEmptyValueInPartitionSpec(Seq(spec))
    }
    externalCatalog.listPartitionNames(db, table, partialSpec)
  }

  /**
   * List the metadata of all partitions that belong to the specified table, assuming it exists.
   *
   * A partial partition spec may optionally be provided to filter the partitions returned.
   * For instance, if there exist partitions (a='1', b='2'), (a='1', b='3') and (a='2', b='4'),
   * then a partial spec of (a='1') will return the first two only.
   */
  def listPartitions(
      tableName: TableIdentifier,
      partialSpec: Option[TablePartitionSpec] = None): Seq[CatalogTablePartition] = {
    val db = formatDatabaseName(tableName.database.getOrElse(getCurrentDatabase))
    val table = formatTableName(tableName.table)
    requireDbExists(db)
    requireTableExists(TableIdentifier(table, Option(db)))
    partialSpec.foreach { spec =>
      requirePartialMatchedPartitionSpec(Seq(spec), getTableMetadata(tableName))
      requireNonEmptyValueInPartitionSpec(Seq(spec))
    }
    externalCatalog.listPartitions(db, table, partialSpec)
  }

  /**
   * List the metadata of partitions that belong to the specified table, assuming it exists, that
   * satisfy the given partition-pruning predicate expressions.
   */
  def listPartitionsByFilter(
      tableName: TableIdentifier,
      predicates: Seq[Expression]): Seq[CatalogTablePartition] = {
    val db = formatDatabaseName(tableName.database.getOrElse(getCurrentDatabase))
    val table = formatTableName(tableName.table)
    requireDbExists(db)
    requireTableExists(TableIdentifier(table, Option(db)))
    externalCatalog.listPartitionsByFilter(db, table, predicates, conf.sessionLocalTimeZone)
  }

  /**
   * Verify if the input partition spec has any empty value.
   */
  private def requireNonEmptyValueInPartitionSpec(specs: Seq[TablePartitionSpec]): Unit = {
    specs.foreach { s =>
      if (s.values.exists(_.isEmpty)) {
        val spec = s.map(p => p._1 + "=" + p._2).mkString("[", ", ", "]")
        throw new AnalysisException(
          s"Partition spec is invalid. The spec ($spec) contains an empty partition column value")
      }
    }
  }

  /**
   * Verify if the input partition spec exactly matches the existing defined partition spec
   * The columns must be the same but the orders could be different.
   */
  private def requireExactMatchedPartitionSpec(
      specs: Seq[TablePartitionSpec],
      table: CatalogTable): Unit = {
    val defined = table.partitionColumnNames.sorted
    specs.foreach { s =>
      if (s.keys.toSeq.sorted != defined) {
        throw new AnalysisException(
          s"Partition spec is invalid. The spec (${s.keys.mkString(", ")}) must match " +
            s"the partition spec (${table.partitionColumnNames.mkString(", ")}) defined in " +
            s"table '${table.identifier}'")
      }
    }
  }

  /**
   * Verify if the input partition spec partially matches the existing defined partition spec
   * That is, the columns of partition spec should be part of the defined partition spec.
   */
  private def requirePartialMatchedPartitionSpec(
      specs: Seq[TablePartitionSpec],
      table: CatalogTable): Unit = {
    val defined = table.partitionColumnNames
    specs.foreach { s =>
      if (!s.keys.forall(defined.contains)) {
        throw new AnalysisException(
          s"Partition spec is invalid. The spec (${s.keys.mkString(", ")}) must be contained " +
            s"within the partition spec (${table.partitionColumnNames.mkString(", ")}) defined " +
            s"in table '${table.identifier}'")
      }
    }
  }

  // ----------------------------------------------------------------------------
  // Functions
  // ----------------------------------------------------------------------------
  // There are two kinds of functions, temporary functions and metastore
  // functions (permanent UDFs). Temporary functions are isolated across
  // sessions. Metastore functions can be used across multiple sessions as
  // their metadata is persisted in the underlying catalog.
  // ----------------------------------------------------------------------------

  // -------------------------------------------------------
  // | Methods that interact with metastore functions only |
  // -------------------------------------------------------

  /**
   * Create a metastore function in the database specified in `funcDefinition`.
   * If no such database is specified, create it in the current database.
   */
  def createFunction(funcDefinition: CatalogFunction, ignoreIfExists: Boolean): Unit = {
    val db = formatDatabaseName(funcDefinition.identifier.database.getOrElse(getCurrentDatabase))
    requireDbExists(db)
    val identifier = FunctionIdentifier(funcDefinition.identifier.funcName, Some(db))
    val newFuncDefinition = funcDefinition.copy(identifier = identifier)
    if (!functionExists(identifier)) {
      externalCatalog.createFunction(db, newFuncDefinition)
    } else if (!ignoreIfExists) {
      throw new FunctionAlreadyExistsException(db = db, func = identifier.toString)
    }
  }

  /**
   * Drop a metastore function.
   * If no database is specified, assume the function is in the current database.
   */
  def dropFunction(name: FunctionIdentifier, ignoreIfNotExists: Boolean): Unit = {
    val db = formatDatabaseName(name.database.getOrElse(getCurrentDatabase))
    requireDbExists(db)
    val identifier = name.copy(database = Some(db))
    if (functionExists(identifier)) {
      // TODO: registry should just take in FunctionIdentifier for type safety
      if (functionRegistry.functionExists(identifier.unquotedString)) {
        // If we have loaded this function into the FunctionRegistry,
        // also drop it from there.
        // For a permanent function, because we loaded it to the FunctionRegistry
        // when it's first used, we also need to drop it from the FunctionRegistry.
        functionRegistry.dropFunction(identifier.unquotedString)
      }
      externalCatalog.dropFunction(db, name.funcName)
    } else if (!ignoreIfNotExists) {
      throw new NoSuchFunctionException(db = db, func = identifier.toString)
    }
  }

  /**
   * Retrieve the metadata of a metastore function.
   *
   * If a database is specified in `name`, this will return the function in that database.
   * If no database is specified, this will return the function in the current database.
   */
  def getFunctionMetadata(name: FunctionIdentifier): CatalogFunction = {
    val db = formatDatabaseName(name.database.getOrElse(getCurrentDatabase))
    requireDbExists(db)
    externalCatalog.getFunction(db, name.funcName)
  }

  /**
   * Check if the specified function exists.
   */
  def functionExists(name: FunctionIdentifier): Boolean = {
    val db = formatDatabaseName(name.database.getOrElse(getCurrentDatabase))
    requireDbExists(db)
    functionRegistry.functionExists(name.unquotedString) ||
      externalCatalog.functionExists(db, name.funcName)
  }

  // ----------------------------------------------------------------
  // | Methods that interact with temporary and metastore functions |
  // ----------------------------------------------------------------

  /**
   * Construct a [[FunctionBuilder]] based on the provided class that represents a function.
   *
   * This performs reflection to decide what type of [[Expression]] to return in the builder.
   */
  protected def makeFunctionBuilder(name: String, functionClassName: String): FunctionBuilder = {
    // TODO: at least support UDAFs here
    throw new UnsupportedOperationException("Use sqlContext.udf.register(...) instead.")
  }

  /**
   * Loads resources such as JARs and Files for a function. Every resource is represented
   * by a tuple (resource type, resource uri).
   */
  def loadFunctionResources(resources: Seq[FunctionResource]): Unit = {
    resources.foreach(functionResourceLoader.loadResource)
  }

  /**
   * Registers a temporary or permanent function into a session-specific [[FunctionRegistry]]
   */
  def registerFunction(
      funcDefinition: CatalogFunction,
      ignoreIfExists: Boolean,
      functionBuilder: Option[FunctionBuilder] = None): Unit = {
    val func = funcDefinition.identifier
    if (functionRegistry.functionExists(func.unquotedString) && !ignoreIfExists) {
      throw new AnalysisException(s"Function $func already exists")
    }
    val info = new ExpressionInfo(funcDefinition.className, func.database.orNull, func.funcName)
    val builder =
      functionBuilder.getOrElse(makeFunctionBuilder(func.unquotedString, funcDefinition.className))
    functionRegistry.registerFunction(func.unquotedString, info, builder)
  }

  /**
   * Drop a temporary function.
   */
  def dropTempFunction(name: String, ignoreIfNotExists: Boolean): Unit = {
    if (!functionRegistry.dropFunction(name) && !ignoreIfNotExists) {
      throw new NoSuchTempFunctionException(name)
    }
  }

<<<<<<< HEAD
  /** Create a temporary macro. */
  def createTempMacro(
      name: String,
      info: ExpressionInfo,
      funcDefinition: FunctionBuilder): Unit = {
    if (functionRegistry.functionExists(name)) {
      throw new TempFunctionAlreadyExistsException(name)
    }
    functionRegistry.registerMacro(name, info, funcDefinition)
  }

  /** Drop a temporary macro. */
  def dropTempMacro(name: String, ignoreIfNotExists: Boolean): Unit = {
    if (!functionRegistry.dropMacro(name) && !ignoreIfNotExists) {
      throw new NoSuchTempMacroException(name)
    }
=======
  /**
   * Returns whether it is a temporary function. If not existed, returns false.
   */
  def isTemporaryFunction(name: FunctionIdentifier): Boolean = {
    // copied from HiveSessionCatalog
    val hiveFunctions = Seq("histogram_numeric")

    // A temporary function is a function that has been registered in functionRegistry
    // without a database name, and is neither a built-in function nor a Hive function
    name.database.isEmpty &&
      functionRegistry.functionExists(name.funcName) &&
      !FunctionRegistry.builtin.functionExists(name.funcName) &&
      !hiveFunctions.contains(name.funcName.toLowerCase(Locale.ROOT))
>>>>>>> 8faffc41
  }

  protected def failFunctionLookup(name: String): Nothing = {
    throw new NoSuchFunctionException(db = currentDb, func = name)
  }

  /**
   * Look up the [[ExpressionInfo]] associated with the specified function, assuming it exists.
   */
  def lookupFunctionInfo(name: FunctionIdentifier): ExpressionInfo = synchronized {
    // TODO: just make function registry take in FunctionIdentifier instead of duplicating this
    val database = name.database.orElse(Some(currentDb)).map(formatDatabaseName)
    val qualifiedName = name.copy(database = database)
    functionRegistry.lookupFunction(name.funcName)
      .orElse(functionRegistry.lookupFunction(qualifiedName.unquotedString))
      .getOrElse {
        val db = qualifiedName.database.get
        requireDbExists(db)
        if (externalCatalog.functionExists(db, name.funcName)) {
          val metadata = externalCatalog.getFunction(db, name.funcName)
          new ExpressionInfo(
            metadata.className,
            qualifiedName.database.orNull,
            qualifiedName.identifier)
        } else {
          failFunctionLookup(name.funcName)
        }
      }
  }

  /**
   * Return an [[Expression]] that represents the specified function, assuming it exists.
   *
   * For a temporary function or a permanent function that has been loaded,
   * this method will simply lookup the function through the
   * FunctionRegistry and create an expression based on the builder.
   *
   * For a permanent function that has not been loaded, we will first fetch its metadata
   * from the underlying external catalog. Then, we will load all resources associated
   * with this function (i.e. jars and files). Finally, we create a function builder
   * based on the function class and put the builder into the FunctionRegistry.
   * The name of this function in the FunctionRegistry will be `databaseName.functionName`.
   */
  def lookupFunction(
      name: FunctionIdentifier,
      children: Seq[Expression]): Expression = synchronized {
    // Note: the implementation of this function is a little bit convoluted.
    // We probably shouldn't use a single FunctionRegistry to register all three kinds of functions
    // (built-in, temp, and external).
    if (name.database.isEmpty && functionRegistry.functionExists(name.funcName)) {
      // This function has been already loaded into the function registry.
      return functionRegistry.lookupFunction(name.funcName, children)
    }

    // If the name itself is not qualified, add the current database to it.
    val database = name.database.orElse(Some(currentDb)).map(formatDatabaseName)
    val qualifiedName = name.copy(database = database)

    if (functionRegistry.functionExists(qualifiedName.unquotedString)) {
      // This function has been already loaded into the function registry.
      // Unlike the above block, we find this function by using the qualified name.
      return functionRegistry.lookupFunction(qualifiedName.unquotedString, children)
    }

    // The function has not been loaded to the function registry, which means
    // that the function is a permanent function (if it actually has been registered
    // in the metastore). We need to first put the function in the FunctionRegistry.
    // TODO: why not just check whether the function exists first?
    val catalogFunction = try {
      externalCatalog.getFunction(currentDb, name.funcName)
    } catch {
      case e: AnalysisException => failFunctionLookup(name.funcName)
      case e: NoSuchPermanentFunctionException => failFunctionLookup(name.funcName)
    }
    loadFunctionResources(catalogFunction.resources)
    // Please note that qualifiedName is provided by the user. However,
    // catalogFunction.identifier.unquotedString is returned by the underlying
    // catalog. So, it is possible that qualifiedName is not exactly the same as
    // catalogFunction.identifier.unquotedString (difference is on case-sensitivity).
    // At here, we preserve the input from the user.
    registerFunction(catalogFunction.copy(identifier = qualifiedName), ignoreIfExists = false)
    // Now, we need to create the Expression.
    functionRegistry.lookupFunction(qualifiedName.unquotedString, children)
  }

  /**
   * List all functions in the specified database, including temporary functions. This
   * returns the function identifier and the scope in which it was defined (system or user
   * defined).
   */
  def listFunctions(db: String): Seq[(FunctionIdentifier, String)] = listFunctions(db, "*")

  /**
   * List all matching functions in the specified database, including temporary functions. This
   * returns the function identifier and the scope in which it was defined (system or user
   * defined).
   */
  def listFunctions(db: String, pattern: String): Seq[(FunctionIdentifier, String)] = {
    val dbName = formatDatabaseName(db)
    requireDbExists(dbName)
    val dbFunctions = externalCatalog.listFunctions(dbName, pattern).map { f =>
      FunctionIdentifier(f, Some(dbName)) }
    val loadedFunctions =
      StringUtils.filterPattern(functionRegistry.listFunction(), pattern).map { f =>
        // In functionRegistry, function names are stored as an unquoted format.
        Try(parser.parseFunctionIdentifier(f)) match {
          case Success(e) => e
          case Failure(_) =>
            // The names of some built-in functions are not parsable by our parser, e.g., %
            FunctionIdentifier(f)
        }
      }
    val functions = dbFunctions ++ loadedFunctions
    // The session catalog caches some persistent functions in the FunctionRegistry
    // so there can be duplicates.
    functions.map {
      case f if FunctionRegistry.functionSet.contains(f.funcName) => (f, "SYSTEM")
      case f => (f, "USER")
    }.distinct
  }


  // -----------------
  // | Other methods |
  // -----------------

  /**
   * Drop all existing databases (except "default"), tables, partitions and functions,
   * and set the current database to "default".
   *
   * This is mainly used for tests.
   */
  def reset(): Unit = synchronized {
    setCurrentDatabase(DEFAULT_DATABASE)
    externalCatalog.setCurrentDatabase(DEFAULT_DATABASE)
    listDatabases().filter(_ != DEFAULT_DATABASE).foreach { db =>
      dropDatabase(db, ignoreIfNotExists = false, cascade = true)
    }
    listTables(DEFAULT_DATABASE).foreach { table =>
      dropTable(table, ignoreIfNotExists = false, purge = false)
    }
    listFunctions(DEFAULT_DATABASE).map(_._1).foreach { func =>
      if (func.database.isDefined) {
        dropFunction(func, ignoreIfNotExists = false)
      } else {
        dropTempFunction(func.funcName, ignoreIfNotExists = false)
      }
    }
    clearTempTables()
    globalTempViewManager.clear()
    functionRegistry.clear()
    tableRelationCache.invalidateAll()
    // restore built-in functions
    FunctionRegistry.builtin.listFunction().foreach { f =>
      val expressionInfo = FunctionRegistry.builtin.lookupFunction(f)
      val functionBuilder = FunctionRegistry.builtin.lookupFunctionBuilder(f)
      require(expressionInfo.isDefined, s"built-in function '$f' is missing expression info")
      require(functionBuilder.isDefined, s"built-in function '$f' is missing function builder")
      functionRegistry.registerFunction(f, expressionInfo.get, functionBuilder.get)
    }
  }

  /**
   * Copy the current state of the catalog to another catalog.
   *
   * This function is synchronized on this [[SessionCatalog]] (the source) to make sure the copied
   * state is consistent. The target [[SessionCatalog]] is not synchronized, and should not be
   * because the target [[SessionCatalog]] should not be published at this point. The caller must
   * synchronize on the target if this assumption does not hold.
   */
  private[sql] def copyStateTo(target: SessionCatalog): Unit = synchronized {
    target.currentDb = currentDb
    // copy over temporary tables
    tempTables.foreach(kv => target.tempTables.put(kv._1, kv._2))
  }
}<|MERGE_RESOLUTION|>--- conflicted
+++ resolved
@@ -1090,24 +1090,6 @@
     }
   }
 
-<<<<<<< HEAD
-  /** Create a temporary macro. */
-  def createTempMacro(
-      name: String,
-      info: ExpressionInfo,
-      funcDefinition: FunctionBuilder): Unit = {
-    if (functionRegistry.functionExists(name)) {
-      throw new TempFunctionAlreadyExistsException(name)
-    }
-    functionRegistry.registerMacro(name, info, funcDefinition)
-  }
-
-  /** Drop a temporary macro. */
-  def dropTempMacro(name: String, ignoreIfNotExists: Boolean): Unit = {
-    if (!functionRegistry.dropMacro(name) && !ignoreIfNotExists) {
-      throw new NoSuchTempMacroException(name)
-    }
-=======
   /**
    * Returns whether it is a temporary function. If not existed, returns false.
    */
@@ -1121,7 +1103,6 @@
       functionRegistry.functionExists(name.funcName) &&
       !FunctionRegistry.builtin.functionExists(name.funcName) &&
       !hiveFunctions.contains(name.funcName.toLowerCase(Locale.ROOT))
->>>>>>> 8faffc41
   }
 
   protected def failFunctionLookup(name: String): Nothing = {
