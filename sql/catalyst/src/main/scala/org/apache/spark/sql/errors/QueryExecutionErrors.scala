/*
 * Licensed to the Apache Software Foundation (ASF) under one or more
 * contributor license agreements.  See the NOTICE file distributed with
 * this work for additional information regarding copyright ownership.
 * The ASF licenses this file to You under the Apache License, Version 2.0
 * (the "License"); you may not use this file except in compliance with
 * the License.  You may obtain a copy of the License at
 *
 *    http://www.apache.org/licenses/LICENSE-2.0
 *
 * Unless required by applicable law or agreed to in writing, software
 * distributed under the License is distributed on an "AS IS" BASIS,
 * WITHOUT WARRANTIES OR CONDITIONS OF ANY KIND, either express or implied.
 * See the License for the specific language governing permissions and
 * limitations under the License.
 */

package org.apache.spark.sql.errors

import java.io.{File, IOException}
import java.lang.reflect.InvocationTargetException
import java.net.{URISyntaxException, URL}
import java.time.DateTimeException
import java.util.Locale
import java.util.concurrent.TimeoutException

import com.fasterxml.jackson.core.{JsonParser, JsonToken}
import org.apache.hadoop.fs.{FileAlreadyExistsException, FileStatus, Path}
import org.apache.hadoop.fs.permission.FsPermission
import org.codehaus.commons.compiler.{CompileException, InternalCompilerException}

import org.apache.spark._
import org.apache.spark.launcher.SparkLauncher
import org.apache.spark.memory.SparkOutOfMemoryError
import org.apache.spark.sql.AnalysisException
import org.apache.spark.sql.catalyst.TableIdentifier
import org.apache.spark.sql.catalyst.analysis.UnresolvedGenerator
import org.apache.spark.sql.catalyst.catalog.{CatalogDatabase, CatalogTable}
import org.apache.spark.sql.catalyst.expressions.{AttributeReference, Expression}
import org.apache.spark.sql.catalyst.parser.ParseException
import org.apache.spark.sql.catalyst.plans.JoinType
import org.apache.spark.sql.catalyst.plans.logical.LogicalPlan
import org.apache.spark.sql.catalyst.plans.logical.statsEstimation.ValueInterval
import org.apache.spark.sql.catalyst.trees.{Origin, TreeNode}
import org.apache.spark.sql.catalyst.util.{sideBySide, DateTimeUtils, FailFastMode, MapData}
import org.apache.spark.sql.connector.catalog.{CatalogNotFoundException, Table, TableProvider}
import org.apache.spark.sql.connector.catalog.CatalogV2Implicits._
import org.apache.spark.sql.connector.expressions.Transform
import org.apache.spark.sql.internal.SQLConf
import org.apache.spark.sql.internal.StaticSQLConf.GLOBAL_TEMP_DATABASE
import org.apache.spark.sql.streaming.OutputMode
import org.apache.spark.sql.types._
import org.apache.spark.unsafe.array.ByteArrayMethods
import org.apache.spark.unsafe.types.UTF8String
import org.apache.spark.util.{CircularBuffer, Utils}

/**
 * Object for grouping error messages from (most) exceptions thrown during query execution.
 * This does not include exceptions thrown during the eager execution of commands, which are
 * grouped into [[QueryCompilationErrors]].
 */
private[sql] object QueryExecutionErrors extends QueryErrorsBase with ExecutionErrors {

  def cannotEvaluateExpressionError(expression: Expression): Throwable = {
    SparkException.internalError(s"Cannot evaluate expression: $expression")
  }

  def cannotGenerateCodeForExpressionError(expression: Expression): Throwable = {
    SparkException.internalError(s"Cannot generate code for expression: $expression")
  }

  def cannotTerminateGeneratorError(generator: UnresolvedGenerator): Throwable = {
    SparkException.internalError(s"Cannot terminate expression: $generator")
  }

  def castingCauseOverflowError(t: Any, from: DataType, to: DataType): ArithmeticException = {
    new SparkArithmeticException(
      errorClass = "CAST_OVERFLOW",
      messageParameters = Map(
        "value" -> toSQLValue(t, from),
        "sourceType" -> toSQLType(from),
        "targetType" -> toSQLType(to),
        "ansiConfig" -> toSQLConf(SQLConf.ANSI_ENABLED.key)),
      context = Array.empty,
      summary = "")
  }

  def castingCauseOverflowErrorInTableInsert(
      from: DataType,
      to: DataType,
      columnName: String): ArithmeticException = {
    new SparkArithmeticException(
      errorClass = "CAST_OVERFLOW_IN_TABLE_INSERT",
      messageParameters = Map(
        "sourceType" -> toSQLType(from),
        "targetType" -> toSQLType(to),
        "columnName" -> toSQLId(columnName)),
      context = Array.empty,
      summary = ""
    )
  }

  def cannotChangeDecimalPrecisionError(
      value: Decimal,
      decimalPrecision: Int,
      decimalScale: Int,
      context: QueryContext = null): ArithmeticException = {
    new SparkArithmeticException(
      errorClass = "NUMERIC_VALUE_OUT_OF_RANGE.WITH_SUGGESTION",
      messageParameters = Map(
        "value" -> value.toPlainString,
        "precision" -> decimalPrecision.toString,
        "scale" -> decimalScale.toString,
        "config" -> toSQLConf(SQLConf.ANSI_ENABLED.key)),
      context = getQueryContext(context),
      summary = getSummary(context))
  }

  def invalidInputSyntaxForBooleanError(
      s: UTF8String,
      context: QueryContext): SparkRuntimeException = {
    new SparkRuntimeException(
      errorClass = "CAST_INVALID_INPUT",
      messageParameters = Map(
        "expression" -> toSQLValue(s, StringType),
        "sourceType" -> toSQLType(StringType),
        "targetType" -> toSQLType(BooleanType),
        "ansiConfig" -> toSQLConf(SQLConf.ANSI_ENABLED.key)),
      context = getQueryContext(context),
      summary = getSummary(context))
  }

  def invalidInputInCastToNumberError(
      to: DataType,
      s: UTF8String,
      context: QueryContext): SparkNumberFormatException = {
    new SparkNumberFormatException(
      errorClass = "CAST_INVALID_INPUT",
      messageParameters = Map(
        "expression" -> toSQLValue(s, StringType),
        "sourceType" -> toSQLType(StringType),
        "targetType" -> toSQLType(to),
        "ansiConfig" -> toSQLConf(SQLConf.ANSI_ENABLED.key)),
      context = getQueryContext(context),
      summary = getSummary(context))
  }

  def invalidInputInConversionError(
      to: DataType,
      s: UTF8String,
      fmt: UTF8String,
      hint: String): SparkIllegalArgumentException = {
      new SparkIllegalArgumentException(
        errorClass = "CONVERSION_INVALID_INPUT",
        messageParameters = Map(
          "str" -> toSQLValue(s, StringType),
          "fmt" -> toSQLValue(fmt, StringType),
          "targetType" -> toSQLType(to),
          "suggestion" -> toSQLId(hint)))
  }

  def cannotCastFromNullTypeError(to: DataType): Throwable = {
    new SparkException(
      errorClass = "CANNOT_CAST_DATATYPE",
      messageParameters = Map(
        "sourceType" -> NullType.typeName,
        "targetType" -> to.typeName),
      cause = null)
  }

  def cannotCastError(from: DataType, to: DataType): Throwable = {
    new SparkException(
      errorClass = "CANNOT_CAST_DATATYPE",
      messageParameters = Map(
        "sourceType" -> from.typeName,
        "targetType" -> to.typeName),
      cause = null)
  }

  def cannotParseDecimalError(): Throwable = {
    new SparkRuntimeException(
      errorClass = "CANNOT_PARSE_DECIMAL",
      messageParameters = Map.empty)
  }

  def failedExecuteUserDefinedFunctionError(functionName: String, inputTypes: String,
      outputType: String, e: Throwable): Throwable = {
    new SparkException(
      errorClass = "FAILED_EXECUTE_UDF",
      messageParameters = Map(
        "functionName" -> toSQLId(functionName),
        "signature" -> inputTypes,
        "result" -> outputType,
        "reason" -> e.toString),
      cause = e)
  }

  def divideByZeroError(context: QueryContext): ArithmeticException = {
    new SparkArithmeticException(
      errorClass = "DIVIDE_BY_ZERO",
      messageParameters = Map("config" -> toSQLConf(SQLConf.ANSI_ENABLED.key)),
      context = Array(context),
      summary = getSummary(context))
  }

  def intervalDividedByZeroError(context: QueryContext): ArithmeticException = {
    new SparkArithmeticException(
      errorClass = "INTERVAL_DIVIDED_BY_ZERO",
      messageParameters = Map.empty,
      context = getQueryContext(context),
      summary = getSummary(context))
  }

  def invalidArrayIndexError(
      index: Int,
      numElements: Int,
      context: QueryContext): ArrayIndexOutOfBoundsException = {
    new SparkArrayIndexOutOfBoundsException(
      errorClass = "INVALID_ARRAY_INDEX",
      messageParameters = Map(
        "indexValue" -> toSQLValue(index, IntegerType),
        "arraySize" -> toSQLValue(numElements, IntegerType),
        "ansiConfig" -> toSQLConf(SQLConf.ANSI_ENABLED.key)),
      context = getQueryContext(context),
      summary = getSummary(context))
  }

  def invalidElementAtIndexError(
      index: Int,
      numElements: Int,
      context: QueryContext): ArrayIndexOutOfBoundsException = {
    new SparkArrayIndexOutOfBoundsException(
      errorClass = "INVALID_ARRAY_INDEX_IN_ELEMENT_AT",
      messageParameters = Map(
        "indexValue" -> toSQLValue(index, IntegerType),
        "arraySize" -> toSQLValue(numElements, IntegerType),
        "ansiConfig" -> toSQLConf(SQLConf.ANSI_ENABLED.key)),
      context = getQueryContext(context),
      summary = getSummary(context))
  }

  def invalidBitmapPositionError(bitPosition: Long,
                                 bitmapNumBytes: Long): ArrayIndexOutOfBoundsException = {
    new SparkArrayIndexOutOfBoundsException(
      errorClass = "INVALID_BITMAP_POSITION",
      messageParameters = Map(
        "bitPosition" -> s"$bitPosition",
        "bitmapNumBytes" -> s"$bitmapNumBytes",
        "bitmapNumBits" -> s"${bitmapNumBytes * 8}"),
      context = Array.empty,
      summary = "")
  }

  def invalidFractionOfSecondError(): DateTimeException = {
    new SparkDateTimeException(
      errorClass = "INVALID_FRACTION_OF_SECOND",
      messageParameters = Map(
        "ansiConfig" -> toSQLConf(SQLConf.ANSI_ENABLED.key)
      ),
      context = Array.empty,
      summary = "")
  }

  def ansiDateTimeParseError(e: Exception): SparkDateTimeException = {
    new SparkDateTimeException(
      errorClass = "CANNOT_PARSE_TIMESTAMP",
      messageParameters = Map(
        "message" -> e.getMessage,
        "ansiConfig" -> toSQLConf(SQLConf.ANSI_ENABLED.key)),
      context = Array.empty,
      summary = "")
  }

  def ansiDateTimeError(e: Exception): SparkDateTimeException = {
    new SparkDateTimeException(
      errorClass = "_LEGACY_ERROR_TEMP_2000",
      messageParameters = Map(
        "message" -> e.getMessage,
        "ansiConfig" -> toSQLConf(SQLConf.ANSI_ENABLED.key)),
      context = Array.empty,
      summary = "")
  }

  def ansiIllegalArgumentError(message: String): SparkIllegalArgumentException = {
    new SparkIllegalArgumentException(
      errorClass = "_LEGACY_ERROR_TEMP_2000",
      messageParameters = Map(
        "message" -> message,
        "ansiConfig" -> toSQLConf(SQLConf.ANSI_ENABLED.key)))
  }

  def overflowInSumOfDecimalError(context: QueryContext): ArithmeticException = {
    arithmeticOverflowError("Overflow in sum of decimals", context = context)
  }

  def overflowInIntegralDivideError(context: QueryContext): ArithmeticException = {
    arithmeticOverflowError("Overflow in integral divide", "try_divide", context)
  }

  def overflowInConvError(context: QueryContext): ArithmeticException = {
    arithmeticOverflowError("Overflow in function conv()", context = context)
  }

  def mapSizeExceedArraySizeWhenZipMapError(size: Int): SparkRuntimeException = {
    new SparkRuntimeException(
      errorClass = "_LEGACY_ERROR_TEMP_2003",
      messageParameters = Map(
        "size" -> size.toString(),
        "maxRoundedArrayLength" -> ByteArrayMethods.MAX_ROUNDED_ARRAY_LENGTH.toString()))
  }

  def literalTypeUnsupportedError(v: Any): RuntimeException = {
    new SparkRuntimeException(
      errorClass = "UNSUPPORTED_FEATURE.LITERAL_TYPE",
      messageParameters = Map(
        "value" -> v.toString,
        "type" ->  v.getClass.toString))
  }

  def pivotColumnUnsupportedError(v: Any, expr: Expression): RuntimeException = {
    new SparkRuntimeException(
      errorClass = "UNSUPPORTED_FEATURE.PIVOT_TYPE",
      messageParameters = Map(
        "value" -> v.toString,
        "type" -> (if (expr.resolved) toSQLType(expr.dataType) else "unknown")))
  }

  def noDefaultForDataTypeError(dataType: DataType): SparkException = {
    SparkException.internalError(s"No default value for type: ${toSQLType(dataType)}.")
  }

  def orderedOperationUnsupportedByDataTypeError(
      dataType: DataType): SparkIllegalArgumentException = {
    new SparkIllegalArgumentException(
      errorClass = "_LEGACY_ERROR_TEMP_2005",
      messageParameters = Map("dataType" -> dataType.toString()))
  }

  def orderedOperationUnsupportedByDataTypeError(
      dataType: String): SparkIllegalArgumentException = {
    new SparkIllegalArgumentException(
      errorClass = "_LEGACY_ERROR_TEMP_2005",
      messageParameters = Map("dataType" -> dataType))
  }

  def invalidRegexGroupIndexError(
      funcName: String,
      groupCount: Int,
      groupIndex: Int): RuntimeException = {
    new SparkRuntimeException(
      errorClass = "INVALID_PARAMETER_VALUE.REGEX_GROUP_INDEX",
      messageParameters = Map(
        "parameter" -> toSQLId("idx"),
        "functionName" -> toSQLId(funcName),
        "groupCount" -> groupCount.toString(),
        "groupIndex" -> groupIndex.toString()))
  }

  def invalidUrlError(url: UTF8String, e: URISyntaxException): SparkIllegalArgumentException = {
    new SparkIllegalArgumentException(
      errorClass = "INVALID_URL",
      messageParameters = Map(
        "url" -> url.toString,
        "ansiConfig" -> toSQLConf(SQLConf.ANSI_ENABLED.key)),
      cause = e)
  }

  def illegalUrlError(url: UTF8String): Throwable = {
    new SparkIllegalArgumentException(
      errorClass = "CANNOT_DECODE_URL",
      messageParameters = Map("url" -> url.toString)
    )
  }

  def mergeUnsupportedByWindowFunctionError(funcName: String): Throwable = {
    SparkException.internalError(
      s"The aggregate window function ${toSQLId(funcName)} does not support merging.")
  }

  def dataTypeUnexpectedError(dataType: DataType): SparkUnsupportedOperationException = {
    new SparkUnsupportedOperationException(
      errorClass = "_LEGACY_ERROR_TEMP_2011",
      messageParameters = Map("dataType" -> dataType.catalogString))
  }

  def typeUnsupportedError(dataType: DataType): SparkIllegalArgumentException = {
    new SparkIllegalArgumentException(
      errorClass = "_LEGACY_ERROR_TEMP_2011",
      messageParameters = Map("dataType" -> dataType.toString()))
  }

  def negativeValueUnexpectedError(
      frequencyExpression : Expression): SparkIllegalArgumentException = {
    new SparkIllegalArgumentException(
      errorClass = "_LEGACY_ERROR_TEMP_2013",
      messageParameters = Map("frequencyExpression" -> frequencyExpression.sql))
  }

  def addNewFunctionMismatchedWithFunctionError(funcName: String): Throwable = {
    SparkException.internalError(
      "Cannot add new function to generated class, " +
        s"failed to match ${toSQLId(funcName)} at `addNewFunction`.")
  }

  def cannotGenerateCodeForIncomparableTypeError(
      codeType: String, dataType: DataType): Throwable = {
    SparkException.internalError(
      s"Cannot generate $codeType code for incomparable type: ${toSQLType(dataType)}.")
  }

  def cannotInterpolateClassIntoCodeBlockError(arg: Any): Throwable = {
    SparkException.internalError(s"Can not interpolate ${arg.getClass.getName} into code block.")
  }

  def customCollectionClsNotResolvedError(): SparkUnsupportedOperationException = {
    new SparkUnsupportedOperationException("_LEGACY_ERROR_TEMP_2017")
  }

  def classUnsupportedByMapObjectsError(cls: Class[_]): SparkRuntimeException = {
    new SparkRuntimeException(
      errorClass = "CLASS_UNSUPPORTED_BY_MAP_OBJECTS",
      messageParameters = Map("cls" -> cls.getName))
  }

  def nullAsMapKeyNotAllowedError(): SparkRuntimeException = {
    new SparkRuntimeException(
      errorClass = "NULL_MAP_KEY",
      messageParameters = Map.empty)
  }

  def methodNotDeclaredError(name: String): Throwable = {
    SparkException.internalError(
      s"""A method named "$name" is not declared in any enclosing class nor any supertype""")
  }

  def methodNotFoundError(
      cls: Class[_],
      functionName: String,
      argClasses: Seq[Class[_]]): Throwable = {
    SparkException.internalError(
      s"Couldn't find method $functionName with arguments " +
        s"${argClasses.mkString("(", ", ", ")")} on $cls.")
  }

  def constructorNotFoundError(cls: String): SparkException = {
    SparkException.internalError(
      s"Couldn't find a valid constructor on <$cls>.")
  }

  def unsupportedNaturalJoinTypeError(joinType: JoinType): SparkException = {
    SparkException.internalError(
      s"Unsupported natural join type ${joinType.toString}")
  }

  def notExpectedUnresolvedEncoderError(attr: AttributeReference): SparkRuntimeException = {
    new SparkRuntimeException(
      errorClass = "NOT_UNRESOLVED_ENCODER",
      messageParameters = Map("attr" -> attr.toString()))
  }

  def invalidExpressionEncoderError(encoderType: String): Throwable = {
    new SparkRuntimeException(
      errorClass = "INVALID_EXPRESSION_ENCODER",
      messageParameters = Map(
        "encoderType" -> encoderType,
        "docroot" -> SPARK_DOC_ROOT
      )
    )
  }

  def notOverrideExpectedMethodsError(
      className: String, m1: String, m2: String): SparkRuntimeException = {
    new SparkRuntimeException(
      errorClass = "CLASS_NOT_OVERRIDE_EXPECTED_METHOD",
      messageParameters = Map("className" -> className, "method1" -> m1, "method2" -> m2))
  }

  def failToConvertValueToJsonError(
      value: AnyRef, cls: Class[_], dataType: DataType): SparkRuntimeException = {
    new SparkRuntimeException(
      errorClass = "_LEGACY_ERROR_TEMP_2026",
      messageParameters = Map(
        "value" -> value.toString(),
        "cls" -> cls.toString(),
        "dataType" -> dataType.toString()))
  }

  def unexpectedOperatorInCorrelatedSubquery(
      op: LogicalPlan, pos: String = ""): SparkRuntimeException = {
    new SparkRuntimeException(
      errorClass = "_LEGACY_ERROR_TEMP_2027",
      messageParameters = Map("op" -> op.toString(), "pos" -> pos))
  }

  def resolveCannotHandleNestedSchema(plan: LogicalPlan): SparkRuntimeException = {
    new SparkRuntimeException(
      errorClass = "_LEGACY_ERROR_TEMP_2030",
      messageParameters = Map("plan" -> plan.toString()))
  }

  def inputExternalRowCannotBeNullError(): SparkRuntimeException = {
    new SparkRuntimeException(
      errorClass = "_LEGACY_ERROR_TEMP_2031",
      messageParameters = Map.empty)
  }

  def fieldCannotBeNullMsg(index: Int, fieldName: String): String = {
    s"The ${index}th field '$fieldName' of input row cannot be null."
  }

  def fieldCannotBeNullError(index: Int, fieldName: String): SparkRuntimeException = {
    new SparkRuntimeException(
      errorClass = "_LEGACY_ERROR_TEMP_2032",
      messageParameters = Map("fieldCannotBeNullMsg" -> fieldCannotBeNullMsg(index, fieldName)))
  }

  def unableToCreateDatabaseAsFailedToCreateDirectoryError(
      dbDefinition: CatalogDatabase, e: IOException): Throwable = {
    new SparkException(
      errorClass = "_LEGACY_ERROR_TEMP_2033",
      messageParameters = Map(
        "name" -> dbDefinition.name,
        "locationUri" -> dbDefinition.locationUri.toString()),
      cause = e)
  }

  def unableToDropDatabaseAsFailedToDeleteDirectoryError(
      dbDefinition: CatalogDatabase, e: IOException): Throwable = {
    new SparkException(
      errorClass = "_LEGACY_ERROR_TEMP_2034",
      messageParameters = Map(
        "name" -> dbDefinition.name,
        "locationUri" -> dbDefinition.locationUri.toString()),
      cause = e)
  }

  def unableToCreateTableAsFailedToCreateDirectoryError(
      table: String, defaultTableLocation: Path, e: IOException): Throwable = {
    new SparkException(
      errorClass = "_LEGACY_ERROR_TEMP_2035",
      messageParameters = Map(
        "table" -> table,
        "defaultTableLocation" -> defaultTableLocation.toString()),
      cause = e)
  }

  def unableToDeletePartitionPathError(partitionPath: Path, e: IOException): Throwable = {
    new SparkException(
      errorClass = "_LEGACY_ERROR_TEMP_2036",
      messageParameters = Map("partitionPath" -> partitionPath.toString()),
      cause = e)
  }

  def unableToDropTableAsFailedToDeleteDirectoryError(
      table: String, dir: Path, e: IOException): Throwable = {
    new SparkException(
      errorClass = "_LEGACY_ERROR_TEMP_2037",
      messageParameters = Map("table" -> table, "dir" -> dir.toString()),
      cause = e)
  }

  def unableToRenameTableAsFailedToRenameDirectoryError(
      oldName: String, newName: String, oldDir: Path, e: IOException): Throwable = {
    new SparkException(
      errorClass = "_LEGACY_ERROR_TEMP_2038",
      messageParameters = Map(
        "oldName" -> oldName,
        "newName" -> newName,
        "oldDir" -> oldDir.toString()),
      cause = e)
  }

  def unableToCreatePartitionPathError(partitionPath: Path, e: IOException): Throwable = {
    new SparkException(
      errorClass = "_LEGACY_ERROR_TEMP_2039",
      messageParameters = Map("partitionPath" -> partitionPath.toString()),
      cause = e)
  }

  def unableToRenamePartitionPathError(oldPartPath: Path, e: IOException): Throwable = {
    new SparkException(
      errorClass = "_LEGACY_ERROR_TEMP_2040",
      messageParameters = Map("oldPartPath" -> oldPartPath.toString()),
      cause = e)
  }

  def methodNotImplementedError(methodName: String): SparkUnsupportedOperationException = {
    new SparkUnsupportedOperationException(
      errorClass = "_LEGACY_ERROR_TEMP_2041",
      messageParameters = Map("methodName" -> methodName))
  }

  def arithmeticOverflowError(e: ArithmeticException): SparkArithmeticException = {
    new SparkArithmeticException(
      errorClass = "_LEGACY_ERROR_TEMP_2042",
      messageParameters = Map(
        "message" -> e.getMessage,
        "ansiConfig" -> toSQLConf(SQLConf.ANSI_ENABLED.key)),
      context = Array.empty,
      summary = "")
  }

  def binaryArithmeticCauseOverflowError(
      eval1: Short, symbol: String, eval2: Short): SparkArithmeticException = {
    new SparkArithmeticException(
      errorClass = "BINARY_ARITHMETIC_OVERFLOW",
      messageParameters = Map(
        "value1" -> toSQLValue(eval1, ShortType),
        "symbol" -> symbol,
        "value2" -> toSQLValue(eval2, ShortType)),
      context = Array.empty,
      summary = "")
  }

  def intervalArithmeticOverflowError(
      message: String,
      hint: String = "",
      context: QueryContext): ArithmeticException = {
    val alternative = if (hint.nonEmpty) {
      s" Use '$hint' to tolerate overflow and return NULL instead."
    } else ""
    new SparkArithmeticException(
      errorClass = "INTERVAL_ARITHMETIC_OVERFLOW",
      messageParameters = Map(
        "message" -> message,
        "alternative" -> alternative),
      context = getQueryContext(context),
      summary = getSummary(context))
  }

  def failedToCompileMsg(e: Exception): String = {
    s"Failed to compile: $e"
  }

  def internalCompilerError(e: InternalCompilerException): Throwable = {
    new InternalCompilerException(failedToCompileMsg(e), e)
  }

  def compilerError(e: CompileException): Throwable = {
    new CompileException(failedToCompileMsg(e), e.getLocation)
  }

  def unsupportedTableChangeError(e: IllegalArgumentException): Throwable = {
    new SparkException(
      errorClass = "_LEGACY_ERROR_TEMP_2045",
      messageParameters = Map("message" -> e.getMessage),
      cause = e)
  }

  def notADatasourceRDDPartitionError(split: Partition): Throwable = {
    new SparkException(
      errorClass = "_LEGACY_ERROR_TEMP_2046",
      messageParameters = Map("split" -> split.toString()),
      cause = null)
  }

  def dataPathNotSpecifiedError(): SparkIllegalArgumentException = {
    new SparkIllegalArgumentException("_LEGACY_ERROR_TEMP_2047")
  }

  def createStreamingSourceNotSpecifySchemaError(): SparkIllegalArgumentException = {
    new SparkIllegalArgumentException("_LEGACY_ERROR_TEMP_2048")
  }

  def streamedOperatorUnsupportedByDataSourceError(
      className: String, operator: String): SparkUnsupportedOperationException = {
    new SparkUnsupportedOperationException(
      errorClass = "_LEGACY_ERROR_TEMP_2049",
      messageParameters = Map("className" -> className, "operator" -> operator))
  }

  def nonTimeWindowNotSupportedInStreamingError(
      windowFuncList: Seq[String],
      columnNameList: Seq[String],
      windowSpecList: Seq[String],
      origin: Origin): AnalysisException = {
    new AnalysisException(
      errorClass = "NON_TIME_WINDOW_NOT_SUPPORTED_IN_STREAMING",
      messageParameters = Map(
        "windowFunc" -> windowFuncList.map(toSQLStmt(_)).mkString(","),
        "columnName" -> columnNameList.map(toSQLId(_)).mkString(","),
        "windowSpec" -> windowSpecList.map(toSQLStmt(_)).mkString(",")),
        origin = origin)
  }

  def multiplePathsSpecifiedError(allPaths: Seq[String]): SparkIllegalArgumentException = {
    new SparkIllegalArgumentException(
      errorClass = "_LEGACY_ERROR_TEMP_2050",
      messageParameters = Map("paths" -> allPaths.mkString(", ")))
  }

  def dataSourceNotFoundError(
      provider: String, error: Throwable): SparkClassNotFoundException = {
    new SparkClassNotFoundException(
      errorClass = "DATA_SOURCE_NOT_FOUND",
      messageParameters = Map("provider" -> provider),
      cause = error)
  }

  def removedClassInSpark2Error(className: String, e: Throwable): SparkClassNotFoundException = {
    new SparkClassNotFoundException(
      errorClass = "_LEGACY_ERROR_TEMP_2052",
      messageParameters = Map("className" -> className),
      cause = e)
  }

  def incompatibleDataSourceRegisterError(e: Throwable): Throwable = {
    new SparkClassNotFoundException(
      errorClass = "INCOMPATIBLE_DATASOURCE_REGISTER",
      messageParameters = Map("message" -> e.getMessage),
      cause = e)
  }

  def sparkUpgradeInReadingDatesError(
      format: String, config: String, option: String): SparkUpgradeException = {
    new SparkUpgradeException(
      errorClass = "INCONSISTENT_BEHAVIOR_CROSS_VERSION.READ_ANCIENT_DATETIME",
      messageParameters = Map(
        "format" -> format,
        "config" -> toSQLConf(config),
        "option" -> toDSOption(option)),
      cause = null
    )
  }

  def sparkUpgradeInWritingDatesError(format: String, config: String): SparkUpgradeException = {
    new SparkUpgradeException(
      errorClass = "INCONSISTENT_BEHAVIOR_CROSS_VERSION.WRITE_ANCIENT_DATETIME",
      messageParameters = Map(
        "format" -> format,
        "config" -> toSQLConf(config)),
      cause = null
    )
  }

  def buildReaderUnsupportedForFileFormatError(
      format: String): SparkUnsupportedOperationException = {
    new SparkUnsupportedOperationException(
      errorClass = "_LEGACY_ERROR_TEMP_2053",
      messageParameters = Map("format" -> format))
  }

  def taskFailedWhileWritingRowsError(path: String, cause: Throwable): Throwable = {
    new SparkException(
      errorClass = "TASK_WRITE_FAILED",
      messageParameters = Map("path" -> path),
      cause = cause)
  }

  def saveModeUnsupportedError(saveMode: Any, pathExists: Boolean): Throwable = {
    val errorSubClass = if (pathExists) "EXISTENT_PATH" else "NON_EXISTENT_PATH"
    new SparkIllegalArgumentException(
      errorClass = s"UNSUPPORTED_SAVE_MODE.$errorSubClass",
      messageParameters = Map("saveMode" -> toSQLValue(saveMode, StringType)))
  }

  def cannotClearOutputDirectoryError(staticPrefixPath: Path): Throwable = {
    new SparkException(
      errorClass = "_LEGACY_ERROR_TEMP_2056",
      messageParameters = Map("staticPrefixPath" -> staticPrefixPath.toString()),
      cause = null)
  }

  def cannotClearPartitionDirectoryError(path: Path): Throwable = {
    new SparkException(
      errorClass = "_LEGACY_ERROR_TEMP_2057",
      messageParameters = Map("path" -> path.toString()),
      cause = null)
  }

  def failedToCastValueToDataTypeForPartitionColumnError(
      value: String, dataType: DataType, columnName: String): SparkRuntimeException = {
    new SparkRuntimeException(
      errorClass = "_LEGACY_ERROR_TEMP_2058",
      messageParameters = Map(
        "value" -> value,
        "dataType" -> dataType.toString(),
        "columnName" -> columnName))
  }

  def endOfStreamError(): Throwable = {
    new SparkException(
      errorClass = "_LEGACY_ERROR_TEMP_2059",
      messageParameters = Map.empty,
      cause = null)
  }

  def fallbackV1RelationReportsInconsistentSchemaError(
      v2Schema: StructType, v1Schema: StructType): SparkIllegalArgumentException = {
    new SparkIllegalArgumentException(
      errorClass = "_LEGACY_ERROR_TEMP_2060",
      messageParameters = Map("v2Schema" -> v2Schema.toString(), "v1Schema" -> v1Schema.toString()))
  }

  def noRecordsFromEmptyDataReaderError(): Throwable = {
    new SparkException(
      errorClass = "_LEGACY_ERROR_TEMP_2061",
      messageParameters = Map.empty,
      cause = null)
  }

  def fileNotExistError(path: String, e: Exception): Throwable = {
    new SparkException(
      errorClass = "FAILED_READ_FILE.FILE_NOT_EXIST",
      messageParameters = Map("path" -> path),
      cause = e)
  }

  def parquetColumnDataTypeMismatchError(
      path: String,
      column: String,
      expectedType: String,
      actualType: String,
      e: Exception): Throwable = {
    new SparkException(
      errorClass = "FAILED_READ_FILE.PARQUET_COLUMN_DATA_TYPE_MISMATCH",
      messageParameters = Map(
        "path" -> path,
        "column" -> column,
        "expectedType" -> expectedType,
        "actualType" -> actualType),
      cause = e)
  }

  def cannotReadFilesError(
      e: Throwable,
      path: String): Throwable = {
    new SparkException(
      errorClass = "FAILED_READ_FILE.NO_HINT",
      messageParameters = Map("path" -> path),
      cause = e)
  }

  def cannotCreateColumnarReaderError(): Throwable = {
    new SparkException(
      errorClass = "_LEGACY_ERROR_TEMP_2065",
      messageParameters = Map.empty,
      cause = null)
  }

  def invalidNamespaceNameError(namespace: Array[String]): SparkIllegalArgumentException = {
    new SparkIllegalArgumentException(
      errorClass = "_LEGACY_ERROR_TEMP_2066",
      messageParameters = Map("namespace" -> namespace.quoted))
  }

  def unsupportedPartitionTransformError(
      transform: Transform): SparkUnsupportedOperationException = {
    new SparkUnsupportedOperationException(
      errorClass = "_LEGACY_ERROR_TEMP_2067",
      messageParameters = Map("transform" -> transform.toString()))
  }

  def missingDatabaseLocationError(): SparkIllegalArgumentException = {
    new SparkIllegalArgumentException("_LEGACY_ERROR_TEMP_2068")
  }

  def cannotRemoveReservedPropertyError(property: String): SparkUnsupportedOperationException = {
    new SparkUnsupportedOperationException(
      errorClass = "_LEGACY_ERROR_TEMP_2069",
      messageParameters = Map("property" -> property))
  }

  def writingJobFailedError(cause: Throwable): Throwable = {
    new SparkException(
      errorClass = "_LEGACY_ERROR_TEMP_2070",
      messageParameters = Map.empty,
      cause = cause)
  }

  def commitDeniedError(
      partId: Int, taskId: Long, attemptId: Int, stageId: Int, stageAttempt: Int): Throwable = {
    new SparkException(
      errorClass = "_LEGACY_ERROR_TEMP_2071",
      messageParameters = Map(
        "partId" -> partId.toString(),
        "taskId" -> taskId.toString(),
        "attemptId" -> attemptId.toString(),
        "stageId" -> stageId.toString(),
        "stageAttempt" -> stageAttempt.toString()),
      cause = null)
  }

  def cannotCreateJDBCTableWithPartitionsError(): SparkUnsupportedOperationException = {
    new SparkUnsupportedOperationException("_LEGACY_ERROR_TEMP_2073")
  }

  def unsupportedUserSpecifiedSchemaError(): SparkUnsupportedOperationException = {
    new SparkUnsupportedOperationException("_LEGACY_ERROR_TEMP_2074")
  }

  def writeUnsupportedForBinaryFileDataSourceError(): SparkUnsupportedOperationException = {
    new SparkUnsupportedOperationException("_LEGACY_ERROR_TEMP_2075")
  }

  def fileLengthExceedsMaxLengthError(status: FileStatus, maxLength: Int): Throwable = {
    new SparkException(
      errorClass = "_LEGACY_ERROR_TEMP_2076",
      messageParameters = Map(
        "path" -> status.getPath.toString(),
        "len" -> status.getLen.toString(),
        "maxLength" -> maxLength.toString()),
      cause = null)
  }

  def unsupportedFieldNameError(fieldName: String): SparkRuntimeException = {
    new SparkRuntimeException(
      errorClass = "_LEGACY_ERROR_TEMP_2077",
      messageParameters = Map("fieldName" -> fieldName))
  }

  def cannotSpecifyBothJdbcTableNameAndQueryError(
      jdbcTableName: String, jdbcQueryString: String): SparkIllegalArgumentException = {
    new SparkIllegalArgumentException(
      errorClass = "_LEGACY_ERROR_TEMP_2078",
      messageParameters = Map(
        "jdbcTableName" -> jdbcTableName,
        "jdbcQueryString" -> jdbcQueryString))
  }

  def missingJdbcTableNameAndQueryError(
      jdbcTableName: String, jdbcQueryString: String): SparkIllegalArgumentException = {
    new SparkIllegalArgumentException(
      errorClass = "_LEGACY_ERROR_TEMP_2079",
      messageParameters = Map(
        "jdbcTableName" -> jdbcTableName,
        "jdbcQueryString" -> jdbcQueryString))
  }

  def emptyOptionError(optionName: String): SparkIllegalArgumentException = {
    new SparkIllegalArgumentException(
      errorClass = "_LEGACY_ERROR_TEMP_2080",
      messageParameters = Map("optionName" -> optionName))
  }

  def invalidJdbcTxnIsolationLevelError(
      jdbcTxnIsolationLevel: String, value: String): SparkIllegalArgumentException = {
    new SparkIllegalArgumentException(
      errorClass = "_LEGACY_ERROR_TEMP_2081",
      messageParameters = Map("value" -> value, "jdbcTxnIsolationLevel" -> jdbcTxnIsolationLevel))
  }

  def cannotGetJdbcTypeError(dt: DataType): SparkIllegalArgumentException = {
    new SparkIllegalArgumentException(
      errorClass = "_LEGACY_ERROR_TEMP_2082",
      messageParameters = Map("catalogString" -> dt.catalogString))
  }

  def unrecognizedSqlTypeError(jdbcTypeId: String, typeName: String): Throwable = {
    new SparkSQLException(
      errorClass = "UNRECOGNIZED_SQL_TYPE",
      messageParameters = Map("typeName" -> typeName, "jdbcType" -> jdbcTypeId))
  }

  def unsupportedJdbcTypeError(content: String): SparkSQLException = {
    new SparkSQLException(
      errorClass = "_LEGACY_ERROR_TEMP_2083",
      messageParameters = Map("content" -> content))
  }

  def unsupportedArrayElementTypeBasedOnBinaryError(dt: DataType): SparkIllegalArgumentException = {
    new SparkIllegalArgumentException(
      errorClass = "_LEGACY_ERROR_TEMP_2084",
      messageParameters = Map("catalogString" -> dt.catalogString))
  }

  def nestedArraysUnsupportedError(): SparkIllegalArgumentException = {
    new SparkIllegalArgumentException("_LEGACY_ERROR_TEMP_2085")
  }

  def cannotTranslateNonNullValueForFieldError(pos: Int): SparkIllegalArgumentException = {
    new SparkIllegalArgumentException(
      errorClass = "_LEGACY_ERROR_TEMP_2086",
      messageParameters = Map("pos" -> pos.toString()))
  }

  def invalidJdbcNumPartitionsError(
      n: Int, jdbcNumPartitions: String): SparkIllegalArgumentException = {
    new SparkIllegalArgumentException(
      errorClass = "_LEGACY_ERROR_TEMP_2087",
      messageParameters = Map("n" -> n.toString(), "jdbcNumPartitions" -> jdbcNumPartitions))
  }

  def multiActionAlterError(tableName: String): Throwable = {
    new SparkSQLFeatureNotSupportedException(
      errorClass = "UNSUPPORTED_FEATURE.MULTI_ACTION_ALTER",
      messageParameters = Map("tableName" -> tableName))
  }

  def dataTypeUnsupportedYetError(dataType: DataType): SparkUnsupportedOperationException = {
    new SparkUnsupportedOperationException(
      errorClass = "_LEGACY_ERROR_TEMP_2088",
      messageParameters = Map("dataType" -> dataType.toString()))
  }

  def unsupportedOperationForDataTypeError(
      dataType: DataType): SparkUnsupportedOperationException = {
    new SparkUnsupportedOperationException(
      errorClass = "_LEGACY_ERROR_TEMP_2089",
      messageParameters = Map("catalogString" -> dataType.catalogString))
  }

  def inputFilterNotFullyConvertibleError(owner: String): Throwable = {
    new SparkException(
      errorClass = "_LEGACY_ERROR_TEMP_2090",
      messageParameters = Map("owner" -> owner),
      cause = null)
  }

  def cannotReadFooterForFileError(file: Path, e: Exception): Throwable = {
    new SparkException(
      errorClass = "FAILED_READ_FILE.CANNOT_READ_FILE_FOOTER",
      messageParameters = Map("path" -> file.toString()),
      cause = e)
  }

  def foundDuplicateFieldInCaseInsensitiveModeError(
      requiredFieldName: String, matchedOrcFields: String): SparkRuntimeException = {
    new SparkRuntimeException(
      errorClass = "_LEGACY_ERROR_TEMP_2093",
      messageParameters = Map(
        "requiredFieldName" -> requiredFieldName,
        "matchedOrcFields" -> matchedOrcFields))
  }

  def foundDuplicateFieldInFieldIdLookupModeError(
      requiredId: Int, matchedFields: String): SparkRuntimeException = {
    new SparkRuntimeException(
      errorClass = "_LEGACY_ERROR_TEMP_2094",
      messageParameters = Map(
        "requiredId" -> requiredId.toString(),
        "matchedFields" -> matchedFields))
  }

  def failedToMergeIncompatibleSchemasError(
      left: StructType, right: StructType, e: Throwable): Throwable = {
    new SparkException(
      errorClass = "_LEGACY_ERROR_TEMP_2095",
      messageParameters = Map("left" -> left.toString(), "right" -> right.toString()),
      cause = e)
  }

  def ddlUnsupportedTemporarilyError(ddl: String): SparkUnsupportedOperationException = {
    new SparkUnsupportedOperationException(
      errorClass = "_LEGACY_ERROR_TEMP_2096",
      messageParameters = Map("ddl" -> ddl))
  }

  def executeBroadcastTimeoutError(timeout: Long, ex: Option[TimeoutException]): Throwable = {
    new SparkException(
      errorClass = "_LEGACY_ERROR_TEMP_2097",
      messageParameters = Map(
        "timeout" -> timeout.toString(),
        "broadcastTimeout" -> toSQLConf(SQLConf.BROADCAST_TIMEOUT.key),
        "autoBroadcastJoinThreshold" -> toSQLConf(SQLConf.AUTO_BROADCASTJOIN_THRESHOLD.key)),
      cause = ex.orNull)
  }

  def cannotCompareCostWithTargetCostError(cost: String): SparkIllegalArgumentException = {
    new SparkIllegalArgumentException(
      errorClass = "_LEGACY_ERROR_TEMP_2098",
      messageParameters = Map("cost" -> cost))
  }

  def notSupportTypeError(dataType: DataType): Throwable = {
    new SparkException(
      errorClass = "_LEGACY_ERROR_TEMP_2100",
      messageParameters = Map("dataType" -> dataType.toString()),
      cause = null)
  }

  def notSupportNonPrimitiveTypeError(): SparkRuntimeException = {
    new SparkRuntimeException(
      errorClass = "_LEGACY_ERROR_TEMP_2101",
      messageParameters = Map.empty)
  }

  def useDictionaryEncodingWhenDictionaryOverflowError(): Throwable = {
    new SparkException(
      errorClass = "_LEGACY_ERROR_TEMP_2103",
      messageParameters = Map.empty,
      cause = null)
  }

  def endOfIteratorError(): Throwable = {
    new SparkException(
      errorClass = "_LEGACY_ERROR_TEMP_2104",
      messageParameters = Map.empty,
      cause = null)
  }

  def cannotAllocateMemoryToGrowBytesToBytesMapError(): Throwable = {
    new SparkException(
      errorClass = "_LEGACY_ERROR_TEMP_2105",
      messageParameters = Map.empty,
      cause = null)
  }

  def cannotAcquireMemoryToBuildLongHashedRelationError(size: Long, got: Long): Throwable = {
    new SparkException(
      errorClass = "_LEGACY_ERROR_TEMP_2106",
      messageParameters = Map("size" -> size.toString(), "got" -> got.toString()),
      cause = null)
  }

  def cannotAcquireMemoryToBuildUnsafeHashedRelationError(): Throwable = {
    new SparkOutOfMemoryError(
      "_LEGACY_ERROR_TEMP_2107")
  }

  def rowLargerThan256MUnsupportedError(): SparkUnsupportedOperationException = {
    new SparkUnsupportedOperationException("_LEGACY_ERROR_TEMP_2108")
  }

  def cannotBuildHashedRelationWithUniqueKeysExceededError(): SparkUnsupportedOperationException = {
    new SparkUnsupportedOperationException("_LEGACY_ERROR_TEMP_2109")
  }

  def cannotBuildHashedRelationLargerThan8GError(): SparkUnsupportedOperationException = {
    new SparkUnsupportedOperationException("_LEGACY_ERROR_TEMP_2110")
  }

  def failedToPushRowIntoRowQueueError(rowQueue: String): Throwable = {
    new SparkException(
      errorClass = "_LEGACY_ERROR_TEMP_2111",
      messageParameters = Map("rowQueue" -> rowQueue),
      cause = null)
  }

  def unexpectedWindowFunctionFrameError(frame: String): SparkRuntimeException = {
    new SparkRuntimeException(
      errorClass = "_LEGACY_ERROR_TEMP_2112",
      messageParameters = Map("frame" -> frame))
  }

  def cannotParseStatisticAsPercentileError(
      stats: String, e: NumberFormatException): SparkIllegalArgumentException = {
    new SparkIllegalArgumentException(
      errorClass = "_LEGACY_ERROR_TEMP_2113",
      messageParameters = Map("stats" -> stats),
      cause = e)
  }

  def statisticNotRecognizedError(stats: String): SparkIllegalArgumentException = {
    new SparkIllegalArgumentException(
      errorClass = "_LEGACY_ERROR_TEMP_2114",
      messageParameters = Map("stats" -> stats))
  }

  def unknownColumnError(unknownColumn: String): SparkIllegalArgumentException = {
    new SparkIllegalArgumentException(
      errorClass = "_LEGACY_ERROR_TEMP_2115",
      messageParameters = Map("unknownColumn" -> unknownColumn))
  }

  def unexpectedAccumulableUpdateValueError(o: Any): SparkIllegalArgumentException = {
    new SparkIllegalArgumentException(
      errorClass = "_LEGACY_ERROR_TEMP_2116",
      messageParameters = Map("o" -> o.toString()))
  }

  def exceedMapSizeLimitError(size: Int): SparkRuntimeException = {
    new SparkRuntimeException(
      errorClass = "_LEGACY_ERROR_TEMP_2126",
      messageParameters = Map(
        "size" -> size.toString(),
        "maxRoundedArrayLength" -> ByteArrayMethods.MAX_ROUNDED_ARRAY_LENGTH.toString()))
  }

  def duplicateMapKeyFoundError(key: Any): SparkRuntimeException = {
    new SparkRuntimeException(
      errorClass = "DUPLICATED_MAP_KEY",
      messageParameters = Map(
        "key" -> key.toString(),
        "mapKeyDedupPolicy" -> toSQLConf(SQLConf.MAP_KEY_DEDUP_POLICY.key)))
  }

  def mapDataKeyArrayLengthDiffersFromValueArrayLengthError(): SparkRuntimeException = {
    new SparkRuntimeException(
      errorClass = "_LEGACY_ERROR_TEMP_2128",
      messageParameters = Map.empty)
  }

  def registeringStreamingQueryListenerError(e: Exception): Throwable = {
    new SparkException(
      errorClass = "_LEGACY_ERROR_TEMP_2131",
      messageParameters = Map.empty,
      cause = e)
  }

  def concurrentQueryInstanceError(): Throwable = {
    new SparkConcurrentModificationException(
      errorClass = "CONCURRENT_QUERY",
      messageParameters = Map.empty[String, String])
  }

  def concurrentStreamLogUpdate(batchId: Long): Throwable = {
    new SparkException(
      errorClass = "CONCURRENT_STREAM_LOG_UPDATE",
      messageParameters = Map("batchId" -> batchId.toString),
      cause = null)
  }

  def cannotParseJsonArraysAsStructsError(recordStr: String): SparkRuntimeException = {
    new SparkRuntimeException(
      errorClass = "MALFORMED_RECORD_IN_PARSING.CANNOT_PARSE_JSON_ARRAYS_AS_STRUCTS",
      messageParameters = Map(
        "badRecord" -> recordStr,
        "failFastMode" -> FailFastMode.name))
  }

  def cannotParseStringAsDataTypeError(
      recordStr: String,
      fieldName: String,
      fieldValue: String,
      dataType: DataType): SparkRuntimeException = {
    new SparkRuntimeException(
      errorClass = "MALFORMED_RECORD_IN_PARSING.CANNOT_PARSE_STRING_AS_DATATYPE",
      messageParameters = Map(
        "badRecord" -> recordStr,
        "failFastMode" -> FailFastMode.name,
        "fieldName" -> toSQLId(fieldName),
        "fieldValue" -> toSQLValue(fieldValue, StringType),
        "inputType" -> StringType.toString,
        "targetType" -> dataType.toString))
  }

  def emptyJsonFieldValueError(dataType: DataType): SparkRuntimeException = {
    new SparkRuntimeException(
      errorClass = "EMPTY_JSON_FIELD_VALUE",
      messageParameters = Map("dataType" -> toSQLType(dataType)))
  }

  def cannotParseJSONFieldError(parser: JsonParser, jsonType: JsonToken, dataType: DataType)
  : SparkRuntimeException = {
    cannotParseJSONFieldError(parser.currentName, parser.getText, jsonType, dataType)
  }

  def cannotParseJSONFieldError(
      fieldName: String,
      fieldValue: String,
      jsonType: JsonToken,
      dataType: DataType): SparkRuntimeException = {
    new SparkRuntimeException(
      errorClass = "CANNOT_PARSE_JSON_FIELD",
      messageParameters = Map(
        "fieldName" -> toSQLValue(fieldName, StringType),
        "fieldValue" -> fieldValue,
        "jsonType" -> jsonType.toString(),
        "dataType" -> toSQLType(dataType)))
  }

  def rootConverterReturnNullError(): SparkRuntimeException = {
    new SparkRuntimeException(
      errorClass = "INVALID_JSON_ROOT_FIELD",
      messageParameters = Map.empty)
  }

  def paramExceedOneCharError(paramName: String): SparkRuntimeException = {
    new SparkRuntimeException(
      errorClass = "_LEGACY_ERROR_TEMP_2145",
      messageParameters = Map(
        "paramName" -> paramName))
  }

  def paramIsNotIntegerError(paramName: String, value: String): SparkRuntimeException = {
    new SparkRuntimeException(
      errorClass = "_LEGACY_ERROR_TEMP_2146",
      messageParameters = Map(
        "paramName" -> paramName,
        "value" -> value))
  }

  def paramIsNotBooleanValueError(paramName: String): Throwable = {
    new SparkException(
      errorClass = "_LEGACY_ERROR_TEMP_2147",
      messageParameters = Map(
        "paramName" -> paramName),
      cause = null)
  }

  def foundNullValueForNotNullableFieldError(name: String): SparkRuntimeException = {
    new SparkRuntimeException(
      errorClass = "_LEGACY_ERROR_TEMP_2148",
      messageParameters = Map(
        "name" -> name))
  }

  def malformedCSVRecordError(badRecord: String): SparkRuntimeException = {
    new SparkRuntimeException(
      errorClass = "MALFORMED_CSV_RECORD",
      messageParameters = Map("badRecord" -> badRecord))
  }

  def elementsOfTupleExceedLimitError(): SparkUnsupportedOperationException = {
    new SparkUnsupportedOperationException("_LEGACY_ERROR_TEMP_2150")
  }

  def expressionDecodingError(e: Exception, expressions: Seq[Expression]): SparkRuntimeException = {
    new SparkRuntimeException(
      errorClass = "EXPRESSION_DECODING_FAILED",
      messageParameters = Map(
        "expressions" -> expressions.map(
          _.simpleString(SQLConf.get.maxToStringFields)).mkString("\n")),
      cause = e)
  }

  def expressionEncodingError(e: Exception, expressions: Seq[Expression]): SparkRuntimeException = {
    new SparkRuntimeException(
      errorClass = "EXPRESSION_ENCODING_FAILED",
      messageParameters = Map(
        "expressions" -> expressions.map(
          _.simpleString(SQLConf.get.maxToStringFields)).mkString("\n")),
      cause = e)
  }

  def classHasUnexpectedSerializerError(
      clsName: String, objSerializer: Expression): SparkRuntimeException = {
    new SparkRuntimeException(
      errorClass = "UNEXPECTED_SERIALIZER_FOR_CLASS",
      messageParameters = Map(
        "className" -> clsName,
        "expr" -> toSQLExpr(objSerializer)))
  }

  def unsupportedOperandTypeForSizeFunctionError(
      dataType: DataType): Throwable = {
    SparkException.internalError(
      s"The size function doesn't support the operand type ${toSQLType(dataType)}")
  }

  def unexpectedValueForStartInFunctionError(prettyName: String): SparkRuntimeException = {
    new SparkRuntimeException(
      errorClass = "INVALID_PARAMETER_VALUE.START",
      messageParameters = Map(
        "parameter" -> toSQLId("start"),
        "functionName" -> toSQLId(prettyName)))
  }

  def unexpectedValueForLengthInFunctionError(
      prettyName: String, length: Int): SparkRuntimeException = {
    new SparkRuntimeException(
      errorClass = "INVALID_PARAMETER_VALUE.LENGTH",
      messageParameters = Map(
        "parameter" -> toSQLId("length"),
        "length" -> length.toString,
        "functionName" -> toSQLId(prettyName)))
  }

  def invalidIndexOfZeroError(context: QueryContext): RuntimeException = {
    new SparkRuntimeException(
      errorClass = "INVALID_INDEX_OF_ZERO",
      cause = null,
      messageParameters = Map.empty,
      context = getQueryContext(context),
      summary = getSummary(context))
  }

  def arrayFunctionWithElementsExceedLimitError(
    prettyName: String, numberOfElements: Long): SparkRuntimeException = {
    new SparkRuntimeException(
      errorClass = "COLLECTION_SIZE_LIMIT_EXCEEDED.FUNCTION",
      messageParameters = Map(
        "numberOfElements" -> numberOfElements.toString(),
        "maxRoundedArrayLength" -> ByteArrayMethods.MAX_ROUNDED_ARRAY_LENGTH.toString(),
        "functionName" -> toSQLId(prettyName)
      ))
  }

  def createArrayWithElementsExceedLimitError(
    prettyName: String, count: Any): SparkRuntimeException = {
    new SparkRuntimeException(
      errorClass = "COLLECTION_SIZE_LIMIT_EXCEEDED.PARAMETER",
      messageParameters = Map(
        "numberOfElements" -> count.toString,
        "functionName" -> toSQLId(prettyName),
        "maxRoundedArrayLength" -> ByteArrayMethods.MAX_ROUNDED_ARRAY_LENGTH.toString(),
        "parameter" -> toSQLId("count")
      ))
  }

  def initialTypeNotTargetDataTypeError(
      dataType: DataType, target: String): SparkUnsupportedOperationException = {
    new SparkUnsupportedOperationException(
      errorClass = "_LEGACY_ERROR_TEMP_2163",
      messageParameters = Map(
        "dataType" -> dataType.catalogString,
        "target" -> target))
  }

  def initialTypeNotTargetDataTypesError(dataType: DataType): SparkUnsupportedOperationException = {
    new SparkUnsupportedOperationException(
      errorClass = "_LEGACY_ERROR_TEMP_2164",
      messageParameters = Map(
        "dataType" -> dataType.catalogString,
        "arrayType" -> ArrayType.simpleString,
        "structType" -> StructType.simpleString,
        "mapType" -> MapType.simpleString))
  }

  def malformedRecordsDetectedInSchemaInferenceError(e: Throwable): Throwable = {
    new SparkException(
      errorClass = "_LEGACY_ERROR_TEMP_2165",
      messageParameters = Map(
        "failFastMode" -> FailFastMode.name),
      cause = e)
  }

  def malformedJSONError(): Throwable = {
    new SparkException(
      errorClass = "_LEGACY_ERROR_TEMP_2166",
      messageParameters = Map.empty,
      cause = null)
  }

  def malformedRecordsDetectedInSchemaInferenceError(dataType: DataType): Throwable = {
    new SparkException(
      errorClass = "_LEGACY_ERROR_TEMP_2167",
      messageParameters = Map(
        "failFastMode" -> FailFastMode.name,
        "dataType" -> dataType.catalogString),
      cause = null)
  }

  def decorrelateInnerQueryThroughPlanUnsupportedError(
      plan: LogicalPlan): SparkUnsupportedOperationException = {
    new SparkUnsupportedOperationException(
      errorClass = "_LEGACY_ERROR_TEMP_2168",
      messageParameters = Map(
        "plan" -> plan.nodeName))
  }

  def methodCalledInAnalyzerNotAllowedError(): SparkRuntimeException = {
    new SparkRuntimeException(
      errorClass = "_LEGACY_ERROR_TEMP_2169",
      messageParameters = Map.empty)
  }

  def cannotSafelyMergeSerdePropertiesError(
      props1: Map[String, String],
      props2: Map[String, String],
      conflictKeys: Set[String]): SparkUnsupportedOperationException = {
    new SparkUnsupportedOperationException(
      errorClass = "_LEGACY_ERROR_TEMP_2170",
      messageParameters = Map(
        "props1" -> props1.map { case (k, v) => s"$k=$v" }.mkString("{", ",", "}"),
        "props2" -> props2.map { case (k, v) => s"$k=$v" }.mkString("{", ",", "}"),
        "conflictKeys" -> conflictKeys.mkString(", ")))
  }

  def pairUnsupportedAtFunctionError(
      r1: ValueInterval,
      r2: ValueInterval,
      function: String): SparkUnsupportedOperationException = {
    new SparkUnsupportedOperationException(
      errorClass = "_LEGACY_ERROR_TEMP_2171",
      messageParameters = Map(
        "r1" -> r1.toString(),
        "r2" -> r2.toString(),
        "function" -> function))
  }

  def onceStrategyIdempotenceIsBrokenForBatchError[TreeType <: TreeNode[_]](
      batchName: String, plan: TreeType, reOptimized: TreeType): SparkRuntimeException = {
    new SparkRuntimeException(
      errorClass = "_LEGACY_ERROR_TEMP_2172",
      messageParameters = Map(
        "batchName" -> batchName,
        "plan" -> sideBySide(plan.treeString, reOptimized.treeString).mkString("\n")))
  }

  def ruleIdNotFoundForRuleError(ruleName: String): Throwable = {
    new SparkException(
      errorClass = "RULE_ID_NOT_FOUND",
      messageParameters = Map("ruleName" -> ruleName),
      cause = null)
  }

  def cannotCreateArrayWithElementsExceedLimitError(
      numElements: Long, additionalErrorMessage: String): SparkRuntimeException = {
    new SparkRuntimeException(
      errorClass = "_LEGACY_ERROR_TEMP_2176",
      messageParameters = Map(
        "numElements" -> numElements.toString(),
        "maxRoundedArrayLength"-> ByteArrayMethods.MAX_ROUNDED_ARRAY_LENGTH.toString(),
        "additionalErrorMessage" -> additionalErrorMessage))
  }

  def malformedRecordsDetectedInRecordParsingError(
      badRecord: String, e: Throwable): Throwable = {
    new SparkException(
      errorClass = "MALFORMED_RECORD_IN_PARSING.WITHOUT_SUGGESTION",
      messageParameters = Map(
        "badRecord" -> badRecord,
        "failFastMode" -> FailFastMode.name),
      cause = e)
  }

  def invalidKerberosConfigForHiveServer2Error(): Throwable = {
    new SparkException(
      errorClass = "_LEGACY_ERROR_TEMP_2179",
      messageParameters = Map.empty,
      cause = null)
  }

  def parentSparkUIToAttachTabNotFoundError(): Throwable = {
    new SparkException(
      errorClass = "_LEGACY_ERROR_TEMP_2180",
      messageParameters = Map.empty,
      cause = null)
  }

  def inferSchemaUnsupportedForHiveError(): SparkUnsupportedOperationException = {
    new SparkUnsupportedOperationException("_LEGACY_ERROR_TEMP_2181")
  }

  def requestedPartitionsMismatchTablePartitionsError(
      table: CatalogTable, partition: Map[String, Option[String]]): Throwable = {
    new SparkException(
      errorClass = "_LEGACY_ERROR_TEMP_2182",
      messageParameters = Map(
        "tableIdentifier" -> table.identifier.table,
        "partitionKeys" -> partition.keys.mkString(","),
        "partitionColumnNames" -> table.partitionColumnNames.mkString(",")),
      cause = null)
  }

  def dynamicPartitionKeyNotAmongWrittenPartitionPathsError(key: String): Throwable = {
    new SparkException(
      errorClass = "_LEGACY_ERROR_TEMP_2183",
      messageParameters = Map(
        "key" -> toSQLValue(key, StringType)),
      cause = null)
  }

  def cannotRemovePartitionDirError(partitionPath: Path): SparkRuntimeException = {
    new SparkRuntimeException(
      errorClass = "_LEGACY_ERROR_TEMP_2184",
      messageParameters = Map(
        "partitionPath" -> partitionPath.toString()))
  }

  def cannotCreateStagingDirError(message: String, e: IOException): SparkRuntimeException = {
    new SparkRuntimeException(
      errorClass = "_LEGACY_ERROR_TEMP_2185",
      messageParameters = Map(
        "message" -> message),
      cause = e)
  }

  def serDeInterfaceNotFoundError(e: NoClassDefFoundError): SparkClassNotFoundException = {
    new SparkClassNotFoundException(
      errorClass = "_LEGACY_ERROR_TEMP_2186",
      messageParameters = Map.empty,
      cause = e)
  }

  def convertHiveTableToCatalogTableError(
      e: SparkException, dbName: String, tableName: String): Throwable = {
    new SparkException(
      errorClass = "_LEGACY_ERROR_TEMP_2187",
      messageParameters = Map(
        "message" -> e.getMessage,
        "dbName" -> dbName,
        "tableName" -> tableName),
      cause = e)
  }

  def cannotRecognizeHiveTypeError(
      e: ParseException, fieldType: String, fieldName: String): Throwable = {
    new SparkException(
      errorClass = "CANNOT_RECOGNIZE_HIVE_TYPE",
      messageParameters = Map(
        "fieldType" -> toSQLType(fieldType),
        "fieldName" -> toSQLId(fieldName)),
      cause = e)
  }

  def getTablesByTypeUnsupportedByHiveVersionError(): SparkUnsupportedOperationException = {
    new SparkUnsupportedOperationException(
      errorClass = "GET_TABLES_BY_TYPE_UNSUPPORTED_BY_HIVE_VERSION")
  }

  def invalidPartitionFilterError(): SparkUnsupportedOperationException = {
    new SparkUnsupportedOperationException(
      errorClass = "_LEGACY_ERROR_TEMP_2192")
  }

  def getPartitionMetadataByFilterError(e: Exception): SparkRuntimeException = {
    new SparkRuntimeException(
      errorClass = "_LEGACY_ERROR_TEMP_2193",
      messageParameters = Map(
        "hiveMetastorePartitionPruningFallbackOnException" ->
          SQLConf.HIVE_METASTORE_PARTITION_PRUNING_FALLBACK_ON_EXCEPTION.key),
      cause = e)
  }

  def unsupportedHiveMetastoreVersionError(
      version: String, key: String): SparkUnsupportedOperationException = {
    new SparkUnsupportedOperationException(
      errorClass = "_LEGACY_ERROR_TEMP_2194",
      messageParameters = Map(
        "version" -> version,
        "key" -> key))
  }

  def loadHiveClientCausesNoClassDefFoundError(
      cnf: NoClassDefFoundError,
      execJars: Seq[URL],
      key: String,
      e: InvocationTargetException): SparkClassNotFoundException = {
    new SparkClassNotFoundException(
      errorClass = "_LEGACY_ERROR_TEMP_2195",
      messageParameters = Map(
        "cnf" -> cnf.toString(),
        "execJars" -> execJars.mkString(", "),
        "key" -> key),
      cause = e)
  }

  def cannotFetchTablesOfDatabaseError(dbName: String, e: Exception): Throwable = {
    new SparkException(
      errorClass = "UNABLE_TO_FETCH_HIVE_TABLES",
      messageParameters = Map(
        "dbName" -> dbName),
      cause = e)
  }

  def renamePathAsExistsPathError(srcPath: Path, dstPath: Path): Throwable = {
    new SparkFileAlreadyExistsException(
      errorClass = "FAILED_RENAME_PATH",
      messageParameters = Map(
        "sourcePath" -> srcPath.toString,
        "targetPath" -> dstPath.toString))
  }

  def renameAsExistsPathError(dstPath: Path): SparkFileAlreadyExistsException = {
    new SparkFileAlreadyExistsException(
      errorClass = "_LEGACY_ERROR_TEMP_2198",
      messageParameters = Map(
        "dstPath" -> dstPath.toString()))
  }

  def renameSrcPathNotFoundError(srcPath: Path): Throwable = {
    new SparkFileNotFoundException(
      errorClass = "RENAME_SRC_PATH_NOT_FOUND",
      messageParameters = Map("sourcePath" -> srcPath.toString))
  }

  def failedRenameTempFileError(srcPath: Path, dstPath: Path): Throwable = {
    new SparkException(
      errorClass = "FAILED_RENAME_TEMP_FILE",
      messageParameters = Map(
        "srcPath" -> srcPath.toString(),
        "dstPath" -> dstPath.toString()),
      cause = null)
  }

  def legacyMetadataPathExistsError(metadataPath: Path, legacyMetadataPath: Path): Throwable = {
    new SparkException(
      errorClass = "_LEGACY_ERROR_TEMP_2200",
      messageParameters = Map(
        "metadataPath" -> metadataPath.toString(),
        "legacyMetadataPath" -> legacyMetadataPath.toString(),
        "StreamingCheckpointEscapedPathCheckEnabled" ->
          SQLConf.STREAMING_CHECKPOINT_ESCAPED_PATH_CHECK_ENABLED.key),
      cause = null)
  }

  def partitionColumnNotFoundInSchemaError(
      col: String, schema: StructType): SparkRuntimeException = {
    new SparkRuntimeException(
      errorClass = "_LEGACY_ERROR_TEMP_2201",
      messageParameters = Map(
        "col" -> col,
        "schema" -> schema.toString()))
  }

  def stateNotDefinedOrAlreadyRemovedError(): Throwable = {
      new NoSuchElementException("State is either not defined or has already been removed")
  }

  def statefulOperatorNotMatchInStateMetadataError(
      opsInMetadataSeq: Map[Long, String],
      opsInCurBatchSeq: Map[Long, String]): SparkRuntimeException = {
    def formatPairString(pair: (Long, String)): String
    = s"(OperatorId: ${pair._1} -> OperatorName: ${pair._2})"
    new SparkRuntimeException(
      errorClass = s"STREAMING_STATEFUL_OPERATOR_NOT_MATCH_IN_STATE_METADATA",
      messageParameters = Map(
        "OpsInMetadataSeq" -> opsInMetadataSeq.map(formatPairString).mkString(", "),
        "OpsInCurBatchSeq" -> opsInCurBatchSeq.map(formatPairString).mkString(", "))
    )
  }

  def cannotSetTimeoutDurationError(): SparkUnsupportedOperationException = {
    new SparkUnsupportedOperationException(errorClass = "_LEGACY_ERROR_TEMP_2203")
  }

  def cannotGetEventTimeWatermarkError(): SparkUnsupportedOperationException = {
    new SparkUnsupportedOperationException(errorClass = "_LEGACY_ERROR_TEMP_2204")
  }

  def cannotSetTimeoutTimestampError(): SparkUnsupportedOperationException = {
    new SparkUnsupportedOperationException(errorClass = "_LEGACY_ERROR_TEMP_2205")
  }

  def batchMetadataFileNotFoundError(batchMetadataFile: Path): SparkFileNotFoundException = {
    new SparkFileNotFoundException(
      errorClass = "BATCH_METADATA_NOT_FOUND",
      messageParameters = Map(
        "batchMetadataFile" -> batchMetadataFile.toString()))
  }

  def multiStreamingQueriesUsingPathConcurrentlyError(
      path: String, e: FileAlreadyExistsException): SparkConcurrentModificationException = {
    new SparkConcurrentModificationException(
      errorClass = "_LEGACY_ERROR_TEMP_2207",
      messageParameters = Map(
        "path" -> path),
      cause = e)
  }

  def addFilesWithAbsolutePathUnsupportedError(
      commitProtocol: String): SparkUnsupportedOperationException = {
    new SparkUnsupportedOperationException(
      errorClass = "_LEGACY_ERROR_TEMP_2208",
      messageParameters = Map(
        "commitProtocol" -> commitProtocol))
  }

  def microBatchUnsupportedByDataSourceError(
      srcName: String,
      disabledSources: String,
      table: Table): SparkUnsupportedOperationException = {
    new SparkUnsupportedOperationException(
      errorClass = "_LEGACY_ERROR_TEMP_2209",
      messageParameters = Map(
        "srcName" -> srcName,
        "disabledSources" -> disabledSources,
        "table" -> table.toString()))
  }

  def cannotExecuteStreamingRelationExecError(): SparkUnsupportedOperationException = {
    new SparkUnsupportedOperationException(errorClass = "_LEGACY_ERROR_TEMP_2210")
  }

  def invalidStreamingOutputModeError(
      outputMode: Option[OutputMode]): SparkUnsupportedOperationException = {
    new SparkUnsupportedOperationException(
      errorClass = "_LEGACY_ERROR_TEMP_2211",
      messageParameters = Map(
        "outputMode" -> outputMode.toString()))
  }

  def pythonStreamingDataSourceRuntimeError(
      action: String,
      message: String): SparkException = {
    new SparkException(
      errorClass = "PYTHON_STREAMING_DATA_SOURCE_RUNTIME_ERROR",
      messageParameters = Map("action" -> action, "msg" -> message),
      cause = null)
  }

  def invalidCatalogNameError(name: String): Throwable = {
    new SparkException(
      errorClass = "_LEGACY_ERROR_TEMP_2212",
      messageParameters = Map(
        "name" -> name),
      cause = null)
  }

  def catalogNotFoundError(name: String): Throwable = {
    new CatalogNotFoundException(
      errorClass = "CATALOG_NOT_FOUND",
      messageParameters = Map(
        "catalogName" -> toSQLId(name),
        "config" -> toSQLConf(s"spark.sql.catalog.$name")))
  }

  def catalogPluginClassNotImplementedError(name: String, pluginClassName: String): Throwable = {
    new SparkException(
      errorClass = "_LEGACY_ERROR_TEMP_2214",
      messageParameters = Map(
        "name" -> name,
        "pluginClassName" -> pluginClassName),
      cause = null)
  }

  def catalogPluginClassNotFoundForCatalogError(
      name: String,
      pluginClassName: String,
      e: Exception): Throwable = {
    new SparkException(
      errorClass = "_LEGACY_ERROR_TEMP_2215",
      messageParameters = Map(
        "name" -> name,
        "pluginClassName" -> pluginClassName),
      cause = e)
  }

  def catalogFailToFindPublicNoArgConstructorError(
      name: String,
      pluginClassName: String,
      e: Exception): Throwable = {
    new SparkException(
      errorClass = "_LEGACY_ERROR_TEMP_2216",
      messageParameters = Map(
        "name" -> name,
        "pluginClassName" -> pluginClassName),
      cause = e)
  }

  def catalogFailToCallPublicNoArgConstructorError(
      name: String,
      pluginClassName: String,
      e: Exception): Throwable = {
    new SparkException(
      errorClass = "_LEGACY_ERROR_TEMP_2217",
      messageParameters = Map(
        "name" -> name,
        "pluginClassName" -> pluginClassName),
      cause = e)
  }

  def cannotInstantiateAbstractCatalogPluginClassError(
      name: String,
      pluginClassName: String,
      e: Exception): Throwable = {
    new SparkException(
      errorClass = "_LEGACY_ERROR_TEMP_2218",
      messageParameters = Map(
        "name" -> name,
        "pluginClassName" -> pluginClassName),
      cause = e.getCause)
  }

  def failedToInstantiateConstructorForCatalogError(
      name: String,
      pluginClassName: String,
      e: Exception): Throwable = {
    new SparkException(
      errorClass = "_LEGACY_ERROR_TEMP_2219",
      messageParameters = Map(
        "name" -> name,
        "pluginClassName" -> pluginClassName),
      cause = e.getCause)
  }

  def noSuchElementExceptionError(): Throwable = {
    new SparkException(
      errorClass = "_LEGACY_ERROR_TEMP_2220",
      messageParameters = Map.empty,
      cause = null)
  }

  def sqlConfigNotFoundError(key: String): SparkNoSuchElementException = {
    new SparkNoSuchElementException(
      errorClass = "SQL_CONF_NOT_FOUND",
      messageParameters = Map("sqlConf" -> toSQLConf(key)))
  }

  def cannotMutateReadOnlySQLConfError(): SparkUnsupportedOperationException = {
    new SparkUnsupportedOperationException(errorClass = "_LEGACY_ERROR_TEMP_2222")
  }

  def cannotCloneOrCopyReadOnlySQLConfError(): SparkUnsupportedOperationException = {
    new SparkUnsupportedOperationException(errorClass = "_LEGACY_ERROR_TEMP_2223")
  }

  def cannotGetSQLConfInSchedulerEventLoopThreadError(): SparkRuntimeException = {
    new SparkRuntimeException(
      errorClass = "_LEGACY_ERROR_TEMP_2224",
      messageParameters = Map.empty,
      cause = null)
  }

  def notPublicClassError(name: String): SparkUnsupportedOperationException = {
    new SparkUnsupportedOperationException(
      errorClass = "_LEGACY_ERROR_TEMP_2229",
      messageParameters = Map(
        "name" -> name))
  }

  def primitiveTypesNotSupportedError(): SparkUnsupportedOperationException = {
    new SparkUnsupportedOperationException(errorClass = "_LEGACY_ERROR_TEMP_2230")
  }

  def onlySupportDataSourcesProvidingFileFormatError(providingClass: String): Throwable = {
    new SparkException(
      errorClass = "_LEGACY_ERROR_TEMP_2233",
      messageParameters = Map(
        "providingClass" -> providingClass),
      cause = null)
  }

  def cannotRestorePermissionsForPathError(permission: FsPermission, path: Path): Throwable = {
    new SparkSecurityException(
      errorClass = "CANNOT_RESTORE_PERMISSIONS_FOR_PATH",
      messageParameters = Map(
        "permission" -> permission.toString,
        "path" -> path.toString))
  }

  def failToSetOriginalACLBackError(
      aclEntries: String, path: Path, e: Throwable): SparkSecurityException = {
    new SparkSecurityException(
      errorClass = "_LEGACY_ERROR_TEMP_2234",
      messageParameters = Map(
        "aclEntries" -> aclEntries,
        "path" -> path.toString(),
        "message" -> e.getMessage))
  }

  def multiFailuresInStageMaterializationError(error: Throwable): Throwable = {
    new SparkException(
      errorClass = "_LEGACY_ERROR_TEMP_2235",
      messageParameters = Map.empty,
      cause = error)
  }

  def unrecognizedCompressionSchemaTypeIDError(typeId: Int): SparkUnsupportedOperationException = {
    new SparkUnsupportedOperationException(
      errorClass = "_LEGACY_ERROR_TEMP_2236",
      messageParameters = Map(
        "typeId" -> typeId.toString()))
  }

  def getParentLoggerNotImplementedError(
      className: String): SparkSQLFeatureNotSupportedException = {
    new SparkSQLFeatureNotSupportedException(
      errorClass = "_LEGACY_ERROR_TEMP_2237",
      messageParameters = Map(
        "className" -> className))
  }

  def cannotCreateParquetConverterForTypeError(
      t: DecimalType, parquetType: String): SparkRuntimeException = {
    new SparkRuntimeException(
      errorClass = "_LEGACY_ERROR_TEMP_2238",
      messageParameters = Map(
        "typeName" -> t.typeName,
        "parquetType" -> parquetType))
  }

  def cannotCreateParquetConverterForDecimalTypeError(
      t: DecimalType, parquetType: String): SparkRuntimeException = {
    new SparkRuntimeException(
      errorClass = "_LEGACY_ERROR_TEMP_2239",
      messageParameters = Map(
        "t" -> t.json,
        "parquetType" -> parquetType))
  }

  def cannotCreateParquetConverterForDataTypeError(
      t: DataType, parquetType: String): SparkRuntimeException = {
    new SparkRuntimeException(
      errorClass = "_LEGACY_ERROR_TEMP_2240",
      messageParameters = Map(
        "t" -> t.json,
        "parquetType" -> parquetType))
  }

  def cannotAddMultiPartitionsOnNonatomicPartitionTableError(
      tableName: String): SparkUnsupportedOperationException = {
    new SparkUnsupportedOperationException(
      errorClass = "_LEGACY_ERROR_TEMP_2241",
      messageParameters = Map(
        "tableName" -> tableName))
  }

  def userSpecifiedSchemaUnsupportedByDataSourceError(
      provider: TableProvider): SparkUnsupportedOperationException = {
    new SparkUnsupportedOperationException(
      errorClass = "_LEGACY_ERROR_TEMP_2242",
      messageParameters = Map(
        "provider" -> provider.getClass.getSimpleName))
  }

  def cannotDropMultiPartitionsOnNonatomicPartitionTableError(
      tableName: String): SparkUnsupportedOperationException = {
    new SparkUnsupportedOperationException(
      errorClass = "_LEGACY_ERROR_TEMP_2243",
      messageParameters = Map(
        "tableName" -> tableName))
  }

  def truncateMultiPartitionUnsupportedError(
      tableName: String): SparkUnsupportedOperationException = {
    new SparkUnsupportedOperationException(
      errorClass = "_LEGACY_ERROR_TEMP_2244",
      messageParameters = Map(
        "tableName" -> tableName))
  }

  def overwriteTableByUnsupportedExpressionError(table: Table): Throwable = {
    new SparkException(
      errorClass = "_LEGACY_ERROR_TEMP_2245",
      messageParameters = Map(
        "table" -> table.toString()),
      cause = null)
  }

  def dynamicPartitionOverwriteUnsupportedByTableError(table: Table): Throwable = {
    new SparkException(
      errorClass = "_LEGACY_ERROR_TEMP_2246",
      messageParameters = Map(
        "table" -> table.toString()),
      cause = null)
  }

  def failedMergingSchemaError(
      leftSchema: StructType,
      rightSchema: StructType,
      e: SparkException): Throwable = {
    new SparkException(
      errorClass = "CANNOT_MERGE_SCHEMAS",
      messageParameters = Map("left" -> toSQLType(leftSchema), "right" -> toSQLType(rightSchema)),
      cause = e)
  }

  def cannotBroadcastTableOverMaxTableRowsError(
      maxBroadcastTableRows: Long, numRows: Long): Throwable = {
    new SparkException(
      errorClass = "_LEGACY_ERROR_TEMP_2248",
      messageParameters = Map(
        "maxBroadcastTableRows" -> maxBroadcastTableRows.toString(),
        "numRows" -> numRows.toString()),
      cause = null)
  }

  def cannotBroadcastTableOverMaxTableBytesError(
      maxBroadcastTableBytes: Long, dataSize: Long): Throwable = {
    new SparkException(
      errorClass = "_LEGACY_ERROR_TEMP_2249",
      messageParameters = Map(
        "maxBroadcastTableBytes" -> Utils.bytesToString(maxBroadcastTableBytes),
        "dataSize" -> Utils.bytesToString(dataSize)),
      cause = null)
  }

  def notEnoughMemoryToBuildAndBroadcastTableError(
      oe: OutOfMemoryError, tables: Seq[TableIdentifier]): Throwable = {
    val analyzeTblMsg = if (tables.nonEmpty) {
      " or analyze these tables through: " +
        s"${tables.map(t => s"ANALYZE TABLE $t COMPUTE STATISTICS;").mkString(" ")}."
    } else {
      "."
    }
    new SparkException(
      errorClass = "_LEGACY_ERROR_TEMP_2250",
      messageParameters = Map(
        "autoBroadcastJoinThreshold" -> SQLConf.AUTO_BROADCASTJOIN_THRESHOLD.key,
        "driverMemory" -> SparkLauncher.DRIVER_MEMORY,
        "analyzeTblMsg" -> analyzeTblMsg),
      cause = oe.getCause)
  }

  def executeCodePathUnsupportedError(execName: String): SparkUnsupportedOperationException = {
    new SparkUnsupportedOperationException(
      errorClass = "_LEGACY_ERROR_TEMP_2251",
      messageParameters = Map(
        "execName" -> execName))
  }

  def cannotMergeClassWithOtherClassError(
      className: String, otherClass: String): SparkUnsupportedOperationException = {
    new SparkUnsupportedOperationException(
      errorClass = "_LEGACY_ERROR_TEMP_2252",
      messageParameters = Map(
        "className" -> className,
        "otherClass" -> otherClass))
  }

  def continuousProcessingUnsupportedByDataSourceError(
      sourceName: String): SparkUnsupportedOperationException = {
    new SparkUnsupportedOperationException(
      errorClass = "_LEGACY_ERROR_TEMP_2253",
      messageParameters = Map(
        "sourceName" -> sourceName))
  }

  def failedToReadDataError(failureReason: Throwable): Throwable = {
    new SparkException(
      errorClass = "_LEGACY_ERROR_TEMP_2254",
      messageParameters = Map.empty,
      cause = failureReason)
  }

  def failedToGenerateEpochMarkerError(failureReason: Throwable): Throwable = {
    new SparkException(
      errorClass = "_LEGACY_ERROR_TEMP_2255",
      messageParameters = Map.empty,
      cause = failureReason)
  }

  def foreachWriterAbortedDueToTaskFailureError(): Throwable = {
    new SparkException(
      errorClass = "_LEGACY_ERROR_TEMP_2256",
      messageParameters = Map.empty,
      cause = null)
  }

  def incorrectRampUpRate(rowsPerSecond: Long,
      maxSeconds: Long,
      rampUpTimeSeconds: Long): Throwable = {
    new SparkRuntimeException(
      errorClass = "INCORRECT_RAMP_UP_RATE",
      messageParameters = Map(
        "rowsPerSecond" -> rowsPerSecond.toString,
        "maxSeconds" -> maxSeconds.toString,
        "rampUpTimeSeconds" -> rampUpTimeSeconds.toString
      ))
  }

  def incorrectEndOffset(rowsPerSecond: Long,
      maxSeconds: Long,
      endSeconds: Long): Throwable = {
    SparkException.internalError(
      s"Max offset with ${rowsPerSecond.toString} rowsPerSecond is ${maxSeconds.toString}, " +
        s"but it's ${endSeconds.toString} now.")
  }

  def failedToReadDeltaFileKeySizeError(
      fileToRead: Path,
      clazz: String,
      keySize: Int): Throwable = {
    new SparkException(
      errorClass = "CANNOT_LOAD_STATE_STORE.CANNOT_READ_DELTA_FILE_KEY_SIZE",
      messageParameters = Map(
        "fileToRead" -> fileToRead.toString(),
        "clazz" -> clazz,
        "keySize" -> keySize.toString),
      cause = null)
  }

  def failedToReadDeltaFileNotExistsError(
      fileToRead: Path,
      clazz: String,
      f: Throwable): Throwable = {
    new SparkException(
      errorClass = "CANNOT_LOAD_STATE_STORE.CANNOT_READ_DELTA_FILE_NOT_EXISTS",
      messageParameters = Map(
        "fileToRead" -> fileToRead.toString(),
        "clazz" -> clazz),
      cause = f)
  }

  def failedToReadSnapshotFileKeySizeError(
      fileToRead: Path,
      clazz: String,
      keySize: Int): Throwable = {
    new SparkException(
      errorClass = "CANNOT_LOAD_STATE_STORE.CANNOT_READ_SNAPSHOT_FILE_KEY_SIZE",
      messageParameters = Map(
        "fileToRead" -> fileToRead.toString(),
        "clazz" -> clazz,
        "keySize" -> keySize.toString),
      cause = null)
  }

  def failedToReadSnapshotFileValueSizeError(
      fileToRead: Path,
      clazz: String,
      valueSize: Int): Throwable = {
    new SparkException(
      errorClass = "CANNOT_LOAD_STATE_STORE.CANNOT_READ_SNAPSHOT_FILE_VALUE_SIZE",
      messageParameters = Map(
        "fileToRead" -> fileToRead.toString(),
        "clazz" -> clazz,
        "valueSize" -> valueSize.toString),
      cause = null)
  }

  def failedToReadStreamingStateFileError(fileToRead: Path, f: Throwable): Throwable = {
    new SparkException(
      errorClass = "CANNOT_LOAD_STATE_STORE.CANNOT_READ_STREAMING_STATE_FILE",
      messageParameters = Map("fileToRead" -> fileToRead.toString()),
      cause = f)
  }

  def failedToCommitStateFileError(providerClass: String, f: Throwable): Throwable = {
    new SparkException(
      errorClass = "CANNOT_WRITE_STATE_STORE.CANNOT_COMMIT",
      messageParameters = Map("providerClass" -> providerClass),
      cause = f)
  }

  def cannotPurgeAsBreakInternalStateError(): SparkUnsupportedOperationException = {
    new SparkUnsupportedOperationException(errorClass = "_LEGACY_ERROR_TEMP_2260")
  }

  def cleanUpSourceFilesUnsupportedError(): SparkUnsupportedOperationException = {
    new SparkUnsupportedOperationException(errorClass = "_LEGACY_ERROR_TEMP_2261")
  }

  def latestOffsetNotCalledError(): SparkUnsupportedOperationException = {
    new SparkUnsupportedOperationException(errorClass = "_LEGACY_ERROR_TEMP_2262")
  }

  def legacyCheckpointDirectoryExistsError(
      checkpointPath: Path, legacyCheckpointDir: String): Throwable = {
    new SparkException(
      errorClass = "_LEGACY_ERROR_TEMP_2263",
      messageParameters = Map(
        "checkpointPath" -> checkpointPath.toString(),
        "legacyCheckpointDir" -> legacyCheckpointDir,
        "StreamingCheckpointEscapedPathCheckEnabled"
          -> SQLConf.STREAMING_CHECKPOINT_ESCAPED_PATH_CHECK_ENABLED.key),
      cause = null)
  }

  def subprocessExitedError(
      exitCode: Int, stderrBuffer: CircularBuffer, cause: Throwable): Throwable = {
    new SparkException(
      errorClass = "_LEGACY_ERROR_TEMP_2264",
      messageParameters = Map(
        "exitCode" -> exitCode.toString(),
        "stderrBuffer" -> stderrBuffer.toString()),
      cause = cause)
  }

  def outputDataTypeUnsupportedByNodeWithoutSerdeError(
      nodeName: String, dt: DataType): Throwable = {
    new SparkException(
      errorClass = "_LEGACY_ERROR_TEMP_2265",
      messageParameters = Map(
        "nodeName" -> nodeName,
        "dt" -> dt.getClass.getSimpleName),
      cause = null)
  }

  def invalidStartIndexError(numRows: Int, startIndex: Int): SparkArrayIndexOutOfBoundsException = {
    new SparkArrayIndexOutOfBoundsException(
      errorClass = "_LEGACY_ERROR_TEMP_2266",
      messageParameters = Map(
        "numRows" -> numRows.toString(),
        "startIndex" -> startIndex.toString()),
      context = Array.empty,
      summary = "")
  }

  def concurrentModificationOnExternalAppendOnlyUnsafeRowArrayError(
      className: String): SparkConcurrentModificationException = {
    new SparkConcurrentModificationException(
      errorClass = "_LEGACY_ERROR_TEMP_2267",
      messageParameters = Map(
        "className" -> className))
  }

  def doExecuteBroadcastNotImplementedError(
      nodeName: String): SparkUnsupportedOperationException = {
    new SparkUnsupportedOperationException(
      errorClass = "_LEGACY_ERROR_TEMP_2268",
      messageParameters = Map(
        "nodeName" -> nodeName))
  }

  def defaultDatabaseNotExistsError(defaultDatabase: String): Throwable = {
    new SparkException(
      errorClass = "DEFAULT_DATABASE_NOT_EXISTS",
      messageParameters = Map("defaultDatabase" -> defaultDatabase),
      cause = null
    )
  }

  def databaseNameConflictWithSystemPreservedDatabaseError(globalTempDB: String): Throwable = {
    new SparkException(
      errorClass = "_LEGACY_ERROR_TEMP_2269",
      messageParameters = Map(
        "globalTempDB" -> globalTempDB,
        "globalTempDatabase" -> GLOBAL_TEMP_DATABASE.key),
      cause = null)
  }

  def commentOnTableUnsupportedError(): SparkSQLFeatureNotSupportedException = {
    new SparkSQLFeatureNotSupportedException(
      errorClass = "_LEGACY_ERROR_TEMP_2270",
      messageParameters = Map.empty)
  }

  def unsupportedUpdateColumnNullabilityError(): SparkSQLFeatureNotSupportedException = {
    new SparkSQLFeatureNotSupportedException(
      errorClass = "_LEGACY_ERROR_TEMP_2271",
      messageParameters = Map.empty)
  }

  def renameColumnUnsupportedForOlderMySQLError(): SparkSQLFeatureNotSupportedException = {
    new SparkSQLFeatureNotSupportedException(
      errorClass = "_LEGACY_ERROR_TEMP_2272",
      messageParameters = Map.empty)
  }

  def failedToExecuteQueryError(e: Throwable): SparkException = {
    val message = "Hit an error when executing a query" +
      (if (e.getMessage == null) "" else s": ${e.getMessage}")
    new SparkException(
      errorClass = "_LEGACY_ERROR_TEMP_2273",
      messageParameters = Map(
        "message" -> message),
      cause = e)
  }

  def nestedFieldUnsupportedError(colName: String): SparkUnsupportedOperationException = {
    new SparkUnsupportedOperationException(
      errorClass = "UNSUPPORTED_FEATURE.REPLACE_NESTED_COLUMN",
      messageParameters = Map("colName" -> toSQLId(colName)))
  }

  def transformationsAndActionsNotInvokedByDriverError(): Throwable = {
    new SparkException(
      errorClass = "CANNOT_INVOKE_IN_TRANSFORMATIONS",
      messageParameters = Map.empty,
      cause = null)
  }

  def repeatedPivotsUnsupportedError(clause: String, operation: String): Throwable = {
    new SparkUnsupportedOperationException(
      errorClass = "REPEATED_CLAUSE",
      messageParameters = Map("clause" -> clause, "operation" -> operation))
  }

  def pivotNotAfterGroupByUnsupportedError(): Throwable = {
    new SparkUnsupportedOperationException(
      errorClass = "UNSUPPORTED_FEATURE.PIVOT_AFTER_GROUP_BY",
      messageParameters = Map.empty[String, String])
  }

  private val aesFuncName = toSQLId("aes_encrypt") + "/" + toSQLId("aes_decrypt")

  def invalidAesKeyLengthError(actualLength: Int): RuntimeException = {
    new SparkRuntimeException(
      errorClass = "INVALID_PARAMETER_VALUE.AES_KEY_LENGTH",
      messageParameters = Map(
        "parameter" -> toSQLId("key"),
        "functionName" -> aesFuncName,
        "actualLength" -> actualLength.toString()))
  }

  def aesModeUnsupportedError(mode: String, padding: String): RuntimeException = {
    new SparkRuntimeException(
      errorClass = "UNSUPPORTED_FEATURE.AES_MODE",
      messageParameters = Map(
        "mode" -> mode,
        "padding" -> padding,
        "functionName" -> aesFuncName))
  }

  def aesCryptoError(detailMessage: String): RuntimeException = {
    new SparkRuntimeException(
      errorClass = "INVALID_PARAMETER_VALUE.AES_CRYPTO_ERROR",
      messageParameters = Map(
        "parameter" -> (toSQLId("expr") + ", " + toSQLId("key")),
        "functionName" -> aesFuncName,
        "detailMessage" -> detailMessage))
  }

  def invalidAesIvLengthError(mode: String, actualLength: Int): RuntimeException = {
    new SparkRuntimeException(
      errorClass = "INVALID_PARAMETER_VALUE.AES_IV_LENGTH",
      messageParameters = Map(
        "mode" -> mode,
        "parameter" -> toSQLId("iv"),
        "functionName" -> aesFuncName,
        "actualLength" -> actualLength.toString()))
  }

  def aesUnsupportedIv(mode: String): RuntimeException = {
    new SparkRuntimeException(
      errorClass = "UNSUPPORTED_FEATURE.AES_MODE_IV",
      messageParameters = Map(
        "mode" -> mode,
        "functionName" -> toSQLId("aes_encrypt")))
  }

  def aesUnsupportedAad(mode: String): RuntimeException = {
    new SparkRuntimeException(
      errorClass = "UNSUPPORTED_FEATURE.AES_MODE_AAD",
      messageParameters = Map(
        "mode" -> mode,
        "functionName" -> toSQLId("aes_encrypt")))
  }

  def hiveTableWithAnsiIntervalsError(
      table: TableIdentifier): SparkUnsupportedOperationException = {
    new SparkUnsupportedOperationException(
      errorClass = "UNSUPPORTED_FEATURE.HIVE_WITH_ANSI_INTERVALS",
      messageParameters = Map("tableName" -> toSQLId(table.nameParts)))
  }

  def cannotConvertOrcTimestampToTimestampNTZError(): Throwable = {
    new SparkUnsupportedOperationException(
      errorClass = "UNSUPPORTED_FEATURE.ORC_TYPE_CAST",
      messageParameters = Map(
        "orcType" -> toSQLType(TimestampType),
        "toType" -> toSQLType(TimestampNTZType)))
  }

  def cannotConvertOrcTimestampNTZToTimestampLTZError(): Throwable = {
    new SparkUnsupportedOperationException(
      errorClass = "UNSUPPORTED_FEATURE.ORC_TYPE_CAST",
      messageParameters = Map(
        "orcType" -> toSQLType(TimestampNTZType),
        "toType" -> toSQLType(TimestampType)))
  }

  def writePartitionExceedConfigSizeWhenDynamicPartitionError(
      numWrittenParts: Int,
      maxDynamicPartitions: Int,
      maxDynamicPartitionsKey: String): Throwable = {
    new SparkException(
      errorClass = "_LEGACY_ERROR_TEMP_2277",
      messageParameters = Map(
        "numWrittenParts" -> numWrittenParts.toString(),
        "maxDynamicPartitionsKey" -> maxDynamicPartitionsKey,
        "maxDynamicPartitions" -> maxDynamicPartitions.toString(),
        "numWrittenParts" -> numWrittenParts.toString()),
      cause = null)
  }

  def invalidNumberFormatError(
      dataType: DataType, input: String, format: String): SparkIllegalArgumentException = {
    new SparkIllegalArgumentException(
      errorClass = "INVALID_FORMAT.MISMATCH_INPUT",
      messageParameters = Map(
        "inputType" -> toSQLType(dataType),
        "input" -> input,
        "format" -> format))
  }

  def unsupportedMultipleBucketTransformsError(): SparkUnsupportedOperationException = {
    new SparkUnsupportedOperationException(
      errorClass = "UNSUPPORTED_FEATURE.MULTIPLE_BUCKET_TRANSFORMS")
  }

  def unsupportedCommentNamespaceError(
      namespace: String): SparkSQLFeatureNotSupportedException = {
    new SparkSQLFeatureNotSupportedException(
      errorClass = "UNSUPPORTED_FEATURE.COMMENT_NAMESPACE",
      messageParameters = Map("namespace" -> toSQLId(namespace)))
  }

  def unsupportedRemoveNamespaceCommentError(
      namespace: String): SparkSQLFeatureNotSupportedException = {
    new SparkSQLFeatureNotSupportedException(
      errorClass = "UNSUPPORTED_FEATURE.REMOVE_NAMESPACE_COMMENT",
      messageParameters = Map("namespace" -> toSQLId(namespace)))
  }

  def unsupportedDropNamespaceError(
      namespace: String): SparkSQLFeatureNotSupportedException = {
    new SparkSQLFeatureNotSupportedException(
      errorClass = "UNSUPPORTED_FEATURE.DROP_NAMESPACE",
      messageParameters = Map("namespace" -> toSQLId(namespace)))
  }

  def exceedMaxLimit(limit: Int): SparkRuntimeException = {
    new SparkRuntimeException(
      errorClass = "EXCEED_LIMIT_LENGTH",
      messageParameters = Map("limit" -> limit.toString)
    )
  }

  def timestampAddOverflowError(micros: Long, amount: Int, unit: String): ArithmeticException = {
    new SparkArithmeticException(
      errorClass = "DATETIME_OVERFLOW",
      messageParameters = Map(
        "operation" -> (s"add ${toSQLValue(amount, IntegerType)} $unit to " +
          s"${toSQLValue(DateTimeUtils.microsToInstant(micros), TimestampType)}")),
      context = Array.empty,
      summary = "")
  }

  def invalidBucketFile(path: String): Throwable = {
    new SparkException(
      errorClass = "INVALID_BUCKET_FILE",
      messageParameters = Map("path" -> path),
      cause = null)
  }

  def multipleRowScalarSubqueryError(context: QueryContext): Throwable = {
    new SparkException(
      errorClass = "SCALAR_SUBQUERY_TOO_MANY_ROWS",
      messageParameters = Map.empty,
      cause = null,
      context = getQueryContext(context),
      summary = getSummary(context))
  }

  def comparatorReturnsNull(firstValue: String, secondValue: String): Throwable = {
    new SparkException(
      errorClass = "COMPARATOR_RETURNS_NULL",
      messageParameters = Map("firstValue" -> firstValue, "secondValue" -> secondValue),
      cause = null)
  }

  def invalidPatternError(
      funcName: String,
      pattern: String,
      cause: Throwable): RuntimeException = {
    new SparkRuntimeException(
      errorClass = "INVALID_PARAMETER_VALUE.PATTERN",
      messageParameters = Map(
        "parameter" -> toSQLId("regexp"),
        "functionName" -> toSQLId(funcName),
        "value" -> toSQLValue(pattern, StringType)),
      cause = cause)
  }

  def tooManyArrayElementsError(
      numElements: Long,
      maxRoundedArrayLength: Int): SparkIllegalArgumentException = {
    new SparkIllegalArgumentException(
      errorClass = "COLLECTION_SIZE_LIMIT_EXCEEDED.INITIALIZE",
      messageParameters = Map(
        "numberOfElements" -> numElements.toString,
        "maxRoundedArrayLength" -> maxRoundedArrayLength.toString)
    )
  }

  def invalidEmptyLocationError(location: String): SparkIllegalArgumentException = {
    new SparkIllegalArgumentException(
      errorClass = "INVALID_EMPTY_LOCATION",
      messageParameters = Map("location" -> location))
  }

  def malformedProtobufMessageDetectedInMessageParsingError(e: Throwable): Throwable = {
    new SparkException(
      errorClass = "MALFORMED_PROTOBUF_MESSAGE",
      messageParameters = Map(
        "failFastMode" -> FailFastMode.name),
      cause = e)
  }

  def locationAlreadyExists(tableId: TableIdentifier, location: Path): Throwable = {
    new SparkRuntimeException(
      errorClass = "LOCATION_ALREADY_EXISTS",
      messageParameters = Map(
        "location" -> toSQLValue(location.toString, StringType),
        "identifier" -> toSQLId(tableId.nameParts)))
  }

  def cannotConvertCatalystValueToProtobufEnumTypeError(
      sqlColumn: Seq[String],
      protobufColumn: String,
      data: String,
      enumString: String): Throwable = {
    new AnalysisException(
      errorClass = "CANNOT_CONVERT_SQL_VALUE_TO_PROTOBUF_ENUM_TYPE",
      messageParameters = Map(
        "sqlColumn" -> toSQLId(sqlColumn),
        "protobufColumn" -> protobufColumn,
        "data" -> data,
        "enumString" -> enumString))
  }

  def unreleasedThreadError(
      loggingId: String,
      opType: String,
      newAcquiredThreadInfo: String,
      acquiredThreadInfo: String,
      timeWaitedMs: Long,
      stackTraceOutput: String): Throwable = {
    new SparkException (
      errorClass = "CANNOT_LOAD_STATE_STORE.UNRELEASED_THREAD_ERROR",
      messageParameters = Map(
        "loggingId" -> loggingId,
        "operationType" -> opType,
        "newAcquiredThreadInfo" -> newAcquiredThreadInfo,
        "acquiredThreadInfo" -> acquiredThreadInfo,
        "timeWaitedMs" -> timeWaitedMs.toString,
        "stackTraceOutput" -> stackTraceOutput),
      cause = null)
  }

  def cannotReadCheckpoint(expectedVersion: String, actualVersion: String): Throwable = {
    new SparkException (
      errorClass = "CANNOT_LOAD_STATE_STORE.CANNOT_READ_CHECKPOINT",
      messageParameters = Map(
        "expectedVersion" -> expectedVersion,
        "actualVersion" -> actualVersion),
      cause = null)
  }

  def unexpectedFileSize(
      dfsFile: Path,
      localFile: File,
      expectedSize: Long,
      localFileSize: Long): Throwable = {
    new SparkException(
      errorClass = "CANNOT_LOAD_STATE_STORE.UNEXPECTED_FILE_SIZE",
      messageParameters = Map(
        "dfsFile" -> dfsFile.toString,
        "localFile" -> localFile.toString,
        "expectedSize" -> expectedSize.toString,
        "localFileSize" -> localFileSize.toString),
      cause = null)
  }

  def unexpectedStateStoreVersion(version: Long): Throwable = {
    new SparkException(
      errorClass = "CANNOT_LOAD_STATE_STORE.UNEXPECTED_VERSION",
      messageParameters = Map("version" -> version.toString),
      cause = null)
  }

  def cannotLoadStore(e: Throwable): Throwable = {
    new SparkException(
      errorClass = "CANNOT_LOAD_STATE_STORE.UNCATEGORIZED",
      messageParameters = Map.empty,
      cause = e)
  }

  def hllInvalidLgK(function: String, min: Int, max: Int, value: Int): Throwable = {
    new SparkRuntimeException(
      errorClass = "HLL_INVALID_LG_K",
      messageParameters = Map(
        "function" -> toSQLId(function),
        "min" -> toSQLValue(min, IntegerType),
        "max" -> toSQLValue(max, IntegerType),
        "value" -> toSQLValue(value, IntegerType)))
  }

  def hllInvalidInputSketchBuffer(function: String): Throwable = {
    new SparkRuntimeException(
      errorClass = "HLL_INVALID_INPUT_SKETCH_BUFFER",
      messageParameters = Map(
        "function" -> toSQLId(function)))
  }

  def hllUnionDifferentLgK(left: Int, right: Int, function: String): Throwable = {
    new SparkRuntimeException(
      errorClass = "HLL_UNION_DIFFERENT_LG_K",
      messageParameters = Map(
        "left" -> toSQLValue(left, IntegerType),
        "right" -> toSQLValue(right, IntegerType),
        "function" -> toSQLId(function)))
  }

  def mergeCardinalityViolationError(): SparkRuntimeException = {
    new SparkRuntimeException(
      errorClass = "MERGE_CARDINALITY_VIOLATION",
      messageParameters = Map.empty)
  }

  def unsupportedPurgePartitionError(): SparkUnsupportedOperationException = {
    new SparkUnsupportedOperationException("UNSUPPORTED_FEATURE.PURGE_PARTITION")
  }

  def unsupportedPurgeTableError(): SparkUnsupportedOperationException = {
    new SparkUnsupportedOperationException("UNSUPPORTED_FEATURE.PURGE_TABLE")
  }

  def raiseError(
      errorClass: UTF8String,
      errorParms: MapData): RuntimeException = {
    val errorClassStr = if (errorClass != null) {
      errorClass.toString.toUpperCase(Locale.ROOT)
    } else {
      "null"
    }
    val errorParmsMap = if (errorParms != null) {
      val errorParmsMutable = collection.mutable.Map[String, String]()
      errorParms.foreach(StringType, StringType, { case (key, value) =>
        errorParmsMutable += (key.toString ->
          (if (value == null) { "null" } else { value.toString } ))
      })
      errorParmsMutable.toMap
    } else {
      Map.empty[String, String]
    }

    // Is the error class a known error class? If not raise an error
    if (!SparkThrowableHelper.isValidErrorClass(errorClassStr)) {
      new SparkRuntimeException(
        errorClass = "USER_RAISED_EXCEPTION_UNKNOWN_ERROR_CLASS",
        messageParameters = Map("errorClass" -> toSQLValue(errorClassStr)))
    } else {
      // Did the user provide all parameters? If not raise an error
      val expectedParms = SparkThrowableHelper.getMessageParameters(errorClassStr).sorted
      val providedParms = errorParmsMap.keys.toSeq.sorted
      if (expectedParms != providedParms) {
        new SparkRuntimeException(
          errorClass = "USER_RAISED_EXCEPTION_PARAMETER_MISMATCH",
          messageParameters = Map("errorClass" -> toSQLValue(errorClassStr),
            "expectedParms" -> expectedParms.map { p => toSQLValue(p) }.mkString(","),
            "providedParms" -> providedParms.map { p => toSQLValue(p) }.mkString(",")))
      } else if (errorClassStr == "_LEGACY_ERROR_USER_RAISED_EXCEPTION") {
        // Don't break old raise_error() if asked
        new RuntimeException(errorParmsMap.head._2)
      } else {
        // All good, raise the error
        new SparkRuntimeException(
          errorClass = errorClassStr,
          messageParameters = errorParmsMap)
      }
    }
  }

  def bitPositionRangeError(funcName: String, pos: Int, size: Int): Throwable = {
    new SparkIllegalArgumentException(
      errorClass = "INVALID_PARAMETER_VALUE.BIT_POSITION_RANGE",
      messageParameters = Map(
        "parameter" -> toSQLId("pos"),
        "functionName" -> toSQLId(funcName),
        "upper" -> size.toString,
        "invalidValue" -> pos.toString))
  }

  def variantSizeLimitError(sizeLimit: Int, functionName: String): Throwable = {
    new SparkRuntimeException(
      errorClass = "VARIANT_SIZE_LIMIT",
      messageParameters = Map(
        "sizeLimit" -> Utils.bytesToString(sizeLimit),
        "functionName" -> toSQLId(functionName)))
  }

  def invalidVariantCast(value: String, dataType: DataType): Throwable = {
    new SparkRuntimeException(
      errorClass = "INVALID_VARIANT_CAST",
      messageParameters = Map("value" -> value, "dataType" -> toSQLType(dataType)))
  }

  def invalidVariantGetPath(path: String, functionName: String): Throwable = {
    new SparkRuntimeException(
      errorClass = "INVALID_VARIANT_GET_PATH",
      messageParameters = Map("path" -> path, "functionName" -> toSQLId(functionName)))
  }

  def malformedVariant(): Throwable = new SparkRuntimeException(
    "MALFORMED_VARIANT",
    Map.empty
  )

  def invalidCharsetError(functionName: String, charset: String): RuntimeException = {
    new SparkIllegalArgumentException(
      errorClass = "INVALID_PARAMETER_VALUE.CHARSET",
      messageParameters = Map(
        "functionName" -> toSQLId(functionName),
        "parameter" -> toSQLId("charset"),
        "charset" -> charset))
  }

  def invalidWriterCommitMessageError(details: String): Throwable = {
    new SparkRuntimeException(
      errorClass = "INVALID_WRITER_COMMIT_MESSAGE",
      messageParameters = Map("details" -> details))
  }

  def codecNotAvailableError(codecName: String, availableCodecs: String): Throwable = {
    new SparkIllegalArgumentException(
      errorClass = "CODEC_NOT_AVAILABLE.WITH_AVAILABLE_CODECS_SUGGESTION",
      messageParameters = Map(
        "codecName" -> codecName,
        "availableCodecs" -> availableCodecs))
  }

  def partitionNumMismatchError(numFields: Int, schemaLen: Int): SparkIllegalArgumentException = {
    new SparkIllegalArgumentException(
      errorClass = "_LEGACY_ERROR_TEMP_3208",
      messageParameters = Map(
        "numFields" -> numFields.toString,
        "schemaLen" -> schemaLen.toString))
  }

<<<<<<< HEAD
  def invalidDatetimeUnitError(
      functionName: String,
      invalidValue: String): Throwable = {
    new SparkIllegalArgumentException(
      errorClass = "INVALID_PARAMETER_VALUE.DATETIME_UNIT",
      messageParameters = Map(
        "functionName" -> toSQLId(functionName),
        "parameter" -> toSQLId("unit"),
        "invalidValue" -> s"'$invalidValue'"))
=======
  def emittedRowsAreOlderThanWatermark(
      currentWatermark: Long, emittedRowEventTime: Long): SparkRuntimeException = {
    new SparkRuntimeException(
      errorClass = "EMITTING_ROWS_OLDER_THAN_WATERMARK_NOT_ALLOWED",
      messageParameters = Map(
        "currentWatermark" -> currentWatermark.toString,
        "emittedRowEventTime" -> emittedRowEventTime.toString
      )
    )
>>>>>>> f5d9b809
  }
}<|MERGE_RESOLUTION|>--- conflicted
+++ resolved
@@ -2763,17 +2763,6 @@
         "schemaLen" -> schemaLen.toString))
   }
 
-<<<<<<< HEAD
-  def invalidDatetimeUnitError(
-      functionName: String,
-      invalidValue: String): Throwable = {
-    new SparkIllegalArgumentException(
-      errorClass = "INVALID_PARAMETER_VALUE.DATETIME_UNIT",
-      messageParameters = Map(
-        "functionName" -> toSQLId(functionName),
-        "parameter" -> toSQLId("unit"),
-        "invalidValue" -> s"'$invalidValue'"))
-=======
   def emittedRowsAreOlderThanWatermark(
       currentWatermark: Long, emittedRowEventTime: Long): SparkRuntimeException = {
     new SparkRuntimeException(
@@ -2783,6 +2772,16 @@
         "emittedRowEventTime" -> emittedRowEventTime.toString
       )
     )
->>>>>>> f5d9b809
+  }
+
+  def invalidDatetimeUnitError(
+      functionName: String,
+      invalidValue: String): Throwable = {
+    new SparkIllegalArgumentException(
+      errorClass = "INVALID_PARAMETER_VALUE.DATETIME_UNIT",
+      messageParameters = Map(
+        "functionName" -> toSQLId(functionName),
+        "parameter" -> toSQLId("unit"),
+        "invalidValue" -> s"'$invalidValue'"))
   }
 }