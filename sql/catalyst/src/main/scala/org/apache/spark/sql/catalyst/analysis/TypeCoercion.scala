--- conflicted
+++ resolved
@@ -46,13 +46,8 @@
  */
 object TypeCoercion {
 
-<<<<<<< HEAD
   private val commonTypeCoercionRules =
-    PropagateTypes ::
-=======
-  val typeCoercionRules =
     InConversion ::
->>>>>>> 1e17ab83
       WidenSetOperationTypes ::
       DecimalPrecision ::
       BooleanEquality ::
@@ -356,18 +351,7 @@
   /**
    * Promotes strings that appear in arithmetic expressions.
    */
-<<<<<<< HEAD
-  object PromoteStrings extends Rule[LogicalPlan] {
-=======
   object PromoteStrings extends TypeCoercionRule {
-    private def castExpr(expr: Expression, targetType: DataType): Expression = {
-      (expr.dataType, targetType) match {
-        case (NullType, dt) => Literal.create(null, targetType)
-        case (l, dt) if (l != dt) => Cast(expr, targetType)
-        case _ => expr
-      }
-    }
->>>>>>> 1e17ab83
 
     override protected def coerceTypes(plan: LogicalPlan): LogicalPlan = plan resolveExpressions {
       // Skip nodes who's children have not been resolved yet.
@@ -384,6 +368,7 @@
         p.makeCopy(Array(Cast(left, TimestampType), right))
       case p @ Equality(left @ TimestampType(), right @ StringType()) =>
         p.makeCopy(Array(left, Cast(right, TimestampType)))
+
       case p @ BinaryComparison(left, right)
         if findCommonTypeForBinaryComparison(left.dataType, right.dataType).isDefined =>
         val commonType = findCommonTypeForBinaryComparison(left.dataType, right.dataType).get
@@ -406,9 +391,9 @@
   /**
    * Promotes strings that appear in arithmetic expressions to compatible with Hive.
    */
-  object HivePromoteStrings extends Rule[LogicalPlan] {
-
-    def apply(plan: LogicalPlan): LogicalPlan = plan resolveExpressions {
+  object HivePromoteStrings extends TypeCoercionRule {
+
+    override protected def coerceTypes(plan: LogicalPlan): LogicalPlan = plan resolveExpressions {
       // Skip nodes who's children have not been resolved yet.
       case e if !e.childrenResolved => e
 
@@ -437,6 +422,15 @@
       case VarianceSamp(e @ StringType()) => VarianceSamp(Cast(e, DoubleType))
       case Skewness(e @ StringType()) => Skewness(Cast(e, DoubleType))
       case Kurtosis(e @ StringType()) => Kurtosis(Cast(e, DoubleType))
+    }
+  }
+
+  private def flattenExpr(expr: Expression): Seq[Expression] = {
+    expr match {
+      // Multi columns in IN clause is represented as a CreateNamedStruct.
+      // flatten the named struct to get the list of expressions.
+      case cns: CreateNamedStruct => cns.valExprs
+      case expr => Seq(expr)
     }
   }
 
@@ -463,19 +457,7 @@
    *    operator type is found the original expression will be returned and an
    *    Analysis Exception will be raised at the type checking phase.
    */
-<<<<<<< HEAD
-  object InConversion extends Rule[LogicalPlan] {
-=======
   object InConversion extends TypeCoercionRule {
-    private def flattenExpr(expr: Expression): Seq[Expression] = {
-      expr match {
-        // Multi columns in IN clause is represented as a CreateNamedStruct.
-        // flatten the named struct to get the list of expressions.
-        case cns: CreateNamedStruct => cns.valExprs
-        case expr => Seq(expr)
-      }
-    }
->>>>>>> 1e17ab83
 
     override protected def coerceTypes(plan: LogicalPlan): LogicalPlan = plan resolveExpressions {
       // Skip nodes who's children have not been resolved yet.
@@ -493,8 +475,7 @@
 
         val commonTypes = lhs.zip(rhs).flatMap { case (l, r) =>
           findCommonTypeForBinaryComparison(l.dataType, r.dataType)
-              .orElse(findTightestCommonType(l.dataType, r.dataType))
-
+            .orElse(findTightestCommonType(l.dataType, r.dataType))
         }
 
         // The number of columns/expressions must match between LHS and RHS of an
@@ -533,7 +514,7 @@
   /**
    * Handles type coercion for IN expression to compatible with Hive.
    */
-  object HiveInConversion extends Rule[LogicalPlan] {
+  object HiveInConversion extends TypeCoercionRule {
 
     def apply(plan: LogicalPlan): LogicalPlan = plan resolveExpressions {
       // Skip nodes who's children have not been resolved yet.
