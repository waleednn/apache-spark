/*
 * Licensed to the Apache Software Foundation (ASF) under one or more
 * contributor license agreements.  See the NOTICE file distributed with
 * this work for additional information regarding copyright ownership.
 * The ASF licenses this file to You under the Apache License, Version 2.0
 * (the "License"); you may not use this file except in compliance with
 * the License.  You may obtain a copy of the License at
 *
 *    http://www.apache.org/licenses/LICENSE-2.0
 *
 * Unless required by applicable law or agreed to in writing, software
 * distributed under the License is distributed on an "AS IS" BASIS,
 * WITHOUT WARRANTIES OR CONDITIONS OF ANY KIND, either express or implied.
 * See the License for the specific language governing permissions and
 * limitations under the License.
 */

package org.apache.spark.sql.catalyst.expressions

import java.lang.{Long => JLong}
import java.util.Arrays

import org.apache.spark.sql.catalyst.analysis.TypeCheckResult
import org.apache.spark.sql.catalyst.expressions.codegen._
import org.apache.spark.sql.types._
import org.apache.spark.unsafe.types.UTF8String

/**
 * A leaf expression specifically for math constants. Math constants expect no input.
 * @param c The math constant.
 * @param name The short name of the function
 */
abstract class LeafMathExpression(c: Double, name: String)
  extends LeafExpression with Serializable {
  self: Product =>

  override def dataType: DataType = DoubleType
  override def foldable: Boolean = true
  override def nullable: Boolean = false
  override def toString: String = s"$name()"

  override def eval(input: InternalRow): Any = c

  override def genCode(ctx: CodeGenContext, ev: GeneratedExpressionCode): String = {
    s"""
      boolean ${ev.isNull} = false;
      ${ctx.javaType(dataType)} ${ev.primitive} = java.lang.Math.$name;
    """
  }
}

/**
 * A unary expression specifically for math functions. Math Functions expect a specific type of
 * input format, therefore these functions extend `ExpectsInputTypes`.
 * @param f The math function.
 * @param name The short name of the function
 */
abstract class UnaryMathExpression(f: Double => Double, name: String)
  extends UnaryExpression with Serializable with AutoCastInputTypes {
  self: Product =>

  override def inputTypes: Seq[DataType] = Seq(DoubleType)
  override def dataType: DataType = DoubleType
  override def nullable: Boolean = true
  override def toString: String = s"$name($child)"

  override def eval(input: InternalRow): Any = {
    val evalE = child.eval(input)
    if (evalE == null) {
      null
    } else {
      val result = f(evalE.asInstanceOf[Double])
      if (result.isNaN) null else result
    }
  }

  // name of function in java.lang.Math
  def funcName: String = name.toLowerCase

  override def genCode(ctx: CodeGenContext, ev: GeneratedExpressionCode): String = {
    nullSafeCodeGen(ctx, ev, (result, eval) => {
      s"""
        ${ev.primitive} = java.lang.Math.${funcName}($eval);
        if (Double.valueOf(${ev.primitive}).isNaN()) {
          ${ev.isNull} = true;
        }
      """
    })
  }
}

/**
 * A binary expression specifically for math functions that take two `Double`s as input and returns
 * a `Double`.
 * @param f The math function.
 * @param name The short name of the function
 */
abstract class BinaryMathExpression(f: (Double, Double) => Double, name: String)
  extends BinaryExpression with Serializable with AutoCastInputTypes { self: Product =>

  override def inputTypes: Seq[DataType] = Seq(DoubleType, DoubleType)

  override def toString: String = s"$name($left, $right)"

  override def dataType: DataType = DoubleType

  override def eval(input: InternalRow): Any = {
    val evalE1 = left.eval(input)
    if (evalE1 == null) {
      null
    } else {
      val evalE2 = right.eval(input)
      if (evalE2 == null) {
        null
      } else {
        val result = f(evalE1.asInstanceOf[Double], evalE2.asInstanceOf[Double])
        if (result.isNaN) null else result
      }
    }
  }

  override def genCode(ctx: CodeGenContext, ev: GeneratedExpressionCode): String = {
    defineCodeGen(ctx, ev, (c1, c2) => s"java.lang.Math.${name.toLowerCase}($c1, $c2)")
  }
}

////////////////////////////////////////////////////////////////////////////////////////////////////
////////////////////////////////////////////////////////////////////////////////////////////////////
// Leaf math functions
////////////////////////////////////////////////////////////////////////////////////////////////////
////////////////////////////////////////////////////////////////////////////////////////////////////

case class EulerNumber() extends LeafMathExpression(math.E, "E")

case class Pi() extends LeafMathExpression(math.Pi, "PI")

////////////////////////////////////////////////////////////////////////////////////////////////////
////////////////////////////////////////////////////////////////////////////////////////////////////
// Unary math functions
////////////////////////////////////////////////////////////////////////////////////////////////////
////////////////////////////////////////////////////////////////////////////////////////////////////

case class Acos(child: Expression) extends UnaryMathExpression(math.acos, "ACOS")

case class Asin(child: Expression) extends UnaryMathExpression(math.asin, "ASIN")

case class Atan(child: Expression) extends UnaryMathExpression(math.atan, "ATAN")

case class Cbrt(child: Expression) extends UnaryMathExpression(math.cbrt, "CBRT")

case class Ceil(child: Expression) extends UnaryMathExpression(math.ceil, "CEIL")

case class Cos(child: Expression) extends UnaryMathExpression(math.cos, "COS")

case class Cosh(child: Expression) extends UnaryMathExpression(math.cosh, "COSH")

case class Exp(child: Expression) extends UnaryMathExpression(math.exp, "EXP")

case class Expm1(child: Expression) extends UnaryMathExpression(math.expm1, "EXPM1")

case class Floor(child: Expression) extends UnaryMathExpression(math.floor, "FLOOR")

case class Log(child: Expression) extends UnaryMathExpression(math.log, "LOG")

case class Log2(child: Expression)
  extends UnaryMathExpression((x: Double) => math.log(x) / math.log(2), "LOG2") {
  override def genCode(ctx: CodeGenContext, ev: GeneratedExpressionCode): String = {
    val eval = child.gen(ctx)
    eval.code + s"""
      boolean ${ev.isNull} = ${eval.isNull};
      ${ctx.javaType(dataType)} ${ev.primitive} = ${ctx.defaultValue(dataType)};
      if (!${ev.isNull}) {
        ${ev.primitive} = java.lang.Math.log(${eval.primitive}) / java.lang.Math.log(2);
        if (Double.valueOf(${ev.primitive}).isNaN()) {
          ${ev.isNull} = true;
        }
      }
    """
  }
}

case class Log10(child: Expression) extends UnaryMathExpression(math.log10, "LOG10")

case class Log1p(child: Expression) extends UnaryMathExpression(math.log1p, "LOG1P")

case class Rint(child: Expression) extends UnaryMathExpression(math.rint, "ROUND") {
  override def funcName: String = "rint"
}

case class Signum(child: Expression) extends UnaryMathExpression(math.signum, "SIGNUM")

case class Sin(child: Expression) extends UnaryMathExpression(math.sin, "SIN")

case class Sinh(child: Expression) extends UnaryMathExpression(math.sinh, "SINH")

case class Sqrt(child: Expression) extends UnaryMathExpression(math.sqrt, "SQRT")

case class Tan(child: Expression) extends UnaryMathExpression(math.tan, "TAN")

case class Tanh(child: Expression) extends UnaryMathExpression(math.tanh, "TANH")

case class ToDegrees(child: Expression) extends UnaryMathExpression(math.toDegrees, "DEGREES") {
  override def funcName: String = "toDegrees"
}

case class ToRadians(child: Expression) extends UnaryMathExpression(math.toRadians, "RADIANS") {
  override def funcName: String = "toRadians"
}

case class Bin(child: Expression)
  extends UnaryExpression with Serializable with AutoCastInputTypes {

  override def inputTypes: Seq[DataType] = Seq(LongType)
  override def dataType: DataType = StringType

  override def eval(input: InternalRow): Any = {
    val evalE = child.eval(input)
    if (evalE == null) {
      null
    } else {
      UTF8String.fromString(JLong.toBinaryString(evalE.asInstanceOf[Long]))
    }
  }

  override def genCode(ctx: CodeGenContext, ev: GeneratedExpressionCode): String = {
    defineCodeGen(ctx, ev, (c) =>
      s"${ctx.stringType}.fromString(java.lang.Long.toBinaryString($c))")
  }
}

object Hex {
  val hexDigits = Array[Char](
    '0', '1', '2', '3', '4', '5', '6', '7', '8', '9', 'A', 'B', 'C', 'D', 'E', 'F'
  ).map(_.toByte)

  // lookup table to translate '0' -> 0 ... 'F'/'f' -> 15
  val unhexDigits = {
    val array = Array.fill[Byte](128)(-1)
    (0 to 9).foreach(i => array('0' + i) = i.toByte)
    (0 to 5).foreach(i => array('A' + i) = (i + 10).toByte)
    (0 to 5).foreach(i => array('a' + i) = (i + 10).toByte)
    array
  }
}

/**
 * If the argument is an INT or binary, hex returns the number as a STRING in hexadecimal format.
 * Otherwise if the number is a STRING, it converts each character into its hex representation
 * and returns the resulting STRING. Negative numbers would be treated as two's complement.
 */
case class Hex(child: Expression) extends UnaryExpression with Serializable  {

  override def dataType: DataType = StringType

  override def checkInputDataTypes(): TypeCheckResult = {
    if (child.dataType.isInstanceOf[StringType]
      || child.dataType.isInstanceOf[IntegerType]
      || child.dataType.isInstanceOf[LongType]
      || child.dataType.isInstanceOf[BinaryType]
      || child.dataType == NullType) {
      TypeCheckResult.TypeCheckSuccess
    } else {
      TypeCheckResult.TypeCheckFailure(s"hex doesn't accepts ${child.dataType} type")
    }
  }

  override def eval(input: InternalRow): Any = {
    val num = child.eval(input)
    if (num == null) {
      null
    } else {
      child.dataType match {
        case LongType => hex(num.asInstanceOf[Long])
        case IntegerType => hex(num.asInstanceOf[Integer].toLong)
        case BinaryType => hex(num.asInstanceOf[Array[Byte]])
        case StringType => hex(num.asInstanceOf[UTF8String].getBytes)
      }
    }
  }

  private[this] def hex(bytes: Array[Byte]): UTF8String = {
    val length = bytes.length
    val value = new Array[Byte](length * 2)
    var i = 0
    while (i < length) {
      value(i * 2) = Hex.hexDigits((bytes(i) & 0xF0) >> 4)
      value(i * 2 + 1) = Hex.hexDigits(bytes(i) & 0x0F)
      i += 1
    }
    UTF8String.fromBytes(value)
  }

  private def hex(num: Long): UTF8String = {
    // Extract the hex digits of num into value[] from right to left
    val value = new Array[Byte](16)
    var numBuf = num
    var len = 0
    do {
      len += 1
      value(value.length - len) = Hex.hexDigits(numBuf & 0xF)
      numBuf >>>= 4
    } while (numBuf != 0)
    UTF8String.fromBytes(Arrays.copyOfRange(value, value.length - len, value.length))
  }
}

/**
 * Performs the inverse operation of HEX.
 * Resulting characters are returned as a byte array.
 */
case class Unhex(child: Expression)
  extends UnaryExpression with ExpectsInputTypes with Serializable {

  override def nullable: Boolean = true
  override def dataType: DataType = BinaryType
  override def inputTypes: Seq[DataType] = Seq(BinaryType)

  override def eval(input: InternalRow): Any = {
    val num = child.eval(input)
    if (num == null) {
      null
    } else {
      unhex(num.asInstanceOf[UTF8String].getBytes)
    }
  }

  private[this] def unhex(bytes: Array[Byte]): Array[Byte] = {
    val out = new Array[Byte]((bytes.length + 1) >> 1)
    var i = 0
    if ((bytes.length & 0x01) != 0) {
      // padding with '0'
      if (bytes(0) < 0) {
        return null
      }
      val v = Hex.unhexDigits(bytes(0))
      if (v == -1) {
        return null
      }
      out(0) = v
      i += 1
    }
    // two characters form the hex value.
    while (i < bytes.length) {
      if (bytes(i) < 0 || bytes(i + 1) < 0) {
        return null
      }
      val first = Hex.unhexDigits(bytes(i))
      val second = Hex.unhexDigits(bytes(i + 1))
      if (first == -1 || second == -1) {
        return null
      }
      out(i / 2) = (((first << 4) | second) & 0xFF).toByte
      i += 2
    }
    out
  }
}

////////////////////////////////////////////////////////////////////////////////////////////////////
////////////////////////////////////////////////////////////////////////////////////////////////////
// Binary math functions
////////////////////////////////////////////////////////////////////////////////////////////////////
////////////////////////////////////////////////////////////////////////////////////////////////////


case class Atan2(left: Expression, right: Expression)
  extends BinaryMathExpression(math.atan2, "ATAN2") {

  override def eval(input: InternalRow): Any = {
    val evalE1 = left.eval(input)
    if (evalE1 == null) {
      null
    } else {
      val evalE2 = right.eval(input)
      if (evalE2 == null) {
        null
      } else {
        // With codegen, the values returned by -0.0 and 0.0 are different. Handled with +0.0
        val result = math.atan2(evalE1.asInstanceOf[Double] + 0.0,
          evalE2.asInstanceOf[Double] + 0.0)
        if (result.isNaN) null else result
      }
    }
  }

  override def genCode(ctx: CodeGenContext, ev: GeneratedExpressionCode): String = {
    defineCodeGen(ctx, ev, (c1, c2) => s"java.lang.Math.atan2($c1 + 0.0, $c2 + 0.0)") + s"""
      if (Double.valueOf(${ev.primitive}).isNaN()) {
        ${ev.isNull} = true;
      }
      """
  }
}

case class Pow(left: Expression, right: Expression)
  extends BinaryMathExpression(math.pow, "POWER") {
  override def genCode(ctx: CodeGenContext, ev: GeneratedExpressionCode): String = {
    defineCodeGen(ctx, ev, (c1, c2) => s"java.lang.Math.pow($c1, $c2)") + s"""
      if (Double.valueOf(${ev.primitive}).isNaN()) {
        ${ev.isNull} = true;
      }
      """
  }
}

<<<<<<< HEAD
=======
case class ShiftLeft(left: Expression, right: Expression) extends BinaryExpression {

  override def checkInputDataTypes(): TypeCheckResult = {
    (left.dataType, right.dataType) match {
      case (NullType, _) | (_, NullType) => return TypeCheckResult.TypeCheckSuccess
      case (_, IntegerType) => left.dataType match {
        case LongType | IntegerType | ShortType | ByteType =>
          return TypeCheckResult.TypeCheckSuccess
        case _ => // failed
      }
      case _ => // failed
    }
    TypeCheckResult.TypeCheckFailure(
        s"ShiftLeft expects long, integer, short or byte value as first argument and an " +
          s"integer value as second argument, not (${left.dataType}, ${right.dataType})")
  }

  override def eval(input: InternalRow): Any = {
    val valueLeft = left.eval(input)
    if (valueLeft != null) {
      val valueRight = right.eval(input)
      if (valueRight != null) {
        valueLeft match {
          case l: Long => l << valueRight.asInstanceOf[Integer]
          case i: Integer => i << valueRight.asInstanceOf[Integer]
          case s: Short => s << valueRight.asInstanceOf[Integer]
          case b: Byte => b << valueRight.asInstanceOf[Integer]
        }
      } else {
        null
      }
    } else {
      null
    }
  }

  override def dataType: DataType = {
    left.dataType match {
      case LongType => LongType
      case IntegerType | ShortType | ByteType => IntegerType
      case _ => NullType
    }
  }

  override protected def genCode(ctx: CodeGenContext, ev: GeneratedExpressionCode): String = {
    nullSafeCodeGen(ctx, ev, (result, left, right) => s"$result = $left << $right;")
  }
}

case class ShiftRight(left: Expression, right: Expression) extends BinaryExpression {

  override def checkInputDataTypes(): TypeCheckResult = {
    (left.dataType, right.dataType) match {
      case (NullType, _) | (_, NullType) => return TypeCheckResult.TypeCheckSuccess
      case (_, IntegerType) => left.dataType match {
        case LongType | IntegerType | ShortType | ByteType =>
          return TypeCheckResult.TypeCheckSuccess
        case _ => // failed
      }
      case _ => // failed
    }
    TypeCheckResult.TypeCheckFailure(
          s"ShiftRight expects long, integer, short or byte value as first argument and an " +
            s"integer value as second argument, not (${left.dataType}, ${right.dataType})")
  }

  override def eval(input: InternalRow): Any = {
    val valueLeft = left.eval(input)
    if (valueLeft != null) {
      val valueRight = right.eval(input)
      if (valueRight != null) {
        valueLeft match {
          case l: Long => l >> valueRight.asInstanceOf[Integer]
          case i: Integer => i >> valueRight.asInstanceOf[Integer]
          case s: Short => s >> valueRight.asInstanceOf[Integer]
          case b: Byte => b >> valueRight.asInstanceOf[Integer]
        }
      } else {
        null
      }
    } else {
      null
    }
  }

  override def dataType: DataType = {
    left.dataType match {
      case LongType => LongType
      case IntegerType | ShortType | ByteType => IntegerType
      case _ => NullType
    }
  }

  override protected def genCode(ctx: CodeGenContext, ev: GeneratedExpressionCode): String = {
    nullSafeCodeGen(ctx, ev, (result, left, right) => s"$result = $left >> $right;")
  }
}

/**
 * Performs the inverse operation of HEX.
 * Resulting characters are returned as a byte array.
 */
case class UnHex(child: Expression) extends UnaryExpression with Serializable {

  override def dataType: DataType = BinaryType

  override def checkInputDataTypes(): TypeCheckResult = {
    if (child.dataType.isInstanceOf[StringType] || child.dataType == NullType) {
      TypeCheckResult.TypeCheckSuccess
    } else {
      TypeCheckResult.TypeCheckFailure(s"unHex accepts String type, not ${child.dataType}")
    }
  }

  override def eval(input: InternalRow): Any = {
    val num = child.eval(input)
    if (num == null) {
      null
    } else {
      unhex(num.asInstanceOf[UTF8String].getBytes)
    }
  }

  private val unhexDigits = {
    val array = Array.fill[Byte](128)(-1)
    (0 to 9).foreach(i => array('0' + i) = i.toByte)
    (0 to 5).foreach(i => array('A' + i) = (i + 10).toByte)
    (0 to 5).foreach(i => array('a' + i) = (i + 10).toByte)
    array
  }

  private def unhex(inputBytes: Array[Byte]): Array[Byte] = {
    var bytes = inputBytes
    if ((bytes.length & 0x01) != 0) {
      bytes = '0'.toByte +: bytes
    }
    val out = new Array[Byte](bytes.length >> 1)
    // two characters form the hex value.
    var i = 0
    while (i < bytes.length) {
        val first = unhexDigits(bytes(i))
        val second = unhexDigits(bytes(i + 1))
        if (first == -1 || second == -1) { return null}
        out(i / 2) = (((first << 4) | second) & 0xFF).toByte
        i += 2
    }
    out
  }
}

>>>>>>> 34d448db
case class Hypot(left: Expression, right: Expression)
  extends BinaryMathExpression(math.hypot, "HYPOT")

case class Logarithm(left: Expression, right: Expression)
  extends BinaryMathExpression((c1, c2) => math.log(c2) / math.log(c1), "LOG") {

  /**
   * Natural log, i.e. using e as the base.
   */
  def this(child: Expression) = {
    this(EulerNumber(), child)
  }

  override def genCode(ctx: CodeGenContext, ev: GeneratedExpressionCode): String = {
    val logCode = if (left.isInstanceOf[EulerNumber]) {
      defineCodeGen(ctx, ev, (c1, c2) => s"java.lang.Math.log($c2)")
    } else {
      defineCodeGen(ctx, ev, (c1, c2) => s"java.lang.Math.log($c2) / java.lang.Math.log($c1)")
    }
    logCode + s"""
      if (Double.valueOf(${ev.primitive}).isNaN()) {
        ${ev.isNull} = true;
      }
    """
  }
}<|MERGE_RESOLUTION|>--- conflicted
+++ resolved
@@ -403,8 +403,6 @@
   }
 }
 
-<<<<<<< HEAD
-=======
 case class ShiftLeft(left: Expression, right: Expression) extends BinaryExpression {
 
   override def checkInputDataTypes(): TypeCheckResult = {
@@ -503,59 +501,6 @@
   }
 }
 
-/**
- * Performs the inverse operation of HEX.
- * Resulting characters are returned as a byte array.
- */
-case class UnHex(child: Expression) extends UnaryExpression with Serializable {
-
-  override def dataType: DataType = BinaryType
-
-  override def checkInputDataTypes(): TypeCheckResult = {
-    if (child.dataType.isInstanceOf[StringType] || child.dataType == NullType) {
-      TypeCheckResult.TypeCheckSuccess
-    } else {
-      TypeCheckResult.TypeCheckFailure(s"unHex accepts String type, not ${child.dataType}")
-    }
-  }
-
-  override def eval(input: InternalRow): Any = {
-    val num = child.eval(input)
-    if (num == null) {
-      null
-    } else {
-      unhex(num.asInstanceOf[UTF8String].getBytes)
-    }
-  }
-
-  private val unhexDigits = {
-    val array = Array.fill[Byte](128)(-1)
-    (0 to 9).foreach(i => array('0' + i) = i.toByte)
-    (0 to 5).foreach(i => array('A' + i) = (i + 10).toByte)
-    (0 to 5).foreach(i => array('a' + i) = (i + 10).toByte)
-    array
-  }
-
-  private def unhex(inputBytes: Array[Byte]): Array[Byte] = {
-    var bytes = inputBytes
-    if ((bytes.length & 0x01) != 0) {
-      bytes = '0'.toByte +: bytes
-    }
-    val out = new Array[Byte](bytes.length >> 1)
-    // two characters form the hex value.
-    var i = 0
-    while (i < bytes.length) {
-        val first = unhexDigits(bytes(i))
-        val second = unhexDigits(bytes(i + 1))
-        if (first == -1 || second == -1) { return null}
-        out(i / 2) = (((first << 4) | second) & 0xFF).toByte
-        i += 2
-    }
-    out
-  }
-}
-
->>>>>>> 34d448db
 case class Hypot(left: Expression, right: Expression)
   extends BinaryMathExpression(math.hypot, "HYPOT")
 
