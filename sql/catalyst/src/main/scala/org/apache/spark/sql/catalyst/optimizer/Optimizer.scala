/*
 * Licensed to the Apache Software Foundation (ASF) under one or more
 * contributor license agreements.  See the NOTICE file distributed with
 * this work for additional information regarding copyright ownership.
 * The ASF licenses this file to You under the Apache License, Version 2.0
 * (the "License"); you may not use this file except in compliance with
 * the License.  You may obtain a copy of the License at
 *
 *    http://www.apache.org/licenses/LICENSE-2.0
 *
 * Unless required by applicable law or agreed to in writing, software
 * distributed under the License is distributed on an "AS IS" BASIS,
 * WITHOUT WARRANTIES OR CONDITIONS OF ANY KIND, either express or implied.
 * See the License for the specific language governing permissions and
 * limitations under the License.
 */

package org.apache.spark.sql.catalyst.optimizer

import scala.annotation.tailrec
import scala.collection.immutable.HashSet
import scala.collection.mutable.ArrayBuffer

import org.apache.spark.api.java.function.FilterFunction
import org.apache.spark.sql.catalyst.{CatalystConf, SimpleCatalystConf}
import org.apache.spark.sql.catalyst.analysis._
import org.apache.spark.sql.catalyst.catalog.{InMemoryCatalog, SessionCatalog}
import org.apache.spark.sql.catalyst.expressions._
import org.apache.spark.sql.catalyst.expressions.aggregate._
import org.apache.spark.sql.catalyst.expressions.Literal.{FalseLiteral, TrueLiteral}
import org.apache.spark.sql.catalyst.planning.{ExtractFiltersAndInnerJoins, Unions}
import org.apache.spark.sql.catalyst.plans._
import org.apache.spark.sql.catalyst.plans.logical._
import org.apache.spark.sql.catalyst.rules._
import org.apache.spark.sql.types._

/**
 * Abstract class all optimizers should inherit of, contains the standard batches (extending
 * Optimizers can override this.
 */
abstract class Optimizer(sessionCatalog: SessionCatalog, conf: CatalystConf)
  extends RuleExecutor[LogicalPlan] {

  protected val fixedPoint = FixedPoint(conf.optimizerMaxIterations)

  def batches: Seq[Batch] = {
    // Technically some of the rules in Finish Analysis are not optimizer rules and belong more
    // in the analyzer, because they are needed for correctness (e.g. ComputeCurrentTime).
    // However, because we also use the analyzer to canonicalized queries (for view definition),
    // we do not eliminate subqueries or compute current time in the analyzer.
    Batch("Finish Analysis", Once,
      EliminateSubqueryAliases,
      ReplaceExpressions,
      ComputeCurrentTime,
      GetCurrentDatabase(sessionCatalog),
      RewriteDistinctAggregates) ::
    //////////////////////////////////////////////////////////////////////////////////////////
    // Optimizer rules start here
    //////////////////////////////////////////////////////////////////////////////////////////
    // - Do the first call of CombineUnions before starting the major Optimizer rules,
    //   since it can reduce the number of iteration and the other rules could add/move
    //   extra operators between two adjacent Union operators.
    // - Call CombineUnions again in Batch("Operator Optimizations"),
    //   since the other rules might make two separate Unions operators adjacent.
    Batch("Union", Once,
      CombineUnions) ::
    Batch("Subquery", Once,
      OptimizeSubqueries) ::
    Batch("Replace Operators", fixedPoint,
      ReplaceIntersectWithSemiJoin,
      ReplaceExceptWithAntiJoin,
      ReplaceDistinctWithAggregate) ::
    Batch("Aggregate", fixedPoint,
      RemoveLiteralFromGroupExpressions,
      RemoveRepetitionFromGroupExpressions) ::
    Batch("Operator Optimizations", fixedPoint,
      // Operator push down
      PushProjectionThroughUnion,
      ReorderJoin,
      EliminateOuterJoin,
      PushPredicateThroughJoin,
      PushDownPredicate,
      LimitPushDown,
      ColumnPruning,
      InferFiltersFromConstraints,
      // Operator combine
      CollapseRepartition,
      CollapseProject,
      CombineFilters,
      CombineLimits,
      CombineUnions,
      // Constant folding and strength reduction
      NullPropagation,
      FoldablePropagation,
      OptimizeIn(conf),
      ConstantFolding,
      ReorderAssociativeOperator,
      LikeSimplification,
      BooleanSimplification,
      SimplifyConditionals,
      RemoveDispensableExpressions,
      SimplifyBinaryComparison,
      PruneFilters,
      EliminateSorts,
      SimplifyCasts,
      SimplifyCaseConversionExpressions,
      RewriteCorrelatedScalarSubquery,
      EliminateSerialization,
      RemoveAliasOnlyProject) ::
    Batch("Decimal Optimizations", fixedPoint,
      DecimalAggregates) ::
    Batch("Typed Filter Optimization", fixedPoint,
      CombineTypedFilters) ::
    Batch("LocalRelation", fixedPoint,
      ConvertToLocalRelation,
      PropagateEmptyRelation) ::
    Batch("OptimizeCodegen", Once,
      OptimizeCodegen(conf)) ::
    Batch("RewriteSubquery", Once,
      RewritePredicateSubquery,
      CollapseProject) :: Nil
  }

  /**
   * Optimize all the subqueries inside expression.
   */
  object OptimizeSubqueries extends Rule[LogicalPlan] {
    def apply(plan: LogicalPlan): LogicalPlan = plan transformAllExpressions {
      case s: SubqueryExpression =>
        s.withNewPlan(Optimizer.this.execute(s.plan))
    }
  }
}

/**
 * An optimizer used in test code.
 *
 * To ensure extendability, we leave the standard rules in the abstract optimizer rules, while
 * specific rules go to the subclasses
 */
object SimpleTestOptimizer extends SimpleTestOptimizer

class SimpleTestOptimizer extends Optimizer(
  new SessionCatalog(
    new InMemoryCatalog,
    EmptyFunctionRegistry,
    new SimpleCatalystConf(caseSensitiveAnalysis = true)),
  new SimpleCatalystConf(caseSensitiveAnalysis = true))

/**
 * Removes the Project only conducting Alias of its child node.
 * It is created mainly for removing extra Project added in EliminateSerialization rule,
 * but can also benefit other operators.
 */
object RemoveAliasOnlyProject extends Rule[LogicalPlan] {
  /**
   * Returns true if the project list is semantically same as child output, after strip alias on
   * attribute.
   */
  private def isAliasOnly(
      projectList: Seq[NamedExpression],
      childOutput: Seq[Attribute]): Boolean = {
    if (projectList.length != childOutput.length) {
      false
    } else {
      stripAliasOnAttribute(projectList).zip(childOutput).forall {
        case (a: Attribute, o) if a semanticEquals o => true
        case _ => false
      }
    }
  }

  private def stripAliasOnAttribute(projectList: Seq[NamedExpression]) = {
    projectList.map {
      // Alias with metadata can not be stripped, or the metadata will be lost.
      // If the alias name is different from attribute name, we can't strip it either, or we may
      // accidentally change the output schema name of the root plan.
      case a @ Alias(attr: Attribute, name) if a.metadata == Metadata.empty && name == attr.name =>
        attr
      case other => other
    }
  }

  def apply(plan: LogicalPlan): LogicalPlan = {
    val aliasOnlyProject = plan.collectFirst {
      case p @ Project(pList, child) if isAliasOnly(pList, child.output) => p
    }

    aliasOnlyProject.map { case proj =>
      val attributesToReplace = proj.output.zip(proj.child.output).filterNot {
        case (a1, a2) => a1 semanticEquals a2
      }
      val attrMap = AttributeMap(attributesToReplace)
      plan transform {
        case plan: Project if plan eq proj => plan.child
        case plan => plan transformExpressions {
          case a: Attribute if attrMap.contains(a) => attrMap(a)
        }
      }
    }.getOrElse(plan)
  }
}

/**
 * Pushes down [[LocalLimit]] beneath UNION ALL and beneath the streamed inputs of outer joins.
 */
object LimitPushDown extends Rule[LogicalPlan] {

  private def stripGlobalLimitIfPresent(plan: LogicalPlan): LogicalPlan = {
    plan match {
      case GlobalLimit(_, child) => child
      case _ => plan
    }
  }

  private def maybePushLimit(limitExp: Expression, plan: LogicalPlan): LogicalPlan = {
    (limitExp, plan.maxRows) match {
      case (IntegerLiteral(maxRow), Some(childMaxRows)) if maxRow < childMaxRows =>
        LocalLimit(limitExp, stripGlobalLimitIfPresent(plan))
      case (_, None) =>
        LocalLimit(limitExp, stripGlobalLimitIfPresent(plan))
      case _ => plan
    }
  }

  def apply(plan: LogicalPlan): LogicalPlan = plan transform {
    // Adding extra Limits below UNION ALL for children which are not Limit or do not have Limit
    // descendants whose maxRow is larger. This heuristic is valid assuming there does not exist any
    // Limit push-down rule that is unable to infer the value of maxRows.
    // Note: right now Union means UNION ALL, which does not de-duplicate rows, so it is safe to
    // pushdown Limit through it. Once we add UNION DISTINCT, however, we will not be able to
    // pushdown Limit.
    case LocalLimit(exp, Union(children)) =>
      LocalLimit(exp, Union(children.map(maybePushLimit(exp, _))))
    // Add extra limits below OUTER JOIN. For LEFT OUTER and FULL OUTER JOIN we push limits to the
    // left and right sides, respectively. For FULL OUTER JOIN, we can only push limits to one side
    // because we need to ensure that rows from the limited side still have an opportunity to match
    // against all candidates from the non-limited side. We also need to ensure that this limit
    // pushdown rule will not eventually introduce limits on both sides if it is applied multiple
    // times. Therefore:
    //   - If one side is already limited, stack another limit on top if the new limit is smaller.
    //     The redundant limit will be collapsed by the CombineLimits rule.
    //   - If neither side is limited, limit the side that is estimated to be bigger.
    case LocalLimit(exp, join @ Join(left, right, joinType, _)) =>
      val newJoin = joinType match {
        case RightOuter => join.copy(right = maybePushLimit(exp, right))
        case LeftOuter => join.copy(left = maybePushLimit(exp, left))
        case FullOuter =>
          (left.maxRows, right.maxRows) match {
            case (None, None) =>
              if (left.statistics.sizeInBytes >= right.statistics.sizeInBytes) {
                join.copy(left = maybePushLimit(exp, left))
              } else {
                join.copy(right = maybePushLimit(exp, right))
              }
            case (Some(_), Some(_)) => join
            case (Some(_), None) => join.copy(left = maybePushLimit(exp, left))
            case (None, Some(_)) => join.copy(right = maybePushLimit(exp, right))

          }
        case _ => join
      }
      LocalLimit(exp, newJoin)
  }
}

/**
 * Pushes Project operator to both sides of a Union operator.
 * Operations that are safe to pushdown are listed as follows.
 * Union:
 * Right now, Union means UNION ALL, which does not de-duplicate rows. So, it is
 * safe to pushdown Filters and Projections through it. Filter pushdown is handled by another
 * rule PushDownPredicate. Once we add UNION DISTINCT, we will not be able to pushdown Projections.
 */
object PushProjectionThroughUnion extends Rule[LogicalPlan] with PredicateHelper {

  /**
   * Maps Attributes from the left side to the corresponding Attribute on the right side.
   */
  private def buildRewrites(left: LogicalPlan, right: LogicalPlan): AttributeMap[Attribute] = {
    assert(left.output.size == right.output.size)
    AttributeMap(left.output.zip(right.output))
  }

  /**
   * Rewrites an expression so that it can be pushed to the right side of a
   * Union or Except operator. This method relies on the fact that the output attributes
   * of a union/intersect/except are always equal to the left child's output.
   */
  private def pushToRight[A <: Expression](e: A, rewrites: AttributeMap[Attribute]) = {
    val result = e transform {
      case a: Attribute => rewrites(a)
    }

    // We must promise the compiler that we did not discard the names in the case of project
    // expressions.  This is safe since the only transformation is from Attribute => Attribute.
    result.asInstanceOf[A]
  }

  /**
   * Splits the condition expression into small conditions by `And`, and partition them by
   * deterministic, and finally recombine them by `And`. It returns an expression containing
   * all deterministic expressions (the first field of the returned Tuple2) and an expression
   * containing all non-deterministic expressions (the second field of the returned Tuple2).
   */
  private def partitionByDeterministic(condition: Expression): (Expression, Expression) = {
    val andConditions = splitConjunctivePredicates(condition)
    andConditions.partition(_.deterministic) match {
      case (deterministic, nondeterministic) =>
        deterministic.reduceOption(And).getOrElse(Literal(true)) ->
        nondeterministic.reduceOption(And).getOrElse(Literal(true))
    }
  }

  def apply(plan: LogicalPlan): LogicalPlan = plan transform {

    // Push down deterministic projection through UNION ALL
    case p @ Project(projectList, Union(children)) =>
      assert(children.nonEmpty)
      if (projectList.forall(_.deterministic)) {
        val newFirstChild = Project(projectList, children.head)
        val newOtherChildren = children.tail.map { child =>
          val rewrites = buildRewrites(children.head, child)
          Project(projectList.map(pushToRight(_, rewrites)), child)
        }
        Union(newFirstChild +: newOtherChildren)
      } else {
        p
      }
  }
}

/**
 * Attempts to eliminate the reading of unneeded columns from the query plan.
 *
 * Since adding Project before Filter conflicts with PushPredicatesThroughProject, this rule will
 * remove the Project p2 in the following pattern:
 *
 *   p1 @ Project(_, Filter(_, p2 @ Project(_, child))) if p2.outputSet.subsetOf(p2.inputSet)
 *
 * p2 is usually inserted by this rule and useless, p1 could prune the columns anyway.
 */
object ColumnPruning extends Rule[LogicalPlan] {
  private def sameOutput(output1: Seq[Attribute], output2: Seq[Attribute]): Boolean =
    output1.size == output2.size &&
      output1.zip(output2).forall(pair => pair._1.semanticEquals(pair._2))

  def apply(plan: LogicalPlan): LogicalPlan = removeProjectBeforeFilter(plan transform {
    // Prunes the unused columns from project list of Project/Aggregate/Expand
    case p @ Project(_, p2: Project) if (p2.outputSet -- p.references).nonEmpty =>
      p.copy(child = p2.copy(projectList = p2.projectList.filter(p.references.contains)))
    case p @ Project(_, a: Aggregate) if (a.outputSet -- p.references).nonEmpty =>
      p.copy(
        child = a.copy(aggregateExpressions = a.aggregateExpressions.filter(p.references.contains)))
    case a @ Project(_, e @ Expand(_, _, grandChild)) if (e.outputSet -- a.references).nonEmpty =>
      val newOutput = e.output.filter(a.references.contains(_))
      val newProjects = e.projections.map { proj =>
        proj.zip(e.output).filter { case (_, a) =>
          newOutput.contains(a)
        }.unzip._1
      }
      a.copy(child = Expand(newProjects, newOutput, grandChild))

    // Prunes the unused columns from child of `DeserializeToObject`
    case d @ DeserializeToObject(_, _, child) if (child.outputSet -- d.references).nonEmpty =>
      d.copy(child = prunedChild(child, d.references))

    // Prunes the unused columns from child of Aggregate/Expand/Generate
    case a @ Aggregate(_, _, child) if (child.outputSet -- a.references).nonEmpty =>
      a.copy(child = prunedChild(child, a.references))
    case e @ Expand(_, _, child) if (child.outputSet -- e.references).nonEmpty =>
      e.copy(child = prunedChild(child, e.references))
    case g: Generate if !g.join && (g.child.outputSet -- g.references).nonEmpty =>
      g.copy(child = prunedChild(g.child, g.references))

    // Turn off `join` for Generate if no column from it's child is used
    case p @ Project(_, g: Generate)
        if g.join && !g.outer && p.references.subsetOf(g.generatedSet) =>
      p.copy(child = g.copy(join = false))

    // Eliminate unneeded attributes from right side of a Left Existence Join.
    case j @ Join(_, right, LeftExistence(_), _) =>
      j.copy(right = prunedChild(right, j.references))

    // all the columns will be used to compare, so we can't prune them
    case p @ Project(_, _: SetOperation) => p
    case p @ Project(_, _: Distinct) => p
    // Eliminate unneeded attributes from children of Union.
    case p @ Project(_, u: Union) =>
      if ((u.outputSet -- p.references).nonEmpty) {
        val firstChild = u.children.head
        val newOutput = prunedChild(firstChild, p.references).output
        // pruning the columns of all children based on the pruned first child.
        val newChildren = u.children.map { p =>
          val selected = p.output.zipWithIndex.filter { case (a, i) =>
            newOutput.contains(firstChild.output(i))
          }.map(_._1)
          Project(selected, p)
        }
        p.copy(child = u.withNewChildren(newChildren))
      } else {
        p
      }

    // Prune unnecessary window expressions
    case p @ Project(_, w: Window) if (w.windowOutputSet -- p.references).nonEmpty =>
      p.copy(child = w.copy(
        windowExpressions = w.windowExpressions.filter(p.references.contains)))

    // Eliminate no-op Window
    case w: Window if w.windowExpressions.isEmpty => w.child

    // Eliminate no-op Projects
    case p @ Project(_, child) if sameOutput(child.output, p.output) => child

    // Can't prune the columns on LeafNode
    case p @ Project(_, _: LeafNode) => p

    // for all other logical plans that inherits the output from it's children
    case p @ Project(_, child) =>
      val required = child.references ++ p.references
      if ((child.inputSet -- required).nonEmpty) {
        val newChildren = child.children.map(c => prunedChild(c, required))
        p.copy(child = child.withNewChildren(newChildren))
      } else {
        p
      }
  })

  /** Applies a projection only when the child is producing unnecessary attributes */
  private def prunedChild(c: LogicalPlan, allReferences: AttributeSet) =
    if ((c.outputSet -- allReferences.filter(c.outputSet.contains)).nonEmpty) {
      Project(c.output.filter(allReferences.contains), c)
    } else {
      c
    }

  /**
   * The Project before Filter is not necessary but conflict with PushPredicatesThroughProject,
   * so remove it.
   */
  private def removeProjectBeforeFilter(plan: LogicalPlan): LogicalPlan = plan transform {
    case p1 @ Project(_, f @ Filter(_, p2 @ Project(_, child)))
      if p2.outputSet.subsetOf(child.outputSet) =>
      p1.copy(child = f.copy(child = child))
  }
}

/**
 * Combines two adjacent [[Project]] operators into one and perform alias substitution,
 * merging the expressions into one single expression.
 */
object CollapseProject extends Rule[LogicalPlan] {

  def apply(plan: LogicalPlan): LogicalPlan = plan transformUp {
    case p1 @ Project(_, p2: Project) =>
      if (haveCommonNonDeterministicOutput(p1.projectList, p2.projectList)) {
        p1
      } else {
        p2.copy(projectList = buildCleanedProjectList(p1.projectList, p2.projectList))
      }
    case p @ Project(_, agg: Aggregate) =>
      if (haveCommonNonDeterministicOutput(p.projectList, agg.aggregateExpressions)) {
        p
      } else {
        agg.copy(aggregateExpressions = buildCleanedProjectList(
          p.projectList, agg.aggregateExpressions))
      }
  }

  private def collectAliases(projectList: Seq[NamedExpression]): AttributeMap[Alias] = {
    AttributeMap(projectList.collect {
      case a: Alias => a.toAttribute -> a
    })
  }

  private def haveCommonNonDeterministicOutput(
      upper: Seq[NamedExpression], lower: Seq[NamedExpression]): Boolean = {
    // Create a map of Aliases to their values from the lower projection.
    // e.g., 'SELECT ... FROM (SELECT a + b AS c, d ...)' produces Map(c -> Alias(a + b, c)).
    val aliases = collectAliases(lower)

    // Collapse upper and lower Projects if and only if their overlapped expressions are all
    // deterministic.
    upper.exists(_.collect {
      case a: Attribute if aliases.contains(a) => aliases(a).child
    }.exists(!_.deterministic))
  }

  private def buildCleanedProjectList(
      upper: Seq[NamedExpression],
      lower: Seq[NamedExpression]): Seq[NamedExpression] = {
    // Create a map of Aliases to their values from the lower projection.
    // e.g., 'SELECT ... FROM (SELECT a + b AS c, d ...)' produces Map(c -> Alias(a + b, c)).
    val aliases = collectAliases(lower)

    // Substitute any attributes that are produced by the lower projection, so that we safely
    // eliminate it.
    // e.g., 'SELECT c + 1 FROM (SELECT a + b AS C ...' produces 'SELECT a + b + 1 ...'
    // Use transformUp to prevent infinite recursion.
    val rewrittenUpper = upper.map(_.transformUp {
      case a: Attribute => aliases.getOrElse(a, a)
    })
    // collapse upper and lower Projects may introduce unnecessary Aliases, trim them here.
    rewrittenUpper.map { p =>
      CleanupAliases.trimNonTopLevelAliases(p).asInstanceOf[NamedExpression]
    }
  }
}

/**
 * Combines adjacent [[Repartition]] and [[RepartitionByExpression]] operator combinations
 * by keeping only the one.
 * 1. For adjacent [[Repartition]]s, collapse into the last [[Repartition]].
 * 2. For adjacent [[RepartitionByExpression]]s, collapse into the last [[RepartitionByExpression]].
 * 3. For a combination of [[Repartition]] and [[RepartitionByExpression]], collapse as a single
 *    [[RepartitionByExpression]] with the expression and last number of partition.
 */
object CollapseRepartition extends Rule[LogicalPlan] {
  def apply(plan: LogicalPlan): LogicalPlan = plan transformUp {
    // Case 1
    case Repartition(numPartitions, shuffle, Repartition(_, _, child)) =>
      Repartition(numPartitions, shuffle, child)
    // Case 2
    case RepartitionByExpression(exprs, RepartitionByExpression(_, child, _), numPartitions) =>
      RepartitionByExpression(exprs, child, numPartitions)
    // Case 3
    case Repartition(numPartitions, _, r: RepartitionByExpression) =>
      r.copy(numPartitions = Some(numPartitions))
    // Case 3
    case RepartitionByExpression(exprs, Repartition(_, _, child), numPartitions) =>
      RepartitionByExpression(exprs, child, numPartitions)
  }
}

/**
 * Simplifies LIKE expressions that do not need full regular expressions to evaluate the condition.
 * For example, when the expression is just checking to see if a string starts with a given
 * pattern.
 */
object LikeSimplification extends Rule[LogicalPlan] {
  // if guards below protect from escapes on trailing %.
  // Cases like "something\%" are not optimized, but this does not affect correctness.
  private val startsWith = "([^_%]+)%".r
  private val endsWith = "%([^_%]+)".r
  private val startsAndEndsWith = "([^_%]+)%([^_%]+)".r
  private val contains = "%([^_%]+)%".r
  private val equalTo = "([^_%]*)".r

  def apply(plan: LogicalPlan): LogicalPlan = plan transformAllExpressions {
    case Like(input, Literal(pattern, StringType)) =>
      pattern.toString match {
        case startsWith(prefix) if !prefix.endsWith("\\") =>
          StartsWith(input, Literal(prefix))
        case endsWith(postfix) =>
          EndsWith(input, Literal(postfix))
        // 'a%a' pattern is basically same with 'a%' && '%a'.
        // However, the additional `Length` condition is required to prevent 'a' match 'a%a'.
        case startsAndEndsWith(prefix, postfix) if !prefix.endsWith("\\") =>
          And(GreaterThanOrEqual(Length(input), Literal(prefix.size + postfix.size)),
            And(StartsWith(input, Literal(prefix)), EndsWith(input, Literal(postfix))))
        case contains(infix) if !infix.endsWith("\\") =>
          Contains(input, Literal(infix))
        case equalTo(str) =>
          EqualTo(input, Literal(str))
        case _ =>
          Like(input, Literal.create(pattern, StringType))
      }
  }
}

/**
 * Replaces [[Expression Expressions]] that can be statically evaluated with
 * equivalent [[Literal]] values. This rule is more specific with
 * Null value propagation from bottom to top of the expression tree.
 */
object NullPropagation extends Rule[LogicalPlan] {
  private def nonNullLiteral(e: Expression): Boolean = e match {
    case Literal(null, _) => false
    case _ => true
  }

  def apply(plan: LogicalPlan): LogicalPlan = plan transform {
    case q: LogicalPlan => q transformExpressionsUp {
      case e @ WindowExpression(Cast(Literal(0L, _), _), _) =>
        Cast(Literal(0L), e.dataType)
      case e @ AggregateExpression(Count(exprs), _, _, _) if !exprs.exists(nonNullLiteral) =>
        Cast(Literal(0L), e.dataType)
      case e @ IsNull(c) if !c.nullable => Literal.create(false, BooleanType)
      case e @ IsNotNull(c) if !c.nullable => Literal.create(true, BooleanType)
      case e @ GetArrayItem(Literal(null, _), _) => Literal.create(null, e.dataType)
      case e @ GetArrayItem(_, Literal(null, _)) => Literal.create(null, e.dataType)
      case e @ GetMapValue(Literal(null, _), _) => Literal.create(null, e.dataType)
      case e @ GetMapValue(_, Literal(null, _)) => Literal.create(null, e.dataType)
      case e @ GetStructField(Literal(null, _), _, _) => Literal.create(null, e.dataType)
      case e @ GetArrayStructFields(Literal(null, _), _, _, _, _) =>
        Literal.create(null, e.dataType)
      case e @ EqualNullSafe(Literal(null, _), r) => IsNull(r)
      case e @ EqualNullSafe(l, Literal(null, _)) => IsNull(l)
      case ae @ AggregateExpression(Count(exprs), _, false, _) if !exprs.exists(_.nullable) =>
        // This rule should be only triggered when isDistinct field is false.
        ae.copy(aggregateFunction = Count(Literal(1)))

      // For Coalesce, remove null literals.
      case e @ Coalesce(children) =>
        val newChildren = children.filter(nonNullLiteral)
        if (newChildren.isEmpty) {
          Literal.create(null, e.dataType)
        } else if (newChildren.length == 1) {
          newChildren.head
        } else {
          Coalesce(newChildren)
        }

      case e @ Substring(Literal(null, _), _, _) => Literal.create(null, e.dataType)
      case e @ Substring(_, Literal(null, _), _) => Literal.create(null, e.dataType)
      case e @ Substring(_, _, Literal(null, _)) => Literal.create(null, e.dataType)

      // Put exceptional cases above if any
      case e @ BinaryArithmetic(Literal(null, _), _) => Literal.create(null, e.dataType)
      case e @ BinaryArithmetic(_, Literal(null, _)) => Literal.create(null, e.dataType)

      case e @ BinaryComparison(Literal(null, _), _) => Literal.create(null, e.dataType)
      case e @ BinaryComparison(_, Literal(null, _)) => Literal.create(null, e.dataType)

      case e: StringRegexExpression => e.children match {
        case Literal(null, _) :: right :: Nil => Literal.create(null, e.dataType)
        case left :: Literal(null, _) :: Nil => Literal.create(null, e.dataType)
        case _ => e
      }

      case e: StringPredicate => e.children match {
        case Literal(null, _) :: right :: Nil => Literal.create(null, e.dataType)
        case left :: Literal(null, _) :: Nil => Literal.create(null, e.dataType)
        case _ => e
      }

      // If the value expression is NULL then transform the In expression to
      // Literal(null)
      case In(Literal(null, _), list) => Literal.create(null, BooleanType)

    }
  }
}

/**
 * Propagate foldable expressions:
 * Replace attributes with aliases of the original foldable expressions if possible.
 * Other optimizations will take advantage of the propagated foldable expressions.
 *
 * {{{
 *   SELECT 1.0 x, 'abc' y, Now() z ORDER BY x, y, 3
 *   ==>  SELECT 1.0 x, 'abc' y, Now() z ORDER BY 1.0, 'abc', Now()
 * }}}
 */
object FoldablePropagation extends Rule[LogicalPlan] {
  def apply(plan: LogicalPlan): LogicalPlan = {
    val foldableMap = AttributeMap(plan.flatMap {
      case Project(projectList, _) => projectList.collect {
        case a: Alias if a.child.foldable => (a.toAttribute, a)
      }
      case _ => Nil
    })

    if (foldableMap.isEmpty) {
      plan
    } else {
      var stop = false
      CleanupAliases(plan.transformUp {
        case u: Union =>
          stop = true
          u
        case c: Command =>
          stop = true
          c
        // For outer join, although its output attributes are derived from its children, they are
        // actually different attributes: the output of outer join is not always picked from its
        // children, but can also be null.
        // TODO(cloud-fan): It seems more reasonable to use new attributes as the output attributes
        // of outer join.
        case j @ Join(_, _, LeftOuter | RightOuter | FullOuter, _) =>
          stop = true
          j

        // These 3 operators take attributes as constructor parameters, and these attributes
        // can't be replaced by alias.
        case m: MapGroups =>
          stop = true
          m
        case f: FlatMapGroupsInR =>
          stop = true
          f
        case c: CoGroup =>
          stop = true
          c

        case p: LogicalPlan if !stop => p.transformExpressions {
          case a: AttributeReference if foldableMap.contains(a) =>
            foldableMap(a)
        }
      })
    }
  }
}

/**
 * Generate a list of additional filters from an operator's existing constraint but remove those
 * that are either already part of the operator's condition or are part of the operator's child
 * constraints. These filters are currently inserted to the existing conditions in the Filter
 * operators and on either side of Join operators.
 *
 * Note: While this optimization is applicable to all types of join, it primarily benefits Inner and
 * LeftSemi joins.
 */
object InferFiltersFromConstraints extends Rule[LogicalPlan] with PredicateHelper {
  def apply(plan: LogicalPlan): LogicalPlan = plan transform {
    case filter @ Filter(condition, child) =>
      val newFilters = filter.constraints --
        (child.constraints ++ splitConjunctivePredicates(condition))
      if (newFilters.nonEmpty) {
        Filter(And(newFilters.reduce(And), condition), child)
      } else {
        filter
      }

    case join @ Join(left, right, joinType, conditionOpt) =>
      // Only consider constraints that can be pushed down completely to either the left or the
      // right child
      val constraints = join.constraints.filter { c =>
        c.references.subsetOf(left.outputSet) || c.references.subsetOf(right.outputSet)
      }
      // Remove those constraints that are already enforced by either the left or the right child
      val additionalConstraints = constraints -- (left.constraints ++ right.constraints)
      val newConditionOpt = conditionOpt match {
        case Some(condition) =>
          val newFilters = additionalConstraints -- splitConjunctivePredicates(condition)
          if (newFilters.nonEmpty) Option(And(newFilters.reduce(And), condition)) else None
        case None =>
          additionalConstraints.reduceOption(And)
      }
      if (newConditionOpt.isDefined) Join(left, right, joinType, newConditionOpt) else join
  }
}

/**
 * Reorder associative integral-type operators and fold all constants into one.
 */
object ReorderAssociativeOperator extends Rule[LogicalPlan] {
  private def flattenAdd(e: Expression): Seq[Expression] = e match {
    case Add(l, r) => flattenAdd(l) ++ flattenAdd(r)
    case other => other :: Nil
  }

  private def flattenMultiply(e: Expression): Seq[Expression] = e match {
    case Multiply(l, r) => flattenMultiply(l) ++ flattenMultiply(r)
    case other => other :: Nil
  }

  def apply(plan: LogicalPlan): LogicalPlan = plan transform {
    case q: LogicalPlan => q transformExpressionsDown {
      case a: Add if a.deterministic && a.dataType.isInstanceOf[IntegralType] =>
        val (foldables, others) = flattenAdd(a).partition(_.foldable)
        if (foldables.size > 1) {
          val foldableExpr = foldables.reduce((x, y) => Add(x, y))
          val c = Literal.create(foldableExpr.eval(EmptyRow), a.dataType)
          if (others.isEmpty) c else Add(others.reduce((x, y) => Add(x, y)), c)
        } else {
          a
        }
      case m: Multiply if m.deterministic && m.dataType.isInstanceOf[IntegralType] =>
        val (foldables, others) = flattenMultiply(m).partition(_.foldable)
        if (foldables.size > 1) {
          val foldableExpr = foldables.reduce((x, y) => Multiply(x, y))
          val c = Literal.create(foldableExpr.eval(EmptyRow), m.dataType)
          if (others.isEmpty) c else Multiply(others.reduce((x, y) => Multiply(x, y)), c)
        } else {
          m
        }
    }
  }
}

/**
 * Replaces [[Expression Expressions]] that can be statically evaluated with
 * equivalent [[Literal]] values.
 */
object ConstantFolding extends Rule[LogicalPlan] {
  def apply(plan: LogicalPlan): LogicalPlan = plan transform {
    case q: LogicalPlan => q transformExpressionsDown {
      // Skip redundant folding of literals. This rule is technically not necessary. Placing this
      // here avoids running the next rule for Literal values, which would create a new Literal
      // object and running eval unnecessarily.
      case l: Literal => l

      // Fold expressions that are foldable.
      case e if e.foldable => Literal.create(e.eval(EmptyRow), e.dataType)
    }
  }
}

/**
 * Optimize IN predicates:
 * 1. Removes literal repetitions.
 * 2. Replaces [[In (value, seq[Literal])]] with optimized version
 *    [[InSet (value, HashSet[Literal])]] which is much faster.
 */
case class OptimizeIn(conf: CatalystConf) extends Rule[LogicalPlan] {
  def apply(plan: LogicalPlan): LogicalPlan = plan transform {
    case q: LogicalPlan => q transformExpressionsDown {
      case expr @ In(v, list) if expr.inSetConvertible =>
        val newList = ExpressionSet(list).toSeq
        if (newList.size > conf.optimizerInSetConversionThreshold) {
          val hSet = newList.map(e => e.eval(EmptyRow))
          InSet(v, HashSet() ++ hSet)
        } else if (newList.size < list.size) {
          expr.copy(list = newList)
        } else { // newList.length == list.length
          expr
        }
    }
  }
}

/**
 * Simplifies boolean expressions:
 * 1. Simplifies expressions whose answer can be determined without evaluating both sides.
 * 2. Eliminates / extracts common factors.
 * 3. Merge same expressions
 * 4. Removes `Not` operator.
 */
object BooleanSimplification extends Rule[LogicalPlan] with PredicateHelper {
  def apply(plan: LogicalPlan): LogicalPlan = plan transform {
    case q: LogicalPlan => q transformExpressionsUp {
      case TrueLiteral And e => e
      case e And TrueLiteral => e
      case FalseLiteral Or e => e
      case e Or FalseLiteral => e

      case FalseLiteral And _ => FalseLiteral
      case _ And FalseLiteral => FalseLiteral
      case TrueLiteral Or _ => TrueLiteral
      case _ Or TrueLiteral => TrueLiteral

      case a And b if a.semanticEquals(b) => a
      case a Or b if a.semanticEquals(b) => a

      case a And (b Or c) if Not(a).semanticEquals(b) => And(a, c)
      case a And (b Or c) if Not(a).semanticEquals(c) => And(a, b)
      case (a Or b) And c if a.semanticEquals(Not(c)) => And(b, c)
      case (a Or b) And c if b.semanticEquals(Not(c)) => And(a, c)

      case a Or (b And c) if Not(a).semanticEquals(b) => Or(a, c)
      case a Or (b And c) if Not(a).semanticEquals(c) => Or(a, b)
      case (a And b) Or c if a.semanticEquals(Not(c)) => Or(b, c)
      case (a And b) Or c if b.semanticEquals(Not(c)) => Or(a, c)

      // Common factor elimination for conjunction
      case and @ (left And right) =>
        // 1. Split left and right to get the disjunctive predicates,
        //   i.e. lhs = (a, b), rhs = (a, c)
        // 2. Find the common predict between lhsSet and rhsSet, i.e. common = (a)
        // 3. Remove common predict from lhsSet and rhsSet, i.e. ldiff = (b), rdiff = (c)
        // 4. Apply the formula, get the optimized predicate: common || (ldiff && rdiff)
        val lhs = splitDisjunctivePredicates(left)
        val rhs = splitDisjunctivePredicates(right)
        val common = lhs.filter(e => rhs.exists(e.semanticEquals))
        if (common.isEmpty) {
          // No common factors, return the original predicate
          and
        } else {
          val ldiff = lhs.filterNot(e => common.exists(e.semanticEquals))
          val rdiff = rhs.filterNot(e => common.exists(e.semanticEquals))
          if (ldiff.isEmpty || rdiff.isEmpty) {
            // (a || b || c || ...) && (a || b) => (a || b)
            common.reduce(Or)
          } else {
            // (a || b || c || ...) && (a || b || d || ...) =>
            // ((c || ...) && (d || ...)) || a || b
            (common :+ And(ldiff.reduce(Or), rdiff.reduce(Or))).reduce(Or)
          }
        }

      // Common factor elimination for disjunction
      case or @ (left Or right) =>
        // 1. Split left and right to get the conjunctive predicates,
        //   i.e.  lhs = (a, b), rhs = (a, c)
        // 2. Find the common predict between lhsSet and rhsSet, i.e. common = (a)
        // 3. Remove common predict from lhsSet and rhsSet, i.e. ldiff = (b), rdiff = (c)
        // 4. Apply the formula, get the optimized predicate: common && (ldiff || rdiff)
        val lhs = splitConjunctivePredicates(left)
        val rhs = splitConjunctivePredicates(right)
        val common = lhs.filter(e => rhs.exists(e.semanticEquals))
        if (common.isEmpty) {
          // No common factors, return the original predicate
          or
        } else {
          val ldiff = lhs.filterNot(e => common.exists(e.semanticEquals))
          val rdiff = rhs.filterNot(e => common.exists(e.semanticEquals))
          if (ldiff.isEmpty || rdiff.isEmpty) {
            // (a && b) || (a && b && c && ...) => a && b
            common.reduce(And)
          } else {
            // (a && b && c && ...) || (a && b && d && ...) =>
            // ((c && ...) || (d && ...)) && a && b
            (common :+ Or(ldiff.reduce(And), rdiff.reduce(And))).reduce(And)
          }
        }

      case Not(TrueLiteral) => FalseLiteral
      case Not(FalseLiteral) => TrueLiteral

      case Not(a GreaterThan b) => LessThanOrEqual(a, b)
      case Not(a GreaterThanOrEqual b) => LessThan(a, b)

      case Not(a LessThan b) => GreaterThanOrEqual(a, b)
      case Not(a LessThanOrEqual b) => GreaterThan(a, b)

      case Not(a Or b) => And(Not(a), Not(b))
      case Not(a And b) => Or(Not(a), Not(b))

      case Not(Not(e)) => e
    }
  }
}

/**
 * Simplifies binary comparisons with semantically-equal expressions:
 * 1) Replace '<=>' with 'true' literal.
 * 2) Replace '=', '<=', and '>=' with 'true' literal if both operands are non-nullable.
 * 3) Replace '<' and '>' with 'false' literal if both operands are non-nullable.
 */
object SimplifyBinaryComparison extends Rule[LogicalPlan] with PredicateHelper {
  def apply(plan: LogicalPlan): LogicalPlan = plan transform {
    case q: LogicalPlan => q transformExpressionsUp {
      // True with equality
      case a EqualNullSafe b if a.semanticEquals(b) => TrueLiteral
      case a EqualTo b if !a.nullable && !b.nullable && a.semanticEquals(b) => TrueLiteral
      case a GreaterThanOrEqual b if !a.nullable && !b.nullable && a.semanticEquals(b) =>
        TrueLiteral
      case a LessThanOrEqual b if !a.nullable && !b.nullable && a.semanticEquals(b) => TrueLiteral

      // False with inequality
      case a GreaterThan b if !a.nullable && !b.nullable && a.semanticEquals(b) => FalseLiteral
      case a LessThan b if !a.nullable && !b.nullable && a.semanticEquals(b) => FalseLiteral
    }
  }
}

/**
 * Simplifies conditional expressions (if / case).
 */
object SimplifyConditionals extends Rule[LogicalPlan] with PredicateHelper {
  private def falseOrNullLiteral(e: Expression): Boolean = e match {
    case FalseLiteral => true
    case Literal(null, _) => true
    case _ => false
  }

  def apply(plan: LogicalPlan): LogicalPlan = plan transform {
    case q: LogicalPlan => q transformExpressionsUp {
      case If(TrueLiteral, trueValue, _) => trueValue
      case If(FalseLiteral, _, falseValue) => falseValue
      case If(Literal(null, _), _, falseValue) => falseValue

      case e @ CaseWhen(branches, elseValue) if branches.exists(x => falseOrNullLiteral(x._1)) =>
        // If there are branches that are always false, remove them.
        // If there are no more branches left, just use the else value.
        // Note that these two are handled together here in a single case statement because
        // otherwise we cannot determine the data type for the elseValue if it is None (i.e. null).
        val newBranches = branches.filter(x => !falseOrNullLiteral(x._1))
        if (newBranches.isEmpty) {
          elseValue.getOrElse(Literal.create(null, e.dataType))
        } else {
          e.copy(branches = newBranches)
        }

      case e @ CaseWhen(branches, _) if branches.headOption.map(_._1) == Some(TrueLiteral) =>
        // If the first branch is a true literal, remove the entire CaseWhen and use the value
        // from that. Note that CaseWhen.branches should never be empty, and as a result the
        // headOption (rather than head) added above is just an extra (and unnecessary) safeguard.
        branches.head._2
    }
  }
}

/**
 * Optimizes expressions by replacing according to CodeGen configuration.
 */
case class OptimizeCodegen(conf: CatalystConf) extends Rule[LogicalPlan] {
  def apply(plan: LogicalPlan): LogicalPlan = plan transformAllExpressions {
    case e: CaseWhen if canCodegen(e) => e.toCodegen()
  }

  private def canCodegen(e: CaseWhen): Boolean = {
    val numBranches = e.branches.size + e.elseValue.size
    numBranches <= conf.maxCaseBranchesForCodegen
  }
}

/**
 * Combines all adjacent [[Union]] operators into a single [[Union]].
 */
object CombineUnions extends Rule[LogicalPlan] {
  def apply(plan: LogicalPlan): LogicalPlan = plan transform {
    case Unions(children) => Union(children)
  }
}

/**
 * Combines two adjacent [[Filter]] operators into one, merging the non-redundant conditions into
 * one conjunctive predicate.
 */
object CombineFilters extends Rule[LogicalPlan] with PredicateHelper {
  def apply(plan: LogicalPlan): LogicalPlan = plan transform {
    case Filter(fc, nf @ Filter(nc, grandChild)) =>
      (ExpressionSet(splitConjunctivePredicates(fc)) --
        ExpressionSet(splitConjunctivePredicates(nc))).reduceOption(And) match {
        case Some(ac) =>
          Filter(And(nc, ac), grandChild)
        case None =>
          nf
      }
  }
}

/**
 * Removes no-op SortOrder from Sort
 */
object EliminateSorts  extends Rule[LogicalPlan] {
  def apply(plan: LogicalPlan): LogicalPlan = plan transform {
    case s @ Sort(orders, _, child) if orders.isEmpty || orders.exists(_.child.foldable) =>
      val newOrders = orders.filterNot(_.child.foldable)
      if (newOrders.isEmpty) child else s.copy(order = newOrders)
  }
}

/**
 * Removes filters that can be evaluated trivially.  This can be done through the following ways:
 * 1) by eliding the filter for cases where it will always evaluate to `true`.
 * 2) by substituting a dummy empty relation when the filter will always evaluate to `false`.
 * 3) by eliminating the always-true conditions given the constraints on the child's output.
 */
object PruneFilters extends Rule[LogicalPlan] with PredicateHelper {
  def apply(plan: LogicalPlan): LogicalPlan = plan transform {
    // If the filter condition always evaluate to true, remove the filter.
    case Filter(Literal(true, BooleanType), child) => child
    // If the filter condition always evaluate to null or false,
    // replace the input with an empty relation.
    case Filter(Literal(null, _), child) => LocalRelation(child.output, data = Seq.empty)
    case Filter(Literal(false, BooleanType), child) => LocalRelation(child.output, data = Seq.empty)
    // If any deterministic condition is guaranteed to be true given the constraints on the child's
    // output, remove the condition
    case f @ Filter(fc, p: LogicalPlan) =>
      val (prunedPredicates, remainingPredicates) =
        splitConjunctivePredicates(fc).partition { cond =>
          cond.deterministic && p.constraints.contains(cond)
        }
      if (prunedPredicates.isEmpty) {
        f
      } else if (remainingPredicates.isEmpty) {
        p
      } else {
        val newCond = remainingPredicates.reduce(And)
        Filter(newCond, p)
      }
  }
}

/**
 * Pushes [[Filter]] operators through many operators iff:
 * 1) the operator is deterministic
 * 2) the predicate is deterministic and the operator will not change any of rows.
 *
 * This heuristic is valid assuming the expression evaluation cost is minimal.
 */
object PushDownPredicate extends Rule[LogicalPlan] with PredicateHelper {
  def apply(plan: LogicalPlan): LogicalPlan = plan transform {
    // SPARK-13473: We can't push the predicate down when the underlying projection output non-
    // deterministic field(s).  Non-deterministic expressions are essentially stateful. This
    // implies that, for a given input row, the output are determined by the expression's initial
    // state and all the input rows processed before. In another word, the order of input rows
    // matters for non-deterministic expressions, while pushing down predicates changes the order.
    case filter @ Filter(condition, project @ Project(fields, grandChild))
      if fields.forall(_.deterministic) =>

      // Create a map of Aliases to their values from the child projection.
      // e.g., 'SELECT a + b AS c, d ...' produces Map(c -> a + b).
      val aliasMap = AttributeMap(fields.collect {
        case a: Alias => (a.toAttribute, a.child)
      })

      project.copy(child = Filter(replaceAlias(condition, aliasMap), grandChild))

    // Push [[Filter]] operators through [[Window]] operators. Parts of the predicate that can be
    // pushed beneath must satisfy the following conditions:
    // 1. All the expressions are part of window partitioning key. The expressions can be compound.
    // 2. Deterministic.
    // 3. Placed before any non-deterministic predicates.
    case filter @ Filter(condition, w: Window)
        if w.partitionSpec.forall(_.isInstanceOf[AttributeReference]) =>
      val partitionAttrs = AttributeSet(w.partitionSpec.flatMap(_.references))

      val (candidates, containingNonDeterministic) =
        splitConjunctivePredicates(condition).span(_.deterministic)

      val (pushDown, rest) = candidates.partition { cond =>
        cond.references.subsetOf(partitionAttrs)
      }

      val stayUp = rest ++ containingNonDeterministic

      if (pushDown.nonEmpty) {
        val pushDownPredicate = pushDown.reduce(And)
        val newWindow = w.copy(child = Filter(pushDownPredicate, w.child))
        if (stayUp.isEmpty) newWindow else Filter(stayUp.reduce(And), newWindow)
      } else {
        filter
      }

    case filter @ Filter(condition, aggregate: Aggregate) =>
      // Find all the aliased expressions in the aggregate list that don't include any actual
      // AggregateExpression, and create a map from the alias to the expression
      val aliasMap = AttributeMap(aggregate.aggregateExpressions.collect {
        case a: Alias if a.child.find(_.isInstanceOf[AggregateExpression]).isEmpty =>
          (a.toAttribute, a.child)
      })

      // For each filter, expand the alias and check if the filter can be evaluated using
      // attributes produced by the aggregate operator's child operator.
      val (candidates, containingNonDeterministic) =
        splitConjunctivePredicates(condition).span(_.deterministic)

      val (pushDown, rest) = candidates.partition { cond =>
        val replaced = replaceAlias(cond, aliasMap)
        replaced.references.subsetOf(aggregate.child.outputSet)
      }

      val stayUp = rest ++ containingNonDeterministic

      if (pushDown.nonEmpty) {
        val pushDownPredicate = pushDown.reduce(And)
        val replaced = replaceAlias(pushDownPredicate, aliasMap)
        val newAggregate = aggregate.copy(child = Filter(replaced, aggregate.child))
        // If there is no more filter to stay up, just eliminate the filter.
        // Otherwise, create "Filter(stayUp) <- Aggregate <- Filter(pushDownPredicate)".
        if (stayUp.isEmpty) newAggregate else Filter(stayUp.reduce(And), newAggregate)
      } else {
        filter
      }

    case filter @ Filter(condition, union: Union) =>
      // Union could change the rows, so non-deterministic predicate can't be pushed down
      val (pushDown, stayUp) = splitConjunctivePredicates(condition).span(_.deterministic)

      if (pushDown.nonEmpty) {
        val pushDownCond = pushDown.reduceLeft(And)
        val output = union.output
        val newGrandChildren = union.children.map { grandchild =>
          val newCond = pushDownCond transform {
            case e if output.exists(_.semanticEquals(e)) =>
              grandchild.output(output.indexWhere(_.semanticEquals(e)))
          }
          assert(newCond.references.subsetOf(grandchild.outputSet))
          Filter(newCond, grandchild)
        }
        val newUnion = union.withNewChildren(newGrandChildren)
        if (stayUp.nonEmpty) {
          Filter(stayUp.reduceLeft(And), newUnion)
        } else {
          newUnion
        }
      } else {
        filter
      }

    case filter @ Filter(condition, u: UnaryNode)
        if canPushThrough(u) && u.expressions.forall(_.deterministic) =>
      pushDownPredicate(filter, u.child) { predicate =>
        u.withNewChildren(Seq(Filter(predicate, u.child)))
      }
  }

  private def canPushThrough(p: UnaryNode): Boolean = p match {
    // Note that some operators (e.g. project, aggregate, union) are being handled separately
    // (earlier in this rule).
    case _: AppendColumns => true
    case _: BroadcastHint => true
    case _: Distinct => true
    case _: Generate => true
    case _: Pivot => true
    case _: RedistributeData => true
    case _: Repartition => true
    case _: ScriptTransformation => true
    case _: Sort => true
    case _ => false
  }

  private def pushDownPredicate(
      filter: Filter,
      grandchild: LogicalPlan)(insertFilter: Expression => LogicalPlan): LogicalPlan = {
    // Only push down the predicates that is deterministic and all the referenced attributes
    // come from grandchild.
    // TODO: non-deterministic predicates could be pushed through some operators that do not change
    // the rows.
    val (candidates, containingNonDeterministic) =
      splitConjunctivePredicates(filter.condition).span(_.deterministic)

    val (pushDown, rest) = candidates.partition { cond =>
      cond.references.subsetOf(grandchild.outputSet)
    }

    val stayUp = rest ++ containingNonDeterministic

    if (pushDown.nonEmpty) {
      val newChild = insertFilter(pushDown.reduceLeft(And))
      if (stayUp.nonEmpty) {
        Filter(stayUp.reduceLeft(And), newChild)
      } else {
        newChild
      }
    } else {
      filter
    }
  }
}

/**
 * Reorder the joins and push all the conditions into join, so that the bottom ones have at least
 * one condition.
 *
 * The order of joins will not be changed if all of them already have at least one condition.
 */
object ReorderJoin extends Rule[LogicalPlan] with PredicateHelper {

  /**
   * Join a list of plans together and push down the conditions into them.
   *
   * The joined plan are picked from left to right, prefer those has at least one join condition.
   *
   * @param input a list of LogicalPlans to join.
   * @param conditions a list of condition for join.
   */
  @tailrec
  def createOrderedJoin(input: Seq[LogicalPlan], conditions: Seq[Expression]): LogicalPlan = {
    assert(input.size >= 2)
    if (input.size == 2) {
      val (joinConditions, others) = conditions.partition(
        e => !SubqueryExpression.hasCorrelatedSubquery(e))
      val join = Join(input(0), input(1), Inner, joinConditions.reduceLeftOption(And))
      if (others.nonEmpty) {
        Filter(others.reduceLeft(And), join)
      } else {
        join
      }
    } else {
      val left :: rest = input.toList
      // find out the first join that have at least one join condition
      val conditionalJoin = rest.find { plan =>
        val refs = left.outputSet ++ plan.outputSet
        conditions.filterNot(canEvaluate(_, left)).filterNot(canEvaluate(_, plan))
          .exists(_.references.subsetOf(refs))
      }
      // pick the next one if no condition left
      val right = conditionalJoin.getOrElse(rest.head)

      val joinedRefs = left.outputSet ++ right.outputSet
      val (joinConditions, others) = conditions.partition(
        e => e.references.subsetOf(joinedRefs) && !SubqueryExpression.hasCorrelatedSubquery(e))
      val joined = Join(left, right, Inner, joinConditions.reduceLeftOption(And))

      // should not have reference to same logical plan
      createOrderedJoin(Seq(joined) ++ rest.filterNot(_ eq right), others)
    }
  }

  def apply(plan: LogicalPlan): LogicalPlan = plan transform {
    case j @ ExtractFiltersAndInnerJoins(input, conditions)
        if input.size > 2 && conditions.nonEmpty =>
      createOrderedJoin(input, conditions)
  }
}

/**
 * Elimination of outer joins, if the predicates can restrict the result sets so that
 * all null-supplying rows are eliminated
 *
 * - full outer -> inner if both sides have such predicates
 * - left outer -> inner if the right side has such predicates
 * - right outer -> inner if the left side has such predicates
 * - full outer -> left outer if only the left side has such predicates
 * - full outer -> right outer if only the right side has such predicates
 *
 * This rule should be executed before pushing down the Filter
 */
object EliminateOuterJoin extends Rule[LogicalPlan] with PredicateHelper {

  /**
   * Returns whether the expression returns null or false when all inputs are nulls.
   */
  private def canFilterOutNull(e: Expression): Boolean = {
    if (!e.deterministic || SubqueryExpression.hasCorrelatedSubquery(e)) return false
    val attributes = e.references.toSeq
    val emptyRow = new GenericInternalRow(attributes.length)
    val v = BindReferences.bindReference(e, attributes).eval(emptyRow)
    v == null || v == false
  }

  private def buildNewJoinType(filter: Filter, join: Join): JoinType = {
    val conditions = splitConjunctivePredicates(filter.condition) ++ filter.constraints
    val leftConditions = conditions.filter(_.references.subsetOf(join.left.outputSet))
    val rightConditions = conditions.filter(_.references.subsetOf(join.right.outputSet))

    val leftHasNonNullPredicate = leftConditions.exists(canFilterOutNull)
    val rightHasNonNullPredicate = rightConditions.exists(canFilterOutNull)

    join.joinType match {
      case RightOuter if leftHasNonNullPredicate => Inner
      case LeftOuter if rightHasNonNullPredicate => Inner
      case FullOuter if leftHasNonNullPredicate && rightHasNonNullPredicate => Inner
      case FullOuter if leftHasNonNullPredicate => LeftOuter
      case FullOuter if rightHasNonNullPredicate => RightOuter
      case o => o
    }
  }

  def apply(plan: LogicalPlan): LogicalPlan = plan transform {
    case f @ Filter(condition, j @ Join(_, _, RightOuter | LeftOuter | FullOuter, _)) =>
      val newJoinType = buildNewJoinType(f, j)
      if (j.joinType == newJoinType) f else Filter(condition, j.copy(joinType = newJoinType))
  }
}

/**
 * Pushes down [[Filter]] operators where the `condition` can be
 * evaluated using only the attributes of the left or right side of a join.  Other
 * [[Filter]] conditions are moved into the `condition` of the [[Join]].
 *
 * And also pushes down the join filter, where the `condition` can be evaluated using only the
 * attributes of the left or right side of sub query when applicable.
 *
 * Check https://cwiki.apache.org/confluence/display/Hive/OuterJoinBehavior for more details
 */
object PushPredicateThroughJoin extends Rule[LogicalPlan] with PredicateHelper {
  /**
   * Splits join condition expressions or filter predicates (on a given join's output) into three
   * categories based on the attributes required to evaluate them. Note that we explicitly exclude
   * on-deterministic (i.e., stateful) condition expressions in canEvaluateInLeft or
   * canEvaluateInRight to prevent pushing these predicates on either side of the join.
   *
   * @return (canEvaluateInLeft, canEvaluateInRight, haveToEvaluateInBoth)
   */
  private def split(condition: Seq[Expression], left: LogicalPlan, right: LogicalPlan) = {
    // Note: In order to ensure correctness, it's important to not change the relative ordering of
    // any deterministic expression that follows a non-deterministic expression. To achieve this,
    // we only consider pushing down those expressions that precede the first non-deterministic
    // expression in the condition.
    val (pushDownCandidates, containingNonDeterministic) = condition.span(_.deterministic)
    val (leftEvaluateCondition, rest) =
      pushDownCandidates.partition(_.references.subsetOf(left.outputSet))
    val (rightEvaluateCondition, commonCondition) =
        rest.partition(expr => expr.references.subsetOf(right.outputSet))

    (leftEvaluateCondition, rightEvaluateCondition, commonCondition ++ containingNonDeterministic)
  }

  def apply(plan: LogicalPlan): LogicalPlan = plan transform {
    // push the where condition down into join filter
    case f @ Filter(filterCondition, Join(left, right, joinType, joinCondition)) =>
      val (leftFilterConditions, rightFilterConditions, commonFilterCondition) =
        split(splitConjunctivePredicates(filterCondition), left, right)
      joinType match {
        case Inner =>
          // push down the single side `where` condition into respective sides
          val newLeft = leftFilterConditions.
            reduceLeftOption(And).map(Filter(_, left)).getOrElse(left)
          val newRight = rightFilterConditions.
            reduceLeftOption(And).map(Filter(_, right)).getOrElse(right)
          val (newJoinConditions, others) =
            commonFilterCondition.partition(e => !SubqueryExpression.hasCorrelatedSubquery(e))
          val newJoinCond = (newJoinConditions ++ joinCondition).reduceLeftOption(And)

          val join = Join(newLeft, newRight, Inner, newJoinCond)
          if (others.nonEmpty) {
            Filter(others.reduceLeft(And), join)
          } else {
            join
          }
        case RightOuter =>
          // push down the right side only `where` condition
          val newLeft = left
          val newRight = rightFilterConditions.
            reduceLeftOption(And).map(Filter(_, right)).getOrElse(right)
          val newJoinCond = joinCondition
          val newJoin = Join(newLeft, newRight, RightOuter, newJoinCond)

          (leftFilterConditions ++ commonFilterCondition).
            reduceLeftOption(And).map(Filter(_, newJoin)).getOrElse(newJoin)
        case LeftOuter | LeftExistence(_) =>
          // push down the left side only `where` condition
          val newLeft = leftFilterConditions.
            reduceLeftOption(And).map(Filter(_, left)).getOrElse(left)
          val newRight = right
          val newJoinCond = joinCondition
          val newJoin = Join(newLeft, newRight, joinType, newJoinCond)

          (rightFilterConditions ++ commonFilterCondition).
            reduceLeftOption(And).map(Filter(_, newJoin)).getOrElse(newJoin)
        case FullOuter => f // DO Nothing for Full Outer Join
        case NaturalJoin(_) => sys.error("Untransformed NaturalJoin node")
        case UsingJoin(_, _) => sys.error("Untransformed Using join node")
      }

    // push down the join filter into sub query scanning if applicable
    case j @ Join(left, right, joinType, joinCondition) =>
      val (leftJoinConditions, rightJoinConditions, commonJoinCondition) =
        split(joinCondition.map(splitConjunctivePredicates).getOrElse(Nil), left, right)

      joinType match {
        case Inner | LeftExistence(_) =>
          // push down the single side only join filter for both sides sub queries
          val newLeft = leftJoinConditions.
            reduceLeftOption(And).map(Filter(_, left)).getOrElse(left)
          val newRight = rightJoinConditions.
            reduceLeftOption(And).map(Filter(_, right)).getOrElse(right)
          val newJoinCond = commonJoinCondition.reduceLeftOption(And)

          Join(newLeft, newRight, joinType, newJoinCond)
        case RightOuter =>
          // push down the left side only join filter for left side sub query
          val newLeft = leftJoinConditions.
            reduceLeftOption(And).map(Filter(_, left)).getOrElse(left)
          val newRight = right
          val newJoinCond = (rightJoinConditions ++ commonJoinCondition).reduceLeftOption(And)

          Join(newLeft, newRight, RightOuter, newJoinCond)
        case LeftOuter =>
          // push down the right side only join filter for right sub query
          val newLeft = left
          val newRight = rightJoinConditions.
            reduceLeftOption(And).map(Filter(_, right)).getOrElse(right)
          val newJoinCond = (leftJoinConditions ++ commonJoinCondition).reduceLeftOption(And)

          Join(newLeft, newRight, LeftOuter, newJoinCond)
        case FullOuter => j
        case NaturalJoin(_) => sys.error("Untransformed NaturalJoin node")
        case UsingJoin(_, _) => sys.error("Untransformed Using join node")
      }
  }
}

/**
 * Removes [[Cast Casts]] that are unnecessary because the input is already the correct type.
 */
object SimplifyCasts extends Rule[LogicalPlan] {
  def apply(plan: LogicalPlan): LogicalPlan = plan transformAllExpressions {
    case Cast(e, dataType) if e.dataType == dataType => e
  }
}

/**
 * Removes nodes that are not necessary.
 */
object RemoveDispensableExpressions extends Rule[LogicalPlan] {
  def apply(plan: LogicalPlan): LogicalPlan = plan transformAllExpressions {
    case UnaryPositive(child) => child
    case PromotePrecision(child) => child
  }
}

/**
 * Combines two adjacent [[Limit]] operators into one, merging the
 * expressions into one single expression.
 */
object CombineLimits extends Rule[LogicalPlan] {
  def apply(plan: LogicalPlan): LogicalPlan = plan transform {
    case GlobalLimit(le, GlobalLimit(ne, grandChild)) =>
      GlobalLimit(Least(Seq(ne, le)), grandChild)
    case LocalLimit(le, LocalLimit(ne, grandChild)) =>
      LocalLimit(Least(Seq(ne, le)), grandChild)
    case Limit(le, Limit(ne, grandChild)) =>
      Limit(Least(Seq(ne, le)), grandChild)
  }
}

/**
 * Removes the inner case conversion expressions that are unnecessary because
 * the inner conversion is overwritten by the outer one.
 */
object SimplifyCaseConversionExpressions extends Rule[LogicalPlan] {
  def apply(plan: LogicalPlan): LogicalPlan = plan transform {
    case q: LogicalPlan => q transformExpressionsUp {
      case Upper(Upper(child)) => Upper(child)
      case Upper(Lower(child)) => Upper(child)
      case Lower(Upper(child)) => Lower(child)
      case Lower(Lower(child)) => Lower(child)
    }
  }
}

/**
 * Speeds up aggregates on fixed-precision decimals by executing them on unscaled Long values.
 *
 * This uses the same rules for increasing the precision and scale of the output as
 * [[org.apache.spark.sql.catalyst.analysis.DecimalPrecision]].
 */
object DecimalAggregates extends Rule[LogicalPlan] {
  import Decimal.MAX_LONG_DIGITS

  /** Maximum number of decimal digits representable precisely in a Double */
  private val MAX_DOUBLE_DIGITS = 15

  def apply(plan: LogicalPlan): LogicalPlan = plan transform {
    case q: LogicalPlan => q transformExpressionsDown {
      case we @ WindowExpression(ae @ AggregateExpression(af, _, _, _), _) => af match {
        case Sum(e @ DecimalType.Expression(prec, scale)) if prec + 10 <= MAX_LONG_DIGITS =>
          MakeDecimal(we.copy(windowFunction = ae.copy(aggregateFunction = Sum(UnscaledValue(e)))),
            prec + 10, scale)

        case Average(e @ DecimalType.Expression(prec, scale)) if prec + 4 <= MAX_DOUBLE_DIGITS =>
          val newAggExpr =
            we.copy(windowFunction = ae.copy(aggregateFunction = Average(UnscaledValue(e))))
          Cast(
            Divide(newAggExpr, Literal.create(math.pow(10.0, scale), DoubleType)),
            DecimalType(prec + 4, scale + 4))

        case _ => we
      }
      case ae @ AggregateExpression(af, _, _, _) => af match {
        case Sum(e @ DecimalType.Expression(prec, scale)) if prec + 10 <= MAX_LONG_DIGITS =>
          MakeDecimal(ae.copy(aggregateFunction = Sum(UnscaledValue(e))), prec + 10, scale)

        case Average(e @ DecimalType.Expression(prec, scale)) if prec + 4 <= MAX_DOUBLE_DIGITS =>
          val newAggExpr = ae.copy(aggregateFunction = Average(UnscaledValue(e)))
          Cast(
            Divide(newAggExpr, Literal.create(math.pow(10.0, scale), DoubleType)),
            DecimalType(prec + 4, scale + 4))

        case _ => ae
      }
    }
  }
}

/**
 * Converts local operations (i.e. ones that don't require data exchange) on LocalRelation to
 * another LocalRelation.
 *
 * This is relatively simple as it currently handles only a single case: Project.
 */
object ConvertToLocalRelation extends Rule[LogicalPlan] {
  def apply(plan: LogicalPlan): LogicalPlan = plan transform {
    case Project(projectList, LocalRelation(output, data))
        if !projectList.exists(hasUnevaluableExpr) =>
      val projection = new InterpretedProjection(projectList, output)
      LocalRelation(projectList.map(_.toAttribute), data.map(projection))
  }

  private def hasUnevaluableExpr(expr: Expression): Boolean = {
    expr.find(e => e.isInstanceOf[Unevaluable] && !e.isInstanceOf[AttributeReference]).isDefined
  }
}

/**
 * Replaces logical [[Distinct]] operator with an [[Aggregate]] operator.
 * {{{
 *   SELECT DISTINCT f1, f2 FROM t  ==>  SELECT f1, f2 FROM t GROUP BY f1, f2
 * }}}
 */
object ReplaceDistinctWithAggregate extends Rule[LogicalPlan] {
  def apply(plan: LogicalPlan): LogicalPlan = plan transform {
    case Distinct(child) => Aggregate(child.output, child.output, child)
  }
}

/**
 * Replaces logical [[Intersect]] operator with a left-semi [[Join]] operator.
 * {{{
 *   SELECT a1, a2 FROM Tab1 INTERSECT SELECT b1, b2 FROM Tab2
 *   ==>  SELECT DISTINCT a1, a2 FROM Tab1 LEFT SEMI JOIN Tab2 ON a1<=>b1 AND a2<=>b2
 * }}}
 *
 * Note:
 * 1. This rule is only applicable to INTERSECT DISTINCT. Do not use it for INTERSECT ALL.
 * 2. This rule has to be done after de-duplicating the attributes; otherwise, the generated
 *    join conditions will be incorrect.
 */
object ReplaceIntersectWithSemiJoin extends Rule[LogicalPlan] {
  def apply(plan: LogicalPlan): LogicalPlan = plan transform {
    case Intersect(left, right) =>
      assert(left.output.size == right.output.size)
      val joinCond = left.output.zip(right.output).map { case (l, r) => EqualNullSafe(l, r) }
      Distinct(Join(left, right, LeftSemi, joinCond.reduceLeftOption(And)))
  }
}

/**
 * Replaces logical [[Except]] operator with a left-anti [[Join]] operator.
 * {{{
 *   SELECT a1, a2 FROM Tab1 EXCEPT SELECT b1, b2 FROM Tab2
 *   ==>  SELECT DISTINCT a1, a2 FROM Tab1 LEFT ANTI JOIN Tab2 ON a1<=>b1 AND a2<=>b2
 * }}}
 *
 * Note:
 * 1. This rule is only applicable to EXCEPT DISTINCT. Do not use it for EXCEPT ALL.
 * 2. This rule has to be done after de-duplicating the attributes; otherwise, the generated
 *    join conditions will be incorrect.
 */
object ReplaceExceptWithAntiJoin extends Rule[LogicalPlan] {
  def apply(plan: LogicalPlan): LogicalPlan = plan transform {
    case Except(left, right) =>
      assert(left.output.size == right.output.size)
      val joinCond = left.output.zip(right.output).map { case (l, r) => EqualNullSafe(l, r) }
      Distinct(Join(left, right, LeftAnti, joinCond.reduceLeftOption(And)))
  }
}

/**
 * Removes literals from group expressions in [[Aggregate]], as they have no effect to the result
 * but only makes the grouping key bigger.
 */
object RemoveLiteralFromGroupExpressions extends Rule[LogicalPlan] {
  def apply(plan: LogicalPlan): LogicalPlan = plan transform {
    case a @ Aggregate(grouping, _, _) =>
      val newGrouping = grouping.filter(!_.foldable)
      a.copy(groupingExpressions = newGrouping)
  }
}

/**
 * Removes repetition from group expressions in [[Aggregate]], as they have no effect to the result
 * but only makes the grouping key bigger.
 */
object RemoveRepetitionFromGroupExpressions extends Rule[LogicalPlan] {
  def apply(plan: LogicalPlan): LogicalPlan = plan transform {
    case a @ Aggregate(grouping, _, _) =>
      val newGrouping = ExpressionSet(grouping).toSeq
      a.copy(groupingExpressions = newGrouping)
  }
}

/**
<<<<<<< HEAD
 * Combines two adjacent [[TypedFilter]]s, which operate on same type object in condition, into one,
 * mering the filter functions into one conjunctive function.
 */
object CombineTypedFilters extends Rule[LogicalPlan] {
  def apply(plan: LogicalPlan): LogicalPlan = plan transform {
    case t1 @ TypedFilter(_, _, _, _, t2 @ TypedFilter(_, _, _, _, child))
        if t1.deserializer.dataType == t2.deserializer.dataType =>
      TypedFilter(
        combineFilterFunction(t2.func, t1.func),
        t1.argumentClass,
        t1.argumentSchema,
        t1.deserializer,
        child)
  }

  private def combineFilterFunction(func1: AnyRef, func2: AnyRef): Any => Boolean = {
    (func1, func2) match {
      case (f1: FilterFunction[_], f2: FilterFunction[_]) =>
        input => f1.asInstanceOf[FilterFunction[Any]].call(input) &&
          f2.asInstanceOf[FilterFunction[Any]].call(input)
      case (f1: FilterFunction[_], f2) =>
        input => f1.asInstanceOf[FilterFunction[Any]].call(input) &&
          f2.asInstanceOf[Any => Boolean](input)
      case (f1, f2: FilterFunction[_]) =>
        input => f1.asInstanceOf[Any => Boolean].apply(input) &&
          f2.asInstanceOf[FilterFunction[Any]].call(input)
      case (f1, f2) =>
        input => f1.asInstanceOf[Any => Boolean].apply(input) &&
          f2.asInstanceOf[Any => Boolean].apply(input)
=======
 * Finds all [[RuntimeReplaceable]] expressions and replace them with the expressions that can
 * be evaluated. This is mainly used to provide compatibility with other databases.
 * For example, we use this to support "nvl" by replacing it with "coalesce".
 */
object ReplaceExpressions extends Rule[LogicalPlan] {
  def apply(plan: LogicalPlan): LogicalPlan = plan transformAllExpressions {
    case e: RuntimeReplaceable => e.replaced
  }
}

/**
 * Computes the current date and time to make sure we return the same result in a single query.
 */
object ComputeCurrentTime extends Rule[LogicalPlan] {
  def apply(plan: LogicalPlan): LogicalPlan = {
    val dateExpr = CurrentDate()
    val timeExpr = CurrentTimestamp()
    val currentDate = Literal.create(dateExpr.eval(EmptyRow), dateExpr.dataType)
    val currentTime = Literal.create(timeExpr.eval(EmptyRow), timeExpr.dataType)

    plan transformAllExpressions {
      case CurrentDate() => currentDate
      case CurrentTimestamp() => currentTime
    }
  }
}

/** Replaces the expression of CurrentDatabase with the current database name. */
case class GetCurrentDatabase(sessionCatalog: SessionCatalog) extends Rule[LogicalPlan] {
  def apply(plan: LogicalPlan): LogicalPlan = {
    plan transformAllExpressions {
      case CurrentDatabase() =>
        Literal.create(sessionCatalog.getCurrentDatabase, StringType)
>>>>>>> cc0caa69
    }
  }
}

/**
 * This rule rewrites predicate sub-queries into left semi/anti joins. The following predicates
 * are supported:
 * a. EXISTS/NOT EXISTS will be rewritten as semi/anti join, unresolved conditions in Filter
 *    will be pulled out as the join conditions.
 * b. IN/NOT IN will be rewritten as semi/anti join, unresolved conditions in the Filter will
 *    be pulled out as join conditions, value = selected column will also be used as join
 *    condition.
 */
object RewritePredicateSubquery extends Rule[LogicalPlan] with PredicateHelper {
  def apply(plan: LogicalPlan): LogicalPlan = plan transform {
    case Filter(condition, child) =>
      val (withSubquery, withoutSubquery) =
        splitConjunctivePredicates(condition).partition(PredicateSubquery.hasPredicateSubquery)

      // Construct the pruned filter condition.
      val newFilter: LogicalPlan = withoutSubquery match {
        case Nil => child
        case conditions => Filter(conditions.reduce(And), child)
      }

      // Filter the plan by applying left semi and left anti joins.
      withSubquery.foldLeft(newFilter) {
        case (p, PredicateSubquery(sub, conditions, _, _)) =>
          val (joinCond, outerPlan) = rewriteExistentialExpr(conditions, p)
          Join(outerPlan, sub, LeftSemi, joinCond)
        case (p, Not(PredicateSubquery(sub, conditions, false, _))) =>
          val (joinCond, outerPlan) = rewriteExistentialExpr(conditions, p)
          Join(outerPlan, sub, LeftAnti, joinCond)
        case (p, Not(PredicateSubquery(sub, conditions, true, _))) =>
          // This is a NULL-aware (left) anti join (NAAJ) e.g. col NOT IN expr
          // Construct the condition. A NULL in one of the conditions is regarded as a positive
          // result; such a row will be filtered out by the Anti-Join operator.

          // Note that will almost certainly be planned as a Broadcast Nested Loop join.
          // Use EXISTS if performance matters to you.
          val (joinCond, outerPlan) = rewriteExistentialExpr(conditions, p)
          val anyNull = splitConjunctivePredicates(joinCond.get).map(IsNull).reduceLeft(Or)
          Join(outerPlan, sub, LeftAnti, Option(Or(anyNull, joinCond.get)))
        case (p, predicate) =>
          val (newCond, inputPlan) = rewriteExistentialExpr(Seq(predicate), p)
          Project(p.output, Filter(newCond.get, inputPlan))
      }
  }

  /**
   * Given a predicate expression and an input plan, it rewrites
   * any embedded existential sub-query into an existential join.
   * It returns the rewritten expression together with the updated plan.
   * Currently, it does not support null-aware joins. Embedded NOT IN predicates
   * are blocked in the Analyzer.
   */
  private def rewriteExistentialExpr(
      exprs: Seq[Expression],
      plan: LogicalPlan): (Option[Expression], LogicalPlan) = {
    var newPlan = plan
    val newExprs = exprs.map { e =>
      e transformUp {
        case PredicateSubquery(sub, conditions, nullAware, _) =>
          // TODO: support null-aware join
          val exists = AttributeReference("exists", BooleanType, nullable = false)()
          newPlan = Join(newPlan, sub, ExistenceJoin(exists), conditions.reduceLeftOption(And))
          exists
        }
    }
    (newExprs.reduceOption(And), newPlan)
  }
}

/**
 * This rule rewrites correlated [[ScalarSubquery]] expressions into LEFT OUTER joins.
 */
object RewriteCorrelatedScalarSubquery extends Rule[LogicalPlan] {
  /**
   * Extract all correlated scalar subqueries from an expression. The subqueries are collected using
   * the given collector. The expression is rewritten and returned.
   */
  private def extractCorrelatedScalarSubqueries[E <: Expression](
      expression: E,
      subqueries: ArrayBuffer[ScalarSubquery]): E = {
    val newExpression = expression transform {
      case s: ScalarSubquery if s.children.nonEmpty =>
        subqueries += s
        s.plan.output.head
    }
    newExpression.asInstanceOf[E]
  }

  /**
   * Statically evaluate an expression containing zero or more placeholders, given a set
   * of bindings for placeholder values.
   */
  private def evalExpr(expr: Expression, bindings: Map[ExprId, Option[Any]]) : Option[Any] = {
    val rewrittenExpr = expr transform {
      case r: AttributeReference =>
        bindings(r.exprId) match {
          case Some(v) => Literal.create(v, r.dataType)
          case None => Literal.default(NullType)
        }
    }
    Option(rewrittenExpr.eval())
  }

  /**
   * Statically evaluate an expression containing one or more aggregates on an empty input.
   */
  private def evalAggOnZeroTups(expr: Expression) : Option[Any] = {
    // AggregateExpressions are Unevaluable, so we need to replace all aggregates
    // in the expression with the value they would return for zero input tuples.
    // Also replace attribute refs (for example, for grouping columns) with NULL.
    val rewrittenExpr = expr transform {
      case a @ AggregateExpression(aggFunc, _, _, resultId) =>
        aggFunc.defaultResult.getOrElse(Literal.default(NullType))

      case _: AttributeReference => Literal.default(NullType)
    }
    Option(rewrittenExpr.eval())
  }

  /**
   * Statically evaluate a scalar subquery on an empty input.
   *
   * <b>WARNING:</b> This method only covers subqueries that pass the checks under
   * [[org.apache.spark.sql.catalyst.analysis.CheckAnalysis]]. If the checks in
   * CheckAnalysis become less restrictive, this method will need to change.
   */
  private def evalSubqueryOnZeroTups(plan: LogicalPlan) : Option[Any] = {
    // Inputs to this method will start with a chain of zero or more SubqueryAlias
    // and Project operators, followed by an optional Filter, followed by an
    // Aggregate. Traverse the operators recursively.
    def evalPlan(lp : LogicalPlan) : Map[ExprId, Option[Any]] = lp match {
      case SubqueryAlias(_, child, _) => evalPlan(child)
      case Filter(condition, child) =>
        val bindings = evalPlan(child)
        if (bindings.isEmpty) bindings
        else {
          val exprResult = evalExpr(condition, bindings).getOrElse(false)
            .asInstanceOf[Boolean]
          if (exprResult) bindings else Map.empty
        }

      case Project(projectList, child) =>
        val bindings = evalPlan(child)
        if (bindings.isEmpty) {
          bindings
        } else {
          projectList.map(ne => (ne.exprId, evalExpr(ne, bindings))).toMap
        }

      case Aggregate(_, aggExprs, _) =>
        // Some of the expressions under the Aggregate node are the join columns
        // for joining with the outer query block. Fill those expressions in with
        // nulls and statically evaluate the remainder.
        aggExprs.map {
          case ref: AttributeReference => (ref.exprId, None)
          case alias @ Alias(_: AttributeReference, _) => (alias.exprId, None)
          case ne => (ne.exprId, evalAggOnZeroTups(ne))
        }.toMap

      case _ => sys.error(s"Unexpected operator in scalar subquery: $lp")
    }

    val resultMap = evalPlan(plan)

    // By convention, the scalar subquery result is the leftmost field.
    resultMap(plan.output.head.exprId)
  }

  /**
   * Split the plan for a scalar subquery into the parts above the innermost query block
   * (first part of returned value), the HAVING clause of the innermost query block
   * (optional second part) and the parts below the HAVING CLAUSE (third part).
   */
  private def splitSubquery(plan: LogicalPlan) : (Seq[LogicalPlan], Option[Filter], Aggregate) = {
    val topPart = ArrayBuffer.empty[LogicalPlan]
    var bottomPart: LogicalPlan = plan
    while (true) {
      bottomPart match {
        case havingPart @ Filter(_, aggPart: Aggregate) =>
          return (topPart, Option(havingPart), aggPart)

        case aggPart: Aggregate =>
          // No HAVING clause
          return (topPart, None, aggPart)

        case p @ Project(_, child) =>
          topPart += p
          bottomPart = child

        case s @ SubqueryAlias(_, child, _) =>
          topPart += s
          bottomPart = child

        case Filter(_, op) =>
          sys.error(s"Correlated subquery has unexpected operator $op below filter")

        case op @ _ => sys.error(s"Unexpected operator $op in correlated subquery")
      }
    }

    sys.error("This line should be unreachable")
  }

  // Name of generated column used in rewrite below
  val ALWAYS_TRUE_COLNAME = "alwaysTrue"

  /**
   * Construct a new child plan by left joining the given subqueries to a base plan.
   */
  private def constructLeftJoins(
      child: LogicalPlan,
      subqueries: ArrayBuffer[ScalarSubquery]): LogicalPlan = {
    subqueries.foldLeft(child) {
      case (currentChild, ScalarSubquery(query, conditions, _)) =>
        val origOutput = query.output.head

        val resultWithZeroTups = evalSubqueryOnZeroTups(query)
        if (resultWithZeroTups.isEmpty) {
          // CASE 1: Subquery guaranteed not to have the COUNT bug
          Project(
            currentChild.output :+ origOutput,
            Join(currentChild, query, LeftOuter, conditions.reduceOption(And)))
        } else {
          // Subquery might have the COUNT bug. Add appropriate corrections.
          val (topPart, havingNode, aggNode) = splitSubquery(query)

          // The next two cases add a leading column to the outer join input to make it
          // possible to distinguish between the case when no tuples join and the case
          // when the tuple that joins contains null values.
          // The leading column always has the value TRUE.
          val alwaysTrueExprId = NamedExpression.newExprId
          val alwaysTrueExpr = Alias(Literal.TrueLiteral,
            ALWAYS_TRUE_COLNAME)(exprId = alwaysTrueExprId)
          val alwaysTrueRef = AttributeReference(ALWAYS_TRUE_COLNAME,
            BooleanType)(exprId = alwaysTrueExprId)

          val aggValRef = query.output.head

          if (havingNode.isEmpty) {
            // CASE 2: Subquery with no HAVING clause
            Project(
              currentChild.output :+
                Alias(
                  If(IsNull(alwaysTrueRef),
                    Literal.create(resultWithZeroTups.get, origOutput.dataType),
                    aggValRef), origOutput.name)(exprId = origOutput.exprId),
              Join(currentChild,
                Project(query.output :+ alwaysTrueExpr, query),
                LeftOuter, conditions.reduceOption(And)))

          } else {
            // CASE 3: Subquery with HAVING clause. Pull the HAVING clause above the join.
            // Need to modify any operators below the join to pass through all columns
            // referenced in the HAVING clause.
            var subqueryRoot: UnaryNode = aggNode
            val havingInputs: Seq[NamedExpression] = aggNode.output

            topPart.reverse.foreach {
              case Project(projList, _) =>
                subqueryRoot = Project(projList ++ havingInputs, subqueryRoot)
              case s @ SubqueryAlias(alias, _, None) =>
                subqueryRoot = SubqueryAlias(alias, subqueryRoot, None)
              case op => sys.error(s"Unexpected operator $op in corelated subquery")
            }

            // CASE WHEN alwayTrue IS NULL THEN resultOnZeroTups
            //      WHEN NOT (original HAVING clause expr) THEN CAST(null AS <type of aggVal>)
            //      ELSE (aggregate value) END AS (original column name)
            val caseExpr = Alias(CaseWhen(Seq(
              (IsNull(alwaysTrueRef), Literal.create(resultWithZeroTups.get, origOutput.dataType)),
              (Not(havingNode.get.condition), Literal.create(null, aggValRef.dataType))),
              aggValRef),
              origOutput.name)(exprId = origOutput.exprId)

            Project(
              currentChild.output :+ caseExpr,
              Join(currentChild,
                Project(subqueryRoot.output :+ alwaysTrueExpr, subqueryRoot),
                LeftOuter, conditions.reduceOption(And)))

          }
        }
    }
  }

  /**
   * Rewrite [[Filter]], [[Project]] and [[Aggregate]] plans containing correlated scalar
   * subqueries.
   */
  def apply(plan: LogicalPlan): LogicalPlan = plan transform {
    case a @ Aggregate(grouping, expressions, child) =>
      val subqueries = ArrayBuffer.empty[ScalarSubquery]
      val newExpressions = expressions.map(extractCorrelatedScalarSubqueries(_, subqueries))
      if (subqueries.nonEmpty) {
        // We currently only allow correlated subqueries in an aggregate if they are part of the
        // grouping expressions. As a result we need to replace all the scalar subqueries in the
        // grouping expressions by their result.
        val newGrouping = grouping.map { e =>
          subqueries.find(_.semanticEquals(e)).map(_.plan.output.head).getOrElse(e)
        }
        Aggregate(newGrouping, newExpressions, constructLeftJoins(child, subqueries))
      } else {
        a
      }
    case p @ Project(expressions, child) =>
      val subqueries = ArrayBuffer.empty[ScalarSubquery]
      val newExpressions = expressions.map(extractCorrelatedScalarSubqueries(_, subqueries))
      if (subqueries.nonEmpty) {
        Project(newExpressions, constructLeftJoins(child, subqueries))
      } else {
        p
      }
    case f @ Filter(condition, child) =>
      val subqueries = ArrayBuffer.empty[ScalarSubquery]
      val newCondition = extractCorrelatedScalarSubqueries(condition, subqueries)
      if (subqueries.nonEmpty) {
        Project(f.output, Filter(newCondition, constructLeftJoins(child, subqueries)))
      } else {
        f
      }
  }
}<|MERGE_RESOLUTION|>--- conflicted
+++ resolved
@@ -1639,76 +1639,6 @@
 }
 
 /**
-<<<<<<< HEAD
- * Combines two adjacent [[TypedFilter]]s, which operate on same type object in condition, into one,
- * mering the filter functions into one conjunctive function.
- */
-object CombineTypedFilters extends Rule[LogicalPlan] {
-  def apply(plan: LogicalPlan): LogicalPlan = plan transform {
-    case t1 @ TypedFilter(_, _, _, _, t2 @ TypedFilter(_, _, _, _, child))
-        if t1.deserializer.dataType == t2.deserializer.dataType =>
-      TypedFilter(
-        combineFilterFunction(t2.func, t1.func),
-        t1.argumentClass,
-        t1.argumentSchema,
-        t1.deserializer,
-        child)
-  }
-
-  private def combineFilterFunction(func1: AnyRef, func2: AnyRef): Any => Boolean = {
-    (func1, func2) match {
-      case (f1: FilterFunction[_], f2: FilterFunction[_]) =>
-        input => f1.asInstanceOf[FilterFunction[Any]].call(input) &&
-          f2.asInstanceOf[FilterFunction[Any]].call(input)
-      case (f1: FilterFunction[_], f2) =>
-        input => f1.asInstanceOf[FilterFunction[Any]].call(input) &&
-          f2.asInstanceOf[Any => Boolean](input)
-      case (f1, f2: FilterFunction[_]) =>
-        input => f1.asInstanceOf[Any => Boolean].apply(input) &&
-          f2.asInstanceOf[FilterFunction[Any]].call(input)
-      case (f1, f2) =>
-        input => f1.asInstanceOf[Any => Boolean].apply(input) &&
-          f2.asInstanceOf[Any => Boolean].apply(input)
-=======
- * Finds all [[RuntimeReplaceable]] expressions and replace them with the expressions that can
- * be evaluated. This is mainly used to provide compatibility with other databases.
- * For example, we use this to support "nvl" by replacing it with "coalesce".
- */
-object ReplaceExpressions extends Rule[LogicalPlan] {
-  def apply(plan: LogicalPlan): LogicalPlan = plan transformAllExpressions {
-    case e: RuntimeReplaceable => e.replaced
-  }
-}
-
-/**
- * Computes the current date and time to make sure we return the same result in a single query.
- */
-object ComputeCurrentTime extends Rule[LogicalPlan] {
-  def apply(plan: LogicalPlan): LogicalPlan = {
-    val dateExpr = CurrentDate()
-    val timeExpr = CurrentTimestamp()
-    val currentDate = Literal.create(dateExpr.eval(EmptyRow), dateExpr.dataType)
-    val currentTime = Literal.create(timeExpr.eval(EmptyRow), timeExpr.dataType)
-
-    plan transformAllExpressions {
-      case CurrentDate() => currentDate
-      case CurrentTimestamp() => currentTime
-    }
-  }
-}
-
-/** Replaces the expression of CurrentDatabase with the current database name. */
-case class GetCurrentDatabase(sessionCatalog: SessionCatalog) extends Rule[LogicalPlan] {
-  def apply(plan: LogicalPlan): LogicalPlan = {
-    plan transformAllExpressions {
-      case CurrentDatabase() =>
-        Literal.create(sessionCatalog.getCurrentDatabase, StringType)
->>>>>>> cc0caa69
-    }
-  }
-}
-
-/**
  * This rule rewrites predicate sub-queries into left semi/anti joins. The following predicates
  * are supported:
  * a. EXISTS/NOT EXISTS will be rewritten as semi/anti join, unresolved conditions in Filter
