--- conflicted
+++ resolved
@@ -455,7 +455,7 @@
     case p @ Project(_, _: LeafNode) => p
 
     // Don't prune the columns on common subquery.
-    case p @ Project(_, SubqueryAlias(_, _, true)) => p
+    case p @ Project(_, SubqueryAlias(_, _, _, true)) => p
 
     // for all other logical plans that inherits the output from it's children
     case p @ Project(_, child) =>
@@ -1217,7 +1217,7 @@
     // should not push predicates through sample, or will generate different results.
     case filter @ Filter(_, _: Sample) => filter
     // should not push predicates through common subquery.
-    case filter @ Filter(_, SubqueryAlias(_, _, true)) => filter
+    case filter @ Filter(_, SubqueryAlias(_, _, _, true)) => filter
 
     case filter @ Filter(condition, u: UnaryNode) if u.expressions.forall(_.deterministic) =>
       pushDownPredicate(filter, u.child) { predicate =>
@@ -1870,11 +1870,7 @@
     // and Project operators, followed by an optional Filter, followed by an
     // Aggregate. Traverse the operators recursively.
     def evalPlan(lp : LogicalPlan) : Map[ExprId, Option[Any]] = lp match {
-<<<<<<< HEAD
-      case SubqueryAlias(_, child, false) => evalPlan(child)
-=======
-      case SubqueryAlias(_, child, _) => evalPlan(child)
->>>>>>> 68f5087d
+      case SubqueryAlias(_, child, _, false) => evalPlan(child)
       case Filter(condition, child) =>
         val bindings = evalPlan(child)
         if (bindings.isEmpty) bindings
@@ -1932,11 +1928,7 @@
           topPart += p
           bottomPart = child
 
-<<<<<<< HEAD
-        case s @ SubqueryAlias(_, child, false) =>
-=======
-        case s @ SubqueryAlias(_, child, _) =>
->>>>>>> 68f5087d
+        case s @ SubqueryAlias(_, child, _, false) =>
           topPart += s
           bottomPart = child
 
@@ -2007,13 +1999,8 @@
             topPart.reverse.foreach {
               case Project(projList, _) =>
                 subqueryRoot = Project(projList ++ havingInputs, subqueryRoot)
-<<<<<<< HEAD
-              case s @ SubqueryAlias(alias, _, false) =>
-                subqueryRoot = SubqueryAlias(alias, subqueryRoot)
-=======
-              case s @ SubqueryAlias(alias, _, None) =>
+              case s @ SubqueryAlias(alias, _, None, false) =>
                 subqueryRoot = SubqueryAlias(alias, subqueryRoot, None)
->>>>>>> 68f5087d
               case op => sys.error(s"Unexpected operator $op in corelated subquery")
             }
 
@@ -2089,7 +2076,7 @@
       plan: LogicalPlan,
       subqueries: ArrayBuffer[LogicalPlan]): LogicalPlan = {
     plan transform {
-      case p @ Project(pList, SubqueryAlias(alias, subquery, true)) =>
+      case p @ Project(pList, SubqueryAlias(alias, subquery, v, true)) =>
         val pListForAll: Seq[NamedExpression] = subqueries.flatMap { case Project(pList, child) =>
           val rewrites = buildRewrites(child, subquery)
           pList.map(pushToOtherPlan(_, rewrites))
@@ -2102,7 +2089,7 @@
           // No optimization happens. Let's keep original subquery.
           p
         } else {
-          Project(pList, SubqueryAlias(alias, newSubquery, true))
+          Project(pList, SubqueryAlias(alias, newSubquery, v, true))
         }
     }
   }
@@ -2132,7 +2119,7 @@
       plan: LogicalPlan,
       subqueries: ArrayBuffer[LogicalPlan]): LogicalPlan = {
     plan transform {
-      case f @ Filter(cond, SubqueryAlias(alias, subquery, true)) =>
+      case f @ Filter(cond, SubqueryAlias(alias, subquery, v, true)) =>
         val conditionForAll: Expression = subqueries.map { case Filter(otherCond, child) =>
           val rewrites = buildRewrites(child, subquery)
           pushToOtherPlan(otherCond, rewrites)
@@ -2145,7 +2132,7 @@
           // No optimization happens. Let's keep original subquery.
           f
         } else {
-          Filter(cond, SubqueryAlias(alias, newSubquery, true))
+          Filter(cond, SubqueryAlias(alias, newSubquery, v, true))
         }
     }
   }
@@ -2209,14 +2196,14 @@
 
     val noRecursiveSubqueryPlan = plan.transformDown {
       // Eliminate the recursive subqueries which have the same output.
-      case s @ SubqueryAlias(_, child, _)
+      case s @ SubqueryAlias(_, child, _, _)
           if child.find(p => p.isInstanceOf[SubqueryAlias] && p.sameResult(s)).isDefined =>
         child
     }
 
     noRecursiveSubqueryPlan.foreach {
       // Collects the subqueries that are used more than once in the query.
-      case SubqueryAlias(_, child, _) =>
+      case SubqueryAlias(_, child, _, _) =>
         if (subqueries.indexWhere(s => s.sameResult(child)) >= 0) {
           // If the plan with same results can be found.
           duplicateSubqueries += child
@@ -2230,11 +2217,11 @@
     // Set the `commonSubquery` of remainning SubqueryAlias as `true`.
     noRecursiveSubqueryPlan.transformDown {
       // Eliminates the subqueries that are used only once in the query.
-      case SubqueryAlias(alias, child, _) =>
+      case SubqueryAlias(alias, child, v, _) =>
         if (duplicateSubqueries.indexWhere(s => s.sameResult(child)) < 0) {
           child
         } else {
-          SubqueryAlias(alias, child, commonSubquery = true)
+          SubqueryAlias(alias, child, v, commonSubquery = true)
         }
     }
   }
