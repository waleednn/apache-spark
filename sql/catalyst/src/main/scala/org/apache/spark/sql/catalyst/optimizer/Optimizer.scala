/*
 * Licensed to the Apache Software Foundation (ASF) under one or more
 * contributor license agreements.  See the NOTICE file distributed with
 * this work for additional information regarding copyright ownership.
 * The ASF licenses this file to You under the Apache License, Version 2.0
 * (the "License"); you may not use this file except in compliance with
 * the License.  You may obtain a copy of the License at
 *
 *    http://www.apache.org/licenses/LICENSE-2.0
 *
 * Unless required by applicable law or agreed to in writing, software
 * distributed under the License is distributed on an "AS IS" BASIS,
 * WITHOUT WARRANTIES OR CONDITIONS OF ANY KIND, either express or implied.
 * See the License for the specific language governing permissions and
 * limitations under the License.
 */

package org.apache.spark.sql.catalyst.optimizer

import scala.collection.mutable

import org.apache.spark.sql.AnalysisException
import org.apache.spark.sql.catalyst.analysis._
import org.apache.spark.sql.catalyst.catalog.{InMemoryCatalog, SessionCatalog}
import org.apache.spark.sql.catalyst.expressions._
import org.apache.spark.sql.catalyst.expressions.aggregate._
import org.apache.spark.sql.catalyst.plans._
import org.apache.spark.sql.catalyst.plans.logical._
import org.apache.spark.sql.catalyst.rules._
import org.apache.spark.sql.connector.catalog.CatalogManager
import org.apache.spark.sql.internal.SQLConf
import org.apache.spark.sql.types._
import org.apache.spark.util.Utils

/**
 * Abstract class all optimizers should inherit of, contains the standard batches (extending
 * Optimizers can override this.
 */
abstract class Optimizer(catalogManager: CatalogManager)
  extends RuleExecutor[LogicalPlan] {

  // Check for structural integrity of the plan in test mode.
  // Currently we check after the execution of each rule if a plan:
  // - is still resolved
  // - only host special expressions in supported operators
  // - has globally-unique attribute IDs
  override protected def isPlanIntegral(plan: LogicalPlan): Boolean = {
    !Utils.isTesting || (plan.resolved &&
      plan.find(PlanHelper.specialExpressionsInUnsupportedOperator(_).nonEmpty).isEmpty &&
      LogicalPlanIntegrity.checkIfExprIdsAreGloballyUnique(plan))
  }

  override protected val excludedOnceBatches: Set[String] =
    Set(
      "PartitionPruning",
      "Extract Python UDFs")

  protected def fixedPoint =
    FixedPoint(
      SQLConf.get.optimizerMaxIterations,
      maxIterationsSetting = SQLConf.OPTIMIZER_MAX_ITERATIONS.key)

  /**
   * Defines the default rule batches in the Optimizer.
   *
   * Implementations of this class should override this method, and [[nonExcludableRules]] if
   * necessary, instead of [[batches]]. The rule batches that eventually run in the Optimizer,
   * i.e., returned by [[batches]], will be (defaultBatches - (excludedRules - nonExcludableRules)).
   */
  def defaultBatches: Seq[Batch] = {
    val operatorOptimizationRuleSet =
      Seq(
        // Operator push down
        PushProjectionThroughUnion,
        ReorderJoin,
        EliminateOuterJoin,
        PushDownPredicates,
        PushDownLeftSemiAntiJoin,
        PushLeftSemiLeftAntiThroughJoin,
        LimitPushDown,
        ColumnPruning,
        // Operator combine
        CollapseRepartition,
        CollapseProject,
        CollapseWindow,
        CombineFilters,
        CombineLimits,
        CombineUnions,
        // Constant folding and strength reduction
        TransposeWindow,
        NullPropagation,
        ConstantPropagation,
        FoldablePropagation,
        OptimizeIn,
        ConstantFolding,
        EliminateAggregateFilter,
        ReorderAssociativeOperator,
        LikeSimplification,
        BooleanSimplification,
        SimplifyConditionals,
        RemoveDispensableExpressions,
        SimplifyBinaryComparison,
        ReplaceNullWithFalseInPredicate,
        PruneFilters,
        SimplifyCasts,
        SimplifyCaseConversionExpressions,
        RewriteCorrelatedScalarSubquery,
        EliminateSerialization,
        RemoveRedundantAliases,
        UnwrapCastInBinaryComparison,
        RemoveNoopOperators,
        OptimizeUpdateFields,
        SimplifyExtractValueOps,
        OptimizeJsonExprs,
        CombineConcats) ++
        extendedOperatorOptimizationRules

    val operatorOptimizationBatch: Seq[Batch] = {
      Batch("Operator Optimization before Inferring Filters", fixedPoint,
        operatorOptimizationRuleSet: _*) ::
      Batch("Infer Filters", Once,
        InferFiltersFromGenerate,
        InferFiltersFromConstraints) ::
      Batch("Operator Optimization after Inferring Filters", fixedPoint,
        operatorOptimizationRuleSet: _*) ::
      // Set strategy to Once to avoid pushing filter every time because we do not change the
      // join condition.
      Batch("Push extra predicate through join", fixedPoint,
        PushExtraPredicateThroughJoin,
        PushDownPredicates) :: Nil
    }

    val batches = (Batch("Eliminate Distinct", Once, EliminateDistinct) ::
    // Technically some of the rules in Finish Analysis are not optimizer rules and belong more
    // in the analyzer, because they are needed for correctness (e.g. ComputeCurrentTime).
    // However, because we also use the analyzer to canonicalized queries (for view definition),
    // we do not eliminate subqueries or compute current time in the analyzer.
    Batch("Finish Analysis", Once,
      EliminateResolvedHint,
      EliminateSubqueryAliases,
      EliminateView,
      ReplaceExpressions,
      RewriteNonCorrelatedExists,
      ComputeCurrentTime,
      GetCurrentDatabaseAndCatalog(catalogManager),
      ReplaceDeduplicateWithAggregate) ::
    //////////////////////////////////////////////////////////////////////////////////////////
    // Optimizer rules start here
    //////////////////////////////////////////////////////////////////////////////////////////
    // - Do the first call of CombineUnions before starting the major Optimizer rules,
    //   since it can reduce the number of iteration and the other rules could add/move
    //   extra operators between two adjacent Union operators.
    // - Call CombineUnions again in Batch("Operator Optimizations"),
    //   since the other rules might make two separate Unions operators adjacent.
    Batch("Union", Once,
      CombineUnions) ::
    Batch("OptimizeLimitZero", Once,
      OptimizeLimitZero) ::
    // Run this once earlier. This might simplify the plan and reduce cost of optimizer.
    // For example, a query such as Filter(LocalRelation) would go through all the heavy
    // optimizer rules that are triggered when there is a filter
    // (e.g. InferFiltersFromConstraints). If we run this batch earlier, the query becomes just
    // LocalRelation and does not trigger many rules.
    Batch("LocalRelation early", fixedPoint,
      ConvertToLocalRelation,
      PropagateEmptyRelation,
      // PropagateEmptyRelation can change the nullability of an attribute from nullable to
      // non-nullable when an empty relation child of a Union is removed
      UpdateAttributeNullability) ::
    Batch("Pullup Correlated Expressions", Once,
      PullupCorrelatedPredicates) ::
    // Subquery batch applies the optimizer rules recursively. Therefore, it makes no sense
    // to enforce idempotence on it and we change this batch from Once to FixedPoint(1).
    Batch("Subquery", FixedPoint(1),
      OptimizeSubqueries) ::
    Batch("Replace Operators", fixedPoint,
      RewriteExceptAll,
      RewriteIntersectAll,
      ReplaceIntersectWithSemiJoin,
      ReplaceExceptWithFilter,
      ReplaceExceptWithAntiJoin,
      ReplaceDistinctWithAggregate) ::
    Batch("Aggregate", fixedPoint,
      RemoveLiteralFromGroupExpressions,
      RemoveRepetitionFromGroupExpressions) :: Nil ++
    operatorOptimizationBatch) :+
    // This batch pushes filters and projections into scan nodes. Before this batch, the logical
    // plan may contain nodes that do not report stats. Anything that uses stats must run after
    // this batch.
    Batch("Early Filter and Projection Push-Down", Once, earlyScanPushDownRules: _*) :+
    // Since join costs in AQP can change between multiple runs, there is no reason that we have an
    // idempotence enforcement on this batch. We thus make it FixedPoint(1) instead of Once.
    Batch("Join Reorder", FixedPoint(1),
      CostBasedJoinReorder) :+
    Batch("Eliminate Sorts", Once,
      EliminateSorts) :+
    Batch("Decimal Optimizations", fixedPoint,
      DecimalAggregates) :+
    // This batch must run after "Decimal Optimizations", as that one may change the
    // aggregate distinct column
    Batch("Distinct Aggregate Rewrite", Once,
      RewriteDistinctAggregates) :+
    Batch("Object Expressions Optimization", fixedPoint,
      EliminateMapObjects,
      CombineTypedFilters,
      ObjectSerializerPruning,
      ReassignLambdaVariableID) :+
    Batch("LocalRelation", fixedPoint,
      ConvertToLocalRelation,
      PropagateEmptyRelation,
      // PropagateEmptyRelation can change the nullability of an attribute from nullable to
      // non-nullable when an empty relation child of a Union is removed
      UpdateAttributeNullability) :+
    // The following batch should be executed after batch "Join Reorder" and "LocalRelation".
    Batch("Check Cartesian Products", Once,
      CheckCartesianProducts) :+
    // `CollapseProject` cannot collapse all projects in once. So we need `fixedPoint` here.
    Batch("RewriteSubquery", fixedPoint,
      RewritePredicateSubquery,
      ColumnPruning,
      CollapseProject,
      RemoveNoopOperators) :+
    // This batch must be executed after the `RewriteSubquery` batch, which creates joins.
    Batch("NormalizeFloatingNumbers", Once, NormalizeFloatingNumbers) :+
    Batch("ReplaceUpdateFieldsExpression", Once, ReplaceUpdateFieldsExpression)

    // remove any batches with no rules. this may happen when subclasses do not add optional rules.
    batches.filter(_.rules.nonEmpty)
  }

  /**
   * Defines rules that cannot be excluded from the Optimizer even if they are specified in
   * SQL config "excludedRules".
   *
   * Implementations of this class can override this method if necessary. The rule batches
   * that eventually run in the Optimizer, i.e., returned by [[batches]], will be
   * (defaultBatches - (excludedRules - nonExcludableRules)).
   */
  def nonExcludableRules: Seq[String] =
    EliminateDistinct.ruleName ::
      EliminateResolvedHint.ruleName ::
      EliminateSubqueryAliases.ruleName ::
      EliminateView.ruleName ::
      ReplaceExpressions.ruleName ::
      ComputeCurrentTime.ruleName ::
      GetCurrentDatabaseAndCatalog(catalogManager).ruleName ::
      RewriteDistinctAggregates.ruleName ::
      ReplaceDeduplicateWithAggregate.ruleName ::
      ReplaceIntersectWithSemiJoin.ruleName ::
      ReplaceExceptWithFilter.ruleName ::
      ReplaceExceptWithAntiJoin.ruleName ::
      RewriteExceptAll.ruleName ::
      RewriteIntersectAll.ruleName ::
      ReplaceDistinctWithAggregate.ruleName ::
      PullupCorrelatedPredicates.ruleName ::
      RewriteCorrelatedScalarSubquery.ruleName ::
      RewritePredicateSubquery.ruleName ::
      NormalizeFloatingNumbers.ruleName ::
      ReplaceUpdateFieldsExpression.ruleName :: Nil

  /**
   * Optimize all the subqueries inside expression.
   */
  object OptimizeSubqueries extends Rule[LogicalPlan] {
    private def removeTopLevelSort(plan: LogicalPlan): LogicalPlan = {
      plan match {
        case Sort(_, _, child) => child
        case Project(fields, child) => Project(fields, removeTopLevelSort(child))
        case other => other
      }
    }
    def apply(plan: LogicalPlan): LogicalPlan = plan transformAllExpressions {
      case s: SubqueryExpression =>
        val Subquery(newPlan, _) = Optimizer.this.execute(Subquery.fromExpression(s))
        // At this point we have an optimized subquery plan that we are going to attach
        // to this subquery expression. Here we can safely remove any top level sort
        // in the plan as tuples produced by a subquery are un-ordered.
        s.withNewPlan(removeTopLevelSort(newPlan))
    }
  }

  /**
   * Override to provide additional rules for the operator optimization batch.
   */
  def extendedOperatorOptimizationRules: Seq[Rule[LogicalPlan]] = Nil

  /**
   * Override to provide additional rules for early projection and filter pushdown to scans.
   */
  def earlyScanPushDownRules: Seq[Rule[LogicalPlan]] = Nil

  /**
   * Returns (defaultBatches - (excludedRules - nonExcludableRules)), the rule batches that
   * eventually run in the Optimizer.
   *
   * Implementations of this class should override [[defaultBatches]], and [[nonExcludableRules]]
   * if necessary, instead of this method.
   */
  final override def batches: Seq[Batch] = {
    val excludedRulesConf =
      SQLConf.get.optimizerExcludedRules.toSeq.flatMap(Utils.stringToSeq)
    val excludedRules = excludedRulesConf.filter { ruleName =>
      val nonExcludable = nonExcludableRules.contains(ruleName)
      if (nonExcludable) {
        logWarning(s"Optimization rule '${ruleName}' was not excluded from the optimizer " +
          s"because this rule is a non-excludable rule.")
      }
      !nonExcludable
    }
    if (excludedRules.isEmpty) {
      defaultBatches
    } else {
      defaultBatches.flatMap { batch =>
        val filteredRules = batch.rules.filter { rule =>
          val exclude = excludedRules.contains(rule.ruleName)
          if (exclude) {
            logInfo(s"Optimization rule '${rule.ruleName}' is excluded from the optimizer.")
          }
          !exclude
        }
        if (batch.rules == filteredRules) {
          Some(batch)
        } else if (filteredRules.nonEmpty) {
          Some(Batch(batch.name, batch.strategy, filteredRules: _*))
        } else {
          logInfo(s"Optimization batch '${batch.name}' is excluded from the optimizer " +
            s"as all enclosed rules have been excluded.")
          None
        }
      }
    }
  }
}

/**
 * Remove useless DISTINCT for MAX and MIN.
 * This rule should be applied before RewriteDistinctAggregates.
 */
object EliminateDistinct extends Rule[LogicalPlan] {
  override def apply(plan: LogicalPlan): LogicalPlan = plan transformExpressions  {
    case ae: AggregateExpression if ae.isDistinct =>
      ae.aggregateFunction match {
        case _: Max | _: Min => ae.copy(isDistinct = false)
        case _ => ae
      }
  }
}

/**
 * Remove useless FILTER clause for aggregate expressions.
 * This rule should be applied before RewriteDistinctAggregates.
 */
object EliminateAggregateFilter extends Rule[LogicalPlan] {
  override def apply(plan: LogicalPlan): LogicalPlan = plan transformExpressions  {
    case ae @ AggregateExpression(_, _, _, Some(Literal.TrueLiteral), _) =>
      ae.copy(filter = None)
    case AggregateExpression(af: DeclarativeAggregate, _, _, Some(Literal.FalseLiteral), _) =>
      val initialProject = SafeProjection.create(af.initialValues)
      val evalProject = SafeProjection.create(af.evaluateExpression :: Nil, af.aggBufferAttributes)
      val initialBuffer = initialProject(EmptyRow)
      val internalRow = evalProject(initialBuffer)
      Literal.create(internalRow.get(0, af.dataType), af.dataType)
    case AggregateExpression(af: ImperativeAggregate, _, _, Some(Literal.FalseLiteral), _) =>
      val buffer = new SpecificInternalRow(af.aggBufferAttributes.map(_.dataType))
      af.initialize(buffer)
      Literal.create(af.eval(buffer), af.dataType)
  }
}

/**
 * An optimizer used in test code.
 *
 * To ensure extendability, we leave the standard rules in the abstract optimizer rules, while
 * specific rules go to the subclasses
 */
object SimpleTestOptimizer extends SimpleTestOptimizer

class SimpleTestOptimizer extends Optimizer(
  new CatalogManager(
    new SQLConf().copy(SQLConf.CASE_SENSITIVE -> true),
    FakeV2SessionCatalog,
    new SessionCatalog(new InMemoryCatalog, EmptyFunctionRegistry, new SQLConf())))

/**
 * Remove redundant aliases from a query plan. A redundant alias is an alias that does not change
 * the name or metadata of a column, and does not deduplicate it.
 */
object RemoveRedundantAliases extends Rule[LogicalPlan] {

  /**
   * Create an attribute mapping from the old to the new attributes. This function will only
   * return the attribute pairs that have changed.
   */
  private def createAttributeMapping(current: LogicalPlan, next: LogicalPlan)
      : Seq[(Attribute, Attribute)] = {
    current.output.zip(next.output).filterNot {
      case (a1, a2) => a1.semanticEquals(a2)
    }
  }

  /**
   * Remove the top-level alias from an expression when it is redundant.
   */
  private def removeRedundantAlias(e: Expression, excludeList: AttributeSet): Expression = e match {
    // Alias with metadata can not be stripped, or the metadata will be lost.
    // If the alias name is different from attribute name, we can't strip it either, or we
    // may accidentally change the output schema name of the root plan.
    case a @ Alias(attr: Attribute, name)
      if a.metadata == Metadata.empty &&
        name == attr.name &&
        !excludeList.contains(attr) &&
        !excludeList.contains(a) =>
      attr
    case a => a
  }

  /**
   * Remove redundant alias expression from a LogicalPlan and its subtree. A set of excludes is used
   * to prevent the removal of seemingly redundant aliases used to deduplicate the input for a
   * (self) join or to prevent the removal of top-level subquery attributes.
   */
  private def removeRedundantAliases(plan: LogicalPlan, excluded: AttributeSet): LogicalPlan = {
    plan match {
      // We want to keep the same output attributes for subqueries. This means we cannot remove
      // the aliases that produce these attributes
      case Subquery(child, correlated) =>
        Subquery(removeRedundantAliases(child, excluded ++ child.outputSet), correlated)

      // A join has to be treated differently, because the left and the right side of the join are
      // not allowed to use the same attributes. We use an exclude list to prevent us from creating
      // a situation in which this happens; the rule will only remove an alias if its child
      // attribute is not on the black list.
      case Join(left, right, joinType, condition, hint) =>
        val newLeft = removeRedundantAliases(left, excluded ++ right.outputSet)
        val newRight = removeRedundantAliases(right, excluded ++ newLeft.outputSet)
        val mapping = AttributeMap(
          createAttributeMapping(left, newLeft) ++
          createAttributeMapping(right, newRight))
        val newCondition = condition.map(_.transform {
          case a: Attribute => mapping.getOrElse(a, a)
        })
        Join(newLeft, newRight, joinType, newCondition, hint)

      case _ =>
        // Remove redundant aliases in the subtree(s).
        val currentNextAttrPairs = mutable.Buffer.empty[(Attribute, Attribute)]
        val newNode = plan.mapChildren { child =>
          val newChild = removeRedundantAliases(child, excluded)
          currentNextAttrPairs ++= createAttributeMapping(child, newChild)
          newChild
        }

        // Create the attribute mapping. Note that the currentNextAttrPairs can contain duplicate
        // keys in case of Union (this is caused by the PushProjectionThroughUnion rule); in this
        // case we use the first mapping (which should be provided by the first child).
        val mapping = AttributeMap(currentNextAttrPairs.toSeq)

        // Create a an expression cleaning function for nodes that can actually produce redundant
        // aliases, use identity otherwise.
        val clean: Expression => Expression = plan match {
          case _: Project => removeRedundantAlias(_, excluded)
          case _: Aggregate => removeRedundantAlias(_, excluded)
          case _: Window => removeRedundantAlias(_, excluded)
          case _ => identity[Expression]
        }

        // Transform the expressions.
        newNode.mapExpressions { expr =>
          clean(expr.transform {
            case a: Attribute => mapping.getOrElse(a, a)
          })
        }
    }
  }

  def apply(plan: LogicalPlan): LogicalPlan = removeRedundantAliases(plan, AttributeSet.empty)
}

/**
 * Remove no-op operators from the query plan that do not make any modifications.
 */
object RemoveNoopOperators extends Rule[LogicalPlan] {
  def apply(plan: LogicalPlan): LogicalPlan = plan transform {
    // Eliminate no-op Projects
    case p @ Project(_, child) if child.sameOutput(p) => child

    // Eliminate no-op Window
    case w: Window if w.windowExpressions.isEmpty => w.child
  }
}

/**
 * Pushes down [[LocalLimit]] beneath UNION ALL and beneath the streamed inputs of outer joins.
 */
object LimitPushDown extends Rule[LogicalPlan] {

  private def stripGlobalLimitIfPresent(plan: LogicalPlan): LogicalPlan = {
    plan match {
      case GlobalLimit(_, child) => child
      case _ => plan
    }
  }

  private def maybePushLocalLimit(limitExp: Expression, plan: LogicalPlan): LogicalPlan = {
    (limitExp, plan.maxRowsPerPartition) match {
      case (IntegerLiteral(newLimit), Some(childMaxRows)) if newLimit < childMaxRows =>
        // If the child has a cap on max rows per partition and the cap is larger than
        // the new limit, put a new LocalLimit there.
        LocalLimit(limitExp, stripGlobalLimitIfPresent(plan))

      case (_, None) =>
        // If the child has no cap, put the new LocalLimit.
        LocalLimit(limitExp, stripGlobalLimitIfPresent(plan))

      case _ =>
        // Otherwise, don't put a new LocalLimit.
        plan
    }
  }

  def apply(plan: LogicalPlan): LogicalPlan = plan transform {
    // Adding extra Limits below UNION ALL for children which are not Limit or do not have Limit
    // descendants whose maxRow is larger. This heuristic is valid assuming there does not exist any
    // Limit push-down rule that is unable to infer the value of maxRows.
    // Note: right now Union means UNION ALL, which does not de-duplicate rows, so it is safe to
    // pushdown Limit through it. Once we add UNION DISTINCT, however, we will not be able to
    // pushdown Limit.
    case LocalLimit(exp, u: Union) =>
      LocalLimit(exp, u.copy(children = u.children.map(maybePushLocalLimit(exp, _))))
    // Add extra limits below OUTER JOIN. For LEFT OUTER and RIGHT OUTER JOIN we push limits to
    // the left and right sides, respectively. It's not safe to push limits below FULL OUTER
    // JOIN in the general case without a more invasive rewrite.
    // We also need to ensure that this limit pushdown rule will not eventually introduce limits
    // on both sides if it is applied multiple times. Therefore:
    //   - If one side is already limited, stack another limit on top if the new limit is smaller.
    //     The redundant limit will be collapsed by the CombineLimits rule.
    case LocalLimit(exp, join @ Join(left, right, joinType, _, _)) =>
      val newJoin = joinType match {
        case RightOuter => join.copy(right = maybePushLocalLimit(exp, right))
        case LeftOuter => join.copy(left = maybePushLocalLimit(exp, left))
        case _ => join
      }
      LocalLimit(exp, newJoin)
  }
}

/**
 * Pushes Project operator to both sides of a Union operator.
 * Operations that are safe to pushdown are listed as follows.
 * Union:
 * Right now, Union means UNION ALL, which does not de-duplicate rows. So, it is
 * safe to pushdown Filters and Projections through it. Filter pushdown is handled by another
 * rule PushDownPredicates. Once we add UNION DISTINCT, we will not be able to pushdown Projections.
 */
object PushProjectionThroughUnion extends Rule[LogicalPlan] with PredicateHelper {

  /**
   * Maps Attributes from the left side to the corresponding Attribute on the right side.
   */
  private def buildRewrites(left: LogicalPlan, right: LogicalPlan): AttributeMap[Attribute] = {
    assert(left.output.size == right.output.size)
    AttributeMap(left.output.zip(right.output))
  }

  /**
   * Rewrites an expression so that it can be pushed to the right side of a
   * Union or Except operator. This method relies on the fact that the output attributes
   * of a union/intersect/except are always equal to the left child's output.
   */
  private def pushToRight[A <: Expression](e: A, rewrites: AttributeMap[Attribute]) = {
    val result = e transform {
      case a: Attribute => rewrites(a)
    } match {
      // Make sure exprId is unique in each child of Union.
      case Alias(child, alias) => Alias(child, alias)()
      case other => other
    }

    // We must promise the compiler that we did not discard the names in the case of project
    // expressions.  This is safe since the only transformation is from Attribute => Attribute.
    result.asInstanceOf[A]
  }

  def apply(plan: LogicalPlan): LogicalPlan = plan transform {

    // Push down deterministic projection through UNION ALL
    case p @ Project(projectList, u: Union) =>
      assert(u.children.nonEmpty)
      if (projectList.forall(_.deterministic)) {
        val newFirstChild = Project(projectList, u.children.head)
        val newOtherChildren = u.children.tail.map { child =>
          val rewrites = buildRewrites(u.children.head, child)
          Project(projectList.map(pushToRight(_, rewrites)), child)
        }
        u.copy(children = newFirstChild +: newOtherChildren)
      } else {
        p
      }
  }
}

/**
 * Attempts to eliminate the reading of unneeded columns from the query plan.
 *
 * Since adding Project before Filter conflicts with PushPredicatesThroughProject, this rule will
 * remove the Project p2 in the following pattern:
 *
 *   p1 @ Project(_, Filter(_, p2 @ Project(_, child))) if p2.outputSet.subsetOf(p2.inputSet)
 *
 * p2 is usually inserted by this rule and useless, p1 could prune the columns anyway.
 */
object ColumnPruning extends Rule[LogicalPlan] {

  def apply(plan: LogicalPlan): LogicalPlan = removeProjectBeforeFilter(plan transform {
    // Prunes the unused columns from project list of Project/Aggregate/Expand
    case p @ Project(_, p2: Project) if !p2.outputSet.subsetOf(p.references) =>
      p.copy(child = p2.copy(projectList = p2.projectList.filter(p.references.contains)))
    case p @ Project(_, a: Aggregate) if !a.outputSet.subsetOf(p.references) =>
      p.copy(
        child = a.copy(aggregateExpressions = a.aggregateExpressions.filter(p.references.contains)))
    case a @ Project(_, e @ Expand(_, _, grandChild)) if !e.outputSet.subsetOf(a.references) =>
      val newOutput = e.output.filter(a.references.contains(_))
      val newProjects = e.projections.map { proj =>
        proj.zip(e.output).filter { case (_, a) =>
          newOutput.contains(a)
        }.unzip._1
      }
      a.copy(child = Expand(newProjects, newOutput, grandChild))

    // Prunes the unused columns from child of `DeserializeToObject`
    case d @ DeserializeToObject(_, _, child) if !child.outputSet.subsetOf(d.references) =>
      d.copy(child = prunedChild(child, d.references))

    // Prunes the unused columns from child of Aggregate/Expand/Generate/ScriptTransformation
    case a @ Aggregate(_, _, child) if !child.outputSet.subsetOf(a.references) =>
      a.copy(child = prunedChild(child, a.references))
    case f @ FlatMapGroupsInPandas(_, _, _, child) if !child.outputSet.subsetOf(f.references) =>
      f.copy(child = prunedChild(child, f.references))
    case e @ Expand(_, _, child) if !child.outputSet.subsetOf(e.references) =>
      e.copy(child = prunedChild(child, e.references))
    case s @ ScriptTransformation(_, _, _, child, _)
        if !child.outputSet.subsetOf(s.references) =>
      s.copy(child = prunedChild(child, s.references))

    // prune unrequired references
    case p @ Project(_, g: Generate) if p.references != g.outputSet =>
      val requiredAttrs = p.references -- g.producedAttributes ++ g.generator.references
      val newChild = prunedChild(g.child, requiredAttrs)
      val unrequired = g.generator.references -- p.references
      val unrequiredIndices = newChild.output.zipWithIndex.filter(t => unrequired.contains(t._1))
        .map(_._2)
      p.copy(child = g.copy(child = newChild, unrequiredChildIndex = unrequiredIndices))

    // prune unrequired nested fields from `Generate`.
    case GeneratorNestedColumnAliasing(p) => p

    // Eliminate unneeded attributes from right side of a Left Existence Join.
    case j @ Join(_, right, LeftExistence(_), _, _) =>
      j.copy(right = prunedChild(right, j.references))

    // all the columns will be used to compare, so we can't prune them
    case p @ Project(_, _: SetOperation) => p
    case p @ Project(_, _: Distinct) => p
    // Eliminate unneeded attributes from children of Union.
    case p @ Project(_, u: Union) =>
      if (!u.outputSet.subsetOf(p.references)) {
        val firstChild = u.children.head
        val newOutput = prunedChild(firstChild, p.references).output
        // pruning the columns of all children based on the pruned first child.
        val newChildren = u.children.map { p =>
          val selected = p.output.zipWithIndex.filter { case (a, i) =>
            newOutput.contains(firstChild.output(i))
          }.map(_._1)
          Project(selected, p)
        }
        p.copy(child = u.withNewChildren(newChildren))
      } else {
        p
      }

    // Prune unnecessary window expressions
    case p @ Project(_, w: Window) if !w.windowOutputSet.subsetOf(p.references) =>
      p.copy(child = w.copy(
        windowExpressions = w.windowExpressions.filter(p.references.contains)))

    // Can't prune the columns on LeafNode
    case p @ Project(_, _: LeafNode) => p

    case NestedColumnAliasing(p) => p

    // for all other logical plans that inherits the output from it's children
    // Project over project is handled by the first case, skip it here.
    case p @ Project(_, child) if !child.isInstanceOf[Project] =>
      val required = child.references ++ p.references
      if (!child.inputSet.subsetOf(required)) {
        val newChildren = child.children.map(c => prunedChild(c, required))
        p.copy(child = child.withNewChildren(newChildren))
      } else {
        p
      }
  })

  /** Applies a projection only when the child is producing unnecessary attributes */
  private def prunedChild(c: LogicalPlan, allReferences: AttributeSet) =
    if (!c.outputSet.subsetOf(allReferences)) {
      Project(c.output.filter(allReferences.contains), c)
    } else {
      c
    }

  /**
   * The Project before Filter is not necessary but conflict with PushPredicatesThroughProject,
   * so remove it. Since the Projects have been added top-down, we need to remove in bottom-up
   * order, otherwise lower Projects can be missed.
   */
  private def removeProjectBeforeFilter(plan: LogicalPlan): LogicalPlan = plan transformUp {
    case p1 @ Project(_, f @ Filter(_, p2 @ Project(_, child)))
      if p2.outputSet.subsetOf(child.outputSet) &&
        // We only remove attribute-only project.
        p2.projectList.forall(_.isInstanceOf[AttributeReference]) =>
      p1.copy(child = f.copy(child = child))
  }
}

/**
 * Combines two [[Project]] operators into one and perform alias substitution,
 * merging the expressions into one single expression for the following cases.
 * 1. When two [[Project]] operators are adjacent, if the number of common expressions in the
 *    combined [[Project]] is not more than `spark.sql.optimizer.maxCommonExprsInCollapseProject`.
 * 2. When two [[Project]] operators have LocalLimit/Sample/Repartition operator between them
 *    and the upper project consists of the same number of columns which is equal or aliasing.
 *    `GlobalLimit(LocalLimit)` pattern is also considered.
 */
<<<<<<< HEAD
object CollapseProject extends Rule[LogicalPlan] {
  def apply(plan: LogicalPlan): LogicalPlan = plan transformDown {
    case p @ Project(_, _: Project) =>
      collapseProjects(p)
=======
object CollapseProject extends Rule[LogicalPlan] with AliasHelper {

  def apply(plan: LogicalPlan): LogicalPlan = plan transformUp {
    case p1 @ Project(_, p2: Project) =>
      if (haveCommonNonDeterministicOutput(p1.projectList, p2.projectList)) {
        p1
      } else {
        p2.copy(projectList = buildCleanedProjectList(p1.projectList, p2.projectList))
      }
>>>>>>> c51e5fc1
    case p @ Project(_, agg: Aggregate) =>
      if (haveCommonNonDeterministicOutput(p.projectList, agg.aggregateExpressions)) {
        p
      } else {
        agg.copy(aggregateExpressions = buildCleanedProjectList(
          p.projectList, agg.aggregateExpressions))
      }
    case Project(l1, g @ GlobalLimit(_, limit @ LocalLimit(_, p2 @ Project(l2, _))))
        if isRenaming(l1, l2) =>
      val newProjectList = buildCleanedProjectList(l1, l2)
      g.copy(child = limit.copy(child = p2.copy(projectList = newProjectList)))
    case Project(l1, limit @ LocalLimit(_, p2 @ Project(l2, _))) if isRenaming(l1, l2) =>
      val newProjectList = buildCleanedProjectList(l1, l2)
      limit.copy(child = p2.copy(projectList = newProjectList))
    case Project(l1, r @ Repartition(_, _, p @ Project(l2, _))) if isRenaming(l1, l2) =>
      r.copy(child = p.copy(projectList = buildCleanedProjectList(l1, p.projectList)))
    case Project(l1, s @ Sample(_, _, _, _, p2 @ Project(l2, _))) if isRenaming(l1, l2) =>
      s.copy(child = p2.copy(projectList = buildCleanedProjectList(l1, p2.projectList)))
  }

<<<<<<< HEAD
  private def collapseProjects(plan: LogicalPlan): LogicalPlan = plan match {
    case p1 @ Project(_, p2: Project) =>
      if (haveCommonNonDeterministicOutput(p1.projectList, p2.projectList) ||
          moreThanMaxAllowedCommonOutput(p1.projectList, p2.projectList)) {
        p1
      } else {
        collapseProjects(
          p2.copy(projectList = buildCleanedProjectList(p1.projectList, p2.projectList)))
      }
    case _ => plan
  }

  private def collectAliases(projectList: Seq[NamedExpression]): AttributeMap[Alias] = {
    AttributeMap(projectList.collect {
      case a: Alias => a.toAttribute -> a
    })
  }

  // Whether the largest times common outputs from lower operator used in upper operators is
  // larger than allowed.
  private def moreThanMaxAllowedCommonOutput(
      upper: Seq[NamedExpression], lower: Seq[NamedExpression]): Boolean = {
    val aliases = collectAliases(lower)
    val exprMap = mutable.HashMap.empty[Attribute, Int]

    upper.foreach(_.collect {
      case a: Attribute if aliases.contains(a) => exprMap.update(a, exprMap.getOrElse(a, 0) + 1)
    })

    if (exprMap.nonEmpty) {
      exprMap.maxBy(_._2)._2 > SQLConf.get.maxCommonExprsInCollapseProject
    } else {
      false
    }
  }

=======
>>>>>>> c51e5fc1
  private def haveCommonNonDeterministicOutput(
      upper: Seq[NamedExpression], lower: Seq[NamedExpression]): Boolean = {
    val aliases = getAliasMap(lower)

    // Collapse upper and lower Projects if and only if their overlapped expressions are all
    // deterministic.
    upper.exists(_.collect {
      case a: Attribute if aliases.contains(a) => aliases(a).child
    }.exists(!_.deterministic))
  }

  private def buildCleanedProjectList(
      upper: Seq[NamedExpression],
      lower: Seq[NamedExpression]): Seq[NamedExpression] = {
    val aliases = getAliasMap(lower)
    upper.map(replaceAliasButKeepName(_, aliases))
  }

  private def isRenaming(list1: Seq[NamedExpression], list2: Seq[NamedExpression]): Boolean = {
    list1.length == list2.length && list1.zip(list2).forall {
      case (e1, e2) if e1.semanticEquals(e2) => true
      case (Alias(a: Attribute, _), b) if a.metadata == Metadata.empty && a.name == b.name => true
      case _ => false
    }
  }
}

/**
 * Combines adjacent [[RepartitionOperation]] operators
 */
object CollapseRepartition extends Rule[LogicalPlan] {
  def apply(plan: LogicalPlan): LogicalPlan = plan transformUp {
    // Case 1: When a Repartition has a child of Repartition or RepartitionByExpression,
    // 1) When the top node does not enable the shuffle (i.e., coalesce API), but the child
    //   enables the shuffle. Returns the child node if the last numPartitions is bigger;
    //   otherwise, keep unchanged.
    // 2) In the other cases, returns the top node with the child's child
    case r @ Repartition(_, _, child: RepartitionOperation) => (r.shuffle, child.shuffle) match {
      case (false, true) => if (r.numPartitions >= child.numPartitions) child else r
      case _ => r.copy(child = child.child)
    }
    // Case 2: When a RepartitionByExpression has a child of Repartition or RepartitionByExpression
    // we can remove the child.
    case r @ RepartitionByExpression(_, child: RepartitionOperation, _) =>
      r.copy(child = child.child)
  }
}

/**
 * Collapse Adjacent Window Expression.
 * - If the partition specs and order specs are the same and the window expression are
 *   independent and are of the same window function type, collapse into the parent.
 */
object CollapseWindow extends Rule[LogicalPlan] {
  def apply(plan: LogicalPlan): LogicalPlan = plan transformUp {
    case w1 @ Window(we1, ps1, os1, w2 @ Window(we2, ps2, os2, grandChild))
        if ps1 == ps2 && os1 == os2 && w1.references.intersect(w2.windowOutputSet).isEmpty &&
          we1.nonEmpty && we2.nonEmpty &&
          // This assumes Window contains the same type of window expressions. This is ensured
          // by ExtractWindowFunctions.
          WindowFunctionType.functionType(we1.head) == WindowFunctionType.functionType(we2.head) =>
      w1.copy(windowExpressions = we2 ++ we1, child = grandChild)
  }
}

/**
 * Transpose Adjacent Window Expressions.
 * - If the partition spec of the parent Window expression is compatible with the partition spec
 *   of the child window expression, transpose them.
 */
object TransposeWindow extends Rule[LogicalPlan] {
  private def compatibleParititions(ps1 : Seq[Expression], ps2: Seq[Expression]): Boolean = {
    ps1.length < ps2.length && ps2.take(ps1.length).permutations.exists(ps1.zip(_).forall {
      case (l, r) => l.semanticEquals(r)
    })
  }

  def apply(plan: LogicalPlan): LogicalPlan = plan transformUp {
    case w1 @ Window(we1, ps1, os1, w2 @ Window(we2, ps2, os2, grandChild))
        if w1.references.intersect(w2.windowOutputSet).isEmpty &&
           w1.expressions.forall(_.deterministic) &&
           w2.expressions.forall(_.deterministic) &&
           compatibleParititions(ps1, ps2) =>
      Project(w1.output, Window(we2, ps2, os2, Window(we1, ps1, os1, grandChild)))
  }
}

/**
 * Infers filters from [[Generate]], such that rows that would have been removed
 * by this [[Generate]] can be removed earlier - before joins and in data sources.
 */
object InferFiltersFromGenerate extends Rule[LogicalPlan] {
  def apply(plan: LogicalPlan): LogicalPlan = plan transformUp {
    // This rule does not infer filters from foldable expressions to avoid constant filters
    // like 'size([1, 2, 3]) > 0'. These do not show up in child's constraints and
    // then the idempotence will break.
    case generate @ Generate(e, _, _, _, _, _)
      if !e.deterministic || e.children.forall(_.foldable) => generate

    case generate @ Generate(g, _, false, _, _, _) if canInferFilters(g) =>
      // Exclude child's constraints to guarantee idempotency
      val inferredFilters = ExpressionSet(
        Seq(
          GreaterThan(Size(g.children.head), Literal(0)),
          IsNotNull(g.children.head)
        )
      ) -- generate.child.constraints

      if (inferredFilters.nonEmpty) {
        generate.copy(child = Filter(inferredFilters.reduce(And), generate.child))
      } else {
        generate
      }
  }

  private def canInferFilters(g: Generator): Boolean = g match {
    case _: ExplodeBase => true
    case _: Inline => true
    case _ => false
  }
}

/**
 * Generate a list of additional filters from an operator's existing constraint but remove those
 * that are either already part of the operator's condition or are part of the operator's child
 * constraints. These filters are currently inserted to the existing conditions in the Filter
 * operators and on either side of Join operators.
 *
 * Note: While this optimization is applicable to a lot of types of join, it primarily benefits
 * Inner and LeftSemi joins.
 */
object InferFiltersFromConstraints extends Rule[LogicalPlan]
  with PredicateHelper with ConstraintHelper {

  def apply(plan: LogicalPlan): LogicalPlan = {
    if (SQLConf.get.constraintPropagationEnabled) {
      inferFilters(plan)
    } else {
      plan
    }
  }

  private def inferFilters(plan: LogicalPlan): LogicalPlan = plan transform {
    case filter @ Filter(condition, child) =>
      val newFilters = filter.constraints --
        (child.constraints ++ splitConjunctivePredicates(condition))
      if (newFilters.nonEmpty) {
        Filter(And(newFilters.reduce(And), condition), child)
      } else {
        filter
      }

    case join @ Join(left, right, joinType, conditionOpt, _) =>
      joinType match {
        // For inner join, we can infer additional filters for both sides. LeftSemi is kind of an
        // inner join, it just drops the right side in the final output.
        case _: InnerLike | LeftSemi =>
          val allConstraints = getAllConstraints(left, right, conditionOpt)
          val newLeft = inferNewFilter(left, allConstraints)
          val newRight = inferNewFilter(right, allConstraints)
          join.copy(left = newLeft, right = newRight)

        // For right outer join, we can only infer additional filters for left side.
        case RightOuter =>
          val allConstraints = getAllConstraints(left, right, conditionOpt)
          val newLeft = inferNewFilter(left, allConstraints)
          join.copy(left = newLeft)

        // For left join, we can only infer additional filters for right side.
        case LeftOuter | LeftAnti =>
          val allConstraints = getAllConstraints(left, right, conditionOpt)
          val newRight = inferNewFilter(right, allConstraints)
          join.copy(right = newRight)

        case _ => join
      }
  }

  private def getAllConstraints(
      left: LogicalPlan,
      right: LogicalPlan,
      conditionOpt: Option[Expression]): ExpressionSet = {
    val baseConstraints = left.constraints.union(right.constraints)
      .union(ExpressionSet(conditionOpt.map(splitConjunctivePredicates).getOrElse(Nil)))
    baseConstraints.union(inferAdditionalConstraints(baseConstraints))
  }

  private def inferNewFilter(plan: LogicalPlan, constraints: ExpressionSet): LogicalPlan = {
    val newPredicates = constraints
      .union(constructIsNotNullConstraints(constraints, plan.output))
      .filter { c =>
        c.references.nonEmpty && c.references.subsetOf(plan.outputSet) && c.deterministic
      } -- plan.constraints
    if (newPredicates.isEmpty) {
      plan
    } else {
      Filter(newPredicates.reduce(And), plan)
    }
  }
}

/**
 * Combines all adjacent [[Union]] operators into a single [[Union]].
 */
object CombineUnions extends Rule[LogicalPlan] {
  def apply(plan: LogicalPlan): LogicalPlan = plan transformDown {
    case u: Union => flattenUnion(u, false)
    case Distinct(u: Union) => Distinct(flattenUnion(u, true))
  }

  private def flattenUnion(union: Union, flattenDistinct: Boolean): Union = {
    val topByName = union.byName
    val topAllowMissingCol = union.allowMissingCol

    val stack = mutable.Stack[LogicalPlan](union)
    val flattened = mutable.ArrayBuffer.empty[LogicalPlan]
    // Note that we should only flatten the unions with same byName and allowMissingCol.
    // Although we do `UnionCoercion` at analysis phase, we manually run `CombineUnions`
    // in some places like `Dataset.union`. Flattening unions with different resolution
    // rules (by position and by name) could cause incorrect results.
    while (stack.nonEmpty) {
      stack.pop() match {
        case Distinct(Union(children, byName, allowMissingCol))
            if flattenDistinct && byName == topByName && allowMissingCol == topAllowMissingCol =>
          stack.pushAll(children.reverse)
        case Union(children, byName, allowMissingCol)
            if byName == topByName && allowMissingCol == topAllowMissingCol =>
          stack.pushAll(children.reverse)
        case child =>
          flattened += child
      }
    }
    union.copy(children = flattened.toSeq)
  }
}

/**
 * Combines two adjacent [[Filter]] operators into one, merging the non-redundant conditions into
 * one conjunctive predicate.
 */
object CombineFilters extends Rule[LogicalPlan] with PredicateHelper {
  def apply(plan: LogicalPlan): LogicalPlan = plan transform applyLocally

  val applyLocally: PartialFunction[LogicalPlan, LogicalPlan] = {
    // The query execution/optimization does not guarantee the expressions are evaluated in order.
    // We only can combine them if and only if both are deterministic.
    case Filter(fc, nf @ Filter(nc, grandChild)) if fc.deterministic && nc.deterministic =>
      (ExpressionSet(splitConjunctivePredicates(fc)) --
        ExpressionSet(splitConjunctivePredicates(nc))).reduceOption(And) match {
        case Some(ac) =>
          Filter(And(nc, ac), grandChild)
        case None =>
          nf
      }
  }
}

/**
 * Removes Sort operations if they don't affect the final output ordering.
 * Note that changes in the final output ordering may affect the file size (SPARK-32318).
 * This rule handles the following cases:
 * 1) if the sort order is empty or the sort order does not have any reference
 * 2) if the Sort operator is a local sort and the child is already sorted
 * 3) if there is another Sort operator separated by 0...n Project, Filter, Repartition or
 *    RepartitionByExpression (with deterministic expressions) operators
 * 4) if the Sort operator is within Join separated by 0...n Project, Filter, Repartition or
 *    RepartitionByExpression (with deterministic expressions) operators only and the Join condition
 *    is deterministic
 * 5) if the Sort operator is within GroupBy separated by 0...n Project, Filter, Repartition or
 *    RepartitionByExpression (with deterministic expressions) operators only and the aggregate
 *    function is order irrelevant
 */
object EliminateSorts extends Rule[LogicalPlan] {
  def apply(plan: LogicalPlan): LogicalPlan = plan transform applyLocally

  private val applyLocally: PartialFunction[LogicalPlan, LogicalPlan] = {
    case s @ Sort(orders, _, child) if orders.isEmpty || orders.exists(_.child.foldable) =>
      val newOrders = orders.filterNot(_.child.foldable)
      if (newOrders.isEmpty) {
        applyLocally.lift(child).getOrElse(child)
      } else {
        s.copy(order = newOrders)
      }
    case Sort(orders, false, child) if SortOrder.orderingSatisfies(child.outputOrdering, orders) =>
      applyLocally.lift(child).getOrElse(child)
    case s @ Sort(_, _, child) => s.copy(child = recursiveRemoveSort(child))
    case j @ Join(originLeft, originRight, _, cond, _) if cond.forall(_.deterministic) =>
      j.copy(left = recursiveRemoveSort(originLeft), right = recursiveRemoveSort(originRight))
    case g @ Aggregate(_, aggs, originChild) if isOrderIrrelevantAggs(aggs) =>
      g.copy(child = recursiveRemoveSort(originChild))
  }

  private def recursiveRemoveSort(plan: LogicalPlan): LogicalPlan = plan match {
    case Sort(_, _, child) => recursiveRemoveSort(child)
    case other if canEliminateSort(other) =>
      other.withNewChildren(other.children.map(recursiveRemoveSort))
    case _ => plan
  }

  private def canEliminateSort(plan: LogicalPlan): Boolean = plan match {
    case p: Project => p.projectList.forall(_.deterministic)
    case f: Filter => f.condition.deterministic
    case r: RepartitionByExpression => r.partitionExpressions.forall(_.deterministic)
    case _: Repartition => true
    case _ => false
  }

  private def isOrderIrrelevantAggs(aggs: Seq[NamedExpression]): Boolean = {
    def isOrderIrrelevantAggFunction(func: AggregateFunction): Boolean = func match {
      case _: Min | _: Max | _: Count | _: BitAggregate => true
      // Arithmetic operations for floating-point values are order-sensitive
      // (they are not associative).
      case _: Sum | _: Average | _: CentralMomentAgg =>
        !Seq(FloatType, DoubleType).exists(_.sameType(func.children.head.dataType))
      case _ => false
    }

    def checkValidAggregateExpression(expr: Expression): Boolean = expr match {
      case _: AttributeReference => true
      case ae: AggregateExpression => isOrderIrrelevantAggFunction(ae.aggregateFunction)
      case _: UserDefinedExpression => false
      case e => e.children.forall(checkValidAggregateExpression)
    }

    aggs.forall(checkValidAggregateExpression)
  }
}

/**
 * Removes filters that can be evaluated trivially.  This can be done through the following ways:
 * 1) by eliding the filter for cases where it will always evaluate to `true`.
 * 2) by substituting a dummy empty relation when the filter will always evaluate to `false`.
 * 3) by eliminating the always-true conditions given the constraints on the child's output.
 */
object PruneFilters extends Rule[LogicalPlan] with PredicateHelper {
  def apply(plan: LogicalPlan): LogicalPlan = plan transform {
    // If the filter condition always evaluate to true, remove the filter.
    case Filter(Literal(true, BooleanType), child) => child
    // If the filter condition always evaluate to null or false,
    // replace the input with an empty relation.
    case Filter(Literal(null, _), child) =>
      LocalRelation(child.output, data = Seq.empty, isStreaming = plan.isStreaming)
    case Filter(Literal(false, BooleanType), child) =>
      LocalRelation(child.output, data = Seq.empty, isStreaming = plan.isStreaming)
    // If any deterministic condition is guaranteed to be true given the constraints on the child's
    // output, remove the condition
    case f @ Filter(fc, p: LogicalPlan) =>
      val (prunedPredicates, remainingPredicates) =
        splitConjunctivePredicates(fc).partition { cond =>
          cond.deterministic && p.constraints.contains(cond)
        }
      if (prunedPredicates.isEmpty) {
        f
      } else if (remainingPredicates.isEmpty) {
        p
      } else {
        val newCond = remainingPredicates.reduce(And)
        Filter(newCond, p)
      }
  }
}

/**
 * The unified version for predicate pushdown of normal operators and joins.
 * This rule improves performance of predicate pushdown for cascading joins such as:
 *  Filter-Join-Join-Join. Most predicates can be pushed down in a single pass.
 */
object PushDownPredicates extends Rule[LogicalPlan] with PredicateHelper {
  def apply(plan: LogicalPlan): LogicalPlan = plan transform {
    CombineFilters.applyLocally
      .orElse(PushPredicateThroughNonJoin.applyLocally)
      .orElse(PushPredicateThroughJoin.applyLocally)
  }
}

/**
 * Pushes [[Filter]] operators through many operators iff:
 * 1) the operator is deterministic
 * 2) the predicate is deterministic and the operator will not change any of rows.
 *
 * This heuristic is valid assuming the expression evaluation cost is minimal.
 */
object PushPredicateThroughNonJoin extends Rule[LogicalPlan] with PredicateHelper {
  def apply(plan: LogicalPlan): LogicalPlan = plan transform applyLocally

  val applyLocally: PartialFunction[LogicalPlan, LogicalPlan] = {
    // SPARK-13473: We can't push the predicate down when the underlying projection output non-
    // deterministic field(s).  Non-deterministic expressions are essentially stateful. This
    // implies that, for a given input row, the output are determined by the expression's initial
    // state and all the input rows processed before. In another word, the order of input rows
    // matters for non-deterministic expressions, while pushing down predicates changes the order.
    // This also applies to Aggregate.
    case Filter(condition, project @ Project(fields, grandChild))
      if fields.forall(_.deterministic) && canPushThroughCondition(grandChild, condition) =>
      val aliasMap = getAliasMap(project)
      project.copy(child = Filter(replaceAlias(condition, aliasMap), grandChild))

    case filter @ Filter(condition, aggregate: Aggregate)
      if aggregate.aggregateExpressions.forall(_.deterministic)
        && aggregate.groupingExpressions.nonEmpty =>
      val aliasMap = getAliasMap(aggregate)

      // For each filter, expand the alias and check if the filter can be evaluated using
      // attributes produced by the aggregate operator's child operator.
      val (candidates, nonDeterministic) =
        splitConjunctivePredicates(condition).partition(_.deterministic)

      val (pushDown, rest) = candidates.partition { cond =>
        val replaced = replaceAlias(cond, aliasMap)
        cond.references.nonEmpty && replaced.references.subsetOf(aggregate.child.outputSet)
      }

      val stayUp = rest ++ nonDeterministic

      if (pushDown.nonEmpty) {
        val pushDownPredicate = pushDown.reduce(And)
        val replaced = replaceAlias(pushDownPredicate, aliasMap)
        val newAggregate = aggregate.copy(child = Filter(replaced, aggregate.child))
        // If there is no more filter to stay up, just eliminate the filter.
        // Otherwise, create "Filter(stayUp) <- Aggregate <- Filter(pushDownPredicate)".
        if (stayUp.isEmpty) newAggregate else Filter(stayUp.reduce(And), newAggregate)
      } else {
        filter
      }

    // Push [[Filter]] operators through [[Window]] operators. Parts of the predicate that can be
    // pushed beneath must satisfy the following conditions:
    // 1. All the expressions are part of window partitioning key. The expressions can be compound.
    // 2. Deterministic.
    // 3. Placed before any non-deterministic predicates.
    case filter @ Filter(condition, w: Window)
      if w.partitionSpec.forall(_.isInstanceOf[AttributeReference]) =>
      val partitionAttrs = AttributeSet(w.partitionSpec.flatMap(_.references))

      val (candidates, nonDeterministic) =
        splitConjunctivePredicates(condition).partition(_.deterministic)

      val (pushDown, rest) = candidates.partition { cond =>
        cond.references.subsetOf(partitionAttrs)
      }

      val stayUp = rest ++ nonDeterministic

      if (pushDown.nonEmpty) {
        val pushDownPredicate = pushDown.reduce(And)
        val newWindow = w.copy(child = Filter(pushDownPredicate, w.child))
        if (stayUp.isEmpty) newWindow else Filter(stayUp.reduce(And), newWindow)
      } else {
        filter
      }

    case filter @ Filter(condition, union: Union) =>
      // Union could change the rows, so non-deterministic predicate can't be pushed down
      val (pushDown, stayUp) = splitConjunctivePredicates(condition).partition(_.deterministic)

      if (pushDown.nonEmpty) {
        val pushDownCond = pushDown.reduceLeft(And)
        val output = union.output
        val newGrandChildren = union.children.map { grandchild =>
          val newCond = pushDownCond transform {
            case e if output.exists(_.semanticEquals(e)) =>
              grandchild.output(output.indexWhere(_.semanticEquals(e)))
          }
          assert(newCond.references.subsetOf(grandchild.outputSet))
          Filter(newCond, grandchild)
        }
        val newUnion = union.withNewChildren(newGrandChildren)
        if (stayUp.nonEmpty) {
          Filter(stayUp.reduceLeft(And), newUnion)
        } else {
          newUnion
        }
      } else {
        filter
      }

    case filter @ Filter(condition, watermark: EventTimeWatermark) =>
      val (pushDown, stayUp) = splitConjunctivePredicates(condition).partition { p =>
        p.deterministic && !p.references.contains(watermark.eventTime)
      }

      if (pushDown.nonEmpty) {
        val pushDownPredicate = pushDown.reduceLeft(And)
        val newWatermark = watermark.copy(child = Filter(pushDownPredicate, watermark.child))
        // If there is no more filter to stay up, just eliminate the filter.
        // Otherwise, create "Filter(stayUp) <- watermark <- Filter(pushDownPredicate)".
        if (stayUp.isEmpty) newWatermark else Filter(stayUp.reduceLeft(And), newWatermark)
      } else {
        filter
      }

    case filter @ Filter(_, u: UnaryNode)
        if canPushThrough(u) && u.expressions.forall(_.deterministic) =>
      pushDownPredicate(filter, u.child) { predicate =>
        u.withNewChildren(Seq(Filter(predicate, u.child)))
      }
  }

  def canPushThrough(p: UnaryNode): Boolean = p match {
    // Note that some operators (e.g. project, aggregate, union) are being handled separately
    // (earlier in this rule).
    case _: AppendColumns => true
    case _: Distinct => true
    case _: Generate => true
    case _: Pivot => true
    case _: RepartitionByExpression => true
    case _: Repartition => true
    case _: ScriptTransformation => true
    case _: Sort => true
    case _: BatchEvalPython => true
    case _: ArrowEvalPython => true
    case _ => false
  }

  private def pushDownPredicate(
      filter: Filter,
      grandchild: LogicalPlan)(insertFilter: Expression => LogicalPlan): LogicalPlan = {
    // Only push down the predicates that is deterministic and all the referenced attributes
    // come from grandchild.
    // TODO: non-deterministic predicates could be pushed through some operators that do not change
    // the rows.
    val (candidates, nonDeterministic) =
      splitConjunctivePredicates(filter.condition).partition(_.deterministic)

    val (pushDown, rest) = candidates.partition { cond =>
      cond.references.subsetOf(grandchild.outputSet)
    }

    val stayUp = rest ++ nonDeterministic

    if (pushDown.nonEmpty) {
      val newChild = insertFilter(pushDown.reduceLeft(And))
      if (stayUp.nonEmpty) {
        Filter(stayUp.reduceLeft(And), newChild)
      } else {
        newChild
      }
    } else {
      filter
    }
  }

  /**
   * Check if we can safely push a filter through a projection, by making sure that predicate
   * subqueries in the condition do not contain the same attributes as the plan they are moved
   * into. This can happen when the plan and predicate subquery have the same source.
   */
  private def canPushThroughCondition(plan: LogicalPlan, condition: Expression): Boolean = {
    val attributes = plan.outputSet
    val matched = condition.find {
      case s: SubqueryExpression => s.plan.outputSet.intersect(attributes).nonEmpty
      case _ => false
    }
    matched.isEmpty
  }
}

/**
 * Pushes down [[Filter]] operators where the `condition` can be
 * evaluated using only the attributes of the left or right side of a join.  Other
 * [[Filter]] conditions are moved into the `condition` of the [[Join]].
 *
 * And also pushes down the join filter, where the `condition` can be evaluated using only the
 * attributes of the left or right side of sub query when applicable.
 *
 * Check https://cwiki.apache.org/confluence/display/Hive/OuterJoinBehavior for more details
 */
object PushPredicateThroughJoin extends Rule[LogicalPlan] with PredicateHelper {
  /**
   * Splits join condition expressions or filter predicates (on a given join's output) into three
   * categories based on the attributes required to evaluate them. Note that we explicitly exclude
   * non-deterministic (i.e., stateful) condition expressions in canEvaluateInLeft or
   * canEvaluateInRight to prevent pushing these predicates on either side of the join.
   *
   * @return (canEvaluateInLeft, canEvaluateInRight, haveToEvaluateInBoth)
   */
  private def split(condition: Seq[Expression], left: LogicalPlan, right: LogicalPlan) = {
    val (pushDownCandidates, nonDeterministic) = condition.partition(_.deterministic)
    val (leftEvaluateCondition, rest) =
      pushDownCandidates.partition(_.references.subsetOf(left.outputSet))
    val (rightEvaluateCondition, commonCondition) =
        rest.partition(expr => expr.references.subsetOf(right.outputSet))

    (leftEvaluateCondition, rightEvaluateCondition, commonCondition ++ nonDeterministic)
  }

  private def canPushThrough(joinType: JoinType): Boolean = joinType match {
    case _: InnerLike | LeftSemi | RightOuter | LeftOuter | LeftAnti | ExistenceJoin(_) => true
    case _ => false
  }

  def apply(plan: LogicalPlan): LogicalPlan = plan transform applyLocally

  val applyLocally: PartialFunction[LogicalPlan, LogicalPlan] = {
    // push the where condition down into join filter
    case f @ Filter(filterCondition, Join(left, right, joinType, joinCondition, hint))
        if canPushThrough(joinType) =>
      val (leftFilterConditions, rightFilterConditions, commonFilterCondition) =
        split(splitConjunctivePredicates(filterCondition), left, right)
      joinType match {
        case _: InnerLike =>
          // push down the single side `where` condition into respective sides
          val newLeft = leftFilterConditions.
            reduceLeftOption(And).map(Filter(_, left)).getOrElse(left)
          val newRight = rightFilterConditions.
            reduceLeftOption(And).map(Filter(_, right)).getOrElse(right)
          val (newJoinConditions, others) =
            commonFilterCondition.partition(canEvaluateWithinJoin)
          val newJoinCond = (newJoinConditions ++ joinCondition).reduceLeftOption(And)

          val join = Join(newLeft, newRight, joinType, newJoinCond, hint)
          if (others.nonEmpty) {
            Filter(others.reduceLeft(And), join)
          } else {
            join
          }
        case RightOuter =>
          // push down the right side only `where` condition
          val newLeft = left
          val newRight = rightFilterConditions.
            reduceLeftOption(And).map(Filter(_, right)).getOrElse(right)
          val newJoinCond = joinCondition
          val newJoin = Join(newLeft, newRight, RightOuter, newJoinCond, hint)

          (leftFilterConditions ++ commonFilterCondition).
            reduceLeftOption(And).map(Filter(_, newJoin)).getOrElse(newJoin)
        case LeftOuter | LeftExistence(_) =>
          // push down the left side only `where` condition
          val newLeft = leftFilterConditions.
            reduceLeftOption(And).map(Filter(_, left)).getOrElse(left)
          val newRight = right
          val newJoinCond = joinCondition
          val newJoin = Join(newLeft, newRight, joinType, newJoinCond, hint)

          (rightFilterConditions ++ commonFilterCondition).
            reduceLeftOption(And).map(Filter(_, newJoin)).getOrElse(newJoin)

        case other =>
          throw new IllegalStateException(s"Unexpected join type: $other")
      }

    // push down the join filter into sub query scanning if applicable
    case j @ Join(left, right, joinType, joinCondition, hint) if canPushThrough(joinType) =>
      val (leftJoinConditions, rightJoinConditions, commonJoinCondition) =
        split(joinCondition.map(splitConjunctivePredicates).getOrElse(Nil), left, right)

      joinType match {
        case _: InnerLike | LeftSemi =>
          // push down the single side only join filter for both sides sub queries
          val newLeft = leftJoinConditions.
            reduceLeftOption(And).map(Filter(_, left)).getOrElse(left)
          val newRight = rightJoinConditions.
            reduceLeftOption(And).map(Filter(_, right)).getOrElse(right)
          val newJoinCond = commonJoinCondition.reduceLeftOption(And)

          Join(newLeft, newRight, joinType, newJoinCond, hint)
        case RightOuter =>
          // push down the left side only join filter for left side sub query
          val newLeft = leftJoinConditions.
            reduceLeftOption(And).map(Filter(_, left)).getOrElse(left)
          val newRight = right
          val newJoinCond = (rightJoinConditions ++ commonJoinCondition).reduceLeftOption(And)

          Join(newLeft, newRight, RightOuter, newJoinCond, hint)
        case LeftOuter | LeftAnti | ExistenceJoin(_) =>
          // push down the right side only join filter for right sub query
          val newLeft = left
          val newRight = rightJoinConditions.
            reduceLeftOption(And).map(Filter(_, right)).getOrElse(right)
          val newJoinCond = (leftJoinConditions ++ commonJoinCondition).reduceLeftOption(And)

          Join(newLeft, newRight, joinType, newJoinCond, hint)

        case other =>
          throw new IllegalStateException(s"Unexpected join type: $other")
      }
  }
}

/**
 * Combines two adjacent [[Limit]] operators into one, merging the
 * expressions into one single expression.
 */
object CombineLimits extends Rule[LogicalPlan] {
  def apply(plan: LogicalPlan): LogicalPlan = plan transform {
    case GlobalLimit(le, GlobalLimit(ne, grandChild)) =>
      GlobalLimit(Least(Seq(ne, le)), grandChild)
    case LocalLimit(le, LocalLimit(ne, grandChild)) =>
      LocalLimit(Least(Seq(ne, le)), grandChild)
    case Limit(le, Limit(ne, grandChild)) =>
      Limit(Least(Seq(ne, le)), grandChild)
  }
}

/**
 * Check if there any cartesian products between joins of any type in the optimized plan tree.
 * Throw an error if a cartesian product is found without an explicit cross join specified.
 * This rule is effectively disabled if the CROSS_JOINS_ENABLED flag is true.
 *
 * This rule must be run AFTER the ReorderJoin rule since the join conditions for each join must be
 * collected before checking if it is a cartesian product. If you have
 * SELECT * from R, S where R.r = S.s,
 * the join between R and S is not a cartesian product and therefore should be allowed.
 * The predicate R.r = S.s is not recognized as a join condition until the ReorderJoin rule.
 *
 * This rule must be run AFTER the batch "LocalRelation", since a join with empty relation should
 * not be a cartesian product.
 */
object CheckCartesianProducts extends Rule[LogicalPlan] with PredicateHelper {
  /**
   * Check if a join is a cartesian product. Returns true if
   * there are no join conditions involving references from both left and right.
   */
  def isCartesianProduct(join: Join): Boolean = {
    val conditions = join.condition.map(splitConjunctivePredicates).getOrElse(Nil)

    conditions match {
      case Seq(Literal.FalseLiteral) | Seq(Literal(null, BooleanType)) => false
      case _ => !conditions.map(_.references).exists(refs =>
        refs.exists(join.left.outputSet.contains) && refs.exists(join.right.outputSet.contains))
    }
  }

  def apply(plan: LogicalPlan): LogicalPlan =
    if (SQLConf.get.crossJoinEnabled) {
      plan
    } else plan transform {
      case j @ Join(left, right, Inner | LeftOuter | RightOuter | FullOuter, _, _)
        if isCartesianProduct(j) =>
          throw new AnalysisException(
            s"""Detected implicit cartesian product for ${j.joinType.sql} join between logical plans
               |${left.treeString(false).trim}
               |and
               |${right.treeString(false).trim}
               |Join condition is missing or trivial.
               |Either: use the CROSS JOIN syntax to allow cartesian products between these
               |relations, or: enable implicit cartesian products by setting the configuration
               |variable spark.sql.crossJoin.enabled=true"""
            .stripMargin)
    }
}

/**
 * Speeds up aggregates on fixed-precision decimals by executing them on unscaled Long values.
 *
 * This uses the same rules for increasing the precision and scale of the output as
 * [[org.apache.spark.sql.catalyst.analysis.DecimalPrecision]].
 */
object DecimalAggregates extends Rule[LogicalPlan] {
  import Decimal.MAX_LONG_DIGITS

  /** Maximum number of decimal digits representable precisely in a Double */
  private val MAX_DOUBLE_DIGITS = 15

  def apply(plan: LogicalPlan): LogicalPlan = plan transform {
    case q: LogicalPlan => q transformExpressionsDown {
      case we @ WindowExpression(ae @ AggregateExpression(af, _, _, _, _), _) => af match {
        case Sum(e @ DecimalType.Expression(prec, scale)) if prec + 10 <= MAX_LONG_DIGITS =>
          MakeDecimal(we.copy(windowFunction = ae.copy(aggregateFunction = Sum(UnscaledValue(e)))),
            prec + 10, scale)

        case Average(e @ DecimalType.Expression(prec, scale)) if prec + 4 <= MAX_DOUBLE_DIGITS =>
          val newAggExpr =
            we.copy(windowFunction = ae.copy(aggregateFunction = Average(UnscaledValue(e))))
          Cast(
            Divide(newAggExpr, Literal.create(math.pow(10.0, scale), DoubleType)),
            DecimalType(prec + 4, scale + 4), Option(SQLConf.get.sessionLocalTimeZone))

        case _ => we
      }
      case ae @ AggregateExpression(af, _, _, _, _) => af match {
        case Sum(e @ DecimalType.Expression(prec, scale)) if prec + 10 <= MAX_LONG_DIGITS =>
          MakeDecimal(ae.copy(aggregateFunction = Sum(UnscaledValue(e))), prec + 10, scale)

        case Average(e @ DecimalType.Expression(prec, scale)) if prec + 4 <= MAX_DOUBLE_DIGITS =>
          val newAggExpr = ae.copy(aggregateFunction = Average(UnscaledValue(e)))
          Cast(
            Divide(newAggExpr, Literal.create(math.pow(10.0, scale), DoubleType)),
            DecimalType(prec + 4, scale + 4), Option(SQLConf.get.sessionLocalTimeZone))

        case _ => ae
      }
    }
  }
}

/**
 * Converts local operations (i.e. ones that don't require data exchange) on `LocalRelation` to
 * another `LocalRelation`.
 */
object ConvertToLocalRelation extends Rule[LogicalPlan] {
  def apply(plan: LogicalPlan): LogicalPlan = plan transform {
    case Project(projectList, LocalRelation(output, data, isStreaming))
        if !projectList.exists(hasUnevaluableExpr) =>
      val projection = new InterpretedMutableProjection(projectList, output)
      projection.initialize(0)
      LocalRelation(projectList.map(_.toAttribute), data.map(projection(_).copy()), isStreaming)

    case Limit(IntegerLiteral(limit), LocalRelation(output, data, isStreaming)) =>
      LocalRelation(output, data.take(limit), isStreaming)

    case Filter(condition, LocalRelation(output, data, isStreaming))
        if !hasUnevaluableExpr(condition) =>
      val predicate = Predicate.create(condition, output)
      predicate.initialize(0)
      LocalRelation(output, data.filter(row => predicate.eval(row)), isStreaming)
  }

  private def hasUnevaluableExpr(expr: Expression): Boolean = {
    expr.find(e => e.isInstanceOf[Unevaluable] && !e.isInstanceOf[AttributeReference]).isDefined
  }
}

/**
 * Replaces logical [[Distinct]] operator with an [[Aggregate]] operator.
 * {{{
 *   SELECT DISTINCT f1, f2 FROM t  ==>  SELECT f1, f2 FROM t GROUP BY f1, f2
 * }}}
 */
object ReplaceDistinctWithAggregate extends Rule[LogicalPlan] {
  def apply(plan: LogicalPlan): LogicalPlan = plan transform {
    case Distinct(child) => Aggregate(child.output, child.output, child)
  }
}

/**
 * Replaces logical [[Deduplicate]] operator with an [[Aggregate]] operator.
 */
object ReplaceDeduplicateWithAggregate extends Rule[LogicalPlan] {
  def apply(plan: LogicalPlan): LogicalPlan = plan transformUpWithNewOutput {
    case d @ Deduplicate(keys, child) if !child.isStreaming =>
      val keyExprIds = keys.map(_.exprId)
      val aggCols = child.output.map { attr =>
        if (keyExprIds.contains(attr.exprId)) {
          attr
        } else {
          Alias(new First(attr).toAggregateExpression(), attr.name)()
        }
      }
      // SPARK-22951: Physical aggregate operators distinguishes global aggregation and grouping
      // aggregations by checking the number of grouping keys. The key difference here is that a
      // global aggregation always returns at least one row even if there are no input rows. Here
      // we append a literal when the grouping key list is empty so that the result aggregate
      // operator is properly treated as a grouping aggregation.
      val nonemptyKeys = if (keys.isEmpty) Literal(1) :: Nil else keys
      val newAgg = Aggregate(nonemptyKeys, aggCols, child)
      val attrMapping = d.output.zip(newAgg.output)
      newAgg -> attrMapping
  }
}

/**
 * Replaces logical [[Intersect]] operator with a left-semi [[Join]] operator.
 * {{{
 *   SELECT a1, a2 FROM Tab1 INTERSECT SELECT b1, b2 FROM Tab2
 *   ==>  SELECT DISTINCT a1, a2 FROM Tab1 LEFT SEMI JOIN Tab2 ON a1<=>b1 AND a2<=>b2
 * }}}
 *
 * Note:
 * 1. This rule is only applicable to INTERSECT DISTINCT. Do not use it for INTERSECT ALL.
 * 2. This rule has to be done after de-duplicating the attributes; otherwise, the generated
 *    join conditions will be incorrect.
 */
object ReplaceIntersectWithSemiJoin extends Rule[LogicalPlan] {
  def apply(plan: LogicalPlan): LogicalPlan = plan transform {
    case Intersect(left, right, false) =>
      assert(left.output.size == right.output.size)
      val joinCond = left.output.zip(right.output).map { case (l, r) => EqualNullSafe(l, r) }
      Distinct(Join(left, right, LeftSemi, joinCond.reduceLeftOption(And), JoinHint.NONE))
  }
}

/**
 * Replaces logical [[Except]] operator with a left-anti [[Join]] operator.
 * {{{
 *   SELECT a1, a2 FROM Tab1 EXCEPT SELECT b1, b2 FROM Tab2
 *   ==>  SELECT DISTINCT a1, a2 FROM Tab1 LEFT ANTI JOIN Tab2 ON a1<=>b1 AND a2<=>b2
 * }}}
 *
 * Note:
 * 1. This rule is only applicable to EXCEPT DISTINCT. Do not use it for EXCEPT ALL.
 * 2. This rule has to be done after de-duplicating the attributes; otherwise, the generated
 *    join conditions will be incorrect.
 */
object ReplaceExceptWithAntiJoin extends Rule[LogicalPlan] {
  def apply(plan: LogicalPlan): LogicalPlan = plan transform {
    case Except(left, right, false) =>
      assert(left.output.size == right.output.size)
      val joinCond = left.output.zip(right.output).map { case (l, r) => EqualNullSafe(l, r) }
      Distinct(Join(left, right, LeftAnti, joinCond.reduceLeftOption(And), JoinHint.NONE))
  }
}

/**
 * Replaces logical [[Except]] operator using a combination of Union, Aggregate
 * and Generate operator.
 *
 * Input Query :
 * {{{
 *    SELECT c1 FROM ut1 EXCEPT ALL SELECT c1 FROM ut2
 * }}}
 *
 * Rewritten Query:
 * {{{
 *   SELECT c1
 *   FROM (
 *     SELECT replicate_rows(sum_val, c1)
 *       FROM (
 *         SELECT c1, sum_val
 *           FROM (
 *             SELECT c1, sum(vcol) AS sum_val
 *               FROM (
 *                 SELECT 1L as vcol, c1 FROM ut1
 *                 UNION ALL
 *                 SELECT -1L as vcol, c1 FROM ut2
 *              ) AS union_all
 *            GROUP BY union_all.c1
 *          )
 *        WHERE sum_val > 0
 *       )
 *   )
 * }}}
 */

object RewriteExceptAll extends Rule[LogicalPlan] {
  def apply(plan: LogicalPlan): LogicalPlan = plan transform {
    case Except(left, right, true) =>
      assert(left.output.size == right.output.size)

      val newColumnLeft = Alias(Literal(1L), "vcol")()
      val newColumnRight = Alias(Literal(-1L), "vcol")()
      val modifiedLeftPlan = Project(Seq(newColumnLeft) ++ left.output, left)
      val modifiedRightPlan = Project(Seq(newColumnRight) ++ right.output, right)
      val unionPlan = Union(modifiedLeftPlan, modifiedRightPlan)
      val aggSumCol =
        Alias(AggregateExpression(Sum(unionPlan.output.head.toAttribute), Complete, false), "sum")()
      val aggOutputColumns = left.output ++ Seq(aggSumCol)
      val aggregatePlan = Aggregate(left.output, aggOutputColumns, unionPlan)
      val filteredAggPlan = Filter(GreaterThan(aggSumCol.toAttribute, Literal(0L)), aggregatePlan)
      val genRowPlan = Generate(
        ReplicateRows(Seq(aggSumCol.toAttribute) ++ left.output),
        unrequiredChildIndex = Nil,
        outer = false,
        qualifier = None,
        left.output,
        filteredAggPlan
      )
      Project(left.output, genRowPlan)
  }
}

/**
 * Replaces logical [[Intersect]] operator using a combination of Union, Aggregate
 * and Generate operator.
 *
 * Input Query :
 * {{{
 *    SELECT c1 FROM ut1 INTERSECT ALL SELECT c1 FROM ut2
 * }}}
 *
 * Rewritten Query:
 * {{{
 *   SELECT c1
 *   FROM (
 *        SELECT replicate_row(min_count, c1)
 *        FROM (
 *             SELECT c1, If (vcol1_cnt > vcol2_cnt, vcol2_cnt, vcol1_cnt) AS min_count
 *             FROM (
 *                  SELECT   c1, count(vcol1) as vcol1_cnt, count(vcol2) as vcol2_cnt
 *                  FROM (
 *                       SELECT true as vcol1, null as , c1 FROM ut1
 *                       UNION ALL
 *                       SELECT null as vcol1, true as vcol2, c1 FROM ut2
 *                       ) AS union_all
 *                  GROUP BY c1
 *                  HAVING vcol1_cnt >= 1 AND vcol2_cnt >= 1
 *                  )
 *             )
 *         )
 * }}}
 */
object RewriteIntersectAll extends Rule[LogicalPlan] {
  def apply(plan: LogicalPlan): LogicalPlan = plan transform {
    case Intersect(left, right, true) =>
      assert(left.output.size == right.output.size)

      val trueVcol1 = Alias(Literal(true), "vcol1")()
      val nullVcol1 = Alias(Literal(null, BooleanType), "vcol1")()

      val trueVcol2 = Alias(Literal(true), "vcol2")()
      val nullVcol2 = Alias(Literal(null, BooleanType), "vcol2")()

      // Add a projection on the top of left and right plans to project out
      // the additional virtual columns.
      val leftPlanWithAddedVirtualCols = Project(Seq(trueVcol1, nullVcol2) ++ left.output, left)
      val rightPlanWithAddedVirtualCols = Project(Seq(nullVcol1, trueVcol2) ++ right.output, right)

      val unionPlan = Union(leftPlanWithAddedVirtualCols, rightPlanWithAddedVirtualCols)

      // Expressions to compute count and minimum of both the counts.
      val vCol1AggrExpr =
        Alias(AggregateExpression(Count(unionPlan.output(0)), Complete, false), "vcol1_count")()
      val vCol2AggrExpr =
        Alias(AggregateExpression(Count(unionPlan.output(1)), Complete, false), "vcol2_count")()
      val ifExpression = Alias(If(
        GreaterThan(vCol1AggrExpr.toAttribute, vCol2AggrExpr.toAttribute),
        vCol2AggrExpr.toAttribute,
        vCol1AggrExpr.toAttribute
      ), "min_count")()

      val aggregatePlan = Aggregate(left.output,
        Seq(vCol1AggrExpr, vCol2AggrExpr) ++ left.output, unionPlan)
      val filterPlan = Filter(And(GreaterThanOrEqual(vCol1AggrExpr.toAttribute, Literal(1L)),
        GreaterThanOrEqual(vCol2AggrExpr.toAttribute, Literal(1L))), aggregatePlan)
      val projectMinPlan = Project(left.output ++ Seq(ifExpression), filterPlan)

      // Apply the replicator to replicate rows based on min_count
      val genRowPlan = Generate(
        ReplicateRows(Seq(ifExpression.toAttribute) ++ left.output),
        unrequiredChildIndex = Nil,
        outer = false,
        qualifier = None,
        left.output,
        projectMinPlan
      )
      Project(left.output, genRowPlan)
  }
}

/**
 * Removes literals from group expressions in [[Aggregate]], as they have no effect to the result
 * but only makes the grouping key bigger.
 */
object RemoveLiteralFromGroupExpressions extends Rule[LogicalPlan] {
  def apply(plan: LogicalPlan): LogicalPlan = plan transform {
    case a @ Aggregate(grouping, _, _) if grouping.nonEmpty =>
      val newGrouping = grouping.filter(!_.foldable)
      if (newGrouping.nonEmpty) {
        a.copy(groupingExpressions = newGrouping)
      } else {
        // All grouping expressions are literals. We should not drop them all, because this can
        // change the return semantics when the input of the Aggregate is empty (SPARK-17114). We
        // instead replace this by single, easy to hash/sort, literal expression.
        a.copy(groupingExpressions = Seq(Literal(0, IntegerType)))
      }
  }
}

/**
 * Removes repetition from group expressions in [[Aggregate]], as they have no effect to the result
 * but only makes the grouping key bigger.
 */
object RemoveRepetitionFromGroupExpressions extends Rule[LogicalPlan] {
  def apply(plan: LogicalPlan): LogicalPlan = plan transform {
    case a @ Aggregate(grouping, _, _) if grouping.size > 1 =>
      val newGrouping = ExpressionSet(grouping).toSeq
      if (newGrouping.size == grouping.size) {
        a
      } else {
        a.copy(groupingExpressions = newGrouping)
      }
  }
}

/**
 * Replaces GlobalLimit 0 and LocalLimit 0 nodes (subtree) with empty Local Relation, as they don't
 * return any rows.
 */
object OptimizeLimitZero extends Rule[LogicalPlan] {
  // returns empty Local Relation corresponding to given plan
  private def empty(plan: LogicalPlan) =
    LocalRelation(plan.output, data = Seq.empty, isStreaming = plan.isStreaming)

  def apply(plan: LogicalPlan): LogicalPlan = plan transformUp {
    // Nodes below GlobalLimit or LocalLimit can be pruned if the limit value is zero (0).
    // Any subtree in the logical plan that has GlobalLimit 0 or LocalLimit 0 as its root is
    // semantically equivalent to an empty relation.
    //
    // In such cases, the effects of Limit 0 can be propagated through the Logical Plan by replacing
    // the (Global/Local) Limit subtree with an empty LocalRelation, thereby pruning the subtree
    // below and triggering other optimization rules of PropagateEmptyRelation to propagate the
    // changes up the Logical Plan.
    //
    // Replace Global Limit 0 nodes with empty Local Relation
    case gl @ GlobalLimit(IntegerLiteral(0), _) =>
      empty(gl)

    // Note: For all SQL queries, if a LocalLimit 0 node exists in the Logical Plan, then a
    // GlobalLimit 0 node would also exist. Thus, the above case would be sufficient to handle
    // almost all cases. However, if a user explicitly creates a Logical Plan with LocalLimit 0 node
    // then the following rule will handle that case as well.
    //
    // Replace Local Limit 0 nodes with empty Local Relation
    case ll @ LocalLimit(IntegerLiteral(0), _) =>
      empty(ll)
  }
}<|MERGE_RESOLUTION|>--- conflicted
+++ resolved
@@ -731,22 +731,11 @@
  *    and the upper project consists of the same number of columns which is equal or aliasing.
  *    `GlobalLimit(LocalLimit)` pattern is also considered.
  */
-<<<<<<< HEAD
-object CollapseProject extends Rule[LogicalPlan] {
+object CollapseProject extends Rule[LogicalPlan] with AliasHelper {
+
   def apply(plan: LogicalPlan): LogicalPlan = plan transformDown {
     case p @ Project(_, _: Project) =>
       collapseProjects(p)
-=======
-object CollapseProject extends Rule[LogicalPlan] with AliasHelper {
-
-  def apply(plan: LogicalPlan): LogicalPlan = plan transformUp {
-    case p1 @ Project(_, p2: Project) =>
-      if (haveCommonNonDeterministicOutput(p1.projectList, p2.projectList)) {
-        p1
-      } else {
-        p2.copy(projectList = buildCleanedProjectList(p1.projectList, p2.projectList))
-      }
->>>>>>> c51e5fc1
     case p @ Project(_, agg: Aggregate) =>
       if (haveCommonNonDeterministicOutput(p.projectList, agg.aggregateExpressions)) {
         p
@@ -767,7 +756,6 @@
       s.copy(child = p2.copy(projectList = buildCleanedProjectList(l1, p2.projectList)))
   }
 
-<<<<<<< HEAD
   private def collapseProjects(plan: LogicalPlan): LogicalPlan = plan match {
     case p1 @ Project(_, p2: Project) =>
       if (haveCommonNonDeterministicOutput(p1.projectList, p2.projectList) ||
@@ -804,8 +792,6 @@
     }
   }
 
-=======
->>>>>>> c51e5fc1
   private def haveCommonNonDeterministicOutput(
       upper: Seq[NamedExpression], lower: Seq[NamedExpression]): Boolean = {
     val aliases = getAliasMap(lower)
