/*
 * Licensed to the Apache Software Foundation (ASF) under one or more
 * contributor license agreements.  See the NOTICE file distributed with
 * this work for additional information regarding copyright ownership.
 * The ASF licenses this file to You under the Apache License, Version 2.0
 * (the "License"); you may not use this file except in compliance with
 * the License.  You may obtain a copy of the License at
 *
 *    http://www.apache.org/licenses/LICENSE-2.0
 *
 * Unless required by applicable law or agreed to in writing, software
 * distributed under the License is distributed on an "AS IS" BASIS,
 * WITHOUT WARRANTIES OR CONDITIONS OF ANY KIND, either express or implied.
 * See the License for the specific language governing permissions and
 * limitations under the License.
 */

package org.apache.spark.sql.catalyst.optimizer

import scala.annotation.tailrec
import scala.collection.immutable.HashSet
import scala.collection.mutable.ArrayBuffer

import org.apache.spark.sql.catalyst.{CatalystConf, SimpleCatalystConf}
import org.apache.spark.sql.catalyst.analysis._
import org.apache.spark.sql.catalyst.catalog.{InMemoryCatalog, SessionCatalog}
import org.apache.spark.sql.catalyst.expressions._
import org.apache.spark.sql.catalyst.expressions.aggregate._
import org.apache.spark.sql.catalyst.expressions.Literal.{FalseLiteral, TrueLiteral}
import org.apache.spark.sql.catalyst.planning.{ExtractFiltersAndInnerJoins, Unions}
import org.apache.spark.sql.catalyst.plans._
import org.apache.spark.sql.catalyst.plans.logical._
import org.apache.spark.sql.catalyst.rules._
import org.apache.spark.sql.types._

/**
 * Abstract class all optimizers should inherit of, contains the standard batches (extending
 * Optimizers can override this.
 */
abstract class Optimizer(sessionCatalog: SessionCatalog, conf: CatalystConf)
  extends RuleExecutor[LogicalPlan] {

  protected val fixedPoint = FixedPoint(conf.optimizerMaxIterations)

  def batches: Seq[Batch] = {
    // Technically some of the rules in Finish Analysis are not optimizer rules and belong more
    // in the analyzer, because they are needed for correctness (e.g. ComputeCurrentTime).
    // However, because we also use the analyzer to canonicalized queries (for view definition),
    // we do not eliminate subqueries or compute current time in the analyzer.
    Batch("Finish Analysis", Once,
      EliminateSubqueryAliases,
      ReplaceExpressions,
      ComputeCurrentTime,
      GetCurrentDatabase(sessionCatalog),
      RewriteDistinctAggregates) ::
    //////////////////////////////////////////////////////////////////////////////////////////
    // Optimizer rules start here
    //////////////////////////////////////////////////////////////////////////////////////////
    // - Do the first call of CombineUnions before starting the major Optimizer rules,
    //   since it can reduce the number of iteration and the other rules could add/move
    //   extra operators between two adjacent Union operators.
    // - Call CombineUnions again in Batch("Operator Optimizations"),
    //   since the other rules might make two separate Unions operators adjacent.
    Batch("Union", Once,
      CombineUnions) ::
    Batch("Subquery", Once,
      OptimizeSubqueries) ::
    Batch("Replace Operators", fixedPoint,
      ReplaceIntersectWithSemiJoin,
      ReplaceExceptWithAntiJoin,
      ReplaceDistinctWithAggregate) ::
    Batch("Aggregate", fixedPoint,
      RemoveLiteralFromGroupExpressions,
      RemoveRepetitionFromGroupExpressions) ::
    Batch("Operator Optimizations", fixedPoint,
      // Operator push down
      PushThroughSetOperations,
      ReorderJoin,
      EliminateOuterJoin,
      PushPredicateThroughJoin,
      PushDownPredicate,
      LimitPushDown,
      ColumnPruning,
      InferFiltersFromConstraints,
      // Operator combine
      CollapseRepartition,
      CollapseProject,
      CombineFilters,
      CombineLimits,
      CombineUnions,
      // Constant folding and strength reduction
      NullPropagation,
      FoldablePropagation,
      OptimizeIn(conf),
      ConstantFolding,
      LikeSimplification,
      BooleanSimplification,
      SimplifyConditionals,
      RemoveDispensableExpressions,
      SimplifyBinaryComparison,
      PruneFilters,
      EliminateSorts,
      SimplifyCasts,
      SimplifyCaseConversionExpressions,
      RewriteCorrelatedScalarSubquery,
      EliminateSerialization,
      RemoveAliasOnlyProject) ::
    Batch("Decimal Optimizations", fixedPoint,
      DecimalAggregates) ::
    Batch("Typed Filter Optimization", fixedPoint,
      EmbedSerializerInFilter,
      RemoveAliasOnlyProject) ::
    Batch("LocalRelation", fixedPoint,
      ConvertToLocalRelation) ::
    Batch("OptimizeCodegen", Once,
      OptimizeCodegen(conf)) ::
    Batch("RewriteSubquery", Once,
      RewritePredicateSubquery,
      CollapseProject) :: Nil
  }

  /**
   * Optimize all the subqueries inside expression.
   */
  object OptimizeSubqueries extends Rule[LogicalPlan] {
    def apply(plan: LogicalPlan): LogicalPlan = plan transformAllExpressions {
      case s: SubqueryExpression =>
        s.withNewPlan(Optimizer.this.execute(s.query))
    }
  }
}

/**
 * An optimizer used in test code.
 *
 * To ensure extendability, we leave the standard rules in the abstract optimizer rules, while
 * specific rules go to the subclasses
 */
object SimpleTestOptimizer extends SimpleTestOptimizer

class SimpleTestOptimizer extends Optimizer(
  new SessionCatalog(
    new InMemoryCatalog,
    EmptyFunctionRegistry,
    new SimpleCatalystConf(caseSensitiveAnalysis = true)),
  new SimpleCatalystConf(caseSensitiveAnalysis = true))

/**
 * Removes the Project only conducting Alias of its child node.
 * It is created mainly for removing extra Project added in EliminateSerialization rule,
 * but can also benefit other operators.
 */
object RemoveAliasOnlyProject extends Rule[LogicalPlan] {
  // Check if projectList in the Project node has the same attribute names and ordering
  // as its child node.
  private def isAliasOnly(
      projectList: Seq[NamedExpression],
      childOutput: Seq[Attribute]): Boolean = {
    if (!projectList.forall(_.isInstanceOf[Alias]) || projectList.length != childOutput.length) {
      false
    } else {
      projectList.map(_.asInstanceOf[Alias]).zip(childOutput).forall { case (a, o) =>
        a.child match {
          case attr: Attribute if a.name == attr.name && attr.semanticEquals(o) => true
          case _ => false
        }
      }
    }
  }

  def apply(plan: LogicalPlan): LogicalPlan = {
    val aliasOnlyProject = plan.find {
      case Project(pList, child) if isAliasOnly(pList, child.output) => true
      case _ => false
    }

    aliasOnlyProject.map { case p: Project =>
      val aliases = p.projectList.map(_.asInstanceOf[Alias])
      val attrMap = AttributeMap(aliases.map(a => (a.toAttribute, a.child)))
      plan.transformAllExpressions {
        case a: Attribute if attrMap.contains(a) => attrMap(a)
      }.transform {
        case op: Project if op.eq(p) => op.child
      }
    }.getOrElse(plan)
  }
}

/**
 * Pushes down [[LocalLimit]] beneath UNION ALL and beneath the streamed inputs of outer joins.
 */
object LimitPushDown extends Rule[LogicalPlan] {

  private def stripGlobalLimitIfPresent(plan: LogicalPlan): LogicalPlan = {
    plan match {
      case GlobalLimit(_, child) => child
      case _ => plan
    }
  }

  private def maybePushLimit(limitExp: Expression, plan: LogicalPlan): LogicalPlan = {
    (limitExp, plan.maxRows) match {
      case (IntegerLiteral(maxRow), Some(childMaxRows)) if maxRow < childMaxRows =>
        LocalLimit(limitExp, stripGlobalLimitIfPresent(plan))
      case (_, None) =>
        LocalLimit(limitExp, stripGlobalLimitIfPresent(plan))
      case _ => plan
    }
  }

  def apply(plan: LogicalPlan): LogicalPlan = plan transform {
    // Adding extra Limits below UNION ALL for children which are not Limit or do not have Limit
    // descendants whose maxRow is larger. This heuristic is valid assuming there does not exist any
    // Limit push-down rule that is unable to infer the value of maxRows.
    // Note: right now Union means UNION ALL, which does not de-duplicate rows, so it is safe to
    // pushdown Limit through it. Once we add UNION DISTINCT, however, we will not be able to
    // pushdown Limit.
    case LocalLimit(exp, Union(children)) =>
      LocalLimit(exp, Union(children.map(maybePushLimit(exp, _))))
    // Add extra limits below OUTER JOIN. For LEFT OUTER and FULL OUTER JOIN we push limits to the
    // left and right sides, respectively. For FULL OUTER JOIN, we can only push limits to one side
    // because we need to ensure that rows from the limited side still have an opportunity to match
    // against all candidates from the non-limited side. We also need to ensure that this limit
    // pushdown rule will not eventually introduce limits on both sides if it is applied multiple
    // times. Therefore:
    //   - If one side is already limited, stack another limit on top if the new limit is smaller.
    //     The redundant limit will be collapsed by the CombineLimits rule.
    //   - If neither side is limited, limit the side that is estimated to be bigger.
    case LocalLimit(exp, join @ Join(left, right, joinType, _)) =>
      val newJoin = joinType match {
        case RightOuter => join.copy(right = maybePushLimit(exp, right))
        case LeftOuter => join.copy(left = maybePushLimit(exp, left))
        case FullOuter =>
          (left.maxRows, right.maxRows) match {
            case (None, None) =>
              if (left.statistics.sizeInBytes >= right.statistics.sizeInBytes) {
                join.copy(left = maybePushLimit(exp, left))
              } else {
                join.copy(right = maybePushLimit(exp, right))
              }
            case (Some(_), Some(_)) => join
            case (Some(_), None) => join.copy(left = maybePushLimit(exp, left))
            case (None, Some(_)) => join.copy(right = maybePushLimit(exp, right))

          }
        case _ => join
      }
      LocalLimit(exp, newJoin)
  }
}

/**
 * Pushes certain operations to both sides of a Union operator.
 * Operations that are safe to pushdown are listed as follows.
 * Union:
 * Right now, Union means UNION ALL, which does not de-duplicate rows. So, it is
 * safe to pushdown Filters and Projections through it. Once we add UNION DISTINCT,
 * we will not be able to pushdown Projections.
 */
object PushThroughSetOperations extends Rule[LogicalPlan] with PredicateHelper {

  /**
   * Maps Attributes from the left side to the corresponding Attribute on the right side.
   */
  private def buildRewrites(left: LogicalPlan, right: LogicalPlan): AttributeMap[Attribute] = {
    assert(left.output.size == right.output.size)
    AttributeMap(left.output.zip(right.output))
  }

  /**
   * Rewrites an expression so that it can be pushed to the right side of a
   * Union or Except operator. This method relies on the fact that the output attributes
   * of a union/intersect/except are always equal to the left child's output.
   */
  private def pushToRight[A <: Expression](e: A, rewrites: AttributeMap[Attribute]) = {
    val result = e transform {
      case a: Attribute => rewrites(a)
    }

    // We must promise the compiler that we did not discard the names in the case of project
    // expressions.  This is safe since the only transformation is from Attribute => Attribute.
    result.asInstanceOf[A]
  }

  /**
   * Splits the condition expression into small conditions by `And`, and partition them by
   * deterministic, and finally recombine them by `And`. It returns an expression containing
   * all deterministic expressions (the first field of the returned Tuple2) and an expression
   * containing all non-deterministic expressions (the second field of the returned Tuple2).
   */
  private def partitionByDeterministic(condition: Expression): (Expression, Expression) = {
    val andConditions = splitConjunctivePredicates(condition)
    andConditions.partition(_.deterministic) match {
      case (deterministic, nondeterministic) =>
        deterministic.reduceOption(And).getOrElse(Literal(true)) ->
        nondeterministic.reduceOption(And).getOrElse(Literal(true))
    }
  }

  def apply(plan: LogicalPlan): LogicalPlan = plan transform {

    // Push down deterministic projection through UNION ALL
    case p @ Project(projectList, Union(children)) =>
      assert(children.nonEmpty)
      if (projectList.forall(_.deterministic)) {
        val newFirstChild = Project(projectList, children.head)
        val newOtherChildren = children.tail.map { child =>
          val rewrites = buildRewrites(children.head, child)
          Project(projectList.map(pushToRight(_, rewrites)), child)
        }
        Union(newFirstChild +: newOtherChildren)
      } else {
        p
      }

    // Push down filter into union
    case Filter(condition, Union(children)) =>
      assert(children.nonEmpty)
      val (deterministic, nondeterministic) = partitionByDeterministic(condition)
      val newFirstChild = Filter(deterministic, children.head)
      val newOtherChildren = children.tail.map { child =>
        val rewrites = buildRewrites(children.head, child)
        Filter(pushToRight(deterministic, rewrites), child)
      }
      Filter(nondeterministic, Union(newFirstChild +: newOtherChildren))
  }
}

/**
 * Attempts to eliminate the reading of unneeded columns from the query plan.
 *
 * Since adding Project before Filter conflicts with PushPredicatesThroughProject, this rule will
 * remove the Project p2 in the following pattern:
 *
 *   p1 @ Project(_, Filter(_, p2 @ Project(_, child))) if p2.outputSet.subsetOf(p2.inputSet)
 *
 * p2 is usually inserted by this rule and useless, p1 could prune the columns anyway.
 */
object ColumnPruning extends Rule[LogicalPlan] {
  private def sameOutput(output1: Seq[Attribute], output2: Seq[Attribute]): Boolean =
    output1.size == output2.size &&
      output1.zip(output2).forall(pair => pair._1.semanticEquals(pair._2))

  def apply(plan: LogicalPlan): LogicalPlan = removeProjectBeforeFilter(plan transform {
    // Prunes the unused columns from project list of Project/Aggregate/Expand
    case p @ Project(_, p2: Project) if (p2.outputSet -- p.references).nonEmpty =>
      p.copy(child = p2.copy(projectList = p2.projectList.filter(p.references.contains)))
    case p @ Project(_, a: Aggregate) if (a.outputSet -- p.references).nonEmpty =>
      p.copy(
        child = a.copy(aggregateExpressions = a.aggregateExpressions.filter(p.references.contains)))
    case a @ Project(_, e @ Expand(_, _, grandChild)) if (e.outputSet -- a.references).nonEmpty =>
      val newOutput = e.output.filter(a.references.contains(_))
      val newProjects = e.projections.map { proj =>
        proj.zip(e.output).filter { case (_, a) =>
          newOutput.contains(a)
        }.unzip._1
      }
      a.copy(child = Expand(newProjects, newOutput, grandChild))

    // Prunes the unused columns from child of `DeserializeToObject`
    case d @ DeserializeToObject(_, _, child) if (child.outputSet -- d.references).nonEmpty =>
      d.copy(child = prunedChild(child, d.references))

    // Prunes the unused columns from child of Aggregate/Expand/Generate
    case a @ Aggregate(_, _, child) if (child.outputSet -- a.references).nonEmpty =>
      a.copy(child = prunedChild(child, a.references))
    case e @ Expand(_, _, child) if (child.outputSet -- e.references).nonEmpty =>
      e.copy(child = prunedChild(child, e.references))
    case g: Generate if !g.join && (g.child.outputSet -- g.references).nonEmpty =>
      g.copy(child = prunedChild(g.child, g.references))

    // Turn off `join` for Generate if no column from it's child is used
    case p @ Project(_, g: Generate)
        if g.join && !g.outer && p.references.subsetOf(g.generatedSet) =>
      p.copy(child = g.copy(join = false))

    // Eliminate unneeded attributes from right side of a Left Existence Join.
    case j @ Join(_, right, LeftExistence(_), _) =>
      j.copy(right = prunedChild(right, j.references))

    // all the columns will be used to compare, so we can't prune them
    case p @ Project(_, _: SetOperation) => p
    case p @ Project(_, _: Distinct) => p
    // Eliminate unneeded attributes from children of Union.
    case p @ Project(_, u: Union) =>
      if ((u.outputSet -- p.references).nonEmpty) {
        val firstChild = u.children.head
        val newOutput = prunedChild(firstChild, p.references).output
        // pruning the columns of all children based on the pruned first child.
        val newChildren = u.children.map { p =>
          val selected = p.output.zipWithIndex.filter { case (a, i) =>
            newOutput.contains(firstChild.output(i))
          }.map(_._1)
          Project(selected, p)
        }
        p.copy(child = u.withNewChildren(newChildren))
      } else {
        p
      }

    // Prune unnecessary window expressions
    case p @ Project(_, w: Window) if (w.windowOutputSet -- p.references).nonEmpty =>
      p.copy(child = w.copy(
        windowExpressions = w.windowExpressions.filter(p.references.contains)))

    // Eliminate no-op Window
    case w: Window if w.windowExpressions.isEmpty => w.child

    // Eliminate no-op Projects
    case p @ Project(_, child) if sameOutput(child.output, p.output) => child

    // Can't prune the columns on LeafNode
    case p @ Project(_, _: LeafNode) => p

    // for all other logical plans that inherits the output from it's children
    case p @ Project(_, child) =>
      val required = child.references ++ p.references
      if ((child.inputSet -- required).nonEmpty) {
        val newChildren = child.children.map(c => prunedChild(c, required))
        p.copy(child = child.withNewChildren(newChildren))
      } else {
        p
      }
  })

  /** Applies a projection only when the child is producing unnecessary attributes */
  private def prunedChild(c: LogicalPlan, allReferences: AttributeSet) =
    if ((c.outputSet -- allReferences.filter(c.outputSet.contains)).nonEmpty) {
      Project(c.output.filter(allReferences.contains), c)
    } else {
      c
    }

  /**
   * The Project before Filter is not necessary but conflict with PushPredicatesThroughProject,
   * so remove it.
   */
  private def removeProjectBeforeFilter(plan: LogicalPlan): LogicalPlan = plan transform {
    case p1 @ Project(_, f @ Filter(_, p2 @ Project(_, child)))
      if p2.outputSet.subsetOf(child.outputSet) =>
      p1.copy(child = f.copy(child = child))
  }
}

/**
 * Combines two adjacent [[Project]] operators into one and perform alias substitution,
 * merging the expressions into one single expression.
 */
object CollapseProject extends Rule[LogicalPlan] {

  def apply(plan: LogicalPlan): LogicalPlan = plan transformUp {
    case p1 @ Project(_, p2: Project) =>
      if (haveCommonNonDeterministicOutput(p1.projectList, p2.projectList)) {
        p1
      } else {
        p2.copy(projectList = buildCleanedProjectList(p1.projectList, p2.projectList))
      }
    case p @ Project(_, agg: Aggregate) =>
      if (haveCommonNonDeterministicOutput(p.projectList, agg.aggregateExpressions)) {
        p
      } else {
        agg.copy(aggregateExpressions = buildCleanedProjectList(
          p.projectList, agg.aggregateExpressions))
      }
  }

  private def collectAliases(projectList: Seq[NamedExpression]): AttributeMap[Alias] = {
    AttributeMap(projectList.collect {
      case a: Alias => a.toAttribute -> a
    })
  }

  private def haveCommonNonDeterministicOutput(
      upper: Seq[NamedExpression], lower: Seq[NamedExpression]): Boolean = {
    // Create a map of Aliases to their values from the lower projection.
    // e.g., 'SELECT ... FROM (SELECT a + b AS c, d ...)' produces Map(c -> Alias(a + b, c)).
    val aliases = collectAliases(lower)

    // Collapse upper and lower Projects if and only if their overlapped expressions are all
    // deterministic.
    upper.exists(_.collect {
      case a: Attribute if aliases.contains(a) => aliases(a).child
    }.exists(!_.deterministic))
  }

  private def buildCleanedProjectList(
      upper: Seq[NamedExpression],
      lower: Seq[NamedExpression]): Seq[NamedExpression] = {
    // Create a map of Aliases to their values from the lower projection.
    // e.g., 'SELECT ... FROM (SELECT a + b AS c, d ...)' produces Map(c -> Alias(a + b, c)).
    val aliases = collectAliases(lower)

    // Substitute any attributes that are produced by the lower projection, so that we safely
    // eliminate it.
    // e.g., 'SELECT c + 1 FROM (SELECT a + b AS C ...' produces 'SELECT a + b + 1 ...'
    // Use transformUp to prevent infinite recursion.
    val rewrittenUpper = upper.map(_.transformUp {
      case a: Attribute => aliases.getOrElse(a, a)
    })
    // collapse upper and lower Projects may introduce unnecessary Aliases, trim them here.
    rewrittenUpper.map { p =>
      CleanupAliases.trimNonTopLevelAliases(p).asInstanceOf[NamedExpression]
    }
  }
}

/**
 * Combines adjacent [[Repartition]] operators by keeping only the last one.
 */
object CollapseRepartition extends Rule[LogicalPlan] {
  def apply(plan: LogicalPlan): LogicalPlan = plan transformUp {
    case Repartition(numPartitions, shuffle, Repartition(_, _, child)) =>
      Repartition(numPartitions, shuffle, child)
  }
}

/**
 * Simplifies LIKE expressions that do not need full regular expressions to evaluate the condition.
 * For example, when the expression is just checking to see if a string starts with a given
 * pattern.
 */
object LikeSimplification extends Rule[LogicalPlan] {
  // if guards below protect from escapes on trailing %.
  // Cases like "something\%" are not optimized, but this does not affect correctness.
  private val startsWith = "([^_%]+)%".r
  private val endsWith = "%([^_%]+)".r
  private val startsAndEndsWith = "([^_%]+)%([^_%]+)".r
  private val contains = "%([^_%]+)%".r
  private val equalTo = "([^_%]*)".r

  def apply(plan: LogicalPlan): LogicalPlan = plan transformAllExpressions {
    case Like(input, Literal(pattern, StringType)) =>
      pattern.toString match {
        case startsWith(prefix) if !prefix.endsWith("\\") =>
          StartsWith(input, Literal(prefix))
        case endsWith(postfix) =>
          EndsWith(input, Literal(postfix))
        // 'a%a' pattern is basically same with 'a%' && '%a'.
        // However, the additional `Length` condition is required to prevent 'a' match 'a%a'.
        case startsAndEndsWith(prefix, postfix) if !prefix.endsWith("\\") =>
          And(GreaterThanOrEqual(Length(input), Literal(prefix.size + postfix.size)),
            And(StartsWith(input, Literal(prefix)), EndsWith(input, Literal(postfix))))
        case contains(infix) if !infix.endsWith("\\") =>
          Contains(input, Literal(infix))
        case equalTo(str) =>
          EqualTo(input, Literal(str))
        case _ =>
          Like(input, Literal.create(pattern, StringType))
      }
  }
}

/**
 * Replaces [[Expression Expressions]] that can be statically evaluated with
 * equivalent [[Literal]] values. This rule is more specific with
 * Null value propagation from bottom to top of the expression tree.
 */
object NullPropagation extends Rule[LogicalPlan] {
  private def nonNullLiteral(e: Expression): Boolean = e match {
    case Literal(null, _) => false
    case _ => true
  }

  def apply(plan: LogicalPlan): LogicalPlan = plan transform {
    case q: LogicalPlan => q transformExpressionsUp {
      case e @ WindowExpression(Cast(Literal(0L, _), _), _) =>
        Cast(Literal(0L), e.dataType)
      case e @ AggregateExpression(Count(exprs), _, _, _) if !exprs.exists(nonNullLiteral) =>
        Cast(Literal(0L), e.dataType)
      case e @ IsNull(c) if !c.nullable => Literal.create(false, BooleanType)
      case e @ IsNotNull(c) if !c.nullable => Literal.create(true, BooleanType)
      case e @ GetArrayItem(Literal(null, _), _) => Literal.create(null, e.dataType)
      case e @ GetArrayItem(_, Literal(null, _)) => Literal.create(null, e.dataType)
      case e @ GetMapValue(Literal(null, _), _) => Literal.create(null, e.dataType)
      case e @ GetMapValue(_, Literal(null, _)) => Literal.create(null, e.dataType)
      case e @ GetStructField(Literal(null, _), _, _) => Literal.create(null, e.dataType)
      case e @ GetArrayStructFields(Literal(null, _), _, _, _, _) =>
        Literal.create(null, e.dataType)
      case e @ EqualNullSafe(Literal(null, _), r) => IsNull(r)
      case e @ EqualNullSafe(l, Literal(null, _)) => IsNull(l)
      case ae @ AggregateExpression(Count(exprs), _, false, _) if !exprs.exists(_.nullable) =>
        // This rule should be only triggered when isDistinct field is false.
        ae.copy(aggregateFunction = Count(Literal(1)))

      // For Coalesce, remove null literals.
      case e @ Coalesce(children) =>
        val newChildren = children.filter(nonNullLiteral)
        if (newChildren.isEmpty) {
          Literal.create(null, e.dataType)
        } else if (newChildren.length == 1) {
          newChildren.head
        } else {
          Coalesce(newChildren)
        }

      case e @ Substring(Literal(null, _), _, _) => Literal.create(null, e.dataType)
      case e @ Substring(_, Literal(null, _), _) => Literal.create(null, e.dataType)
      case e @ Substring(_, _, Literal(null, _)) => Literal.create(null, e.dataType)

      // MaxOf and MinOf can't do null propagation
      case e: MaxOf => e
      case e: MinOf => e

      // Put exceptional cases above if any
      case e @ BinaryArithmetic(Literal(null, _), _) => Literal.create(null, e.dataType)
      case e @ BinaryArithmetic(_, Literal(null, _)) => Literal.create(null, e.dataType)

      case e @ BinaryComparison(Literal(null, _), _) => Literal.create(null, e.dataType)
      case e @ BinaryComparison(_, Literal(null, _)) => Literal.create(null, e.dataType)

      case e: StringRegexExpression => e.children match {
        case Literal(null, _) :: right :: Nil => Literal.create(null, e.dataType)
        case left :: Literal(null, _) :: Nil => Literal.create(null, e.dataType)
        case _ => e
      }

      case e: StringPredicate => e.children match {
        case Literal(null, _) :: right :: Nil => Literal.create(null, e.dataType)
        case left :: Literal(null, _) :: Nil => Literal.create(null, e.dataType)
        case _ => e
      }

      // If the value expression is NULL then transform the In expression to
      // Literal(null)
      case In(Literal(null, _), list) => Literal.create(null, BooleanType)

    }
  }
}

/**
 * Propagate foldable expressions:
 * Replace attributes with aliases of the original foldable expressions if possible.
 * Other optimizations will take advantage of the propagated foldable expressions.
 *
 * {{{
 *   SELECT 1.0 x, 'abc' y, Now() z ORDER BY x, y, 3
 *   ==>  SELECT 1.0 x, 'abc' y, Now() z ORDER BY 1.0, 'abc', Now()
 * }}}
 */
object FoldablePropagation extends Rule[LogicalPlan] {
  def apply(plan: LogicalPlan): LogicalPlan = {
    val foldableMap = AttributeMap(plan.flatMap {
      case Project(projectList, _) => projectList.collect {
        case a: Alias if a.child.foldable => (a.toAttribute, a)
      }
      case _ => Nil
    })

    if (foldableMap.isEmpty) {
      plan
    } else {
      var stop = false
      CleanupAliases(plan.transformUp {
        case u: Union =>
          stop = true
          u
        case c: Command =>
          stop = true
          c
        // For outer join, although its output attributes are derived from its children, they are
        // actually different attributes: the output of outer join is not always picked from its
        // children, but can also be null.
        // TODO(cloud-fan): It seems more reasonable to use new attributes as the output attributes
        // of outer join.
        case j @ Join(_, _, LeftOuter | RightOuter | FullOuter, _) =>
          stop = true
          j

        // These 3 operators take attributes as constructor parameters, and these attributes
        // can't be replaced by alias.
        case m: MapGroups =>
          stop = true
          m
        case f: FlatMapGroupsInR =>
          stop = true
          f
        case c: CoGroup =>
          stop = true
          c

        case p: LogicalPlan if !stop => p.transformExpressions {
          case a: AttributeReference if foldableMap.contains(a) =>
            foldableMap(a)
        }
      })
    }
  }
}

/**
 * Generate a list of additional filters from an operator's existing constraint but remove those
 * that are either already part of the operator's condition or are part of the operator's child
 * constraints. These filters are currently inserted to the existing conditions in the Filter
 * operators and on either side of Join operators.
 *
 * Note: While this optimization is applicable to all types of join, it primarily benefits Inner and
 * LeftSemi joins.
 */
object InferFiltersFromConstraints extends Rule[LogicalPlan] with PredicateHelper {
  def apply(plan: LogicalPlan): LogicalPlan = plan transform {
    case filter @ Filter(condition, child) =>
      val newFilters = filter.constraints --
        (child.constraints ++ splitConjunctivePredicates(condition))
      if (newFilters.nonEmpty) {
        Filter(And(newFilters.reduce(And), condition), child)
      } else {
        filter
      }

    case join @ Join(left, right, joinType, conditionOpt) =>
      // Only consider constraints that can be pushed down completely to either the left or the
      // right child
      val constraints = join.constraints.filter { c =>
        c.references.subsetOf(left.outputSet) || c.references.subsetOf(right.outputSet)
      }
      // Remove those constraints that are already enforced by either the left or the right child
      val additionalConstraints = constraints -- (left.constraints ++ right.constraints)
      val newConditionOpt = conditionOpt match {
        case Some(condition) =>
          val newFilters = additionalConstraints -- splitConjunctivePredicates(condition)
          if (newFilters.nonEmpty) Option(And(newFilters.reduce(And), condition)) else None
        case None =>
          additionalConstraints.reduceOption(And)
      }
      if (newConditionOpt.isDefined) Join(left, right, joinType, newConditionOpt) else join
  }
}

/**
 * Replaces [[Expression Expressions]] that can be statically evaluated with
 * equivalent [[Literal]] values.
 */
object ConstantFolding extends Rule[LogicalPlan] {
  def apply(plan: LogicalPlan): LogicalPlan = plan transform {
    case q: LogicalPlan => q transformExpressionsDown {
      // Skip redundant folding of literals. This rule is technically not necessary. Placing this
      // here avoids running the next rule for Literal values, which would create a new Literal
      // object and running eval unnecessarily.
      case l: Literal => l

      // Fold expressions that are foldable.
      case e if e.foldable => Literal.create(e.eval(EmptyRow), e.dataType)
    }
  }
}

/**
 * Replaces [[In (value, seq[Literal])]] with optimized version[[InSet (value, HashSet[Literal])]]
 * which is much faster
 */
case class OptimizeIn(conf: CatalystConf) extends Rule[LogicalPlan] {
  def apply(plan: LogicalPlan): LogicalPlan = plan transform {
    case q: LogicalPlan => q transformExpressionsDown {
      case In(v, list) if !list.exists(!_.isInstanceOf[Literal]) &&
          list.size > conf.optimizerInSetConversionThreshold =>
        val hSet = list.map(e => e.eval(EmptyRow))
        InSet(v, HashSet() ++ hSet)
    }
  }
}

/**
 * Simplifies boolean expressions:
 * 1. Simplifies expressions whose answer can be determined without evaluating both sides.
 * 2. Eliminates / extracts common factors.
 * 3. Merge same expressions
 * 4. Removes `Not` operator.
 */
object BooleanSimplification extends Rule[LogicalPlan] with PredicateHelper {
  def apply(plan: LogicalPlan): LogicalPlan = plan transform {
    case q: LogicalPlan => q transformExpressionsUp {
      case TrueLiteral And e => e
      case e And TrueLiteral => e
      case FalseLiteral Or e => e
      case e Or FalseLiteral => e

      case FalseLiteral And _ => FalseLiteral
      case _ And FalseLiteral => FalseLiteral
      case TrueLiteral Or _ => TrueLiteral
      case _ Or TrueLiteral => TrueLiteral

      case a And b if a.semanticEquals(b) => a
      case a Or b if a.semanticEquals(b) => a

      case a And (b Or c) if Not(a).semanticEquals(b) => And(a, c)
      case a And (b Or c) if Not(a).semanticEquals(c) => And(a, b)
      case (a Or b) And c if a.semanticEquals(Not(c)) => And(b, c)
      case (a Or b) And c if b.semanticEquals(Not(c)) => And(a, c)

      case a Or (b And c) if Not(a).semanticEquals(b) => Or(a, c)
      case a Or (b And c) if Not(a).semanticEquals(c) => Or(a, b)
      case (a And b) Or c if a.semanticEquals(Not(c)) => Or(b, c)
      case (a And b) Or c if b.semanticEquals(Not(c)) => Or(a, c)

      // Common factor elimination for conjunction
      case and @ (left And right) =>
        // 1. Split left and right to get the disjunctive predicates,
        //   i.e. lhs = (a, b), rhs = (a, c)
        // 2. Find the common predict between lhsSet and rhsSet, i.e. common = (a)
        // 3. Remove common predict from lhsSet and rhsSet, i.e. ldiff = (b), rdiff = (c)
        // 4. Apply the formula, get the optimized predicate: common || (ldiff && rdiff)
        val lhs = splitDisjunctivePredicates(left)
        val rhs = splitDisjunctivePredicates(right)
        val common = lhs.filter(e => rhs.exists(e.semanticEquals))
        if (common.isEmpty) {
          // No common factors, return the original predicate
          and
        } else {
          val ldiff = lhs.filterNot(e => common.exists(e.semanticEquals))
          val rdiff = rhs.filterNot(e => common.exists(e.semanticEquals))
          if (ldiff.isEmpty || rdiff.isEmpty) {
            // (a || b || c || ...) && (a || b) => (a || b)
            common.reduce(Or)
          } else {
            // (a || b || c || ...) && (a || b || d || ...) =>
            // ((c || ...) && (d || ...)) || a || b
            (common :+ And(ldiff.reduce(Or), rdiff.reduce(Or))).reduce(Or)
          }
        }

      // Common factor elimination for disjunction
      case or @ (left Or right) =>
        // 1. Split left and right to get the conjunctive predicates,
        //   i.e.  lhs = (a, b), rhs = (a, c)
        // 2. Find the common predict between lhsSet and rhsSet, i.e. common = (a)
        // 3. Remove common predict from lhsSet and rhsSet, i.e. ldiff = (b), rdiff = (c)
        // 4. Apply the formula, get the optimized predicate: common && (ldiff || rdiff)
        val lhs = splitConjunctivePredicates(left)
        val rhs = splitConjunctivePredicates(right)
        val common = lhs.filter(e => rhs.exists(e.semanticEquals))
        if (common.isEmpty) {
          // No common factors, return the original predicate
          or
        } else {
          val ldiff = lhs.filterNot(e => common.exists(e.semanticEquals))
          val rdiff = rhs.filterNot(e => common.exists(e.semanticEquals))
          if (ldiff.isEmpty || rdiff.isEmpty) {
            // (a && b) || (a && b && c && ...) => a && b
            common.reduce(And)
          } else {
            // (a && b && c && ...) || (a && b && d && ...) =>
            // ((c && ...) || (d && ...)) && a && b
            (common :+ Or(ldiff.reduce(And), rdiff.reduce(And))).reduce(And)
          }
        }

      case Not(TrueLiteral) => FalseLiteral
      case Not(FalseLiteral) => TrueLiteral

      case Not(a GreaterThan b) => LessThanOrEqual(a, b)
      case Not(a GreaterThanOrEqual b) => LessThan(a, b)

      case Not(a LessThan b) => GreaterThanOrEqual(a, b)
      case Not(a LessThanOrEqual b) => GreaterThan(a, b)

      case Not(a Or b) => And(Not(a), Not(b))
      case Not(a And b) => Or(Not(a), Not(b))

      case Not(Not(e)) => e
    }
  }
}

/**
 * Simplifies binary comparisons with semantically-equal expressions:
 * 1) Replace '<=>' with 'true' literal.
 * 2) Replace '=', '<=', and '>=' with 'true' literal if both operands are non-nullable.
 * 3) Replace '<' and '>' with 'false' literal if both operands are non-nullable.
 */
object SimplifyBinaryComparison extends Rule[LogicalPlan] with PredicateHelper {
  def apply(plan: LogicalPlan): LogicalPlan = plan transform {
    case q: LogicalPlan => q transformExpressionsUp {
      // True with equality
      case a EqualNullSafe b if a.semanticEquals(b) => TrueLiteral
      case a EqualTo b if !a.nullable && !b.nullable && a.semanticEquals(b) => TrueLiteral
      case a GreaterThanOrEqual b if !a.nullable && !b.nullable && a.semanticEquals(b) =>
        TrueLiteral
      case a LessThanOrEqual b if !a.nullable && !b.nullable && a.semanticEquals(b) => TrueLiteral

      // False with inequality
      case a GreaterThan b if !a.nullable && !b.nullable && a.semanticEquals(b) => FalseLiteral
      case a LessThan b if !a.nullable && !b.nullable && a.semanticEquals(b) => FalseLiteral
    }
  }
}

/**
 * Simplifies conditional expressions (if / case).
 */
object SimplifyConditionals extends Rule[LogicalPlan] with PredicateHelper {
  private def falseOrNullLiteral(e: Expression): Boolean = e match {
    case FalseLiteral => true
    case Literal(null, _) => true
    case _ => false
  }

  def apply(plan: LogicalPlan): LogicalPlan = plan transform {
    case q: LogicalPlan => q transformExpressionsUp {
      case If(TrueLiteral, trueValue, _) => trueValue
      case If(FalseLiteral, _, falseValue) => falseValue
      case If(Literal(null, _), _, falseValue) => falseValue

      case e @ CaseWhen(branches, elseValue) if branches.exists(x => falseOrNullLiteral(x._1)) =>
        // If there are branches that are always false, remove them.
        // If there are no more branches left, just use the else value.
        // Note that these two are handled together here in a single case statement because
        // otherwise we cannot determine the data type for the elseValue if it is None (i.e. null).
        val newBranches = branches.filter(x => !falseOrNullLiteral(x._1))
        if (newBranches.isEmpty) {
          elseValue.getOrElse(Literal.create(null, e.dataType))
        } else {
          e.copy(branches = newBranches)
        }

      case e @ CaseWhen(branches, _) if branches.headOption.map(_._1) == Some(TrueLiteral) =>
        // If the first branch is a true literal, remove the entire CaseWhen and use the value
        // from that. Note that CaseWhen.branches should never be empty, and as a result the
        // headOption (rather than head) added above is just an extra (and unnecessary) safeguard.
        branches.head._2
    }
  }
}

/**
 * Optimizes expressions by replacing according to CodeGen configuration.
 */
case class OptimizeCodegen(conf: CatalystConf) extends Rule[LogicalPlan] {
  def apply(plan: LogicalPlan): LogicalPlan = plan transformAllExpressions {
    case e: CaseWhen if canCodegen(e) => e.toCodegen()
  }

  private def canCodegen(e: CaseWhen): Boolean = {
    val numBranches = e.branches.size + e.elseValue.size
    numBranches <= conf.maxCaseBranchesForCodegen
  }
}

/**
 * Combines all adjacent [[Union]] operators into a single [[Union]].
 */
object CombineUnions extends Rule[LogicalPlan] {
  def apply(plan: LogicalPlan): LogicalPlan = plan transform {
    case Unions(children) => Union(children)
  }
}

/**
 * Combines two adjacent [[Filter]] operators into one, merging the non-redundant conditions into
 * one conjunctive predicate.
 */
object CombineFilters extends Rule[LogicalPlan] with PredicateHelper {
  def apply(plan: LogicalPlan): LogicalPlan = plan transform {
    case Filter(fc, nf @ Filter(nc, grandChild)) =>
      (ExpressionSet(splitConjunctivePredicates(fc)) --
        ExpressionSet(splitConjunctivePredicates(nc))).reduceOption(And) match {
        case Some(ac) =>
          Filter(And(nc, ac), grandChild)
        case None =>
          nf
      }
  }
}

/**
 * Removes no-op SortOrder from Sort
 */
object EliminateSorts  extends Rule[LogicalPlan] {
  def apply(plan: LogicalPlan): LogicalPlan = plan transform {
    case s @ Sort(orders, _, child) if orders.isEmpty || orders.exists(_.child.foldable) =>
      val newOrders = orders.filterNot(_.child.foldable)
      if (newOrders.isEmpty) child else s.copy(order = newOrders)
  }
}

/**
 * Removes filters that can be evaluated trivially.  This can be done through the following ways:
 * 1) by eliding the filter for cases where it will always evaluate to `true`.
 * 2) by substituting a dummy empty relation when the filter will always evaluate to `false`.
 * 3) by eliminating the always-true conditions given the constraints on the child's output.
 */
object PruneFilters extends Rule[LogicalPlan] with PredicateHelper {
  def apply(plan: LogicalPlan): LogicalPlan = plan transform {
    // If the filter condition always evaluate to true, remove the filter.
    case Filter(Literal(true, BooleanType), child) => child
    // If the filter condition always evaluate to null or false,
    // replace the input with an empty relation.
    case Filter(Literal(null, _), child) => LocalRelation(child.output, data = Seq.empty)
    case Filter(Literal(false, BooleanType), child) => LocalRelation(child.output, data = Seq.empty)
    // If any deterministic condition is guaranteed to be true given the constraints on the child's
    // output, remove the condition
    case f @ Filter(fc, p: LogicalPlan) =>
      val (prunedPredicates, remainingPredicates) =
        splitConjunctivePredicates(fc).partition { cond =>
          cond.deterministic && p.constraints.contains(cond)
        }
      if (prunedPredicates.isEmpty) {
        f
      } else if (remainingPredicates.isEmpty) {
        p
      } else {
        val newCond = remainingPredicates.reduce(And)
        Filter(newCond, p)
      }
  }
}

/**
 * Pushes [[Filter]] operators through many operators iff:
 * 1) the operator is deterministic
 * 2) the predicate is deterministic and the operator will not change any of rows.
 *
 * This heuristic is valid assuming the expression evaluation cost is minimal.
 */
object PushDownPredicate extends Rule[LogicalPlan] with PredicateHelper {
  def apply(plan: LogicalPlan): LogicalPlan = plan transform {
    // SPARK-13473: We can't push the predicate down when the underlying projection output non-
    // deterministic field(s).  Non-deterministic expressions are essentially stateful. This
    // implies that, for a given input row, the output are determined by the expression's initial
    // state and all the input rows processed before. In another word, the order of input rows
    // matters for non-deterministic expressions, while pushing down predicates changes the order.
    case filter@Filter(condition, project@Project(fields, grandChild))
      if fields.forall(_.deterministic) && canPushThroughCondition(grandChild, condition) =>

      // Create a map of Aliases to their values from the child projection.
      // e.g., 'SELECT a + b AS c, d ...' produces Map(c -> a + b).
      val aliasMap = AttributeMap(fields.collect {
        case a: Alias => (a.toAttribute, a.child)
      })

      project.copy(child = Filter(replaceAlias(condition, aliasMap), grandChild))

    // Push [[Filter]] operators through [[Window]] operators. Parts of the predicate that can be
    // pushed beneath must satisfy the following conditions:
    // 1. All the expressions are part of window partitioning key. The expressions can be compound.
    // 2. Deterministic.
    // 3. Placed before any non-deterministic predicates.
    case filter@Filter(condition, w: Window)
      if w.partitionSpec.forall(_.isInstanceOf[AttributeReference]) =>
      val partitionAttrs = AttributeSet(w.partitionSpec.flatMap(_.references))

      val (candidates, containingNonDeterministic) =
        splitConjunctivePredicates(condition).span(_.deterministic)

      val (pushDown, rest) = candidates.partition { cond =>
        cond.references.subsetOf(partitionAttrs)
      }

      val stayUp = rest ++ containingNonDeterministic

      if (pushDown.nonEmpty) {
        val pushDownPredicate = pushDown.reduce(And)
        val newWindow = w.copy(child = Filter(pushDownPredicate, w.child))
        if (stayUp.isEmpty) newWindow else Filter(stayUp.reduce(And), newWindow)
      } else {
        filter
      }

    case filter@Filter(condition, aggregate: Aggregate) =>
      // Find all the aliased expressions in the aggregate list that don't include any actual
      // AggregateExpression, and create a map from the alias to the expression
      val aliasMap = AttributeMap(aggregate.aggregateExpressions.collect {
        case a: Alias if a.child.find(_.isInstanceOf[AggregateExpression]).isEmpty =>
          (a.toAttribute, a.child)
      })

      // For each filter, expand the alias and check if the filter can be evaluated using
      // attributes produced by the aggregate operator's child operator.
      val (candidates, containingNonDeterministic) =
        splitConjunctivePredicates(condition).span(_.deterministic)

      val (pushDown, rest) = candidates.partition { cond =>
        val replaced = replaceAlias(cond, aliasMap)
        cond.references.nonEmpty && replaced.references.subsetOf(aggregate.child.outputSet)
      }

      val stayUp = rest ++ containingNonDeterministic

      if (pushDown.nonEmpty) {
        val pushDownPredicate = pushDown.reduce(And)
        val replaced = replaceAlias(pushDownPredicate, aliasMap)
        val newAggregate = aggregate.copy(child = Filter(replaced, aggregate.child))
        // If there is no more filter to stay up, just eliminate the filter.
        // Otherwise, create "Filter(stayUp) <- Aggregate <- Filter(pushDownPredicate)".
        if (stayUp.isEmpty) newAggregate else Filter(stayUp.reduce(And), newAggregate)
      } else {
        filter
      }

    case filter@Filter(condition, union: Union) =>
      // Union could change the rows, so non-deterministic predicate can't be pushed down
      val (pushDown, stayUp) = splitConjunctivePredicates(condition).span(_.deterministic)

      if (pushDown.nonEmpty) {
        val pushDownCond = pushDown.reduceLeft(And)
        val output = union.output
        val newGrandChildren = union.children.map { grandchild =>
          val newCond = pushDownCond transform {
            case e if output.exists(_.semanticEquals(e)) =>
              grandchild.output(output.indexWhere(_.semanticEquals(e)))
          }
          assert(newCond.references.subsetOf(grandchild.outputSet))
          Filter(newCond, grandchild)
        }
        val newUnion = union.withNewChildren(newGrandChildren)
        if (stayUp.nonEmpty) {
          Filter(stayUp.reduceLeft(And), newUnion)
        } else {
          newUnion
        }
      } else {
        filter
      }

<<<<<<< HEAD
    case filter @ Filter(condition, u: UnaryNode)
        if canPushThrough(u) && u.expressions.forall(_.deterministic) =>
=======
    case filter@Filter(condition, u: UnaryNode)
      if canPushThrough(u) && u.expressions.forall(_.deterministic) =>
>>>>>>> 5e47a805
      pushDownPredicate(filter, u.child) { predicate =>
        u.withNewChildren(Seq(Filter(predicate, u.child)))
      }
  }

  private def canPushThrough(p: UnaryNode): Boolean = p match {
    // Note that some operators (e.g. project, aggregate, union) are being handled separately
    // (earlier in this rule).
    case _: AppendColumns => true
    case _: BroadcastHint => true
    case _: Distinct => true
    case _: Generate => true
    case _: Pivot => true
    case _: RedistributeData => true
    case _: Repartition => true
    case _: ScriptTransformation => true
    case _: Sort => true
    case _ => false
  }

  private def pushDownPredicate(
      filter: Filter,
      grandchild: LogicalPlan)(insertFilter: Expression => LogicalPlan): LogicalPlan = {
    // Only push down the predicates that is deterministic and all the referenced attributes
    // come from grandchild.
    // TODO: non-deterministic predicates could be pushed through some operators that do not change
    // the rows.
    val (candidates, containingNonDeterministic) =
      splitConjunctivePredicates(filter.condition).span(_.deterministic)

    val (pushDown, rest) = candidates.partition { cond =>
      cond.references.subsetOf(grandchild.outputSet)
    }

    val stayUp = rest ++ containingNonDeterministic

    if (pushDown.nonEmpty) {
      val newChild = insertFilter(pushDown.reduceLeft(And))
      if (stayUp.nonEmpty) {
        Filter(stayUp.reduceLeft(And), newChild)
      } else {
        newChild
      }
    } else {
      filter
    }
  }
<<<<<<< HEAD
=======

  /**
   * Check if we can safely push a filter through a projection, by making sure that predicate
   * subqueries in the condition do not contain the same attributes as the plan they are moved
   * into. This can happen when the plan and predicate subquery have the same source.
   */
  private def canPushThroughCondition(plan: LogicalPlan, condition: Expression): Boolean = {
    val attributes = plan.outputSet
    val matched = condition.find {
      case PredicateSubquery(p, _, _, _) => p.outputSet.intersect(attributes).nonEmpty
      case _ => false
    }
    matched.isEmpty
  }
>>>>>>> 5e47a805
}

/**
 * Pushes down [[Filter]] operators where the `condition` can be
 * evaluated using only the attributes of the left or right side of a join.  Other
 * [[Filter]] conditions are moved into the `condition` of the [[Join]].
 *
 * And also pushes down the join filter, where the `condition` can be evaluated using only the
 * attributes of the left or right side of sub query when applicable.
 *
 * Check https://cwiki.apache.org/confluence/display/Hive/OuterJoinBehavior for more details
 */
object PushPredicateThroughJoin extends Rule[LogicalPlan] with PredicateHelper {
  /**
   * Splits join condition expressions or filter predicates (on a given join's output) into three
   * categories based on the attributes required to evaluate them. Note that we explicitly exclude
   * on-deterministic (i.e., stateful) condition expressions in canEvaluateInLeft or
   * canEvaluateInRight to prevent pushing these predicates on either side of the join.
   *
   * @return (canEvaluateInLeft, canEvaluateInRight, haveToEvaluateInBoth)
   */
  private def split(condition: Seq[Expression], left: LogicalPlan, right: LogicalPlan) = {
    // Note: In order to ensure correctness, it's important to not change the relative ordering of
    // any deterministic expression that follows a non-deterministic expression. To achieve this,
    // we only consider pushing down those expressions that precede the first non-deterministic
    // expression in the condition.
    val (pushDownCandidates, containingNonDeterministic) = condition.span(_.deterministic)
    val (leftEvaluateCondition, rest) =
      pushDownCandidates.partition(_.references.subsetOf(left.outputSet))
    val (rightEvaluateCondition, commonCondition) =
        rest.partition(expr => expr.references.subsetOf(right.outputSet))

    (leftEvaluateCondition, rightEvaluateCondition, commonCondition ++ containingNonDeterministic)
  }

  def apply(plan: LogicalPlan): LogicalPlan = plan transform {
    // push the where condition down into join filter
    case f @ Filter(filterCondition, Join(left, right, joinType, joinCondition)) =>
      val (leftFilterConditions, rightFilterConditions, commonFilterCondition) =
        split(splitConjunctivePredicates(filterCondition), left, right)
      joinType match {
        case Inner =>
          // push down the single side `where` condition into respective sides
          val newLeft = leftFilterConditions.
            reduceLeftOption(And).map(Filter(_, left)).getOrElse(left)
          val newRight = rightFilterConditions.
            reduceLeftOption(And).map(Filter(_, right)).getOrElse(right)
          val (newJoinConditions, others) =
            commonFilterCondition.partition(e => !SubqueryExpression.hasCorrelatedSubquery(e))
          val newJoinCond = (newJoinConditions ++ joinCondition).reduceLeftOption(And)

          val join = Join(newLeft, newRight, Inner, newJoinCond)
          if (others.nonEmpty) {
            Filter(others.reduceLeft(And), join)
          } else {
            join
          }
        case RightOuter =>
          // push down the right side only `where` condition
          val newLeft = left
          val newRight = rightFilterConditions.
            reduceLeftOption(And).map(Filter(_, right)).getOrElse(right)
          val newJoinCond = joinCondition
          val newJoin = Join(newLeft, newRight, RightOuter, newJoinCond)

          (leftFilterConditions ++ commonFilterCondition).
            reduceLeftOption(And).map(Filter(_, newJoin)).getOrElse(newJoin)
        case LeftOuter | LeftExistence(_) =>
          // push down the left side only `where` condition
          val newLeft = leftFilterConditions.
            reduceLeftOption(And).map(Filter(_, left)).getOrElse(left)
          val newRight = right
          val newJoinCond = joinCondition
          val newJoin = Join(newLeft, newRight, joinType, newJoinCond)

          (rightFilterConditions ++ commonFilterCondition).
            reduceLeftOption(And).map(Filter(_, newJoin)).getOrElse(newJoin)
        case FullOuter => f // DO Nothing for Full Outer Join
        case NaturalJoin(_) => sys.error("Untransformed NaturalJoin node")
        case UsingJoin(_, _) => sys.error("Untransformed Using join node")
      }

    // push down the join filter into sub query scanning if applicable
    case j @ Join(left, right, joinType, joinCondition) =>
      val (leftJoinConditions, rightJoinConditions, commonJoinCondition) =
        split(joinCondition.map(splitConjunctivePredicates).getOrElse(Nil), left, right)

      joinType match {
        case Inner | LeftExistence(_) =>
          // push down the single side only join filter for both sides sub queries
          val newLeft = leftJoinConditions.
            reduceLeftOption(And).map(Filter(_, left)).getOrElse(left)
          val newRight = rightJoinConditions.
            reduceLeftOption(And).map(Filter(_, right)).getOrElse(right)
          val newJoinCond = commonJoinCondition.reduceLeftOption(And)

          Join(newLeft, newRight, joinType, newJoinCond)
        case RightOuter =>
          // push down the left side only join filter for left side sub query
          val newLeft = leftJoinConditions.
            reduceLeftOption(And).map(Filter(_, left)).getOrElse(left)
          val newRight = right
          val newJoinCond = (rightJoinConditions ++ commonJoinCondition).reduceLeftOption(And)

          Join(newLeft, newRight, RightOuter, newJoinCond)
        case LeftOuter =>
          // push down the right side only join filter for right sub query
          val newLeft = left
          val newRight = rightJoinConditions.
            reduceLeftOption(And).map(Filter(_, right)).getOrElse(right)
          val newJoinCond = (leftJoinConditions ++ commonJoinCondition).reduceLeftOption(And)

          Join(newLeft, newRight, LeftOuter, newJoinCond)
        case FullOuter => j
        case NaturalJoin(_) => sys.error("Untransformed NaturalJoin node")
        case UsingJoin(_, _) => sys.error("Untransformed Using join node")
      }
  }
}

/**
 * Removes [[Cast Casts]] that are unnecessary because the input is already the correct type.
 */
object SimplifyCasts extends Rule[LogicalPlan] {
  def apply(plan: LogicalPlan): LogicalPlan = plan transformAllExpressions {
    case Cast(e, dataType) if e.dataType == dataType => e
  }
}

/**
 * Removes nodes that are not necessary.
 */
object RemoveDispensableExpressions extends Rule[LogicalPlan] {
  def apply(plan: LogicalPlan): LogicalPlan = plan transformAllExpressions {
    case UnaryPositive(child) => child
    case PromotePrecision(child) => child
  }
}

/**
 * Combines two adjacent [[Limit]] operators into one, merging the
 * expressions into one single expression.
 */
object CombineLimits extends Rule[LogicalPlan] {
  def apply(plan: LogicalPlan): LogicalPlan = plan transform {
    case GlobalLimit(le, GlobalLimit(ne, grandChild)) =>
      GlobalLimit(Least(Seq(ne, le)), grandChild)
    case LocalLimit(le, LocalLimit(ne, grandChild)) =>
      LocalLimit(Least(Seq(ne, le)), grandChild)
    case Limit(le, Limit(ne, grandChild)) =>
      Limit(Least(Seq(ne, le)), grandChild)
  }
}

/**
 * Removes the inner case conversion expressions that are unnecessary because
 * the inner conversion is overwritten by the outer one.
 */
object SimplifyCaseConversionExpressions extends Rule[LogicalPlan] {
  def apply(plan: LogicalPlan): LogicalPlan = plan transform {
    case q: LogicalPlan => q transformExpressionsUp {
      case Upper(Upper(child)) => Upper(child)
      case Upper(Lower(child)) => Upper(child)
      case Lower(Upper(child)) => Lower(child)
      case Lower(Lower(child)) => Lower(child)
    }
  }
}

/**
 * Speeds up aggregates on fixed-precision decimals by executing them on unscaled Long values.
 *
 * This uses the same rules for increasing the precision and scale of the output as
 * [[org.apache.spark.sql.catalyst.analysis.DecimalPrecision]].
 */
object DecimalAggregates extends Rule[LogicalPlan] {
  import Decimal.MAX_LONG_DIGITS

  /** Maximum number of decimal digits representable precisely in a Double */
  private val MAX_DOUBLE_DIGITS = 15

  def apply(plan: LogicalPlan): LogicalPlan = plan transform {
    case q: LogicalPlan => q transformExpressionsDown {
      case we @ WindowExpression(ae @ AggregateExpression(af, _, _, _), _) => af match {
        case Sum(e @ DecimalType.Expression(prec, scale)) if prec + 10 <= MAX_LONG_DIGITS =>
          MakeDecimal(we.copy(windowFunction = ae.copy(aggregateFunction = Sum(UnscaledValue(e)))),
            prec + 10, scale)

        case Average(e @ DecimalType.Expression(prec, scale)) if prec + 4 <= MAX_DOUBLE_DIGITS =>
          val newAggExpr =
            we.copy(windowFunction = ae.copy(aggregateFunction = Average(UnscaledValue(e))))
          Cast(
            Divide(newAggExpr, Literal.create(math.pow(10.0, scale), DoubleType)),
            DecimalType(prec + 4, scale + 4))

        case Max(e @ DecimalType.Expression(prec, scale)) if prec <= MAX_LONG_DIGITS =>
          MakeDecimal(we.copy(windowFunction = ae.copy(
            aggregateFunction = Max(UnscaledValue(e)))), prec, scale)

        case Min(e @ DecimalType.Expression(prec, scale)) if prec <= MAX_LONG_DIGITS =>
          MakeDecimal(we.copy(windowFunction = ae.copy(
            aggregateFunction = Min(UnscaledValue(e)))), prec, scale)

        case _ => we
      }
      case ae @ AggregateExpression(af, _, _, _) => af match {
        case Sum(e @ DecimalType.Expression(prec, scale)) if prec + 10 <= MAX_LONG_DIGITS =>
          MakeDecimal(ae.copy(aggregateFunction = Sum(UnscaledValue(e))), prec + 10, scale)

        case Average(e @ DecimalType.Expression(prec, scale)) if prec + 4 <= MAX_DOUBLE_DIGITS =>
          val newAggExpr = ae.copy(aggregateFunction = Average(UnscaledValue(e)))
          Cast(
            Divide(newAggExpr, Literal.create(math.pow(10.0, scale), DoubleType)),
            DecimalType(prec + 4, scale + 4))

        case Max(e @ DecimalType.Expression(prec, scale)) if prec <= MAX_LONG_DIGITS =>
          MakeDecimal(ae.copy(aggregateFunction = Max(UnscaledValue(e))), prec, scale)

        case Min(e @ DecimalType.Expression(prec, scale)) if prec <= MAX_LONG_DIGITS =>
          MakeDecimal(ae.copy(aggregateFunction = Min(UnscaledValue(e))), prec, scale)

        case _ => ae
      }
    }
  }
}

/**
 * Converts local operations (i.e. ones that don't require data exchange) on LocalRelation to
 * another LocalRelation.
 *
 * This is relatively simple as it currently handles only a single case: Project.
 */
object ConvertToLocalRelation extends Rule[LogicalPlan] {
  def apply(plan: LogicalPlan): LogicalPlan = plan transform {
    case Project(projectList, LocalRelation(output, data))
        if !projectList.exists(hasUnevaluableExpr) =>
      val projection = new InterpretedProjection(projectList, output)
      LocalRelation(projectList.map(_.toAttribute), data.map(projection))
  }

  private def hasUnevaluableExpr(expr: Expression): Boolean = {
    expr.find(e => e.isInstanceOf[Unevaluable] && !e.isInstanceOf[AttributeReference]).isDefined
  }
}

/**
 * Replaces logical [[Distinct]] operator with an [[Aggregate]] operator.
 * {{{
 *   SELECT DISTINCT f1, f2 FROM t  ==>  SELECT f1, f2 FROM t GROUP BY f1, f2
 * }}}
 */
object ReplaceDistinctWithAggregate extends Rule[LogicalPlan] {
  def apply(plan: LogicalPlan): LogicalPlan = plan transform {
    case Distinct(child) => Aggregate(child.output, child.output, child)
  }
}

/**
 * Replaces logical [[Intersect]] operator with a left-semi [[Join]] operator.
 * {{{
 *   SELECT a1, a2 FROM Tab1 INTERSECT SELECT b1, b2 FROM Tab2
 *   ==>  SELECT DISTINCT a1, a2 FROM Tab1 LEFT SEMI JOIN Tab2 ON a1<=>b1 AND a2<=>b2
 * }}}
 *
 * Note:
 * 1. This rule is only applicable to INTERSECT DISTINCT. Do not use it for INTERSECT ALL.
 * 2. This rule has to be done after de-duplicating the attributes; otherwise, the generated
 *    join conditions will be incorrect.
 */
object ReplaceIntersectWithSemiJoin extends Rule[LogicalPlan] {
  def apply(plan: LogicalPlan): LogicalPlan = plan transform {
    case Intersect(left, right) =>
      assert(left.output.size == right.output.size)
      val joinCond = left.output.zip(right.output).map { case (l, r) => EqualNullSafe(l, r) }
      Distinct(Join(left, right, LeftSemi, joinCond.reduceLeftOption(And)))
  }
}

/**
 * Replaces logical [[Except]] operator with a left-anti [[Join]] operator.
 * {{{
 *   SELECT a1, a2 FROM Tab1 EXCEPT SELECT b1, b2 FROM Tab2
 *   ==>  SELECT DISTINCT a1, a2 FROM Tab1 LEFT ANTI JOIN Tab2 ON a1<=>b1 AND a2<=>b2
 * }}}
 *
 * Note:
 * 1. This rule is only applicable to EXCEPT DISTINCT. Do not use it for EXCEPT ALL.
 * 2. This rule has to be done after de-duplicating the attributes; otherwise, the generated
 *    join conditions will be incorrect.
 */
object ReplaceExceptWithAntiJoin extends Rule[LogicalPlan] {
  def apply(plan: LogicalPlan): LogicalPlan = plan transform {
    case Except(left, right) =>
      assert(left.output.size == right.output.size)
      val joinCond = left.output.zip(right.output).map { case (l, r) => EqualNullSafe(l, r) }
      Distinct(Join(left, right, LeftAnti, joinCond.reduceLeftOption(And)))
  }
}

/**
 * Removes literals from group expressions in [[Aggregate]], as they have no effect to the result
 * but only makes the grouping key bigger.
 */
object RemoveLiteralFromGroupExpressions extends Rule[LogicalPlan] {
  def apply(plan: LogicalPlan): LogicalPlan = plan transform {
    case a @ Aggregate(grouping, _, _) if grouping.nonEmpty =>
      val newGrouping = grouping.filter(!_.foldable)
      if (newGrouping.nonEmpty) {
        a.copy(groupingExpressions = newGrouping)
      } else {
        // All grouping expressions are literals. We should not drop them all, because this can
        // change the return semantics when the input of the Aggregate is empty (SPARK-17114). We
        // instead replace this by single, easy to hash/sort, literal expression.
        a.copy(groupingExpressions = Seq(Literal(0, IntegerType)))
      }
  }
}

/**
 * Removes repetition from group expressions in [[Aggregate]], as they have no effect to the result
 * but only makes the grouping key bigger.
 */
object RemoveRepetitionFromGroupExpressions extends Rule[LogicalPlan] {
  def apply(plan: LogicalPlan): LogicalPlan = plan transform {
    case a @ Aggregate(grouping, _, _) =>
      val newGrouping = ExpressionSet(grouping).toSeq
      a.copy(groupingExpressions = newGrouping)
  }
}

/**
 * This rule rewrites predicate sub-queries into left semi/anti joins. The following predicates
 * are supported:
 * a. EXISTS/NOT EXISTS will be rewritten as semi/anti join, unresolved conditions in Filter
 *    will be pulled out as the join conditions.
 * b. IN/NOT IN will be rewritten as semi/anti join, unresolved conditions in the Filter will
 *    be pulled out as join conditions, value = selected column will also be used as join
 *    condition.
 */
object RewritePredicateSubquery extends Rule[LogicalPlan] with PredicateHelper {
  def apply(plan: LogicalPlan): LogicalPlan = plan transform {
    case Filter(condition, child) =>
      val (withSubquery, withoutSubquery) =
        splitConjunctivePredicates(condition).partition(PredicateSubquery.hasPredicateSubquery)

      // Construct the pruned filter condition.
      val newFilter: LogicalPlan = withoutSubquery match {
        case Nil => child
        case conditions => Filter(conditions.reduce(And), child)
      }

      // Filter the plan by applying left semi and left anti joins.
      withSubquery.foldLeft(newFilter) {
        case (p, PredicateSubquery(sub, conditions, _, _)) =>
          val (joinCond, outerPlan) = rewriteExistentialExpr(conditions, p)
          Join(outerPlan, sub, LeftSemi, joinCond)
        case (p, Not(PredicateSubquery(sub, conditions, false, _))) =>
          val (joinCond, outerPlan) = rewriteExistentialExpr(conditions, p)
          Join(outerPlan, sub, LeftAnti, joinCond)
        case (p, Not(PredicateSubquery(sub, conditions, true, _))) =>
          // This is a NULL-aware (left) anti join (NAAJ) e.g. col NOT IN expr
          // Construct the condition. A NULL in one of the conditions is regarded as a positive
          // result; such a row will be filtered out by the Anti-Join operator.

          // Note that will almost certainly be planned as a Broadcast Nested Loop join.
          // Use EXISTS if performance matters to you.
          val (joinCond, outerPlan) = rewriteExistentialExpr(conditions, p)
          val anyNull = splitConjunctivePredicates(joinCond.get).map(IsNull).reduceLeft(Or)
          Join(outerPlan, sub, LeftAnti, Option(Or(anyNull, joinCond.get)))
        case (p, predicate) =>
          val (newCond, inputPlan) = rewriteExistentialExpr(Seq(predicate), p)
          Project(p.output, Filter(newCond.get, inputPlan))
      }
  }

  /**
   * Given a predicate expression and an input plan, it rewrites
   * any embedded existential sub-query into an existential join.
   * It returns the rewritten expression together with the updated plan.
   * Currently, it does not support null-aware joins. Embedded NOT IN predicates
   * are blocked in the Analyzer.
   */
  private def rewriteExistentialExpr(
      exprs: Seq[Expression],
      plan: LogicalPlan): (Option[Expression], LogicalPlan) = {
    var newPlan = plan
    val newExprs = exprs.map { e =>
      e transformUp {
        case PredicateSubquery(sub, conditions, nullAware, _) =>
          // TODO: support null-aware join
          val exists = AttributeReference("exists", BooleanType, nullable = false)()
          newPlan = Join(newPlan, sub, ExistenceJoin(exists), conditions.reduceLeftOption(And))
          exists
        }
    }
    (newExprs.reduceOption(And), newPlan)
  }
}

/**
 * This rule rewrites correlated [[ScalarSubquery]] expressions into LEFT OUTER joins.
 */
object RewriteCorrelatedScalarSubquery extends Rule[LogicalPlan] {
  /**
   * Extract all correlated scalar subqueries from an expression. The subqueries are collected using
   * the given collector. The expression is rewritten and returned.
   */
  private def extractCorrelatedScalarSubqueries[E <: Expression](
      expression: E,
      subqueries: ArrayBuffer[ScalarSubquery]): E = {
    val newExpression = expression transform {
      case s: ScalarSubquery if s.children.nonEmpty =>
        subqueries += s
        s.query.output.head
    }
    newExpression.asInstanceOf[E]
  }

  /**
   * Statically evaluate an expression containing zero or more placeholders, given a set
   * of bindings for placeholder values.
   */
  private def evalExpr(expr: Expression, bindings: Map[ExprId, Option[Any]]) : Option[Any] = {
    val rewrittenExpr = expr transform {
      case r: AttributeReference =>
        bindings(r.exprId) match {
          case Some(v) => Literal.create(v, r.dataType)
          case None => Literal.default(NullType)
        }
    }
    Option(rewrittenExpr.eval())
  }

  /**
   * Statically evaluate an expression containing one or more aggregates on an empty input.
   */
  private def evalAggOnZeroTups(expr: Expression) : Option[Any] = {
    // AggregateExpressions are Unevaluable, so we need to replace all aggregates
    // in the expression with the value they would return for zero input tuples.
    // Also replace attribute refs (for example, for grouping columns) with NULL.
    val rewrittenExpr = expr transform {
      case a @ AggregateExpression(aggFunc, _, _, resultId) =>
        aggFunc.defaultResult.getOrElse(Literal.default(NullType))

      case _: AttributeReference => Literal.default(NullType)
    }
    Option(rewrittenExpr.eval())
  }

  /**
   * Statically evaluate a scalar subquery on an empty input.
   *
   * <b>WARNING:</b> This method only covers subqueries that pass the checks under
   * [[org.apache.spark.sql.catalyst.analysis.CheckAnalysis]]. If the checks in
   * CheckAnalysis become less restrictive, this method will need to change.
   */
  private def evalSubqueryOnZeroTups(plan: LogicalPlan) : Option[Any] = {
    // Inputs to this method will start with a chain of zero or more SubqueryAlias
    // and Project operators, followed by an optional Filter, followed by an
    // Aggregate. Traverse the operators recursively.
    def evalPlan(lp : LogicalPlan) : Map[ExprId, Option[Any]] = lp match {
      case SubqueryAlias(_, child) => evalPlan(child)
      case Filter(condition, child) =>
        val bindings = evalPlan(child)
        if (bindings.isEmpty) bindings
        else {
          val exprResult = evalExpr(condition, bindings).getOrElse(false)
            .asInstanceOf[Boolean]
          if (exprResult) bindings else Map.empty
        }

      case Project(projectList, child) =>
        val bindings = evalPlan(child)
        if (bindings.isEmpty) {
          bindings
        } else {
          projectList.map(ne => (ne.exprId, evalExpr(ne, bindings))).toMap
        }

      case Aggregate(_, aggExprs, _) =>
        // Some of the expressions under the Aggregate node are the join columns
        // for joining with the outer query block. Fill those expressions in with
        // nulls and statically evaluate the remainder.
        aggExprs.map {
          case ref: AttributeReference => (ref.exprId, None)
          case alias @ Alias(_: AttributeReference, _) => (alias.exprId, None)
          case ne => (ne.exprId, evalAggOnZeroTups(ne))
        }.toMap

      case _ => sys.error(s"Unexpected operator in scalar subquery: $lp")
    }

    val resultMap = evalPlan(plan)

    // By convention, the scalar subquery result is the leftmost field.
    resultMap(plan.output.head.exprId)
  }

  /**
   * Split the plan for a scalar subquery into the parts above the innermost query block
   * (first part of returned value), the HAVING clause of the innermost query block
   * (optional second part) and the parts below the HAVING CLAUSE (third part).
   */
  private def splitSubquery(plan: LogicalPlan) : (Seq[LogicalPlan], Option[Filter], Aggregate) = {
    val topPart = ArrayBuffer.empty[LogicalPlan]
    var bottomPart: LogicalPlan = plan
    while (true) {
      bottomPart match {
        case havingPart @ Filter(_, aggPart: Aggregate) =>
          return (topPart, Option(havingPart), aggPart)

        case aggPart: Aggregate =>
          // No HAVING clause
          return (topPart, None, aggPart)

        case p @ Project(_, child) =>
          topPart += p
          bottomPart = child

        case s @ SubqueryAlias(_, child) =>
          topPart += s
          bottomPart = child

        case Filter(_, op) =>
          sys.error(s"Correlated subquery has unexpected operator $op below filter")

        case op @ _ => sys.error(s"Unexpected operator $op in correlated subquery")
      }
    }

    sys.error("This line should be unreachable")
  }

  // Name of generated column used in rewrite below
  val ALWAYS_TRUE_COLNAME = "alwaysTrue"

  /**
   * Construct a new child plan by left joining the given subqueries to a base plan.
   */
  private def constructLeftJoins(
      child: LogicalPlan,
      subqueries: ArrayBuffer[ScalarSubquery]): LogicalPlan = {
    subqueries.foldLeft(child) {
      case (currentChild, ScalarSubquery(query, conditions, _)) =>
        val origOutput = query.output.head

        val resultWithZeroTups = evalSubqueryOnZeroTups(query)
        if (resultWithZeroTups.isEmpty) {
          // CASE 1: Subquery guaranteed not to have the COUNT bug
          Project(
            currentChild.output :+ origOutput,
            Join(currentChild, query, LeftOuter, conditions.reduceOption(And)))
        } else {
          // Subquery might have the COUNT bug. Add appropriate corrections.
          val (topPart, havingNode, aggNode) = splitSubquery(query)

          // The next two cases add a leading column to the outer join input to make it
          // possible to distinguish between the case when no tuples join and the case
          // when the tuple that joins contains null values.
          // The leading column always has the value TRUE.
          val alwaysTrueExprId = NamedExpression.newExprId
          val alwaysTrueExpr = Alias(Literal.TrueLiteral,
            ALWAYS_TRUE_COLNAME)(exprId = alwaysTrueExprId)
          val alwaysTrueRef = AttributeReference(ALWAYS_TRUE_COLNAME,
            BooleanType)(exprId = alwaysTrueExprId)

          val aggValRef = query.output.head

          if (havingNode.isEmpty) {
            // CASE 2: Subquery with no HAVING clause
            Project(
              currentChild.output :+
                Alias(
                  If(IsNull(alwaysTrueRef),
                    Literal.create(resultWithZeroTups.get, origOutput.dataType),
                    aggValRef), origOutput.name)(exprId = origOutput.exprId),
              Join(currentChild,
                Project(query.output :+ alwaysTrueExpr, query),
                LeftOuter, conditions.reduceOption(And)))

          } else {
            // CASE 3: Subquery with HAVING clause. Pull the HAVING clause above the join.
            // Need to modify any operators below the join to pass through all columns
            // referenced in the HAVING clause.
            var subqueryRoot: UnaryNode = aggNode
            val havingInputs: Seq[NamedExpression] = aggNode.output

            topPart.reverse.foreach {
              case Project(projList, _) =>
                subqueryRoot = Project(projList ++ havingInputs, subqueryRoot)
              case s @ SubqueryAlias(alias, _) =>
                subqueryRoot = SubqueryAlias(alias, subqueryRoot)
              case op => sys.error(s"Unexpected operator $op in corelated subquery")
            }

            // CASE WHEN alwayTrue IS NULL THEN resultOnZeroTups
            //      WHEN NOT (original HAVING clause expr) THEN CAST(null AS <type of aggVal>)
            //      ELSE (aggregate value) END AS (original column name)
            val caseExpr = Alias(CaseWhen(Seq(
              (IsNull(alwaysTrueRef), Literal.create(resultWithZeroTups.get, origOutput.dataType)),
              (Not(havingNode.get.condition), Literal.create(null, aggValRef.dataType))),
              aggValRef),
              origOutput.name)(exprId = origOutput.exprId)

            Project(
              currentChild.output :+ caseExpr,
              Join(currentChild,
                Project(subqueryRoot.output :+ alwaysTrueExpr, subqueryRoot),
                LeftOuter, conditions.reduceOption(And)))

          }
        }
    }
  }

  /**
   * Rewrite [[Filter]], [[Project]] and [[Aggregate]] plans containing correlated scalar
   * subqueries.
   */
  def apply(plan: LogicalPlan): LogicalPlan = plan transform {
    case a @ Aggregate(grouping, expressions, child) =>
      val subqueries = ArrayBuffer.empty[ScalarSubquery]
      val newExpressions = expressions.map(extractCorrelatedScalarSubqueries(_, subqueries))
      if (subqueries.nonEmpty) {
        // We currently only allow correlated subqueries in an aggregate if they are part of the
        // grouping expressions. As a result we need to replace all the scalar subqueries in the
        // grouping expressions by their result.
        val newGrouping = grouping.map { e =>
          subqueries.find(_.semanticEquals(e)).map(_.query.output.head).getOrElse(e)
        }
        Aggregate(newGrouping, newExpressions, constructLeftJoins(child, subqueries))
      } else {
        a
      }
    case p @ Project(expressions, child) =>
      val subqueries = ArrayBuffer.empty[ScalarSubquery]
      val newExpressions = expressions.map(extractCorrelatedScalarSubqueries(_, subqueries))
      if (subqueries.nonEmpty) {
        Project(newExpressions, constructLeftJoins(child, subqueries))
      } else {
        p
      }
    case f @ Filter(condition, child) =>
      val subqueries = ArrayBuffer.empty[ScalarSubquery]
      val newCondition = extractCorrelatedScalarSubqueries(condition, subqueries)
      if (subqueries.nonEmpty) {
        Project(f.output, Filter(newCondition, constructLeftJoins(child, subqueries)))
      } else {
        f
      }
  }
}<|MERGE_RESOLUTION|>--- conflicted
+++ resolved
@@ -1112,13 +1112,8 @@
         filter
       }
 
-<<<<<<< HEAD
-    case filter @ Filter(condition, u: UnaryNode)
-        if canPushThrough(u) && u.expressions.forall(_.deterministic) =>
-=======
     case filter@Filter(condition, u: UnaryNode)
       if canPushThrough(u) && u.expressions.forall(_.deterministic) =>
->>>>>>> 5e47a805
       pushDownPredicate(filter, u.child) { predicate =>
         u.withNewChildren(Seq(Filter(predicate, u.child)))
       }
@@ -1166,8 +1161,6 @@
       filter
     }
   }
-<<<<<<< HEAD
-=======
 
   /**
    * Check if we can safely push a filter through a projection, by making sure that predicate
@@ -1182,7 +1175,6 @@
     }
     matched.isEmpty
   }
->>>>>>> 5e47a805
 }
 
 /**
