--- conflicted
+++ resolved
@@ -37,14 +37,11 @@
     // SubQueries are only needed for analysis and can be removed before execution.
     Batch("Remove SubQueries", FixedPoint(100),
       EliminateSubQueries) ::
-<<<<<<< HEAD
     Batch("Compute Current Time", Once,
       ComputeCurrentTime) ::
-=======
     Batch("Replace Operators", FixedPoint(100),
       ReplaceIntersectWithSemiJoin,
       ReplaceDistinctWithAggregate) ::
->>>>>>> 04a26bd3
     Batch("Aggregate", FixedPoint(100),
       RemoveLiteralFromGroupExpressions) ::
     Batch("Operator Optimizations", FixedPoint(100),
