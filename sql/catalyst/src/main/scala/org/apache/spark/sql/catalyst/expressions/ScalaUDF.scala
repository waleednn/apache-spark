--- conflicted
+++ resolved
@@ -55,16 +55,11 @@
     udfDeterministic: Boolean = true)
   extends Expression with NonSQLExpression with UserDefinedExpression {
 
+  override lazy val deterministic: Boolean = udfDeterministic && children.forall(_.deterministic)
+
+  override def toString: String = s"$name(${children.mkString(", ")})"
+
   override def name: String = udfName.getOrElse("UDF")
-
-  override lazy val deterministic: Boolean = udfDeterministic && children.forall(_.deterministic)
-
-  override def toString: String = s"$name(${children.mkString(", ")})"
-<<<<<<< HEAD
-=======
-
-  override def name: String = udfName.getOrElse("UDF")
->>>>>>> e0053853
 
   override lazy val canonicalized: Expression = {
     // SPARK-32307: `ExpressionEncoder` can't be canonicalized, and technically we don't
