/*
 * Licensed to the Apache Software Foundation (ASF) under one or more
 * contributor license agreements.  See the NOTICE file distributed with
 * this work for additional information regarding copyright ownership.
 * The ASF licenses this file to You under the Apache License, Version 2.0
 * (the "License"); you may not use this file except in compliance with
 * the License.  You may obtain a copy of the License at
 *
 *    http://www.apache.org/licenses/LICENSE-2.0
 *
 * Unless required by applicable law or agreed to in writing, software
 * distributed under the License is distributed on an "AS IS" BASIS,
 * WITHOUT WARRANTIES OR CONDITIONS OF ANY KIND, either express or implied.
 * See the License for the specific language governing permissions and
 * limitations under the License.
 */

package org.apache.spark.sql.catalyst.analysis

import scala.annotation.tailrec
import scala.collection.mutable.ArrayBuffer

import org.apache.spark.sql.AnalysisException
import org.apache.spark.sql.catalyst.{CatalystConf, ScalaReflection, SimpleCatalystConf}
import org.apache.spark.sql.catalyst.encoders.OuterScopes
import org.apache.spark.sql.catalyst.expressions._
import org.apache.spark.sql.catalyst.expressions.aggregate._
import org.apache.spark.sql.catalyst.plans._
import org.apache.spark.sql.catalyst.plans.logical._
import org.apache.spark.sql.catalyst.rules._
import org.apache.spark.sql.catalyst.trees.TreeNodeRef
import org.apache.spark.sql.types._

/**
 * A trivial [[Analyzer]] with an [[EmptyCatalog]] and [[EmptyFunctionRegistry]]. Used for testing
 * when all relations are already filled in and the analyzer needs only to resolve attribute
 * references.
 */
object SimpleAnalyzer
  extends Analyzer(EmptyCatalog, EmptyFunctionRegistry, new SimpleCatalystConf(true))

/**
 * Provides a logical query plan analyzer, which translates [[UnresolvedAttribute]]s and
 * [[UnresolvedRelation]]s into fully typed objects using information in a schema [[Catalog]] and
 * a [[FunctionRegistry]].
 */
class Analyzer(
    catalog: Catalog,
    registry: FunctionRegistry,
    conf: CatalystConf,
    maxIterations: Int = 100)
  extends RuleExecutor[LogicalPlan] with CheckAnalysis {

  def resolver: Resolver = {
    if (conf.caseSensitiveAnalysis) {
      caseSensitiveResolution
    } else {
      caseInsensitiveResolution
    }
  }

  val fixedPoint = FixedPoint(maxIterations)

  /**
   * Override to provide additional rules for the "Resolution" batch.
   */
  val extendedResolutionRules: Seq[Rule[LogicalPlan]] = Nil

  lazy val batches: Seq[Batch] = Seq(
    Batch("Substitution", fixedPoint,
      CTESubstitution,
      WindowsSubstitution,
      EliminateUnions),
    Batch("Resolution", fixedPoint,
      ResolveRelations ::
      ResolveReferences ::
      ResolveGroupingAnalytics ::
      ResolvePivot ::
      ResolveUpCast ::
      ResolveSortReferences ::
      ResolveGenerate ::
      ResolveFunctions ::
      ResolveAliases ::
      ResolveWindowOrder ::
      ResolveWindowFrame ::
      ResolveNaturalJoin ::
      ExtractWindowExpressions ::
      GlobalAggregates ::
      ResolveAggregateFunctions ::
      DistinctAggregationRewriter(conf) ::
      HiveTypeCoercion.typeCoercionRules ++
      extendedResolutionRules : _*),
    Batch("Nondeterministic", Once,
      PullOutNondeterministic),
    Batch("UDF", Once,
      HandleNullInputsForUDF),
    Batch("Cleanup", fixedPoint,
      CleanupAliases)
  )

  /**
   * Substitute child plan with cte definitions
   */
  object CTESubstitution extends Rule[LogicalPlan] {
    // TODO allow subquery to define CTE
    def apply(plan: LogicalPlan): LogicalPlan = plan resolveOperators  {
      case With(child, relations) => substituteCTE(child, relations)
      case other => other
    }

    def substituteCTE(plan: LogicalPlan, cteRelations: Map[String, LogicalPlan]): LogicalPlan = {
      plan transform {
        // In hive, if there is same table name in database and CTE definition,
        // hive will use the table in database, not the CTE one.
        // Taking into account the reasonableness and the implementation complexity,
        // here use the CTE definition first, check table name only and ignore database name
        // see https://github.com/apache/spark/pull/4929#discussion_r27186638 for more info
        case u : UnresolvedRelation =>
          val substituted = cteRelations.get(u.tableIdentifier.table).map { relation =>
            val withAlias = u.alias.map(Subquery(_, relation))
            withAlias.getOrElse(relation)
          }
          substituted.getOrElse(u)
      }
    }
  }

  /**
   * Substitute child plan with WindowSpecDefinitions.
   */
  object WindowsSubstitution extends Rule[LogicalPlan] {
    def apply(plan: LogicalPlan): LogicalPlan = plan resolveOperators {
      // Lookup WindowSpecDefinitions. This rule works with unresolved children.
      case WithWindowDefinition(windowDefinitions, child) =>
        child.transform {
          case p => p.transformExpressions {
            case UnresolvedWindowExpression(c, WindowSpecReference(windowName)) =>
              val errorMessage =
                s"Window specification $windowName is not defined in the WINDOW clause."
              val windowSpecDefinition =
                windowDefinitions.getOrElse(windowName, failAnalysis(errorMessage))
              WindowExpression(c, windowSpecDefinition)
          }
        }
    }
  }

  /**
   * Replaces [[UnresolvedAlias]]s with concrete aliases.
   */
  object ResolveAliases extends Rule[LogicalPlan] {
    private def assignAliases(exprs: Seq[NamedExpression]) = {
      exprs.zipWithIndex.map {
        case (expr, i) =>
          expr transformUp {
            case u @ UnresolvedAlias(child, optionalAliasName) => child match {
              case ne: NamedExpression => ne
              case e if !e.resolved => u
              case g: Generator => MultiAlias(g, Nil)
              case c @ Cast(ne: NamedExpression, _) => Alias(c, ne.name)()
              case other => Alias(other, optionalAliasName.getOrElse(s"_c$i"))()
            }
          }
      }.asInstanceOf[Seq[NamedExpression]]
    }

    private def hasUnresolvedAlias(exprs: Seq[NamedExpression]) =
      exprs.exists(_.find(_.isInstanceOf[UnresolvedAlias]).isDefined)

    def apply(plan: LogicalPlan): LogicalPlan = plan resolveOperators {
      case Aggregate(groups, aggs, child) if child.resolved && hasUnresolvedAlias(aggs) =>
        Aggregate(groups, assignAliases(aggs), child)

      case g: GroupingAnalytics if g.child.resolved && hasUnresolvedAlias(g.aggregations) =>
        g.withNewAggs(assignAliases(g.aggregations))

      case Pivot(groupByExprs, pivotColumn, pivotValues, aggregates, child)
        if child.resolved && hasUnresolvedAlias(groupByExprs) =>
        Pivot(assignAliases(groupByExprs), pivotColumn, pivotValues, aggregates, child)

      case Project(projectList, child) if child.resolved && hasUnresolvedAlias(projectList) =>
        Project(assignAliases(projectList), child)
    }
  }

  object ResolveGroupingAnalytics extends Rule[LogicalPlan] {
    /*
     *  GROUP BY a, b, c WITH ROLLUP
     *  is equivalent to
     *  GROUP BY a, b, c GROUPING SETS ( (a, b, c), (a, b), (a), ( ) ).
     *  Group Count: N + 1 (N is the number of group expressions)
     *
     *  We need to get all of its subsets for the rule described above, the subset is
     *  represented as the bit masks.
     */
    def bitmasks(r: Rollup): Seq[Int] = {
      Seq.tabulate(r.groupByExprs.length + 1)(idx => {(1 << idx) - 1})
    }

    /*
     *  GROUP BY a, b, c WITH CUBE
     *  is equivalent to
     *  GROUP BY a, b, c GROUPING SETS ( (a, b, c), (a, b), (b, c), (a, c), (a), (b), (c), ( ) ).
     *  Group Count: 2 ^ N (N is the number of group expressions)
     *
     *  We need to get all of its subsets for a given GROUPBY expression, the subsets are
     *  represented as the bit masks.
     */
    def bitmasks(c: Cube): Seq[Int] = {
      Seq.tabulate(1 << c.groupByExprs.length)(i => i)
    }

    def apply(plan: LogicalPlan): LogicalPlan = plan resolveOperators {
      case a if !a.childrenResolved => a // be sure all of the children are resolved.
      case Aggregate(Seq(c @ Cube(groupByExprs)), aggregateExpressions, child) =>
        GroupingSets(bitmasks(c), groupByExprs, child, aggregateExpressions)
      case Aggregate(Seq(r @ Rollup(groupByExprs)), aggregateExpressions, child) =>
        GroupingSets(bitmasks(r), groupByExprs, child, aggregateExpressions)
      case x: GroupingSets =>
        val gid = AttributeReference(VirtualColumn.groupingIdName, IntegerType, false)()

        // Expand works by setting grouping expressions to null as determined by the bitmasks. To
        // prevent these null values from being used in an aggregate instead of the original value
        // we need to create new aliases for all group by expressions that will only be used for
        // the intended purpose.
        val groupByAliases: Seq[Alias] = x.groupByExprs.map {
          case e: NamedExpression => Alias(e, e.name)()
          case other => Alias(other, other.toString)()
        }

        val nonNullBitmask = x.bitmasks.reduce(_ & _)

        val attributeMap = groupByAliases.zipWithIndex.map { case (a, idx) =>
          if ((nonNullBitmask & 1 << idx) == 0) {
            (a -> a.toAttribute.withNullability(true))
          } else {
            (a -> a.toAttribute)
          }
        }.toMap

        val aggregations: Seq[NamedExpression] = x.aggregations.map { case expr =>
          // collect all the found AggregateExpression, so we can check an expression is part of
          // any AggregateExpression or not.
          val aggsBuffer = ArrayBuffer[Expression]()
          def isPartOfAggregation(e: Expression): Boolean = {
            aggsBuffer.exists(a => a.find(_ eq e).isDefined)
          }
          expr.transformDown {
            // AggregateExpression should be computed on the unmodified value of its argument
            // expressions, so we should not replace any references to grouping expression
            // inside it.
            case e: AggregateExpression =>
              aggsBuffer += e
              e
            case e if isPartOfAggregation(e) => e
            case e: GroupingID =>
              if (e.groupByExprs == x.groupByExprs) {
                // the bitmask is following Hive, which is wrong, we need to reverse it here
                // TODO: don't not follow Hive
                BitwiseReverse(BitwiseNot(gid), e.groupByExprs.length)
              } else {
                throw new AnalysisException(
                  s"Columns of grouping_id (${e.groupByExprs.mkString(",")}) does not match " +
                    s"grouping columns (${x.groupByExprs.mkString(",")})")
              }
            case Grouping(col: Expression) =>
              val idx = x.groupByExprs.indexOf(col)
              if (idx >= 0) {
                Cast(BitwiseAnd(ShiftRight(BitwiseNot(gid), Literal(idx)), Literal(1)), ByteType)
              } else {
                throw new AnalysisException(s"Column of grouping ($col) can't be found " +
                  s"in grouping columns ${x.groupByExprs.mkString(",")}")
              }
            case e =>
              groupByAliases.find(_.child.semanticEquals(e)).map(attributeMap(_)).getOrElse(e)
          }.asInstanceOf[NamedExpression]
        }

        val child = Project(x.child.output ++ groupByAliases, x.child)
        val groupByAttributes = groupByAliases.map(attributeMap(_))

        Aggregate(
          groupByAttributes :+ VirtualColumn.groupingIdAttribute,
          aggregations,
          Expand(x.bitmasks, groupByAttributes, gid, child))
    }
  }

  object ResolvePivot extends Rule[LogicalPlan] {
    def apply(plan: LogicalPlan): LogicalPlan = plan transform {
      case p: Pivot if !p.childrenResolved | !p.aggregates.forall(_.resolved) => p
      case Pivot(groupByExprs, pivotColumn, pivotValues, aggregates, child) =>
        val singleAgg = aggregates.size == 1
        val pivotAggregates: Seq[NamedExpression] = pivotValues.flatMap { value =>
          def ifExpr(expr: Expression) = {
            If(EqualTo(pivotColumn, value), expr, Literal(null))
          }
          aggregates.map { aggregate =>
            val filteredAggregate = aggregate.transformDown {
              // Assumption is the aggregate function ignores nulls. This is true for all current
              // AggregateFunction's with the exception of First and Last in their default mode
              // (which we handle) and possibly some Hive UDAF's.
              case First(expr, _) =>
                First(ifExpr(expr), Literal(true))
              case Last(expr, _) =>
                Last(ifExpr(expr), Literal(true))
              case a: AggregateFunction =>
                a.withNewChildren(a.children.map(ifExpr))
            }
            if (filteredAggregate.fastEquals(aggregate)) {
              throw new AnalysisException(
                s"Aggregate expression required for pivot, found '$aggregate'")
            }
            val name = if (singleAgg) value.toString else value + "_" + aggregate.prettyString
            Alias(filteredAggregate, name)()
          }
        }
        val newGroupByExprs = groupByExprs.map {
          case UnresolvedAlias(e, _) => e
          case e => e
        }
        Aggregate(newGroupByExprs, groupByExprs ++ pivotAggregates, child)
    }
  }

  /**
   * Replaces [[UnresolvedRelation]]s with concrete relations from the catalog.
   */
  object ResolveRelations extends Rule[LogicalPlan] {
    private def getTable(u: UnresolvedRelation): LogicalPlan = {
      try {
        catalog.lookupRelation(u.tableIdentifier, u.alias)
      } catch {
        case _: NoSuchTableException =>
          u.failAnalysis(s"Table not found: ${u.tableName}")
      }
    }

    def apply(plan: LogicalPlan): LogicalPlan = plan resolveOperators {
      case i @ InsertIntoTable(u: UnresolvedRelation, _, _, _, _) =>
        i.copy(table = EliminateSubQueries(getTable(u)))
      case u: UnresolvedRelation =>
        try {
          getTable(u)
        } catch {
          case _: AnalysisException if u.tableIdentifier.database.isDefined =>
            // delay the exception into CheckAnalysis, then it could be resolved as data source.
            u
        }
    }
  }

  /**
   * Replaces [[UnresolvedAttribute]]s with concrete [[AttributeReference]]s from
   * a logical plan node's children.
   */
  object ResolveReferences extends Rule[LogicalPlan] {
    /**
     * Foreach expression, expands the matching attribute.*'s in `child`'s input for the subtree
     * rooted at each expression.
     */
    def expandStarExpressions(exprs: Seq[Expression], child: LogicalPlan): Seq[Expression] = {
      exprs.flatMap {
        case s: Star => s.expand(child, resolver)
        case e =>
          e.transformDown {
            case f1: UnresolvedFunction if containsStar(f1.children) =>
              f1.copy(children = f1.children.flatMap {
                case s: Star => s.expand(child, resolver)
                case o => o :: Nil
              })
          } :: Nil
      }
    }

    /**
     * Generate a new logical plan for the right child with different expression IDs
     * for all conflicting attributes.
     */
    private def dedupRight (left: LogicalPlan, right: LogicalPlan): LogicalPlan = {
      val conflictingAttributes = left.outputSet.intersect(right.outputSet)
      logDebug(s"Conflicting attributes ${conflictingAttributes.mkString(",")} " +
        s"between $left and $right")

      right.collect {
        // Handle base relations that might appear more than once.
        case oldVersion: MultiInstanceRelation
            if oldVersion.outputSet.intersect(conflictingAttributes).nonEmpty =>
          val newVersion = oldVersion.newInstance()
          (oldVersion, newVersion)

        // Handle projects that create conflicting aliases.
        case oldVersion @ Project(projectList, _)
            if findAliases(projectList).intersect(conflictingAttributes).nonEmpty =>
          (oldVersion, oldVersion.copy(projectList = newAliases(projectList)))

        case oldVersion @ Aggregate(_, aggregateExpressions, _)
            if findAliases(aggregateExpressions).intersect(conflictingAttributes).nonEmpty =>
          (oldVersion, oldVersion.copy(aggregateExpressions = newAliases(aggregateExpressions)))

        case oldVersion: Generate
            if oldVersion.generatedSet.intersect(conflictingAttributes).nonEmpty =>
          val newOutput = oldVersion.generatorOutput.map(_.newInstance())
          (oldVersion, oldVersion.copy(generatorOutput = newOutput))

        case oldVersion @ Window(_, windowExpressions, _, _, child)
            if AttributeSet(windowExpressions.map(_.toAttribute)).intersect(conflictingAttributes)
              .nonEmpty =>
          (oldVersion, oldVersion.copy(windowExpressions = newAliases(windowExpressions)))
      }
        // Only handle first case, others will be fixed on the next pass.
        .headOption match {
        case None =>
          /*
           * No result implies that there is a logical plan node that produces new references
           * that this rule cannot handle. When that is the case, there must be another rule
           * that resolves these conflicts. Otherwise, the analysis will fail.
           */
          right
        case Some((oldRelation, newRelation)) =>
          val attributeRewrites = AttributeMap(oldRelation.output.zip(newRelation.output))
          val newRight = right transformUp {
            case r if r == oldRelation => newRelation
          } transformUp {
            case other => other transformExpressions {
              case a: Attribute => attributeRewrites.get(a).getOrElse(a)
            }
          }
          newRight
      }
    }

    def apply(plan: LogicalPlan): LogicalPlan = plan resolveOperators {
      case p: LogicalPlan if !p.childrenResolved => p

      // If the projection list contains Stars, expand it.
      case p @ Project(projectList, child) if containsStar(projectList) =>
        Project(
          projectList.flatMap {
            case s: Star => s.expand(child, resolver)
            case UnresolvedAlias(f @ UnresolvedFunction(_, args, _), _) if containsStar(args) =>
              val newChildren = expandStarExpressions(args, child)
              UnresolvedAlias(child = f.copy(children = newChildren)) :: Nil
            case Alias(f @ UnresolvedFunction(_, args, _), name) if containsStar(args) =>
              val newChildren = expandStarExpressions(args, child)
              Alias(child = f.copy(children = newChildren), name)() :: Nil
            case UnresolvedAlias(c @ CreateArray(args), _) if containsStar(args) =>
              val expandedArgs = args.flatMap {
                case s: Star => s.expand(child, resolver)
                case o => o :: Nil
              }
              UnresolvedAlias(c.copy(children = expandedArgs)) :: Nil
            case UnresolvedAlias(c @ CreateStruct(args), _) if containsStar(args) =>
              val expandedArgs = args.flatMap {
                case s: Star => s.expand(child, resolver)
                case o => o :: Nil
              }
              UnresolvedAlias(c.copy(children = expandedArgs)) :: Nil
            case o => o :: Nil
          },
          child)

      case t: ScriptTransformation if containsStar(t.input) =>
        t.copy(
          input = t.input.flatMap {
            case s: Star => s.expand(t.child, resolver)
            case o => o :: Nil
          }
        )

      // If the aggregate function argument contains Stars, expand it.
      case a: Aggregate if containsStar(a.aggregateExpressions) =>
        val expanded = expandStarExpressions(a.aggregateExpressions, a.child)
            .map(_.asInstanceOf[NamedExpression])
        a.copy(aggregateExpressions = expanded)

      // To resolve duplicate expression IDs for Join and Intersect
      case j @ Join(left, right, _, _) if !j.duplicateResolved =>
        j.copy(right = dedupRight(left, right))
      case i @ Intersect(left, right) if !i.duplicateResolved =>
        i.copy(right = dedupRight(left, right))

      // When resolve `SortOrder`s in Sort based on child, don't report errors as
      // we still have chance to resolve it based on its descendants
      case s @ Sort(ordering, global, child) if child.resolved && !s.resolved =>
        val newOrdering =
          ordering.map(order => resolveExpression(order, child).asInstanceOf[SortOrder])
        Sort(newOrdering, global, child)

      // A special case for Generate, because the output of Generate should not be resolved by
      // ResolveReferences. Attributes in the output will be resolved by ResolveGenerate.
      case g @ Generate(generator, join, outer, qualifier, output, child)
        if child.resolved && !generator.resolved =>
        val newG = resolveExpression(generator, child, throws = true)
        if (newG.fastEquals(generator)) {
          g
        } else {
          Generate(newG.asInstanceOf[Generator], join, outer, qualifier, output, child)
        }

      // A special case for ObjectOperator, because the deserializer expressions in ObjectOperator
      // should be resolved by their corresponding attributes instead of children's output.
      case o: ObjectOperator if containsUnresolvedDeserializer(o.deserializers.map(_._1)) =>
        val deserializerToAttributes = o.deserializers.map {
          case (deserializer, attributes) => new TreeNodeRef(deserializer) -> attributes
        }.toMap

        o.transformExpressions {
          case expr => deserializerToAttributes.get(new TreeNodeRef(expr)).map { attributes =>
            resolveDeserializer(expr, attributes)
          }.getOrElse(expr)
        }

      case q: LogicalPlan =>
        logTrace(s"Attempting to resolve ${q.simpleString}")
        q transformExpressionsUp  {
          case u @ UnresolvedAttribute(nameParts) =>
            // Leave unchanged if resolution fails.  Hopefully will be resolved next round.
            val result =
              withPosition(u) { q.resolveChildren(nameParts, resolver).getOrElse(u) }
            logDebug(s"Resolving $u to $result")
            result
          case UnresolvedExtractValue(child, fieldExpr) if child.resolved =>
            ExtractValue(child, fieldExpr, resolver)
        }
    }

    private def containsUnresolvedDeserializer(exprs: Seq[Expression]): Boolean = {
      exprs.exists { expr =>
        !expr.resolved || expr.find(_.isInstanceOf[BoundReference]).isDefined
      }
    }

    def resolveDeserializer(
        deserializer: Expression,
        attributes: Seq[Attribute]): Expression = {
      val unbound = deserializer transform {
        case b: BoundReference => attributes(b.ordinal)
      }

      resolveExpression(unbound, LocalRelation(attributes), throws = true) transform {
        case n: NewInstance if n.outerPointer.isEmpty && n.cls.isMemberClass =>
          val outer = OuterScopes.outerScopes.get(n.cls.getDeclaringClass.getName)
          if (outer == null) {
            throw new AnalysisException(
              s"Unable to generate an encoder for inner class `${n.cls.getName}` without " +
                "access to the scope that this class was defined in.\n" +
                "Try moving this class out of its parent class.")
          }
          n.copy(outerPointer = Some(Literal.fromObject(outer)))
      }
    }

    def newAliases(expressions: Seq[NamedExpression]): Seq[NamedExpression] = {
      expressions.map {
        case a: Alias => Alias(a.child, a.name)()
        case other => other
      }
    }

    def findAliases(projectList: Seq[NamedExpression]): AttributeSet = {
      AttributeSet(projectList.collect { case a: Alias => a.toAttribute })
    }

    /**
     * Returns true if `exprs` contains a [[Star]].
     */
    def containsStar(exprs: Seq[Expression]): Boolean =
      exprs.exists(_.collect { case _: Star => true }.nonEmpty)
  }

  private def resolveExpression(expr: Expression, plan: LogicalPlan, throws: Boolean = false) = {
    // Resolve expression in one round.
    // If throws == false or the desired attribute doesn't exist
    // (like try to resolve `a.b` but `a` doesn't exist), fail and return the origin one.
    // Else, throw exception.
    try {
      expr transformUp {
        case u @ UnresolvedAttribute(nameParts) =>
          withPosition(u) { plan.resolve(nameParts, resolver).getOrElse(u) }
        case UnresolvedExtractValue(child, fieldName) if child.resolved =>
          ExtractValue(child, fieldName, resolver)
      }
    } catch {
      case a: AnalysisException if !throws => expr
    }
  }

  /**
   * In many dialects of SQL it is valid to sort by attributes that are not present in the SELECT
   * clause.  This rule detects such queries and adds the required attributes to the original
   * projection, so that they will be available during sorting. Another projection is added to
   * remove these attributes after sorting.
   */
  object ResolveSortReferences extends Rule[LogicalPlan] {
    def apply(plan: LogicalPlan): LogicalPlan = plan resolveOperators {
      // Skip sort with aggregate. This will be handled in ResolveAggregateFunctions
      case sa @ Sort(_, _, child: Aggregate) => sa

      case s @ Sort(_, _, child) if !s.resolved && child.resolved =>
        val (newOrdering, missingResolvableAttrs) = collectResolvableMissingAttrs(s.order, child)

        if (missingResolvableAttrs.isEmpty) {
          val unresolvableAttrs = s.order.filterNot(_.resolved)
          logDebug(s"Failed to find $unresolvableAttrs in ${child.output.mkString(", ")}")
          s // Nothing we can do here. Return original plan.
        } else {
          // Add the missing attributes into projectList of Project/Window or
          //   aggregateExpressions of Aggregate, if they are in the inputSet
          //   but not in the outputSet of the plan.
          val newChild = child transformUp {
            case p: Project =>
              p.copy(projectList = p.projectList ++
                missingResolvableAttrs.filter((p.inputSet -- p.outputSet).contains))
            case w: Window =>
              w.copy(projectList = w.projectList ++
                missingResolvableAttrs.filter((w.inputSet -- w.outputSet).contains))
            case a: Aggregate =>
              val resolvableAttrs = missingResolvableAttrs.filter(a.groupingExpressions.contains)
              val notResolvedAttrs = resolvableAttrs.filterNot(a.aggregateExpressions.contains)
              val newAggregateExpressions = a.aggregateExpressions ++ notResolvedAttrs
              a.copy(aggregateExpressions = newAggregateExpressions)
            case o => o
          }

          // Add missing attributes and then project them away after the sort.
          Project(child.output,
            Sort(newOrdering, s.global, newChild))
        }
    }

    /**
     * Traverse the tree until resolving the sorting attributes
     * Return all the resolvable missing sorting attributes
     */
    @tailrec
    private def collectResolvableMissingAttrs(
        ordering: Seq[SortOrder],
        plan: LogicalPlan): (Seq[SortOrder], Seq[Attribute]) = {
      plan match {
        // Only Windows and Project have projectList-like attribute.
        case un: UnaryNode if un.isInstanceOf[Project] || un.isInstanceOf[Window] =>
          val (newOrdering, missingAttrs) = resolveAndFindMissing(ordering, un, un.child)
          // If missingAttrs is non empty, that means we got it and return it;
          // Otherwise, continue to traverse the tree.
          if (missingAttrs.nonEmpty) {
            (newOrdering, missingAttrs)
          } else {
            collectResolvableMissingAttrs(ordering, un.child)
          }
        case a: Aggregate =>
          val (newOrdering, missingAttrs) = resolveAndFindMissing(ordering, a, a.child)
          // For Aggregate, all the order by columns must be specified in group by clauses
          if (missingAttrs.nonEmpty &&
              missingAttrs.forall(ar => a.groupingExpressions.exists(_.semanticEquals(ar)))) {
            (newOrdering, missingAttrs)
          } else {
            // If missingAttrs is empty, we are unable to resolve any unresolved missing attributes
            (Seq.empty[SortOrder], Seq.empty[Attribute])
          }
        // Jump over the following UnaryNode types
        // The output of these types is the same as their child's output
        case _: Distinct |
             _: Filter |
             _: RepartitionByExpression =>
          collectResolvableMissingAttrs(ordering, plan.asInstanceOf[UnaryNode].child)
        // If hitting the other unsupported operators, we are unable to resolve it.
        case other => (Seq.empty[SortOrder], Seq.empty[Attribute])
      }
    }

    /**
     * Try to resolve the sort ordering and returns it with a list of attributes that are missing
     * from the plan but are present in the child.
     */
    private def resolveAndFindMissing(
        ordering: Seq[SortOrder],
        plan: LogicalPlan,
        child: LogicalPlan): (Seq[SortOrder], Seq[Attribute]) = {
      val newOrdering =
        ordering.map(order => resolveExpression(order, child).asInstanceOf[SortOrder])
      // Construct a set that contains all of the attributes that we need to evaluate the
      // ordering.
      val requiredAttributes = AttributeSet(newOrdering).filter(_.resolved)
      // Figure out which ones are missing from the projection, so that we can add them and
      // remove them after the sort.
      val missingInProject = requiredAttributes -- plan.outputSet
      // It is important to return the new SortOrders here, instead of waiting for the standard
      // resolving process as adding attributes to the project below can actually introduce
      // ambiguity that was not present before.
      (newOrdering, missingInProject.toSeq)
    }
  }

  /**
   * Replaces [[UnresolvedFunction]]s with concrete [[Expression]]s.
   */
  object ResolveFunctions extends Rule[LogicalPlan] {
    def apply(plan: LogicalPlan): LogicalPlan = plan resolveOperators {
      case q: LogicalPlan =>
        q transformExpressions {
          case u if !u.childrenResolved => u // Skip until children are resolved.
          case u @ UnresolvedFunction(name, children, isDistinct) =>
            withPosition(u) {
              registry.lookupFunction(name, children) match {
                // DISTINCT is not meaningful for a Max or a Min.
                case max: Max if isDistinct =>
                  AggregateExpression(max, Complete, isDistinct = false)
                case min: Min if isDistinct =>
                  AggregateExpression(min, Complete, isDistinct = false)
                // AggregateWindowFunctions are AggregateFunctions that can only be evaluated within
                // the context of a Window clause. They do not need to be wrapped in an
                // AggregateExpression.
                case wf: AggregateWindowFunction => wf
                // We get an aggregate function, we need to wrap it in an AggregateExpression.
                case agg: AggregateFunction => AggregateExpression(agg, Complete, isDistinct)
                // This function is not an aggregate function, just return the resolved one.
                case other => other
              }
            }
        }
    }
  }

  /**
   * Turns projections that contain aggregate expressions into aggregations.
   */
  object GlobalAggregates extends Rule[LogicalPlan] {
    def apply(plan: LogicalPlan): LogicalPlan = plan resolveOperators {
      case Project(projectList, child) if containsAggregates(projectList) =>
        Aggregate(Nil, projectList, child)
    }

    def containsAggregates(exprs: Seq[Expression]): Boolean = {
      // Collect all Windowed Aggregate Expressions.
      val windowedAggExprs = exprs.flatMap { expr =>
        expr.collect {
          case WindowExpression(ae: AggregateExpression, _) => ae
        }
      }.toSet

      // Find the first Aggregate Expression that is not Windowed.
      exprs.exists(_.collectFirst {
        case ae: AggregateExpression if !windowedAggExprs.contains(ae) => ae
      }.isDefined)
    }
  }

  /**
   * This rule finds aggregate expressions that are not in an aggregate operator.  For example,
   * those in a HAVING clause or ORDER BY clause.  These expressions are pushed down to the
   * underlying aggregate operator and then projected away after the original operator.
   */
  object ResolveAggregateFunctions extends Rule[LogicalPlan] {
    def apply(plan: LogicalPlan): LogicalPlan = plan resolveOperators {
      case filter @ Filter(havingCondition,
             aggregate @ Aggregate(grouping, originalAggExprs, child))
          if aggregate.resolved =>

        // Try resolving the condition of the filter as though it is in the aggregate clause
        val aggregatedCondition =
          Aggregate(grouping, Alias(havingCondition, "havingCondition")() :: Nil, child)
        val resolvedOperator = execute(aggregatedCondition)
        def resolvedAggregateFilter =
          resolvedOperator
            .asInstanceOf[Aggregate]
            .aggregateExpressions.head

        // If resolution was successful and we see the filter has an aggregate in it, add it to
        // the original aggregate operator.
        if (resolvedOperator.resolved && containsAggregate(resolvedAggregateFilter)) {
          val aggExprsWithHaving = resolvedAggregateFilter +: originalAggExprs

          Project(aggregate.output,
            Filter(resolvedAggregateFilter.toAttribute,
              aggregate.copy(aggregateExpressions = aggExprsWithHaving)))
        } else {
          filter
        }

      case sort @ Sort(sortOrder, global, aggregate: Aggregate)
        if aggregate.resolved =>

        // Try resolving the ordering as though it is in the aggregate clause.
        try {
          val unresolvedSortOrders = sortOrder.filter(s => !s.resolved || containsAggregate(s))
          val aliasedOrdering = unresolvedSortOrders.map(o => Alias(o.child, "aggOrder")())
          val aggregatedOrdering = aggregate.copy(aggregateExpressions = aliasedOrdering)
          val resolvedAggregate: Aggregate = execute(aggregatedOrdering).asInstanceOf[Aggregate]
          val resolvedAliasedOrdering: Seq[Alias] =
            resolvedAggregate.aggregateExpressions.asInstanceOf[Seq[Alias]]

          // If we pass the analysis check, then the ordering expressions should only reference to
          // aggregate expressions or grouping expressions, and it's safe to push them down to
          // Aggregate.
          checkAnalysis(resolvedAggregate)

          val originalAggExprs = aggregate.aggregateExpressions.map(
            CleanupAliases.trimNonTopLevelAliases(_).asInstanceOf[NamedExpression])

          // If the ordering expression is same with original aggregate expression, we don't need
          // to push down this ordering expression and can reference the original aggregate
          // expression instead.
          val needsPushDown = ArrayBuffer.empty[NamedExpression]
          val evaluatedOrderings = resolvedAliasedOrdering.zip(sortOrder).map {
            case (evaluated, order) =>
              val index = originalAggExprs.indexWhere {
                case Alias(child, _) => child semanticEquals evaluated.child
                case other => other semanticEquals evaluated.child
              }

              if (index == -1) {
                needsPushDown += evaluated
                order.copy(child = evaluated.toAttribute)
              } else {
                order.copy(child = originalAggExprs(index).toAttribute)
              }
          }

          val sortOrdersMap = unresolvedSortOrders
            .map(new TreeNodeRef(_))
            .zip(evaluatedOrderings)
            .toMap
          val finalSortOrders = sortOrder.map(s => sortOrdersMap.getOrElse(new TreeNodeRef(s), s))

          // Since we don't rely on sort.resolved as the stop condition for this rule,
          // we need to check this and prevent applying this rule multiple times
          if (sortOrder == finalSortOrders) {
            sort
          } else {
            Project(aggregate.output,
              Sort(finalSortOrders, global,
                aggregate.copy(aggregateExpressions = originalAggExprs ++ needsPushDown)))
          }
        } catch {
          // Attempting to resolve in the aggregate can result in ambiguity.  When this happens,
          // just return the original plan.
          case ae: AnalysisException => sort
        }
    }

<<<<<<< HEAD
    private def isAggregateExpression(e: Expression): Boolean = {
      e.isInstanceOf[AggregateExpression] || e.isInstanceOf[Grouping] || e.isInstanceOf[GroupingID]
    }
    protected def containsAggregate(condition: Expression): Boolean = {
      condition.find(isAggregateExpression).isDefined
=======
    def containsAggregate(condition: Expression): Boolean = {
      condition.find(_.isInstanceOf[AggregateExpression]).isDefined
>>>>>>> 0e5ebac3
    }
  }

  /**
   * Rewrites table generating expressions that either need one or more of the following in order
   * to be resolved:
   *  - concrete attribute references for their output.
   *  - to be relocated from a SELECT clause (i.e. from  a [[Project]]) into a [[Generate]]).
   *
   * Names for the output [[Attribute]]s are extracted from [[Alias]] or [[MultiAlias]] expressions
   * that wrap the [[Generator]]. If more than one [[Generator]] is found in a Project, an
   * [[AnalysisException]] is throw.
   */
  object ResolveGenerate extends Rule[LogicalPlan] {
    def apply(plan: LogicalPlan): LogicalPlan = plan resolveOperators {
      case g: Generate if ResolveReferences.containsStar(g.generator.children) =>
        failAnalysis("Cannot explode *, explode can only be applied on a specific column.")
      case p: Generate if !p.child.resolved || !p.generator.resolved => p
      case g: Generate if !g.resolved =>
        g.copy(generatorOutput = makeGeneratorOutput(g.generator, g.generatorOutput.map(_.name)))

      case p @ Project(projectList, child) =>
        // Holds the resolved generator, if one exists in the project list.
        var resolvedGenerator: Generate = null

        val newProjectList = projectList.flatMap {
          case AliasedGenerator(generator, names) if generator.childrenResolved =>
            if (resolvedGenerator != null) {
              failAnalysis(
                s"Only one generator allowed per select but ${resolvedGenerator.nodeName} and " +
                s"and ${generator.nodeName} found.")
            }

            resolvedGenerator =
              Generate(
                generator,
                join = projectList.size > 1, // Only join if there are other expressions in SELECT.
                outer = false,
                qualifier = None,
                generatorOutput = makeGeneratorOutput(generator, names),
                child)

            resolvedGenerator.generatorOutput
          case other => other :: Nil
        }

        if (resolvedGenerator != null) {
          Project(newProjectList, resolvedGenerator)
        } else {
          p
        }
    }

    /** Extracts a [[Generator]] expression and any names assigned by aliases to their output. */
    private object AliasedGenerator {
      def unapply(e: Expression): Option[(Generator, Seq[String])] = e match {
        case Alias(g: Generator, name) if g.resolved && g.elementTypes.size > 1 =>
          // If not given the default names, and the TGF with multiple output columns
          failAnalysis(
            s"""Expect multiple names given for ${g.getClass.getName},
               |but only single name '${name}' specified""".stripMargin)
        case Alias(g: Generator, name) if g.resolved => Some((g, name :: Nil))
        case MultiAlias(g: Generator, names) if g.resolved => Some(g, names)
        case _ => None
      }
    }

    /**
     * Construct the output attributes for a [[Generator]], given a list of names.  If the list of
     * names is empty names are assigned from field names in generator.
     */
    private def makeGeneratorOutput(
        generator: Generator,
        names: Seq[String]): Seq[Attribute] = {
      val elementTypes = generator.elementTypes

      if (names.length == elementTypes.length) {
        names.zip(elementTypes).map {
          case (name, (t, nullable, _)) =>
            AttributeReference(name, t, nullable)()
        }
      } else if (names.isEmpty) {
        elementTypes.map {
          case (t, nullable, name) => AttributeReference(name, t, nullable)()
        }
      } else {
        failAnalysis(
          "The number of aliases supplied in the AS clause does not match the number of columns " +
          s"output by the UDTF expected ${elementTypes.size} aliases but got " +
          s"${names.mkString(",")} ")
      }
    }
  }

  /**
   * Extracts [[WindowExpression]]s from the projectList of a [[Project]] operator and
   * aggregateExpressions of an [[Aggregate]] operator and creates individual [[Window]]
   * operators for every distinct [[WindowSpecDefinition]].
   *
   * This rule handles three cases:
   *  - A [[Project]] having [[WindowExpression]]s in its projectList;
   *  - An [[Aggregate]] having [[WindowExpression]]s in its aggregateExpressions.
   *  - An [[Filter]]->[[Aggregate]] pattern representing GROUP BY with a HAVING
   *    clause and the [[Aggregate]] has [[WindowExpression]]s in its aggregateExpressions.
   * Note: If there is a GROUP BY clause in the query, aggregations and corresponding
   * filters (expressions in the HAVING clause) should be evaluated before any
   * [[WindowExpression]]. If a query has SELECT DISTINCT, the DISTINCT part should be
   * evaluated after all [[WindowExpression]]s.
   *
   * For every case, the transformation works as follows:
   * 1. For a list of [[Expression]]s (a projectList or an aggregateExpressions), partitions
   *    it two lists of [[Expression]]s, one for all [[WindowExpression]]s and another for
   *    all regular expressions.
   * 2. For all [[WindowExpression]]s, groups them based on their [[WindowSpecDefinition]]s.
   * 3. For every distinct [[WindowSpecDefinition]], creates a [[Window]] operator and inserts
   *    it into the plan tree.
   */
  object ExtractWindowExpressions extends Rule[LogicalPlan] {
    private def hasWindowFunction(projectList: Seq[NamedExpression]): Boolean =
      projectList.exists(hasWindowFunction)

    private def hasWindowFunction(expr: NamedExpression): Boolean = {
      expr.find {
        case window: WindowExpression => true
        case _ => false
      }.isDefined
    }

    /**
     * From a Seq of [[NamedExpression]]s, extract expressions containing window expressions and
     * other regular expressions that do not contain any window expression. For example, for
     * `col1, Sum(col2 + col3) OVER (PARTITION BY col4 ORDER BY col5)`, we will extract
     * `col1`, `col2 + col3`, `col4`, and `col5` out and replace their appearances in
     * the window expression as attribute references. So, the first returned value will be
     * `[Sum(_w0) OVER (PARTITION BY _w1 ORDER BY _w2)]` and the second returned value will be
     * [col1, col2 + col3 as _w0, col4 as _w1, col5 as _w2].
     *
     * @return (seq of expressions containing at lease one window expressions,
     *          seq of non-window expressions)
     */
    private def extract(
        expressions: Seq[NamedExpression]): (Seq[NamedExpression], Seq[NamedExpression]) = {
      // First, we partition the input expressions to two part. For the first part,
      // every expression in it contain at least one WindowExpression.
      // Expressions in the second part do not have any WindowExpression.
      val (expressionsWithWindowFunctions, regularExpressions) =
        expressions.partition(hasWindowFunction)

      // Then, we need to extract those regular expressions used in the WindowExpression.
      // For example, when we have col1 - Sum(col2 + col3) OVER (PARTITION BY col4 ORDER BY col5),
      // we need to make sure that col1 to col5 are all projected from the child of the Window
      // operator.
      val extractedExprBuffer = new ArrayBuffer[NamedExpression]()
      def extractExpr(expr: Expression): Expression = expr match {
        case ne: NamedExpression =>
          // If a named expression is not in regularExpressions, add it to
          // extractedExprBuffer and replace it with an AttributeReference.
          val missingExpr =
            AttributeSet(Seq(expr)) -- (regularExpressions ++ extractedExprBuffer)
          if (missingExpr.nonEmpty) {
            extractedExprBuffer += ne
          }
          // alias will be cleaned in the rule CleanupAliases
          ne
        case e: Expression if e.foldable =>
          e // No need to create an attribute reference if it will be evaluated as a Literal.
        case e: Expression =>
          // For other expressions, we extract it and replace it with an AttributeReference (with
          // an internal column name, e.g. "_w0").
          val withName = Alias(e, s"_w${extractedExprBuffer.length}")()
          extractedExprBuffer += withName
          withName.toAttribute
      }

      // Now, we extract regular expressions from expressionsWithWindowFunctions
      // by using extractExpr.
      val seenWindowAggregates = new ArrayBuffer[AggregateExpression]
      val newExpressionsWithWindowFunctions = expressionsWithWindowFunctions.map {
        _.transform {
          // Extracts children expressions of a WindowFunction (input parameters of
          // a WindowFunction).
          case wf: WindowFunction =>
            val newChildren = wf.children.map(extractExpr)
            wf.withNewChildren(newChildren)

          // Extracts expressions from the partition spec and order spec.
          case wsc @ WindowSpecDefinition(partitionSpec, orderSpec, _) =>
            val newPartitionSpec = partitionSpec.map(extractExpr)
            val newOrderSpec = orderSpec.map { so =>
              val newChild = extractExpr(so.child)
              so.copy(child = newChild)
            }
            wsc.copy(partitionSpec = newPartitionSpec, orderSpec = newOrderSpec)

          // Extract Windowed AggregateExpression
          case we @ WindowExpression(
              AggregateExpression(function, mode, isDistinct),
              spec: WindowSpecDefinition) =>
            val newChildren = function.children.map(extractExpr)
            val newFunction = function.withNewChildren(newChildren).asInstanceOf[AggregateFunction]
            val newAgg = AggregateExpression(newFunction, mode, isDistinct)
            seenWindowAggregates += newAgg
            WindowExpression(newAgg, spec)

          // Extracts AggregateExpression. For example, for SUM(x) - Sum(y) OVER (...),
          // we need to extract SUM(x).
          case agg: AggregateExpression if !seenWindowAggregates.contains(agg) =>
            val withName = Alias(agg, s"_w${extractedExprBuffer.length}")()
            extractedExprBuffer += withName
            withName.toAttribute

          // Extracts other attributes
          case attr: Attribute => extractExpr(attr)

        }.asInstanceOf[NamedExpression]
      }

      (newExpressionsWithWindowFunctions, regularExpressions ++ extractedExprBuffer)
    } // end of extract

    /**
     * Adds operators for Window Expressions. Every Window operator handles a single Window Spec.
     */
    private def addWindow(
        expressionsWithWindowFunctions: Seq[NamedExpression],
        child: LogicalPlan): LogicalPlan = {
      // First, we need to extract all WindowExpressions from expressionsWithWindowFunctions
      // and put those extracted WindowExpressions to extractedWindowExprBuffer.
      // This step is needed because it is possible that an expression contains multiple
      // WindowExpressions with different Window Specs.
      // After extracting WindowExpressions, we need to construct a project list to generate
      // expressionsWithWindowFunctions based on extractedWindowExprBuffer.
      // For example, for "sum(a) over (...) / sum(b) over (...)", we will first extract
      // "sum(a) over (...)" and "sum(b) over (...)" out, and assign "_we0" as the alias to
      // "sum(a) over (...)" and "_we1" as the alias to "sum(b) over (...)".
      // Then, the projectList will be [_we0/_we1].
      val extractedWindowExprBuffer = new ArrayBuffer[NamedExpression]()
      val newExpressionsWithWindowFunctions = expressionsWithWindowFunctions.map {
        // We need to use transformDown because we want to trigger
        // "case alias @ Alias(window: WindowExpression, _)" first.
        _.transformDown {
          case alias @ Alias(window: WindowExpression, _) =>
            // If a WindowExpression has an assigned alias, just use it.
            extractedWindowExprBuffer += alias
            alias.toAttribute
          case window: WindowExpression =>
            // If there is no alias assigned to the WindowExpressions. We create an
            // internal column.
            val withName = Alias(window, s"_we${extractedWindowExprBuffer.length}")()
            extractedWindowExprBuffer += withName
            withName.toAttribute
        }.asInstanceOf[NamedExpression]
      }

      // Second, we group extractedWindowExprBuffer based on their Partition and Order Specs.
      val groupedWindowExpressions = extractedWindowExprBuffer.groupBy { expr =>
        val distinctWindowSpec = expr.collect {
          case window: WindowExpression => window.windowSpec
        }.distinct

        // We do a final check and see if we only have a single Window Spec defined in an
        // expressions.
        if (distinctWindowSpec.length == 0 ) {
          failAnalysis(s"$expr does not have any WindowExpression.")
        } else if (distinctWindowSpec.length > 1) {
          // newExpressionsWithWindowFunctions only have expressions with a single
          // WindowExpression. If we reach here, we have a bug.
          failAnalysis(s"$expr has multiple Window Specifications ($distinctWindowSpec)." +
            s"Please file a bug report with this error message, stack trace, and the query.")
        } else {
          val spec = distinctWindowSpec.head
          (spec.partitionSpec, spec.orderSpec)
        }
      }.toSeq

      // Third, for every Window Spec, we add a Window operator and set currentChild as the
      // child of it.
      var currentChild = child
      var i = 0
      while (i < groupedWindowExpressions.size) {
        val ((partitionSpec, orderSpec), windowExpressions) = groupedWindowExpressions(i)
        // Set currentChild to the newly created Window operator.
        currentChild =
          Window(
            currentChild.output,
            windowExpressions,
            partitionSpec,
            orderSpec,
            currentChild)

        // Move to next Window Spec.
        i += 1
      }

      // Finally, we create a Project to output currentChild's output
      // newExpressionsWithWindowFunctions.
      Project(currentChild.output ++ newExpressionsWithWindowFunctions, currentChild)
    } // end of addWindow

    // We have to use transformDown at here to make sure the rule of
    // "Aggregate with Having clause" will be triggered.
    def apply(plan: LogicalPlan): LogicalPlan = plan transformDown {

      // Aggregate with Having clause. This rule works with an unresolved Aggregate because
      // a resolved Aggregate will not have Window Functions.
      case f @ Filter(condition, a @ Aggregate(groupingExprs, aggregateExprs, child))
        if child.resolved &&
           hasWindowFunction(aggregateExprs) &&
           a.expressions.forall(_.resolved) =>
        val (windowExpressions, aggregateExpressions) = extract(aggregateExprs)
        // Create an Aggregate operator to evaluate aggregation functions.
        val withAggregate = Aggregate(groupingExprs, aggregateExpressions, child)
        // Add a Filter operator for conditions in the Having clause.
        val withFilter = Filter(condition, withAggregate)
        val withWindow = addWindow(windowExpressions, withFilter)

        // Finally, generate output columns according to the original projectList.
        val finalProjectList = aggregateExprs.map (_.toAttribute)
        Project(finalProjectList, withWindow)

      case p: LogicalPlan if !p.childrenResolved => p

      // Aggregate without Having clause.
      case a @ Aggregate(groupingExprs, aggregateExprs, child)
        if hasWindowFunction(aggregateExprs) &&
           a.expressions.forall(_.resolved) =>
        val (windowExpressions, aggregateExpressions) = extract(aggregateExprs)
        // Create an Aggregate operator to evaluate aggregation functions.
        val withAggregate = Aggregate(groupingExprs, aggregateExpressions, child)
        // Add Window operators.
        val withWindow = addWindow(windowExpressions, withAggregate)

        // Finally, generate output columns according to the original projectList.
        val finalProjectList = aggregateExprs.map (_.toAttribute)
        Project(finalProjectList, withWindow)

      // We only extract Window Expressions after all expressions of the Project
      // have been resolved.
      case p @ Project(projectList, child)
        if hasWindowFunction(projectList) && !p.expressions.exists(!_.resolved) =>
        val (windowExpressions, regularExpressions) = extract(projectList)
        // We add a project to get all needed expressions for window expressions from the child
        // of the original Project operator.
        val withProject = Project(regularExpressions, child)
        // Add Window operators.
        val withWindow = addWindow(windowExpressions, withProject)

        // Finally, generate output columns according to the original projectList.
        val finalProjectList = projectList.map (_.toAttribute)
        Project(finalProjectList, withWindow)
    }
  }

  /**
   * Pulls out nondeterministic expressions from LogicalPlan which is not Project or Filter,
   * put them into an inner Project and finally project them away at the outer Project.
   */
  object PullOutNondeterministic extends Rule[LogicalPlan] {
    override def apply(plan: LogicalPlan): LogicalPlan = plan resolveOperators {
      case p if !p.resolved => p // Skip unresolved nodes.
      case p: Project => p
      case f: Filter => f

      // todo: It's hard to write a general rule to pull out nondeterministic expressions
      // from LogicalPlan, currently we only do it for UnaryNode which has same output
      // schema with its child.
      case p: UnaryNode if p.output == p.child.output && p.expressions.exists(!_.deterministic) =>
        val nondeterministicExprs = p.expressions.filterNot(_.deterministic).flatMap { expr =>
          val leafNondeterministic = expr.collect {
            case n: Nondeterministic => n
          }
          leafNondeterministic.map { e =>
            val ne = e match {
              case n: NamedExpression => n
              case _ => Alias(e, "_nondeterministic")()
            }
            new TreeNodeRef(e) -> ne
          }
        }.toMap
        val newPlan = p.transformExpressions { case e =>
          nondeterministicExprs.get(new TreeNodeRef(e)).map(_.toAttribute).getOrElse(e)
        }
        val newChild = Project(p.child.output ++ nondeterministicExprs.values, p.child)
        Project(p.output, newPlan.withNewChildren(newChild :: Nil))
    }
  }

  /**
   * Correctly handle null primitive inputs for UDF by adding extra [[If]] expression to do the
   * null check.  When user defines a UDF with primitive parameters, there is no way to tell if the
   * primitive parameter is null or not, so here we assume the primitive input is null-propagatable
   * and we should return null if the input is null.
   */
  object HandleNullInputsForUDF extends Rule[LogicalPlan] {
    override def apply(plan: LogicalPlan): LogicalPlan = plan resolveOperators {
      case p if !p.resolved => p // Skip unresolved nodes.

      case p => p transformExpressionsUp {

        case udf @ ScalaUDF(func, _, inputs, _) =>
          val parameterTypes = ScalaReflection.getParameterTypes(func)
          assert(parameterTypes.length == inputs.length)

          val inputsNullCheck = parameterTypes.zip(inputs)
            // TODO: skip null handling for not-nullable primitive inputs after we can completely
            // trust the `nullable` information.
            // .filter { case (cls, expr) => cls.isPrimitive && expr.nullable }
            .filter { case (cls, _) => cls.isPrimitive }
            .map { case (_, expr) => IsNull(expr) }
            .reduceLeftOption[Expression]((e1, e2) => Or(e1, e2))
          inputsNullCheck.map(If(_, Literal.create(null, udf.dataType), udf)).getOrElse(udf)
      }
    }
  }

  /**
   * Check and add proper window frames for all window functions.
   */
  object ResolveWindowFrame extends Rule[LogicalPlan] {
    def apply(plan: LogicalPlan): LogicalPlan = plan transform {
      case logical: LogicalPlan => logical transformExpressions {
        case WindowExpression(wf: WindowFunction,
        WindowSpecDefinition(_, _, f: SpecifiedWindowFrame))
          if wf.frame != UnspecifiedFrame && wf.frame != f =>
          failAnalysis(s"Window Frame $f must match the required frame ${wf.frame}")
        case WindowExpression(wf: WindowFunction,
        s @ WindowSpecDefinition(_, o, UnspecifiedFrame))
          if wf.frame != UnspecifiedFrame =>
          WindowExpression(wf, s.copy(frameSpecification = wf.frame))
        case we @ WindowExpression(e, s @ WindowSpecDefinition(_, o, UnspecifiedFrame)) =>
          val frame = SpecifiedWindowFrame.defaultWindowFrame(o.nonEmpty, acceptWindowFrame = true)
          we.copy(windowSpec = s.copy(frameSpecification = frame))
      }
    }
  }

  /**
    * Check and add order to [[AggregateWindowFunction]]s.
    */
  object ResolveWindowOrder extends Rule[LogicalPlan] {
    def apply(plan: LogicalPlan): LogicalPlan = plan transform {
      case logical: LogicalPlan => logical transformExpressions {
        case WindowExpression(wf: WindowFunction, spec) if spec.orderSpec.isEmpty =>
          failAnalysis(s"WindowFunction $wf requires window to be ordered")
        case WindowExpression(rank: RankLike, spec) if spec.resolved =>
          val order = spec.orderSpec.map(_.child)
          WindowExpression(rank.withOrder(order), spec)
      }
    }
  }

  /**
   * Removes natural joins by calculating output columns based on output from two sides,
   * Then apply a Project on a normal Join to eliminate natural join.
   */
  object ResolveNaturalJoin extends Rule[LogicalPlan] {
    override def apply(plan: LogicalPlan): LogicalPlan = plan resolveOperators {
      case j @ Join(left, right, NaturalJoin(joinType), condition) if j.resolvedExceptNatural =>
        // find common column names from both sides
        val joinNames = left.output.map(_.name).intersect(right.output.map(_.name))
        val leftKeys = joinNames.map(keyName => left.output.find(_.name == keyName).get)
        val rightKeys = joinNames.map(keyName => right.output.find(_.name == keyName).get)
        val joinPairs = leftKeys.zip(rightKeys)

        // Add joinPairs to joinConditions
        val newCondition = (condition ++ joinPairs.map {
          case (l, r) => EqualTo(l, r)
        }).reduceOption(And)

        // columns not in joinPairs
        val lUniqueOutput = left.output.filterNot(att => leftKeys.contains(att))
        val rUniqueOutput = right.output.filterNot(att => rightKeys.contains(att))

        // the output list looks like: join keys, columns from left, columns from right
        val projectList = joinType match {
          case LeftOuter =>
            leftKeys ++ lUniqueOutput ++ rUniqueOutput.map(_.withNullability(true))
          case RightOuter =>
            rightKeys ++ lUniqueOutput.map(_.withNullability(true)) ++ rUniqueOutput
          case FullOuter =>
            // in full outer join, joinCols should be non-null if there is.
            val joinedCols = joinPairs.map { case (l, r) => Alias(Coalesce(Seq(l, r)), l.name)() }
            joinedCols ++
              lUniqueOutput.map(_.withNullability(true)) ++
              rUniqueOutput.map(_.withNullability(true))
          case Inner =>
            rightKeys ++ lUniqueOutput ++ rUniqueOutput
          case _ =>
            sys.error("Unsupported natural join type " + joinType)
        }
        // use Project to trim unnecessary fields
        Project(projectList, Join(left, right, joinType, newCondition))
    }
  }
}

/**
 * Removes [[Subquery]] operators from the plan. Subqueries are only required to provide
 * scoping information for attributes and can be removed once analysis is complete.
 */
object EliminateSubQueries extends Rule[LogicalPlan] {
  def apply(plan: LogicalPlan): LogicalPlan = plan transformUp {
    case Subquery(_, child) => child
  }
}

/**
  * Removes [[Union]] operators from the plan if it just has one child.
  */
object EliminateUnions extends Rule[LogicalPlan] {
  def apply(plan: LogicalPlan): LogicalPlan = plan transform {
    case Union(children) if children.size == 1 => children.head
  }
}

/**
 * Cleans up unnecessary Aliases inside the plan. Basically we only need Alias as a top level
 * expression in Project(project list) or Aggregate(aggregate expressions) or
 * Window(window expressions).
 */
object CleanupAliases extends Rule[LogicalPlan] {
  private def trimAliases(e: Expression): Expression = {
    var stop = false
    e.transformDown {
      // CreateStruct is a special case, we need to retain its top level Aliases as they decide the
      // name of StructField. We also need to stop transform down this expression, or the Aliases
      // under CreateStruct will be mistakenly trimmed.
      case c: CreateStruct if !stop =>
        stop = true
        c.copy(children = c.children.map(trimNonTopLevelAliases))
      case c: CreateStructUnsafe if !stop =>
        stop = true
        c.copy(children = c.children.map(trimNonTopLevelAliases))
      case Alias(child, _) if !stop => child
    }
  }

  def trimNonTopLevelAliases(e: Expression): Expression = e match {
    case a: Alias =>
      Alias(trimAliases(a.child), a.name)(a.exprId, a.qualifiers, a.explicitMetadata)
    case other => trimAliases(other)
  }

  override def apply(plan: LogicalPlan): LogicalPlan = plan resolveOperators {
    case Project(projectList, child) =>
      val cleanedProjectList =
        projectList.map(trimNonTopLevelAliases(_).asInstanceOf[NamedExpression])
      Project(cleanedProjectList, child)

    case Aggregate(grouping, aggs, child) =>
      val cleanedAggs = aggs.map(trimNonTopLevelAliases(_).asInstanceOf[NamedExpression])
      Aggregate(grouping.map(trimAliases), cleanedAggs, child)

    case w @ Window(projectList, windowExprs, partitionSpec, orderSpec, child) =>
      val cleanedWindowExprs =
        windowExprs.map(e => trimNonTopLevelAliases(e).asInstanceOf[NamedExpression])
      Window(projectList, cleanedWindowExprs, partitionSpec.map(trimAliases),
        orderSpec.map(trimAliases(_).asInstanceOf[SortOrder]), child)

    // Operators that operate on objects should only have expressions from encoders, which should
    // never have extra aliases.
    case o: ObjectOperator => o

    case other =>
      var stop = false
      other transformExpressionsDown {
        case c: CreateStruct if !stop =>
          stop = true
          c.copy(children = c.children.map(trimNonTopLevelAliases))
        case c: CreateStructUnsafe if !stop =>
          stop = true
          c.copy(children = c.children.map(trimNonTopLevelAliases))
        case Alias(child, _) if !stop => child
      }
  }
}

/**
 * Replace the `UpCast` expression by `Cast`, and throw exceptions if the cast may truncate.
 */
object ResolveUpCast extends Rule[LogicalPlan] {
  private def fail(from: Expression, to: DataType, walkedTypePath: Seq[String]) = {
    throw new AnalysisException(s"Cannot up cast `${from.prettyString}` from " +
      s"${from.dataType.simpleString} to ${to.simpleString} as it may truncate\n" +
      "The type path of the target object is:\n" + walkedTypePath.mkString("", "\n", "\n") +
      "You can either add an explicit cast to the input data or choose a higher precision " +
      "type of the field in the target object")
  }

  private def illegalNumericPrecedence(from: DataType, to: DataType): Boolean = {
    val fromPrecedence = HiveTypeCoercion.numericPrecedence.indexOf(from)
    val toPrecedence = HiveTypeCoercion.numericPrecedence.indexOf(to)
    toPrecedence > 0 && fromPrecedence > toPrecedence
  }

  def apply(plan: LogicalPlan): LogicalPlan = {
    plan transformAllExpressions {
      case u @ UpCast(child, _, _) if !child.resolved => u

      case UpCast(child, dataType, walkedTypePath) => (child.dataType, dataType) match {
        case (from: NumericType, to: DecimalType) if !to.isWiderThan(from) =>
          fail(child, to, walkedTypePath)
        case (from: DecimalType, to: NumericType) if !from.isTighterThan(to) =>
          fail(child, to, walkedTypePath)
        case (from, to) if illegalNumericPrecedence(from, to) =>
          fail(child, to, walkedTypePath)
        case (TimestampType, DateType) =>
          fail(child, DateType, walkedTypePath)
        case (StringType, to: NumericType) =>
          fail(child, to, walkedTypePath)
        case _ => Cast(child, dataType.asNullable)
      }
    }
  }
}<|MERGE_RESOLUTION|>--- conflicted
+++ resolved
@@ -839,16 +839,11 @@
         }
     }
 
-<<<<<<< HEAD
     private def isAggregateExpression(e: Expression): Boolean = {
       e.isInstanceOf[AggregateExpression] || e.isInstanceOf[Grouping] || e.isInstanceOf[GroupingID]
     }
-    protected def containsAggregate(condition: Expression): Boolean = {
+    def containsAggregate(condition: Expression): Boolean = {
       condition.find(isAggregateExpression).isDefined
-=======
-    def containsAggregate(condition: Expression): Boolean = {
-      condition.find(_.isInstanceOf[AggregateExpression]).isDefined
->>>>>>> 0e5ebac3
     }
   }
 
