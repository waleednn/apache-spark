/*
 * Licensed to the Apache Software Foundation (ASF) under one or more
 * contributor license agreements.  See the NOTICE file distributed with
 * this work for additional information regarding copyright ownership.
 * The ASF licenses this file to You under the Apache License, Version 2.0
 * (the "License"); you may not use this file except in compliance with
 * the License.  You may obtain a copy of the License at
 *
 *    http://www.apache.org/licenses/LICENSE-2.0
 *
 * Unless required by applicable law or agreed to in writing, software
 * distributed under the License is distributed on an "AS IS" BASIS,
 * WITHOUT WARRANTIES OR CONDITIONS OF ANY KIND, either express or implied.
 * See the License for the specific language governing permissions and
 * limitations under the License.
 */

package org.apache.spark.sql.catalyst.analysis

import org.apache.spark.util.collection.OpenHashSet
import org.apache.spark.sql.AnalysisException
import org.apache.spark.sql.catalyst.errors.TreeNodeException
import org.apache.spark.sql.catalyst.expressions._
import org.apache.spark.sql.catalyst.plans.logical._
import org.apache.spark.sql.catalyst.rules._
import org.apache.spark.sql.types._

/**
 * A trivial [[Analyzer]] with an [[EmptyCatalog]] and [[EmptyFunctionRegistry]]. Used for testing
 * when all relations are already filled in and the analyser needs only to resolve attribute
 * references.
 */
object SimpleAnalyzer extends Analyzer(EmptyCatalog, EmptyFunctionRegistry, true)

/**
 * Provides a logical query plan analyzer, which translates [[UnresolvedAttribute]]s and
 * [[UnresolvedRelation]]s into fully typed objects using information in a schema [[Catalog]] and
 * a [[FunctionRegistry]].
 */
class Analyzer(catalog: Catalog,
               registry: FunctionRegistry,
               caseSensitive: Boolean,
               maxIterations: Int = 100)
  extends RuleExecutor[LogicalPlan] with HiveTypeCoercion {

  val resolver = if (caseSensitive) caseSensitiveResolution else caseInsensitiveResolution

  val fixedPoint = FixedPoint(maxIterations)

  /**
   * Override to provide additional rules for the "Resolution" batch.
   */
  val extendedResolutionRules: Seq[Rule[LogicalPlan]] = Nil

  lazy val batches: Seq[Batch] = Seq(
    Batch("Resolution", fixedPoint,
      ResolveRelations ::
      ResolveReferences ::
      ResolveGroupingAnalytics ::
      ResolveSortReferences ::
      ImplicitGenerate ::
      ResolveFunctions ::
      GlobalAggregates ::
      UnresolvedHavingClauseAttributes ::
      TrimGroupingAliases ::
      typeCoercionRules ++
      extendedResolutionRules : _*)
  )

  /**
   * Removes no-op Alias expressions from the plan.
   */
  object TrimGroupingAliases extends Rule[LogicalPlan] {
    def apply(plan: LogicalPlan): LogicalPlan = plan transform {
      case Aggregate(groups, aggs, child) =>
        Aggregate(groups.map(_.transform { case Alias(c, _) => c }), aggs, child)
    }
  }

  object ResolveGroupingAnalytics extends Rule[LogicalPlan] {
    /**
     * Extract attribute set according to the grouping id
     * @param bitmask bitmask to represent the selected of the attribute sequence
     * @param exprs the attributes in sequence
     * @return the attributes of non selected specified via bitmask (with the bit set to 1)
     */
    private def buildNonSelectExprSet(bitmask: Int, exprs: Seq[Expression])
    : OpenHashSet[Expression] = {
      val set = new OpenHashSet[Expression](2)

      var bit = exprs.length - 1
      while (bit >= 0) {
        if (((bitmask >> bit) & 1) == 0) set.add(exprs(bit))
        bit -= 1
      }

      set
    }

    /*
     *  GROUP BY a, b, c WITH ROLLUP
     *  is equivalent to
     *  GROUP BY a, b, c GROUPING SETS ( (a, b, c), (a, b), (a), ( ) ).
     *  Group Count: N + 1 (N is the number of group expressions)
     *
     *  We need to get all of its subsets for the rule described above, the subset is
     *  represented as the bit masks.
     */
    def bitmasks(r: Rollup): Seq[Int] = {
      Seq.tabulate(r.groupByExprs.length + 1)(idx => {(1 << idx) - 1})
    }

    /*
     *  GROUP BY a, b, c WITH CUBE
     *  is equivalent to
     *  GROUP BY a, b, c GROUPING SETS ( (a, b, c), (a, b), (b, c), (a, c), (a), (b), (c), ( ) ).
     *  Group Count: 2 ^ N (N is the number of group expressions)
     *
     *  We need to get all of its subsets for a given GROUPBY expression, the subsets are
     *  represented as the bit masks.
     */
    def bitmasks(c: Cube): Seq[Int] = {
      Seq.tabulate(1 << c.groupByExprs.length)(i => i)
    }

    /**
     * Create an array of Projections for the child projection, and replace the projections'
     * expressions which equal GroupBy expressions with Literal(null), if those expressions
     * are not set for this grouping set (according to the bit mask).
     */
    private[this] def expand(g: GroupingSets): Seq[GroupExpression] = {
      val result = new scala.collection.mutable.ArrayBuffer[GroupExpression]

      g.bitmasks.foreach { bitmask =>
        // get the non selected grouping attributes according to the bit mask
        val nonSelectedGroupExprSet = buildNonSelectExprSet(bitmask, g.groupByExprs)

        val substitution = (g.child.output :+ g.gid).map(expr => expr transformDown {
          case x: Expression if nonSelectedGroupExprSet.contains(x) =>
            // if the input attribute in the Invalid Grouping Expression set of for this group
            // replace it with constant null
            Literal(null, expr.dataType)
          case x if x == g.gid =>
            // replace the groupingId with concrete value (the bit mask)
            Literal(bitmask, IntegerType)
        })

        result += GroupExpression(substitution)
      }

      result.toSeq
    }

    def apply(plan: LogicalPlan): LogicalPlan = plan transform {
      case a: Cube if a.resolved =>
        GroupingSets(bitmasks(a), a.groupByExprs, a.child, a.aggregations, a.gid)
      case a: Rollup if a.resolved =>
        GroupingSets(bitmasks(a), a.groupByExprs, a.child, a.aggregations, a.gid)
      case x: GroupingSets if x.resolved =>
        Aggregate(
          x.groupByExprs :+ x.gid,
          x.aggregations,
          Expand(expand(x), x.child.output :+ x.gid, x.child))
    }
  }

  /**
   * Replaces [[UnresolvedRelation]]s with concrete relations from the catalog.
   */
  object ResolveRelations extends Rule[LogicalPlan] {
<<<<<<< HEAD
    def getTable(u: UnresolvedRelation, cteRelations: Map[String, LogicalPlan]) = {
=======
    def getTable(u: UnresolvedRelation): LogicalPlan = {
>>>>>>> 855cba8f
      try {
          // In hive, if there is same table name in database and CTE definition,
          // hive will use the table in database, not the CTE one.
          // Taking into account the reasonableness and the implementation complexity,
          // here use the CTE definition first, check table name only and ignore database name
          cteRelations.get(u.tableIdentifier.last)
            .map(relation => u.alias.map(Subquery(_, relation)).getOrElse(relation))
            .getOrElse(catalog.lookupRelation(u.tableIdentifier, u.alias))
      } catch {
        case _: NoSuchTableException =>
          u.failAnalysis(s"no such table ${u.tableName}")
      }
    }

    def apply(plan: LogicalPlan): LogicalPlan = {
      val cteRelations = new scala.collection.mutable.HashMap[String, LogicalPlan]()

      plan transform {
        // add cte table to a temp relation map,drop `with` plan and keep its child
        case With(child, relations) =>
          cteRelations ++= relations
          child
        case i @ InsertIntoTable(u: UnresolvedRelation, _, _, _) =>
        i.copy(
          table = EliminateSubQueries(getTable(u, cteRelations.toMap)))
      case u: UnresolvedRelation =>
        getTable(u, cteRelations.toMap)
    }
    }
  }

  /**
   * Replaces [[UnresolvedAttribute]]s with concrete
   * [[catalyst.expressions.AttributeReference AttributeReferences]] from a logical plan node's
   * children.
   */
  object ResolveReferences extends Rule[LogicalPlan] {
    def apply(plan: LogicalPlan): LogicalPlan = plan transformUp {
      case p: LogicalPlan if !p.childrenResolved => p

      // If the projection list contains Stars, expand it.
      case p @ Project(projectList, child) if containsStar(projectList) =>
        Project(
          projectList.flatMap {
            case s: Star => s.expand(child.output, resolver)
            case Alias(f @ UnresolvedFunction(_, args), name) if containsStar(args) =>
              val expandedArgs = args.flatMap {
                case s: Star => s.expand(child.output, resolver)
                case o => o :: Nil
              }
              Alias(child = f.copy(children = expandedArgs), name)() :: Nil
            case Alias(c @ CreateArray(args), name) if containsStar(args) =>
              val expandedArgs = args.flatMap {
                case s: Star => s.expand(child.output, resolver)
                case o => o :: Nil
              }
              Alias(c.copy(children = expandedArgs), name)() :: Nil
            case o => o :: Nil
          },
          child)
      case t: ScriptTransformation if containsStar(t.input) =>
        t.copy(
          input = t.input.flatMap {
            case s: Star => s.expand(t.child.output, resolver)
            case o => o :: Nil
          }
        )

      // If the aggregate function argument contains Stars, expand it.
      case a: Aggregate if containsStar(a.aggregateExpressions) =>
        a.copy(
          aggregateExpressions = a.aggregateExpressions.flatMap {
            case s: Star => s.expand(a.child.output, resolver)
            case o => o :: Nil
          }
        )

      // Special handling for cases when self-join introduce duplicate expression ids.
      case j @ Join(left, right, _, _) if left.outputSet.intersect(right.outputSet).nonEmpty =>
        val conflictingAttributes = left.outputSet.intersect(right.outputSet)
        logDebug(s"Conflicting attributes ${conflictingAttributes.mkString(",")} in $j")

        val (oldRelation, newRelation) = right.collect {
          // Handle base relations that might appear more than once.
          case oldVersion: MultiInstanceRelation
              if oldVersion.outputSet.intersect(conflictingAttributes).nonEmpty =>
            val newVersion = oldVersion.newInstance()
            (oldVersion, newVersion)

          // Handle projects that create conflicting aliases.
          case oldVersion @ Project(projectList, _)
              if findAliases(projectList).intersect(conflictingAttributes).nonEmpty =>
            (oldVersion, oldVersion.copy(projectList = newAliases(projectList)))

          case oldVersion @ Aggregate(_, aggregateExpressions, _)
              if findAliases(aggregateExpressions).intersect(conflictingAttributes).nonEmpty =>
            (oldVersion, oldVersion.copy(aggregateExpressions = newAliases(aggregateExpressions)))
        }.head // Only handle first case found, others will be fixed on the next pass.

        val attributeRewrites = AttributeMap(oldRelation.output.zip(newRelation.output))
        val newRight = right transformUp {
          case r if r == oldRelation => newRelation
        } transformUp {
          case other => other transformExpressions {
            case a: Attribute => attributeRewrites.get(a).getOrElse(a)
          }
        }
        j.copy(right = newRight)

      case q: LogicalPlan =>
        logTrace(s"Attempting to resolve ${q.simpleString}")
        q transformExpressionsUp  {
          case u @ UnresolvedAttribute(name) if resolver(name, VirtualColumn.groupingIdName) &&
            q.isInstanceOf[GroupingAnalytics] =>
            // Resolve the virtual column GROUPING__ID for the operator GroupingAnalytics
            q.asInstanceOf[GroupingAnalytics].gid
          case u @ UnresolvedAttribute(name) =>
            // Leave unchanged if resolution fails.  Hopefully will be resolved next round.
            val result =
              withPosition(u) { q.resolveChildren(name, resolver).getOrElse(u) }
            logDebug(s"Resolving $u to $result")
            result
          case UnresolvedGetField(child, fieldName) if child.resolved =>
            resolveGetField(child, fieldName)
        }
    }

    def newAliases(expressions: Seq[NamedExpression]): Seq[NamedExpression] = {
      expressions.map {
        case a: Alias => Alias(a.child, a.name)()
        case other => other
      }
    }

    def findAliases(projectList: Seq[NamedExpression]): AttributeSet = {
      AttributeSet(projectList.collect { case a: Alias => a.toAttribute })
    }

    /**
     * Returns true if `exprs` contains a [[Star]].
     */
    protected def containsStar(exprs: Seq[Expression]): Boolean =
      exprs.exists(_.collect { case _: Star => true }.nonEmpty)

    /**
     * Returns the resolved `GetField`, and report error if no desired field or over one
     * desired fields are found.
     */
    protected def resolveGetField(expr: Expression, fieldName: String): Expression = {
      def findField(fields: Array[StructField]): Int = {
        val checkField = (f: StructField) => resolver(f.name, fieldName)
        val ordinal = fields.indexWhere(checkField)
        if (ordinal == -1) {
          throw new AnalysisException(
            s"No such struct field $fieldName in ${fields.map(_.name).mkString(", ")}")
        } else if (fields.indexWhere(checkField, ordinal + 1) != -1) {
          throw new AnalysisException(
            s"Ambiguous reference to fields ${fields.filter(checkField).mkString(", ")}")
        } else {
          ordinal
        }
      }
      expr.dataType match {
        case StructType(fields) =>
          val ordinal = findField(fields)
          StructGetField(expr, fields(ordinal), ordinal)
        case ArrayType(StructType(fields), containsNull) =>
          val ordinal = findField(fields)
          ArrayGetField(expr, fields(ordinal), ordinal, containsNull)
        case otherType =>
          throw new AnalysisException(s"GetField is not valid on fields of type $otherType")
      }
    }
  }

  /**
   * In many dialects of SQL it is valid to sort by attributes that are not present in the SELECT
   * clause.  This rule detects such queries and adds the required attributes to the original
   * projection, so that they will be available during sorting. Another projection is added to
   * remove these attributes after sorting.
   */
  object ResolveSortReferences extends Rule[LogicalPlan] {
    def apply(plan: LogicalPlan): LogicalPlan = plan transformUp {
      case s @ Sort(ordering, global, p @ Project(projectList, child))
          if !s.resolved && p.resolved =>
        val unresolved = ordering.flatMap(_.collect { case UnresolvedAttribute(name) => name })
        val resolved = unresolved.flatMap(child.resolve(_, resolver))
        val requiredAttributes =
          AttributeSet(resolved.flatMap(_.collect { case a: Attribute => a }))

        val missingInProject = requiredAttributes -- p.output
        if (missingInProject.nonEmpty) {
          // Add missing attributes and then project them away after the sort.
          Project(projectList.map(_.toAttribute),
            Sort(ordering, global,
              Project(projectList ++ missingInProject, child)))
        } else {
          logDebug(s"Failed to find $missingInProject in ${p.output.mkString(", ")}")
          s // Nothing we can do here. Return original plan.
        }
      case s @ Sort(ordering, global, a @ Aggregate(grouping, aggs, child))
          if !s.resolved && a.resolved =>
        val unresolved = ordering.flatMap(_.collect { case UnresolvedAttribute(name) => name })
        // A small hack to create an object that will allow us to resolve any references that
        // refer to named expressions that are present in the grouping expressions.
        val groupingRelation = LocalRelation(
          grouping.collect { case ne: NamedExpression => ne.toAttribute }
        )

        logDebug(s"Grouping expressions: $groupingRelation")
        val resolved = unresolved.flatMap(groupingRelation.resolve(_, resolver))
        val missingInAggs = resolved.filterNot(a.outputSet.contains)
        logDebug(s"Resolved: $resolved Missing in aggs: $missingInAggs")
        if (missingInAggs.nonEmpty) {
          // Add missing grouping exprs and then project them away after the sort.
          Project(a.output,
            Sort(ordering, global, Aggregate(grouping, aggs ++ missingInAggs, child)))
        } else {
          s // Nothing we can do here. Return original plan.
        }
    }
  }

  /**
   * Replaces [[UnresolvedFunction]]s with concrete [[catalyst.expressions.Expression Expressions]].
   */
  object ResolveFunctions extends Rule[LogicalPlan] {
    def apply(plan: LogicalPlan): LogicalPlan = plan transform {
      case q: LogicalPlan =>
        q transformExpressions {
          case u @ UnresolvedFunction(name, children) if u.childrenResolved =>
            registry.lookupFunction(name, children)
        }
    }
  }

  /**
   * Turns projections that contain aggregate expressions into aggregations.
   */
  object GlobalAggregates extends Rule[LogicalPlan] {
    def apply(plan: LogicalPlan): LogicalPlan = plan transform {
      case Project(projectList, child) if containsAggregates(projectList) =>
        Aggregate(Nil, projectList, child)
    }

    def containsAggregates(exprs: Seq[Expression]): Boolean = {
      exprs.foreach(_.foreach {
        case agg: AggregateExpression => return true
        case _ =>
      })
      false
    }
  }

  /**
   * This rule finds expressions in HAVING clause filters that depend on
   * unresolved attributes.  It pushes these expressions down to the underlying
   * aggregates and then projects them away above the filter.
   */
  object UnresolvedHavingClauseAttributes extends Rule[LogicalPlan] {
    def apply(plan: LogicalPlan): LogicalPlan = plan transformUp {
      case filter @ Filter(havingCondition, aggregate @ Aggregate(_, originalAggExprs, _))
          if aggregate.resolved && containsAggregate(havingCondition) => {
        val evaluatedCondition = Alias(havingCondition,  "havingCondition")()
        val aggExprsWithHaving = evaluatedCondition +: originalAggExprs

        Project(aggregate.output,
          Filter(evaluatedCondition.toAttribute,
            aggregate.copy(aggregateExpressions = aggExprsWithHaving)))
      }
    }

    protected def containsAggregate(condition: Expression): Boolean =
      condition
        .collect { case ae: AggregateExpression => ae }
        .nonEmpty
  }

  /**
   * When a SELECT clause has only a single expression and that expression is a
   * [[catalyst.expressions.Generator Generator]] we convert the
   * [[catalyst.plans.logical.Project Project]] to a [[catalyst.plans.logical.Generate Generate]].
   */
  object ImplicitGenerate extends Rule[LogicalPlan] {
    def apply(plan: LogicalPlan): LogicalPlan = plan transform {
      case Project(Seq(Alias(g: Generator, _)), child) =>
        Generate(g, join = false, outer = false, None, child)
    }
  }
}

/**
 * Removes [[catalyst.plans.logical.Subquery Subquery]] operators from the plan.  Subqueries are
 * only required to provide scoping information for attributes and can be removed once analysis is
 * complete.
 */
object EliminateSubQueries extends Rule[LogicalPlan] {
  def apply(plan: LogicalPlan): LogicalPlan = plan transform {
    case Subquery(_, child) => child
  }
}<|MERGE_RESOLUTION|>--- conflicted
+++ resolved
@@ -168,11 +168,7 @@
    * Replaces [[UnresolvedRelation]]s with concrete relations from the catalog.
    */
   object ResolveRelations extends Rule[LogicalPlan] {
-<<<<<<< HEAD
     def getTable(u: UnresolvedRelation, cteRelations: Map[String, LogicalPlan]) = {
-=======
-    def getTable(u: UnresolvedRelation): LogicalPlan = {
->>>>>>> 855cba8f
       try {
           // In hive, if there is same table name in database and CTE definition,
           // hive will use the table in database, not the CTE one.
