--- conflicted
+++ resolved
@@ -895,39 +895,6 @@
           case other => i.copy(table = other)
         }
 
-<<<<<<< HEAD
-      case u: UnresolvedRelation => resolveRelation(u)
-    }
-
-    // Look up a relation from the given session catalog with the following logic:
-    // 1) If a relation is not found in the catalog, return None.
-    // 2) If a v1 table is found, create a v1 relation. Otherwise, create a v2 relation.
-    // If recurse is set to true, it will call `resolveRelation` recursively to resolve
-    // relations with the correct database scope.
-    private def lookupRelation(
-        catalog: CatalogPlugin,
-        ident: Identifier,
-        recurse: Boolean): Option[LogicalPlan] = {
-      val newIdent = withNewNamespace(ident)
-      assert(newIdent.namespace.size == 1)
-
-      CatalogV2Util.loadTable(catalog, newIdent) match {
-        case Some(v1Table: V1Table) =>
-          val tableIdent = TableIdentifier(newIdent.name, newIdent.namespace.headOption)
-          val relation = v1SessionCatalog.getRelation(v1Table.v1Table)
-          if (recurse) {
-            Some(resolveRelation(relation))
-          } else {
-            Some(relation)
-          }
-        case Some(table) =>
-          Some(DataSourceV2Relation.create(
-            table,
-            catalogManager.catalogIdentifier(catalog),
-            Seq(newIdent)))
-        case None => None
-      }
-=======
       case u: UnresolvedRelation =>
         lookupRelation(u.multipartIdentifier).map(resolveViews).getOrElse(u)
 
@@ -942,7 +909,6 @@
             }
           case _ => u
         }
->>>>>>> 2be52868
     }
 
     // Look up a relation from the session catalog with the following logic:
@@ -958,7 +924,11 @@
               AnalysisContext.get.relationCache.getOrElseUpdate(
                 key, v1SessionCatalog.getRelation(v1Table.v1Table))
             case table =>
-              DataSourceV2Relation.create(table)
+              DataSourceV2Relation.create(
+                table,
+                catalogManager.catalogIdentifier(catalog),
+                Seq(ident)
+              )
           }
         case _ => None
       }
