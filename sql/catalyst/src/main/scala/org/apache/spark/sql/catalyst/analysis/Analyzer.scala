/*
 * Licensed to the Apache Software Foundation (ASF) under one or more
 * contributor license agreements.  See the NOTICE file distributed with
 * this work for additional information regarding copyright ownership.
 * The ASF licenses this file to You under the Apache License, Version 2.0
 * (the "License"); you may not use this file except in compliance with
 * the License.  You may obtain a copy of the License at
 *
 *    http://www.apache.org/licenses/LICENSE-2.0
 *
 * Unless required by applicable law or agreed to in writing, software
 * distributed under the License is distributed on an "AS IS" BASIS,
 * WITHOUT WARRANTIES OR CONDITIONS OF ANY KIND, either express or implied.
 * See the License for the specific language governing permissions and
 * limitations under the License.
 */

package org.apache.spark.sql.catalyst.analysis

import java.util
import java.util.Locale
import java.util.concurrent.atomic.AtomicBoolean

import scala.collection.mutable
import scala.collection.mutable.ArrayBuffer
import scala.util.Random

import org.apache.spark.sql.AnalysisException
import org.apache.spark.sql.catalyst._
import org.apache.spark.sql.catalyst.catalog._
import org.apache.spark.sql.catalyst.encoders.OuterScopes
import org.apache.spark.sql.catalyst.expressions._
import org.apache.spark.sql.catalyst.expressions.SubExprUtils._
import org.apache.spark.sql.catalyst.expressions.aggregate._
import org.apache.spark.sql.catalyst.expressions.objects._
import org.apache.spark.sql.catalyst.optimizer.OptimizeUpdateFields
import org.apache.spark.sql.catalyst.plans._
import org.apache.spark.sql.catalyst.plans.logical._
import org.apache.spark.sql.catalyst.rules._
import org.apache.spark.sql.catalyst.streaming.StreamingRelationV2
import org.apache.spark.sql.catalyst.trees.TreeNodeRef
import org.apache.spark.sql.catalyst.util.{toPrettySQL, CharVarcharUtils}
import org.apache.spark.sql.connector.catalog._
import org.apache.spark.sql.connector.catalog.CatalogV2Implicits._
import org.apache.spark.sql.connector.catalog.TableChange.{AddColumn, After, ColumnChange, ColumnPosition, DeleteColumn, RenameColumn, UpdateColumnComment, UpdateColumnNullability, UpdateColumnPosition, UpdateColumnType}
import org.apache.spark.sql.connector.expressions.{FieldReference, IdentityTransform, Transform}
import org.apache.spark.sql.errors.QueryCompilationErrors
import org.apache.spark.sql.execution.datasources.v2.DataSourceV2Relation
import org.apache.spark.sql.internal.SQLConf
import org.apache.spark.sql.internal.SQLConf.{PartitionOverwriteMode, StoreAssignmentPolicy}
import org.apache.spark.sql.types._
import org.apache.spark.sql.util.{CaseInsensitiveStringMap, SchemaUtils}
import org.apache.spark.util.Utils

/**
 * A trivial [[Analyzer]] with a dummy [[SessionCatalog]] and [[EmptyFunctionRegistry]].
 * Used for testing when all relations are already filled in and the analyzer needs only
 * to resolve attribute references.
 */
object SimpleAnalyzer extends Analyzer(
  new CatalogManager(
    FakeV2SessionCatalog,
    new SessionCatalog(
      new InMemoryCatalog,
      EmptyFunctionRegistry) {
      override def createDatabase(dbDefinition: CatalogDatabase, ignoreIfExists: Boolean): Unit = {}
    })) {
  override def resolver: Resolver = caseSensitiveResolution
}

object FakeV2SessionCatalog extends TableCatalog {
  private def fail() = throw new UnsupportedOperationException
  override def listTables(namespace: Array[String]): Array[Identifier] = fail()
  override def loadTable(ident: Identifier): Table = {
    throw new NoSuchTableException(ident.toString)
  }
  override def createTable(
      ident: Identifier,
      schema: StructType,
      partitions: Array[Transform],
      properties: util.Map[String, String]): Table = fail()
  override def alterTable(ident: Identifier, changes: TableChange*): Table = fail()
  override def dropTable(ident: Identifier): Boolean = fail()
  override def renameTable(oldIdent: Identifier, newIdent: Identifier): Unit = fail()
  override def initialize(name: String, options: CaseInsensitiveStringMap): Unit = fail()
  override def name(): String = CatalogManager.SESSION_CATALOG_NAME
}

/**
 * Provides a way to keep state during the analysis, this enables us to decouple the concerns
 * of analysis environment from the catalog.
 * The state that is kept here is per-query.
 *
 * Note this is thread local.
 *
 * @param catalogAndNamespace The catalog and namespace used in the view resolution. This overrides
 *                            the current catalog and namespace when resolving relations inside
 *                            views.
 * @param nestedViewDepth The nested depth in the view resolution, this enables us to limit the
 *                        depth of nested views.
 * @param relationCache A mapping from qualified table names to resolved relations. This can ensure
 *                      that the table is resolved only once if a table is used multiple times
 *                      in a query.
 */
case class AnalysisContext(
    catalogAndNamespace: Seq[String] = Nil,
    nestedViewDepth: Int = 0,
    relationCache: mutable.Map[Seq[String], LogicalPlan] = mutable.Map.empty,
    referredTempViewNames: Seq[Seq[String]] = Seq.empty)

object AnalysisContext {
  private val value = new ThreadLocal[AnalysisContext]() {
    override def initialValue: AnalysisContext = AnalysisContext()
  }

  def get: AnalysisContext = value.get()
  def reset(): Unit = value.remove()

  private def set(context: AnalysisContext): Unit = value.set(context)

  def withAnalysisContext[A](
      catalogAndNamespace: Seq[String], referredTempViewNames: Seq[Seq[String]])(f: => A): A = {
    val originContext = value.get()
    val context = AnalysisContext(
      catalogAndNamespace,
      originContext.nestedViewDepth + 1,
      originContext.relationCache,
      referredTempViewNames)
    set(context)
    try f finally { set(originContext) }
  }
}

/**
 * Provides a logical query plan analyzer, which translates [[UnresolvedAttribute]]s and
 * [[UnresolvedRelation]]s into fully typed objects using information in a [[SessionCatalog]].
 */
class Analyzer(override val catalogManager: CatalogManager)
  extends RuleExecutor[LogicalPlan] with CheckAnalysis with LookupCatalog with SQLConfHelper {

  private val v1SessionCatalog: SessionCatalog = catalogManager.v1SessionCatalog

  override protected def isPlanIntegral(plan: LogicalPlan): Boolean = {
    !Utils.isTesting || LogicalPlanIntegrity.checkIfExprIdsAreGloballyUnique(plan)
  }

  override def isView(nameParts: Seq[String]): Boolean = v1SessionCatalog.isView(nameParts)

  // Only for tests.
  def this(catalog: SessionCatalog) = {
    this(new CatalogManager(FakeV2SessionCatalog, catalog))
  }

  def executeAndCheck(plan: LogicalPlan, tracker: QueryPlanningTracker): LogicalPlan = {
    AnalysisHelper.markInAnalyzer {
      val analyzed = executeAndTrack(plan, tracker)
      try {
        checkAnalysis(analyzed)
        analyzed
      } catch {
        case e: AnalysisException =>
          val ae = new AnalysisException(e.message, e.line, e.startPosition, Option(analyzed))
          ae.setStackTrace(e.getStackTrace)
          throw ae
      }
    }
  }

  override def execute(plan: LogicalPlan): LogicalPlan = {
    AnalysisContext.reset()
    try {
      executeSameContext(plan)
    } finally {
      AnalysisContext.reset()
    }
  }

  private def executeSameContext(plan: LogicalPlan): LogicalPlan = super.execute(plan)

  def resolver: Resolver = conf.resolver

  /**
   * If the plan cannot be resolved within maxIterations, analyzer will throw exception to inform
   * user to increase the value of SQLConf.ANALYZER_MAX_ITERATIONS.
   */
  protected def fixedPoint =
    FixedPoint(
      conf.analyzerMaxIterations,
      errorOnExceed = true,
      maxIterationsSetting = SQLConf.ANALYZER_MAX_ITERATIONS.key)

  /**
   * Override to provide additional rules for the "Resolution" batch.
   */
  val extendedResolutionRules: Seq[Rule[LogicalPlan]] = Nil

  /**
   * Override to provide rules to do post-hoc resolution. Note that these rules will be executed
   * in an individual batch. This batch is to run right after the normal resolution batch and
   * execute its rules in one pass.
   */
  val postHocResolutionRules: Seq[Rule[LogicalPlan]] = Nil

  override def batches: Seq[Batch] = Seq(
    Batch("Substitution", fixedPoint,
      // This rule optimizes `UpdateFields` expression chains so looks more like optimization rule.
      // However, when manipulating deeply nested schema, `UpdateFields` expression tree could be
      // very complex and make analysis impossible. Thus we need to optimize `UpdateFields` early
      // at the beginning of analysis.
      OptimizeUpdateFields,
      CTESubstitution,
      WindowsSubstitution,
      EliminateUnions,
      SubstituteUnresolvedOrdinals),
    Batch("Disable Hints", Once,
      new ResolveHints.DisableHints),
    Batch("Hints", fixedPoint,
      ResolveHints.ResolveJoinStrategyHints,
      ResolveHints.ResolveCoalesceHints),
    Batch("Simple Sanity Check", Once,
      LookupFunctions),
    Batch("Resolution", fixedPoint,
      ResolveTableValuedFunctions ::
      ResolveNamespace(catalogManager) ::
      new ResolveCatalogs(catalogManager) ::
      ResolveUserSpecifiedColumns ::
      ResolveInsertInto ::
      ResolveRelations ::
      ResolveTables ::
      ResolvePartitionSpec ::
      AddMetadataColumns ::
      ResolveReferences ::
      ResolveCreateNamedStruct ::
      ResolveDeserializer ::
      ResolveNewInstance ::
      ResolveUpCast ::
      ResolveGroupingAnalytics ::
      ResolvePivot ::
      ResolveOrdinalInOrderByAndGroupBy ::
      ResolveAggAliasInGroupBy ::
      ResolveMissingReferences ::
      ExtractGenerator ::
      ResolveGenerate ::
      ResolveFunctions ::
      ResolveAliases ::
      ResolveSubquery ::
      ResolveSubqueryColumnAliases ::
      ResolveWindowOrder ::
      ResolveWindowFrame ::
      ResolveNaturalAndUsingJoin ::
      ResolveOutputRelation ::
      ExtractWindowExpressions ::
      GlobalAggregates ::
      ResolveAggregateFunctions ::
      TimeWindowing ::
      ResolveInlineTables ::
      ResolveHigherOrderFunctions(v1SessionCatalog) ::
      ResolveLambdaVariables ::
      ResolveTimeZone ::
      ResolveRandomSeed ::
      ResolveBinaryArithmetic ::
      ResolveUnion ::
      TypeCoercion.typeCoercionRules ++
      extendedResolutionRules : _*),
    Batch("Post-Hoc Resolution", Once,
      Seq(ResolveNoopDropTable) ++
      postHocResolutionRules: _*),
    Batch("Normalize Alter Table", Once, ResolveAlterTableChanges),
    Batch("Remove Unresolved Hints", Once,
      new ResolveHints.RemoveAllHints),
    Batch("Nondeterministic", Once,
      PullOutNondeterministic),
    Batch("UDF", Once,
      HandleNullInputsForUDF,
      ResolveEncodersInUDF),
    Batch("UpdateNullability", Once,
      UpdateAttributeNullability),
    Batch("Subquery", Once,
      UpdateOuterReferences),
    Batch("Cleanup", fixedPoint,
      CleanupAliases)
  )

  /**
   * For [[Add]]:
   * 1. if both side are interval, stays the same;
   * 2. else if one side is date and the other is interval,
   *    turns it to [[DateAddInterval]];
   * 3. else if one side is interval, turns it to [[TimeAdd]];
   * 4. else if one side is date, turns it to [[DateAdd]] ;
   * 5. else stays the same.
   *
   * For [[Subtract]]:
   * 1. if both side are interval, stays the same;
   * 2. else if the left side is date and the right side is interval,
   *    turns it to [[DateAddInterval(l, -r)]];
   * 3. else if the right side is an interval, turns it to [[TimeAdd(l, -r)]];
   * 4. else if one side is timestamp, turns it to [[SubtractTimestamps]];
   * 5. else if the right side is date, turns it to [[DateDiff]]/[[SubtractDates]];
   * 6. else if the left side is date, turns it to [[DateSub]];
   * 7. else turns it to stays the same.
   *
   * For [[Multiply]]:
   * 1. If one side is interval, turns it to [[MultiplyInterval]];
   * 2. otherwise, stays the same.
   *
   * For [[Divide]]:
   * 1. If the left side is interval, turns it to [[DivideInterval]];
   * 2. otherwise, stays the same.
   */
  object ResolveBinaryArithmetic extends Rule[LogicalPlan] {
    override def apply(plan: LogicalPlan): LogicalPlan = plan.resolveOperatorsUp {
      case p: LogicalPlan => p.transformExpressionsUp {
        case a @ Add(l, r, f) if a.childrenResolved => (l.dataType, r.dataType) match {
          case (CalendarIntervalType, CalendarIntervalType) => a
          case (DateType, CalendarIntervalType) => DateAddInterval(l, r, ansiEnabled = f)
          case (_, CalendarIntervalType) => Cast(TimeAdd(l, r), l.dataType)
          case (CalendarIntervalType, DateType) => DateAddInterval(r, l, ansiEnabled = f)
          case (CalendarIntervalType, _) => Cast(TimeAdd(r, l), r.dataType)
          case (DateType, dt) if dt != StringType => DateAdd(l, r)
          case (dt, DateType) if dt != StringType => DateAdd(r, l)
          case _ => a
        }
        case s @ Subtract(l, r, f) if s.childrenResolved => (l.dataType, r.dataType) match {
          case (CalendarIntervalType, CalendarIntervalType) => s
          case (DateType, CalendarIntervalType) =>
            DatetimeSub(l, r, DateAddInterval(l, UnaryMinus(r, f), ansiEnabled = f))
          case (_, CalendarIntervalType) =>
            Cast(DatetimeSub(l, r, TimeAdd(l, UnaryMinus(r, f))), l.dataType)
          case (TimestampType, _) => SubtractTimestamps(l, r)
          case (_, TimestampType) => SubtractTimestamps(l, r)
          case (_, DateType) => SubtractDates(l, r)
          case (DateType, dt) if dt != StringType => DateSub(l, r)
          case _ => s
        }
        case m @ Multiply(l, r, f) if m.childrenResolved => (l.dataType, r.dataType) match {
          case (CalendarIntervalType, _) => MultiplyInterval(l, r, f)
          case (_, CalendarIntervalType) => MultiplyInterval(r, l, f)
          case _ => m
        }
        case d @ Divide(l, r, f) if d.childrenResolved => (l.dataType, r.dataType) match {
          case (CalendarIntervalType, _) => DivideInterval(l, r, f)
          case _ => d
        }
      }
    }
  }

  /**
   * Substitute child plan with WindowSpecDefinitions.
   */
  object WindowsSubstitution extends Rule[LogicalPlan] {
    def apply(plan: LogicalPlan): LogicalPlan = plan.resolveOperatorsUp {
      // Lookup WindowSpecDefinitions. This rule works with unresolved children.
      case WithWindowDefinition(windowDefinitions, child) => child.resolveExpressions {
        case UnresolvedWindowExpression(c, WindowSpecReference(windowName)) =>
          val windowSpecDefinition = windowDefinitions.getOrElse(windowName,
            failAnalysis(QueryCompilationErrors.windowSpecificationNotDefinedError(windowName)))
          WindowExpression(c, windowSpecDefinition)
      }
    }
  }

  /**
   * Replaces [[UnresolvedAlias]]s with concrete aliases.
   */
  object ResolveAliases extends Rule[LogicalPlan] {
    private def assignAliases(exprs: Seq[NamedExpression]) = {
      exprs.map(_.transformUp { case u @ UnresolvedAlias(child, optGenAliasFunc) =>
          child match {
            case ne: NamedExpression => ne
            case go @ GeneratorOuter(g: Generator) if g.resolved => MultiAlias(go, Nil)
            case e if !e.resolved => u
            case g: Generator => MultiAlias(g, Nil)
            case c @ Cast(ne: NamedExpression, _, _) => Alias(c, ne.name)()
            case e: ExtractValue => Alias(e, toPrettySQL(e))()
            case e if optGenAliasFunc.isDefined =>
              Alias(child, optGenAliasFunc.get.apply(e))()
            case e => Alias(e, toPrettySQL(e))()
          }
        }
      ).asInstanceOf[Seq[NamedExpression]]
    }

    private def hasUnresolvedAlias(exprs: Seq[NamedExpression]) =
      exprs.exists(_.find(_.isInstanceOf[UnresolvedAlias]).isDefined)

    def apply(plan: LogicalPlan): LogicalPlan = plan.resolveOperatorsUp {
      case Aggregate(groups, aggs, child) if child.resolved && hasUnresolvedAlias(aggs) =>
        Aggregate(groups, assignAliases(aggs), child)

      case g: GroupingSets if g.child.resolved && hasUnresolvedAlias(g.aggregations) =>
        g.copy(aggregations = assignAliases(g.aggregations))

      case Pivot(groupByOpt, pivotColumn, pivotValues, aggregates, child)
        if child.resolved && groupByOpt.isDefined && hasUnresolvedAlias(groupByOpt.get) =>
        Pivot(Some(assignAliases(groupByOpt.get)), pivotColumn, pivotValues, aggregates, child)

      case Project(projectList, child) if child.resolved && hasUnresolvedAlias(projectList) =>
        Project(assignAliases(projectList), child)
    }
  }

  object ResolveGroupingAnalytics extends Rule[LogicalPlan] {
    /*
     *  GROUP BY a, b, c WITH ROLLUP
     *  is equivalent to
     *  GROUP BY a, b, c GROUPING SETS ( (a, b, c), (a, b), (a), ( ) ).
     *  Group Count: N + 1 (N is the number of group expressions)
     *
     *  We need to get all of its subsets for the rule described above, the subset is
     *  represented as sequence of expressions.
     */
    def rollupExprs(exprs: Seq[Expression]): Seq[Seq[Expression]] = exprs.inits.toIndexedSeq

    /*
     *  GROUP BY a, b, c WITH CUBE
     *  is equivalent to
     *  GROUP BY a, b, c GROUPING SETS ( (a, b, c), (a, b), (b, c), (a, c), (a), (b), (c), ( ) ).
     *  Group Count: 2 ^ N (N is the number of group expressions)
     *
     *  We need to get all of its subsets for a given GROUPBY expression, the subsets are
     *  represented as sequence of expressions.
     */
    def cubeExprs(exprs: Seq[Expression]): Seq[Seq[Expression]] = {
      // `cubeExprs0` is recursive and returns a lazy Stream. Here we call `toIndexedSeq` to
      // materialize it and avoid serialization problems later on.
      cubeExprs0(exprs).toIndexedSeq
    }

    def cubeExprs0(exprs: Seq[Expression]): Seq[Seq[Expression]] = exprs.toList match {
      case x :: xs =>
        val initial = cubeExprs0(xs)
        initial.map(x +: _) ++ initial
      case Nil =>
        Seq(Seq.empty)
    }

    private[analysis] def hasGroupingFunction(e: Expression): Boolean = {
      e.collectFirst {
        case g: Grouping => g
        case g: GroupingID => g
      }.isDefined
    }

    private def replaceGroupingFunc(
        expr: Expression,
        groupByExprs: Seq[Expression],
        gid: Expression): Expression = {
      expr transform {
        case e: GroupingID =>
          if (e.groupByExprs.isEmpty ||
              e.groupByExprs.map(_.canonicalized) == groupByExprs.map(_.canonicalized)) {
            Alias(gid, toPrettySQL(e))()
          } else {
            throw QueryCompilationErrors.groupingIDMismatchError(e, groupByExprs)
          }
        case e @ Grouping(col: Expression) =>
          val idx = groupByExprs.indexWhere(_.semanticEquals(col))
          if (idx >= 0) {
            Alias(Cast(BitwiseAnd(ShiftRight(gid, Literal(groupByExprs.length - 1 - idx)),
              Literal(1L)), ByteType), toPrettySQL(e))()
          } else {
            throw QueryCompilationErrors.groupingColInvalidError(col, groupByExprs)
          }
      }
    }

    /*
     * Create new alias for all group by expressions for `Expand` operator.
     */
    private def constructGroupByAlias(groupByExprs: Seq[Expression]): Seq[Alias] = {
      groupByExprs.map {
        case e: NamedExpression => Alias(e, e.name)(qualifier = e.qualifier)
        case other => Alias(other, other.toString)()
      }
    }

    /*
     * Construct [[Expand]] operator with grouping sets.
     */
    private def constructExpand(
        selectedGroupByExprs: Seq[Seq[Expression]],
        child: LogicalPlan,
        groupByAliases: Seq[Alias],
        gid: Attribute): LogicalPlan = {
      // Change the nullability of group by aliases if necessary. For example, if we have
      // GROUPING SETS ((a,b), a), we do not need to change the nullability of a, but we
      // should change the nullability of b to be TRUE.
      // TODO: For Cube/Rollup just set nullability to be `true`.
      val expandedAttributes = groupByAliases.map { alias =>
        if (selectedGroupByExprs.exists(!_.contains(alias.child))) {
          alias.toAttribute.withNullability(true)
        } else {
          alias.toAttribute
        }
      }

      val groupingSetsAttributes = selectedGroupByExprs.map { groupingSetExprs =>
        groupingSetExprs.map { expr =>
          val alias = groupByAliases.find(_.child.semanticEquals(expr)).getOrElse(
            failAnalysis(QueryCompilationErrors.selectExprNotInGroupByError(expr, groupByAliases)))
          // Map alias to expanded attribute.
          expandedAttributes.find(_.semanticEquals(alias.toAttribute)).getOrElse(
            alias.toAttribute)
        }
      }

      Expand(groupingSetsAttributes, groupByAliases, expandedAttributes, gid, child)
    }

    /*
     * Construct new aggregate expressions by replacing grouping functions.
     */
    private def constructAggregateExprs(
        groupByExprs: Seq[Expression],
        aggregations: Seq[NamedExpression],
        groupByAliases: Seq[Alias],
        groupingAttrs: Seq[Expression],
        gid: Attribute): Seq[NamedExpression] = aggregations.map {
      // collect all the found AggregateExpression, so we can check an expression is part of
      // any AggregateExpression or not.
      val aggsBuffer = ArrayBuffer[Expression]()
      // Returns whether the expression belongs to any expressions in `aggsBuffer` or not.
      def isPartOfAggregation(e: Expression): Boolean = {
        aggsBuffer.exists(a => a.find(_ eq e).isDefined)
      }
      replaceGroupingFunc(_, groupByExprs, gid).transformDown {
        // AggregateExpression should be computed on the unmodified value of its argument
        // expressions, so we should not replace any references to grouping expression
        // inside it.
        case e: AggregateExpression =>
          aggsBuffer += e
          e
        case e if isPartOfAggregation(e) => e
        case e =>
          // Replace expression by expand output attribute.
          val index = groupByAliases.indexWhere(_.child.semanticEquals(e))
          if (index == -1) {
            e
          } else {
            groupingAttrs(index)
          }
      }.asInstanceOf[NamedExpression]
    }

    private def getFinalGroupByExpressions(
        selectedGroupByExprs: Seq[Seq[Expression]],
        groupByExprs: Seq[Expression]): Seq[Expression] = {
      // In case of ANSI-SQL compliant syntax for GROUPING SETS, groupByExprs is optional and
      // can be null. In such case, we derive the groupByExprs from the user supplied values for
      // grouping sets.
      if (groupByExprs == Nil) {
        selectedGroupByExprs.flatten.foldLeft(Seq.empty[Expression]) { (result, currentExpr) =>
          // Only unique expressions are included in the group by expressions and is determined
          // based on their semantic equality. Example. grouping sets ((a * b), (b * a)) results
          // in grouping expression (a * b)
          if (result.find(_.semanticEquals(currentExpr)).isDefined) {
            result
          } else {
            result :+ currentExpr
          }
        }
      } else {
        groupByExprs
      }
    }

    /*
     * Construct [[Aggregate]] operator from Cube/Rollup/GroupingSets.
     */
    private def constructAggregate(
        selectedGroupByExprs: Seq[Seq[Expression]],
        groupByExprs: Seq[Expression],
        aggregationExprs: Seq[NamedExpression],
        child: LogicalPlan): LogicalPlan = {
      val finalGroupByExpressions = getFinalGroupByExpressions(selectedGroupByExprs, groupByExprs)

      if (finalGroupByExpressions.size > GroupingID.dataType.defaultSize * 8) {
        throw QueryCompilationErrors.groupingSizeTooLargeError(GroupingID.dataType.defaultSize * 8)
      }

      // Expand works by setting grouping expressions to null as determined by the
      // `selectedGroupByExprs`. To prevent these null values from being used in an aggregate
      // instead of the original value we need to create new aliases for all group by expressions
      // that will only be used for the intended purpose.
      val groupByAliases = constructGroupByAlias(finalGroupByExpressions)

      val gid = AttributeReference(VirtualColumn.groupingIdName, GroupingID.dataType, false)()
      val expand = constructExpand(selectedGroupByExprs, child, groupByAliases, gid)
      val groupingAttrs = expand.output.drop(child.output.length)

      val aggregations = constructAggregateExprs(
        finalGroupByExpressions, aggregationExprs, groupByAliases, groupingAttrs, gid)

      Aggregate(groupingAttrs, aggregations, expand)
    }

    private def findGroupingExprs(plan: LogicalPlan): Seq[Expression] = {
      plan.collectFirst {
        case a: Aggregate =>
          // this Aggregate should have grouping id as the last grouping key.
          val gid = a.groupingExpressions.last
          if (!gid.isInstanceOf[AttributeReference]
            || gid.asInstanceOf[AttributeReference].name != VirtualColumn.groupingIdName) {
            failAnalysis(QueryCompilationErrors.groupingMustWithGroupingSetsOrCubeOrRollupError())
          }
          a.groupingExpressions.take(a.groupingExpressions.length - 1)
      }.getOrElse {
        failAnalysis(QueryCompilationErrors.groupingMustWithGroupingSetsOrCubeOrRollupError())
      }
    }

    private def tryResolveHavingCondition(h: UnresolvedHaving): LogicalPlan = {
      val aggForResolving = h.child match {
        // For CUBE/ROLLUP expressions, to avoid resolving repeatedly, here we delete them from
        // groupingExpressions for condition resolving.
        case a @ Aggregate(Seq(c @ Cube(groupByExprs)), _, _) =>
          a.copy(groupingExpressions = groupByExprs)
        case a @ Aggregate(Seq(r @ Rollup(groupByExprs)), _, _) =>
          a.copy(groupingExpressions = groupByExprs)
        case g: GroupingSets =>
          Aggregate(
            getFinalGroupByExpressions(g.selectedGroupByExprs, g.groupByExprs),
            g.aggregations, g.child)
      }
      // Try resolving the condition of the filter as though it is in the aggregate clause
      val resolvedInfo =
        ResolveAggregateFunctions.resolveFilterCondInAggregate(h.havingCondition, aggForResolving)

      // Push the aggregate expressions into the aggregate (if any).
      if (resolvedInfo.nonEmpty) {
        val (extraAggExprs, resolvedHavingCond) = resolvedInfo.get
        val newChild = h.child match {
          case Aggregate(Seq(c @ Cube(groupByExprs)), aggregateExpressions, child) =>
            constructAggregate(
              cubeExprs(groupByExprs), groupByExprs, aggregateExpressions ++ extraAggExprs, child)
          case Aggregate(Seq(r @ Rollup(groupByExprs)), aggregateExpressions, child) =>
            constructAggregate(
              rollupExprs(groupByExprs), groupByExprs, aggregateExpressions ++ extraAggExprs, child)
          case x: GroupingSets =>
            constructAggregate(
              x.selectedGroupByExprs, x.groupByExprs, x.aggregations ++ extraAggExprs, x.child)
        }

        // Since the exprId of extraAggExprs will be changed in the constructed aggregate, and the
        // aggregateExpressions keeps the input order. So here we build an exprMap to resolve the
        // condition again.
        val exprMap = extraAggExprs.zip(
          newChild.asInstanceOf[Aggregate].aggregateExpressions.takeRight(
            extraAggExprs.length)).toMap
        val newCond = resolvedHavingCond.transform {
          case ne: NamedExpression if exprMap.contains(ne) => exprMap(ne)
        }
        Project(newChild.output.dropRight(extraAggExprs.length),
          Filter(newCond, newChild))
      } else {
        h
      }
    }

    // This require transformDown to resolve having condition when generating aggregate node for
    // CUBE/ROLLUP/GROUPING SETS. This also replace grouping()/grouping_id() in resolved
    // Filter/Sort.
    def apply(plan: LogicalPlan): LogicalPlan = plan resolveOperatorsDown {
      case h @ UnresolvedHaving(
          _, agg @ Aggregate(Seq(c @ Cube(groupByExprs)), aggregateExpressions, _))
          if agg.childrenResolved && (groupByExprs ++ aggregateExpressions).forall(_.resolved) =>
        tryResolveHavingCondition(h)
      case h @ UnresolvedHaving(
          _, agg @ Aggregate(Seq(r @ Rollup(groupByExprs)), aggregateExpressions, _))
          if agg.childrenResolved && (groupByExprs ++ aggregateExpressions).forall(_.resolved) =>
        tryResolveHavingCondition(h)
      case h @ UnresolvedHaving(_, g: GroupingSets)
          if g.childrenResolved && g.expressions.forall(_.resolved) =>
        tryResolveHavingCondition(h)

      case a if !a.childrenResolved => a // be sure all of the children are resolved.

      // Ensure group by expressions and aggregate expressions have been resolved.
      case Aggregate(Seq(c @ Cube(groupByExprs)), aggregateExpressions, child)
        if (groupByExprs ++ aggregateExpressions).forall(_.resolved) =>
        constructAggregate(cubeExprs(groupByExprs), groupByExprs, aggregateExpressions, child)
      case Aggregate(Seq(r @ Rollup(groupByExprs)), aggregateExpressions, child)
        if (groupByExprs ++ aggregateExpressions).forall(_.resolved) =>
        constructAggregate(rollupExprs(groupByExprs), groupByExprs, aggregateExpressions, child)
      // Ensure all the expressions have been resolved.
      case x: GroupingSets if x.expressions.forall(_.resolved) =>
        constructAggregate(x.selectedGroupByExprs, x.groupByExprs, x.aggregations, x.child)

      // We should make sure all expressions in condition have been resolved.
      case f @ Filter(cond, child) if hasGroupingFunction(cond) && cond.resolved =>
        val groupingExprs = findGroupingExprs(child)
        // The unresolved grouping id will be resolved by ResolveMissingReferences
        val newCond = replaceGroupingFunc(cond, groupingExprs, VirtualColumn.groupingIdAttribute)
        f.copy(condition = newCond)

      // We should make sure all [[SortOrder]]s have been resolved.
      case s @ Sort(order, _, child)
        if order.exists(hasGroupingFunction) && order.forall(_.resolved) =>
        val groupingExprs = findGroupingExprs(child)
        val gid = VirtualColumn.groupingIdAttribute
        // The unresolved grouping id will be resolved by ResolveMissingReferences
        val newOrder = order.map(replaceGroupingFunc(_, groupingExprs, gid).asInstanceOf[SortOrder])
        s.copy(order = newOrder)
    }
  }

  object ResolvePivot extends Rule[LogicalPlan] {
    def apply(plan: LogicalPlan): LogicalPlan = plan resolveOperators {
      case p: Pivot if !p.childrenResolved || !p.aggregates.forall(_.resolved)
        || (p.groupByExprsOpt.isDefined && !p.groupByExprsOpt.get.forall(_.resolved))
        || !p.pivotColumn.resolved || !p.pivotValues.forall(_.resolved) => p
      case Pivot(groupByExprsOpt, pivotColumn, pivotValues, aggregates, child) =>
        if (!RowOrdering.isOrderable(pivotColumn.dataType)) {
          throw QueryCompilationErrors.unorderablePivotColError(pivotColumn)
        }
        // Check all aggregate expressions.
        aggregates.foreach(checkValidAggregateExpression)
        // Check all pivot values are literal and match pivot column data type.
        val evalPivotValues = pivotValues.map { value =>
          val foldable = value match {
            case Alias(v, _) => v.foldable
            case _ => value.foldable
          }
          if (!foldable) {
            throw QueryCompilationErrors.nonLiteralPivotValError(value)
          }
          if (!Cast.canCast(value.dataType, pivotColumn.dataType)) {
            throw QueryCompilationErrors.pivotValDataTypeMismatchError(value, pivotColumn)
          }
          Cast(value, pivotColumn.dataType, Some(conf.sessionLocalTimeZone)).eval(EmptyRow)
        }
        // Group-by expressions coming from SQL are implicit and need to be deduced.
        val groupByExprs = groupByExprsOpt.getOrElse {
          val pivotColAndAggRefs = pivotColumn.references ++ AttributeSet(aggregates)
          child.output.filterNot(pivotColAndAggRefs.contains)
        }
        val singleAgg = aggregates.size == 1
        def outputName(value: Expression, aggregate: Expression): String = {
          val stringValue = value match {
            case n: NamedExpression => n.name
            case _ =>
              val utf8Value =
                Cast(value, StringType, Some(conf.sessionLocalTimeZone)).eval(EmptyRow)
              Option(utf8Value).map(_.toString).getOrElse("null")
          }
          if (singleAgg) {
            stringValue
          } else {
            val suffix = aggregate match {
              case n: NamedExpression => n.name
              case _ => toPrettySQL(aggregate)
            }
            stringValue + "_" + suffix
          }
        }
        if (aggregates.forall(a => PivotFirst.supportsDataType(a.dataType))) {
          // Since evaluating |pivotValues| if statements for each input row can get slow this is an
          // alternate plan that instead uses two steps of aggregation.
          val namedAggExps: Seq[NamedExpression] = aggregates.map(a => Alias(a, a.sql)())
          val namedPivotCol = pivotColumn match {
            case n: NamedExpression => n
            case _ => Alias(pivotColumn, "__pivot_col")()
          }
          val bigGroup = groupByExprs :+ namedPivotCol
          val firstAgg = Aggregate(bigGroup, bigGroup ++ namedAggExps, child)
          val pivotAggs = namedAggExps.map { a =>
            Alias(PivotFirst(namedPivotCol.toAttribute, a.toAttribute, evalPivotValues)
              .toAggregateExpression()
            , "__pivot_" + a.sql)()
          }
          val groupByExprsAttr = groupByExprs.map(_.toAttribute)
          val secondAgg = Aggregate(groupByExprsAttr, groupByExprsAttr ++ pivotAggs, firstAgg)
          val pivotAggAttribute = pivotAggs.map(_.toAttribute)
          val pivotOutputs = pivotValues.zipWithIndex.flatMap { case (value, i) =>
            aggregates.zip(pivotAggAttribute).map { case (aggregate, pivotAtt) =>
              Alias(ExtractValue(pivotAtt, Literal(i), resolver), outputName(value, aggregate))()
            }
          }
          Project(groupByExprsAttr ++ pivotOutputs, secondAgg)
        } else {
          val pivotAggregates: Seq[NamedExpression] = pivotValues.flatMap { value =>
            def ifExpr(e: Expression) = {
              If(
                EqualNullSafe(
                  pivotColumn,
                  Cast(value, pivotColumn.dataType, Some(conf.sessionLocalTimeZone))),
                e, Literal(null))
            }
            aggregates.map { aggregate =>
              val filteredAggregate = aggregate.transformDown {
                // Assumption is the aggregate function ignores nulls. This is true for all current
                // AggregateFunction's with the exception of First and Last in their default mode
                // (which we handle) and possibly some Hive UDAF's.
                case First(expr, _) =>
                  First(ifExpr(expr), true)
                case Last(expr, _) =>
                  Last(ifExpr(expr), true)
                case a: AggregateFunction =>
                  a.withNewChildren(a.children.map(ifExpr))
              }.transform {
                // We are duplicating aggregates that are now computing a different value for each
                // pivot value.
                // TODO: Don't construct the physical container until after analysis.
                case ae: AggregateExpression => ae.copy(resultId = NamedExpression.newExprId)
              }
              Alias(filteredAggregate, outputName(value, aggregate))()
            }
          }
          Aggregate(groupByExprs, groupByExprs ++ pivotAggregates, child)
        }
    }

    // Support any aggregate expression that can appear in an Aggregate plan except Pandas UDF.
    // TODO: Support Pandas UDF.
    private def checkValidAggregateExpression(expr: Expression): Unit = expr match {
      case _: AggregateExpression => // OK and leave the argument check to CheckAnalysis.
      case expr: PythonUDF if PythonUDF.isGroupedAggPandasUDF(expr) =>
        failAnalysis(QueryCompilationErrors.pandasUDFAggregateNotSupportedInPivotError())
      case e: Attribute =>
        failAnalysis(QueryCompilationErrors.aggregateExpressionRequiredForPivotError(e.sql))
      case e => e.children.foreach(checkValidAggregateExpression)
    }
  }

  case class ResolveNamespace(catalogManager: CatalogManager)
    extends Rule[LogicalPlan] with LookupCatalog {
    def apply(plan: LogicalPlan): LogicalPlan = plan resolveOperators {
      case s @ ShowTables(UnresolvedNamespace(Seq()), _) =>
        s.copy(namespace = ResolvedNamespace(currentCatalog, catalogManager.currentNamespace))
      case s @ ShowViews(UnresolvedNamespace(Seq()), _) =>
        s.copy(namespace = ResolvedNamespace(currentCatalog, catalogManager.currentNamespace))
      case UnresolvedNamespace(Seq()) =>
        ResolvedNamespace(currentCatalog, Seq.empty[String])
      case UnresolvedNamespace(CatalogAndNamespace(catalog, ns)) =>
        ResolvedNamespace(catalog, ns)
    }
  }

  private def isResolvingView: Boolean = AnalysisContext.get.catalogAndNamespace.nonEmpty
  private def referredTempViewNames: Seq[Seq[String]] = AnalysisContext.get.referredTempViewNames

  /**
   * Resolve relations to temp views. This is not an actual rule, and is called by
   * [[ResolveTables]] and [[ResolveRelations]].
   */
  object ResolveTempViews extends Rule[LogicalPlan] {
    def apply(plan: LogicalPlan): LogicalPlan = plan.resolveOperatorsUp {
      case u @ UnresolvedRelation(ident, _, isStreaming) =>
        lookupTempView(ident, isStreaming).getOrElse(u)
      case i @ InsertIntoStatement(UnresolvedRelation(ident, _, false), _, _, _, _, _) =>
        lookupTempView(ident)
          .map(view => i.copy(table = view))
          .getOrElse(i)
      // TODO (SPARK-27484): handle streaming write commands when we have them.
      case write: V2WriteCommand =>
        write.table match {
          case UnresolvedRelation(ident, _, false) =>
            lookupTempView(ident).map(EliminateSubqueryAliases(_)).map {
              case r: DataSourceV2Relation => write.withNewTable(r)
              case _ => throw new AnalysisException("Cannot write into temp view " +
                s"${ident.quoted} as it's not a data source v2 relation.")
            }.getOrElse(write)
          case _ => write
        }
      case u @ UnresolvedTable(ident, cmd) =>
        lookupTempView(ident).foreach { _ =>
          u.failAnalysis(QueryCompilationErrors.expectTableNotTempViewError(ident.quoted, cmd, u))
        }
        u
      case u @ UnresolvedTableOrView(ident, cmd, allowTempView) =>
        lookupTempView(ident)
          .map { _ =>
            if (!allowTempView) {
              u.failAnalysis(QueryCompilationErrors.expectTableOrPermanentViewNotTempViewError(
                ident.quoted, cmd, u))
            }
            ResolvedView(ident.asIdentifier, isTemp = true)
          }
          .getOrElse(u)
    }

    def lookupTempView(
        identifier: Seq[String], isStreaming: Boolean = false): Option[LogicalPlan] = {
      // Permanent View can't refer to temp views, no need to lookup at all.
      if (isResolvingView && !referredTempViewNames.contains(identifier)) return None

      val tmpView = identifier match {
        case Seq(part1) => v1SessionCatalog.lookupTempView(part1)
        case Seq(part1, part2) => v1SessionCatalog.lookupGlobalTempView(part1, part2)
        case _ => None
      }

      if (isStreaming && tmpView.nonEmpty && !tmpView.get.isStreaming) {
        throw new AnalysisException(s"${identifier.quoted} is not a temp view of streaming " +
          s"logical plan, please use batch API such as `DataFrameReader.table` to read it.")
      }
      tmpView.map(ResolveRelations.resolveViews)
    }
  }

  // If we are resolving relations insides views, we need to expand single-part relation names with
  // the current catalog and namespace of when the view was created.
  private def expandRelationName(nameParts: Seq[String]): Seq[String] = {
    if (!isResolvingView || referredTempViewNames.contains(nameParts)) return nameParts

    if (nameParts.length == 1) {
      AnalysisContext.get.catalogAndNamespace :+ nameParts.head
    } else if (catalogManager.isCatalogRegistered(nameParts.head)) {
      nameParts
    } else {
      AnalysisContext.get.catalogAndNamespace.head +: nameParts
    }
  }

  /**
   * Adds metadata columns to output for child relations when nodes are missing resolved attributes.
   *
   * References to metadata columns are resolved using columns from [[LogicalPlan.metadataOutput]],
   * but the relation's output does not include the metadata columns until the relation is replaced
   * using [[DataSourceV2Relation.withMetadataColumns()]]. Unless this rule adds metadata to the
   * relation's output, the analyzer will detect that nothing produces the columns.
   *
   * This rule only adds metadata columns when a node is resolved but is missing input from its
   * children. This ensures that metadata columns are not added to the plan unless they are used. By
   * checking only resolved nodes, this ensures that * expansion is already done so that metadata
   * columns are not accidentally selected by *.
   */
  object AddMetadataColumns extends Rule[LogicalPlan] {
    def apply(plan: LogicalPlan): LogicalPlan = plan resolveOperatorsUp {
      case node if node.resolved && node.children.nonEmpty && node.missingInput.nonEmpty =>
        node resolveOperatorsUp {
          case rel: DataSourceV2Relation =>
            rel.withMetadataColumns()
        }
    }
  }

  /**
   * Resolve table relations with concrete relations from v2 catalog.
   *
   * [[ResolveRelations]] still resolves v1 tables.
   */
  object ResolveTables extends Rule[LogicalPlan] {
    def apply(plan: LogicalPlan): LogicalPlan = ResolveTempViews(plan).resolveOperatorsUp {
      case u: UnresolvedRelation =>
        lookupV2Relation(u.multipartIdentifier, u.options, u.isStreaming)
          .map { relation =>
            val (catalog, ident) = relation match {
              case ds: DataSourceV2Relation => (ds.catalog, ds.identifier.get)
              case s: StreamingRelationV2 => (s.catalog, s.identifier.get)
            }
            SubqueryAlias(catalog.get.name +: ident.namespace :+ ident.name, relation)
          }.getOrElse(u)

      case u @ UnresolvedTable(NonSessionCatalogAndIdentifier(catalog, ident), _) =>
        CatalogV2Util.loadTable(catalog, ident)
          .map(ResolvedTable(catalog.asTableCatalog, ident, _))
          .getOrElse(u)

      case u @ UnresolvedTableOrView(NonSessionCatalogAndIdentifier(catalog, ident), _, _) =>
        CatalogV2Util.loadTable(catalog, ident)
          .map(ResolvedTable(catalog.asTableCatalog, ident, _))
          .getOrElse(u)

      case i @ InsertIntoStatement(u @ UnresolvedRelation(_, _, false), _, _, _, _, _)
          if i.query.resolved =>
        lookupV2Relation(u.multipartIdentifier, u.options, false)
          .map(v2Relation => i.copy(table = v2Relation))
          .getOrElse(i)

      // TODO (SPARK-27484): handle streaming write commands when we have them.
      case write: V2WriteCommand =>
        write.table match {
          case u: UnresolvedRelation if !u.isStreaming =>
            lookupV2Relation(u.multipartIdentifier, u.options, false).map {
              case r: DataSourceV2Relation => write.withNewTable(r)
              case other => throw new IllegalStateException(
                "[BUG] unexpected plan returned by `lookupV2Relation`: " + other)
            }.getOrElse(write)
          case _ => write
        }

      case alter @ AlterTable(_, _, u: UnresolvedV2Relation, _) =>
        CatalogV2Util.loadRelation(u.catalog, u.tableName)
          .map(rel => alter.copy(table = rel))
          .getOrElse(alter)

      case u: UnresolvedV2Relation =>
        CatalogV2Util.loadRelation(u.catalog, u.tableName).getOrElse(u)
    }

    /**
     * Performs the lookup of DataSourceV2 Tables from v2 catalog.
     */
    private def lookupV2Relation(
        identifier: Seq[String],
        options: CaseInsensitiveStringMap,
        isStreaming: Boolean): Option[LogicalPlan] =
      expandRelationName(identifier) match {
        case NonSessionCatalogAndIdentifier(catalog, ident) =>
          CatalogV2Util.loadTable(catalog, ident) match {
            case Some(table) =>
              if (isStreaming) {
                Some(StreamingRelationV2(None, table.name, table, options,
                  table.schema.toAttributes, Some(catalog), Some(ident), None))
              } else {
                Some(DataSourceV2Relation.create(table, Some(catalog), Some(ident), options))
              }
            case None => None
          }
        case _ => None
      }
  }

  /**
   * Replaces [[UnresolvedRelation]]s with concrete relations from the catalog.
   */
  object ResolveRelations extends Rule[LogicalPlan] {
    // The current catalog and namespace may be different from when the view was created, we must
    // resolve the view logical plan here, with the catalog and namespace stored in view metadata.
    // This is done by keeping the catalog and namespace in `AnalysisContext`, and analyzer will
    // look at `AnalysisContext.catalogAndNamespace` when resolving relations with single-part name.
    // If `AnalysisContext.catalogAndNamespace` is non-empty, analyzer will expand single-part names
    // with it, instead of current catalog and namespace.
    def resolveViews(plan: LogicalPlan): LogicalPlan = plan match {
      // The view's child should be a logical plan parsed from the `desc.viewText`, the variable
      // `viewText` should be defined, or else we throw an error on the generation of the View
      // operator.
      case view @ View(desc, isTempView, _, child) if !child.resolved =>
        // Resolve all the UnresolvedRelations and Views in the child.
<<<<<<< HEAD
        val newChild = AnalysisContext.withAnalysisContext(desc.viewCatalogAndNamespace) {
          if (AnalysisContext.get.nestedViewDepth > conf.maxNestedViewDepth) {
            view.failAnalysis(QueryCompilationErrors.viewDepthExceedsMaxResolutionDepthError(
              desc.identifier, conf.maxNestedViewDepth, view))
          }
          SQLConf.withExistingConf(View.effectiveSQLConf(desc.viewSQLConfigs)) {
            executeSameContext(child)
=======
        val newChild = AnalysisContext.withAnalysisContext(
          desc.viewCatalogAndNamespace, desc.viewReferredTempViewNames) {
            if (AnalysisContext.get.nestedViewDepth > conf.maxNestedViewDepth) {
              view.failAnalysis(s"The depth of view ${desc.identifier} exceeds the maximum " +
                s"view resolution depth (${conf.maxNestedViewDepth}). Analysis is aborted to " +
                s"avoid errors. Increase the value of ${SQLConf.MAX_NESTED_VIEW_DEPTH.key} to " +
                "work around this.")
            }
            SQLConf.withExistingConf(View.effectiveSQLConf(desc.viewSQLConfigs, isTempView)) {
              executeSameContext(child)
            }
>>>>>>> 2b1ed0b9
          }
        view.copy(child = newChild)
      case p @ SubqueryAlias(_, view: View) =>
        p.copy(child = resolveViews(view))
      case _ => plan
    }

    def apply(plan: LogicalPlan): LogicalPlan = ResolveTempViews(plan).resolveOperatorsUp {
      case i @ InsertIntoStatement(table, _, _, _, _, _) if i.query.resolved =>
        val relation = table match {
          case u @ UnresolvedRelation(_, _, false) =>
            lookupRelation(u.multipartIdentifier, u.options, false).getOrElse(u)
          case other => other
        }

        EliminateSubqueryAliases(relation) match {
          case v: View =>
            table.failAnalysis(QueryCompilationErrors.insertIntoViewNotAllowedError(
              v.desc.identifier, table))
          case other => i.copy(table = other)
        }

      // TODO (SPARK-27484): handle streaming write commands when we have them.
      case write: V2WriteCommand =>
        write.table match {
          case u: UnresolvedRelation if !u.isStreaming =>
            lookupRelation(u.multipartIdentifier, u.options, false)
              .map(EliminateSubqueryAliases(_))
              .map {
                case v: View => write.failAnalysis(
                  QueryCompilationErrors.writeIntoViewNotAllowedError(v.desc.identifier, write))
                case u: UnresolvedCatalogRelation => write.failAnalysis(QueryCompilationErrors.
                  writeIntoV1TableNotAllowedError(u.tableMeta.identifier, write))
                case r: DataSourceV2Relation => write.withNewTable(r)
                case other => throw new IllegalStateException(
                  "[BUG] unexpected plan returned by `lookupRelation`: " + other)
              }.getOrElse(write)
          case _ => write
        }

      case u: UnresolvedRelation =>
        lookupRelation(u.multipartIdentifier, u.options, u.isStreaming)
          .map(resolveViews).getOrElse(u)

      case u @ UnresolvedTable(identifier, cmd) =>
        lookupTableOrView(identifier).map {
          case v: ResolvedView =>
            u.failAnalysis(QueryCompilationErrors.expectTableNotViewError(v, cmd, u))
          case table => table
        }.getOrElse(u)

      case u @ UnresolvedTableOrView(identifier, _, _) =>
        lookupTableOrView(identifier).getOrElse(u)
    }

    private def lookupTableOrView(identifier: Seq[String]): Option[LogicalPlan] = {
      expandRelationName(identifier) match {
        case SessionCatalogAndIdentifier(catalog, ident) =>
          CatalogV2Util.loadTable(catalog, ident).map {
            case v1Table: V1Table if v1Table.v1Table.tableType == CatalogTableType.VIEW =>
              ResolvedView(ident, isTemp = false)
            case table =>
              ResolvedTable(catalog.asTableCatalog, ident, table)
          }
        case _ => None
      }
    }

    // Look up a relation from the session catalog with the following logic:
    // 1) If the resolved catalog is not session catalog, return None.
    // 2) If a relation is not found in the catalog, return None.
    // 3) If a v1 table is found, create a v1 relation. Otherwise, create a v2 relation.
    private def lookupRelation(
        identifier: Seq[String],
        options: CaseInsensitiveStringMap,
        isStreaming: Boolean): Option[LogicalPlan] = {
      expandRelationName(identifier) match {
        case SessionCatalogAndIdentifier(catalog, ident) =>
          lazy val loaded = CatalogV2Util.loadTable(catalog, ident).map {
            case v1Table: V1Table =>
              if (isStreaming) {
                if (v1Table.v1Table.tableType == CatalogTableType.VIEW) {
                  throw new AnalysisException(s"${identifier.quoted} is a permanent view, " +
                    "which is not supported by streaming reading API such as " +
                    "`DataStreamReader.table` yet.")
                }
                SubqueryAlias(
                  catalog.name +: ident.asMultipartIdentifier,
                  UnresolvedCatalogRelation(v1Table.v1Table, options, isStreaming = true))
              } else {
                v1SessionCatalog.getRelation(v1Table.v1Table, options)
              }
            case table =>
              if (isStreaming) {
                val v1Fallback = table match {
                  case withFallback: V2TableWithV1Fallback =>
                    Some(UnresolvedCatalogRelation(withFallback.v1Table, isStreaming = true))
                  case _ => None
                }
                SubqueryAlias(
                  catalog.name +: ident.asMultipartIdentifier,
                  StreamingRelationV2(None, table.name, table, options, table.schema.toAttributes,
                    Some(catalog), Some(ident), v1Fallback))
              } else {
                SubqueryAlias(
                  catalog.name +: ident.asMultipartIdentifier,
                  DataSourceV2Relation.create(table, Some(catalog), Some(ident), options))
              }
          }
          val key = catalog.name +: ident.namespace :+ ident.name
          AnalysisContext.get.relationCache.get(key).map(_.transform {
            case multi: MultiInstanceRelation => multi.newInstance()
          }).orElse {
            loaded.foreach(AnalysisContext.get.relationCache.update(key, _))
            loaded
          }
        case _ => None
      }
    }
  }

  object ResolveInsertInto extends Rule[LogicalPlan] {
    override def apply(plan: LogicalPlan): LogicalPlan = plan resolveOperators {
      case i @ InsertIntoStatement(r: DataSourceV2Relation, _, _, _, _, _)
          if i.query.resolved && i.userSpecifiedCols.isEmpty =>
        // ifPartitionNotExists is append with validation, but validation is not supported
        if (i.ifPartitionNotExists) {
          throw QueryCompilationErrors.unsupportedIfNotExistsError(r.table.name)
        }

        val partCols = partitionColumnNames(r.table)
        validatePartitionSpec(partCols, i.partitionSpec)

        val staticPartitions = i.partitionSpec.filter(_._2.isDefined).mapValues(_.get).toMap
        val query = addStaticPartitionColumns(r, i.query, staticPartitions)

        if (!i.overwrite) {
          AppendData.byPosition(r, query)
        } else if (conf.partitionOverwriteMode == PartitionOverwriteMode.DYNAMIC) {
          OverwritePartitionsDynamic.byPosition(r, query)
        } else {
          OverwriteByExpression.byPosition(r, query, staticDeleteExpression(r, staticPartitions))
        }
    }

    private def partitionColumnNames(table: Table): Seq[String] = {
      // get partition column names. in v2, partition columns are columns that are stored using an
      // identity partition transform because the partition values and the column values are
      // identical. otherwise, partition values are produced by transforming one or more source
      // columns and cannot be set directly in a query's PARTITION clause.
      table.partitioning.flatMap {
        case IdentityTransform(FieldReference(Seq(name))) => Some(name)
        case _ => None
      }
    }

    private def validatePartitionSpec(
        partitionColumnNames: Seq[String],
        partitionSpec: Map[String, Option[String]]): Unit = {
      // check that each partition name is a partition column. otherwise, it is not valid
      partitionSpec.keySet.foreach { partitionName =>
        partitionColumnNames.find(name => conf.resolver(name, partitionName)) match {
          case Some(_) =>
          case None =>
            throw QueryCompilationErrors.nonPartitionColError(partitionName)
        }
      }
    }

    private def addStaticPartitionColumns(
        relation: DataSourceV2Relation,
        query: LogicalPlan,
        staticPartitions: Map[String, String]): LogicalPlan = {

      if (staticPartitions.isEmpty) {
        query

      } else {
        // add any static value as a literal column
        val withStaticPartitionValues = {
          // for each static name, find the column name it will replace and check for unknowns.
          val outputNameToStaticName = staticPartitions.keySet.map(staticName =>
            relation.output.find(col => conf.resolver(col.name, staticName)) match {
              case Some(attr) =>
                attr.name -> staticName
              case _ =>
                throw QueryCompilationErrors.addStaticValToUnknownColError(staticName)
            }).toMap

          val queryColumns = query.output.iterator

          // for each output column, add the static value as a literal, or use the next input
          // column. this does not fail if input columns are exhausted and adds remaining columns
          // at the end. both cases will be caught by ResolveOutputRelation and will fail the
          // query with a helpful error message.
          relation.output.flatMap { col =>
            outputNameToStaticName.get(col.name).flatMap(staticPartitions.get) match {
              case Some(staticValue) =>
                Some(Alias(Cast(Literal(staticValue), col.dataType), col.name)())
              case _ if queryColumns.hasNext =>
                Some(queryColumns.next)
              case _ =>
                None
            }
          } ++ queryColumns
        }

        Project(withStaticPartitionValues, query)
      }
    }

    private def staticDeleteExpression(
        relation: DataSourceV2Relation,
        staticPartitions: Map[String, String]): Expression = {
      if (staticPartitions.isEmpty) {
        Literal(true)
      } else {
        staticPartitions.map { case (name, value) =>
          relation.output.find(col => conf.resolver(col.name, name)) match {
            case Some(attr) =>
              // the delete expression must reference the table's column names, but these attributes
              // are not available when CheckAnalysis runs because the relation is not a child of
              // the logical operation. instead, expressions are resolved after
              // ResolveOutputRelation runs, using the query's column names that will match the
              // table names at that point. because resolution happens after a future rule, create
              // an UnresolvedAttribute.
              EqualTo(UnresolvedAttribute(attr.name), Cast(Literal(value), attr.dataType))
            case None =>
              throw QueryCompilationErrors.unknownStaticPartitionColError(name)
          }
        }.reduce(And)
      }
    }
  }

  /**
   * Replaces [[UnresolvedAttribute]]s with concrete [[AttributeReference]]s from
   * a logical plan node's children.
   */
  object ResolveReferences extends Rule[LogicalPlan] {
    /**
     * Generate a new logical plan for the right child with different expression IDs
     * for all conflicting attributes.
     */
    private def dedupRight (left: LogicalPlan, right: LogicalPlan): LogicalPlan = {
      val conflictingAttributes = left.outputSet.intersect(right.outputSet)
      logDebug(s"Conflicting attributes ${conflictingAttributes.mkString(",")} " +
        s"between $left and $right")

      /**
       * For LogicalPlan likes MultiInstanceRelation, Project, Aggregate, etc, whose output doesn't
       * inherit directly from its children, we could just stop collect on it. Because we could
       * always replace all the lower conflict attributes with the new attributes from the new
       * plan. Theoretically, we should do recursively collect for Generate and Window but we leave
       * it to the next batch to reduce possible overhead because this should be a corner case.
       */
      def collectConflictPlans(plan: LogicalPlan): Seq[(LogicalPlan, LogicalPlan)] = plan match {
        // Handle base relations that might appear more than once.
        case oldVersion: MultiInstanceRelation
            if oldVersion.outputSet.intersect(conflictingAttributes).nonEmpty =>
          val newVersion = oldVersion.newInstance()
          Seq((oldVersion, newVersion))

        case oldVersion: SerializeFromObject
            if oldVersion.outputSet.intersect(conflictingAttributes).nonEmpty =>
          Seq((oldVersion, oldVersion.copy(
            serializer = oldVersion.serializer.map(_.newInstance()))))

        // Handle projects that create conflicting aliases.
        case oldVersion @ Project(projectList, _)
            if findAliases(projectList).intersect(conflictingAttributes).nonEmpty =>
          Seq((oldVersion, oldVersion.copy(projectList = newAliases(projectList))))

        // We don't need to search child plan recursively if the projectList of a Project
        // is only composed of Alias and doesn't contain any conflicting attributes.
        // Because, even if the child plan has some conflicting attributes, the attributes
        // will be aliased to non-conflicting attributes by the Project at the end.
        case _ @ Project(projectList, _)
          if findAliases(projectList).size == projectList.size =>
          Nil

        case oldVersion @ Aggregate(_, aggregateExpressions, _)
            if findAliases(aggregateExpressions).intersect(conflictingAttributes).nonEmpty =>
          Seq((oldVersion, oldVersion.copy(
            aggregateExpressions = newAliases(aggregateExpressions))))

        // We don't search the child plan recursively for the same reason as the above Project.
        case _ @ Aggregate(_, aggregateExpressions, _)
          if findAliases(aggregateExpressions).size == aggregateExpressions.size =>
          Nil

        case oldVersion @ FlatMapGroupsInPandas(_, _, output, _)
            if oldVersion.outputSet.intersect(conflictingAttributes).nonEmpty =>
          Seq((oldVersion, oldVersion.copy(output = output.map(_.newInstance()))))

        case oldVersion: Generate
            if oldVersion.producedAttributes.intersect(conflictingAttributes).nonEmpty =>
          val newOutput = oldVersion.generatorOutput.map(_.newInstance())
          Seq((oldVersion, oldVersion.copy(generatorOutput = newOutput)))

        case oldVersion: Expand
            if oldVersion.producedAttributes.intersect(conflictingAttributes).nonEmpty =>
          val producedAttributes = oldVersion.producedAttributes
          val newOutput = oldVersion.output.map { attr =>
            if (producedAttributes.contains(attr)) {
              attr.newInstance()
            } else {
              attr
            }
          }
          Seq((oldVersion, oldVersion.copy(output = newOutput)))

        case oldVersion @ Window(windowExpressions, _, _, child)
            if AttributeSet(windowExpressions.map(_.toAttribute)).intersect(conflictingAttributes)
            .nonEmpty =>
          Seq((oldVersion, oldVersion.copy(windowExpressions = newAliases(windowExpressions))))

        case _ => plan.children.flatMap(collectConflictPlans)
      }

      val conflictPlans = collectConflictPlans(right)

      /*
       * Note that it's possible `conflictPlans` can be empty which implies that there
       * is a logical plan node that produces new references that this rule cannot handle.
       * When that is the case, there must be another rule that resolves these conflicts.
       * Otherwise, the analysis will fail.
       */
      if (conflictPlans.isEmpty) {
        right
      } else {
        val planMapping = conflictPlans.toMap
        right.transformUpWithNewOutput {
          case oldPlan =>
            val newPlanOpt = planMapping.get(oldPlan)
            newPlanOpt.map { newPlan =>
              newPlan -> oldPlan.output.zip(newPlan.output)
            }.getOrElse(oldPlan -> Nil)
        }
      }
    }

    /**
     * Resolves the attribute and extract value expressions(s) by traversing the
     * input expression in top down manner. The traversal is done in top-down manner as
     * we need to skip over unbound lambda function expression. The lambda expressions are
     * resolved in a different rule [[ResolveLambdaVariables]]
     *
     * Example :
     * SELECT transform(array(1, 2, 3), (x, i) -> x + i)"
     *
     * In the case above, x and i are resolved as lambda variables in [[ResolveLambdaVariables]]
     *
     * Note : In this routine, the unresolved attributes are resolved from the input plan's
     * children attributes.
     *
     * @param e The expression need to be resolved.
     * @param q The LogicalPlan whose children are used to resolve expression's attribute.
     * @param trimAlias When true, trim unnecessary alias of `GetStructField`. Note that,
     *                  we cannot trim the alias of top-level `GetStructField`, as we should
     *                  resolve `UnresolvedAttribute` to a named expression. The caller side
     *                  can trim the alias of top-level `GetStructField` if it's safe to do so.
     * @return resolved Expression.
     */
    private def resolveExpressionTopDown(
        e: Expression,
        q: LogicalPlan,
        trimAlias: Boolean = false): Expression = {

      def innerResolve(e: Expression, isTopLevel: Boolean): Expression = {
        if (e.resolved) return e
        e match {
          case f: LambdaFunction if !f.bound => f
          case u @ UnresolvedAttribute(nameParts) =>
            // Leave unchanged if resolution fails. Hopefully will be resolved next round.
            val resolved =
              withPosition(u) {
                q.resolveChildren(nameParts, resolver)
                  .orElse(resolveLiteralFunction(nameParts, u, q))
                  .getOrElse(u)
              }
            val result = resolved match {
              // As the comment of method `resolveExpressionTopDown`'s param `trimAlias` said,
              // when trimAlias = true, we will trim unnecessary alias of `GetStructField` and
              // we won't trim the alias of top-level `GetStructField`. Since we will call
              // CleanupAliases later in Analyzer, trim non top-level unnecessary alias of
              // `GetStructField` here is safe.
              case Alias(s: GetStructField, _) if trimAlias && !isTopLevel => s
              case others => others
            }
            logDebug(s"Resolving $u to $result")
            result
          case UnresolvedExtractValue(child, fieldExpr) if child.resolved =>
            ExtractValue(child, fieldExpr, resolver)
          case _ => e.mapChildren(innerResolve(_, isTopLevel = false))
        }
      }

      innerResolve(e, isTopLevel = true)
    }

    def apply(plan: LogicalPlan): LogicalPlan = plan.resolveOperatorsUp {
      case p: LogicalPlan if !p.childrenResolved => p

      // If the projection list contains Stars, expand it.
      case p: Project if containsStar(p.projectList) =>
        p.copy(projectList = buildExpandedProjectList(p.projectList, p.child))
      // If the aggregate function argument contains Stars, expand it.
      case a: Aggregate if containsStar(a.aggregateExpressions) =>
        if (a.groupingExpressions.exists(_.isInstanceOf[UnresolvedOrdinal])) {
          failAnalysis(QueryCompilationErrors.starNotAllowedWhenGroupByOrdinalPositionUsedError())
        } else {
          a.copy(aggregateExpressions = buildExpandedProjectList(a.aggregateExpressions, a.child))
        }
      // If the script transformation input contains Stars, expand it.
      case t: ScriptTransformation if containsStar(t.input) =>
        t.copy(
          input = t.input.flatMap {
            case s: Star => s.expand(t.child, resolver)
            case o => o :: Nil
          }
        )
      case g: Generate if containsStar(g.generator.children) =>
        failAnalysis(QueryCompilationErrors.starInExplodeOrJsonTupleOrUDTFInvalidError())

      // To resolve duplicate expression IDs for Join and Intersect
      case j @ Join(left, right, _, _, _) if !j.duplicateResolved =>
        j.copy(right = dedupRight(left, right))
      case f @ FlatMapCoGroupsInPandas(leftAttributes, rightAttributes, _, _, left, right) =>
        val leftRes = leftAttributes
          .map(x => resolveExpressionBottomUp(x, left).asInstanceOf[Attribute])
        val rightRes = rightAttributes
          .map(x => resolveExpressionBottomUp(x, right).asInstanceOf[Attribute])
        f.copy(leftAttributes = leftRes, rightAttributes = rightRes)
      // intersect/except will be rewritten to join at the begininng of optimizer. Here we need to
      // deduplicate the right side plan, so that we won't produce an invalid self-join later.
      case i @ Intersect(left, right, _) if !i.duplicateResolved =>
        i.copy(right = dedupRight(left, right))
      case e @ Except(left, right, _) if !e.duplicateResolved =>
        e.copy(right = dedupRight(left, right))
      // Only after we finish by-name resolution for Union
      case u: Union if !u.byName && !u.duplicateResolved =>
        // Use projection-based de-duplication for Union to avoid breaking the checkpoint sharing
        // feature in streaming.
        val newChildren = u.children.foldRight(Seq.empty[LogicalPlan]) { (head, tail) =>
          head +: tail.map {
            case child if head.outputSet.intersect(child.outputSet).isEmpty =>
              child
            case child =>
              val projectList = child.output.map { attr =>
                Alias(attr, attr.name)()
              }
              Project(projectList, child)
          }
        }
        u.copy(children = newChildren)

      // When resolve `SortOrder`s in Sort based on child, don't report errors as
      // we still have chance to resolve it based on its descendants
      case s @ Sort(ordering, global, child) if child.resolved && !s.resolved =>
        val newOrdering =
          ordering.map(order => resolveExpressionBottomUp(order, child).asInstanceOf[SortOrder])
        Sort(newOrdering, global, child)

      // A special case for Generate, because the output of Generate should not be resolved by
      // ResolveReferences. Attributes in the output will be resolved by ResolveGenerate.
      case g @ Generate(generator, _, _, _, _, _) if generator.resolved => g

      case g @ Generate(generator, join, outer, qualifier, output, child) =>
        val newG = resolveExpressionBottomUp(generator, child, throws = true)
        if (newG.fastEquals(generator)) {
          g
        } else {
          Generate(newG.asInstanceOf[Generator], join, outer, qualifier, output, child)
        }

      // Skips plan which contains deserializer expressions, as they should be resolved by another
      // rule: ResolveDeserializer.
      case plan if containsDeserializer(plan.expressions) => plan

      // SPARK-31670: Resolve Struct field in groupByExpressions and aggregateExpressions
      // with CUBE/ROLLUP will be wrapped with alias like Alias(GetStructField, name) with
      // different ExprId. This cause aggregateExpressions can't be replaced by expanded
      // groupByExpressions in `ResolveGroupingAnalytics.constructAggregateExprs()`, we trim
      // unnecessary alias of GetStructField here.
      case a: Aggregate =>
        val planForResolve = a.child match {
          // SPARK-25942: Resolves aggregate expressions with `AppendColumns`'s children, instead of
          // `AppendColumns`, because `AppendColumns`'s serializer might produce conflict attribute
          // names leading to ambiguous references exception.
          case appendColumns: AppendColumns => appendColumns
          case _ => a
        }

        val resolvedGroupingExprs = a.groupingExpressions
          .map(resolveExpressionTopDown(_, planForResolve, trimAlias = true))
          .map(trimTopLevelGetStructFieldAlias)

        val resolvedAggExprs = a.aggregateExpressions
          .map(resolveExpressionTopDown(_, planForResolve, trimAlias = true))
            .map(_.asInstanceOf[NamedExpression])

        a.copy(resolvedGroupingExprs, resolvedAggExprs, a.child)

      // SPARK-31670: Resolve Struct field in selectedGroupByExprs/groupByExprs and aggregations
      // will be wrapped with alias like Alias(GetStructField, name) with different ExprId.
      // This cause aggregateExpressions can't be replaced by expanded groupByExpressions in
      // `ResolveGroupingAnalytics.constructAggregateExprs()`, we trim unnecessary alias
      // of GetStructField here.
      case g: GroupingSets =>
        val resolvedSelectedExprs = g.selectedGroupByExprs
          .map(_.map(resolveExpressionTopDown(_, g, trimAlias = true))
            .map(trimTopLevelGetStructFieldAlias))

        val resolvedGroupingExprs = g.groupByExprs
          .map(resolveExpressionTopDown(_, g, trimAlias = true))
          .map(trimTopLevelGetStructFieldAlias)

        val resolvedAggExprs = g.aggregations
          .map(resolveExpressionTopDown(_, g, trimAlias = true))
            .map(_.asInstanceOf[NamedExpression])

        g.copy(resolvedSelectedExprs, resolvedGroupingExprs, g.child, resolvedAggExprs)

      case o: OverwriteByExpression if o.table.resolved =>
        // The delete condition of `OverwriteByExpression` will be passed to the table
        // implementation and should be resolved based on the table schema.
        o.copy(deleteExpr = resolveExpressionBottomUp(o.deleteExpr, o.table))

      case m @ MergeIntoTable(targetTable, sourceTable, _, _, _)
        if !m.resolved && targetTable.resolved && sourceTable.resolved =>

        EliminateSubqueryAliases(targetTable) match {
          case r: NamedRelation if r.skipSchemaResolution =>
            // Do not resolve the expression if the target table accepts any schema.
            // This allows data sources to customize their own resolution logic using
            // custom resolution rules.
            m

          case _ =>
            val newMatchedActions = m.matchedActions.map {
              case DeleteAction(deleteCondition) =>
                val resolvedDeleteCondition = deleteCondition.map(resolveExpressionTopDown(_, m))
                DeleteAction(resolvedDeleteCondition)
              case UpdateAction(updateCondition, assignments) =>
                val resolvedUpdateCondition = updateCondition.map(resolveExpressionTopDown(_, m))
                // The update value can access columns from both target and source tables.
                UpdateAction(
                  resolvedUpdateCondition,
                  resolveAssignments(assignments, m, resolveValuesWithSourceOnly = false))
              case o => o
            }
            val newNotMatchedActions = m.notMatchedActions.map {
              case InsertAction(insertCondition, assignments) =>
                // The insert action is used when not matched, so its condition and value can only
                // access columns from the source table.
                val resolvedInsertCondition =
                  insertCondition.map(resolveExpressionTopDown(_, Project(Nil, m.sourceTable)))
                InsertAction(
                  resolvedInsertCondition,
                  resolveAssignments(assignments, m, resolveValuesWithSourceOnly = true))
              case o => o
            }
            val resolvedMergeCondition = resolveExpressionTopDown(m.mergeCondition, m)
            m.copy(mergeCondition = resolvedMergeCondition,
              matchedActions = newMatchedActions,
              notMatchedActions = newNotMatchedActions)
        }

      // Skip the having clause here, this will be handled in ResolveAggregateFunctions.
      case h: UnresolvedHaving => h

      case q: LogicalPlan =>
        logTrace(s"Attempting to resolve ${q.simpleString(SQLConf.get.maxToStringFields)}")
        q.mapExpressions(resolveExpressionTopDown(_, q))
    }

    def resolveAssignments(
        assignments: Seq[Assignment],
        mergeInto: MergeIntoTable,
        resolveValuesWithSourceOnly: Boolean): Seq[Assignment] = {
      if (assignments.isEmpty) {
        val expandedColumns = mergeInto.targetTable.output
        val expandedValues = mergeInto.sourceTable.output
        expandedColumns.zip(expandedValues).map(kv => Assignment(kv._1, kv._2))
      } else {
        assignments.map { assign =>
          val resolvedKey = assign.key match {
            case c if !c.resolved =>
              resolveExpressionTopDown(c, Project(Nil, mergeInto.targetTable))
            case o => o
          }
          val resolvedValue = assign.value match {
            // The update values may contain target and/or source references.
            case c if !c.resolved =>
              if (resolveValuesWithSourceOnly) {
                resolveExpressionTopDown(c, Project(Nil, mergeInto.sourceTable))
              } else {
                resolveExpressionTopDown(c, mergeInto)
              }
            case o => o
          }
          Assignment(resolvedKey, resolvedValue)
        }
      }
    }

    def newAliases(expressions: Seq[NamedExpression]): Seq[NamedExpression] = {
      expressions.map {
        case a: Alias => Alias(a.child, a.name)()
        case other => other
      }
    }

    def findAliases(projectList: Seq[NamedExpression]): AttributeSet = {
      AttributeSet(projectList.collect { case a: Alias => a.toAttribute })
    }

    // This method is used to trim groupByExpressions/selectedGroupByExpressions's top-level
    // GetStructField Alias. Since these expression are not NamedExpression originally,
    // we are safe to trim top-level GetStructField Alias.
    def trimTopLevelGetStructFieldAlias(e: Expression): Expression = {
      e match {
        case Alias(s: GetStructField, _) => s
        case other => other
      }
    }

    /**
     * Build a project list for Project/Aggregate and expand the star if possible
     */
    private def buildExpandedProjectList(
      exprs: Seq[NamedExpression],
      child: LogicalPlan): Seq[NamedExpression] = {
      exprs.flatMap {
        // Using Dataframe/Dataset API: testData2.groupBy($"a", $"b").agg($"*")
        case s: Star => s.expand(child, resolver)
        // Using SQL API without running ResolveAlias: SELECT * FROM testData2 group by a, b
        case UnresolvedAlias(s: Star, _) => s.expand(child, resolver)
        case o if containsStar(o :: Nil) => expandStarExpression(o, child) :: Nil
        case o => o :: Nil
      }.map(_.asInstanceOf[NamedExpression])
    }

    /**
     * Returns true if `exprs` contains a [[Star]].
     */
    def containsStar(exprs: Seq[Expression]): Boolean =
      exprs.exists(_.collect { case _: Star => true }.nonEmpty)

    /**
     * Expands the matching attribute.*'s in `child`'s output.
     */
    def expandStarExpression(expr: Expression, child: LogicalPlan): Expression = {
      expr.transformUp {
        case f1: UnresolvedFunction if containsStar(f1.arguments) =>
          f1.copy(arguments = f1.arguments.flatMap {
            case s: Star => s.expand(child, resolver)
            case o => o :: Nil
          })
        case c: CreateNamedStruct if containsStar(c.valExprs) =>
          val newChildren = c.children.grouped(2).flatMap {
            case Seq(k, s : Star) => CreateStruct(s.expand(child, resolver)).children
            case kv => kv
          }
          c.copy(children = newChildren.toList )
        case c: CreateArray if containsStar(c.children) =>
          c.copy(children = c.children.flatMap {
            case s: Star => s.expand(child, resolver)
            case o => o :: Nil
          })
        case p: Murmur3Hash if containsStar(p.children) =>
          p.copy(children = p.children.flatMap {
            case s: Star => s.expand(child, resolver)
            case o => o :: Nil
          })
        case p: XxHash64 if containsStar(p.children) =>
          p.copy(children = p.children.flatMap {
            case s: Star => s.expand(child, resolver)
            case o => o :: Nil
          })
        // count(*) has been replaced by count(1)
        case o if containsStar(o.children) =>
          failAnalysis(QueryCompilationErrors.starInExpressionInvalidError(o.prettyName))
      }
    }
  }

  private def containsDeserializer(exprs: Seq[Expression]): Boolean = {
    exprs.exists(_.find(_.isInstanceOf[UnresolvedDeserializer]).isDefined)
  }

  /**
   * Literal functions do not require the user to specify braces when calling them
   * When an attributes is not resolvable, we try to resolve it as a literal function.
   */
  private def resolveLiteralFunction(
      nameParts: Seq[String],
      attribute: UnresolvedAttribute,
      plan: LogicalPlan): Option[Expression] = {
    if (nameParts.length != 1) return None
    val isNamedExpression = plan match {
      case Aggregate(_, aggregateExpressions, _) => aggregateExpressions.contains(attribute)
      case Project(projectList, _) => projectList.contains(attribute)
      case Window(windowExpressions, _, _, _) => windowExpressions.contains(attribute)
      case _ => false
    }
    val wrapper: Expression => Expression =
      if (isNamedExpression) f => Alias(f, toPrettySQL(f))() else identity
    // support CURRENT_DATE and CURRENT_TIMESTAMP
    val literalFunctions = Seq(CurrentDate(), CurrentTimestamp())
    val name = nameParts.head
    val func = literalFunctions.find(e => caseInsensitiveResolution(e.prettyName, name))
    func.map(wrapper)
  }

  /**
   * Resolves the attribute, column value and extract value expressions(s) by traversing the
   * input expression in bottom-up manner. In order to resolve the nested complex type fields
   * correctly, this function makes use of `throws` parameter to control when to raise an
   * AnalysisException.
   *
   * Example :
   * SELECT a.b FROM t ORDER BY b[0].d
   *
   * In the above example, in b needs to be resolved before d can be resolved. Given we are
   * doing a bottom up traversal, it will first attempt to resolve d and fail as b has not
   * been resolved yet. If `throws` is false, this function will handle the exception by
   * returning the original attribute. In this case `d` will be resolved in subsequent passes
   * after `b` is resolved.
   */
  protected[sql] def resolveExpressionBottomUp(
      expr: Expression,
      plan: LogicalPlan,
      throws: Boolean = false): Expression = {
    if (expr.resolved) return expr
    // Resolve expression in one round.
    // If throws == false or the desired attribute doesn't exist
    // (like try to resolve `a.b` but `a` doesn't exist), fail and return the origin one.
    // Else, throw exception.
    try {
      expr transformUp {
        case GetColumnByOrdinal(ordinal, _) => plan.output(ordinal)
        case u @ UnresolvedAttribute(nameParts) =>
          val result =
            withPosition(u) {
              plan.resolve(nameParts, resolver)
                .orElse(resolveLiteralFunction(nameParts, u, plan))
                .getOrElse(u)
            }
          logDebug(s"Resolving $u to $result")
          result
        case UnresolvedExtractValue(child, fieldName) if child.resolved =>
          ExtractValue(child, fieldName, resolver)
      }
    } catch {
      case a: AnalysisException if !throws => expr
    }
  }

  /**
   * In many dialects of SQL it is valid to use ordinal positions in order/sort by and group by
   * clauses. This rule is to convert ordinal positions to the corresponding expressions in the
   * select list. This support is introduced in Spark 2.0.
   *
   * - When the sort references or group by expressions are not integer but foldable expressions,
   * just ignore them.
   * - When spark.sql.orderByOrdinal/spark.sql.groupByOrdinal is set to false, ignore the position
   * numbers too.
   *
   * Before the release of Spark 2.0, the literals in order/sort by and group by clauses
   * have no effect on the results.
   */
  object ResolveOrdinalInOrderByAndGroupBy extends Rule[LogicalPlan] {
    def apply(plan: LogicalPlan): LogicalPlan = plan.resolveOperatorsUp {
      case p if !p.childrenResolved => p
      // Replace the index with the related attribute for ORDER BY,
      // which is a 1-base position of the projection list.
      case Sort(orders, global, child)
        if orders.exists(_.child.isInstanceOf[UnresolvedOrdinal]) =>
        val newOrders = orders map {
          case s @ SortOrder(UnresolvedOrdinal(index), direction, nullOrdering, _) =>
            if (index > 0 && index <= child.output.size) {
              SortOrder(child.output(index - 1), direction, nullOrdering, Seq.empty)
            } else {
              s.failAnalysis(QueryCompilationErrors.orderByPositionRangeError(
                index, child.output.size, s))
            }
          case o => o
        }
        Sort(newOrders, global, child)

      // Replace the index with the corresponding expression in aggregateExpressions. The index is
      // a 1-base position of aggregateExpressions, which is output columns (select expression)
      case Aggregate(groups, aggs, child) if aggs.forall(_.resolved) &&
        groups.exists(_.isInstanceOf[UnresolvedOrdinal]) =>
        val newGroups = groups.map {
          case u @ UnresolvedOrdinal(index) if index > 0 && index <= aggs.size =>
            aggs(index - 1)
          case ordinal @ UnresolvedOrdinal(index) => ordinal.failAnalysis(
            QueryCompilationErrors.groupByPositionRangeError(index, aggs.size, ordinal))
          case o => o
        }
        Aggregate(newGroups, aggs, child)
    }
  }

  /**
   * Replace unresolved expressions in grouping keys with resolved ones in SELECT clauses.
   * This rule is expected to run after [[ResolveReferences]] applied.
   */
  object ResolveAggAliasInGroupBy extends Rule[LogicalPlan] {

    // This is a strict check though, we put this to apply the rule only if the expression is not
    // resolvable by child.
    private def notResolvableByChild(attrName: String, child: LogicalPlan): Boolean = {
      !child.output.exists(a => resolver(a.name, attrName))
    }

    private def mayResolveAttrByAggregateExprs(
        exprs: Seq[Expression], aggs: Seq[NamedExpression], child: LogicalPlan): Seq[Expression] = {
      exprs.map { _.transform {
        case u: UnresolvedAttribute if notResolvableByChild(u.name, child) =>
          aggs.find(ne => resolver(ne.name, u.name)).getOrElse(u)
      }}
    }

    override def apply(plan: LogicalPlan): LogicalPlan = plan.resolveOperatorsUp {
      case agg @ Aggregate(groups, aggs, child)
          if conf.groupByAliases && child.resolved && aggs.forall(_.resolved) &&
            groups.exists(!_.resolved) =>
        agg.copy(groupingExpressions = mayResolveAttrByAggregateExprs(groups, aggs, child))

      case gs @ GroupingSets(selectedGroups, groups, child, aggs)
          if conf.groupByAliases && child.resolved && aggs.forall(_.resolved) &&
            groups.exists(_.isInstanceOf[UnresolvedAttribute]) =>
        gs.copy(
          selectedGroupByExprs = selectedGroups.map(mayResolveAttrByAggregateExprs(_, aggs, child)),
          groupByExprs = mayResolveAttrByAggregateExprs(groups, aggs, child))
    }
  }

  /**
   * In many dialects of SQL it is valid to sort by attributes that are not present in the SELECT
   * clause.  This rule detects such queries and adds the required attributes to the original
   * projection, so that they will be available during sorting. Another projection is added to
   * remove these attributes after sorting.
   *
   * The HAVING clause could also used a grouping columns that is not presented in the SELECT.
   */
  object ResolveMissingReferences extends Rule[LogicalPlan] {
    def apply(plan: LogicalPlan): LogicalPlan = plan.resolveOperatorsUp {
      // Skip sort with aggregate. This will be handled in ResolveAggregateFunctions
      case sa @ Sort(_, _, child: Aggregate) => sa

      case s @ Sort(order, _, child)
          if (!s.resolved || s.missingInput.nonEmpty) && child.resolved =>
        val (newOrder, newChild) = resolveExprsAndAddMissingAttrs(order, child)
        val ordering = newOrder.map(_.asInstanceOf[SortOrder])
        if (child.output == newChild.output) {
          s.copy(order = ordering)
        } else {
          // Add missing attributes and then project them away.
          val newSort = s.copy(order = ordering, child = newChild)
          Project(child.output, newSort)
        }

      case f @ Filter(cond, child) if (!f.resolved || f.missingInput.nonEmpty) && child.resolved =>
        val (newCond, newChild) = resolveExprsAndAddMissingAttrs(Seq(cond), child)
        if (child.output == newChild.output) {
          f.copy(condition = newCond.head)
        } else {
          // Add missing attributes and then project them away.
          val newFilter = Filter(newCond.head, newChild)
          Project(child.output, newFilter)
        }
    }

    /**
     * This method tries to resolve expressions and find missing attributes recursively. Specially,
     * when the expressions used in `Sort` or `Filter` contain unresolved attributes or resolved
     * attributes which are missed from child output. This method tries to find the missing
     * attributes out and add into the projection.
     */
    private def resolveExprsAndAddMissingAttrs(
        exprs: Seq[Expression], plan: LogicalPlan): (Seq[Expression], LogicalPlan) = {
      // Missing attributes can be unresolved attributes or resolved attributes which are not in
      // the output attributes of the plan.
      if (exprs.forall(e => e.resolved && e.references.subsetOf(plan.outputSet))) {
        (exprs, plan)
      } else {
        plan match {
          case p: Project =>
            // Resolving expressions against current plan.
            val maybeResolvedExprs = exprs.map(resolveExpressionBottomUp(_, p))
            // Recursively resolving expressions on the child of current plan.
            val (newExprs, newChild) = resolveExprsAndAddMissingAttrs(maybeResolvedExprs, p.child)
            // If some attributes used by expressions are resolvable only on the rewritten child
            // plan, we need to add them into original projection.
            val missingAttrs = (AttributeSet(newExprs) -- p.outputSet).intersect(newChild.outputSet)
            (newExprs, Project(p.projectList ++ missingAttrs, newChild))

          case a @ Aggregate(groupExprs, aggExprs, child) =>
            val maybeResolvedExprs = exprs.map(resolveExpressionBottomUp(_, a))
            val (newExprs, newChild) = resolveExprsAndAddMissingAttrs(maybeResolvedExprs, child)
            val missingAttrs = (AttributeSet(newExprs) -- a.outputSet).intersect(newChild.outputSet)
            if (missingAttrs.forall(attr => groupExprs.exists(_.semanticEquals(attr)))) {
              // All the missing attributes are grouping expressions, valid case.
              (newExprs, a.copy(aggregateExpressions = aggExprs ++ missingAttrs, child = newChild))
            } else {
              // Need to add non-grouping attributes, invalid case.
              (exprs, a)
            }

          case g: Generate =>
            val maybeResolvedExprs = exprs.map(resolveExpressionBottomUp(_, g))
            val (newExprs, newChild) = resolveExprsAndAddMissingAttrs(maybeResolvedExprs, g.child)
            (newExprs, g.copy(unrequiredChildIndex = Nil, child = newChild))

          // For `Distinct` and `SubqueryAlias`, we can't recursively resolve and add attributes
          // via its children.
          case u: UnaryNode if !u.isInstanceOf[Distinct] && !u.isInstanceOf[SubqueryAlias] =>
            val maybeResolvedExprs = exprs.map(resolveExpressionBottomUp(_, u))
            val (newExprs, newChild) = resolveExprsAndAddMissingAttrs(maybeResolvedExprs, u.child)
            (newExprs, u.withNewChildren(Seq(newChild)))

          // For other operators, we can't recursively resolve and add attributes via its children.
          case other =>
            (exprs.map(resolveExpressionBottomUp(_, other)), other)
        }
      }
    }
  }

  /**
   * Checks whether a function identifier referenced by an [[UnresolvedFunction]] is defined in the
   * function registry. Note that this rule doesn't try to resolve the [[UnresolvedFunction]]. It
   * only performs simple existence check according to the function identifier to quickly identify
   * undefined functions without triggering relation resolution, which may incur potentially
   * expensive partition/schema discovery process in some cases.
   * In order to avoid duplicate external functions lookup, the external function identifier will
   * store in the local hash set externalFunctionNameSet.
   * @see [[ResolveFunctions]]
   * @see https://issues.apache.org/jira/browse/SPARK-19737
   */
  object LookupFunctions extends Rule[LogicalPlan] {
    override def apply(plan: LogicalPlan): LogicalPlan = {
      val externalFunctionNameSet = new mutable.HashSet[FunctionIdentifier]()
      plan.resolveExpressions {
        case f: UnresolvedFunction
          if externalFunctionNameSet.contains(normalizeFuncName(f.name)) => f
        case f: UnresolvedFunction if v1SessionCatalog.isRegisteredFunction(f.name) => f
        case f: UnresolvedFunction if v1SessionCatalog.isPersistentFunction(f.name) =>
          externalFunctionNameSet.add(normalizeFuncName(f.name))
          f
        case f: UnresolvedFunction =>
          withPosition(f) {
            throw new NoSuchFunctionException(
              f.name.database.getOrElse(v1SessionCatalog.getCurrentDatabase),
              f.name.funcName)
          }
      }
    }

    def normalizeFuncName(name: FunctionIdentifier): FunctionIdentifier = {
      val funcName = if (conf.caseSensitiveAnalysis) {
        name.funcName
      } else {
        name.funcName.toLowerCase(Locale.ROOT)
      }

      val databaseName = name.database match {
        case Some(a) => formatDatabaseName(a)
        case None => v1SessionCatalog.getCurrentDatabase
      }

      FunctionIdentifier(funcName, Some(databaseName))
    }

    protected def formatDatabaseName(name: String): String = {
      if (conf.caseSensitiveAnalysis) name else name.toLowerCase(Locale.ROOT)
    }
  }

  /**
   * Replaces [[UnresolvedFunc]]s with concrete [[LogicalPlan]]s.
   * Replaces [[UnresolvedFunction]]s with concrete [[Expression]]s.
   */
  object ResolveFunctions extends Rule[LogicalPlan] {
    val trimWarningEnabled = new AtomicBoolean(true)
    def apply(plan: LogicalPlan): LogicalPlan = plan.resolveOperatorsUp {
      // Resolve functions with concrete relations from v2 catalog.
      case UnresolvedFunc(multipartIdent) =>
        val funcIdent = parseSessionCatalogFunctionIdentifier(multipartIdent)
        ResolvedFunc(Identifier.of(funcIdent.database.toArray, funcIdent.funcName))

      case q: LogicalPlan =>
        q transformExpressions {
          case u if !u.childrenResolved => u // Skip until children are resolved.
          case u: UnresolvedAttribute if resolver(u.name, VirtualColumn.hiveGroupingIdName) =>
            withPosition(u) {
              Alias(GroupingID(Nil), VirtualColumn.hiveGroupingIdName)()
            }
          case u @ UnresolvedGenerator(name, children) =>
            withPosition(u) {
              v1SessionCatalog.lookupFunction(name, children) match {
                case generator: Generator => generator
                case other =>
                  failAnalysis(QueryCompilationErrors.generatorNotExpectedError(
                    name, other.getClass.getCanonicalName))
              }
            }
          case u @ UnresolvedFunction(funcId, arguments, isDistinct, filter) =>
            withPosition(u) {
              v1SessionCatalog.lookupFunction(funcId, arguments) match {
                // AggregateWindowFunctions are AggregateFunctions that can only be evaluated within
                // the context of a Window clause. They do not need to be wrapped in an
                // AggregateExpression.
                case wf: AggregateWindowFunction =>
                  if (isDistinct || filter.isDefined) {
                    failAnalysis(
                      QueryCompilationErrors.distinctOrFilterOnlyWithAggregateFunctionError(
                        wf.prettyName))
                  } else {
                    wf
                  }
                // We get an aggregate function, we need to wrap it in an AggregateExpression.
                case agg: AggregateFunction =>
                  if (filter.isDefined && !filter.get.deterministic) {
                    failAnalysis(QueryCompilationErrors.nonDeterministicFilterInAggregateError)
                  }
                  AggregateExpression(agg, Complete, isDistinct, filter)
                // This function is not an aggregate function, just return the resolved one.
                case other if (isDistinct || filter.isDefined) =>
                  failAnalysis(QueryCompilationErrors.
                    distinctOrFilterOnlyWithAggregateFunctionError(other.prettyName))
                case e: String2TrimExpression if arguments.size == 2 =>
                  if (trimWarningEnabled.get) {
                    log.warn("Two-parameter TRIM/LTRIM/RTRIM function signatures are deprecated." +
                      " Use SQL syntax `TRIM((BOTH | LEADING | TRAILING)? trimStr FROM str)`" +
                      " instead.")
                    trimWarningEnabled.set(false)
                  }
                  e
                case other =>
                  other
              }
            }
        }
    }
  }

  /**
   * This rule resolves and rewrites subqueries inside expressions.
   *
   * Note: CTEs are handled in CTESubstitution.
   */
  object ResolveSubquery extends Rule[LogicalPlan] with PredicateHelper {
    /**
     * Resolve the correlated expressions in a subquery by using the an outer plans' references. All
     * resolved outer references are wrapped in an [[OuterReference]]
     */
    private def resolveOuterReferences(plan: LogicalPlan, outer: LogicalPlan): LogicalPlan = {
      plan resolveOperatorsDown {
        case q: LogicalPlan if q.childrenResolved && !q.resolved =>
          q transformExpressions {
            case u @ UnresolvedAttribute(nameParts) =>
              withPosition(u) {
                try {
                  outer.resolve(nameParts, resolver) match {
                    case Some(outerAttr) => OuterReference(outerAttr)
                    case None => u
                  }
                } catch {
                  case _: AnalysisException => u
                }
              }
          }
      }
    }

    /**
     * Resolves the subquery plan that is referenced in a subquery expression. The normal
     * attribute references are resolved using regular analyzer and the outer references are
     * resolved from the outer plans using the resolveOuterReferences method.
     *
     * Outer references from the correlated predicates are updated as children of
     * Subquery expression.
     */
    private def resolveSubQuery(
        e: SubqueryExpression,
        plans: Seq[LogicalPlan])(
        f: (LogicalPlan, Seq[Expression]) => SubqueryExpression): SubqueryExpression = {
      // Step 1: Resolve the outer expressions.
      var previous: LogicalPlan = null
      var current = e.plan
      do {
        // Try to resolve the subquery plan using the regular analyzer.
        previous = current
        current = executeSameContext(current)

        // Use the outer references to resolve the subquery plan if it isn't resolved yet.
        val i = plans.iterator
        val afterResolve = current
        while (!current.resolved && current.fastEquals(afterResolve) && i.hasNext) {
          current = resolveOuterReferences(current, i.next())
        }
      } while (!current.resolved && !current.fastEquals(previous))

      // Step 2: If the subquery plan is fully resolved, pull the outer references and record
      // them as children of SubqueryExpression.
      if (current.resolved) {
        // Record the outer references as children of subquery expression.
        f(current, SubExprUtils.getOuterReferences(current))
      } else {
        e.withNewPlan(current)
      }
    }

    /**
     * Resolves the subquery. Apart of resolving the subquery and outer references (if any)
     * in the subquery plan, the children of subquery expression are updated to record the
     * outer references. This is needed to make sure
     * (1) The column(s) referred from the outer query are not pruned from the plan during
     *     optimization.
     * (2) Any aggregate expression(s) that reference outer attributes are pushed down to
     *     outer plan to get evaluated.
     */
    private def resolveSubQueries(plan: LogicalPlan, plans: Seq[LogicalPlan]): LogicalPlan = {
      plan transformExpressions {
        case s @ ScalarSubquery(sub, _, exprId) if !sub.resolved =>
          resolveSubQuery(s, plans)(ScalarSubquery(_, _, exprId))
        case e @ Exists(sub, _, exprId) if !sub.resolved =>
          resolveSubQuery(e, plans)(Exists(_, _, exprId))
        case InSubquery(values, l @ ListQuery(_, _, exprId, _))
            if values.forall(_.resolved) && !l.resolved =>
          val expr = resolveSubQuery(l, plans)((plan, exprs) => {
            ListQuery(plan, exprs, exprId, plan.output)
          })
          InSubquery(values, expr.asInstanceOf[ListQuery])
      }
    }

    /**
     * Resolve and rewrite all subqueries in an operator tree..
     */
    def apply(plan: LogicalPlan): LogicalPlan = plan.resolveOperatorsUp {
      // In case of HAVING (a filter after an aggregate) we use both the aggregate and
      // its child for resolution.
      case f @ Filter(_, a: Aggregate) if f.childrenResolved =>
        resolveSubQueries(f, Seq(a, a.child))
      // Only a few unary nodes (Project/Filter/Aggregate) can contain subqueries.
      case q: UnaryNode if q.childrenResolved =>
        resolveSubQueries(q, q.children)
      case j: Join if j.childrenResolved =>
        resolveSubQueries(j, Seq(j, j.left, j.right))
      case s: SupportsSubquery if s.childrenResolved =>
        resolveSubQueries(s, s.children)
    }
  }

  /**
   * Replaces unresolved column aliases for a subquery with projections.
   */
  object ResolveSubqueryColumnAliases extends Rule[LogicalPlan] {

     def apply(plan: LogicalPlan): LogicalPlan = plan.resolveOperatorsUp {
      case u @ UnresolvedSubqueryColumnAliases(columnNames, child) if child.resolved =>
        // Resolves output attributes if a query has alias names in its subquery:
        // e.g., SELECT * FROM (SELECT 1 AS a, 1 AS b) t(col1, col2)
        val outputAttrs = child.output
        // Checks if the number of the aliases equals to the number of output columns
        // in the subquery.
        if (columnNames.size != outputAttrs.size) {
          u.failAnalysis(QueryCompilationErrors.aliasNumberNotMatchColumnNumberError(
            columnNames.size, outputAttrs.size, u))
        }
        val aliases = outputAttrs.zip(columnNames).map { case (attr, aliasName) =>
          Alias(attr, aliasName)()
        }
        Project(aliases, child)
    }
  }

  /**
   * Turns projections that contain aggregate expressions into aggregations.
   */
  object GlobalAggregates extends Rule[LogicalPlan] {
    def apply(plan: LogicalPlan): LogicalPlan = plan.resolveOperators {
      case Project(projectList, child) if containsAggregates(projectList) =>
        Aggregate(Nil, projectList, child)
    }

    def containsAggregates(exprs: Seq[Expression]): Boolean = {
      // Collect all Windowed Aggregate Expressions.
      val windowedAggExprs: Set[Expression] = exprs.flatMap { expr =>
        expr.collect {
          case WindowExpression(ae: AggregateExpression, _) => ae
          case WindowExpression(e: PythonUDF, _) if PythonUDF.isGroupedAggPandasUDF(e) => e
        }
      }.toSet

      // Find the first Aggregate Expression that is not Windowed.
      exprs.exists(_.collectFirst {
        case ae: AggregateExpression if !windowedAggExprs.contains(ae) => ae
        case e: PythonUDF if PythonUDF.isGroupedAggPandasUDF(e) &&
          !windowedAggExprs.contains(e) => e
      }.isDefined)
    }
  }

  /**
   * This rule finds aggregate expressions that are not in an aggregate operator.  For example,
   * those in a HAVING clause or ORDER BY clause.  These expressions are pushed down to the
   * underlying aggregate operator and then projected away after the original operator.
   */
  object ResolveAggregateFunctions extends Rule[LogicalPlan] with AliasHelper {
    def apply(plan: LogicalPlan): LogicalPlan = plan.resolveOperatorsUp {
      // Resolve aggregate with having clause to Filter(..., Aggregate()). Note, to avoid wrongly
      // resolve the having condition expression, here we skip resolving it in ResolveReferences
      // and transform it to Filter after aggregate is resolved. See more details in SPARK-31519.
      case UnresolvedHaving(cond, agg: Aggregate) if agg.resolved =>
        resolveHaving(Filter(cond, agg), agg)

      case f @ Filter(_, agg: Aggregate) if agg.resolved =>
        resolveHaving(f, agg)

      case sort @ Sort(sortOrder, global, aggregate: Aggregate) if aggregate.resolved =>

        // Try resolving the ordering as though it is in the aggregate clause.
        try {
          // If a sort order is unresolved, containing references not in aggregate, or containing
          // `AggregateExpression`, we need to push down it to the underlying aggregate operator.
          val unresolvedSortOrders = sortOrder.filter { s =>
            !s.resolved || !s.references.subsetOf(aggregate.outputSet) || containsAggregate(s)
          }
          val aliasedOrdering =
            unresolvedSortOrders.map(o => Alias(o.child, "aggOrder")())
          val aggregatedOrdering = aggregate.copy(aggregateExpressions = aliasedOrdering)
          val resolvedAggregate: Aggregate =
            executeSameContext(aggregatedOrdering).asInstanceOf[Aggregate]
          val resolvedAliasedOrdering: Seq[Alias] =
            resolvedAggregate.aggregateExpressions.asInstanceOf[Seq[Alias]]

          // If we pass the analysis check, then the ordering expressions should only reference to
          // aggregate expressions or grouping expressions, and it's safe to push them down to
          // Aggregate.
          checkAnalysis(resolvedAggregate)

          val originalAggExprs = aggregate.aggregateExpressions.map(trimNonTopLevelAliases)

          // If the ordering expression is same with original aggregate expression, we don't need
          // to push down this ordering expression and can reference the original aggregate
          // expression instead.
          val needsPushDown = ArrayBuffer.empty[NamedExpression]
          val evaluatedOrderings = resolvedAliasedOrdering.zip(unresolvedSortOrders).map {
            case (evaluated, order) =>
              val index = originalAggExprs.indexWhere {
                case Alias(child, _) => child semanticEquals evaluated.child
                case other => other semanticEquals evaluated.child
              }

              if (index == -1) {
                needsPushDown += evaluated
                order.copy(child = evaluated.toAttribute)
              } else {
                order.copy(child = originalAggExprs(index).toAttribute)
              }
          }

          val sortOrdersMap = unresolvedSortOrders
            .map(new TreeNodeRef(_))
            .zip(evaluatedOrderings)
            .toMap
          val finalSortOrders = sortOrder.map(s => sortOrdersMap.getOrElse(new TreeNodeRef(s), s))

          // Since we don't rely on sort.resolved as the stop condition for this rule,
          // we need to check this and prevent applying this rule multiple times
          if (sortOrder == finalSortOrders) {
            sort
          } else {
            Project(aggregate.output,
              Sort(finalSortOrders, global,
                aggregate.copy(aggregateExpressions = originalAggExprs ++ needsPushDown)))
          }
        } catch {
          // Attempting to resolve in the aggregate can result in ambiguity.  When this happens,
          // just return the original plan.
          case ae: AnalysisException => sort
        }
    }

    def containsAggregate(condition: Expression): Boolean = {
      condition.find(_.isInstanceOf[AggregateExpression]).isDefined
    }

    def resolveFilterCondInAggregate(
        filterCond: Expression, agg: Aggregate): Option[(Seq[NamedExpression], Expression)] = {
      try {
        val aggregatedCondition =
          Aggregate(
            agg.groupingExpressions,
            Alias(filterCond, "havingCondition")() :: Nil,
            agg.child)
        val resolvedOperator = executeSameContext(aggregatedCondition)
        def resolvedAggregateFilter =
          resolvedOperator
            .asInstanceOf[Aggregate]
            .aggregateExpressions.head

        // If resolution was successful and we see the filter has an aggregate in it, add it to
        // the original aggregate operator.
        if (resolvedOperator.resolved) {
          // Try to replace all aggregate expressions in the filter by an alias.
          val aggregateExpressions = ArrayBuffer.empty[NamedExpression]
          val transformedAggregateFilter = resolvedAggregateFilter.transform {
            case ae: AggregateExpression =>
              val alias = Alias(ae, ae.toString)()
              aggregateExpressions += alias
              alias.toAttribute
            // Grouping functions are handled in the rule [[ResolveGroupingAnalytics]].
            case e: Expression if agg.groupingExpressions.exists(_.semanticEquals(e)) &&
                !ResolveGroupingAnalytics.hasGroupingFunction(e) &&
                !agg.output.exists(_.semanticEquals(e)) =>
              e match {
                case ne: NamedExpression =>
                  aggregateExpressions += ne
                  ne.toAttribute
                case _ =>
                  val alias = Alias(e, e.toString)()
                  aggregateExpressions += alias
                  alias.toAttribute
              }
          }
          if (aggregateExpressions.nonEmpty) {
            Some(aggregateExpressions.toSeq, transformedAggregateFilter)
          } else {
            None
          }
        } else {
          None
        }
      } catch {
        // Attempting to resolve in the aggregate can result in ambiguity. When this happens,
        // just return None and the caller side will return the original plan.
        case ae: AnalysisException => None
      }
    }

    def resolveHaving(filter: Filter, agg: Aggregate): LogicalPlan = {
      // Try resolving the condition of the filter as though it is in the aggregate clause
      val resolvedInfo = resolveFilterCondInAggregate(filter.condition, agg)

      // Push the aggregate expressions into the aggregate (if any).
      if (resolvedInfo.nonEmpty) {
        val (aggregateExpressions, resolvedHavingCond) = resolvedInfo.get
        Project(agg.output,
          Filter(resolvedHavingCond,
            agg.copy(aggregateExpressions = agg.aggregateExpressions ++ aggregateExpressions)))
      } else {
        filter
      }
    }
  }

  /**
   * Extracts [[Generator]] from the projectList of a [[Project]] operator and creates [[Generate]]
   * operator under [[Project]].
   *
   * This rule will throw [[AnalysisException]] for following cases:
   * 1. [[Generator]] is nested in expressions, e.g. `SELECT explode(list) + 1 FROM tbl`
   * 2. more than one [[Generator]] is found in projectList,
   *    e.g. `SELECT explode(list), explode(list) FROM tbl`
   * 3. [[Generator]] is found in other operators that are not [[Project]] or [[Generate]],
   *    e.g. `SELECT * FROM tbl SORT BY explode(list)`
   */
  object ExtractGenerator extends Rule[LogicalPlan] {
    private def hasGenerator(expr: Expression): Boolean = {
      expr.find(_.isInstanceOf[Generator]).isDefined
    }

    private def hasNestedGenerator(expr: NamedExpression): Boolean = {
      def hasInnerGenerator(g: Generator): Boolean = g match {
        // Since `GeneratorOuter` is just a wrapper of generators, we skip it here
        case go: GeneratorOuter =>
          hasInnerGenerator(go.child)
        case _ =>
          g.children.exists { _.find {
            case _: Generator => true
            case _ => false
          }.isDefined }
      }
      trimNonTopLevelAliases(expr) match {
        case UnresolvedAlias(g: Generator, _) => hasInnerGenerator(g)
        case Alias(g: Generator, _) => hasInnerGenerator(g)
        case MultiAlias(g: Generator, _) => hasInnerGenerator(g)
        case other => hasGenerator(other)
      }
    }

    private def hasAggFunctionInGenerator(ne: Seq[NamedExpression]): Boolean = {
      ne.exists(_.find {
        case g: Generator =>
          g.children.exists(_.find(_.isInstanceOf[AggregateFunction]).isDefined)
        case _ =>
          false
      }.nonEmpty)
    }

    private def trimAlias(expr: NamedExpression): Expression = expr match {
      case UnresolvedAlias(child, _) => child
      case Alias(child, _) => child
      case MultiAlias(child, _) => child
      case _ => expr
    }

    private object AliasedGenerator {
      /**
       * Extracts a [[Generator]] expression, any names assigned by aliases to the outputs
       * and the outer flag. The outer flag is used when joining the generator output.
       * @param e the [[Expression]]
       * @return (the [[Generator]], seq of output names, outer flag)
       */
      def unapply(e: Expression): Option[(Generator, Seq[String], Boolean)] = e match {
        case Alias(GeneratorOuter(g: Generator), name) if g.resolved => Some((g, name :: Nil, true))
        case MultiAlias(GeneratorOuter(g: Generator), names) if g.resolved => Some((g, names, true))
        case Alias(g: Generator, name) if g.resolved => Some((g, name :: Nil, false))
        case MultiAlias(g: Generator, names) if g.resolved => Some((g, names, false))
        case _ => None
      }
    }

    def apply(plan: LogicalPlan): LogicalPlan = plan.resolveOperatorsUp {
      case Project(projectList, _) if projectList.exists(hasNestedGenerator) =>
        val nestedGenerator = projectList.find(hasNestedGenerator).get
        throw QueryCompilationErrors.nestedGeneratorError(trimAlias(nestedGenerator))

      case Project(projectList, _) if projectList.count(hasGenerator) > 1 =>
        val generators = projectList.filter(hasGenerator).map(trimAlias)
        throw QueryCompilationErrors.moreThanOneGeneratorError(generators, "select")

      case Aggregate(_, aggList, _) if aggList.exists(hasNestedGenerator) =>
        val nestedGenerator = aggList.find(hasNestedGenerator).get
        throw QueryCompilationErrors.nestedGeneratorError(trimAlias(nestedGenerator))

      case Aggregate(_, aggList, _) if aggList.count(hasGenerator) > 1 =>
        val generators = aggList.filter(hasGenerator).map(trimAlias)
        throw QueryCompilationErrors.moreThanOneGeneratorError(generators, "aggregate")

      case agg @ Aggregate(groupList, aggList, child) if aggList.forall {
          case AliasedGenerator(_, _, _) => true
          case other => other.resolved
        } && aggList.exists(hasGenerator) =>
        // If generator in the aggregate list was visited, set the boolean flag true.
        var generatorVisited = false

        val projectExprs = Array.ofDim[NamedExpression](aggList.length)
        val newAggList = aggList
          .map(trimNonTopLevelAliases)
          .zipWithIndex
          .flatMap {
            case (AliasedGenerator(generator, names, outer), idx) =>
              // It's a sanity check, this should not happen as the previous case will throw
              // exception earlier.
              assert(!generatorVisited, "More than one generator found in aggregate.")
              generatorVisited = true

              val newGenChildren: Seq[Expression] = generator.children.zipWithIndex.map {
                case (e, idx) => if (e.foldable) e else Alias(e, s"_gen_input_${idx}")()
              }
              val newGenerator = {
                val g = generator.withNewChildren(newGenChildren.map { e =>
                  if (e.foldable) e else e.asInstanceOf[Alias].toAttribute
                }).asInstanceOf[Generator]
                if (outer) GeneratorOuter(g) else g
              }
              val newAliasedGenerator = if (names.length == 1) {
                Alias(newGenerator, names(0))()
              } else {
                MultiAlias(newGenerator, names)
              }
              projectExprs(idx) = newAliasedGenerator
              newGenChildren.filter(!_.foldable).asInstanceOf[Seq[NamedExpression]]
            case (other, idx) =>
              projectExprs(idx) = other.toAttribute
              other :: Nil
          }

        val newAgg = Aggregate(groupList, newAggList, child)
        Project(projectExprs.toList, newAgg)

      case p @ Project(projectList, _) if hasAggFunctionInGenerator(projectList) =>
        // If a generator has any aggregate function, we need to apply the `GlobalAggregates` rule
        // first for replacing `Project` with `Aggregate`.
        p

      case p @ Project(projectList, child) =>
        // Holds the resolved generator, if one exists in the project list.
        var resolvedGenerator: Generate = null

        val newProjectList = projectList
          .map(trimNonTopLevelAliases)
          .flatMap {
            case AliasedGenerator(generator, names, outer) if generator.childrenResolved =>
              // It's a sanity check, this should not happen as the previous case will throw
              // exception earlier.
              assert(resolvedGenerator == null, "More than one generator found in SELECT.")

              resolvedGenerator =
                Generate(
                  generator,
                  unrequiredChildIndex = Nil,
                  outer = outer,
                  qualifier = None,
                  generatorOutput = ResolveGenerate.makeGeneratorOutput(generator, names),
                  child)

              resolvedGenerator.generatorOutput
            case other => other :: Nil
          }

        if (resolvedGenerator != null) {
          Project(newProjectList, resolvedGenerator)
        } else {
          p
        }

      case g: Generate => g

      case p if p.expressions.exists(hasGenerator) =>
        throw QueryCompilationErrors.generatorOutsideSelectError(p)
    }
  }

  /**
   * Rewrites table generating expressions that either need one or more of the following in order
   * to be resolved:
   *  - concrete attribute references for their output.
   *  - to be relocated from a SELECT clause (i.e. from  a [[Project]]) into a [[Generate]]).
   *
   * Names for the output [[Attribute]]s are extracted from [[Alias]] or [[MultiAlias]] expressions
   * that wrap the [[Generator]].
   */
  object ResolveGenerate extends Rule[LogicalPlan] {
    def apply(plan: LogicalPlan): LogicalPlan = plan.resolveOperatorsUp {
      case g: Generate if !g.child.resolved || !g.generator.resolved => g
      case g: Generate if !g.resolved =>
        g.copy(generatorOutput = makeGeneratorOutput(g.generator, g.generatorOutput.map(_.name)))
    }

    /**
     * Construct the output attributes for a [[Generator]], given a list of names.  If the list of
     * names is empty names are assigned from field names in generator.
     */
    private[analysis] def makeGeneratorOutput(
        generator: Generator,
        names: Seq[String]): Seq[Attribute] = {
      val elementAttrs = generator.elementSchema.toAttributes

      if (names.length == elementAttrs.length) {
        names.zip(elementAttrs).map {
          case (name, attr) => attr.withName(name)
        }
      } else if (names.isEmpty) {
        elementAttrs
      } else {
        failAnalysis(QueryCompilationErrors.aliasesNumberNotMatchUDTFOutputError(
          elementAttrs.size, names.mkString(",")))
      }
    }
  }

  /**
   * Extracts [[WindowExpression]]s from the projectList of a [[Project]] operator and
   * aggregateExpressions of an [[Aggregate]] operator and creates individual [[Window]]
   * operators for every distinct [[WindowSpecDefinition]].
   *
   * This rule handles three cases:
   *  - A [[Project]] having [[WindowExpression]]s in its projectList;
   *  - An [[Aggregate]] having [[WindowExpression]]s in its aggregateExpressions.
   *  - A [[Filter]]->[[Aggregate]] pattern representing GROUP BY with a HAVING
   *    clause and the [[Aggregate]] has [[WindowExpression]]s in its aggregateExpressions.
   * Note: If there is a GROUP BY clause in the query, aggregations and corresponding
   * filters (expressions in the HAVING clause) should be evaluated before any
   * [[WindowExpression]]. If a query has SELECT DISTINCT, the DISTINCT part should be
   * evaluated after all [[WindowExpression]]s.
   *
   * For every case, the transformation works as follows:
   * 1. For a list of [[Expression]]s (a projectList or an aggregateExpressions), partitions
   *    it two lists of [[Expression]]s, one for all [[WindowExpression]]s and another for
   *    all regular expressions.
   * 2. For all [[WindowExpression]]s, groups them based on their [[WindowSpecDefinition]]s
   *    and [[WindowFunctionType]]s.
   * 3. For every distinct [[WindowSpecDefinition]] and [[WindowFunctionType]], creates a
   *    [[Window]] operator and inserts it into the plan tree.
   */
  object ExtractWindowExpressions extends Rule[LogicalPlan] {
    type Spec = (Seq[Expression], Seq[SortOrder], WindowFunctionType)

    private def hasWindowFunction(exprs: Seq[Expression]): Boolean =
      exprs.exists(hasWindowFunction)

    private def hasWindowFunction(expr: Expression): Boolean = {
      expr.find {
        case window: WindowExpression => true
        case _ => false
      }.isDefined
    }

    /**
     * From a Seq of [[NamedExpression]]s, extract expressions containing window expressions and
     * other regular expressions that do not contain any window expression. For example, for
     * `col1, Sum(col2 + col3) OVER (PARTITION BY col4 ORDER BY col5)`, we will extract
     * `col1`, `col2 + col3`, `col4`, and `col5` out and replace their appearances in
     * the window expression as attribute references. So, the first returned value will be
     * `[Sum(_w0) OVER (PARTITION BY _w1 ORDER BY _w2)]` and the second returned value will be
     * [col1, col2 + col3 as _w0, col4 as _w1, col5 as _w2].
     *
     * @return (seq of expressions containing at least one window expression,
     *          seq of non-window expressions)
     */
    private def extract(
        expressions: Seq[NamedExpression]): (Seq[NamedExpression], Seq[NamedExpression]) = {
      // First, we partition the input expressions to two part. For the first part,
      // every expression in it contain at least one WindowExpression.
      // Expressions in the second part do not have any WindowExpression.
      val (expressionsWithWindowFunctions, regularExpressions) =
        expressions.partition(hasWindowFunction)

      // Then, we need to extract those regular expressions used in the WindowExpression.
      // For example, when we have col1 - Sum(col2 + col3) OVER (PARTITION BY col4 ORDER BY col5),
      // we need to make sure that col1 to col5 are all projected from the child of the Window
      // operator.
      val extractedExprBuffer = new ArrayBuffer[NamedExpression]()
      def extractExpr(expr: Expression): Expression = expr match {
        case ne: NamedExpression =>
          // If a named expression is not in regularExpressions, add it to
          // extractedExprBuffer and replace it with an AttributeReference.
          val missingExpr =
            AttributeSet(Seq(expr)) -- (regularExpressions ++ extractedExprBuffer)
          if (missingExpr.nonEmpty) {
            extractedExprBuffer += ne
          }
          // alias will be cleaned in the rule CleanupAliases
          ne
        case e: Expression if e.foldable =>
          e // No need to create an attribute reference if it will be evaluated as a Literal.
        case e: Expression =>
          // For other expressions, we extract it and replace it with an AttributeReference (with
          // an internal column name, e.g. "_w0").
          val withName = Alias(e, s"_w${extractedExprBuffer.length}")()
          extractedExprBuffer += withName
          withName.toAttribute
      }

      // Now, we extract regular expressions from expressionsWithWindowFunctions
      // by using extractExpr.
      val seenWindowAggregates = new ArrayBuffer[AggregateExpression]
      val newExpressionsWithWindowFunctions = expressionsWithWindowFunctions.map {
        _.transform {
          // Extracts children expressions of a WindowFunction (input parameters of
          // a WindowFunction).
          case wf: WindowFunction =>
            val newChildren = wf.children.map(extractExpr)
            wf.withNewChildren(newChildren)

          // Extracts expressions from the partition spec and order spec.
          case wsc @ WindowSpecDefinition(partitionSpec, orderSpec, _) =>
            val newPartitionSpec = partitionSpec.map(extractExpr)
            val newOrderSpec = orderSpec.map { so =>
              val newChild = extractExpr(so.child)
              so.copy(child = newChild)
            }
            wsc.copy(partitionSpec = newPartitionSpec, orderSpec = newOrderSpec)

          case WindowExpression(ae: AggregateExpression, _) if ae.filter.isDefined =>
            failAnalysis(QueryCompilationErrors.windowAggregateFunctionWithFilterNotSupportedError)

          // Extract Windowed AggregateExpression
          case we @ WindowExpression(
              ae @ AggregateExpression(function, _, _, _, _),
              spec: WindowSpecDefinition) =>
            val newChildren = function.children.map(extractExpr)
            val newFunction = function.withNewChildren(newChildren).asInstanceOf[AggregateFunction]
            val newAgg = ae.copy(aggregateFunction = newFunction)
            seenWindowAggregates += newAgg
            WindowExpression(newAgg, spec)

          case AggregateExpression(aggFunc, _, _, _, _) if hasWindowFunction(aggFunc.children) =>
            failAnalysis(
              QueryCompilationErrors.windowFunctionInsideAggregateFunctionNotAllowedError)

          // Extracts AggregateExpression. For example, for SUM(x) - Sum(y) OVER (...),
          // we need to extract SUM(x).
          case agg: AggregateExpression if !seenWindowAggregates.contains(agg) =>
            val withName = Alias(agg, s"_w${extractedExprBuffer.length}")()
            extractedExprBuffer += withName
            withName.toAttribute

          // Extracts other attributes
          case attr: Attribute => extractExpr(attr)

        }.asInstanceOf[NamedExpression]
      }

      (newExpressionsWithWindowFunctions, regularExpressions ++ extractedExprBuffer)
    } // end of extract

    /**
     * Adds operators for Window Expressions. Every Window operator handles a single Window Spec.
     */
    private def addWindow(
        expressionsWithWindowFunctions: Seq[NamedExpression],
        child: LogicalPlan): LogicalPlan = {
      // First, we need to extract all WindowExpressions from expressionsWithWindowFunctions
      // and put those extracted WindowExpressions to extractedWindowExprBuffer.
      // This step is needed because it is possible that an expression contains multiple
      // WindowExpressions with different Window Specs.
      // After extracting WindowExpressions, we need to construct a project list to generate
      // expressionsWithWindowFunctions based on extractedWindowExprBuffer.
      // For example, for "sum(a) over (...) / sum(b) over (...)", we will first extract
      // "sum(a) over (...)" and "sum(b) over (...)" out, and assign "_we0" as the alias to
      // "sum(a) over (...)" and "_we1" as the alias to "sum(b) over (...)".
      // Then, the projectList will be [_we0/_we1].
      val extractedWindowExprBuffer = new ArrayBuffer[NamedExpression]()
      val newExpressionsWithWindowFunctions = expressionsWithWindowFunctions.map {
        // We need to use transformDown because we want to trigger
        // "case alias @ Alias(window: WindowExpression, _)" first.
        _.transformDown {
          case alias @ Alias(window: WindowExpression, _) =>
            // If a WindowExpression has an assigned alias, just use it.
            extractedWindowExprBuffer += alias
            alias.toAttribute
          case window: WindowExpression =>
            // If there is no alias assigned to the WindowExpressions. We create an
            // internal column.
            val withName = Alias(window, s"_we${extractedWindowExprBuffer.length}")()
            extractedWindowExprBuffer += withName
            withName.toAttribute
        }.asInstanceOf[NamedExpression]
      }

      // SPARK-32616: Use a linked hash map to maintains the insertion order of the Window
      // operators, so the query with multiple Window operators can have the determined plan.
      val groupedWindowExpressions = mutable.LinkedHashMap.empty[Spec, ArrayBuffer[NamedExpression]]
      // Second, we group extractedWindowExprBuffer based on their Partition and Order Specs.
      extractedWindowExprBuffer.foreach { expr =>
        val distinctWindowSpec = expr.collect {
          case window: WindowExpression => window.windowSpec
        }.distinct

        // We do a final check and see if we only have a single Window Spec defined in an
        // expressions.
        if (distinctWindowSpec.isEmpty) {
          failAnalysis(QueryCompilationErrors.expressionWithoutWindowExpressionError(expr))
        } else if (distinctWindowSpec.length > 1) {
          // newExpressionsWithWindowFunctions only have expressions with a single
          // WindowExpression. If we reach here, we have a bug.
          failAnalysis(QueryCompilationErrors.expressionWithMultiWindowExpressionsError(
            expr, distinctWindowSpec))
        } else {
          val spec = distinctWindowSpec.head
          val specKey = (spec.partitionSpec, spec.orderSpec, WindowFunctionType.functionType(expr))
          val windowExprs = groupedWindowExpressions
            .getOrElseUpdate(specKey, new ArrayBuffer[NamedExpression])
          windowExprs += expr
        }
      }

      // Third, we aggregate them by adding each Window operator for each Window Spec and then
      // setting this to the child of the next Window operator.
      val windowOps =
        groupedWindowExpressions.foldLeft(child) {
          case (last, ((partitionSpec, orderSpec, _), windowExpressions)) =>
            Window(windowExpressions.toSeq, partitionSpec, orderSpec, last)
        }

      // Finally, we create a Project to output windowOps's output
      // newExpressionsWithWindowFunctions.
      Project(windowOps.output ++ newExpressionsWithWindowFunctions, windowOps)
    } // end of addWindow

    // We have to use transformDown at here to make sure the rule of
    // "Aggregate with Having clause" will be triggered.
    def apply(plan: LogicalPlan): LogicalPlan = plan resolveOperatorsDown {

      case Filter(condition, _) if hasWindowFunction(condition) =>
        failAnalysis(QueryCompilationErrors.windowFunctionsNotAllowedInsideWhereClauseError)

      case UnresolvedHaving(condition, _) if hasWindowFunction(condition) =>
        failAnalysis(QueryCompilationErrors.windowFunctionsNotAllowedInsideHavingClauseError)

      // Aggregate with Having clause. This rule works with an unresolved Aggregate because
      // a resolved Aggregate will not have Window Functions.
      case f @ UnresolvedHaving(condition, a @ Aggregate(groupingExprs, aggregateExprs, child))
        if child.resolved &&
          hasWindowFunction(aggregateExprs) &&
          a.expressions.forall(_.resolved) =>
        val (windowExpressions, aggregateExpressions) = extract(aggregateExprs)
        // Create an Aggregate operator to evaluate aggregation functions.
        val withAggregate = Aggregate(groupingExprs, aggregateExpressions, child)
        // Add a Filter operator for conditions in the Having clause.
        val withFilter = Filter(condition, withAggregate)
        val withWindow = addWindow(windowExpressions, withFilter)

        // Finally, generate output columns according to the original projectList.
        val finalProjectList = aggregateExprs.map(_.toAttribute)
        Project(finalProjectList, withWindow)

      case p: LogicalPlan if !p.childrenResolved => p

      // Aggregate without Having clause.
      case a @ Aggregate(groupingExprs, aggregateExprs, child)
        if hasWindowFunction(aggregateExprs) &&
          a.expressions.forall(_.resolved) =>
        val (windowExpressions, aggregateExpressions) = extract(aggregateExprs)
        // Create an Aggregate operator to evaluate aggregation functions.
        val withAggregate = Aggregate(groupingExprs, aggregateExpressions, child)
        // Add Window operators.
        val withWindow = addWindow(windowExpressions, withAggregate)

        // Finally, generate output columns according to the original projectList.
        val finalProjectList = aggregateExprs.map(_.toAttribute)
        Project(finalProjectList, withWindow)

      // We only extract Window Expressions after all expressions of the Project
      // have been resolved.
      case p @ Project(projectList, child)
        if hasWindowFunction(projectList) && !p.expressions.exists(!_.resolved) =>
        val (windowExpressions, regularExpressions) = extract(projectList)
        // We add a project to get all needed expressions for window expressions from the child
        // of the original Project operator.
        val withProject = Project(regularExpressions, child)
        // Add Window operators.
        val withWindow = addWindow(windowExpressions, withProject)

        // Finally, generate output columns according to the original projectList.
        val finalProjectList = projectList.map(_.toAttribute)
        Project(finalProjectList, withWindow)
    }
  }

  /**
   * Pulls out nondeterministic expressions from LogicalPlan which is not Project or Filter,
   * put them into an inner Project and finally project them away at the outer Project.
   */
  object PullOutNondeterministic extends Rule[LogicalPlan] {
    override def apply(plan: LogicalPlan): LogicalPlan = plan.resolveOperatorsUp {
      case p if !p.resolved => p // Skip unresolved nodes.
      case p: Project => p
      case f: Filter => f

      case a: Aggregate if a.groupingExpressions.exists(!_.deterministic) =>
        val nondeterToAttr = getNondeterToAttr(a.groupingExpressions)
        val newChild = Project(a.child.output ++ nondeterToAttr.values, a.child)
        a.transformExpressions { case e =>
          nondeterToAttr.get(e).map(_.toAttribute).getOrElse(e)
        }.copy(child = newChild)

      // Don't touch collect metrics. Top-level metrics are not supported (check analysis will fail)
      // and we want to retain them inside the aggregate functions.
      case m: CollectMetrics => m

      // todo: It's hard to write a general rule to pull out nondeterministic expressions
      // from LogicalPlan, currently we only do it for UnaryNode which has same output
      // schema with its child.
      case p: UnaryNode if p.output == p.child.output && p.expressions.exists(!_.deterministic) =>
        val nondeterToAttr = getNondeterToAttr(p.expressions)
        val newPlan = p.transformExpressions { case e =>
          nondeterToAttr.get(e).map(_.toAttribute).getOrElse(e)
        }
        val newChild = Project(p.child.output ++ nondeterToAttr.values, p.child)
        Project(p.output, newPlan.withNewChildren(newChild :: Nil))
    }

    private def getNondeterToAttr(exprs: Seq[Expression]): Map[Expression, NamedExpression] = {
      exprs.filterNot(_.deterministic).flatMap { expr =>
        val leafNondeterministic = expr.collect { case n: Nondeterministic => n }
        leafNondeterministic.distinct.map { e =>
          val ne = e match {
            case n: NamedExpression => n
            case _ => Alias(e, "_nondeterministic")()
          }
          e -> ne
        }
      }.toMap
    }
  }

  /**
   * Set the seed for random number generation.
   */
  object ResolveRandomSeed extends Rule[LogicalPlan] {
    private lazy val random = new Random()

    override def apply(plan: LogicalPlan): LogicalPlan = plan.resolveOperatorsUp {
      case p if p.resolved => p
      case p => p transformExpressionsUp {
        case Uuid(None) => Uuid(Some(random.nextLong()))
        case Shuffle(child, None) => Shuffle(child, Some(random.nextLong()))
      }
    }
  }

  /**
   * Correctly handle null primitive inputs for UDF by adding extra [[If]] expression to do the
   * null check.  When user defines a UDF with primitive parameters, there is no way to tell if the
   * primitive parameter is null or not, so here we assume the primitive input is null-propagatable
   * and we should return null if the input is null.
   */
  object HandleNullInputsForUDF extends Rule[LogicalPlan] {
    override def apply(plan: LogicalPlan): LogicalPlan = plan.resolveOperatorsUp {
      case p if !p.resolved => p // Skip unresolved nodes.

      case p => p transformExpressionsUp {

        case udf: ScalaUDF if udf.inputPrimitives.contains(true) =>
          // Otherwise, add special handling of null for fields that can't accept null.
          // The result of operations like this, when passed null, is generally to return null.
          assert(udf.inputPrimitives.length == udf.children.length)

          val inputPrimitivesPair = udf.inputPrimitives.zip(udf.children)
          val inputNullCheck = inputPrimitivesPair.collect {
            case (isPrimitive, input) if isPrimitive && input.nullable =>
              IsNull(input)
          }.reduceLeftOption[Expression](Or)

          if (inputNullCheck.isDefined) {
            // Once we add an `If` check above the udf, it is safe to mark those checked inputs
            // as null-safe (i.e., wrap with `KnownNotNull`), because the null-returning
            // branch of `If` will be called if any of these checked inputs is null. Thus we can
            // prevent this rule from being applied repeatedly.
            val newInputs = inputPrimitivesPair.map {
              case (isPrimitive, input) =>
                if (isPrimitive && input.nullable) {
                  KnownNotNull(input)
                } else {
                  input
                }
            }
            val newUDF = udf.copy(children = newInputs)
            If(inputNullCheck.get, Literal.create(null, udf.dataType), newUDF)
          } else {
            udf
          }
      }
    }
  }

  /**
   * Resolve the encoders for the UDF by explicitly given the attributes. We give the
   * attributes explicitly in order to handle the case where the data type of the input
   * value is not the same with the internal schema of the encoder, which could cause
   * data loss. For example, the encoder should not cast the input value to Decimal(38, 18)
   * if the actual data type is Decimal(30, 0).
   *
   * The resolved encoders then will be used to deserialize the internal row to Scala value.
   */
  object ResolveEncodersInUDF extends Rule[LogicalPlan] {
    override def apply(plan: LogicalPlan): LogicalPlan = plan.resolveOperatorsUp {
      case p if !p.resolved => p // Skip unresolved nodes.

      case p => p transformExpressionsUp {

        case udf: ScalaUDF if udf.inputEncoders.nonEmpty =>
          val boundEncoders = udf.inputEncoders.zipWithIndex.map { case (encOpt, i) =>
            val dataType = udf.children(i).dataType
            encOpt.map { enc =>
              val attrs = if (enc.isSerializedAsStructForTopLevel) {
                dataType.asInstanceOf[StructType].toAttributes
              } else {
                // the field name doesn't matter here, so we use
                // a simple literal to avoid any overhead
                new StructType().add("input", dataType).toAttributes
              }
              enc.resolveAndBind(attrs)
            }
          }
          udf.copy(inputEncoders = boundEncoders)
      }
    }
  }

  /**
   * Check and add proper window frames for all window functions.
   */
  object ResolveWindowFrame extends Rule[LogicalPlan] {
    def apply(plan: LogicalPlan): LogicalPlan = plan resolveExpressions {
      case WindowExpression(wf: FrameLessOffsetWindowFunction,
        WindowSpecDefinition(_, _, f: SpecifiedWindowFrame)) if wf.frame != f =>
        failAnalysis(QueryCompilationErrors.
          cannotSpecifyWindowFrameError(wf.prettyName))
      case WindowExpression(wf: WindowFunction, WindowSpecDefinition(_, _, f: SpecifiedWindowFrame))
          if wf.frame != UnspecifiedFrame && wf.frame != f =>
        failAnalysis(QueryCompilationErrors.windowFrameNotMatchRequiredFrameError(f, wf.frame))
      case WindowExpression(wf: WindowFunction, s @ WindowSpecDefinition(_, _, UnspecifiedFrame))
          if wf.frame != UnspecifiedFrame =>
        WindowExpression(wf, s.copy(frameSpecification = wf.frame))
      case we @ WindowExpression(e, s @ WindowSpecDefinition(_, o, UnspecifiedFrame))
          if e.resolved =>
        val frame = if (o.nonEmpty) {
          SpecifiedWindowFrame(RangeFrame, UnboundedPreceding, CurrentRow)
        } else {
          SpecifiedWindowFrame(RowFrame, UnboundedPreceding, UnboundedFollowing)
        }
        we.copy(windowSpec = s.copy(frameSpecification = frame))
    }
  }

  /**
   * Check and add order to [[AggregateWindowFunction]]s.
   */
  object ResolveWindowOrder extends Rule[LogicalPlan] {
    def apply(plan: LogicalPlan): LogicalPlan = plan resolveExpressions {
      case WindowExpression(wf: WindowFunction, spec) if spec.orderSpec.isEmpty =>
        failAnalysis(QueryCompilationErrors.windowFunctionWithWindowFrameNotOrderedError(wf))
      case WindowExpression(rank: RankLike, spec) if spec.resolved =>
        val order = spec.orderSpec.map(_.child)
        WindowExpression(rank.withOrder(order), spec)
    }
  }

  /**
   * Removes natural or using joins by calculating output columns based on output from two sides,
   * Then apply a Project on a normal Join to eliminate natural or using join.
   */
  object ResolveNaturalAndUsingJoin extends Rule[LogicalPlan] {
    override def apply(plan: LogicalPlan): LogicalPlan = plan.resolveOperatorsUp {
      case j @ Join(left, right, UsingJoin(joinType, usingCols), _, hint)
          if left.resolved && right.resolved && j.duplicateResolved =>
        commonNaturalJoinProcessing(left, right, joinType, usingCols, None, hint)
      case j @ Join(left, right, NaturalJoin(joinType), condition, hint)
          if j.resolvedExceptNatural =>
        // find common column names from both sides
        val joinNames = left.output.map(_.name).intersect(right.output.map(_.name))
        commonNaturalJoinProcessing(left, right, joinType, joinNames, condition, hint)
    }
  }

  /**
   * Resolves columns of an output table from the data in a logical plan. This rule will:
   *
   * - Reorder columns when the write is by name
   * - Insert casts when data types do not match
   * - Insert aliases when column names do not match
   * - Detect plans that are not compatible with the output table and throw AnalysisException
   */
  object ResolveOutputRelation extends Rule[LogicalPlan] {
    override def apply(plan: LogicalPlan): LogicalPlan = plan.resolveOperators {
      case v2Write: V2WriteCommand
          if v2Write.table.resolved && v2Write.query.resolved && !v2Write.outputResolved =>
        validateStoreAssignmentPolicy()
        val projection = TableOutputResolver.resolveOutputColumns(
          v2Write.table.name, v2Write.table.output, v2Write.query, v2Write.isByName, conf)
        if (projection != v2Write.query) {
          val cleanedTable = v2Write.table match {
            case r: DataSourceV2Relation =>
              r.copy(output = r.output.map(CharVarcharUtils.cleanAttrMetadata))
            case other => other
          }
          v2Write.withNewQuery(projection).withNewTable(cleanedTable)
        } else {
          v2Write
        }
    }
  }

  object ResolveUserSpecifiedColumns extends Rule[LogicalPlan] {
    override def apply(plan: LogicalPlan): LogicalPlan = plan.resolveOperators {
      case i: InsertIntoStatement if i.table.resolved && i.query.resolved &&
          i.userSpecifiedCols.nonEmpty =>
        val resolved = resolveUserSpecifiedColumns(i)
        val projection = addColumnListOnQuery(i.table.output, resolved, i.query)
        i.copy(userSpecifiedCols = Nil, query = projection)
    }

    private def resolveUserSpecifiedColumns(i: InsertIntoStatement): Seq[NamedExpression] = {
      SchemaUtils.checkColumnNameDuplication(
        i.userSpecifiedCols, "in the column list", resolver)

      i.userSpecifiedCols.map { col =>
          i.table.resolve(Seq(col), resolver)
            .getOrElse(i.table.failAnalysis(
              QueryCompilationErrors.cannotResolveUserSpecifiedColumnsError(col, i.table)))
      }
    }

    private def addColumnListOnQuery(
        tableOutput: Seq[Attribute],
        cols: Seq[NamedExpression],
        query: LogicalPlan): LogicalPlan = {
      if (cols.size != query.output.size) {
        query.failAnalysis(QueryCompilationErrors.writeTableWithMismatchedColumnsError(
          cols.size, query.output.size, query))
      }
      val nameToQueryExpr = cols.zip(query.output).toMap
      // Static partition columns in the table output should not appear in the column list
      // they will be handled in another rule ResolveInsertInto
      val reordered = tableOutput.flatMap { nameToQueryExpr.get(_).orElse(None) }
      if (reordered == query.output) {
        query
      } else {
        Project(reordered, query)
      }
    }
  }

  private def validateStoreAssignmentPolicy(): Unit = {
    // SPARK-28730: LEGACY store assignment policy is disallowed in data source v2.
    if (conf.storeAssignmentPolicy == StoreAssignmentPolicy.LEGACY) {
      throw QueryCompilationErrors.legacyStoreAssignmentPolicyError()
    }
  }

  private def commonNaturalJoinProcessing(
      left: LogicalPlan,
      right: LogicalPlan,
      joinType: JoinType,
      joinNames: Seq[String],
      condition: Option[Expression],
      hint: JoinHint) = {
    val leftKeys = joinNames.map { keyName =>
      left.output.find(attr => resolver(attr.name, keyName)).getOrElse {
        throw QueryCompilationErrors.unresolvedUsingColForJoinError(keyName, left, "left")
      }
    }
    val rightKeys = joinNames.map { keyName =>
      right.output.find(attr => resolver(attr.name, keyName)).getOrElse {
        throw QueryCompilationErrors.unresolvedUsingColForJoinError(keyName, right, "right")
      }
    }
    val joinPairs = leftKeys.zip(rightKeys)

    val newCondition = (condition ++ joinPairs.map(EqualTo.tupled)).reduceOption(And)

    // columns not in joinPairs
    val lUniqueOutput = left.output.filterNot(att => leftKeys.contains(att))
    val rUniqueOutput = right.output.filterNot(att => rightKeys.contains(att))

    // the output list looks like: join keys, columns from left, columns from right
    val projectList = joinType match {
      case LeftOuter =>
        leftKeys ++ lUniqueOutput ++ rUniqueOutput.map(_.withNullability(true))
      case LeftExistence(_) =>
        leftKeys ++ lUniqueOutput
      case RightOuter =>
        rightKeys ++ lUniqueOutput.map(_.withNullability(true)) ++ rUniqueOutput
      case FullOuter =>
        // in full outer join, joinCols should be non-null if there is.
        val joinedCols = joinPairs.map { case (l, r) => Alias(Coalesce(Seq(l, r)), l.name)() }
        joinedCols ++
          lUniqueOutput.map(_.withNullability(true)) ++
          rUniqueOutput.map(_.withNullability(true))
      case _ : InnerLike =>
        leftKeys ++ lUniqueOutput ++ rUniqueOutput
      case _ =>
        sys.error("Unsupported natural join type " + joinType)
    }
    // use Project to trim unnecessary fields
    Project(projectList, Join(left, right, joinType, newCondition, hint))
  }

  /**
   * Replaces [[UnresolvedDeserializer]] with the deserialization expression that has been resolved
   * to the given input attributes.
   */
  object ResolveDeserializer extends Rule[LogicalPlan] {
    def apply(plan: LogicalPlan): LogicalPlan = plan.resolveOperatorsUp {
      case p if !p.childrenResolved => p
      case p if p.resolved => p

      case p => p transformExpressions {
        case UnresolvedDeserializer(deserializer, inputAttributes) =>
          val inputs = if (inputAttributes.isEmpty) {
            p.children.flatMap(_.output)
          } else {
            inputAttributes
          }

          validateTopLevelTupleFields(deserializer, inputs)
          val resolved = resolveExpressionBottomUp(
            deserializer, LocalRelation(inputs), throws = true)
          val result = resolved transformDown {
            case UnresolvedMapObjects(func, inputData, cls) if inputData.resolved =>
              inputData.dataType match {
                case ArrayType(et, cn) =>
                  MapObjects(func, inputData, et, cn, cls) transformUp {
                    case UnresolvedExtractValue(child, fieldName) if child.resolved =>
                      ExtractValue(child, fieldName, resolver)
                  }
                case other =>
                  throw QueryCompilationErrors.dataTypeMismatchForDeserializerError(other,
                    "array")
              }
            case u: UnresolvedCatalystToExternalMap if u.child.resolved =>
              u.child.dataType match {
                case _: MapType =>
                  CatalystToExternalMap(u) transformUp {
                    case UnresolvedExtractValue(child, fieldName) if child.resolved =>
                      ExtractValue(child, fieldName, resolver)
                  }
                case other =>
                  throw QueryCompilationErrors.dataTypeMismatchForDeserializerError(other, "map")
              }
          }
          validateNestedTupleFields(result)
          result
      }
    }

    private def fail(schema: StructType, maxOrdinal: Int): Unit = {
      throw QueryCompilationErrors.fieldNumberMismatchForDeserializerError(schema, maxOrdinal)
    }

    /**
     * For each top-level Tuple field, we use [[GetColumnByOrdinal]] to get its corresponding column
     * by position.  However, the actual number of columns may be different from the number of Tuple
     * fields.  This method is used to check the number of columns and fields, and throw an
     * exception if they do not match.
     */
    private def validateTopLevelTupleFields(
        deserializer: Expression, inputs: Seq[Attribute]): Unit = {
      val ordinals = deserializer.collect {
        case GetColumnByOrdinal(ordinal, _) => ordinal
      }.distinct.sorted

      if (ordinals.nonEmpty && ordinals != inputs.indices) {
        fail(inputs.toStructType, ordinals.last)
      }
    }

    /**
     * For each nested Tuple field, we use [[GetStructField]] to get its corresponding struct field
     * by position.  However, the actual number of struct fields may be different from the number
     * of nested Tuple fields.  This method is used to check the number of struct fields and nested
     * Tuple fields, and throw an exception if they do not match.
     */
    private def validateNestedTupleFields(deserializer: Expression): Unit = {
      val structChildToOrdinals = deserializer
        // There are 2 kinds of `GetStructField`:
        //   1. resolved from `UnresolvedExtractValue`, and it will have a `name` property.
        //   2. created when we build deserializer expression for nested tuple, no `name` property.
        // Here we want to validate the ordinals of nested tuple, so we should only catch
        // `GetStructField` without the name property.
        .collect { case g: GetStructField if g.name.isEmpty => g }
        .groupBy(_.child)
        .mapValues(_.map(_.ordinal).distinct.sorted)

      structChildToOrdinals.foreach { case (expr, ordinals) =>
        val schema = expr.dataType.asInstanceOf[StructType]
        if (ordinals != schema.indices) {
          fail(schema, ordinals.last)
        }
      }
    }
  }

  /**
   * Resolves [[NewInstance]] by finding and adding the outer scope to it if the object being
   * constructed is an inner class.
   */
  object ResolveNewInstance extends Rule[LogicalPlan] {
    def apply(plan: LogicalPlan): LogicalPlan = plan.resolveOperatorsUp {
      case p if !p.childrenResolved => p
      case p if p.resolved => p

      case p => p transformExpressions {
        case n: NewInstance if n.childrenResolved && !n.resolved =>
          val outer = OuterScopes.getOuterScope(n.cls)
          if (outer == null) {
            throw QueryCompilationErrors.outerScopeFailureForNewInstanceError(n.cls.getName)
          }
          n.copy(outerPointer = Some(outer))
      }
    }
  }

  /**
   * Replace the [[UpCast]] expression by [[Cast]], and throw exceptions if the cast may truncate.
   */
  object ResolveUpCast extends Rule[LogicalPlan] {
    private def fail(from: Expression, to: DataType, walkedTypePath: Seq[String]) = {
      val fromStr = from match {
        case l: LambdaVariable => "array element"
        case e => e.sql
      }
      throw QueryCompilationErrors.upCastFailureError(fromStr, from, to, walkedTypePath)
    }

    def apply(plan: LogicalPlan): LogicalPlan = plan.resolveOperatorsUp {
      case p if !p.childrenResolved => p
      case p if p.resolved => p

      case p => p transformExpressions {
        case u @ UpCast(child, _, _) if !child.resolved => u

        case UpCast(_, target, _) if target != DecimalType && !target.isInstanceOf[DataType] =>
          throw QueryCompilationErrors.unsupportedAbstractDataTypeForUpCastError(target)

        case UpCast(child, target, walkedTypePath) if target == DecimalType
          && child.dataType.isInstanceOf[DecimalType] =>
          assert(walkedTypePath.nonEmpty,
            "object DecimalType should only be used inside ExpressionEncoder")

          // SPARK-31750: if we want to upcast to the general decimal type, and the `child` is
          // already decimal type, we can remove the `Upcast` and accept any precision/scale.
          // This can happen for cases like `spark.read.parquet("/tmp/file").as[BigDecimal]`.
          child

        case UpCast(child, target: AtomicType, _)
            if SQLConf.get.getConf(SQLConf.LEGACY_LOOSE_UPCAST) &&
              child.dataType == StringType =>
          Cast(child, target.asNullable)

        case u @ UpCast(child, _, walkedTypePath) if !Cast.canUpCast(child.dataType, u.dataType) =>
          fail(child, u.dataType, walkedTypePath)

        case u @ UpCast(child, _, _) => Cast(child, u.dataType.asNullable)
      }
    }
  }

  /** Rule to mostly resolve, normalize and rewrite column names based on case sensitivity. */
  object ResolveAlterTableChanges extends Rule[LogicalPlan] {
    def apply(plan: LogicalPlan): LogicalPlan = plan.resolveOperatorsUp {
      case a @ AlterTable(_, _, t: NamedRelation, changes) if t.resolved =>
        // 'colsToAdd' keeps track of new columns being added. It stores a mapping from a
        // normalized parent name of fields to field names that belong to the parent.
        // For example, if we add columns "a.b.c", "a.b.d", and "a.c", 'colsToAdd' will become
        // Map(Seq("a", "b") -> Seq("c", "d"), Seq("a") -> Seq("c")).
        val colsToAdd = mutable.Map.empty[Seq[String], Seq[String]]
        val schema = t.schema
        val normalizedChanges = changes.flatMap {
          case add: AddColumn =>
            def addColumn(
                parentSchema: StructType,
                parentName: String,
                normalizedParentName: Seq[String]): TableChange = {
              val fieldsAdded = colsToAdd.getOrElse(normalizedParentName, Nil)
              val pos = findColumnPosition(add.position(), parentName, parentSchema, fieldsAdded)
              val field = add.fieldNames().last
              colsToAdd(normalizedParentName) = fieldsAdded :+ field
              TableChange.addColumn(
                (normalizedParentName :+ field).toArray,
                add.dataType(),
                add.isNullable,
                add.comment,
                pos)
            }
            val parent = add.fieldNames().init
            if (parent.nonEmpty) {
              // Adding a nested field, need to normalize the parent column and position
              val target = schema.findNestedField(parent, includeCollections = true, conf.resolver)
              if (target.isEmpty) {
                // Leave unresolved. Throws error in CheckAnalysis
                Some(add)
              } else {
                val (normalizedName, sf) = target.get
                sf.dataType match {
                  case struct: StructType =>
                    Some(addColumn(struct, parent.quoted, normalizedName :+ sf.name))
                  case other =>
                    Some(add)
                }
              }
            } else {
              // Adding to the root. Just need to normalize position
              Some(addColumn(schema, "root", Nil))
            }

          case typeChange: UpdateColumnType =>
            // Hive style syntax provides the column type, even if it may not have changed
            val fieldOpt = schema.findNestedField(
              typeChange.fieldNames(), includeCollections = true, conf.resolver)

            if (fieldOpt.isEmpty) {
              // We couldn't resolve the field. Leave it to CheckAnalysis
              Some(typeChange)
            } else {
              val (fieldNames, field) = fieldOpt.get
              if (field.dataType == typeChange.newDataType()) {
                // The user didn't want the field to change, so remove this change
                None
              } else {
                Some(TableChange.updateColumnType(
                  (fieldNames :+ field.name).toArray, typeChange.newDataType()))
              }
            }
          case n: UpdateColumnNullability =>
            // Need to resolve column
            resolveFieldNames(
              schema,
              n.fieldNames(),
              TableChange.updateColumnNullability(_, n.nullable())).orElse(Some(n))

          case position: UpdateColumnPosition =>
            position.position() match {
              case after: After =>
                // Need to resolve column as well as position reference
                val fieldOpt = schema.findNestedField(
                  position.fieldNames(), includeCollections = true, conf.resolver)

                if (fieldOpt.isEmpty) {
                  Some(position)
                } else {
                  val (normalizedPath, field) = fieldOpt.get
                  val targetCol = schema.findNestedField(
                    normalizedPath :+ after.column(), includeCollections = true, conf.resolver)
                  if (targetCol.isEmpty) {
                    // Leave unchanged to CheckAnalysis
                    Some(position)
                  } else {
                    Some(TableChange.updateColumnPosition(
                      (normalizedPath :+ field.name).toArray,
                      ColumnPosition.after(targetCol.get._2.name)))
                  }
                }
              case _ =>
                // Need to resolve column
                resolveFieldNames(
                  schema,
                  position.fieldNames(),
                  TableChange.updateColumnPosition(_, position.position())).orElse(Some(position))
            }

          case comment: UpdateColumnComment =>
            resolveFieldNames(
              schema,
              comment.fieldNames(),
              TableChange.updateColumnComment(_, comment.newComment())).orElse(Some(comment))

          case rename: RenameColumn =>
            resolveFieldNames(
              schema,
              rename.fieldNames(),
              TableChange.renameColumn(_, rename.newName())).orElse(Some(rename))

          case delete: DeleteColumn =>
            resolveFieldNames(schema, delete.fieldNames(), TableChange.deleteColumn)
              .orElse(Some(delete))

          case column: ColumnChange =>
            // This is informational for future developers
            throw new UnsupportedOperationException(
              "Please add an implementation for a column change here")
          case other => Some(other)
        }

        a.copy(changes = normalizedChanges)
    }

    /**
     * Returns the table change if the field can be resolved, returns None if the column is not
     * found. An error will be thrown in CheckAnalysis for columns that can't be resolved.
     */
    private def resolveFieldNames(
        schema: StructType,
        fieldNames: Array[String],
        copy: Array[String] => TableChange): Option[TableChange] = {
      val fieldOpt = schema.findNestedField(
        fieldNames, includeCollections = true, conf.resolver)
      fieldOpt.map { case (path, field) => copy((path :+ field.name).toArray) }
    }

    private def findColumnPosition(
        position: ColumnPosition,
        parentName: String,
        struct: StructType,
        fieldsAdded: Seq[String]): ColumnPosition = {
      position match {
        case null => null
        case after: After =>
          (struct.fieldNames ++ fieldsAdded).find(n => conf.resolver(n, after.column())) match {
            case Some(colName) =>
              ColumnPosition.after(colName)
            case None =>
              throw QueryCompilationErrors.referenceColNotFoundForAlterTableChangesError(after,
                parentName)
          }
        case other => other
      }
    }
  }
}

/**
 * Removes [[SubqueryAlias]] operators from the plan. Subqueries are only required to provide
 * scoping information for attributes and can be removed once analysis is complete.
 */
object EliminateSubqueryAliases extends Rule[LogicalPlan] {
  // This is also called in the beginning of the optimization phase, and as a result
  // is using transformUp rather than resolveOperators.
  def apply(plan: LogicalPlan): LogicalPlan = AnalysisHelper.allowInvokingTransformsInAnalyzer {
    plan transformUp {
      case SubqueryAlias(_, child) => child
    }
  }
}

/**
 * Removes [[Union]] operators from the plan if it just has one child.
 */
object EliminateUnions extends Rule[LogicalPlan] {
  def apply(plan: LogicalPlan): LogicalPlan = plan resolveOperators {
    case u: Union if u.children.size == 1 => u.children.head
  }
}

/**
 * Cleans up unnecessary Aliases inside the plan. Basically we only need Alias as a top level
 * expression in Project(project list) or Aggregate(aggregate expressions) or
 * Window(window expressions). Notice that if an expression has other expression parameters which
 * are not in its `children`, e.g. `RuntimeReplaceable`, the transformation for Aliases in this
 * rule can't work for those parameters.
 */
object CleanupAliases extends Rule[LogicalPlan] with AliasHelper {
  override def apply(plan: LogicalPlan): LogicalPlan = plan.resolveOperatorsUp {
    case Project(projectList, child) =>
      val cleanedProjectList = projectList.map(trimNonTopLevelAliases)
      Project(cleanedProjectList, child)

    case Aggregate(grouping, aggs, child) =>
      val cleanedAggs = aggs.map(trimNonTopLevelAliases)
      Aggregate(grouping.map(trimAliases), cleanedAggs, child)

    case Window(windowExprs, partitionSpec, orderSpec, child) =>
      val cleanedWindowExprs = windowExprs.map(trimNonTopLevelAliases)
      Window(cleanedWindowExprs, partitionSpec.map(trimAliases),
        orderSpec.map(trimAliases(_).asInstanceOf[SortOrder]), child)

    case CollectMetrics(name, metrics, child) =>
      val cleanedMetrics = metrics.map(trimNonTopLevelAliases)
      CollectMetrics(name, cleanedMetrics, child)

    // Operators that operate on objects should only have expressions from encoders, which should
    // never have extra aliases.
    case o: ObjectConsumer => o
    case o: ObjectProducer => o
    case a: AppendColumns => a

    case other =>
      other transformExpressionsDown {
        case Alias(child, _) => child
      }
  }
}

/**
 * Ignore event time watermark in batch query, which is only supported in Structured Streaming.
 * TODO: add this rule into analyzer rule list.
 */
object EliminateEventTimeWatermark extends Rule[LogicalPlan] {
  override def apply(plan: LogicalPlan): LogicalPlan = plan resolveOperators {
    case EventTimeWatermark(_, _, child) if !child.isStreaming => child
  }
}

/**
 * Maps a time column to multiple time windows using the Expand operator. Since it's non-trivial to
 * figure out how many windows a time column can map to, we over-estimate the number of windows and
 * filter out the rows where the time column is not inside the time window.
 */
object TimeWindowing extends Rule[LogicalPlan] {
  import org.apache.spark.sql.catalyst.dsl.expressions._

  private final val WINDOW_COL_NAME = "window"
  private final val WINDOW_START = "start"
  private final val WINDOW_END = "end"

  /**
   * Generates the logical plan for generating window ranges on a timestamp column. Without
   * knowing what the timestamp value is, it's non-trivial to figure out deterministically how many
   * window ranges a timestamp will map to given all possible combinations of a window duration,
   * slide duration and start time (offset). Therefore, we express and over-estimate the number of
   * windows there may be, and filter the valid windows. We use last Project operator to group
   * the window columns into a struct so they can be accessed as `window.start` and `window.end`.
   *
   * The windows are calculated as below:
   * maxNumOverlapping <- ceil(windowDuration / slideDuration)
   * for (i <- 0 until maxNumOverlapping)
   *   windowId <- ceil((timestamp - startTime) / slideDuration)
   *   windowStart <- windowId * slideDuration + (i - maxNumOverlapping) * slideDuration + startTime
   *   windowEnd <- windowStart + windowDuration
   *   return windowStart, windowEnd
   *
   * This behaves as follows for the given parameters for the time: 12:05. The valid windows are
   * marked with a +, and invalid ones are marked with a x. The invalid ones are filtered using the
   * Filter operator.
   * window: 12m, slide: 5m, start: 0m :: window: 12m, slide: 5m, start: 2m
   *     11:55 - 12:07 +                      11:52 - 12:04 x
   *     12:00 - 12:12 +                      11:57 - 12:09 +
   *     12:05 - 12:17 +                      12:02 - 12:14 +
   *
   * @param plan The logical plan
   * @return the logical plan that will generate the time windows using the Expand operator, with
   *         the Filter operator for correctness and Project for usability.
   */
  def apply(plan: LogicalPlan): LogicalPlan = plan.resolveOperatorsUp {
    case p: LogicalPlan if p.children.size == 1 =>
      val child = p.children.head
      val windowExpressions =
        p.expressions.flatMap(_.collect { case t: TimeWindow => t }).toSet

      val numWindowExpr = windowExpressions.size
      // Only support a single window expression for now
      if (numWindowExpr == 1 &&
          windowExpressions.head.timeColumn.resolved &&
          windowExpressions.head.checkInputDataTypes().isSuccess) {

        val window = windowExpressions.head

        val metadata = window.timeColumn match {
          case a: Attribute => a.metadata
          case _ => Metadata.empty
        }

        def getWindow(i: Int, overlappingWindows: Int): Expression = {
          val division = (PreciseTimestampConversion(
            window.timeColumn, TimestampType, LongType) - window.startTime) / window.slideDuration
          val ceil = Ceil(division)
          // if the division is equal to the ceiling, our record is the start of a window
          val windowId = CaseWhen(Seq((ceil === division, ceil + 1)), Some(ceil))
          val windowStart = (windowId + i - overlappingWindows) *
            window.slideDuration + window.startTime
          val windowEnd = windowStart + window.windowDuration

          CreateNamedStruct(
            Literal(WINDOW_START) ::
              PreciseTimestampConversion(windowStart, LongType, TimestampType) ::
              Literal(WINDOW_END) ::
              PreciseTimestampConversion(windowEnd, LongType, TimestampType) ::
              Nil)
        }

        val windowAttr = AttributeReference(
          WINDOW_COL_NAME, window.dataType, metadata = metadata)()

        if (window.windowDuration == window.slideDuration) {
          val windowStruct = Alias(getWindow(0, 1), WINDOW_COL_NAME)(
            exprId = windowAttr.exprId, explicitMetadata = Some(metadata))

          val replacedPlan = p transformExpressions {
            case t: TimeWindow => windowAttr
          }

          // For backwards compatibility we add a filter to filter out nulls
          val filterExpr = IsNotNull(window.timeColumn)

          replacedPlan.withNewChildren(
            Filter(filterExpr,
              Project(windowStruct +: child.output, child)) :: Nil)
        } else {
          val overlappingWindows =
            math.ceil(window.windowDuration * 1.0 / window.slideDuration).toInt
          val windows =
            Seq.tabulate(overlappingWindows)(i => getWindow(i, overlappingWindows))

          val projections = windows.map(_ +: child.output)

          val filterExpr =
            window.timeColumn >= windowAttr.getField(WINDOW_START) &&
              window.timeColumn < windowAttr.getField(WINDOW_END)

          val substitutedPlan = Filter(filterExpr,
            Expand(projections, windowAttr +: child.output, child))

          val renamedPlan = p transformExpressions {
            case t: TimeWindow => windowAttr
          }

          renamedPlan.withNewChildren(substitutedPlan :: Nil)
        }
      } else if (numWindowExpr > 1) {
        p.failAnalysis(QueryCompilationErrors.multiTimeWindowExpressionsNotSupportedError(p))
      } else {
        p // Return unchanged. Analyzer will throw exception later
      }
  }
}

/**
 * Resolve a [[CreateNamedStruct]] if it contains [[NamePlaceholder]]s.
 */
object ResolveCreateNamedStruct extends Rule[LogicalPlan] {
  override def apply(plan: LogicalPlan): LogicalPlan = plan.resolveExpressions {
    case e: CreateNamedStruct if !e.resolved =>
      val children = e.children.grouped(2).flatMap {
        case Seq(NamePlaceholder, e: NamedExpression) if e.resolved =>
          Seq(Literal(e.name), e)
        case kv =>
          kv
      }
      CreateNamedStruct(children.toList)
  }
}

/**
 * The aggregate expressions from subquery referencing outer query block are pushed
 * down to the outer query block for evaluation. This rule below updates such outer references
 * as AttributeReference referring attributes from the parent/outer query block.
 *
 * For example (SQL):
 * {{{
 *   SELECT l.a FROM l GROUP BY 1 HAVING EXISTS (SELECT 1 FROM r WHERE r.d < min(l.b))
 * }}}
 * Plan before the rule.
 *    Project [a#226]
 *    +- Filter exists#245 [min(b#227)#249]
 *       :  +- Project [1 AS 1#247]
 *       :     +- Filter (d#238 < min(outer(b#227)))       <-----
 *       :        +- SubqueryAlias r
 *       :           +- Project [_1#234 AS c#237, _2#235 AS d#238]
 *       :              +- LocalRelation [_1#234, _2#235]
 *       +- Aggregate [a#226], [a#226, min(b#227) AS min(b#227)#249]
 *          +- SubqueryAlias l
 *             +- Project [_1#223 AS a#226, _2#224 AS b#227]
 *                +- LocalRelation [_1#223, _2#224]
 * Plan after the rule.
 *    Project [a#226]
 *    +- Filter exists#245 [min(b#227)#249]
 *       :  +- Project [1 AS 1#247]
 *       :     +- Filter (d#238 < outer(min(b#227)#249))   <-----
 *       :        +- SubqueryAlias r
 *       :           +- Project [_1#234 AS c#237, _2#235 AS d#238]
 *       :              +- LocalRelation [_1#234, _2#235]
 *       +- Aggregate [a#226], [a#226, min(b#227) AS min(b#227)#249]
 *          +- SubqueryAlias l
 *             +- Project [_1#223 AS a#226, _2#224 AS b#227]
 *                +- LocalRelation [_1#223, _2#224]
 */
object UpdateOuterReferences extends Rule[LogicalPlan] {
  private def stripAlias(expr: Expression): Expression = expr match { case a: Alias => a.child }

  private def updateOuterReferenceInSubquery(
      plan: LogicalPlan,
      refExprs: Seq[Expression]): LogicalPlan = {
    plan resolveExpressions { case e =>
      val outerAlias =
        refExprs.find(stripAlias(_).semanticEquals(stripOuterReference(e)))
      outerAlias match {
        case Some(a: Alias) => OuterReference(a.toAttribute)
        case _ => e
      }
    }
  }

  def apply(plan: LogicalPlan): LogicalPlan = {
    plan resolveOperators {
      case f @ Filter(_, a: Aggregate) if f.resolved =>
        f transformExpressions {
          case s: SubqueryExpression if s.children.nonEmpty =>
            // Collect the aliases from output of aggregate.
            val outerAliases = a.aggregateExpressions collect { case a: Alias => a }
            // Update the subquery plan to record the OuterReference to point to outer query plan.
            s.withNewPlan(updateOuterReferenceInSubquery(s.plan, outerAliases))
      }
    }
  }
}<|MERGE_RESOLUTION|>--- conflicted
+++ resolved
@@ -1030,27 +1030,15 @@
       // operator.
       case view @ View(desc, isTempView, _, child) if !child.resolved =>
         // Resolve all the UnresolvedRelations and Views in the child.
-<<<<<<< HEAD
-        val newChild = AnalysisContext.withAnalysisContext(desc.viewCatalogAndNamespace) {
-          if (AnalysisContext.get.nestedViewDepth > conf.maxNestedViewDepth) {
-            view.failAnalysis(QueryCompilationErrors.viewDepthExceedsMaxResolutionDepthError(
-              desc.identifier, conf.maxNestedViewDepth, view))
-          }
-          SQLConf.withExistingConf(View.effectiveSQLConf(desc.viewSQLConfigs)) {
-            executeSameContext(child)
-=======
         val newChild = AnalysisContext.withAnalysisContext(
           desc.viewCatalogAndNamespace, desc.viewReferredTempViewNames) {
             if (AnalysisContext.get.nestedViewDepth > conf.maxNestedViewDepth) {
-              view.failAnalysis(s"The depth of view ${desc.identifier} exceeds the maximum " +
-                s"view resolution depth (${conf.maxNestedViewDepth}). Analysis is aborted to " +
-                s"avoid errors. Increase the value of ${SQLConf.MAX_NESTED_VIEW_DEPTH.key} to " +
-                "work around this.")
+              view.failAnalysis(QueryCompilationErrors.viewDepthExceedsMaxResolutionDepthError(
+                desc.identifier, conf.maxNestedViewDepth, view))
             }
             SQLConf.withExistingConf(View.effectiveSQLConf(desc.viewSQLConfigs, isTempView)) {
               executeSameContext(child)
             }
->>>>>>> 2b1ed0b9
           }
         view.copy(child = newChild)
       case p @ SubqueryAlias(_, view: View) =>
