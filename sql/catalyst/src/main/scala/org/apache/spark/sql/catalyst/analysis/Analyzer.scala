/*
 * Licensed to the Apache Software Foundation (ASF) under one or more
 * contributor license agreements.  See the NOTICE file distributed with
 * this work for additional information regarding copyright ownership.
 * The ASF licenses this file to You under the Apache License, Version 2.0
 * (the "License"); you may not use this file except in compliance with
 * the License.  You may obtain a copy of the License at
 *
 *    http://www.apache.org/licenses/LICENSE-2.0
 *
 * Unless required by applicable law or agreed to in writing, software
 * distributed under the License is distributed on an "AS IS" BASIS,
 * WITHOUT WARRANTIES OR CONDITIONS OF ANY KIND, either express or implied.
 * See the License for the specific language governing permissions and
 * limitations under the License.
 */

package org.apache.spark.sql.catalyst.analysis

import scala.annotation.tailrec
import scala.collection.mutable.ArrayBuffer

import org.apache.spark.sql.AnalysisException
import org.apache.spark.sql.catalyst.{CatalystConf, ScalaReflection, SimpleCatalystConf, TableIdentifier}
import org.apache.spark.sql.catalyst.catalog._
import org.apache.spark.sql.catalyst.encoders.OuterScopes
import org.apache.spark.sql.catalyst.expressions._
import org.apache.spark.sql.catalyst.expressions.aggregate._
import org.apache.spark.sql.catalyst.expressions.objects.NewInstance
import org.apache.spark.sql.catalyst.optimizer.BooleanSimplification
import org.apache.spark.sql.catalyst.plans._
import org.apache.spark.sql.catalyst.plans.logical.{LogicalPlan, _}
import org.apache.spark.sql.catalyst.rules._
import org.apache.spark.sql.catalyst.trees.TreeNodeRef
import org.apache.spark.sql.catalyst.util.toPrettySQL
import org.apache.spark.sql.types._

/**
 * A trivial [[Analyzer]] with a dummy [[SessionCatalog]] and [[EmptyFunctionRegistry]].
 * Used for testing when all relations are already filled in and the analyzer needs only
 * to resolve attribute references.
 */
object SimpleAnalyzer extends Analyzer(
    new SessionCatalog(
      new InMemoryCatalog,
      EmptyFunctionRegistry,
      new SimpleCatalystConf(caseSensitiveAnalysis = true)) {
      override def createDatabase(dbDefinition: CatalogDatabase, ignoreIfExists: Boolean) {}
    },
    new SimpleCatalystConf(caseSensitiveAnalysis = true))

/**
 * Provides a way to keep state during the analysis, this enables us to decouple the concerns
 * of analysis environment from the catalog.
 *
 * Note this is thread local.
 *
 * @param defaultDatabase The default database used in the view resolution, this overrules the
 *                        current catalog database.
 * @param nestedViewLevel The nested level in the view resolution, this enables us to limit the
 *                        depth of nested views.
 *                        TODO Limit the depth of nested views.
 */
case class AnalysisContext(
    defaultDatabase: Option[String] = None,
    nestedViewLevel: Int = 0)

object AnalysisContext {
  private val value = new ThreadLocal[AnalysisContext]() {
    override def initialValue: AnalysisContext = AnalysisContext()
  }

  def get: AnalysisContext = value.get()
  private def set(context: AnalysisContext): Unit = value.set(context)

  def withAnalysisContext[A](database: Option[String])(f: => A): A = {
    val originContext = value.get()
    val context = AnalysisContext(defaultDatabase = database,
      nestedViewLevel = originContext.nestedViewLevel + 1)
    set(context)
    try f finally { set(originContext) }
  }
}

/**
 * Provides a logical query plan analyzer, which translates [[UnresolvedAttribute]]s and
 * [[UnresolvedRelation]]s into fully typed objects using information in a
 * [[SessionCatalog]] and a [[FunctionRegistry]].
 */
class Analyzer(
    catalog: SessionCatalog,
    conf: CatalystConf,
    maxIterations: Int)
  extends RuleExecutor[LogicalPlan] with CheckAnalysis {

  def this(catalog: SessionCatalog, conf: CatalystConf) = {
    this(catalog, conf, conf.optimizerMaxIterations)
  }

  def resolver: Resolver = conf.resolver

  protected val fixedPoint = FixedPoint(maxIterations)

  /**
   * Override to provide additional rules for the "Resolution" batch.
   */
  val extendedResolutionRules: Seq[Rule[LogicalPlan]] = Nil

  lazy val batches: Seq[Batch] = Seq(
    Batch("Substitution", fixedPoint,
      CTESubstitution,
      WindowsSubstitution,
      EliminateUnions,
      new SubstituteUnresolvedOrdinals(conf)),
    Batch("Resolution", fixedPoint,
      ResolveTableValuedFunctions ::
      ResolveRelations ::
      ResolveReferences ::
      ResolveCreateNamedStruct ::
      ResolveDeserializer ::
      ResolveNewInstance ::
      ResolveUpCast ::
      ResolveGroupingAnalytics ::
      ResolvePivot ::
      ResolveOrdinalInOrderByAndGroupBy ::
      ResolveMissingReferences ::
      ExtractGenerator ::
      ResolveGenerate ::
      ResolveFunctions ::
      ResolveAliases ::
      ResolveSubquery ::
      ResolveWindowOrder ::
      ResolveWindowFrame ::
      ResolveNaturalAndUsingJoin ::
      ExtractWindowExpressions ::
      GlobalAggregates ::
      ResolveAggregateFunctions ::
      TimeWindowing ::
      ResolveInlineTables ::
      TypeCoercion.typeCoercionRules ++
      extendedResolutionRules : _*),
    Batch("View", Once,
      AliasViewChild(conf)),
    Batch("Nondeterministic", Once,
      PullOutNondeterministic),
    Batch("UDF", Once,
      HandleNullInputsForUDF),
    Batch("FixNullability", Once,
      FixNullability),
    Batch("Cleanup", fixedPoint,
      CleanupAliases)
  )

  /**
   * Analyze cte definitions and substitute child plan with analyzed cte definitions.
   */
  object CTESubstitution extends Rule[LogicalPlan] {
    def apply(plan: LogicalPlan): LogicalPlan = plan resolveOperators  {
      case With(child, relations) =>
        substituteCTE(child, relations.foldLeft(Seq.empty[(String, LogicalPlan)]) {
          case (resolved, (name, relation)) =>
            resolved :+ name -> execute(substituteCTE(relation, resolved))
        })
      case other => other
    }

    def substituteCTE(plan: LogicalPlan, cteRelations: Seq[(String, LogicalPlan)]): LogicalPlan = {
      plan transformDown {
        case u : UnresolvedRelation =>
          val substituted = cteRelations.find(x => resolver(x._1, u.tableIdentifier.table))
            .map(_._2).map { relation =>
              val withAlias = u.alias.map(SubqueryAlias(_, relation, None))
              withAlias.getOrElse(relation)
            }
          substituted.getOrElse(u)
        case other =>
          // This cannot be done in ResolveSubquery because ResolveSubquery does not know the CTE.
          other transformExpressions {
            case e: SubqueryExpression =>
              e.withNewPlan(substituteCTE(e.plan, cteRelations))
          }
      }
    }
  }

  /**
   * Substitute child plan with WindowSpecDefinitions.
   */
  object WindowsSubstitution extends Rule[LogicalPlan] {
    def apply(plan: LogicalPlan): LogicalPlan = plan resolveOperators {
      // Lookup WindowSpecDefinitions. This rule works with unresolved children.
      case WithWindowDefinition(windowDefinitions, child) =>
        child.transform {
          case p => p.transformExpressions {
            case UnresolvedWindowExpression(c, WindowSpecReference(windowName)) =>
              val errorMessage =
                s"Window specification $windowName is not defined in the WINDOW clause."
              val windowSpecDefinition =
                windowDefinitions.getOrElse(windowName, failAnalysis(errorMessage))
              WindowExpression(c, windowSpecDefinition)
          }
        }
    }
  }

  /**
   * Replaces [[UnresolvedAlias]]s with concrete aliases.
   */
  object ResolveAliases extends Rule[LogicalPlan] {
    private def assignAliases(exprs: Seq[NamedExpression]) = {
      exprs.zipWithIndex.map {
        case (expr, i) =>
          expr.transformUp { case u @ UnresolvedAlias(child, optGenAliasFunc) =>
            child match {
              case ne: NamedExpression => ne
              case e if !e.resolved => u
              case g: Generator => MultiAlias(g, Nil)
              case c @ Cast(ne: NamedExpression, _) => Alias(c, ne.name)()
              case e: ExtractValue => Alias(e, toPrettySQL(e))()
              case e if optGenAliasFunc.isDefined =>
                Alias(child, optGenAliasFunc.get.apply(e))()
              case e => Alias(e, toPrettySQL(e))()
            }
          }
      }.asInstanceOf[Seq[NamedExpression]]
    }

    private def hasUnresolvedAlias(exprs: Seq[NamedExpression]) =
      exprs.exists(_.find(_.isInstanceOf[UnresolvedAlias]).isDefined)

    def apply(plan: LogicalPlan): LogicalPlan = plan resolveOperators {
      case Aggregate(groups, aggs, child) if child.resolved && hasUnresolvedAlias(aggs) =>
        Aggregate(groups, assignAliases(aggs), child)

      case g: GroupingSets if g.child.resolved && hasUnresolvedAlias(g.aggregations) =>
        g.copy(aggregations = assignAliases(g.aggregations))

      case Pivot(groupByExprs, pivotColumn, pivotValues, aggregates, child)
        if child.resolved && hasUnresolvedAlias(groupByExprs) =>
        Pivot(assignAliases(groupByExprs), pivotColumn, pivotValues, aggregates, child)

      case Project(projectList, child) if child.resolved && hasUnresolvedAlias(projectList) =>
        Project(assignAliases(projectList), child)
    }
  }

  object ResolveGroupingAnalytics extends Rule[LogicalPlan] {
    /*
     *  GROUP BY a, b, c WITH ROLLUP
     *  is equivalent to
     *  GROUP BY a, b, c GROUPING SETS ( (a, b, c), (a, b), (a), ( ) ).
     *  Group Count: N + 1 (N is the number of group expressions)
     *
     *  We need to get all of its subsets for the rule described above, the subset is
     *  represented as sequence of expressions.
     */
    def rollupExprs(exprs: Seq[Expression]): Seq[Seq[Expression]] = exprs.inits.toSeq

    /*
     *  GROUP BY a, b, c WITH CUBE
     *  is equivalent to
     *  GROUP BY a, b, c GROUPING SETS ( (a, b, c), (a, b), (b, c), (a, c), (a), (b), (c), ( ) ).
     *  Group Count: 2 ^ N (N is the number of group expressions)
     *
     *  We need to get all of its subsets for a given GROUPBY expression, the subsets are
     *  represented as sequence of expressions.
     */
    def cubeExprs(exprs: Seq[Expression]): Seq[Seq[Expression]] = exprs.toList match {
      case x :: xs =>
        val initial = cubeExprs(xs)
        initial.map(x +: _) ++ initial
      case Nil =>
        Seq(Seq.empty)
    }

    private def hasGroupingAttribute(expr: Expression): Boolean = {
      expr.collectFirst {
        case u: UnresolvedAttribute if resolver(u.name, VirtualColumn.hiveGroupingIdName) => u
      }.isDefined
    }

    private[analysis] def hasGroupingFunction(e: Expression): Boolean = {
      e.collectFirst {
        case g: Grouping => g
        case g: GroupingID => g
      }.isDefined
    }

    private def replaceGroupingFunc(
        expr: Expression,
        groupByExprs: Seq[Expression],
        gid: Expression): Expression = {
      expr transform {
        case e: GroupingID =>
          if (e.groupByExprs.isEmpty || e.groupByExprs == groupByExprs) {
            Alias(gid, toPrettySQL(e))()
          } else {
            throw new AnalysisException(
              s"Columns of grouping_id (${e.groupByExprs.mkString(",")}) does not match " +
                s"grouping columns (${groupByExprs.mkString(",")})")
          }
        case e @ Grouping(col: Expression) =>
          val idx = groupByExprs.indexOf(col)
          if (idx >= 0) {
            Alias(Cast(BitwiseAnd(ShiftRight(gid, Literal(groupByExprs.length - 1 - idx)),
              Literal(1)), ByteType), toPrettySQL(e))()
          } else {
            throw new AnalysisException(s"Column of grouping ($col) can't be found " +
              s"in grouping columns ${groupByExprs.mkString(",")}")
          }
      }
    }

    /*
     * Create new alias for all group by expressions for `Expand` operator.
     */
    private def constructGroupByAlias(groupByExprs: Seq[Expression]): Seq[Alias] = {
      groupByExprs.map {
        case e: NamedExpression => Alias(e, e.name)()
        case other => Alias(other, other.toString)()
      }
    }

    /*
     * Construct [[Expand]] operator with grouping sets.
     */
    private def constructExpand(
        selectedGroupByExprs: Seq[Seq[Expression]],
        child: LogicalPlan,
        groupByAliases: Seq[Alias],
        gid: Attribute): LogicalPlan = {
      // Change the nullability of group by aliases if necessary. For example, if we have
      // GROUPING SETS ((a,b), a), we do not need to change the nullability of a, but we
      // should change the nullabilty of b to be TRUE.
      // TODO: For Cube/Rollup just set nullability to be `true`.
      val expandedAttributes = groupByAliases.map { alias =>
        if (selectedGroupByExprs.exists(!_.contains(alias.child))) {
          alias.toAttribute.withNullability(true)
        } else {
          alias.toAttribute
        }
      }

      val groupingSetsAttributes = selectedGroupByExprs.map { groupingSetExprs =>
        groupingSetExprs.map { expr =>
          val alias = groupByAliases.find(_.child.semanticEquals(expr)).getOrElse(
            failAnalysis(s"$expr doesn't show up in the GROUP BY list $groupByAliases"))
          // Map alias to expanded attribute.
          expandedAttributes.find(_.semanticEquals(alias.toAttribute)).getOrElse(
            alias.toAttribute)
        }
      }

      Expand(groupingSetsAttributes, groupByAliases, expandedAttributes, gid, child)
    }

    /*
     * Construct new aggregate expressions by replacing grouping functions.
     */
    private def constructAggregateExprs(
        groupByExprs: Seq[Expression],
        aggregations: Seq[NamedExpression],
        groupByAliases: Seq[Alias],
        groupingAttrs: Seq[Expression],
        gid: Attribute): Seq[NamedExpression] = aggregations.map {
      // collect all the found AggregateExpression, so we can check an expression is part of
      // any AggregateExpression or not.
      val aggsBuffer = ArrayBuffer[Expression]()
      // Returns whether the expression belongs to any expressions in `aggsBuffer` or not.
      def isPartOfAggregation(e: Expression): Boolean = {
        aggsBuffer.exists(a => a.find(_ eq e).isDefined)
      }
      replaceGroupingFunc(_, groupByExprs, gid).transformDown {
        // AggregateExpression should be computed on the unmodified value of its argument
        // expressions, so we should not replace any references to grouping expression
        // inside it.
        case e: AggregateExpression =>
          aggsBuffer += e
          e
        case e if isPartOfAggregation(e) => e
        case e =>
          // Replace expression by expand output attribute.
          val index = groupByAliases.indexWhere(_.child.semanticEquals(e))
          if (index == -1) {
            e
          } else {
            groupingAttrs(index)
          }
      }.asInstanceOf[NamedExpression]
    }

    /*
     * Construct [[Aggregate]] operator from Cube/Rollup/GroupingSets.
     */
    private def constructAggregate(
        selectedGroupByExprs: Seq[Seq[Expression]],
        groupByExprs: Seq[Expression],
        aggregationExprs: Seq[NamedExpression],
        child: LogicalPlan): LogicalPlan = {
      val gid = AttributeReference(VirtualColumn.groupingIdName, IntegerType, false)()

      // Expand works by setting grouping expressions to null as determined by the
      // `selectedGroupByExprs`. To prevent these null values from being used in an aggregate
      // instead of the original value we need to create new aliases for all group by expressions
      // that will only be used for the intended purpose.
      val groupByAliases = constructGroupByAlias(groupByExprs)

      val expand = constructExpand(selectedGroupByExprs, child, groupByAliases, gid)
      val groupingAttrs = expand.output.drop(child.output.length)

      val aggregations = constructAggregateExprs(
        groupByExprs, aggregationExprs, groupByAliases, groupingAttrs, gid)

      Aggregate(groupingAttrs, aggregations, expand)
    }

    private def findGroupingExprs(plan: LogicalPlan): Seq[Expression] = {
      plan.collectFirst {
        case a: Aggregate =>
          // this Aggregate should have grouping id as the last grouping key.
          val gid = a.groupingExpressions.last
          if (!gid.isInstanceOf[AttributeReference]
            || gid.asInstanceOf[AttributeReference].name != VirtualColumn.groupingIdName) {
            failAnalysis(s"grouping()/grouping_id() can only be used with GroupingSets/Cube/Rollup")
          }
          a.groupingExpressions.take(a.groupingExpressions.length - 1)
      }.getOrElse {
        failAnalysis(s"grouping()/grouping_id() can only be used with GroupingSets/Cube/Rollup")
      }
    }

    // This require transformUp to replace grouping()/grouping_id() in resolved Filter/Sort
    def apply(plan: LogicalPlan): LogicalPlan = plan transformUp {
      case a if !a.childrenResolved => a // be sure all of the children are resolved.
      case p if p.expressions.exists(hasGroupingAttribute) =>
        failAnalysis(
          s"${VirtualColumn.hiveGroupingIdName} is deprecated; use grouping_id() instead")

      // Ensure group by expressions and aggregate expressions have been resolved.
      case Aggregate(Seq(c @ Cube(groupByExprs)), aggregateExpressions, child)
        if (groupByExprs ++ aggregateExpressions).forall(_.resolved) =>
        constructAggregate(cubeExprs(groupByExprs), groupByExprs, aggregateExpressions, child)
      case Aggregate(Seq(r @ Rollup(groupByExprs)), aggregateExpressions, child)
        if (groupByExprs ++ aggregateExpressions).forall(_.resolved) =>
        constructAggregate(rollupExprs(groupByExprs), groupByExprs, aggregateExpressions, child)
      // Ensure all the expressions have been resolved.
      case x: GroupingSets if x.expressions.forall(_.resolved) =>
        constructAggregate(x.selectedGroupByExprs, x.groupByExprs, x.aggregations, x.child)

      // We should make sure all expressions in condition have been resolved.
      case f @ Filter(cond, child) if hasGroupingFunction(cond) && cond.resolved =>
        val groupingExprs = findGroupingExprs(child)
        // The unresolved grouping id will be resolved by ResolveMissingReferences
        val newCond = replaceGroupingFunc(cond, groupingExprs, VirtualColumn.groupingIdAttribute)
        f.copy(condition = newCond)

      // We should make sure all [[SortOrder]]s have been resolved.
      case s @ Sort(order, _, child)
        if order.exists(hasGroupingFunction) && order.forall(_.resolved) =>
        val groupingExprs = findGroupingExprs(child)
        val gid = VirtualColumn.groupingIdAttribute
        // The unresolved grouping id will be resolved by ResolveMissingReferences
        val newOrder = order.map(replaceGroupingFunc(_, groupingExprs, gid).asInstanceOf[SortOrder])
        s.copy(order = newOrder)
    }
  }

  object ResolvePivot extends Rule[LogicalPlan] {
    def apply(plan: LogicalPlan): LogicalPlan = plan transform {
      case p: Pivot if !p.childrenResolved | !p.aggregates.forall(_.resolved)
        | !p.groupByExprs.forall(_.resolved) | !p.pivotColumn.resolved => p
      case Pivot(groupByExprs, pivotColumn, pivotValues, aggregates, child) =>
        val singleAgg = aggregates.size == 1
        def outputName(value: Literal, aggregate: Expression): String = {
          if (singleAgg) {
            value.toString
          } else {
            val suffix = aggregate match {
              case n: NamedExpression => n.name
              case _ => toPrettySQL(aggregate)
            }
            value + "_" + suffix
          }
        }
        if (aggregates.forall(a => PivotFirst.supportsDataType(a.dataType))) {
          // Since evaluating |pivotValues| if statements for each input row can get slow this is an
          // alternate plan that instead uses two steps of aggregation.
          val namedAggExps: Seq[NamedExpression] = aggregates.map(a => Alias(a, a.sql)())
          val namedPivotCol = pivotColumn match {
            case n: NamedExpression => n
            case _ => Alias(pivotColumn, "__pivot_col")()
          }
          val bigGroup = groupByExprs :+ namedPivotCol
          val firstAgg = Aggregate(bigGroup, bigGroup ++ namedAggExps, child)
          val castPivotValues = pivotValues.map(Cast(_, pivotColumn.dataType).eval(EmptyRow))
          val pivotAggs = namedAggExps.map { a =>
            Alias(PivotFirst(namedPivotCol.toAttribute, a.toAttribute, castPivotValues)
              .toAggregateExpression()
            , "__pivot_" + a.sql)()
          }
          val groupByExprsAttr = groupByExprs.map(_.toAttribute)
          val secondAgg = Aggregate(groupByExprsAttr, groupByExprsAttr ++ pivotAggs, firstAgg)
          val pivotAggAttribute = pivotAggs.map(_.toAttribute)
          val pivotOutputs = pivotValues.zipWithIndex.flatMap { case (value, i) =>
            aggregates.zip(pivotAggAttribute).map { case (aggregate, pivotAtt) =>
              Alias(ExtractValue(pivotAtt, Literal(i), resolver), outputName(value, aggregate))()
            }
          }
          Project(groupByExprsAttr ++ pivotOutputs, secondAgg)
        } else {
          val pivotAggregates: Seq[NamedExpression] = pivotValues.flatMap { value =>
            def ifExpr(expr: Expression) = {
              If(EqualTo(pivotColumn, value), expr, Literal(null))
            }
            aggregates.map { aggregate =>
              val filteredAggregate = aggregate.transformDown {
                // Assumption is the aggregate function ignores nulls. This is true for all current
                // AggregateFunction's with the exception of First and Last in their default mode
                // (which we handle) and possibly some Hive UDAF's.
                case First(expr, _) =>
                  First(ifExpr(expr), Literal(true))
                case Last(expr, _) =>
                  Last(ifExpr(expr), Literal(true))
                case a: AggregateFunction =>
                  a.withNewChildren(a.children.map(ifExpr))
              }.transform {
                // We are duplicating aggregates that are now computing a different value for each
                // pivot value.
                // TODO: Don't construct the physical container until after analysis.
                case ae: AggregateExpression => ae.copy(resultId = NamedExpression.newExprId)
              }
              if (filteredAggregate.fastEquals(aggregate)) {
                throw new AnalysisException(
                  s"Aggregate expression required for pivot, found '$aggregate'")
              }
              Alias(filteredAggregate, outputName(value, aggregate))()
            }
          }
          Aggregate(groupByExprs, groupByExprs ++ pivotAggregates, child)
        }
    }
  }

  /**
   * Replaces [[UnresolvedRelation]]s with concrete relations from the catalog.
   */
  object ResolveRelations extends Rule[LogicalPlan] {

    // If the unresolved relation is running directly on files, we just return the original
    // UnresolvedRelation, the plan will get resolved later. Else we look up the table from catalog
    // and change the default database name(in AnalysisContext) if it is a view.
    // We usually look up a table from the default database if the table identifier has an empty
    // database part, for a view the default database should be the currentDb when the view was
    // created. When the case comes to resolving a nested view, the view may have different default
    // database with that the referenced view has, so we need to use
    // `AnalysisContext.defaultDatabase` to track the current default database.
    // When the relation we resolve is a view, we fetch the view.desc(which is a CatalogTable), and
    // then set the value of `CatalogTable.viewDefaultDatabase` to
    // `AnalysisContext.defaultDatabase`, we look up the relations that the view references using
    // the default database.
    // For example:
    // |- view1 (defaultDatabase = db1)
    //   |- operator
    //     |- table2 (defaultDatabase = db1)
    //     |- view2 (defaultDatabase = db2)
    //        |- view3 (defaultDatabase = db3)
    //   |- view4 (defaultDatabase = db4)
    // In this case, the view `view1` is a nested view, it directly references `table2`、`view2`
    // and `view4`, the view `view2` references `view3`. On resolving the table, we look up the
    // relations `table2`、`view2`、`view4` using the default database `db1`, and look up the
    // relation `view3` using the default database `db2`.
    //
    // Note this is compatible with the views defined by older versions of Spark(before 2.2), which
    // have empty defaultDatabase and all the relations in viewText have database part defined.
    def resolveRelation(plan: LogicalPlan): LogicalPlan = plan match {
      case u: UnresolvedRelation if !isRunningDirectlyOnFiles(u.tableIdentifier) =>
        val defaultDatabase = AnalysisContext.get.defaultDatabase
        val relation = lookupTableFromCatalog(u, defaultDatabase)
        resolveRelation(relation)
      // The view's child should be a logical plan parsed from the `desc.viewText`, the variable
      // `viewText` should be defined, or else we throw an error on the generation of the View
      // operator.
      case view @ View(desc, _, child) if !child.resolved =>
        // Resolve all the UnresolvedRelations and Views in the child.
        val newChild = AnalysisContext.withAnalysisContext(desc.viewDefaultDatabase) {
          execute(child)
        }
        view.copy(child = newChild)
      case p @ SubqueryAlias(_, view: View, _) =>
        val newChild = resolveRelation(view)
        p.copy(child = newChild)
      case _ => plan
    }

    def apply(plan: LogicalPlan): LogicalPlan = plan resolveOperators {
      case i @ InsertIntoTable(u: UnresolvedRelation, parts, child, _, _) if child.resolved =>
        i.copy(table = EliminateSubqueryAliases(lookupTableFromCatalog(u)))
      case u: UnresolvedRelation => resolveRelation(u)
    }

    // Look up the table with the given name from catalog. The database we used is decided by the
    // precedence:
    // 1. Use the database part of the table identifier, if it is defined;
    // 2. Use defaultDatabase, if it is defined(In this case, no temporary objects can be used,
    //    and the default database is only used to look up a view);
    // 3. Use the currentDb of the SessionCatalog.
    private def lookupTableFromCatalog(
        u: UnresolvedRelation,
        defaultDatabase: Option[String] = None): LogicalPlan = {
      try {
        val tableIdentWithDb = u.tableIdentifier.copy(
          database = u.tableIdentifier.database.orElse(defaultDatabase))
        catalog.lookupRelation(tableIdentWithDb, u.alias)
      } catch {
        case _: NoSuchTableException =>
          u.failAnalysis(s"Table or view not found: ${u.tableName}")
      }
    }

    // If the database part is specified, and we support running SQL directly on files, and
    // it's not a temporary view, and the table does not exist, then let's just return the
    // original UnresolvedRelation. It is possible we are matching a query like "select *
    // from parquet.`/path/to/query`". The plan will get resolved in the rule `ResolveDataSource`.
    // Note that we are testing (!db_exists || !table_exists) because the catalog throws
    // an exception from tableExists if the database does not exist.
    private def isRunningDirectlyOnFiles(table: TableIdentifier): Boolean = {
      table.database.isDefined && conf.runSQLonFile && !catalog.isTemporaryTable(table) &&
        (!catalog.databaseExists(table.database.get) || !catalog.tableExists(table))
    }
  }

  /**
   * Replaces [[UnresolvedAttribute]]s with concrete [[AttributeReference]]s from
   * a logical plan node's children.
   */
  object ResolveReferences extends Rule[LogicalPlan] {
    /**
     * Generate a new logical plan for the right child with different expression IDs
     * for all conflicting attributes.
     */
    private def dedupRight (left: LogicalPlan, right: LogicalPlan): LogicalPlan = {
      val conflictingAttributes = left.outputSet.intersect(right.outputSet)
      logDebug(s"Conflicting attributes ${conflictingAttributes.mkString(",")} " +
        s"between $left and $right")

      right.collect {
        // Handle base relations that might appear more than once.
        case oldVersion: MultiInstanceRelation
            if oldVersion.outputSet.intersect(conflictingAttributes).nonEmpty =>
          val newVersion = oldVersion.newInstance()
          (oldVersion, newVersion)

        case oldVersion: SerializeFromObject
            if oldVersion.outputSet.intersect(conflictingAttributes).nonEmpty =>
          (oldVersion, oldVersion.copy(serializer = oldVersion.serializer.map(_.newInstance())))

        // Handle projects that create conflicting aliases.
        case oldVersion @ Project(projectList, _)
            if findAliases(projectList).intersect(conflictingAttributes).nonEmpty =>
          (oldVersion, oldVersion.copy(projectList = newAliases(projectList)))

        case oldVersion @ Aggregate(_, aggregateExpressions, _)
            if findAliases(aggregateExpressions).intersect(conflictingAttributes).nonEmpty =>
          (oldVersion, oldVersion.copy(aggregateExpressions = newAliases(aggregateExpressions)))

        case oldVersion: Generate
            if oldVersion.generatedSet.intersect(conflictingAttributes).nonEmpty =>
          val newOutput = oldVersion.generatorOutput.map(_.newInstance())
          (oldVersion, oldVersion.copy(generatorOutput = newOutput))

        case oldVersion @ Window(windowExpressions, _, _, child)
            if AttributeSet(windowExpressions.map(_.toAttribute)).intersect(conflictingAttributes)
              .nonEmpty =>
          (oldVersion, oldVersion.copy(windowExpressions = newAliases(windowExpressions)))
      }
        // Only handle first case, others will be fixed on the next pass.
        .headOption match {
        case None =>
          /*
           * No result implies that there is a logical plan node that produces new references
           * that this rule cannot handle. When that is the case, there must be another rule
           * that resolves these conflicts. Otherwise, the analysis will fail.
           */
          right
        case Some((oldRelation, newRelation)) =>
          val attributeRewrites = AttributeMap(oldRelation.output.zip(newRelation.output))
          val newRight = right transformUp {
            case r if r == oldRelation => newRelation
          } transformUp {
            case other => other transformExpressions {
              case a: Attribute =>
                attributeRewrites.get(a).getOrElse(a).withQualifier(a.qualifier)
            }
          }
          newRight
      }
    }

    def apply(plan: LogicalPlan): LogicalPlan = plan resolveOperators {
      case p: LogicalPlan if !p.childrenResolved => p

      // If the projection list contains Stars, expand it.
      case p: Project if containsStar(p.projectList) =>
        p.copy(projectList = buildExpandedProjectList(p.projectList, p.child))
      // If the aggregate function argument contains Stars, expand it.
      case a: Aggregate if containsStar(a.aggregateExpressions) =>
        if (a.groupingExpressions.exists(_.isInstanceOf[UnresolvedOrdinal])) {
          failAnalysis(
            "Star (*) is not allowed in select list when GROUP BY ordinal position is used")
        } else {
          a.copy(aggregateExpressions = buildExpandedProjectList(a.aggregateExpressions, a.child))
        }
      // If the script transformation input contains Stars, expand it.
      case t: ScriptTransformation if containsStar(t.input) =>
        t.copy(
          input = t.input.flatMap {
            case s: Star => s.expand(t.child, resolver)
            case o => o :: Nil
          }
        )
      case g: Generate if containsStar(g.generator.children) =>
        failAnalysis("Invalid usage of '*' in explode/json_tuple/UDTF")

      // To resolve duplicate expression IDs for Join and Intersect
      case j @ Join(left, right, _, _) if !j.duplicateResolved =>
        j.copy(right = dedupRight(left, right))
      case i @ Intersect(left, right) if !i.duplicateResolved =>
        i.copy(right = dedupRight(left, right))
      case i @ Except(left, right) if !i.duplicateResolved =>
        i.copy(right = dedupRight(left, right))

      // When resolve `SortOrder`s in Sort based on child, don't report errors as
      // we still have chance to resolve it based on its descendants
      case s @ Sort(ordering, global, child) if child.resolved && !s.resolved =>
        val newOrdering =
          ordering.map(order => resolveExpression(order, child).asInstanceOf[SortOrder])
        Sort(newOrdering, global, child)

      // A special case for Generate, because the output of Generate should not be resolved by
      // ResolveReferences. Attributes in the output will be resolved by ResolveGenerate.
      case g @ Generate(generator, _, _, _, _, _) if generator.resolved => g

      case g @ Generate(generator, join, outer, qualifier, output, child) =>
        val newG = resolveExpression(generator, child, throws = true)
        if (newG.fastEquals(generator)) {
          g
        } else {
          Generate(newG.asInstanceOf[Generator], join, outer, qualifier, output, child)
        }

      // Skips plan which contains deserializer expressions, as they should be resolved by another
      // rule: ResolveDeserializer.
      case plan if containsDeserializer(plan.expressions) => plan

      case q: LogicalPlan =>
        logTrace(s"Attempting to resolve ${q.simpleString}")
        q transformExpressionsUp  {
          case u @ UnresolvedAttribute(nameParts) =>
            // Leave unchanged if resolution fails.  Hopefully will be resolved next round.
            val result =
              withPosition(u) { q.resolveChildren(nameParts, resolver).getOrElse(u) }
            logDebug(s"Resolving $u to $result")
            result
          case UnresolvedExtractValue(child, fieldExpr) if child.resolved =>
            ExtractValue(child, fieldExpr, resolver)
        }
    }

    def newAliases(expressions: Seq[NamedExpression]): Seq[NamedExpression] = {
      expressions.map {
        case a: Alias => Alias(a.child, a.name)(isGenerated = a.isGenerated)
        case other => other
      }
    }

    def findAliases(projectList: Seq[NamedExpression]): AttributeSet = {
      AttributeSet(projectList.collect { case a: Alias => a.toAttribute })
    }

    /**
     * Build a project list for Project/Aggregate and expand the star if possible
     */
    private def buildExpandedProjectList(
      exprs: Seq[NamedExpression],
      child: LogicalPlan): Seq[NamedExpression] = {
      exprs.flatMap {
        // Using Dataframe/Dataset API: testData2.groupBy($"a", $"b").agg($"*")
        case s: Star => s.expand(child, resolver)
        // Using SQL API without running ResolveAlias: SELECT * FROM testData2 group by a, b
        case UnresolvedAlias(s: Star, _) => s.expand(child, resolver)
        case o if containsStar(o :: Nil) => expandStarExpression(o, child) :: Nil
        case o => o :: Nil
      }.map(_.asInstanceOf[NamedExpression])
    }

    /**
     * Returns true if `exprs` contains a [[Star]].
     */
    def containsStar(exprs: Seq[Expression]): Boolean =
      exprs.exists(_.collect { case _: Star => true }.nonEmpty)

    /**
     * Expands the matching attribute.*'s in `child`'s output.
     */
    def expandStarExpression(expr: Expression, child: LogicalPlan): Expression = {
      expr.transformUp {
        case f1: UnresolvedFunction if containsStar(f1.children) =>
          f1.copy(children = f1.children.flatMap {
            case s: Star => s.expand(child, resolver)
            case o => o :: Nil
          })
        case c: CreateNamedStruct if containsStar(c.valExprs) =>
          val newChildren = c.children.grouped(2).flatMap {
            case Seq(k, s : Star) => CreateStruct(s.expand(child, resolver)).children
            case kv => kv
          }
          c.copy(children = newChildren.toList )
        case c: CreateArray if containsStar(c.children) =>
          c.copy(children = c.children.flatMap {
            case s: Star => s.expand(child, resolver)
            case o => o :: Nil
          })
        case p: Murmur3Hash if containsStar(p.children) =>
          p.copy(children = p.children.flatMap {
            case s: Star => s.expand(child, resolver)
            case o => o :: Nil
          })
        // count(*) has been replaced by count(1)
        case o if containsStar(o.children) =>
          failAnalysis(s"Invalid usage of '*' in expression '${o.prettyName}'")
      }
    }
  }

  private def containsDeserializer(exprs: Seq[Expression]): Boolean = {
    exprs.exists(_.find(_.isInstanceOf[UnresolvedDeserializer]).isDefined)
  }

  protected[sql] def resolveExpression(
      expr: Expression,
      plan: LogicalPlan,
      throws: Boolean = false) = {
    // Resolve expression in one round.
    // If throws == false or the desired attribute doesn't exist
    // (like try to resolve `a.b` but `a` doesn't exist), fail and return the origin one.
    // Else, throw exception.
    try {
      expr transformUp {
        case GetColumnByOrdinal(ordinal, _) => plan.output(ordinal)
        case u @ UnresolvedAttribute(nameParts) =>
          withPosition(u) { plan.resolve(nameParts, resolver).getOrElse(u) }
        case UnresolvedExtractValue(child, fieldName) if child.resolved =>
          ExtractValue(child, fieldName, resolver)
      }
    } catch {
      case a: AnalysisException if !throws => expr
    }
  }

  /**
   * In many dialects of SQL it is valid to use ordinal positions in order/sort by and group by
   * clauses. This rule is to convert ordinal positions to the corresponding expressions in the
   * select list. This support is introduced in Spark 2.0.
   *
   * - When the sort references or group by expressions are not integer but foldable expressions,
   * just ignore them.
   * - When spark.sql.orderByOrdinal/spark.sql.groupByOrdinal is set to false, ignore the position
   * numbers too.
   *
   * Before the release of Spark 2.0, the literals in order/sort by and group by clauses
   * have no effect on the results.
   */
  object ResolveOrdinalInOrderByAndGroupBy extends Rule[LogicalPlan] {
    def apply(plan: LogicalPlan): LogicalPlan = plan resolveOperators {
      case p if !p.childrenResolved => p
      // Replace the index with the related attribute for ORDER BY,
      // which is a 1-base position of the projection list.
      case s @ Sort(orders, global, child)
        if orders.exists(_.child.isInstanceOf[UnresolvedOrdinal]) =>
        val newOrders = orders map {
          case s @ SortOrder(UnresolvedOrdinal(index), direction, nullOrdering) =>
            if (index > 0 && index <= child.output.size) {
              SortOrder(child.output(index - 1), direction, nullOrdering)
            } else {
              s.failAnalysis(
                s"ORDER BY position $index is not in select list " +
                  s"(valid range is [1, ${child.output.size}])")
            }
          case o => o
        }
        Sort(newOrders, global, child)

      // Replace the index with the corresponding expression in aggregateExpressions. The index is
      // a 1-base position of aggregateExpressions, which is output columns (select expression)
      case a @ Aggregate(groups, aggs, child) if aggs.forall(_.resolved) &&
        groups.exists(_.isInstanceOf[UnresolvedOrdinal]) =>
        val newGroups = groups.map {
          case ordinal @ UnresolvedOrdinal(index) if index > 0 && index <= aggs.size =>
            aggs(index - 1) match {
              case e if ResolveAggregateFunctions.containsAggregate(e) =>
                ordinal.failAnalysis(
                  s"GROUP BY position $index is an aggregate function, and " +
                    "aggregate functions are not allowed in GROUP BY")
              case o => o
            }
          case ordinal @ UnresolvedOrdinal(index) =>
            ordinal.failAnalysis(
              s"GROUP BY position $index is not in select list " +
                s"(valid range is [1, ${aggs.size}])")
          case o => o
        }
        Aggregate(newGroups, aggs, child)
    }
  }

  /**
   * In many dialects of SQL it is valid to sort by attributes that are not present in the SELECT
   * clause.  This rule detects such queries and adds the required attributes to the original
   * projection, so that they will be available during sorting. Another projection is added to
   * remove these attributes after sorting.
   *
   * The HAVING clause could also used a grouping columns that is not presented in the SELECT.
   */
  object ResolveMissingReferences extends Rule[LogicalPlan] {
    def apply(plan: LogicalPlan): LogicalPlan = plan resolveOperators {
      // Skip sort with aggregate. This will be handled in ResolveAggregateFunctions
      case sa @ Sort(_, _, child: Aggregate) => sa

      case s @ Sort(order, _, child) if child.resolved =>
        try {
          val newOrder = order.map(resolveExpressionRecursively(_, child).asInstanceOf[SortOrder])
          val requiredAttrs = AttributeSet(newOrder).filter(_.resolved)
          val missingAttrs = requiredAttrs -- child.outputSet
          if (missingAttrs.nonEmpty) {
            // Add missing attributes and then project them away after the sort.
            Project(child.output,
              Sort(newOrder, s.global, addMissingAttr(child, missingAttrs)))
          } else if (newOrder != order) {
            s.copy(order = newOrder)
          } else {
            s
          }
        } catch {
          // Attempting to resolve it might fail. When this happens, return the original plan.
          // Users will see an AnalysisException for resolution failure of missing attributes
          // in Sort
          case ae: AnalysisException => s
        }

      case f @ Filter(cond, child) if child.resolved =>
        try {
          val newCond = resolveExpressionRecursively(cond, child)
          val requiredAttrs = newCond.references.filter(_.resolved)
          val missingAttrs = requiredAttrs -- child.outputSet
          if (missingAttrs.nonEmpty) {
            // Add missing attributes and then project them away.
            Project(child.output,
              Filter(newCond, addMissingAttr(child, missingAttrs)))
          } else if (newCond != cond) {
            f.copy(condition = newCond)
          } else {
            f
          }
        } catch {
          // Attempting to resolve it might fail. When this happens, return the original plan.
          // Users will see an AnalysisException for resolution failure of missing attributes
          case ae: AnalysisException => f
        }
    }

    /**
     * Add the missing attributes into projectList of Project/Window or aggregateExpressions of
     * Aggregate.
     */
    private def addMissingAttr(plan: LogicalPlan, missingAttrs: AttributeSet): LogicalPlan = {
      if (missingAttrs.isEmpty) {
        return plan
      }
      plan match {
        case p: Project =>
          val missing = missingAttrs -- p.child.outputSet
          Project(p.projectList ++ missingAttrs, addMissingAttr(p.child, missing))
        case a: Aggregate =>
          // all the missing attributes should be grouping expressions
          // TODO: push down AggregateExpression
          missingAttrs.foreach { attr =>
            if (!a.groupingExpressions.exists(_.semanticEquals(attr))) {
              throw new AnalysisException(s"Can't add $attr to ${a.simpleString}")
            }
          }
          val newAggregateExpressions = a.aggregateExpressions ++ missingAttrs
          a.copy(aggregateExpressions = newAggregateExpressions)
        case g: Generate =>
          // If join is false, we will convert it to true for getting from the child the missing
          // attributes that its child might have or could have.
          val missing = missingAttrs -- g.child.outputSet
          g.copy(join = true, child = addMissingAttr(g.child, missing))
        case d: Distinct =>
          throw new AnalysisException(s"Can't add $missingAttrs to $d")
        case u: UnaryNode =>
          u.withNewChildren(addMissingAttr(u.child, missingAttrs) :: Nil)
        case other =>
          throw new AnalysisException(s"Can't add $missingAttrs to $other")
      }
    }

    /**
     * Resolve the expression on a specified logical plan and it's child (recursively), until
     * the expression is resolved or meet a non-unary node or Subquery.
     */
    @tailrec
    private def resolveExpressionRecursively(expr: Expression, plan: LogicalPlan): Expression = {
      val resolved = resolveExpression(expr, plan)
      if (resolved.resolved) {
        resolved
      } else {
        plan match {
          case u: UnaryNode if !u.isInstanceOf[SubqueryAlias] =>
            resolveExpressionRecursively(resolved, u.child)
          case other => resolved
        }
      }
    }
  }

  /**
   * Replaces [[UnresolvedFunction]]s with concrete [[Expression]]s.
   */
  object ResolveFunctions extends Rule[LogicalPlan] {
    def apply(plan: LogicalPlan): LogicalPlan = plan resolveOperators {
      case q: LogicalPlan =>
        q transformExpressions {
          case u if !u.childrenResolved => u // Skip until children are resolved.
          case u @ UnresolvedGenerator(name, children) =>
            withPosition(u) {
              catalog.lookupFunction(name, children) match {
                case generator: Generator => generator
                case other =>
                  failAnalysis(s"$name is expected to be a generator. However, " +
                    s"its class is ${other.getClass.getCanonicalName}, which is not a generator.")
              }
            }
          case u @ UnresolvedFunction(funcId, children, isDistinct) =>
            withPosition(u) {
              catalog.lookupFunction(funcId, children) match {
                // DISTINCT is not meaningful for a Max or a Min.
                case max: Max if isDistinct =>
                  AggregateExpression(max, Complete, isDistinct = false)
                case min: Min if isDistinct =>
                  AggregateExpression(min, Complete, isDistinct = false)
                // AggregateWindowFunctions are AggregateFunctions that can only be evaluated within
                // the context of a Window clause. They do not need to be wrapped in an
                // AggregateExpression.
                case wf: AggregateWindowFunction => wf
                // We get an aggregate function, we need to wrap it in an AggregateExpression.
                case agg: AggregateFunction => AggregateExpression(agg, Complete, isDistinct)
                // This function is not an aggregate function, just return the resolved one.
                case other => other
              }
            }
        }
    }
  }

  /**
   * This rule resolves and rewrites subqueries inside expressions.
   *
   * Note: CTEs are handled in CTESubstitution.
   */
  object ResolveSubquery extends Rule[LogicalPlan] with PredicateHelper {
    /**
     * Resolve the correlated expressions in a subquery by using the an outer plans' references. All
     * resolved outer references are wrapped in an [[OuterReference]]
     */
    private def resolveOuterReferences(plan: LogicalPlan, outer: LogicalPlan): LogicalPlan = {
      plan transformDown {
        case q: LogicalPlan if q.childrenResolved && !q.resolved =>
          q transformExpressions {
            case u @ UnresolvedAttribute(nameParts) =>
              withPosition(u) {
                try {
                  outer.resolve(nameParts, resolver) match {
                    case Some(outerAttr) => OuterReference(outerAttr)
                    case None => u
                  }
                } catch {
                  case _: AnalysisException => u
                }
              }
          }
      }
    }

    /**
     * Pull out all (outer) correlated predicates from a given subquery. This method removes the
     * correlated predicates from subquery [[Filter]]s and adds the references of these predicates
     * to all intermediate [[Project]] and [[Aggregate]] clauses (if they are missing) in order to
     * be able to evaluate the predicates at the top level.
     *
     * This method returns the rewritten subquery and correlated predicates.
     */
    private def pullOutCorrelatedPredicates(sub: LogicalPlan): (LogicalPlan, Seq[Expression]) = {
      val predicateMap = scala.collection.mutable.Map.empty[LogicalPlan, Seq[Expression]]

      // Make sure a plan's subtree does not contain outer references
      def failOnOuterReferenceInSubTree(p: LogicalPlan): Unit = {
        if (p.collectFirst(predicateMap).nonEmpty) {
          failAnalysis(s"Accessing outer query column is not allowed in:\n$p")
        }
      }

      // Helper function for locating outer references.
      def containsOuter(e: Expression): Boolean = {
        e.find(_.isInstanceOf[OuterReference]).isDefined
      }

      // Make sure a plan's expressions do not contain outer references
      def failOnOuterReference(p: LogicalPlan): Unit = {
        if (p.expressions.exists(containsOuter)) {
          failAnalysis(
            "Expressions referencing the outer query are not supported outside of WHERE/HAVING " +
<<<<<<< HEAD
              s"clauses: $p")
=======
              s"clauses:\n$p")
>>>>>>> 0ef1421a
        }
      }

      // SPARK-17348: A potential incorrect result case.
      // When a correlated predicate is a non-equality predicate,
      // certain operators are not permitted from the operator
      // hosting the correlated predicate up to the operator on the outer table.
      // Otherwise, the pull up of the correlated predicate
      // will generate a plan with a different semantics
      // which could return incorrect result.
      // Currently we check for Aggregate and Window operators
      //
      // Below shows an example of a Logical Plan during Analyzer phase that
      // show this problem. Pulling the correlated predicate [outer(c2#77) >= ..]
      // through the Aggregate (or Window) operator could alter the result of
      // the Aggregate.
      //
      // Project [c1#76]
      // +- Project [c1#87, c2#88]
      // :  (Aggregate or Window operator)
      // :  +- Filter [outer(c2#77) >= c2#88)]
      // :     +- SubqueryAlias t2, `t2`
      // :        +- Project [_1#84 AS c1#87, _2#85 AS c2#88]
      // :           +- LocalRelation [_1#84, _2#85]
      // +- SubqueryAlias t1, `t1`
      // +- Project [_1#73 AS c1#76, _2#74 AS c2#77]
      // +- LocalRelation [_1#73, _2#74]
      def failOnNonEqualCorrelatedPredicate(found: Boolean, p: LogicalPlan): Unit = {
        if (found) {
          // Report a non-supported case as an exception
          failAnalysis(s"Correlated column is not allowed in a non-equality predicate:\n$p")
        }
      }

      /** Determine which correlated predicate references are missing from this plan. */
      def missingReferences(p: LogicalPlan): AttributeSet = {
        val localPredicateReferences = p.collect(predicateMap)
          .flatten
          .map(_.references)
          .reduceOption(_ ++ _)
          .getOrElse(AttributeSet.empty)
        localPredicateReferences -- p.outputSet
      }

      var foundNonEqualCorrelatedPred : Boolean = false

      // Simplify the predicates before pulling them out.
      val transformed = BooleanSimplification(sub) transformUp {
<<<<<<< HEAD
        // WARNING:
        // Only Filter can host correlated expressions at this time
        // Anyone adding a new "case" below needs to add the call to
        // "failOnOuterReference" to disallow correlated expressions in it.
=======

        // Whitelist operators allowed in a correlated subquery
        // There are 4 categories:
        // 1. Operators that are allowed anywhere in a correlated subquery, and,
        //    by definition of the operators, they either do not contain
        //    any columns or cannot host outer references.
        // 2. Operators that are allowed anywhere in a correlated subquery
        //    so long as they do not host outer references.
        // 3. Operators that need special handlings. These operators are
        //    Project, Filter, Join, Aggregate, and Generate.
        //
        // Any operators that are not in the above list are allowed
        // in a correlated subquery only if they are not on a correlation path.
        // In other word, these operators are allowed only under a correlation point.
        //
        // A correlation path is defined as the sub-tree of all the operators that
        // are on the path from the operator hosting the correlated expressions
        // up to the operator producing the correlated values.

        // Category 1:
        // BroadcastHint, Distinct, LeafNode, Repartition, and SubqueryAlias
        case p: BroadcastHint =>
          p
        case p: Distinct =>
          p
        case p: LeafNode =>
          p
        case p: Repartition =>
          p
        case p: SubqueryAlias =>
          p

        // Category 2:
        // These operators can be anywhere in a correlated subquery.
        // so long as they do not host outer references in the operators.
        case p: Sort =>
          failOnOuterReference(p)
          p
        case p: RepartitionByExpression =>
          failOnOuterReference(p)
          p

        // Category 3:
        // Filter is one of the two operators allowed to host correlated expressions.
        // The other operator is Join. Filter can be anywhere in a correlated subquery.
>>>>>>> 0ef1421a
        case f @ Filter(cond, child) =>
          // Find all predicates with an outer reference.
          val (correlated, local) = splitConjunctivePredicates(cond).partition(containsOuter)

          // Find any non-equality correlated predicates
          foundNonEqualCorrelatedPred = foundNonEqualCorrelatedPred || correlated.exists {
            case _: EqualTo | _: EqualNullSafe => false
            case _ => true
          }

          // Rewrite the filter without the correlated predicates if any.
          correlated match {
            case Nil => f
            case xs if local.nonEmpty =>
              val newFilter = Filter(local.reduce(And), child)
              predicateMap += newFilter -> xs
              newFilter
            case xs =>
              predicateMap += child -> xs
              child
          }

        // Project cannot host any correlated expressions
        // but can be anywhere in a correlated subquery.
        case p @ Project(expressions, child) =>
          failOnOuterReference(p)

          val referencesToAdd = missingReferences(p)
          if (referencesToAdd.nonEmpty) {
            Project(expressions ++ referencesToAdd, child)
          } else {
            p
          }

        // Aggregate cannot host any correlated expressions
        // It can be on a correlation path if the correlation contains
        // only equality correlated predicates.
        // It cannot be on a correlation path if the correlation has
        // non-equality correlated predicates.
        case a @ Aggregate(grouping, expressions, child) =>
          failOnOuterReference(a)
          failOnNonEqualCorrelatedPredicate(foundNonEqualCorrelatedPred, a)

          val referencesToAdd = missingReferences(a)
          if (referencesToAdd.nonEmpty) {
            Aggregate(grouping ++ referencesToAdd, expressions ++ referencesToAdd, child)
          } else {
            a
          }
<<<<<<< HEAD
        case w : Window =>
          failOnOuterReference(w)
          failOnNonEqualCorrelatedPredicate(foundNonEqualCorrelatedPred, w)
          w
        case j @ Join(left, _, RightOuter, _) =>
          failOnOuterReference(j)
          failOnOuterReferenceInSubTree(left, "a RIGHT OUTER JOIN")
          j
        // SPARK-18578: Do not allow any correlated predicate
        // in a Full (Outer) Join operator and its descendants
        case j @ Join(_, _, FullOuter, _) =>
          failOnOuterReferenceInSubTree(j, "a FULL OUTER JOIN")
          j
        case j @ Join(_, right, jt, _) if !jt.isInstanceOf[InnerLike] =>
          failOnOuterReference(j)
          failOnOuterReferenceInSubTree(right, "a LEFT (OUTER) JOIN")
=======

        // Join can host correlated expressions.
        case j @ Join(left, right, joinType, _) =>
          joinType match {
            // Inner join, like Filter, can be anywhere.
            case _: InnerLike =>
              failOnOuterReference(j)

            // Left outer join's right operand cannot be on a correlation path.
            // LeftAnti and ExistenceJoin are special cases of LeftOuter.
            // Note that ExistenceJoin cannot be expressed externally in both SQL and DataFrame
            // so it should not show up here in Analysis phase. This is just a safety net.
            //
            // LeftSemi does not allow output from the right operand.
            // Any correlated references in the subplan
            // of the right operand cannot be pulled up.
            case LeftOuter | LeftSemi | LeftAnti | ExistenceJoin(_) =>
              failOnOuterReference(j)
              failOnOuterReferenceInSubTree(right)

            // Likewise, Right outer join's left operand cannot be on a correlation path.
            case RightOuter =>
              failOnOuterReference(j)
              failOnOuterReferenceInSubTree(left)

            // Any other join types not explicitly listed above,
            // including Full outer join, are treated as Category 4.
            case _ =>
              failOnOuterReferenceInSubTree(j)
          }
>>>>>>> 0ef1421a
          j

        // Generator with join=true, i.e., expressed with
        // LATERAL VIEW [OUTER], similar to inner join,
        // allows to have correlation under it
        // but must not host any outer references.
        // Note:
        // Generator with join=false is treated as Category 4.
        case p @ Generate(generator, true, _, _, _, _) =>
          failOnOuterReference(p)
          p

        // Category 4: Any other operators not in the above 3 categories
        // cannot be on a correlation path, that is they are allowed only
        // under a correlation point but they and their descendant operators
        // are not allowed to have any correlated expressions.
        case p =>
          failOnOuterReferenceInSubTree(p)
          p
      }
      (transformed, predicateMap.values.flatten.toSeq)
    }

    /**
     * Rewrite the subquery in a safe way by preventing that the subquery and the outer use the same
     * attributes.
     */
    private def rewriteSubQuery(
        sub: LogicalPlan,
        outer: Seq[LogicalPlan]): (LogicalPlan, Seq[Expression]) = {
      // Pull out the tagged predicates and rewrite the subquery in the process.
      val (basePlan, baseConditions) = pullOutCorrelatedPredicates(sub)

      // Make sure the inner and the outer query attributes do not collide.
      val outputSet = outer.map(_.outputSet).reduce(_ ++ _)
      val duplicates = basePlan.outputSet.intersect(outputSet)
      val (plan, deDuplicatedConditions) = if (duplicates.nonEmpty) {
        val aliasMap = AttributeMap(duplicates.map { dup =>
          dup -> Alias(dup, dup.toString)()
        }.toSeq)
        val aliasedExpressions = basePlan.output.map { ref =>
          aliasMap.getOrElse(ref, ref)
        }
        val aliasedProjection = Project(aliasedExpressions, basePlan)
        val aliasedConditions = baseConditions.map(_.transform {
          case ref: Attribute => aliasMap.getOrElse(ref, ref).toAttribute
        })
        (aliasedProjection, aliasedConditions)
      } else {
        (basePlan, baseConditions)
      }
      // Remove outer references from the correlated predicates. We wait with extracting
      // these until collisions between the inner and outer query attributes have been
      // solved.
      val conditions = deDuplicatedConditions.map(_.transform {
        case OuterReference(ref) => ref
      })
      (plan, conditions)
    }

    /**
     * Resolve and rewrite a subquery. The subquery is resolved using its outer plans. This method
     * will resolve the subquery by alternating between the regular analyzer and by applying the
     * resolveOuterReferences rule.
     *
     * All correlated conditions are pulled out of the subquery as soon as the subquery is resolved.
     */
    private def resolveSubQuery(
        e: SubqueryExpression,
        plans: Seq[LogicalPlan],
        requiredColumns: Int = 0)(
        f: (LogicalPlan, Seq[Expression]) => SubqueryExpression): SubqueryExpression = {
      // Step 1: Resolve the outer expressions.
      var previous: LogicalPlan = null
      var current = e.plan
      do {
        // Try to resolve the subquery plan using the regular analyzer.
        previous = current
        current = execute(current)

        // Use the outer references to resolve the subquery plan if it isn't resolved yet.
        val i = plans.iterator
        val afterResolve = current
        while (!current.resolved && current.fastEquals(afterResolve) && i.hasNext) {
          current = resolveOuterReferences(current, i.next())
        }
      } while (!current.resolved && !current.fastEquals(previous))

      // Step 2: Pull out the predicates if the plan is resolved.
      if (current.resolved) {
        // Make sure the resolved query has the required number of output columns. This is only
        // needed for Scalar and IN subqueries.
        if (requiredColumns > 0 && requiredColumns != current.output.size) {
          failAnalysis(s"The number of columns in the subquery (${current.output.size}) " +
            s"does not match the required number of columns ($requiredColumns)")
        }
        // Pullout predicates and construct a new plan.
        f.tupled(rewriteSubQuery(current, plans))
      } else {
        e.withNewPlan(current)
      }
    }

    /**
     * Resolve and rewrite all subqueries in a LogicalPlan. This method transforms IN and EXISTS
     * expressions into PredicateSubquery expression once the are resolved.
     */
    private def resolveSubQueries(plan: LogicalPlan, plans: Seq[LogicalPlan]): LogicalPlan = {
      plan transformExpressions {
        case s @ ScalarSubquery(sub, _, exprId) if !sub.resolved =>
          resolveSubQuery(s, plans, 1)(ScalarSubquery(_, _, exprId))
        case e @ Exists(sub, exprId) =>
          resolveSubQuery(e, plans)(PredicateSubquery(_, _, nullAware = false, exprId))
        case In(e, Seq(l @ ListQuery(_, exprId))) if e.resolved =>
          // Get the left hand side expressions.
          val expressions = e match {
            case cns : CreateNamedStruct => cns.valExprs
            case expr => Seq(expr)
          }
          resolveSubQuery(l, plans, expressions.size) { (rewrite, conditions) =>
            // Construct the IN conditions.
            val inConditions = expressions.zip(rewrite.output).map(EqualTo.tupled)
            PredicateSubquery(rewrite, inConditions ++ conditions, nullAware = true, exprId)
          }
      }
    }

    /**
     * Resolve and rewrite all subqueries in an operator tree..
     */
    def apply(plan: LogicalPlan): LogicalPlan = plan resolveOperators {
      // In case of HAVING (a filter after an aggregate) we use both the aggregate and
      // its child for resolution.
      case f @ Filter(_, a: Aggregate) if f.childrenResolved =>
        resolveSubQueries(f, Seq(a, a.child))
      // Only a few unary nodes (Project/Filter/Aggregate) can contain subqueries.
      case q: UnaryNode if q.childrenResolved =>
        resolveSubQueries(q, q.children)
    }
  }

  /**
   * Turns projections that contain aggregate expressions into aggregations.
   */
  object GlobalAggregates extends Rule[LogicalPlan] {
    def apply(plan: LogicalPlan): LogicalPlan = plan resolveOperators {
      case Project(projectList, child) if containsAggregates(projectList) =>
        Aggregate(Nil, projectList, child)
    }

    def containsAggregates(exprs: Seq[Expression]): Boolean = {
      // Collect all Windowed Aggregate Expressions.
      val windowedAggExprs = exprs.flatMap { expr =>
        expr.collect {
          case WindowExpression(ae: AggregateExpression, _) => ae
        }
      }.toSet

      // Find the first Aggregate Expression that is not Windowed.
      exprs.exists(_.collectFirst {
        case ae: AggregateExpression if !windowedAggExprs.contains(ae) => ae
      }.isDefined)
    }
  }

  /**
   * This rule finds aggregate expressions that are not in an aggregate operator.  For example,
   * those in a HAVING clause or ORDER BY clause.  These expressions are pushed down to the
   * underlying aggregate operator and then projected away after the original operator.
   */
  object ResolveAggregateFunctions extends Rule[LogicalPlan] {
    def apply(plan: LogicalPlan): LogicalPlan = plan resolveOperators {
      case filter @ Filter(havingCondition,
             aggregate @ Aggregate(grouping, originalAggExprs, child))
          if aggregate.resolved =>

        // Try resolving the condition of the filter as though it is in the aggregate clause
        try {
          val aggregatedCondition =
            Aggregate(
              grouping,
              Alias(havingCondition, "havingCondition")(isGenerated = true) :: Nil,
              child)
          val resolvedOperator = execute(aggregatedCondition)
          def resolvedAggregateFilter =
            resolvedOperator
              .asInstanceOf[Aggregate]
              .aggregateExpressions.head

          // If resolution was successful and we see the filter has an aggregate in it, add it to
          // the original aggregate operator.
          if (resolvedOperator.resolved) {
            // Try to replace all aggregate expressions in the filter by an alias.
            val aggregateExpressions = ArrayBuffer.empty[NamedExpression]
            val transformedAggregateFilter = resolvedAggregateFilter.transform {
              case ae: AggregateExpression =>
                val alias = Alias(ae, ae.toString)()
                aggregateExpressions += alias
                alias.toAttribute
              // Grouping functions are handled in the rule [[ResolveGroupingAnalytics]].
              case e: Expression if grouping.exists(_.semanticEquals(e)) &&
                  !ResolveGroupingAnalytics.hasGroupingFunction(e) &&
                  !aggregate.output.exists(_.semanticEquals(e)) =>
                e match {
                  case ne: NamedExpression =>
                    aggregateExpressions += ne
                    ne.toAttribute
                  case _ =>
                    val alias = Alias(e, e.toString)()
                    aggregateExpressions += alias
                    alias.toAttribute
                }
            }

            // Push the aggregate expressions into the aggregate (if any).
            if (aggregateExpressions.nonEmpty) {
              Project(aggregate.output,
                Filter(transformedAggregateFilter,
                  aggregate.copy(aggregateExpressions = originalAggExprs ++ aggregateExpressions)))
            } else {
              filter
            }
          } else {
            filter
          }
        } catch {
          // Attempting to resolve in the aggregate can result in ambiguity.  When this happens,
          // just return the original plan.
          case ae: AnalysisException => filter
        }

      case sort @ Sort(sortOrder, global, aggregate: Aggregate) if aggregate.resolved =>

        // Try resolving the ordering as though it is in the aggregate clause.
        try {
          val unresolvedSortOrders = sortOrder.filter(s => !s.resolved || containsAggregate(s))
          val aliasedOrdering =
            unresolvedSortOrders.map(o => Alias(o.child, "aggOrder")(isGenerated = true))
          val aggregatedOrdering = aggregate.copy(aggregateExpressions = aliasedOrdering)
          val resolvedAggregate: Aggregate = execute(aggregatedOrdering).asInstanceOf[Aggregate]
          val resolvedAliasedOrdering: Seq[Alias] =
            resolvedAggregate.aggregateExpressions.asInstanceOf[Seq[Alias]]

          // If we pass the analysis check, then the ordering expressions should only reference to
          // aggregate expressions or grouping expressions, and it's safe to push them down to
          // Aggregate.
          checkAnalysis(resolvedAggregate)

          val originalAggExprs = aggregate.aggregateExpressions.map(
            CleanupAliases.trimNonTopLevelAliases(_).asInstanceOf[NamedExpression])

          // If the ordering expression is same with original aggregate expression, we don't need
          // to push down this ordering expression and can reference the original aggregate
          // expression instead.
          val needsPushDown = ArrayBuffer.empty[NamedExpression]
          val evaluatedOrderings = resolvedAliasedOrdering.zip(sortOrder).map {
            case (evaluated, order) =>
              val index = originalAggExprs.indexWhere {
                case Alias(child, _) => child semanticEquals evaluated.child
                case other => other semanticEquals evaluated.child
              }

              if (index == -1) {
                needsPushDown += evaluated
                order.copy(child = evaluated.toAttribute)
              } else {
                order.copy(child = originalAggExprs(index).toAttribute)
              }
          }

          val sortOrdersMap = unresolvedSortOrders
            .map(new TreeNodeRef(_))
            .zip(evaluatedOrderings)
            .toMap
          val finalSortOrders = sortOrder.map(s => sortOrdersMap.getOrElse(new TreeNodeRef(s), s))

          // Since we don't rely on sort.resolved as the stop condition for this rule,
          // we need to check this and prevent applying this rule multiple times
          if (sortOrder == finalSortOrders) {
            sort
          } else {
            Project(aggregate.output,
              Sort(finalSortOrders, global,
                aggregate.copy(aggregateExpressions = originalAggExprs ++ needsPushDown)))
          }
        } catch {
          // Attempting to resolve in the aggregate can result in ambiguity.  When this happens,
          // just return the original plan.
          case ae: AnalysisException => sort
        }
    }

    def containsAggregate(condition: Expression): Boolean = {
      condition.find(_.isInstanceOf[AggregateExpression]).isDefined
    }
  }

  /**
   * Extracts [[Generator]] from the projectList of a [[Project]] operator and create [[Generate]]
   * operator under [[Project]].
   *
   * This rule will throw [[AnalysisException]] for following cases:
   * 1. [[Generator]] is nested in expressions, e.g. `SELECT explode(list) + 1 FROM tbl`
   * 2. more than one [[Generator]] is found in projectList,
   *    e.g. `SELECT explode(list), explode(list) FROM tbl`
   * 3. [[Generator]] is found in other operators that are not [[Project]] or [[Generate]],
   *    e.g. `SELECT * FROM tbl SORT BY explode(list)`
   */
  object ExtractGenerator extends Rule[LogicalPlan] {
    private def hasGenerator(expr: Expression): Boolean = {
      expr.find(_.isInstanceOf[Generator]).isDefined
    }

    private def hasNestedGenerator(expr: NamedExpression): Boolean = expr match {
      case UnresolvedAlias(_: Generator, _) => false
      case Alias(_: Generator, _) => false
      case MultiAlias(_: Generator, _) => false
      case other => hasGenerator(other)
    }

    private def trimAlias(expr: NamedExpression): Expression = expr match {
      case UnresolvedAlias(child, _) => child
      case Alias(child, _) => child
      case MultiAlias(child, _) => child
      case _ => expr
    }

    private object AliasedGenerator {
      /**
       * Extracts a [[Generator]] expression, any names assigned by aliases to the outputs
       * and the outer flag. The outer flag is used when joining the generator output.
       * @param e the [[Expression]]
       * @return (the [[Generator]], seq of output names, outer flag)
       */
      def unapply(e: Expression): Option[(Generator, Seq[String], Boolean)] = e match {
        case Alias(GeneratorOuter(g: Generator), name) if g.resolved => Some((g, name :: Nil, true))
        case MultiAlias(GeneratorOuter(g: Generator), names) if g.resolved => Some(g, names, true)
        case Alias(g: Generator, name) if g.resolved => Some((g, name :: Nil, false))
        case MultiAlias(g: Generator, names) if g.resolved => Some(g, names, false)
        case _ => None
      }
    }

    def apply(plan: LogicalPlan): LogicalPlan = plan resolveOperators {
      case Project(projectList, _) if projectList.exists(hasNestedGenerator) =>
        val nestedGenerator = projectList.find(hasNestedGenerator).get
        throw new AnalysisException("Generators are not supported when it's nested in " +
          "expressions, but got: " + toPrettySQL(trimAlias(nestedGenerator)))

      case Project(projectList, _) if projectList.count(hasGenerator) > 1 =>
        val generators = projectList.filter(hasGenerator).map(trimAlias)
        throw new AnalysisException("Only one generator allowed per select clause but found " +
          generators.size + ": " + generators.map(toPrettySQL).mkString(", "))

      case p @ Project(projectList, child) =>
        // Holds the resolved generator, if one exists in the project list.
        var resolvedGenerator: Generate = null

        val newProjectList = projectList.flatMap {

          case AliasedGenerator(generator, names, outer) if generator.childrenResolved =>
            // It's a sanity check, this should not happen as the previous case will throw
            // exception earlier.
            assert(resolvedGenerator == null, "More than one generator found in SELECT.")

            resolvedGenerator =
              Generate(
                generator,
                join = projectList.size > 1, // Only join if there are other expressions in SELECT.
                outer = outer,
                qualifier = None,
                generatorOutput = ResolveGenerate.makeGeneratorOutput(generator, names),
                child)

            resolvedGenerator.generatorOutput
          case other => other :: Nil
        }

        if (resolvedGenerator != null) {
          Project(newProjectList, resolvedGenerator)
        } else {
          p
        }

      case g: Generate => g

      case p if p.expressions.exists(hasGenerator) =>
        throw new AnalysisException("Generators are not supported outside the SELECT clause, but " +
          "got: " + p.simpleString)
    }
  }

  /**
   * Rewrites table generating expressions that either need one or more of the following in order
   * to be resolved:
   *  - concrete attribute references for their output.
   *  - to be relocated from a SELECT clause (i.e. from  a [[Project]]) into a [[Generate]]).
   *
   * Names for the output [[Attribute]]s are extracted from [[Alias]] or [[MultiAlias]] expressions
   * that wrap the [[Generator]].
   */
  object ResolveGenerate extends Rule[LogicalPlan] {
    def apply(plan: LogicalPlan): LogicalPlan = plan resolveOperators {
      case g: Generate if !g.child.resolved || !g.generator.resolved => g
      case g: Generate if !g.resolved =>
        g.copy(generatorOutput = makeGeneratorOutput(g.generator, g.generatorOutput.map(_.name)))
    }

    /**
     * Construct the output attributes for a [[Generator]], given a list of names.  If the list of
     * names is empty names are assigned from field names in generator.
     */
    private[analysis] def makeGeneratorOutput(
        generator: Generator,
        names: Seq[String]): Seq[Attribute] = {
      val elementAttrs = generator.elementSchema.toAttributes

      if (names.length == elementAttrs.length) {
        names.zip(elementAttrs).map {
          case (name, attr) => attr.withName(name)
        }
      } else if (names.isEmpty) {
        elementAttrs
      } else {
        failAnalysis(
          "The number of aliases supplied in the AS clause does not match the number of columns " +
          s"output by the UDTF expected ${elementAttrs.size} aliases but got " +
          s"${names.mkString(",")} ")
      }
    }
  }

  /**
   * Fixes nullability of Attributes in a resolved LogicalPlan by using the nullability of
   * corresponding Attributes of its children output Attributes. This step is needed because
   * users can use a resolved AttributeReference in the Dataset API and outer joins
   * can change the nullability of an AttribtueReference. Without the fix, a nullable column's
   * nullable field can be actually set as non-nullable, which cause illegal optimization
   * (e.g., NULL propagation) and wrong answers.
   * See SPARK-13484 and SPARK-13801 for the concrete queries of this case.
   */
  object FixNullability extends Rule[LogicalPlan] {

    def apply(plan: LogicalPlan): LogicalPlan = plan transformUp {
      case p if !p.resolved => p // Skip unresolved nodes.
      case p: LogicalPlan if p.resolved =>
        val childrenOutput = p.children.flatMap(c => c.output).groupBy(_.exprId).flatMap {
          case (exprId, attributes) =>
            // If there are multiple Attributes having the same ExprId, we need to resolve
            // the conflict of nullable field. We do not really expect this happen.
            val nullable = attributes.exists(_.nullable)
            attributes.map(attr => attr.withNullability(nullable))
        }.toSeq
        // At here, we create an AttributeMap that only compare the exprId for the lookup
        // operation. So, we can find the corresponding input attribute's nullability.
        val attributeMap = AttributeMap[Attribute](childrenOutput.map(attr => attr -> attr))
        // For an Attribute used by the current LogicalPlan, if it is from its children,
        // we fix the nullable field by using the nullability setting of the corresponding
        // output Attribute from the children.
        p.transformExpressions {
          case attr: Attribute if attributeMap.contains(attr) =>
            attr.withNullability(attributeMap(attr).nullable)
        }
    }
  }

  /**
   * Extracts [[WindowExpression]]s from the projectList of a [[Project]] operator and
   * aggregateExpressions of an [[Aggregate]] operator and creates individual [[Window]]
   * operators for every distinct [[WindowSpecDefinition]].
   *
   * This rule handles three cases:
   *  - A [[Project]] having [[WindowExpression]]s in its projectList;
   *  - An [[Aggregate]] having [[WindowExpression]]s in its aggregateExpressions.
   *  - A [[Filter]]->[[Aggregate]] pattern representing GROUP BY with a HAVING
   *    clause and the [[Aggregate]] has [[WindowExpression]]s in its aggregateExpressions.
   * Note: If there is a GROUP BY clause in the query, aggregations and corresponding
   * filters (expressions in the HAVING clause) should be evaluated before any
   * [[WindowExpression]]. If a query has SELECT DISTINCT, the DISTINCT part should be
   * evaluated after all [[WindowExpression]]s.
   *
   * For every case, the transformation works as follows:
   * 1. For a list of [[Expression]]s (a projectList or an aggregateExpressions), partitions
   *    it two lists of [[Expression]]s, one for all [[WindowExpression]]s and another for
   *    all regular expressions.
   * 2. For all [[WindowExpression]]s, groups them based on their [[WindowSpecDefinition]]s.
   * 3. For every distinct [[WindowSpecDefinition]], creates a [[Window]] operator and inserts
   *    it into the plan tree.
   */
  object ExtractWindowExpressions extends Rule[LogicalPlan] {
    private def hasWindowFunction(projectList: Seq[NamedExpression]): Boolean =
      projectList.exists(hasWindowFunction)

    private def hasWindowFunction(expr: NamedExpression): Boolean = {
      expr.find {
        case window: WindowExpression => true
        case _ => false
      }.isDefined
    }

    /**
     * From a Seq of [[NamedExpression]]s, extract expressions containing window expressions and
     * other regular expressions that do not contain any window expression. For example, for
     * `col1, Sum(col2 + col3) OVER (PARTITION BY col4 ORDER BY col5)`, we will extract
     * `col1`, `col2 + col3`, `col4`, and `col5` out and replace their appearances in
     * the window expression as attribute references. So, the first returned value will be
     * `[Sum(_w0) OVER (PARTITION BY _w1 ORDER BY _w2)]` and the second returned value will be
     * [col1, col2 + col3 as _w0, col4 as _w1, col5 as _w2].
     *
     * @return (seq of expressions containing at lease one window expressions,
     *          seq of non-window expressions)
     */
    private def extract(
        expressions: Seq[NamedExpression]): (Seq[NamedExpression], Seq[NamedExpression]) = {
      // First, we partition the input expressions to two part. For the first part,
      // every expression in it contain at least one WindowExpression.
      // Expressions in the second part do not have any WindowExpression.
      val (expressionsWithWindowFunctions, regularExpressions) =
        expressions.partition(hasWindowFunction)

      // Then, we need to extract those regular expressions used in the WindowExpression.
      // For example, when we have col1 - Sum(col2 + col3) OVER (PARTITION BY col4 ORDER BY col5),
      // we need to make sure that col1 to col5 are all projected from the child of the Window
      // operator.
      val extractedExprBuffer = new ArrayBuffer[NamedExpression]()
      def extractExpr(expr: Expression): Expression = expr match {
        case ne: NamedExpression =>
          // If a named expression is not in regularExpressions, add it to
          // extractedExprBuffer and replace it with an AttributeReference.
          val missingExpr =
            AttributeSet(Seq(expr)) -- (regularExpressions ++ extractedExprBuffer)
          if (missingExpr.nonEmpty) {
            extractedExprBuffer += ne
          }
          // alias will be cleaned in the rule CleanupAliases
          ne
        case e: Expression if e.foldable =>
          e // No need to create an attribute reference if it will be evaluated as a Literal.
        case e: Expression =>
          // For other expressions, we extract it and replace it with an AttributeReference (with
          // an internal column name, e.g. "_w0").
          val withName = Alias(e, s"_w${extractedExprBuffer.length}")()
          extractedExprBuffer += withName
          withName.toAttribute
      }

      // Now, we extract regular expressions from expressionsWithWindowFunctions
      // by using extractExpr.
      val seenWindowAggregates = new ArrayBuffer[AggregateExpression]
      val newExpressionsWithWindowFunctions = expressionsWithWindowFunctions.map {
        _.transform {
          // Extracts children expressions of a WindowFunction (input parameters of
          // a WindowFunction).
          case wf: WindowFunction =>
            val newChildren = wf.children.map(extractExpr)
            wf.withNewChildren(newChildren)

          // Extracts expressions from the partition spec and order spec.
          case wsc @ WindowSpecDefinition(partitionSpec, orderSpec, _) =>
            val newPartitionSpec = partitionSpec.map(extractExpr)
            val newOrderSpec = orderSpec.map { so =>
              val newChild = extractExpr(so.child)
              so.copy(child = newChild)
            }
            wsc.copy(partitionSpec = newPartitionSpec, orderSpec = newOrderSpec)

          // Extract Windowed AggregateExpression
          case we @ WindowExpression(
              ae @ AggregateExpression(function, _, _, _),
              spec: WindowSpecDefinition) =>
            val newChildren = function.children.map(extractExpr)
            val newFunction = function.withNewChildren(newChildren).asInstanceOf[AggregateFunction]
            val newAgg = ae.copy(aggregateFunction = newFunction)
            seenWindowAggregates += newAgg
            WindowExpression(newAgg, spec)

          // Extracts AggregateExpression. For example, for SUM(x) - Sum(y) OVER (...),
          // we need to extract SUM(x).
          case agg: AggregateExpression if !seenWindowAggregates.contains(agg) =>
            val withName = Alias(agg, s"_w${extractedExprBuffer.length}")()
            extractedExprBuffer += withName
            withName.toAttribute

          // Extracts other attributes
          case attr: Attribute => extractExpr(attr)

        }.asInstanceOf[NamedExpression]
      }

      (newExpressionsWithWindowFunctions, regularExpressions ++ extractedExprBuffer)
    } // end of extract

    /**
     * Adds operators for Window Expressions. Every Window operator handles a single Window Spec.
     */
    private def addWindow(
        expressionsWithWindowFunctions: Seq[NamedExpression],
        child: LogicalPlan): LogicalPlan = {
      // First, we need to extract all WindowExpressions from expressionsWithWindowFunctions
      // and put those extracted WindowExpressions to extractedWindowExprBuffer.
      // This step is needed because it is possible that an expression contains multiple
      // WindowExpressions with different Window Specs.
      // After extracting WindowExpressions, we need to construct a project list to generate
      // expressionsWithWindowFunctions based on extractedWindowExprBuffer.
      // For example, for "sum(a) over (...) / sum(b) over (...)", we will first extract
      // "sum(a) over (...)" and "sum(b) over (...)" out, and assign "_we0" as the alias to
      // "sum(a) over (...)" and "_we1" as the alias to "sum(b) over (...)".
      // Then, the projectList will be [_we0/_we1].
      val extractedWindowExprBuffer = new ArrayBuffer[NamedExpression]()
      val newExpressionsWithWindowFunctions = expressionsWithWindowFunctions.map {
        // We need to use transformDown because we want to trigger
        // "case alias @ Alias(window: WindowExpression, _)" first.
        _.transformDown {
          case alias @ Alias(window: WindowExpression, _) =>
            // If a WindowExpression has an assigned alias, just use it.
            extractedWindowExprBuffer += alias
            alias.toAttribute
          case window: WindowExpression =>
            // If there is no alias assigned to the WindowExpressions. We create an
            // internal column.
            val withName = Alias(window, s"_we${extractedWindowExprBuffer.length}")()
            extractedWindowExprBuffer += withName
            withName.toAttribute
        }.asInstanceOf[NamedExpression]
      }

      // Second, we group extractedWindowExprBuffer based on their Partition and Order Specs.
      val groupedWindowExpressions = extractedWindowExprBuffer.groupBy { expr =>
        val distinctWindowSpec = expr.collect {
          case window: WindowExpression => window.windowSpec
        }.distinct

        // We do a final check and see if we only have a single Window Spec defined in an
        // expressions.
        if (distinctWindowSpec.isEmpty) {
          failAnalysis(s"$expr does not have any WindowExpression.")
        } else if (distinctWindowSpec.length > 1) {
          // newExpressionsWithWindowFunctions only have expressions with a single
          // WindowExpression. If we reach here, we have a bug.
          failAnalysis(s"$expr has multiple Window Specifications ($distinctWindowSpec)." +
            s"Please file a bug report with this error message, stack trace, and the query.")
        } else {
          val spec = distinctWindowSpec.head
          (spec.partitionSpec, spec.orderSpec)
        }
      }.toSeq

      // Third, we aggregate them by adding each Window operator for each Window Spec and then
      // setting this to the child of the next Window operator.
      val windowOps =
        groupedWindowExpressions.foldLeft(child) {
          case (last, ((partitionSpec, orderSpec), windowExpressions)) =>
            Window(windowExpressions, partitionSpec, orderSpec, last)
        }

      // Finally, we create a Project to output windowOps's output
      // newExpressionsWithWindowFunctions.
      Project(windowOps.output ++ newExpressionsWithWindowFunctions, windowOps)
    } // end of addWindow

    // We have to use transformDown at here to make sure the rule of
    // "Aggregate with Having clause" will be triggered.
    def apply(plan: LogicalPlan): LogicalPlan = plan transformDown {

      // Aggregate with Having clause. This rule works with an unresolved Aggregate because
      // a resolved Aggregate will not have Window Functions.
      case f @ Filter(condition, a @ Aggregate(groupingExprs, aggregateExprs, child))
        if child.resolved &&
           hasWindowFunction(aggregateExprs) &&
           a.expressions.forall(_.resolved) =>
        val (windowExpressions, aggregateExpressions) = extract(aggregateExprs)
        // Create an Aggregate operator to evaluate aggregation functions.
        val withAggregate = Aggregate(groupingExprs, aggregateExpressions, child)
        // Add a Filter operator for conditions in the Having clause.
        val withFilter = Filter(condition, withAggregate)
        val withWindow = addWindow(windowExpressions, withFilter)

        // Finally, generate output columns according to the original projectList.
        val finalProjectList = aggregateExprs.map(_.toAttribute)
        Project(finalProjectList, withWindow)

      case p: LogicalPlan if !p.childrenResolved => p

      // Aggregate without Having clause.
      case a @ Aggregate(groupingExprs, aggregateExprs, child)
        if hasWindowFunction(aggregateExprs) &&
           a.expressions.forall(_.resolved) =>
        val (windowExpressions, aggregateExpressions) = extract(aggregateExprs)
        // Create an Aggregate operator to evaluate aggregation functions.
        val withAggregate = Aggregate(groupingExprs, aggregateExpressions, child)
        // Add Window operators.
        val withWindow = addWindow(windowExpressions, withAggregate)

        // Finally, generate output columns according to the original projectList.
        val finalProjectList = aggregateExprs.map(_.toAttribute)
        Project(finalProjectList, withWindow)

      // We only extract Window Expressions after all expressions of the Project
      // have been resolved.
      case p @ Project(projectList, child)
        if hasWindowFunction(projectList) && !p.expressions.exists(!_.resolved) =>
        val (windowExpressions, regularExpressions) = extract(projectList)
        // We add a project to get all needed expressions for window expressions from the child
        // of the original Project operator.
        val withProject = Project(regularExpressions, child)
        // Add Window operators.
        val withWindow = addWindow(windowExpressions, withProject)

        // Finally, generate output columns according to the original projectList.
        val finalProjectList = projectList.map(_.toAttribute)
        Project(finalProjectList, withWindow)
    }
  }

  /**
   * Pulls out nondeterministic expressions from LogicalPlan which is not Project or Filter,
   * put them into an inner Project and finally project them away at the outer Project.
   */
  object PullOutNondeterministic extends Rule[LogicalPlan] {
    override def apply(plan: LogicalPlan): LogicalPlan = plan resolveOperators {
      case p if !p.resolved => p // Skip unresolved nodes.
      case p: Project => p
      case f: Filter => f

      case a: Aggregate if a.groupingExpressions.exists(!_.deterministic) =>
        val nondeterToAttr = getNondeterToAttr(a.groupingExpressions)
        val newChild = Project(a.child.output ++ nondeterToAttr.values, a.child)
        a.transformExpressions { case e =>
          nondeterToAttr.get(e).map(_.toAttribute).getOrElse(e)
        }.copy(child = newChild)

      // todo: It's hard to write a general rule to pull out nondeterministic expressions
      // from LogicalPlan, currently we only do it for UnaryNode which has same output
      // schema with its child.
      case p: UnaryNode if p.output == p.child.output && p.expressions.exists(!_.deterministic) =>
        val nondeterToAttr = getNondeterToAttr(p.expressions)
        val newPlan = p.transformExpressions { case e =>
          nondeterToAttr.get(e).map(_.toAttribute).getOrElse(e)
        }
        val newChild = Project(p.child.output ++ nondeterToAttr.values, p.child)
        Project(p.output, newPlan.withNewChildren(newChild :: Nil))
    }

    private def getNondeterToAttr(exprs: Seq[Expression]): Map[Expression, NamedExpression] = {
      exprs.filterNot(_.deterministic).flatMap { expr =>
        val leafNondeterministic = expr.collect { case n: Nondeterministic => n }
        leafNondeterministic.distinct.map { e =>
          val ne = e match {
            case n: NamedExpression => n
            case _ => Alias(e, "_nondeterministic")(isGenerated = true)
          }
          e -> ne
        }
      }.toMap
    }
  }

  /**
   * Correctly handle null primitive inputs for UDF by adding extra [[If]] expression to do the
   * null check.  When user defines a UDF with primitive parameters, there is no way to tell if the
   * primitive parameter is null or not, so here we assume the primitive input is null-propagatable
   * and we should return null if the input is null.
   */
  object HandleNullInputsForUDF extends Rule[LogicalPlan] {
    override def apply(plan: LogicalPlan): LogicalPlan = plan resolveOperators {
      case p if !p.resolved => p // Skip unresolved nodes.

      case p => p transformExpressionsUp {

        case udf @ ScalaUDF(func, _, inputs, _) =>
          val parameterTypes = ScalaReflection.getParameterTypes(func)
          assert(parameterTypes.length == inputs.length)

          val inputsNullCheck = parameterTypes.zip(inputs)
            // TODO: skip null handling for not-nullable primitive inputs after we can completely
            // trust the `nullable` information.
            // .filter { case (cls, expr) => cls.isPrimitive && expr.nullable }
            .filter { case (cls, _) => cls.isPrimitive }
            .map { case (_, expr) => IsNull(expr) }
            .reduceLeftOption[Expression]((e1, e2) => Or(e1, e2))
          inputsNullCheck.map(If(_, Literal.create(null, udf.dataType), udf)).getOrElse(udf)
      }
    }
  }

  /**
   * Check and add proper window frames for all window functions.
   */
  object ResolveWindowFrame extends Rule[LogicalPlan] {
    def apply(plan: LogicalPlan): LogicalPlan = plan transform {
      case logical: LogicalPlan => logical transformExpressions {
        case WindowExpression(wf: WindowFunction,
        WindowSpecDefinition(_, _, f: SpecifiedWindowFrame))
          if wf.frame != UnspecifiedFrame && wf.frame != f =>
          failAnalysis(s"Window Frame $f must match the required frame ${wf.frame}")
        case WindowExpression(wf: WindowFunction,
        s @ WindowSpecDefinition(_, o, UnspecifiedFrame))
          if wf.frame != UnspecifiedFrame =>
          WindowExpression(wf, s.copy(frameSpecification = wf.frame))
        case we @ WindowExpression(e, s @ WindowSpecDefinition(_, o, UnspecifiedFrame))
          if e.resolved =>
          val frame = SpecifiedWindowFrame.defaultWindowFrame(o.nonEmpty, acceptWindowFrame = true)
          we.copy(windowSpec = s.copy(frameSpecification = frame))
      }
    }
  }

  /**
   * Check and add order to [[AggregateWindowFunction]]s.
   */
  object ResolveWindowOrder extends Rule[LogicalPlan] {
    def apply(plan: LogicalPlan): LogicalPlan = plan transform {
      case logical: LogicalPlan => logical transformExpressions {
        case WindowExpression(wf: WindowFunction, spec) if spec.orderSpec.isEmpty =>
          failAnalysis(s"Window function $wf requires window to be ordered, please add ORDER BY " +
            s"clause. For example SELECT $wf(value_expr) OVER (PARTITION BY window_partition " +
            s"ORDER BY window_ordering) from table")
        case WindowExpression(rank: RankLike, spec) if spec.resolved =>
          val order = spec.orderSpec.map(_.child)
          WindowExpression(rank.withOrder(order), spec)
      }
    }
  }

  /**
   * Removes natural or using joins by calculating output columns based on output from two sides,
   * Then apply a Project on a normal Join to eliminate natural or using join.
   */
  object ResolveNaturalAndUsingJoin extends Rule[LogicalPlan] {
    override def apply(plan: LogicalPlan): LogicalPlan = plan resolveOperators {
      case j @ Join(left, right, UsingJoin(joinType, usingCols), condition)
          if left.resolved && right.resolved && j.duplicateResolved =>
        commonNaturalJoinProcessing(left, right, joinType, usingCols, None)
      case j @ Join(left, right, NaturalJoin(joinType), condition) if j.resolvedExceptNatural =>
        // find common column names from both sides
        val joinNames = left.output.map(_.name).intersect(right.output.map(_.name))
        commonNaturalJoinProcessing(left, right, joinType, joinNames, condition)
    }
  }

  private def commonNaturalJoinProcessing(
      left: LogicalPlan,
      right: LogicalPlan,
      joinType: JoinType,
      joinNames: Seq[String],
      condition: Option[Expression]) = {
    val leftKeys = joinNames.map { keyName =>
      left.output.find(attr => resolver(attr.name, keyName)).getOrElse {
<<<<<<< HEAD
        throw new AnalysisException(s"USING column `$keyName` can not be resolved with the " +
          s"left join side, the left output is: [${left.output.map(_.name).mkString(", ")}]")
=======
        throw new AnalysisException(s"USING column `$keyName` cannot be resolved on the left " +
          s"side of the join. The left-side columns: [${left.output.map(_.name).mkString(", ")}]")
>>>>>>> 0ef1421a
      }
    }
    val rightKeys = joinNames.map { keyName =>
      right.output.find(attr => resolver(attr.name, keyName)).getOrElse {
<<<<<<< HEAD
        throw new AnalysisException(s"USING column `$keyName` can not be resolved with the " +
          s"right join side, the right output is: [${right.output.map(_.name).mkString(", ")}]")
=======
        throw new AnalysisException(s"USING column `$keyName` cannot be resolved on the right " +
          s"side of the join. The right-side columns: [${right.output.map(_.name).mkString(", ")}]")
>>>>>>> 0ef1421a
      }
    }
    val joinPairs = leftKeys.zip(rightKeys)

    val newCondition = (condition ++ joinPairs.map(EqualTo.tupled)).reduceOption(And)

    // columns not in joinPairs
    val lUniqueOutput = left.output.filterNot(att => leftKeys.contains(att))
    val rUniqueOutput = right.output.filterNot(att => rightKeys.contains(att))

    // the output list looks like: join keys, columns from left, columns from right
    val projectList = joinType match {
      case LeftOuter =>
        leftKeys ++ lUniqueOutput ++ rUniqueOutput.map(_.withNullability(true))
      case LeftExistence(_) =>
        leftKeys ++ lUniqueOutput
      case RightOuter =>
        rightKeys ++ lUniqueOutput.map(_.withNullability(true)) ++ rUniqueOutput
      case FullOuter =>
        // in full outer join, joinCols should be non-null if there is.
        val joinedCols = joinPairs.map { case (l, r) => Alias(Coalesce(Seq(l, r)), l.name)() }
        joinedCols ++
          lUniqueOutput.map(_.withNullability(true)) ++
          rUniqueOutput.map(_.withNullability(true))
      case _ : InnerLike =>
        leftKeys ++ lUniqueOutput ++ rUniqueOutput
      case _ =>
        sys.error("Unsupported natural join type " + joinType)
    }
    // use Project to trim unnecessary fields
    Project(projectList, Join(left, right, joinType, newCondition))
  }

  /**
   * Replaces [[UnresolvedDeserializer]] with the deserialization expression that has been resolved
   * to the given input attributes.
   */
  object ResolveDeserializer extends Rule[LogicalPlan] {
    def apply(plan: LogicalPlan): LogicalPlan = plan resolveOperators {
      case p if !p.childrenResolved => p
      case p if p.resolved => p

      case p => p transformExpressions {
        case UnresolvedDeserializer(deserializer, inputAttributes) =>
          val inputs = if (inputAttributes.isEmpty) {
            p.children.flatMap(_.output)
          } else {
            inputAttributes
          }

          validateTopLevelTupleFields(deserializer, inputs)
          val resolved = resolveExpression(
            deserializer, LocalRelation(inputs), throws = true)
          validateNestedTupleFields(resolved)
          resolved
      }
    }

    private def fail(schema: StructType, maxOrdinal: Int): Unit = {
      throw new AnalysisException(s"Try to map ${schema.simpleString} to Tuple${maxOrdinal + 1}, " +
        "but failed as the number of fields does not line up.")
    }

    /**
     * For each top-level Tuple field, we use [[GetColumnByOrdinal]] to get its corresponding column
     * by position.  However, the actual number of columns may be different from the number of Tuple
     * fields.  This method is used to check the number of columns and fields, and throw an
     * exception if they do not match.
     */
    private def validateTopLevelTupleFields(
        deserializer: Expression, inputs: Seq[Attribute]): Unit = {
      val ordinals = deserializer.collect {
        case GetColumnByOrdinal(ordinal, _) => ordinal
      }.distinct.sorted

      if (ordinals.nonEmpty && ordinals != inputs.indices) {
        fail(inputs.toStructType, ordinals.last)
      }
    }

    /**
     * For each nested Tuple field, we use [[GetStructField]] to get its corresponding struct field
     * by position.  However, the actual number of struct fields may be different from the number
     * of nested Tuple fields.  This method is used to check the number of struct fields and nested
     * Tuple fields, and throw an exception if they do not match.
     */
    private def validateNestedTupleFields(deserializer: Expression): Unit = {
      val structChildToOrdinals = deserializer
        // There are 2 kinds of `GetStructField`:
        //   1. resolved from `UnresolvedExtractValue`, and it will have a `name` property.
        //   2. created when we build deserializer expression for nested tuple, no `name` property.
        // Here we want to validate the ordinals of nested tuple, so we should only catch
        // `GetStructField` without the name property.
        .collect { case g: GetStructField if g.name.isEmpty => g }
        .groupBy(_.child)
        .mapValues(_.map(_.ordinal).distinct.sorted)

      structChildToOrdinals.foreach { case (expr, ordinals) =>
        val schema = expr.dataType.asInstanceOf[StructType]
        if (ordinals != schema.indices) {
          fail(schema, ordinals.last)
        }
      }
    }
  }

  /**
   * Resolves [[NewInstance]] by finding and adding the outer scope to it if the object being
   * constructed is an inner class.
   */
  object ResolveNewInstance extends Rule[LogicalPlan] {
    def apply(plan: LogicalPlan): LogicalPlan = plan resolveOperators {
      case p if !p.childrenResolved => p
      case p if p.resolved => p

      case p => p transformExpressions {
        case n: NewInstance if n.childrenResolved && !n.resolved =>
          val outer = OuterScopes.getOuterScope(n.cls)
          if (outer == null) {
            throw new AnalysisException(
              s"Unable to generate an encoder for inner class `${n.cls.getName}` without " +
                "access to the scope that this class was defined in.\n" +
                "Try moving this class out of its parent class.")
          }
          n.copy(outerPointer = Some(outer))
      }
    }
  }

  /**
   * Replace the [[UpCast]] expression by [[Cast]], and throw exceptions if the cast may truncate.
   */
  object ResolveUpCast extends Rule[LogicalPlan] {
    private def fail(from: Expression, to: DataType, walkedTypePath: Seq[String]) = {
      throw new AnalysisException(s"Cannot up cast ${from.sql} from " +
        s"${from.dataType.simpleString} to ${to.simpleString} as it may truncate\n" +
        "The type path of the target object is:\n" + walkedTypePath.mkString("", "\n", "\n") +
        "You can either add an explicit cast to the input data or choose a higher precision " +
        "type of the field in the target object")
    }

    def apply(plan: LogicalPlan): LogicalPlan = plan resolveOperators {
      case p if !p.childrenResolved => p
      case p if p.resolved => p

      case p => p transformExpressions {
        case u @ UpCast(child, _, _) if !child.resolved => u

        case UpCast(child, dataType, walkedTypePath)
          if Cast.mayTruncate(child.dataType, dataType) =>
          fail(child, dataType, walkedTypePath)

        case UpCast(child, dataType, walkedTypePath) => Cast(child, dataType.asNullable)
      }
    }
  }
}

/**
 * Removes [[SubqueryAlias]] operators from the plan. Subqueries are only required to provide
 * scoping information for attributes and can be removed once analysis is complete.
 */
object EliminateSubqueryAliases extends Rule[LogicalPlan] {
  def apply(plan: LogicalPlan): LogicalPlan = plan transformUp {
    case SubqueryAlias(_, child, _) => child
  }
}

/**
 * Removes [[Union]] operators from the plan if it just has one child.
 */
object EliminateUnions extends Rule[LogicalPlan] {
  def apply(plan: LogicalPlan): LogicalPlan = plan transform {
    case Union(children) if children.size == 1 => children.head
  }
}

/**
 * Cleans up unnecessary Aliases inside the plan. Basically we only need Alias as a top level
 * expression in Project(project list) or Aggregate(aggregate expressions) or
 * Window(window expressions).
 */
object CleanupAliases extends Rule[LogicalPlan] {
  private def trimAliases(e: Expression): Expression = {
    e.transformDown {
      case Alias(child, _) => child
    }
  }

  def trimNonTopLevelAliases(e: Expression): Expression = e match {
    case a: Alias =>
      a.withNewChildren(trimAliases(a.child) :: Nil)
    case other => trimAliases(other)
  }

  override def apply(plan: LogicalPlan): LogicalPlan = plan resolveOperators {
    case Project(projectList, child) =>
      val cleanedProjectList =
        projectList.map(trimNonTopLevelAliases(_).asInstanceOf[NamedExpression])
      Project(cleanedProjectList, child)

    case Aggregate(grouping, aggs, child) =>
      val cleanedAggs = aggs.map(trimNonTopLevelAliases(_).asInstanceOf[NamedExpression])
      Aggregate(grouping.map(trimAliases), cleanedAggs, child)

    case w @ Window(windowExprs, partitionSpec, orderSpec, child) =>
      val cleanedWindowExprs =
        windowExprs.map(e => trimNonTopLevelAliases(e).asInstanceOf[NamedExpression])
      Window(cleanedWindowExprs, partitionSpec.map(trimAliases),
        orderSpec.map(trimAliases(_).asInstanceOf[SortOrder]), child)

    // Operators that operate on objects should only have expressions from encoders, which should
    // never have extra aliases.
    case o: ObjectConsumer => o
    case o: ObjectProducer => o
    case a: AppendColumns => a

    case other =>
      other transformExpressionsDown {
        case Alias(child, _) => child
      }
  }
}

/**
 * Maps a time column to multiple time windows using the Expand operator. Since it's non-trivial to
 * figure out how many windows a time column can map to, we over-estimate the number of windows and
 * filter out the rows where the time column is not inside the time window.
 */
object TimeWindowing extends Rule[LogicalPlan] {
  import org.apache.spark.sql.catalyst.dsl.expressions._

  private final val WINDOW_START = "start"
  private final val WINDOW_END = "end"

  /**
   * Generates the logical plan for generating window ranges on a timestamp column. Without
   * knowing what the timestamp value is, it's non-trivial to figure out deterministically how many
   * window ranges a timestamp will map to given all possible combinations of a window duration,
   * slide duration and start time (offset). Therefore, we express and over-estimate the number of
   * windows there may be, and filter the valid windows. We use last Project operator to group
   * the window columns into a struct so they can be accessed as `window.start` and `window.end`.
   *
   * The windows are calculated as below:
   * maxNumOverlapping <- ceil(windowDuration / slideDuration)
   * for (i <- 0 until maxNumOverlapping)
   *   windowId <- ceil((timestamp - startTime) / slideDuration)
   *   windowStart <- windowId * slideDuration + (i - maxNumOverlapping) * slideDuration + startTime
   *   windowEnd <- windowStart + windowDuration
   *   return windowStart, windowEnd
   *
   * This behaves as follows for the given parameters for the time: 12:05. The valid windows are
   * marked with a +, and invalid ones are marked with a x. The invalid ones are filtered using the
   * Filter operator.
   * window: 12m, slide: 5m, start: 0m :: window: 12m, slide: 5m, start: 2m
   *     11:55 - 12:07 +                      11:52 - 12:04 x
   *     12:00 - 12:12 +                      11:57 - 12:09 +
   *     12:05 - 12:17 +                      12:02 - 12:14 +
   *
   * @param plan The logical plan
   * @return the logical plan that will generate the time windows using the Expand operator, with
   *         the Filter operator for correctness and Project for usability.
   */
  def apply(plan: LogicalPlan): LogicalPlan = plan resolveOperators {
    case p: LogicalPlan if p.children.size == 1 =>
      val child = p.children.head
      val windowExpressions =
        p.expressions.flatMap(_.collect { case t: TimeWindow => t }).distinct.toList // Not correct.

      // Only support a single window expression for now
      if (windowExpressions.size == 1 &&
          windowExpressions.head.timeColumn.resolved &&
          windowExpressions.head.checkInputDataTypes().isSuccess) {
        val window = windowExpressions.head

        val metadata = window.timeColumn match {
          case a: Attribute => a.metadata
          case _ => Metadata.empty
        }
        val windowAttr =
          AttributeReference("window", window.dataType, metadata = metadata)()

        val maxNumOverlapping = math.ceil(window.windowDuration * 1.0 / window.slideDuration).toInt
        val windows = Seq.tabulate(maxNumOverlapping + 1) { i =>
          val windowId = Ceil((PreciseTimestamp(window.timeColumn) - window.startTime) /
            window.slideDuration)
          val windowStart = (windowId + i - maxNumOverlapping) *
              window.slideDuration + window.startTime
          val windowEnd = windowStart + window.windowDuration

          CreateNamedStruct(
            Literal(WINDOW_START) :: windowStart ::
            Literal(WINDOW_END) :: windowEnd :: Nil)
        }

        val projections = windows.map(_ +: p.children.head.output)

        val filterExpr =
          window.timeColumn >= windowAttr.getField(WINDOW_START) &&
          window.timeColumn < windowAttr.getField(WINDOW_END)

        val expandedPlan =
          Filter(filterExpr,
            Expand(projections, windowAttr +: child.output, child))

        val substitutedPlan = p transformExpressions {
          case t: TimeWindow => windowAttr
        }

        substitutedPlan.withNewChildren(expandedPlan :: Nil)
      } else if (windowExpressions.size > 1) {
        p.failAnalysis("Multiple time window expressions would result in a cartesian product " +
          "of rows, therefore they are not currently not supported.")
      } else {
        p // Return unchanged. Analyzer will throw exception later
      }
  }
}

/**
 * Resolve a [[CreateNamedStruct]] if it contains [[NamePlaceholder]]s.
 */
object ResolveCreateNamedStruct extends Rule[LogicalPlan] {
  override def apply(plan: LogicalPlan): LogicalPlan = plan.transformAllExpressions {
    case e: CreateNamedStruct if !e.resolved =>
      val children = e.children.grouped(2).flatMap {
        case Seq(NamePlaceholder, e: NamedExpression) if e.resolved =>
          Seq(Literal(e.name), e)
        case kv =>
          kv
      }
      CreateNamedStruct(children.toList)
  }
}<|MERGE_RESOLUTION|>--- conflicted
+++ resolved
@@ -1119,11 +1119,7 @@
         if (p.expressions.exists(containsOuter)) {
           failAnalysis(
             "Expressions referencing the outer query are not supported outside of WHERE/HAVING " +
-<<<<<<< HEAD
-              s"clauses: $p")
-=======
               s"clauses:\n$p")
->>>>>>> 0ef1421a
         }
       }
 
@@ -1172,12 +1168,6 @@
 
       // Simplify the predicates before pulling them out.
       val transformed = BooleanSimplification(sub) transformUp {
-<<<<<<< HEAD
-        // WARNING:
-        // Only Filter can host correlated expressions at this time
-        // Anyone adding a new "case" below needs to add the call to
-        // "failOnOuterReference" to disallow correlated expressions in it.
-=======
 
         // Whitelist operators allowed in a correlated subquery
         // There are 4 categories:
@@ -1223,7 +1213,6 @@
         // Category 3:
         // Filter is one of the two operators allowed to host correlated expressions.
         // The other operator is Join. Filter can be anywhere in a correlated subquery.
->>>>>>> 0ef1421a
         case f @ Filter(cond, child) =>
           // Find all predicates with an outer reference.
           val (correlated, local) = splitConjunctivePredicates(cond).partition(containsOuter)
@@ -1273,24 +1262,6 @@
           } else {
             a
           }
-<<<<<<< HEAD
-        case w : Window =>
-          failOnOuterReference(w)
-          failOnNonEqualCorrelatedPredicate(foundNonEqualCorrelatedPred, w)
-          w
-        case j @ Join(left, _, RightOuter, _) =>
-          failOnOuterReference(j)
-          failOnOuterReferenceInSubTree(left, "a RIGHT OUTER JOIN")
-          j
-        // SPARK-18578: Do not allow any correlated predicate
-        // in a Full (Outer) Join operator and its descendants
-        case j @ Join(_, _, FullOuter, _) =>
-          failOnOuterReferenceInSubTree(j, "a FULL OUTER JOIN")
-          j
-        case j @ Join(_, right, jt, _) if !jt.isInstanceOf[InnerLike] =>
-          failOnOuterReference(j)
-          failOnOuterReferenceInSubTree(right, "a LEFT (OUTER) JOIN")
-=======
 
         // Join can host correlated expressions.
         case j @ Join(left, right, joinType, _) =>
@@ -1321,7 +1292,6 @@
             case _ =>
               failOnOuterReferenceInSubTree(j)
           }
->>>>>>> 0ef1421a
           j
 
         // Generator with join=true, i.e., expressed with
@@ -2170,24 +2140,14 @@
       condition: Option[Expression]) = {
     val leftKeys = joinNames.map { keyName =>
       left.output.find(attr => resolver(attr.name, keyName)).getOrElse {
-<<<<<<< HEAD
-        throw new AnalysisException(s"USING column `$keyName` can not be resolved with the " +
-          s"left join side, the left output is: [${left.output.map(_.name).mkString(", ")}]")
-=======
         throw new AnalysisException(s"USING column `$keyName` cannot be resolved on the left " +
           s"side of the join. The left-side columns: [${left.output.map(_.name).mkString(", ")}]")
->>>>>>> 0ef1421a
       }
     }
     val rightKeys = joinNames.map { keyName =>
       right.output.find(attr => resolver(attr.name, keyName)).getOrElse {
-<<<<<<< HEAD
-        throw new AnalysisException(s"USING column `$keyName` can not be resolved with the " +
-          s"right join side, the right output is: [${right.output.map(_.name).mkString(", ")}]")
-=======
         throw new AnalysisException(s"USING column `$keyName` cannot be resolved on the right " +
           s"side of the join. The right-side columns: [${right.output.map(_.name).mkString(", ")}]")
->>>>>>> 0ef1421a
       }
     }
     val joinPairs = leftKeys.zip(rightKeys)
