/*
 * Licensed to the Apache Software Foundation (ASF) under one or more
 * contributor license agreements.  See the NOTICE file distributed with
 * this work for additional information regarding copyright ownership.
 * The ASF licenses this file to You under the Apache License, Version 2.0
 * (the "License"); you may not use this file except in compliance with
 * the License.  You may obtain a copy of the License at
 *
 *    http://www.apache.org/licenses/LICENSE-2.0
 *
 * Unless required by applicable law or agreed to in writing, software
 * distributed under the License is distributed on an "AS IS" BASIS,
 * WITHOUT WARRANTIES OR CONDITIONS OF ANY KIND, either express or implied.
 * See the License for the specific language governing permissions and
 * limitations under the License.
 */

package org.apache.spark.sql.catalyst.analysis

import java.util
import java.util.Locale
import java.util.concurrent.atomic.AtomicBoolean

import scala.collection.mutable
import scala.collection.mutable.ArrayBuffer
import scala.util.{Failure, Random, Success, Try}

import org.apache.spark.sql.AnalysisException
import org.apache.spark.sql.catalyst._
import org.apache.spark.sql.catalyst.catalog._
import org.apache.spark.sql.catalyst.encoders.OuterScopes
import org.apache.spark.sql.catalyst.expressions.{Expression, FrameLessOffsetWindowFunction, _}
import org.apache.spark.sql.catalyst.expressions.SubExprUtils._
import org.apache.spark.sql.catalyst.expressions.aggregate._
import org.apache.spark.sql.catalyst.expressions.objects._
import org.apache.spark.sql.catalyst.optimizer.OptimizeUpdateFields
import org.apache.spark.sql.catalyst.plans._
import org.apache.spark.sql.catalyst.plans.logical._
import org.apache.spark.sql.catalyst.rules._
import org.apache.spark.sql.catalyst.streaming.StreamingRelationV2
import org.apache.spark.sql.catalyst.trees.AlwaysProcess
import org.apache.spark.sql.catalyst.trees.CurrentOrigin.withOrigin
import org.apache.spark.sql.catalyst.trees.TreePattern._
import org.apache.spark.sql.catalyst.util.{toPrettySQL, AUTO_GENERATED_ALIAS, CharVarcharUtils}
import org.apache.spark.sql.catalyst.util.ResolveDefaultColumns._
import org.apache.spark.sql.connector.catalog.{View => _, _}
import org.apache.spark.sql.connector.catalog.CatalogV2Implicits._
import org.apache.spark.sql.connector.catalog.TableChange.{After, ColumnPosition}
import org.apache.spark.sql.connector.catalog.functions.{AggregateFunction => V2AggregateFunction, ScalarFunction, UnboundFunction}
import org.apache.spark.sql.connector.expressions.{FieldReference, IdentityTransform, Transform}
import org.apache.spark.sql.errors.{QueryCompilationErrors, QueryExecutionErrors}
import org.apache.spark.sql.execution.datasources.v2.DataSourceV2Relation
import org.apache.spark.sql.internal.SQLConf
import org.apache.spark.sql.internal.SQLConf.{PartitionOverwriteMode, StoreAssignmentPolicy}
import org.apache.spark.sql.internal.connector.V1Function
import org.apache.spark.sql.types._
import org.apache.spark.sql.types.DayTimeIntervalType.DAY
import org.apache.spark.sql.util.CaseInsensitiveStringMap

/**
 * A trivial [[Analyzer]] with a dummy [[SessionCatalog]] and
 * [[EmptyTableFunctionRegistry]]. Used for testing when all relations are already filled
 * in and the analyzer needs only to resolve attribute references.
 *
 * Built-in function registry is set for Spark Connect project to test unresolved
 * functions.
 */
object SimpleAnalyzer extends Analyzer(
  new CatalogManager(
    FakeV2SessionCatalog,
    new SessionCatalog(
      new InMemoryCatalog,
      FunctionRegistry.builtin,
      TableFunctionRegistry.builtin) {
      override def createDatabase(dbDefinition: CatalogDatabase, ignoreIfExists: Boolean): Unit = {}
    })) {
  override def resolver: Resolver = caseSensitiveResolution
}

object FakeV2SessionCatalog extends TableCatalog with FunctionCatalog {
  private def fail() = throw new UnsupportedOperationException
  override def listTables(namespace: Array[String]): Array[Identifier] = fail()
  override def loadTable(ident: Identifier): Table = {
    throw new NoSuchTableException(ident.asMultipartIdentifier)
  }
  override def createTable(
      ident: Identifier,
      schema: StructType,
      partitions: Array[Transform],
      properties: util.Map[String, String]): Table = fail()
  override def alterTable(ident: Identifier, changes: TableChange*): Table = fail()
  override def dropTable(ident: Identifier): Boolean = fail()
  override def renameTable(oldIdent: Identifier, newIdent: Identifier): Unit = fail()
  override def initialize(name: String, options: CaseInsensitiveStringMap): Unit = fail()
  override def name(): String = CatalogManager.SESSION_CATALOG_NAME
  override def listFunctions(namespace: Array[String]): Array[Identifier] = fail()
  override def loadFunction(ident: Identifier): UnboundFunction = fail()
}

/**
 * Provides a way to keep state during the analysis, mostly for resolving views and subqueries.
 * This enables us to decouple the concerns of analysis environment from the catalog and resolve
 * star expressions in subqueries that reference the outer query plans.
 * The state that is kept here is per-query.
 *
 * Note this is thread local.
 *
 * @param catalogAndNamespace The catalog and namespace used in the view resolution. This overrides
 *                            the current catalog and namespace when resolving relations inside
 *                            views.
 * @param nestedViewDepth The nested depth in the view resolution, this enables us to limit the
 *                        depth of nested views.
 * @param maxNestedViewDepth The maximum allowed depth of nested view resolution.
 * @param relationCache A mapping from qualified table names and time travel spec to resolved
 *                      relations. This can ensure that the table is resolved only once if a table
 *                      is used multiple times in a query.
 * @param referredTempViewNames All the temp view names referred by the current view we are
 *                              resolving. It's used to make sure the relation resolution is
 *                              consistent between view creation and view resolution. For example,
 *                              if `t` was a permanent table when the current view was created, it
 *                              should still be a permanent table when resolving the current view,
 *                              even if a temp view `t` has been created.
 * @param outerPlan The query plan from the outer query that can be used to resolve star
 *                  expressions in a subquery.
 */
case class AnalysisContext(
    catalogAndNamespace: Seq[String] = Nil,
    nestedViewDepth: Int = 0,
    maxNestedViewDepth: Int = -1,
    relationCache: mutable.Map[(Seq[String], Option[TimeTravelSpec]), LogicalPlan] =
      mutable.Map.empty,
    referredTempViewNames: Seq[Seq[String]] = Seq.empty,
    // 1. If we are resolving a view, this field will be restored from the view metadata,
    //    by calling `AnalysisContext.withAnalysisContext(viewDesc)`.
    // 2. If we are not resolving a view, this field will be updated everytime the analyzer
    //    lookup a temporary function. And export to the view metadata.
    referredTempFunctionNames: mutable.Set[String] = mutable.Set.empty,
    outerPlan: Option[LogicalPlan] = None)

object AnalysisContext {
  private val value = new ThreadLocal[AnalysisContext]() {
    override def initialValue: AnalysisContext = AnalysisContext()
  }

  def get: AnalysisContext = value.get()
  def reset(): Unit = value.remove()

  private def set(context: AnalysisContext): Unit = value.set(context)

  def withAnalysisContext[A](viewDesc: CatalogTable)(f: => A): A = {
    val originContext = value.get()
    val maxNestedViewDepth = if (originContext.maxNestedViewDepth == -1) {
      // Here we start to resolve views, get `maxNestedViewDepth` from configs.
      SQLConf.get.maxNestedViewDepth
    } else {
      originContext.maxNestedViewDepth
    }
    val context = AnalysisContext(
      viewDesc.viewCatalogAndNamespace,
      originContext.nestedViewDepth + 1,
      maxNestedViewDepth,
      originContext.relationCache,
      viewDesc.viewReferredTempViewNames,
      mutable.Set(viewDesc.viewReferredTempFunctionNames: _*))
    set(context)
    try f finally { set(originContext) }
  }

  def withNewAnalysisContext[A](f: => A): A = {
    val originContext = value.get()
    reset()
    try f finally { set(originContext) }
  }

  def withOuterPlan[A](outerPlan: LogicalPlan)(f: => A): A = {
    val originContext = value.get()
    val context = originContext.copy(outerPlan = Some(outerPlan))
    set(context)
    try f finally { set(originContext) }
  }
}

/**
 * Provides a logical query plan analyzer, which translates [[UnresolvedAttribute]]s and
 * [[UnresolvedRelation]]s into fully typed objects using information in a [[SessionCatalog]].
 */
class Analyzer(override val catalogManager: CatalogManager) extends RuleExecutor[LogicalPlan]
  with CheckAnalysis with SQLConfHelper with ColumnResolutionHelper {

  private val v1SessionCatalog: SessionCatalog = catalogManager.v1SessionCatalog

  override protected def validatePlanChanges(
      previousPlan: LogicalPlan,
      currentPlan: LogicalPlan): Option[String] = {
    LogicalPlanIntegrity.validateExprIdUniqueness(currentPlan)
  }

  override def isView(nameParts: Seq[String]): Boolean = v1SessionCatalog.isView(nameParts)

  // Only for tests.
  def this(catalog: SessionCatalog) = {
    this(new CatalogManager(FakeV2SessionCatalog, catalog))
  }

  def executeAndCheck(plan: LogicalPlan, tracker: QueryPlanningTracker): LogicalPlan = {
    if (plan.analyzed) return plan
    AnalysisHelper.markInAnalyzer {
      val analyzed = executeAndTrack(plan, tracker)
      try {
        checkAnalysis(analyzed)
        analyzed
      } catch {
        case e: AnalysisException =>
          val ae = e.copy(plan = Option(analyzed))
          ae.setStackTrace(e.getStackTrace)
          throw ae
      }
    }
  }

  override def execute(plan: LogicalPlan): LogicalPlan = {
    AnalysisContext.withNewAnalysisContext {
      executeSameContext(plan)
    }
  }

  private def executeSameContext(plan: LogicalPlan): LogicalPlan = super.execute(plan)

  def resolver: Resolver = conf.resolver

  /**
   * If the plan cannot be resolved within maxIterations, analyzer will throw exception to inform
   * user to increase the value of SQLConf.ANALYZER_MAX_ITERATIONS.
   */
  protected def fixedPoint =
    FixedPoint(
      conf.analyzerMaxIterations,
      errorOnExceed = true,
      maxIterationsSetting = SQLConf.ANALYZER_MAX_ITERATIONS.key)

  /**
   * Override to provide additional rules for the "Resolution" batch.
   */
  val extendedResolutionRules: Seq[Rule[LogicalPlan]] = Nil

  /**
   * Override to provide rules to do post-hoc resolution. Note that these rules will be executed
   * in an individual batch. This batch is to run right after the normal resolution batch and
   * execute its rules in one pass.
   */
  val postHocResolutionRules: Seq[Rule[LogicalPlan]] = Nil

  private def typeCoercionRules(): List[Rule[LogicalPlan]] = if (conf.ansiEnabled) {
    AnsiTypeCoercion.typeCoercionRules
  } else {
    TypeCoercion.typeCoercionRules
  }

  override def batches: Seq[Batch] = Seq(
    Batch("Substitution", fixedPoint,
      // This rule optimizes `UpdateFields` expression chains so looks more like optimization rule.
      // However, when manipulating deeply nested schema, `UpdateFields` expression tree could be
      // very complex and make analysis impossible. Thus we need to optimize `UpdateFields` early
      // at the beginning of analysis.
      OptimizeUpdateFields,
      CTESubstitution,
      BindParameters,
      WindowsSubstitution,
      EliminateUnions,
      SubstituteUnresolvedOrdinals),
    Batch("Disable Hints", Once,
      new ResolveHints.DisableHints),
    Batch("Hints", fixedPoint,
      ResolveHints.ResolveJoinStrategyHints,
      ResolveHints.ResolveCoalesceHints),
    Batch("Simple Sanity Check", Once,
      LookupFunctions),
    Batch("Keep Legacy Outputs", Once,
      KeepLegacyOutputs),
    Batch("Resolution", fixedPoint,
      new ResolveCatalogs(catalogManager) ::
      ResolveInsertInto ::
      ResolveRelations ::
      ResolvePartitionSpec ::
      ResolveFieldNameAndPosition ::
      AddMetadataColumns ::
      DeduplicateRelations ::
      ResolveReferences ::
      ResolveLateralColumnAliasReference ::
      ResolveExpressionsWithNamePlaceholders ::
      ResolveDeserializer ::
      ResolveNewInstance ::
      ResolveUpCast ::
      ResolveGroupingAnalytics ::
      ResolvePivot ::
      ResolveUnpivot ::
      ResolveOrdinalInOrderByAndGroupBy ::
      ExtractGenerator ::
      ResolveGenerate ::
      ResolveFunctions ::
      ResolveAliases ::
      ResolveSubquery ::
      ResolveSubqueryColumnAliases ::
      ResolveWindowOrder ::
      ResolveWindowFrame ::
      ResolveNaturalAndUsingJoin ::
      ResolveOutputRelation ::
      ExtractWindowExpressions ::
      GlobalAggregates ::
      ResolveAggregateFunctions ::
      TimeWindowing ::
      SessionWindowing ::
      ResolveWindowTime ::
      ResolveInlineTables ::
      ResolveLambdaVariables ::
      ResolveTimeZone ::
      ResolveRandomSeed ::
      ResolveBinaryArithmetic ::
      ResolveUnion ::
      ResolveRowLevelCommandAssignments ::
      RewriteDeleteFromTable ::
      RewriteUpdateTable ::
      typeCoercionRules ++
      Seq(
        ResolveWithCTE,
        ExtractDistributedSequenceID) ++
      extendedResolutionRules : _*),
    Batch("Remove TempResolvedColumn", Once, RemoveTempResolvedColumn),
    Batch("Post-Hoc Resolution", Once,
      Seq(ResolveCommandsWithIfExists) ++
      postHocResolutionRules: _*),
    Batch("Remove Unresolved Hints", Once,
      new ResolveHints.RemoveAllHints),
    Batch("Nondeterministic", Once,
      PullOutNondeterministic),
    Batch("UDF", Once,
      HandleNullInputsForUDF,
      ResolveEncodersInUDF),
    Batch("UpdateNullability", Once,
      UpdateAttributeNullability),
    Batch("Subquery", Once,
      UpdateOuterReferences),
    Batch("Cleanup", fixedPoint,
      CleanupAliases),
    Batch("HandleSpecialCommand", Once,
      HandleSpecialCommand)
  )

  /**
   * For [[Add]]:
   * 1. if both side are interval, stays the same;
   * 2. else if one side is date and the other is interval,
   *    turns it to [[DateAddInterval]];
   * 3. else if one side is interval, turns it to [[TimeAdd]];
   * 4. else if one side is date, turns it to [[DateAdd]] ;
   * 5. else stays the same.
   *
   * For [[Subtract]]:
   * 1. if both side are interval, stays the same;
   * 2. else if the left side is date and the right side is interval,
   *    turns it to [[DateAddInterval(l, -r)]];
   * 3. else if the right side is an interval, turns it to [[TimeAdd(l, -r)]];
   * 4. else if one side is timestamp, turns it to [[SubtractTimestamps]];
   * 5. else if the right side is date, turns it to [[DateDiff]]/[[SubtractDates]];
   * 6. else if the left side is date, turns it to [[DateSub]];
   * 7. else turns it to stays the same.
   *
   * For [[Multiply]]:
   * 1. If one side is interval, turns it to [[MultiplyInterval]];
   * 2. otherwise, stays the same.
   *
   * For [[Divide]]:
   * 1. If the left side is interval, turns it to [[DivideInterval]];
   * 2. otherwise, stays the same.
   */
  object ResolveBinaryArithmetic extends Rule[LogicalPlan] {
    override def apply(plan: LogicalPlan): LogicalPlan = plan.resolveOperatorsUpWithPruning(
      _.containsPattern(BINARY_ARITHMETIC), ruleId) {
      case p: LogicalPlan => p.transformExpressionsUpWithPruning(
        _.containsPattern(BINARY_ARITHMETIC), ruleId) {
        case a @ Add(l, r, mode) if a.childrenResolved => (l.dataType, r.dataType) match {
          case (DateType, DayTimeIntervalType(DAY, DAY)) => DateAdd(l, ExtractANSIIntervalDays(r))
          case (DateType, _: DayTimeIntervalType) => TimeAdd(Cast(l, TimestampType), r)
          case (DayTimeIntervalType(DAY, DAY), DateType) => DateAdd(r, ExtractANSIIntervalDays(l))
          case (_: DayTimeIntervalType, DateType) => TimeAdd(Cast(r, TimestampType), l)
          case (DateType, _: YearMonthIntervalType) => DateAddYMInterval(l, r)
          case (_: YearMonthIntervalType, DateType) => DateAddYMInterval(r, l)
          case (TimestampType | TimestampNTZType, _: YearMonthIntervalType) =>
            TimestampAddYMInterval(l, r)
          case (_: YearMonthIntervalType, TimestampType | TimestampNTZType) =>
            TimestampAddYMInterval(r, l)
          case (CalendarIntervalType, CalendarIntervalType) |
               (_: DayTimeIntervalType, _: DayTimeIntervalType) => a
          case (_: NullType, _: AnsiIntervalType) =>
            a.copy(left = Cast(a.left, a.right.dataType))
          case (_: AnsiIntervalType, _: NullType) =>
            a.copy(right = Cast(a.right, a.left.dataType))
          case (DateType, CalendarIntervalType) =>
            DateAddInterval(l, r, ansiEnabled = mode == EvalMode.ANSI)
          case (_, CalendarIntervalType | _: DayTimeIntervalType) => Cast(TimeAdd(l, r), l.dataType)
          case (CalendarIntervalType, DateType) =>
            DateAddInterval(r, l, ansiEnabled = mode == EvalMode.ANSI)
          case (CalendarIntervalType | _: DayTimeIntervalType, _) => Cast(TimeAdd(r, l), r.dataType)
          case (DateType, dt) if dt != StringType => DateAdd(l, r)
          case (dt, DateType) if dt != StringType => DateAdd(r, l)
          case _ => a
        }
        case s @ Subtract(l, r, mode) if s.childrenResolved => (l.dataType, r.dataType) match {
          case (DateType, DayTimeIntervalType(DAY, DAY)) =>
            DateAdd(l, UnaryMinus(ExtractANSIIntervalDays(r), mode == EvalMode.ANSI))
          case (DateType, _: DayTimeIntervalType) =>
            DatetimeSub(l, r, TimeAdd(Cast(l, TimestampType), UnaryMinus(r, mode == EvalMode.ANSI)))
          case (DateType, _: YearMonthIntervalType) =>
            DatetimeSub(l, r, DateAddYMInterval(l, UnaryMinus(r, mode == EvalMode.ANSI)))
          case (TimestampType | TimestampNTZType, _: YearMonthIntervalType) =>
            DatetimeSub(l, r, TimestampAddYMInterval(l, UnaryMinus(r, mode == EvalMode.ANSI)))
          case (CalendarIntervalType, CalendarIntervalType) |
               (_: DayTimeIntervalType, _: DayTimeIntervalType) => s
          case (_: NullType, _: AnsiIntervalType) =>
            s.copy(left = Cast(s.left, s.right.dataType))
          case (_: AnsiIntervalType, _: NullType) =>
            s.copy(right = Cast(s.right, s.left.dataType))
          case (DateType, CalendarIntervalType) =>
            DatetimeSub(l, r, DateAddInterval(l,
              UnaryMinus(r, mode == EvalMode.ANSI), ansiEnabled = mode == EvalMode.ANSI))
          case (_, CalendarIntervalType | _: DayTimeIntervalType) =>
            Cast(DatetimeSub(l, r, TimeAdd(l, UnaryMinus(r, mode == EvalMode.ANSI))), l.dataType)
          case _ if AnyTimestampType.unapply(l) || AnyTimestampType.unapply(r) =>
            SubtractTimestamps(l, r)
          case (_, DateType) => SubtractDates(l, r)
          case (DateType, dt) if dt != StringType => DateSub(l, r)
          case _ => s
        }
        case m @ Multiply(l, r, mode) if m.childrenResolved => (l.dataType, r.dataType) match {
          case (CalendarIntervalType, _) => MultiplyInterval(l, r, mode == EvalMode.ANSI)
          case (_, CalendarIntervalType) => MultiplyInterval(r, l, mode == EvalMode.ANSI)
          case (_: YearMonthIntervalType, _) => MultiplyYMInterval(l, r)
          case (_, _: YearMonthIntervalType) => MultiplyYMInterval(r, l)
          case (_: DayTimeIntervalType, _) => MultiplyDTInterval(l, r)
          case (_, _: DayTimeIntervalType) => MultiplyDTInterval(r, l)
          case _ => m
        }
        case d @ Divide(l, r, mode) if d.childrenResolved => (l.dataType, r.dataType) match {
          case (CalendarIntervalType, _) => DivideInterval(l, r, mode == EvalMode.ANSI)
          case (_: YearMonthIntervalType, _) => DivideYMInterval(l, r)
          case (_: DayTimeIntervalType, _) => DivideDTInterval(l, r)
          case _ => d
        }
      }
    }
  }

  /**
   * Substitute child plan with WindowSpecDefinitions.
   */
  object WindowsSubstitution extends Rule[LogicalPlan] {
    def apply(plan: LogicalPlan): LogicalPlan = plan.resolveOperatorsUpWithPruning(
      _.containsAnyPattern(WITH_WINDOW_DEFINITION, UNRESOLVED_WINDOW_EXPRESSION), ruleId) {
      // Lookup WindowSpecDefinitions. This rule works with unresolved children.
      case WithWindowDefinition(windowDefinitions, child) => child.resolveExpressions {
        case UnresolvedWindowExpression(c, WindowSpecReference(windowName)) =>
          val windowSpecDefinition = windowDefinitions.getOrElse(windowName,
            throw QueryCompilationErrors.windowSpecificationNotDefinedError(windowName))
          WindowExpression(c, windowSpecDefinition)
      }
    }
  }

  /**
   * Replaces [[UnresolvedAlias]]s with concrete aliases.
   */
  object ResolveAliases extends Rule[LogicalPlan] {
    private def assignAliases(exprs: Seq[NamedExpression]) = {
      def extractOnly(e: Expression): Boolean = e match {
        case _: ExtractValue => e.children.forall(extractOnly)
        case _: Literal => true
        case _: Attribute => true
        case _ => false
      }
      exprs.map(_.transformUpWithPruning(_.containsPattern(UNRESOLVED_ALIAS)) {
          case u @ UnresolvedAlias(child, optGenAliasFunc) =>
          child match {
            case ne: NamedExpression => ne
            case go @ GeneratorOuter(g: Generator) if g.resolved => MultiAlias(go, Nil)
            case e if !e.resolved => u
            case g: Generator => MultiAlias(g, Nil)
            case c @ Cast(ne: NamedExpression, _, _, _) => Alias(c, ne.name)()
            case e: ExtractValue if extractOnly(e) => Alias(e, toPrettySQL(e))()
            case e if optGenAliasFunc.isDefined =>
              Alias(child, optGenAliasFunc.get.apply(e))()
            case l: Literal => Alias(l, toPrettySQL(l))()
            case e =>
              val metaForAutoGeneratedAlias = new MetadataBuilder()
                .putString(AUTO_GENERATED_ALIAS, "true")
                .build()
              Alias(e, toPrettySQL(e))(explicitMetadata = Some(metaForAutoGeneratedAlias))
          }
        }
      ).asInstanceOf[Seq[NamedExpression]]
    }

    private def hasUnresolvedAlias(exprs: Seq[NamedExpression]) =
      exprs.exists(_.exists(_.isInstanceOf[UnresolvedAlias]))

    def apply(plan: LogicalPlan): LogicalPlan = plan.resolveOperatorsUpWithPruning(
      _.containsPattern(UNRESOLVED_ALIAS), ruleId) {
      case Aggregate(groups, aggs, child) if child.resolved && hasUnresolvedAlias(aggs) =>
        Aggregate(groups, assignAliases(aggs), child)

      case Pivot(groupByOpt, pivotColumn, pivotValues, aggregates, child)
        if child.resolved && groupByOpt.isDefined && hasUnresolvedAlias(groupByOpt.get) =>
        Pivot(Some(assignAliases(groupByOpt.get)), pivotColumn, pivotValues, aggregates, child)

      case up: Unpivot if up.child.resolved &&
        (up.ids.exists(hasUnresolvedAlias) || up.values.exists(_.exists(hasUnresolvedAlias))) =>
        up.copy(ids = up.ids.map(assignAliases), values = up.values.map(_.map(assignAliases)))

      case Project(projectList, child) if child.resolved && hasUnresolvedAlias(projectList) =>
        Project(assignAliases(projectList), child)

      case c: CollectMetrics if c.child.resolved && hasUnresolvedAlias(c.metrics) =>
        c.copy(metrics = assignAliases(c.metrics))
    }
  }

  object ResolveGroupingAnalytics extends Rule[LogicalPlan] {
    private[analysis] def hasGroupingFunction(e: Expression): Boolean = {
      e.exists (g => g.isInstanceOf[Grouping] || g.isInstanceOf[GroupingID])
    }

    private def replaceGroupingFunc(
        expr: Expression,
        groupByExprs: Seq[Expression],
        gid: Expression): Expression = {
      expr transform {
        case e: GroupingID =>
          if (e.groupByExprs.isEmpty ||
              e.groupByExprs.map(_.canonicalized) == groupByExprs.map(_.canonicalized)) {
            Alias(gid, toPrettySQL(e))()
          } else {
            throw QueryCompilationErrors.groupingIDMismatchError(e, groupByExprs)
          }
        case e @ Grouping(col: Expression) =>
          val idx = groupByExprs.indexWhere(_.semanticEquals(col))
          if (idx >= 0) {
            Alias(Cast(BitwiseAnd(ShiftRight(gid, Literal(groupByExprs.length - 1 - idx)),
              Literal(1L)), ByteType), toPrettySQL(e))()
          } else {
            throw QueryCompilationErrors.groupingColInvalidError(col, groupByExprs)
          }
      }
    }

    /*
     * Create new alias for all group by expressions for `Expand` operator.
     */
    private def constructGroupByAlias(groupByExprs: Seq[Expression]): Seq[Alias] = {
      groupByExprs.map {
        case e: NamedExpression => Alias(e, e.name)(qualifier = e.qualifier)
        case other => Alias(other, other.toString)()
      }
    }

    /*
     * Construct [[Expand]] operator with grouping sets.
     */
    private def constructExpand(
        selectedGroupByExprs: Seq[Seq[Expression]],
        child: LogicalPlan,
        groupByAliases: Seq[Alias],
        gid: Attribute): LogicalPlan = {
      // Change the nullability of group by aliases if necessary. For example, if we have
      // GROUPING SETS ((a,b), a), we do not need to change the nullability of a, but we
      // should change the nullability of b to be TRUE.
      // TODO: For Cube/Rollup just set nullability to be `true`.
      val expandedAttributes = groupByAliases.map { alias =>
        if (selectedGroupByExprs.exists(!_.contains(alias.child))) {
          alias.toAttribute.withNullability(true)
        } else {
          alias.toAttribute
        }
      }

      val groupingSetsAttributes = selectedGroupByExprs.map { groupingSetExprs =>
        groupingSetExprs.map { expr =>
          val alias = groupByAliases.find(_.child.semanticEquals(expr)).getOrElse(
            throw QueryCompilationErrors.selectExprNotInGroupByError(expr, groupByAliases))
          // Map alias to expanded attribute.
          expandedAttributes.find(_.semanticEquals(alias.toAttribute)).getOrElse(
            alias.toAttribute)
        }
      }

      Expand(groupingSetsAttributes, groupByAliases, expandedAttributes, gid, child)
    }

    /*
     * Construct new aggregate expressions by replacing grouping functions.
     */
    private def constructAggregateExprs(
        groupByExprs: Seq[Expression],
        aggregations: Seq[NamedExpression],
        groupByAliases: Seq[Alias],
        groupingAttrs: Seq[Expression],
        gid: Attribute): Seq[NamedExpression] = {
      def replaceExprs(e: Expression): Expression = e match {
        case e: AggregateExpression => e
        case e =>
          // Replace expression by expand output attribute.
          val index = groupByAliases.indexWhere(_.child.semanticEquals(e))
          if (index == -1) {
            e.mapChildren(replaceExprs)
          } else {
            groupingAttrs(index)
          }
      }
      aggregations
        .map(replaceGroupingFunc(_, groupByExprs, gid))
        .map(replaceExprs)
        .map(_.asInstanceOf[NamedExpression])
    }

    /*
     * Construct [[Aggregate]] operator from Cube/Rollup/GroupingSets.
     */
    private def constructAggregate(
        selectedGroupByExprs: Seq[Seq[Expression]],
        groupByExprs: Seq[Expression],
        aggregationExprs: Seq[NamedExpression],
        child: LogicalPlan): LogicalPlan = {

      if (groupByExprs.size > GroupingID.dataType.defaultSize * 8) {
        throw QueryCompilationErrors.groupingSizeTooLargeError(GroupingID.dataType.defaultSize * 8)
      }

      // Expand works by setting grouping expressions to null as determined by the
      // `selectedGroupByExprs`. To prevent these null values from being used in an aggregate
      // instead of the original value we need to create new aliases for all group by expressions
      // that will only be used for the intended purpose.
      val groupByAliases = constructGroupByAlias(groupByExprs)

      val gid = AttributeReference(VirtualColumn.groupingIdName, GroupingID.dataType, false)()
      val expand = constructExpand(selectedGroupByExprs, child, groupByAliases, gid)
      val groupingAttrs = expand.output.drop(child.output.length)

      val aggregations = constructAggregateExprs(
        groupByExprs, aggregationExprs, groupByAliases, groupingAttrs, gid)

      Aggregate(groupingAttrs, aggregations, expand)
    }

    private def findGroupingExprs(plan: LogicalPlan): Seq[Expression] = {
      plan.collectFirst {
        case a: Aggregate =>
          // this Aggregate should have grouping id as the last grouping key.
          val gid = a.groupingExpressions.last
          if (!gid.isInstanceOf[AttributeReference]
            || gid.asInstanceOf[AttributeReference].name != VirtualColumn.groupingIdName) {
            throw QueryCompilationErrors.groupingMustWithGroupingSetsOrCubeOrRollupError()
          }
          a.groupingExpressions.take(a.groupingExpressions.length - 1)
      }.getOrElse {
        throw QueryCompilationErrors.groupingMustWithGroupingSetsOrCubeOrRollupError()
      }
    }

    private def tryResolveHavingCondition(
        h: UnresolvedHaving,
        aggregate: Aggregate,
        selectedGroupByExprs: Seq[Seq[Expression]],
        groupByExprs: Seq[Expression]): LogicalPlan = {
      // For CUBE/ROLLUP expressions, to avoid resolving repeatedly, here we delete them from
      // groupingExpressions for condition resolving.
      val aggForResolving = aggregate.copy(groupingExpressions = groupByExprs)
      // HACK ALTER! Ideally we should only resolve GROUPING SETS + HAVING when the having condition
      // is fully resolved, similar to the rule `ResolveAggregateFunctions`. However, Aggregate
      // with GROUPING SETS is marked as unresolved and many analyzer rules can't apply to
      // UnresolvedHaving because its child is not resolved. Here we explicitly resolve columns
      // and subqueries of UnresolvedHaving so that the rewrite works in most cases.
      // TODO: mark Aggregate as resolved even if it has GROUPING SETS. We can expand it at the end
      //       of the analysis phase.
      val colResolved = h.mapExpressions { e =>
        resolveExpressionByPlanOutput(
          resolveColWithAgg(e, aggForResolving), aggForResolving, allowOuter = true)
      }
      val cond = if (SubqueryExpression.hasSubquery(colResolved.havingCondition)) {
        val fake = Project(Alias(colResolved.havingCondition, "fake")() :: Nil, aggregate.child)
        ResolveSubquery(fake).asInstanceOf[Project].projectList.head.asInstanceOf[Alias].child
      } else {
        colResolved.havingCondition
      }
      // Try resolving the condition of the filter as though it is in the aggregate clause
      val (extraAggExprs, Seq(resolvedHavingCond)) =
        ResolveAggregateFunctions.resolveExprsWithAggregate(Seq(cond), aggForResolving)

      // Push the aggregate expressions into the aggregate (if any).
      val newChild = constructAggregate(selectedGroupByExprs, groupByExprs,
        aggregate.aggregateExpressions ++ extraAggExprs, aggregate.child)

      // Since the output exprId will be changed in the constructed aggregate, here we build an
      // attrMap to resolve the condition again.
      val attrMap = AttributeMap((aggForResolving.output ++ extraAggExprs.map(_.toAttribute))
        .zip(newChild.output))
      val newCond = resolvedHavingCond.transform {
        case a: AttributeReference => attrMap.getOrElse(a, a)
      }

      if (extraAggExprs.isEmpty) {
        Filter(newCond, newChild)
      } else {
        Project(newChild.output.dropRight(extraAggExprs.length),
          Filter(newCond, newChild))
      }
    }

    // This require transformDown to resolve having condition when generating aggregate node for
    // CUBE/ROLLUP/GROUPING SETS. This also replace grouping()/grouping_id() in resolved
    // Filter/Sort.
    def apply(plan: LogicalPlan): LogicalPlan = plan.resolveOperatorsDownWithPruning(
      _.containsPattern(GROUPING_ANALYTICS), ruleId) {
      case h @ UnresolvedHaving(_, agg @ Aggregate(
        GroupingAnalytics(selectedGroupByExprs, groupByExprs), aggExprs, _))
        if agg.childrenResolved && aggExprs.forall(_.resolved) =>
        tryResolveHavingCondition(h, agg, selectedGroupByExprs, groupByExprs)

      // Make sure all of the children are resolved.
      // We can't put this at the beginning, because `Aggregate` with GROUPING SETS is unresolved
      // but we need to resolve `UnresolvedHaving` above it.
      case a if !a.childrenResolved => a

      // Ensure group by expressions and aggregate expressions have been resolved.
      case Aggregate(GroupingAnalytics(selectedGroupByExprs, groupByExprs), aggExprs, child)
        if aggExprs.forall(_.resolved) =>
        constructAggregate(selectedGroupByExprs, groupByExprs, aggExprs, child)

      // We should make sure all expressions in condition have been resolved.
      case f @ Filter(cond, child) if hasGroupingFunction(cond) && cond.resolved =>
        val groupingExprs = findGroupingExprs(child)
        // The unresolved grouping id will be resolved by ResolveReferences
        val newCond = replaceGroupingFunc(cond, groupingExprs, VirtualColumn.groupingIdAttribute)
        f.copy(condition = newCond)

      // We should make sure all [[SortOrder]]s have been resolved.
      case s @ Sort(order, _, child)
        if order.exists(hasGroupingFunction) && order.forall(_.resolved) =>
        val groupingExprs = findGroupingExprs(child)
        val gid = VirtualColumn.groupingIdAttribute
        // The unresolved grouping id will be resolved by ResolveReferences
        val newOrder = order.map(replaceGroupingFunc(_, groupingExprs, gid).asInstanceOf[SortOrder])
        s.copy(order = newOrder)
    }
  }

  object ResolvePivot extends Rule[LogicalPlan] {
    def apply(plan: LogicalPlan): LogicalPlan = plan.resolveOperatorsWithPruning(
      _.containsPattern(PIVOT), ruleId) {
      case p: Pivot if !p.childrenResolved || !p.aggregates.forall(_.resolved)
        || (p.groupByExprsOpt.isDefined && !p.groupByExprsOpt.get.forall(_.resolved))
        || !p.pivotColumn.resolved || !p.pivotValues.forall(_.resolved) => p
      case Pivot(groupByExprsOpt, pivotColumn, pivotValues, aggregates, child) =>
        if (!RowOrdering.isOrderable(pivotColumn.dataType)) {
          throw QueryCompilationErrors.unorderablePivotColError(pivotColumn)
        }
        // Check all aggregate expressions.
        aggregates.foreach(checkValidAggregateExpression)
        // Check all pivot values are literal and match pivot column data type.
        val evalPivotValues = pivotValues.map { value =>
          val foldable = trimAliases(value).foldable
          if (!foldable) {
            throw QueryCompilationErrors.nonLiteralPivotValError(value)
          }
          if (!Cast.canCast(value.dataType, pivotColumn.dataType)) {
            throw QueryCompilationErrors.pivotValDataTypeMismatchError(value, pivotColumn)
          }
          Cast(value, pivotColumn.dataType, Some(conf.sessionLocalTimeZone)).eval(EmptyRow)
        }
        // Group-by expressions coming from SQL are implicit and need to be deduced.
        val groupByExprs = groupByExprsOpt.getOrElse {
          val pivotColAndAggRefs = pivotColumn.references ++ AttributeSet(aggregates)
          child.output.filterNot(pivotColAndAggRefs.contains)
        }
        val singleAgg = aggregates.size == 1
        def outputName(value: Expression, aggregate: Expression): String = {
          val stringValue = value match {
            case n: NamedExpression => n.name
            case _ =>
              val utf8Value =
                Cast(value, StringType, Some(conf.sessionLocalTimeZone)).eval(EmptyRow)
              Option(utf8Value).map(_.toString).getOrElse("null")
          }
          if (singleAgg) {
            stringValue
          } else {
            val suffix = aggregate match {
              case n: NamedExpression => n.name
              case _ => toPrettySQL(aggregate)
            }
            stringValue + "_" + suffix
          }
        }
        if (aggregates.forall(a => PivotFirst.supportsDataType(a.dataType))) {
          // Since evaluating |pivotValues| if statements for each input row can get slow this is an
          // alternate plan that instead uses two steps of aggregation.
          val namedAggExps: Seq[NamedExpression] = aggregates.map(a => Alias(a, a.sql)())
          val namedPivotCol = pivotColumn match {
            case n: NamedExpression => n
            case _ => Alias(pivotColumn, "__pivot_col")()
          }
          val bigGroup = groupByExprs :+ namedPivotCol
          val firstAgg = Aggregate(bigGroup, bigGroup ++ namedAggExps, child)
          val pivotAggs = namedAggExps.map { a =>
            Alias(PivotFirst(namedPivotCol.toAttribute, a.toAttribute, evalPivotValues)
              .toAggregateExpression()
            , "__pivot_" + a.sql)()
          }
          val groupByExprsAttr = groupByExprs.map(_.toAttribute)
          val secondAgg = Aggregate(groupByExprsAttr, groupByExprsAttr ++ pivotAggs, firstAgg)
          val pivotAggAttribute = pivotAggs.map(_.toAttribute)
          val pivotOutputs = pivotValues.zipWithIndex.flatMap { case (value, i) =>
            aggregates.zip(pivotAggAttribute).map { case (aggregate, pivotAtt) =>
              Alias(ExtractValue(pivotAtt, Literal(i), resolver), outputName(value, aggregate))()
            }
          }
          Project(groupByExprsAttr ++ pivotOutputs, secondAgg)
        } else {
          val pivotAggregates: Seq[NamedExpression] = pivotValues.flatMap { value =>
            def ifExpr(e: Expression) = {
              If(
                EqualNullSafe(
                  pivotColumn,
                  Cast(value, pivotColumn.dataType, Some(conf.sessionLocalTimeZone))),
                e, Literal(null))
            }
            aggregates.map { aggregate =>
              val filteredAggregate = aggregate.transformDown {
                // Assumption is the aggregate function ignores nulls. This is true for all current
                // AggregateFunction's with the exception of First and Last in their default mode
                // (which we handle) and possibly some Hive UDAF's.
                case First(expr, _) =>
                  First(ifExpr(expr), true)
                case Last(expr, _) =>
                  Last(ifExpr(expr), true)
                case a: ApproximatePercentile =>
                  // ApproximatePercentile takes two literals for accuracy and percentage which
                  // should not be wrapped by if-else.
                  a.withNewChildren(ifExpr(a.first) :: a.second :: a.third :: Nil)
                case a: AggregateFunction =>
                  a.withNewChildren(a.children.map(ifExpr))
              }.transform {
                // We are duplicating aggregates that are now computing a different value for each
                // pivot value.
                // TODO: Don't construct the physical container until after analysis.
                case ae: AggregateExpression => ae.copy(resultId = NamedExpression.newExprId)
              }
              Alias(filteredAggregate, outputName(value, aggregate))()
            }
          }
          Aggregate(groupByExprs, groupByExprs ++ pivotAggregates, child)
        }
    }

    // Support any aggregate expression that can appear in an Aggregate plan except Pandas UDF.
    // TODO: Support Pandas UDF.
    private def checkValidAggregateExpression(expr: Expression): Unit = expr match {
      case a: AggregateExpression =>
        if (a.aggregateFunction.isInstanceOf[PythonUDAF]) {
          throw QueryCompilationErrors.pandasUDFAggregateNotSupportedInPivotError()
        } else {
          // OK and leave the argument check to CheckAnalysis.
        }
      case e: Attribute =>
        throw QueryCompilationErrors.aggregateExpressionRequiredForPivotError(e.sql)
      case e => e.children.foreach(checkValidAggregateExpression)
    }
  }

  object ResolveUnpivot extends Rule[LogicalPlan] {
    def apply(plan: LogicalPlan): LogicalPlan = plan.resolveOperatorsWithPruning(
      _.containsPattern(UNPIVOT), ruleId) {

      // once children are resolved, we can determine values from ids and vice versa
      // if only either is given, and only AttributeReference are given
      case up @ Unpivot(Some(ids), None, _, _, _, _) if up.childrenResolved &&
        ids.forall(_.resolved) &&
        ids.forall(_.isInstanceOf[AttributeReference]) =>
        val idAttrs = AttributeSet(up.ids.get)
        val values = up.child.output.filterNot(idAttrs.contains)
        up.copy(values = Some(values.map(Seq(_))))
      case up @ Unpivot(None, Some(values), _, _, _, _) if up.childrenResolved &&
        values.forall(_.forall(_.resolved)) &&
        values.forall(_.forall(_.isInstanceOf[AttributeReference])) =>
        val valueAttrs = AttributeSet(up.values.get.flatten)
        val ids = up.child.output.filterNot(valueAttrs.contains)
        up.copy(ids = Some(ids))

      case up: Unpivot if !up.childrenResolved || !up.ids.exists(_.forall(_.resolved)) ||
        !up.values.exists(_.nonEmpty) || !up.values.exists(_.forall(_.forall(_.resolved))) ||
        !up.values.get.forall(_.length == up.valueColumnNames.length) ||
        !up.valuesTypeCoercioned => up

      // TypeCoercionBase.UnpivotCoercion determines valueType
      // and casts values once values are set and resolved
      case Unpivot(Some(ids), Some(values), aliases, variableColumnName, valueColumnNames, child) =>

        def toString(values: Seq[NamedExpression]): String =
          values.map(v => v.name).mkString("_")

        // construct unpivot expressions for Expand
        val exprs: Seq[Seq[Expression]] =
          values.zip(aliases.getOrElse(values.map(_ => None))).map {
            case (vals, Some(alias)) => (ids :+ Literal(alias)) ++ vals
            case (Seq(value), None) => (ids :+ Literal(value.name)) :+ value
            // there are more than one value in vals
            case (vals, None) => (ids :+ Literal(toString(vals))) ++ vals
          }

        // construct output attributes
        val variableAttr = AttributeReference(variableColumnName, StringType, nullable = false)()
        val valueAttrs = valueColumnNames.zipWithIndex.map {
          case (valueColumnName, idx) =>
            AttributeReference(
              valueColumnName,
              values.head(idx).dataType,
              values.map(_(idx)).exists(_.nullable))()
        }
        val output = (ids.map(_.toAttribute) :+ variableAttr) ++ valueAttrs

        // expand the unpivot expressions
        Expand(exprs, output, child)
    }
  }

  private def isResolvingView: Boolean = AnalysisContext.get.catalogAndNamespace.nonEmpty
  private def isReferredTempViewName(nameParts: Seq[String]): Boolean = {
    AnalysisContext.get.referredTempViewNames.exists { n =>
      (n.length == nameParts.length) && n.zip(nameParts).forall {
        case (a, b) => resolver(a, b)
      }
    }
  }

  // If we are resolving database objects (relations, functions, etc.) insides views, we may need to
  // expand single or multi-part identifiers with the current catalog and namespace of when the
  // view was created.
  private def expandIdentifier(nameParts: Seq[String]): Seq[String] = {
    if (!isResolvingView || isReferredTempViewName(nameParts)) return nameParts

    if (nameParts.length == 1) {
      AnalysisContext.get.catalogAndNamespace :+ nameParts.head
    } else if (catalogManager.isCatalogRegistered(nameParts.head)) {
      nameParts
    } else {
      AnalysisContext.get.catalogAndNamespace.head +: nameParts
    }
  }

  /**
   * Adds metadata columns to output for child relations when nodes are missing resolved attributes.
   *
   * References to metadata columns are resolved using columns from [[LogicalPlan.metadataOutput]],
   * but the relation's output does not include the metadata columns until the relation is replaced.
   * Unless this rule adds metadata to the relation's output, the analyzer will detect that nothing
   * produces the columns.
   *
   * This rule only adds metadata columns when a node is resolved but is missing input from its
   * children. This ensures that metadata columns are not added to the plan unless they are used. By
   * checking only resolved nodes, this ensures that * expansion is already done so that metadata
   * columns are not accidentally selected by *. This rule resolves operators downwards to avoid
   * projecting away metadata columns prematurely.
   */
  object AddMetadataColumns extends Rule[LogicalPlan] {
    import org.apache.spark.sql.catalyst.util._

    def apply(plan: LogicalPlan): LogicalPlan = plan.resolveOperatorsDownWithPruning(
      AlwaysProcess.fn, ruleId) {
      case hint: UnresolvedHint => hint
      // Add metadata output to all node types
      case node if node.children.nonEmpty && node.resolved && hasMetadataCol(node) =>
        val inputAttrs = AttributeSet(node.children.flatMap(_.output))
        val metaCols = getMetadataAttributes(node).filterNot(inputAttrs.contains)
        if (metaCols.isEmpty) {
          node
        } else {
          val newNode = node.mapChildren(addMetadataCol(_, metaCols.map(_.exprId).toSet))
          // We should not change the output schema of the plan. We should project away the extra
          // metadata columns if necessary.
          if (newNode.sameOutput(node)) {
            newNode
          } else {
            Project(node.output, newNode)
          }
        }
    }

    private def getMetadataAttributes(plan: LogicalPlan): Seq[Attribute] = {
      plan.expressions.flatMap(_.collect {
        case a: Attribute if a.isMetadataCol => a
        case a: Attribute
          if plan.children.exists(c => c.metadataOutput.exists(_.exprId == a.exprId)) =>
          plan.children.collectFirst {
            case c if c.metadataOutput.exists(_.exprId == a.exprId) =>
              c.metadataOutput.find(_.exprId == a.exprId).get
          }.get
      })
    }

    private def hasMetadataCol(plan: LogicalPlan): Boolean = {
      plan.expressions.exists(_.exists {
        case a: Attribute =>
          // If an attribute is resolved before being labeled as metadata
          // (i.e. from the originating Dataset), we check with expression ID
          a.isMetadataCol ||
            plan.children.exists(c => c.metadataOutput.exists(_.exprId == a.exprId))
        case _ => false
      })
    }

    private def addMetadataCol(
        plan: LogicalPlan,
        requiredAttrIds: Set[ExprId]): LogicalPlan = plan match {
      case s: ExposesMetadataColumns if s.metadataOutput.exists( a =>
        requiredAttrIds.contains(a.exprId)) =>
        s.withMetadataColumns()
      case p: Project if p.metadataOutput.exists(a => requiredAttrIds.contains(a.exprId)) =>
        val newProj = p.copy(
          // Do not leak the qualified-access-only restriction to normal plan outputs.
          projectList = p.projectList ++ p.metadataOutput.map(_.markAsAllowAnyAccess()),
          child = addMetadataCol(p.child, requiredAttrIds))
        newProj.copyTagsFrom(p)
        newProj
      case _ => plan.withNewChildren(plan.children.map(addMetadataCol(_, requiredAttrIds)))
    }
  }

  /**
   * Replaces unresolved relations (tables and views) with concrete relations from the catalog.
   */
  object ResolveRelations extends Rule[LogicalPlan] {
    // The current catalog and namespace may be different from when the view was created, we must
    // resolve the view logical plan here, with the catalog and namespace stored in view metadata.
    // This is done by keeping the catalog and namespace in `AnalysisContext`, and analyzer will
    // look at `AnalysisContext.catalogAndNamespace` when resolving relations with single-part name.
    // If `AnalysisContext.catalogAndNamespace` is non-empty, analyzer will expand single-part names
    // with it, instead of current catalog and namespace.
    private def resolveViews(plan: LogicalPlan): LogicalPlan = plan match {
      // The view's child should be a logical plan parsed from the `desc.viewText`, the variable
      // `viewText` should be defined, or else we throw an error on the generation of the View
      // operator.
      case view @ View(desc, isTempView, child) if !child.resolved =>
        // Resolve all the UnresolvedRelations and Views in the child.
        val newChild = AnalysisContext.withAnalysisContext(desc) {
          val nestedViewDepth = AnalysisContext.get.nestedViewDepth
          val maxNestedViewDepth = AnalysisContext.get.maxNestedViewDepth
          if (nestedViewDepth > maxNestedViewDepth) {
            throw QueryCompilationErrors.viewDepthExceedsMaxResolutionDepthError(
              desc.identifier, maxNestedViewDepth, view)
          }
          SQLConf.withExistingConf(View.effectiveSQLConf(desc.viewSQLConfigs, isTempView)) {
            executeSameContext(child)
          }
        }
        // Fail the analysis eagerly because outside AnalysisContext, the unresolved operators
        // inside a view maybe resolved incorrectly.
        checkAnalysis(newChild)
        view.copy(child = newChild)
      case p @ SubqueryAlias(_, view: View) =>
        p.copy(child = resolveViews(view))
      case _ => plan
    }

    private def unwrapRelationPlan(plan: LogicalPlan): LogicalPlan = {
      EliminateSubqueryAliases(plan) match {
        case v: View if v.isTempViewStoringAnalyzedPlan => v.child
        case other => other
      }
    }

    def apply(plan: LogicalPlan)
        : LogicalPlan = plan.resolveOperatorsUpWithPruning(AlwaysProcess.fn, ruleId) {
<<<<<<< HEAD
      case i @ InsertIntoStatement(table, _, _, _, _, _, _) if i.query.resolved =>
=======
      case i @ InsertIntoStatement(table, _, _, _, _, _) =>
>>>>>>> 7d87fecd
        val relation = table match {
          case u: UnresolvedRelation if !u.isStreaming =>
            resolveRelation(u).getOrElse(u)
          case other => other
        }

        // Inserting into a file-based temporary view is allowed.
        // (e.g., spark.read.parquet("path").createOrReplaceTempView("t").
        // Thus, we need to look at the raw plan if `relation` is a temporary view.
        unwrapRelationPlan(relation) match {
          case v: View =>
            throw QueryCompilationErrors.insertIntoViewNotAllowedError(v.desc.identifier, table)
          case other => i.copy(table = other)
        }

      // TODO (SPARK-27484): handle streaming write commands when we have them.
      case write: V2WriteCommand =>
        write.table match {
          case u: UnresolvedRelation if !u.isStreaming =>
            resolveRelation(u).map(unwrapRelationPlan).map {
              case v: View => throw QueryCompilationErrors.writeIntoViewNotAllowedError(
                v.desc.identifier, write)
              case r: DataSourceV2Relation => write.withNewTable(r)
              case u: UnresolvedCatalogRelation =>
                throw QueryCompilationErrors.writeIntoV1TableNotAllowedError(
                  u.tableMeta.identifier, write)
              case other =>
                throw QueryCompilationErrors.writeIntoTempViewNotAllowedError(
                  u.multipartIdentifier.quoted)
            }.getOrElse(write)
          case _ => write
        }

      case PlanWithUnresolvedIdentifier(expr, builder) if expr.resolved =>
         builder(IdentifierClauseUtil.evalIdentifierClause(expr))

      case u: UnresolvedRelation =>
        resolveRelation(u).map(resolveViews).getOrElse(u)

      case r @ RelationTimeTravel(u: UnresolvedRelation, timestamp, version)
          if timestamp.forall(ts => ts.resolved && !SubqueryExpression.hasSubquery(ts)) =>
        resolveRelation(u, TimeTravelSpec.create(timestamp, version, conf)).getOrElse(r)

      case u @ UnresolvedTable(identifier, cmd, relationTypeMismatchHint) =>
        lookupTableOrView(identifier).map {
          case v: ResolvedPersistentView =>
            val nameParts = v.catalog.name() +: v.identifier.asMultipartIdentifier
            throw QueryCompilationErrors.expectTableNotViewError(
              nameParts, isTemp = false, cmd, relationTypeMismatchHint, u)
          case _: ResolvedTempView =>
            throw QueryCompilationErrors.expectTableNotViewError(
              identifier, isTemp = true, cmd, relationTypeMismatchHint, u)
          case table => table
        }.getOrElse(u)

      case u @ UnresolvedView(identifier, cmd, allowTemp, relationTypeMismatchHint) =>
        lookupTableOrView(identifier, viewOnly = true).map {
          case _: ResolvedTempView if !allowTemp =>
            throw QueryCompilationErrors.expectViewNotTempViewError(identifier, cmd, u)
          case t: ResolvedTable =>
            throw QueryCompilationErrors.expectViewNotTableError(
              t, cmd, relationTypeMismatchHint, u)
          case other => other
        }.getOrElse(u)

      case u @ UnresolvedTableOrView(identifier, cmd, allowTempView) =>
        lookupTableOrView(identifier).map {
          case _: ResolvedTempView if !allowTempView =>
            throw QueryCompilationErrors.expectTableOrPermanentViewNotTempViewError(
              identifier, cmd, u)
          case other => other
        }.getOrElse(u)
    }

    private def lookupTempView(identifier: Seq[String]): Option[TemporaryViewRelation] = {
      // We are resolving a view and this name is not a temp view when that view was created. We
      // return None earlier here.
      if (isResolvingView && !isReferredTempViewName(identifier)) return None
      v1SessionCatalog.getRawLocalOrGlobalTempView(identifier)
    }

    private def resolveTempView(
        identifier: Seq[String],
        isStreaming: Boolean = false,
        isTimeTravel: Boolean = false): Option[LogicalPlan] = {
      lookupTempView(identifier).map { v =>
        val tempViewPlan = v1SessionCatalog.getTempViewRelation(v)
        if (isStreaming && !tempViewPlan.isStreaming) {
          throw QueryCompilationErrors.readNonStreamingTempViewError(identifier.quoted)
        }
        if (isTimeTravel) {
          throw QueryCompilationErrors.timeTravelUnsupportedError(toSQLId(identifier))
        }
        tempViewPlan
      }
    }

    /**
     * Resolves relations to `ResolvedTable` or `Resolved[Temp/Persistent]View`. This is
     * for resolving DDL and misc commands.
     */
    private def lookupTableOrView(
        identifier: Seq[String],
        viewOnly: Boolean = false): Option[LogicalPlan] = {
      lookupTempView(identifier).map { tempView =>
        ResolvedTempView(identifier.asIdentifier, tempView.tableMeta.schema)
      }.orElse {
        expandIdentifier(identifier) match {
          case CatalogAndIdentifier(catalog, ident) =>
            if (viewOnly && !CatalogV2Util.isSessionCatalog(catalog)) {
              throw QueryCompilationErrors.catalogOperationNotSupported(catalog, "views")
            }
            CatalogV2Util.loadTable(catalog, ident).map {
              case v1Table: V1Table if CatalogV2Util.isSessionCatalog(catalog) &&
                v1Table.v1Table.tableType == CatalogTableType.VIEW =>
                val v1Ident = v1Table.catalogTable.identifier
                val v2Ident = Identifier.of(v1Ident.database.toArray, v1Ident.identifier)
                ResolvedPersistentView(catalog, v2Ident, v1Table.catalogTable.schema)
              case table =>
                ResolvedTable.create(catalog.asTableCatalog, ident, table)
            }
          case _ => None
        }
      }
    }

    private def createRelation(
        catalog: CatalogPlugin,
        ident: Identifier,
        table: Option[Table],
        options: CaseInsensitiveStringMap,
        isStreaming: Boolean): Option[LogicalPlan] = {
      table.map {
        case v1Table: V1Table if CatalogV2Util.isSessionCatalog(catalog) =>
          if (isStreaming) {
            if (v1Table.v1Table.tableType == CatalogTableType.VIEW) {
              throw QueryCompilationErrors.permanentViewNotSupportedByStreamingReadingAPIError(
                ident.quoted)
            }
            SubqueryAlias(
              catalog.name +: ident.asMultipartIdentifier,
              UnresolvedCatalogRelation(v1Table.v1Table, options, isStreaming = true))
          } else {
            v1SessionCatalog.getRelation(v1Table.v1Table, options)
          }

        case table =>
          if (isStreaming) {
            val v1Fallback = table match {
              case withFallback: V2TableWithV1Fallback =>
                Some(UnresolvedCatalogRelation(withFallback.v1Table, isStreaming = true))
              case _ => None
            }
            SubqueryAlias(
              catalog.name +: ident.asMultipartIdentifier,
              StreamingRelationV2(None, table.name, table, options, table.columns.toAttributes,
                Some(catalog), Some(ident), v1Fallback))
          } else {
            SubqueryAlias(
              catalog.name +: ident.asMultipartIdentifier,
              DataSourceV2Relation.create(table, Some(catalog), Some(ident), options))
          }
      }
    }

    /**
     * Resolves relations to v1 relation if it's a v1 table from the session catalog, or to v2
     * relation. This is for resolving DML commands and SELECT queries.
     */
    private def resolveRelation(
        u: UnresolvedRelation,
        timeTravelSpec: Option[TimeTravelSpec] = None): Option[LogicalPlan] = {
      resolveTempView(u.multipartIdentifier, u.isStreaming, timeTravelSpec.isDefined).orElse {
        expandIdentifier(u.multipartIdentifier) match {
          case CatalogAndIdentifier(catalog, ident) =>
            val key = ((catalog.name +: ident.namespace :+ ident.name).toSeq, timeTravelSpec)
            AnalysisContext.get.relationCache.get(key).map(_.transform {
              case multi: MultiInstanceRelation =>
                val newRelation = multi.newInstance()
                newRelation.copyTagsFrom(multi)
                newRelation
            }).orElse {
              val table = CatalogV2Util.loadTable(catalog, ident, timeTravelSpec)
              val loaded = createRelation(catalog, ident, table, u.options, u.isStreaming)
              loaded.foreach(AnalysisContext.get.relationCache.update(key, _))
              loaded
            }
          case _ => None
        }
      }
    }

    /** Consumes an unresolved relation and resolves it to a v1 or v2 relation or temporary view. */
    def resolveRelationOrTempView(u: UnresolvedRelation): LogicalPlan = {
      EliminateSubqueryAliases(resolveRelation(u).getOrElse(u))
    }
  }

  /** Handle INSERT INTO for DSv2 */
  object ResolveInsertInto extends ResolveInsertionBase {
    override def apply(plan: LogicalPlan): LogicalPlan = plan.resolveOperatorsWithPruning(
      AlwaysProcess.fn, ruleId) {
<<<<<<< HEAD
      case i @ InsertIntoStatement(r: DataSourceV2Relation, _, _, _, _, _, _)
          if i.query.resolved =>
=======
      case i @ InsertIntoStatement(r: DataSourceV2Relation, _, _, _, _, _) if i.query.resolved =>
>>>>>>> 7d87fecd
        // ifPartitionNotExists is append with validation, but validation is not supported
        if (i.ifPartitionNotExists) {
          throw QueryCompilationErrors.unsupportedIfNotExistsError(r.table.name)
        }

        // Create a project if this is an INSERT INTO BY NAME query.
        val projectByName = if (i.userSpecifiedCols.nonEmpty) {
          Some(createProjectForByNameQuery(i))
        } else {
          None
        }
        val isByName = projectByName.nonEmpty

        val partCols = partitionColumnNames(r.table)
        validatePartitionSpec(partCols, i.partitionSpec)

        val staticPartitions = i.partitionSpec.filter(_._2.isDefined).mapValues(_.get).toMap
        val query = addStaticPartitionColumns(r, projectByName.getOrElse(i.query), staticPartitions,
          isByName)

        if (!i.overwrite) {
          if (isByName) {
            AppendData.byName(r, query)
          } else {
            AppendData.byPosition(r, query)
          }
        } else if (conf.partitionOverwriteMode == PartitionOverwriteMode.DYNAMIC) {
          if (isByName) {
            OverwritePartitionsDynamic.byName(r, query)
          } else {
            OverwritePartitionsDynamic.byPosition(r, query)
          }
        } else {
          if (isByName) {
            OverwriteByExpression.byName(r, query, staticDeleteExpression(r, staticPartitions))
          } else {
            OverwriteByExpression.byPosition(r, query, staticDeleteExpression(r, staticPartitions))
          }
        }
    }

    private def partitionColumnNames(table: Table): Seq[String] = {
      // get partition column names. in v2, partition columns are columns that are stored using an
      // identity partition transform because the partition values and the column values are
      // identical. otherwise, partition values are produced by transforming one or more source
      // columns and cannot be set directly in a query's PARTITION clause.
      table.partitioning.flatMap {
        case IdentityTransform(FieldReference(Seq(name))) => Some(name)
        case _ => None
      }
    }

    private def validatePartitionSpec(
        partitionColumnNames: Seq[String],
        partitionSpec: Map[String, Option[String]]): Unit = {
      // check that each partition name is a partition column. otherwise, it is not valid
      partitionSpec.keySet.foreach { partitionName =>
        partitionColumnNames.find(name => conf.resolver(name, partitionName)) match {
          case Some(_) =>
          case None =>
            throw QueryCompilationErrors.nonPartitionColError(partitionName)
        }
      }
    }

    private def addStaticPartitionColumns(
        relation: DataSourceV2Relation,
        query: LogicalPlan,
        staticPartitions: Map[String, String],
        isByName: Boolean): LogicalPlan = {

      if (staticPartitions.isEmpty) {
        query

      } else {
        // add any static value as a literal column
        val withStaticPartitionValues = {
          // for each static name, find the column name it will replace and check for unknowns.
          val outputNameToStaticName = staticPartitions.keySet.map { staticName =>
            if (isByName) {
              // If this is INSERT INTO BY NAME, the query output's names will be the user specified
              // column names. We need to make sure the static partition column name doesn't appear
              // there to catch the following ambiguous query:
              // INSERT OVERWRITE t PARTITION (c='1') (c) VALUES ('2')
              if (query.output.find(col => conf.resolver(col.name, staticName)).nonEmpty) {
                throw QueryCompilationErrors.staticPartitionInUserSpecifiedColumnsError(staticName)
              }
            }
            relation.output.find(col => conf.resolver(col.name, staticName)) match {
              case Some(attr) =>
                attr.name -> staticName
              case _ =>
                throw QueryCompilationErrors.missingStaticPartitionColumn(staticName)
            }
          }.toMap

          val queryColumns = query.output.iterator

          // for each output column, add the static value as a literal, or use the next input
          // column. this does not fail if input columns are exhausted and adds remaining columns
          // at the end. both cases will be caught by ResolveOutputRelation and will fail the
          // query with a helpful error message.
          relation.output.flatMap { col =>
            outputNameToStaticName.get(col.name).flatMap(staticPartitions.get) match {
              case Some(staticValue) =>
                // SPARK-30844: try our best to follow StoreAssignmentPolicy for static partition
                // values but not completely follow because we can't do static type checking due to
                // the reason that the parser has erased the type info of static partition values
                // and converted them to string.
                val cast = Cast(Literal(staticValue), col.dataType, ansiEnabled = true)
                cast.setTagValue(Cast.BY_TABLE_INSERTION, ())
                Some(Alias(cast, col.name)())
              case _ if queryColumns.hasNext =>
                Some(queryColumns.next)
              case _ =>
                None
            }
          } ++ queryColumns
        }

        Project(withStaticPartitionValues, query)
      }
    }

    private def staticDeleteExpression(
        relation: DataSourceV2Relation,
        staticPartitions: Map[String, String]): Expression = {
      if (staticPartitions.isEmpty) {
        Literal(true)
      } else {
        staticPartitions.map { case (name, value) =>
          relation.output.find(col => conf.resolver(col.name, name)) match {
            case Some(attr) =>
              // the delete expression must reference the table's column names, but these attributes
              // are not available when CheckAnalysis runs because the relation is not a child of
              // the logical operation. instead, expressions are resolved after
              // ResolveOutputRelation runs, using the query's column names that will match the
              // table names at that point. because resolution happens after a future rule, create
              // an UnresolvedAttribute.
              EqualNullSafe(
                UnresolvedAttribute.quoted(attr.name),
                Cast(Literal(value), attr.dataType))
            case None =>
              throw QueryCompilationErrors.missingStaticPartitionColumn(name)
          }
        }.reduce(And)
      }
    }
  }

  /**
   * Resolves column references in the query plan. Basically it transform the query plan tree bottom
   * up, and only try to resolve references for a plan node if all its children nodes are resolved,
   * and there is no conflicting attributes between the children nodes (see `hasConflictingAttrs`
   * for details).
   *
   * The general workflow to resolve references:
   * 1. Expands the star in Project/Aggregate/Generate.
   * 2. Resolves the columns to [[AttributeReference]] with the output of the children plans. This
   *    includes metadata columns as well.
   * 3. Resolves the columns to literal function which is allowed to be invoked without braces,
   *    e.g. `SELECT col, current_date FROM t`.
   * 4. Resolves the columns to outer references with the outer plan if we are resolving subquery
   *    expressions.
   *
   * Some plan nodes have special column reference resolution logic, please read these sub-rules for
   * details:
   *  - [[ResolveReferencesInAggregate]]
   *  - [[ResolveReferencesInSort]]
   *
   * Note: even if we use a single rule to resolve columns, it's still non-trivial to have a
   *       reliable column resolution order, as the rule will be executed multiple times, with other
   *       rules in the same batch. We should resolve columns with the next option only if all the
   *       previous options are permanently not applicable. If the current option can be applicable
   *       in the next iteration (other rules update the plan), we should not try the next option.
   */
  object ResolveReferences extends Rule[LogicalPlan] with ColumnResolutionHelper {

    /**
     * Return true if there're conflicting attributes among children's outputs of a plan
     *
     * The children logical plans may output columns with conflicting attribute IDs. This may happen
     * in cases such as self-join. We should wait for the rule [[DeduplicateRelations]] to eliminate
     * conflicting attribute IDs, otherwise we can't resolve columns correctly due to ambiguity.
     */
    def hasConflictingAttrs(p: LogicalPlan): Boolean = {
      p.children.length > 1 && {
        // Note that duplicated attributes are allowed within a single node,
        // e.g., df.select($"a", $"a"), so we should only check conflicting
        // attributes between nodes.
        val uniqueAttrs = mutable.HashSet[ExprId]()
        p.children.head.outputSet.foreach(a => uniqueAttrs.add(a.exprId))
        p.children.tail.exists { child =>
          val uniqueSize = uniqueAttrs.size
          val childSize = child.outputSet.size
          child.outputSet.foreach(a => uniqueAttrs.add(a.exprId))
          uniqueSize + childSize > uniqueAttrs.size
        }
      }
    }

    def apply(plan: LogicalPlan): LogicalPlan = plan.resolveOperatorsUp {
      // Don't wait other rules to resolve the child plans of `InsertIntoStatement` as we need
      // to resolve column "DEFAULT" in the child plans so that they must be unresolved.
      case i: InsertIntoStatement => ResolveColumnDefaultInInsert(i)

      // Wait for other rules to resolve child plans first
      case p: LogicalPlan if !p.childrenResolved => p

      // Wait for the rule `DeduplicateRelations` to resolve conflicting attrs first.
      case p: LogicalPlan if hasConflictingAttrs(p) => p

      // If the projection list contains Stars, expand it.
      case p: Project if containsStar(p.projectList) =>
        p.copy(projectList = buildExpandedProjectList(p.projectList, p.child))
      // If the aggregate function argument contains Stars, expand it.
      case a: Aggregate if containsStar(a.aggregateExpressions) =>
        if (a.groupingExpressions.exists(_.isInstanceOf[UnresolvedOrdinal])) {
          throw QueryCompilationErrors.starNotAllowedWhenGroupByOrdinalPositionUsedError()
        } else {
          a.copy(aggregateExpressions = buildExpandedProjectList(a.aggregateExpressions, a.child))
        }
      case g: Generate if containsStar(g.generator.children) =>
        throw QueryCompilationErrors.invalidStarUsageError("explode/json_tuple/UDTF",
          extractStar(g.generator.children))
      // If the Unpivot ids or values contain Stars, expand them.
      case up: Unpivot if up.ids.exists(containsStar) ||
        // Only expand Stars in one-dimensional values
        up.values.exists(values => values.exists(_.length == 1) && values.exists(containsStar)) =>
        up.copy(
          ids = up.ids.map(buildExpandedProjectList(_, up.child)),
          // The inner exprs in Option[[exprs] is one-dimensional, e.g. Optional[[["*"]]].
          // The single NamedExpression turns into multiple, which we here have to turn into
          // Optional[[["col1"], ["col2"]]]
          values = up.values.map(_.flatMap(buildExpandedProjectList(_, up.child)).map(Seq(_)))
        )

      case u @ Union(children, _, _)
        // if there are duplicate output columns, give them unique expr ids
          if children.exists(c => c.output.map(_.exprId).distinct.length < c.output.length) =>
        val newChildren = children.map { c =>
          if (c.output.map(_.exprId).distinct.length < c.output.length) {
            val existingExprIds = mutable.HashSet[ExprId]()
            val projectList = c.output.map { attr =>
              if (existingExprIds.contains(attr.exprId)) {
                // replace non-first duplicates with aliases and tag them
                val newMetadata = new MetadataBuilder().withMetadata(attr.metadata)
                  .putNull("__is_duplicate").build()
                Alias(attr, attr.name)(explicitMetadata = Some(newMetadata))
              } else {
                // leave first duplicate alone
                existingExprIds.add(attr.exprId)
                attr
              }
            }
            Project(projectList, c)
          } else {
            c
          }
        }
        u.withNewChildren(newChildren)

      // A special case for Generate, because the output of Generate should not be resolved by
      // ResolveReferences. Attributes in the output will be resolved by ResolveGenerate.
      case g @ Generate(generator, _, _, _, _, _) if generator.resolved => g

      case g @ Generate(generator, join, outer, qualifier, output, child) =>
        val newG = resolveExpressionByPlanOutput(generator, child, throws = true, allowOuter = true)
        if (newG.fastEquals(generator)) {
          g
        } else {
          Generate(newG.asInstanceOf[Generator], join, outer, qualifier, output, child)
        }

      case mg: MapGroups if mg.dataOrder.exists(!_.resolved) =>
        // Resolve against `AppendColumns`'s children, instead of `AppendColumns`,
        // because `AppendColumns`'s serializer might produce conflict attribute
        // names leading to ambiguous references exception.
        val planForResolve = mg.child match {
          case appendColumns: AppendColumns => appendColumns.child
          case plan => plan
        }
        val resolvedOrder = mg.dataOrder
            .map(resolveExpressionByPlanOutput(_, planForResolve).asInstanceOf[SortOrder])
        mg.copy(dataOrder = resolvedOrder)

      // Left and right sort expression have to be resolved against the respective child plan only
      case cg: CoGroup if cg.leftOrder.exists(!_.resolved) || cg.rightOrder.exists(!_.resolved) =>
        // Resolve against `AppendColumns`'s children, instead of `AppendColumns`,
        // because `AppendColumns`'s serializer might produce conflict attribute
        // names leading to ambiguous references exception.
        val (leftPlanForResolve, rightPlanForResolve) = Seq(cg.left, cg.right).map {
          case appendColumns: AppendColumns => appendColumns.child
          case plan => plan
        } match {
          case Seq(left, right) => (left, right)
        }

        val resolvedLeftOrder = cg.leftOrder
          .map(resolveExpressionByPlanOutput(_, leftPlanForResolve).asInstanceOf[SortOrder])
        val resolvedRightOrder = cg.rightOrder
          .map(resolveExpressionByPlanOutput(_, rightPlanForResolve).asInstanceOf[SortOrder])

        cg.copy(leftOrder = resolvedLeftOrder, rightOrder = resolvedRightOrder)

      // Skips plan which contains deserializer expressions, as they should be resolved by another
      // rule: ResolveDeserializer.
      case plan if containsDeserializer(plan.expressions) => plan

      case a: Aggregate => ResolveReferencesInAggregate(a)

      // Special case for Project as it supports lateral column alias.
      case p: Project =>
        val resolvedNoOuter = p.projectList
          .map(resolveExpressionByPlanChildren(_, p, allowOuter = false))
        // Lateral column alias has higher priority than outer reference.
        val resolvedWithLCA = resolveLateralColumnAlias(resolvedNoOuter)
        val resolvedWithOuter = resolvedWithLCA.map(resolveOuterRef)
        p.copy(projectList = resolvedWithOuter.map(_.asInstanceOf[NamedExpression]))

      case o: OverwriteByExpression if o.table.resolved =>
        // The delete condition of `OverwriteByExpression` will be passed to the table
        // implementation and should be resolved based on the table schema.
        o.copy(deleteExpr = resolveExpressionByPlanOutput(o.deleteExpr, o.table))

      case u: UpdateTable => ResolveReferencesInUpdate(u)

      case m @ MergeIntoTable(targetTable, sourceTable, _, _, _, _)
        if !m.resolved && targetTable.resolved && sourceTable.resolved =>

        EliminateSubqueryAliases(targetTable) match {
          case r: NamedRelation if r.skipSchemaResolution =>
            // Do not resolve the expression if the target table accepts any schema.
            // This allows data sources to customize their own resolution logic using
            // custom resolution rules.
            m

          case _ =>
            val newMatchedActions = m.matchedActions.map {
              case DeleteAction(deleteCondition) =>
                val resolvedDeleteCondition = deleteCondition.map(
                  resolveExpressionByPlanChildren(_, m))
                DeleteAction(resolvedDeleteCondition)
              case UpdateAction(updateCondition, assignments) =>
                val resolvedUpdateCondition = updateCondition.map(
                  resolveExpressionByPlanChildren(_, m))
                UpdateAction(
                  resolvedUpdateCondition,
                  // The update value can access columns from both target and source tables.
                  resolveAssignments(assignments, m, MergeResolvePolicy.BOTH))
              case UpdateStarAction(updateCondition) =>
                val assignments = targetTable.output.map { attr =>
                  Assignment(attr, UnresolvedAttribute(Seq(attr.name)))
                }
                UpdateAction(
                  updateCondition.map(resolveExpressionByPlanChildren(_, m)),
                  // For UPDATE *, the value must be from source table.
                  resolveAssignments(assignments, m, MergeResolvePolicy.SOURCE))
              case o => o
            }
            val newNotMatchedActions = m.notMatchedActions.map {
              case InsertAction(insertCondition, assignments) =>
                // The insert action is used when not matched, so its condition and value can only
                // access columns from the source table.
                val resolvedInsertCondition = insertCondition.map(
                  resolveExpressionByPlanOutput(_, m.sourceTable))
                InsertAction(
                  resolvedInsertCondition,
                  resolveAssignments(assignments, m, MergeResolvePolicy.SOURCE))
              case InsertStarAction(insertCondition) =>
                // The insert action is used when not matched, so its condition and value can only
                // access columns from the source table.
                val resolvedInsertCondition = insertCondition.map(
                  resolveExpressionByPlanOutput(_, m.sourceTable))
                val assignments = targetTable.output.map { attr =>
                  Assignment(attr, UnresolvedAttribute(Seq(attr.name)))
                }
                InsertAction(
                  resolvedInsertCondition,
                  resolveAssignments(assignments, m, MergeResolvePolicy.SOURCE))
              case o => o
            }
            val newNotMatchedBySourceActions = m.notMatchedBySourceActions.map {
              case DeleteAction(deleteCondition) =>
                val resolvedDeleteCondition = deleteCondition.map(
                  resolveExpressionByPlanOutput(_, targetTable))
                DeleteAction(resolvedDeleteCondition)
              case UpdateAction(updateCondition, assignments) =>
                val resolvedUpdateCondition = updateCondition.map(
                  resolveExpressionByPlanOutput(_, targetTable))
                UpdateAction(
                  resolvedUpdateCondition,
                  // The update value can access columns from the target table only.
                  resolveAssignments(assignments, m, MergeResolvePolicy.TARGET))
              case o => o
            }

            val resolvedMergeCondition = resolveExpressionByPlanChildren(m.mergeCondition, m)
            m.copy(mergeCondition = resolvedMergeCondition,
              matchedActions = newMatchedActions,
              notMatchedActions = newNotMatchedActions,
              notMatchedBySourceActions = newNotMatchedBySourceActions)
        }

      // UnresolvedHaving can host grouping expressions and aggregate functions. We should resolve
      // columns with `agg.output` and the rule `ResolveAggregateFunctions` will push them down to
      // Aggregate later.
      case u @ UnresolvedHaving(cond, agg: Aggregate) if !cond.resolved =>
        u.mapExpressions { e =>
          // Columns in HAVING should be resolved with `agg.child.output` first, to follow the SQL
          // standard. See more details in SPARK-31519.
          val resolvedWithAgg = resolveColWithAgg(e, agg)
          resolveExpressionByPlanChildren(resolvedWithAgg, u, allowOuter = true)
        }

      // RepartitionByExpression can host missing attributes that are from a descendant node.
      // For example, `spark.table("t").select($"a").repartition($"b")`. We can resolve `b` with
      // table `t` even if there is a Project node between the table scan node and Sort node.
      // We also need to propagate the missing attributes from the descendant node to the current
      // node, and project them way at the end via an extra Project.
      case r @ RepartitionByExpression(partitionExprs, child, _, _)
        if !r.resolved || r.missingInput.nonEmpty =>
        val resolvedNoOuter = partitionExprs.map(resolveExpressionByPlanChildren(_, r))
        val (newPartitionExprs, newChild) = resolveExprsAndAddMissingAttrs(resolvedNoOuter, child)
        // Outer reference has lower priority than this. See the doc of `ResolveReferences`.
        val finalPartitionExprs = newPartitionExprs.map(resolveOuterRef)
        if (child.output == newChild.output) {
          r.copy(finalPartitionExprs, newChild)
        } else {
          Project(child.output, r.copy(finalPartitionExprs, newChild))
        }

      // Filter can host both grouping expressions/aggregate functions and missing attributes.
      // The grouping expressions/aggregate functions resolution takes precedence over missing
      // attributes. See the classdoc of `ResolveReferences` for details.
      case f @ Filter(cond, child) if !cond.resolved || f.missingInput.nonEmpty =>
        val resolvedNoOuter = resolveExpressionByPlanChildren(cond, f)
        val resolvedWithAgg = resolveColWithAgg(resolvedNoOuter, child)
        val (newCond, newChild) = resolveExprsAndAddMissingAttrs(Seq(resolvedWithAgg), child)
        // Outer reference has lowermost priority. See the doc of `ResolveReferences`.
        val finalCond = resolveOuterRef(newCond.head)
        if (child.output == newChild.output) {
          f.copy(condition = finalCond)
        } else {
          // Add missing attributes and then project them away.
          val newFilter = Filter(finalCond, newChild)
          Project(child.output, newFilter)
        }

      case s: Sort if !s.resolved || s.missingInput.nonEmpty => ResolveReferencesInSort(s)

      case q: LogicalPlan =>
        logTrace(s"Attempting to resolve ${q.simpleString(conf.maxToStringFields)}")
        q.mapExpressions(resolveExpressionByPlanChildren(_, q, allowOuter = true))
    }

    private object MergeResolvePolicy extends Enumeration {
      val BOTH, SOURCE, TARGET = Value
    }

    def resolveAssignments(
        assignments: Seq[Assignment],
        mergeInto: MergeIntoTable,
        resolvePolicy: MergeResolvePolicy.Value): Seq[Assignment] = {
      assignments.map { assign =>
        val resolvedKey = assign.key match {
          case c if !c.resolved =>
            resolveMergeExprOrFail(c, Project(Nil, mergeInto.targetTable))
          case o => o
        }
        val resolvedValue = assign.value match {
          case c if !c.resolved =>
            val resolvePlan = resolvePolicy match {
              case MergeResolvePolicy.BOTH => mergeInto
              case MergeResolvePolicy.SOURCE => Project(Nil, mergeInto.sourceTable)
              case MergeResolvePolicy.TARGET => Project(Nil, mergeInto.targetTable)
            }
            val resolvedExpr = resolveExprInAssignment(c, resolvePlan)
            val withDefaultResolved = if (conf.enableDefaultColumns) {
              resolveColumnDefaultInAssignmentValue(
                resolvedKey,
                resolvedExpr,
                QueryCompilationErrors
                  .defaultReferencesNotAllowedInComplexExpressionsInMergeInsertsOrUpdates())
            } else {
              resolvedExpr
            }
            checkResolvedMergeExpr(withDefaultResolved, resolvePlan)
            withDefaultResolved
          case o => o
        }
        Assignment(resolvedKey, resolvedValue)
      }
    }

    private def resolveMergeExprOrFail(e: Expression, p: LogicalPlan): Expression = {
      val resolved = resolveExprInAssignment(e, p)
      checkResolvedMergeExpr(resolved, p)
      resolved
    }

    private def checkResolvedMergeExpr(e: Expression, p: LogicalPlan): Unit = {
      e.references.filter(!_.resolved).foreach { a =>
        // Note: This will throw error only on unresolved attribute issues,
        // not other resolution errors like mismatched data types.
        val cols = p.inputSet.toSeq.map(_.sql).mkString(", ")
        a.failAnalysis(
          errorClass = "_LEGACY_ERROR_TEMP_2309",
          messageParameters = Map(
            "sqlExpr" -> a.sql,
            "cols" -> cols))
      }
    }

    // Expand the star expression using the input plan first. If failed, try resolve
    // the star expression using the outer query plan and wrap the resolved attributes
    // in outer references. Otherwise throw the original exception.
    private def expand(s: Star, plan: LogicalPlan): Seq[NamedExpression] = {
      withPosition(s) {
        try {
          s.expand(plan, resolver)
        } catch {
          case e: AnalysisException =>
            AnalysisContext.get.outerPlan.map {
              // Only Project and Aggregate can host star expressions.
              case u @ (_: Project | _: Aggregate) =>
                Try(s.expand(u.children.head, resolver)) match {
                  case Success(expanded) => expanded.map(wrapOuterReference)
                  case Failure(_) => throw e
                }
              // Do not use the outer plan to resolve the star expression
              // since the star usage is invalid.
              case _ => throw e
            }.getOrElse { throw e }
        }
      }
    }

    /**
     * Build a project list for Project/Aggregate and expand the star if possible
     */
    private def buildExpandedProjectList(
      exprs: Seq[NamedExpression],
      child: LogicalPlan): Seq[NamedExpression] = {
      exprs.flatMap {
        // Using Dataframe/Dataset API: testData2.groupBy($"a", $"b").agg($"*")
        case s: Star => expand(s, child)
        // Using SQL API without running ResolveAlias: SELECT * FROM testData2 group by a, b
        case UnresolvedAlias(s: Star, _) => expand(s, child)
        case o if containsStar(o :: Nil) => expandStarExpression(o, child) :: Nil
        case o => o :: Nil
      }.map(_.asInstanceOf[NamedExpression])
    }

    /**
     * Returns true if `exprs` contains a [[Star]].
     */
    def containsStar(exprs: Seq[Expression]): Boolean =
      exprs.exists(_.collect { case _: Star => true }.nonEmpty)

    private def extractStar(exprs: Seq[Expression]): Seq[Star] =
      exprs.flatMap(_.collect { case s: Star => s })

    /**
     * Expands the matching attribute.*'s in `child`'s output.
     */
    def expandStarExpression(expr: Expression, child: LogicalPlan): Expression = {
      expr.transformUp {
        case f0: UnresolvedFunction if !f0.isDistinct &&
          f0.nameParts.map(_.toLowerCase(Locale.ROOT)) == Seq("count") &&
          f0.arguments == Seq(UnresolvedStar(None)) =>
          // Transform COUNT(*) into COUNT(1).
          f0.copy(nameParts = Seq("count"), arguments = Seq(Literal(1)))
        case f1: UnresolvedFunction if containsStar(f1.arguments) =>
          // SPECIAL CASE: We want to block count(tblName.*) because in spark, count(tblName.*) will
          // be expanded while count(*) will be converted to count(1). They will produce different
          // results and confuse users if there is any null values. For count(t1.*, t2.*), it is
          // still allowed, since it's well-defined in spark.
          if (!conf.allowStarWithSingleTableIdentifierInCount &&
              f1.nameParts == Seq("count") &&
              f1.arguments.length == 1) {
            f1.arguments.foreach {
              case u: UnresolvedStar if u.isQualifiedByTable(child, resolver) =>
                throw QueryCompilationErrors
                  .singleTableStarInCountNotAllowedError(u.target.get.mkString("."))
              case _ => // do nothing
            }
          }
          f1.copy(arguments = f1.arguments.flatMap {
            case s: Star => expand(s, child)
            case o => o :: Nil
          })
        case c: CreateNamedStruct if containsStar(c.valExprs) =>
          val newChildren = c.children.grouped(2).flatMap {
            case Seq(k, s : Star) => CreateStruct(expand(s, child)).children
            case kv => kv
          }
          c.copy(children = newChildren.toList )
        case c: CreateArray if containsStar(c.children) =>
          c.copy(children = c.children.flatMap {
            case s: Star => expand(s, child)
            case o => o :: Nil
          })
        case p: Murmur3Hash if containsStar(p.children) =>
          p.copy(children = p.children.flatMap {
            case s: Star => expand(s, child)
            case o => o :: Nil
          })
        case p: XxHash64 if containsStar(p.children) =>
          p.copy(children = p.children.flatMap {
            case s: Star => expand(s, child)
            case o => o :: Nil
          })
        // count(*) has been replaced by count(1)
        case o if containsStar(o.children) =>
          throw QueryCompilationErrors.invalidStarUsageError(s"expression '${o.prettyName}'",
            extractStar(o.children))
      }
    }
  }

  private def containsDeserializer(exprs: Seq[Expression]): Boolean = {
    exprs.exists(_.exists(_.isInstanceOf[UnresolvedDeserializer]))
  }

  /**
   * In many dialects of SQL it is valid to use ordinal positions in order/sort by and group by
   * clauses. This rule is to convert ordinal positions to the corresponding expressions in the
   * select list. This support is introduced in Spark 2.0.
   *
   * - When the sort references or group by expressions are not integer but foldable expressions,
   * just ignore them.
   * - When spark.sql.orderByOrdinal/spark.sql.groupByOrdinal is set to false, ignore the position
   * numbers too.
   *
   * Before the release of Spark 2.0, the literals in order/sort by and group by clauses
   * have no effect on the results.
   */
  object ResolveOrdinalInOrderByAndGroupBy extends Rule[LogicalPlan] {
    def apply(plan: LogicalPlan): LogicalPlan = plan.resolveOperatorsUpWithPruning(
      _.containsPattern(UNRESOLVED_ORDINAL), ruleId) {
      case p if !p.childrenResolved => p
      // Replace the index with the related attribute for ORDER BY,
      // which is a 1-base position of the projection list.
      case Sort(orders, global, child)
        if orders.exists(_.child.isInstanceOf[UnresolvedOrdinal]) =>
        val newOrders = orders map {
          case s @ SortOrder(UnresolvedOrdinal(index), direction, nullOrdering, _) =>
            if (index > 0 && index <= child.output.size) {
              SortOrder(child.output(index - 1), direction, nullOrdering, Seq.empty)
            } else {
              throw QueryCompilationErrors.orderByPositionRangeError(index, child.output.size, s)
            }
          case o => o
        }
        Sort(newOrders, global, child)

      // Replace the index with the corresponding expression in aggregateExpressions. The index is
      // a 1-base position of aggregateExpressions, which is output columns (select expression)
      case Aggregate(groups, aggs, child) if aggs.forall(_.resolved) &&
        groups.exists(containUnresolvedOrdinal) =>
        val newGroups = groups.map(resolveGroupByExpressionOrdinal(_, aggs))
        Aggregate(newGroups, aggs, child)
    }

    private def containUnresolvedOrdinal(e: Expression): Boolean = e match {
      case _: UnresolvedOrdinal => true
      case gs: BaseGroupingSets => gs.children.exists(containUnresolvedOrdinal)
      case _ => false
    }

    private def resolveGroupByExpressionOrdinal(
        expr: Expression,
        aggs: Seq[Expression]): Expression = expr match {
      case ordinal @ UnresolvedOrdinal(index) =>
        withPosition(ordinal) {
          if (index > 0 && index <= aggs.size) {
            val ordinalExpr = aggs(index - 1)
            if (ordinalExpr.exists(_.isInstanceOf[AggregateExpression])) {
              throw QueryCompilationErrors.groupByPositionRefersToAggregateFunctionError(
                index, ordinalExpr)
            } else {
              ordinalExpr
            }
          } else {
            throw QueryCompilationErrors.groupByPositionRangeError(index, aggs.size)
          }
        }
      case gs: BaseGroupingSets =>
        gs.withNewChildren(gs.children.map(resolveGroupByExpressionOrdinal(_, aggs)))
      case others => others
    }
  }


  /**
   * Checks whether a function identifier referenced by an [[UnresolvedFunction]] is defined in the
   * function registry. Note that this rule doesn't try to resolve the [[UnresolvedFunction]]. It
   * only performs simple existence check according to the function identifier to quickly identify
   * undefined functions without triggering relation resolution, which may incur potentially
   * expensive partition/schema discovery process in some cases.
   * In order to avoid duplicate external functions lookup, the external function identifier will
   * store in the local hash set externalFunctionNameSet.
   * @see [[ResolveFunctions]]
   * @see https://issues.apache.org/jira/browse/SPARK-19737
   */
  object LookupFunctions extends Rule[LogicalPlan] {
    override def apply(plan: LogicalPlan): LogicalPlan = {
      val externalFunctionNameSet = new mutable.HashSet[Seq[String]]()

      plan.resolveExpressionsWithPruning(_.containsAnyPattern(UNRESOLVED_FUNCTION)) {
        case f @ UnresolvedFunction(nameParts, _, _, _, _) =>
          if (ResolveFunctions.lookupBuiltinOrTempFunction(nameParts).isDefined) {
            f
          } else {
            val CatalogAndIdentifier(catalog, ident) = expandIdentifier(nameParts)
            val fullName = normalizeFuncName(catalog.name +: ident.namespace :+ ident.name)
            if (externalFunctionNameSet.contains(fullName)) {
              f
            } else if (catalog.asFunctionCatalog.functionExists(ident)) {
              externalFunctionNameSet.add(fullName)
              f
            } else {
              val catalogPath = (catalog.name() +: catalogManager.currentNamespace).mkString(".")
              throw QueryCompilationErrors.unresolvedRoutineError(
                nameParts,
                Seq("system.builtin", "system.session", catalogPath),
                f.origin)
            }
          }
      }
    }

    def normalizeFuncName(name: Seq[String]): Seq[String] = {
      if (conf.caseSensitiveAnalysis) {
        name
      } else {
        name.map(_.toLowerCase(Locale.ROOT))
      }
    }
  }

  /**
   * Replaces [[UnresolvedFunctionName]]s with concrete [[LogicalPlan]]s.
   * Replaces [[UnresolvedFunction]]s with concrete [[Expression]]s.
   * Replaces [[UnresolvedGenerator]]s with concrete [[Expression]]s.
   * Replaces [[UnresolvedTableValuedFunction]]s with concrete [[LogicalPlan]]s.
   */
  object ResolveFunctions extends Rule[LogicalPlan] {
    val trimWarningEnabled = new AtomicBoolean(true)

    def apply(plan: LogicalPlan): LogicalPlan = plan.resolveOperatorsUpWithPruning(
      _.containsAnyPattern(UNRESOLVED_FUNC, UNRESOLVED_FUNCTION, GENERATOR,
        UNRESOLVED_TABLE_VALUED_FUNCTION, UNRESOLVED_TVF_ALIASES,
        UNRESOLVED_IDENTIFIER_CLAUSE), ruleId) {
      // Resolve functions with concrete relations from v2 catalog.
      case u @ UnresolvedFunctionName(nameParts, cmd, requirePersistentFunc, mismatchHint, _) =>
        lookupBuiltinOrTempFunction(nameParts)
          .orElse(lookupBuiltinOrTempTableFunction(nameParts)).map { info =>
          if (requirePersistentFunc) {
            throw QueryCompilationErrors.expectPersistentFuncError(
              nameParts.head, cmd, mismatchHint, u)
          } else {
            ResolvedNonPersistentFunc(nameParts.head, V1Function(info))
          }
        }.getOrElse {
          val CatalogAndIdentifier(catalog, ident) = expandIdentifier(nameParts)
          val fullName = catalog.name +: ident.namespace :+ ident.name
          CatalogV2Util.loadFunction(catalog, ident).map { func =>
            ResolvedPersistentFunc(catalog.asFunctionCatalog, ident, func)
          }.getOrElse(u.copy(possibleQualifiedName = Some(fullName)))
        }

      // Resolve table-valued function references.
      case u: UnresolvedTableValuedFunction if u.functionArgs.forall(_.resolved) =>
        withPosition(u) {
          try {
            resolveBuiltinOrTempTableFunction(u.name, u.functionArgs).getOrElse {
              val CatalogAndIdentifier(catalog, ident) = expandIdentifier(u.name)
              if (CatalogV2Util.isSessionCatalog(catalog)) {
                v1SessionCatalog.resolvePersistentTableFunction(
                  ident.asFunctionIdentifier, u.functionArgs)
              } else {
                throw QueryCompilationErrors.missingCatalogAbilityError(
                  catalog, "table-valued functions")
              }
            }
          } catch {
            case _: NoSuchFunctionException =>
              u.failAnalysis(
                errorClass = "_LEGACY_ERROR_TEMP_2308",
                messageParameters = Map("name" -> u.name.quoted))
          }
        }

      // Resolve table-valued functions' output column aliases.
      case u: UnresolvedTVFAliases if u.child.resolved =>
        // Add `Project` with the aliases.
        val outputAttrs = u.child.output
        // Checks if the number of the aliases is equal to expected one
        if (u.outputNames.size != outputAttrs.size) {
          u.failAnalysis(
            errorClass = "_LEGACY_ERROR_TEMP_2307",
            messageParameters = Map(
              "funcName" -> u.name.quoted,
              "aliasesNum" -> u.outputNames.size.toString,
              "outColsNum" -> outputAttrs.size.toString))
        }
        val aliases = outputAttrs.zip(u.outputNames).map {
          case (attr, name) => Alias(attr, name)()
        }
        Project(aliases, u.child)

      case q: LogicalPlan =>
        q.transformExpressionsWithPruning(
          _.containsAnyPattern(UNRESOLVED_FUNCTION, GENERATOR, UNRESOLVED_IDENTIFIER_CLAUSE),
          ruleId) {
          case u @ UnresolvedFunction(nameParts, arguments, _, _, _)
            if hasLambdaAndResolvedArguments(arguments) => withPosition(u) {
            resolveBuiltinOrTempFunction(nameParts, arguments, Some(u)).map {
              case func: HigherOrderFunction => func
              case other => other.failAnalysis(
                errorClass = "_LEGACY_ERROR_TEMP_2306",
                messageParameters = Map(
                  "class" -> other.getClass.getCanonicalName))
            }.getOrElse {
              throw QueryCompilationErrors.unresolvedRoutineError(
                nameParts,
                // We don't support persistent high-order functions yet.
                Seq("system.builtin", "system.session"),
                u.origin)
            }
          }

          // Resolve IDENTIFIER clause.
          case u@UnresolvedAttributeIdentifierClause(expr) if expr.resolved =>
            UnresolvedAttribute(IdentifierClauseUtil.evalIdentifierClause(expr))

          case u if !u.childrenResolved => u // Skip until children are resolved.

          case u @ UnresolvedGenerator(name, arguments) => withPosition(u) {
            // For generator function, the parser only accepts v1 function name and creates
            // `FunctionIdentifier`.
            v1SessionCatalog.lookupFunction(name, arguments) match {
              case generator: Generator => generator
              case other => throw QueryCompilationErrors.generatorNotExpectedError(
                name, other.getClass.getCanonicalName)
            }
          }

          case u @ UnresolvedFunction(nameParts, arguments, _, _, _) => withPosition(u) {
            resolveBuiltinOrTempFunction(nameParts, arguments, Some(u)).getOrElse {
              val CatalogAndIdentifier(catalog, ident) = expandIdentifier(nameParts)
              if (CatalogV2Util.isSessionCatalog(catalog)) {
                resolveV1Function(ident.asFunctionIdentifier, arguments, u)
              } else {
                resolveV2Function(catalog.asFunctionCatalog, ident, arguments, u)
              }
            }
          }
          case u@UnresolvedFunctionIdentifierClause(identExpr, arguments, isDistinct,
          filter, ignoreNulls)  if identExpr.resolved => withPosition(u) {
            val nameParts = IdentifierClauseUtil.evalIdentifierClause(identExpr)
            UnresolvedFunction(nameParts, arguments, isDistinct, filter, ignoreNulls)
          }
        }
    }

    /**
     * Check if the arguments of a function are either resolved or a lambda function.
     */
    private def hasLambdaAndResolvedArguments(expressions: Seq[Expression]): Boolean = {
      val (lambdas, others) = expressions.partition(_.isInstanceOf[LambdaFunction])
      lambdas.nonEmpty && others.forall(_.resolved)
    }

    def lookupBuiltinOrTempFunction(name: Seq[String]): Option[ExpressionInfo] = {
      if (name.length == 1) {
        v1SessionCatalog.lookupBuiltinOrTempFunction(name.head)
      } else {
        None
      }
    }

    def lookupBuiltinOrTempTableFunction(name: Seq[String]): Option[ExpressionInfo] = {
      if (name.length == 1) {
        v1SessionCatalog.lookupBuiltinOrTempTableFunction(name.head)
      } else {
        None
      }
    }

    private def resolveBuiltinOrTempFunction(
        name: Seq[String],
        arguments: Seq[Expression],
        u: Option[UnresolvedFunction]): Option[Expression] = {
      if (name.length == 1) {
        v1SessionCatalog.resolveBuiltinOrTempFunction(name.head, arguments).map { func =>
          if (u.isDefined) validateFunction(func, arguments.length, u.get) else func
        }
      } else {
        None
      }
    }

    private def resolveBuiltinOrTempTableFunction(
        name: Seq[String],
        arguments: Seq[Expression]): Option[LogicalPlan] = {
      if (name.length == 1) {
        v1SessionCatalog.resolveBuiltinOrTempTableFunction(name.head, arguments)
      } else {
        None
      }
    }

    private def resolveV1Function(
        ident: FunctionIdentifier,
        arguments: Seq[Expression],
        u: UnresolvedFunction): Expression = {
      val func = v1SessionCatalog.resolvePersistentFunction(ident, arguments)
      validateFunction(func, arguments.length, u)
    }

    private def validateFunction(
        func: Expression,
        numArgs: Int,
        u: UnresolvedFunction): Expression = {
      func match {
        // AggregateWindowFunctions are AggregateFunctions that can only be evaluated within
        // the context of a Window clause. They do not need to be wrapped in an
        // AggregateExpression.
        case wf: AggregateWindowFunction =>
          if (u.isDistinct) {
            throw QueryCompilationErrors.functionWithUnsupportedSyntaxError(
              wf.prettyName, "DISTINCT")
          } else if (u.filter.isDefined) {
            throw QueryCompilationErrors.functionWithUnsupportedSyntaxError(
              wf.prettyName, "FILTER clause")
          } else if (u.ignoreNulls) {
            wf match {
              case nthValue: NthValue =>
                nthValue.copy(ignoreNulls = u.ignoreNulls)
              case _ =>
                throw QueryCompilationErrors.functionWithUnsupportedSyntaxError(
                  wf.prettyName, "IGNORE NULLS")
            }
          } else {
            wf
          }
        case owf: FrameLessOffsetWindowFunction =>
          if (u.isDistinct) {
            throw QueryCompilationErrors.functionWithUnsupportedSyntaxError(
              owf.prettyName, "DISTINCT")
          } else if (u.filter.isDefined) {
            throw QueryCompilationErrors.functionWithUnsupportedSyntaxError(
              owf.prettyName, "FILTER clause")
          } else if (u.ignoreNulls) {
            owf match {
              case lead: Lead =>
                lead.copy(ignoreNulls = u.ignoreNulls)
              case lag: Lag =>
                lag.copy(ignoreNulls = u.ignoreNulls)
            }
          } else {
            owf
          }
        // We get an aggregate function, we need to wrap it in an AggregateExpression.
        case agg: AggregateFunction =>
          // Note: PythonUDAF does not support these advanced clauses.
          if (agg.isInstanceOf[PythonUDAF]) checkUnsupportedAggregateClause(agg, u)

          u.filter match {
            case Some(filter) if !filter.deterministic =>
              throw QueryCompilationErrors.nonDeterministicFilterInAggregateError
            case Some(filter) if filter.dataType != BooleanType =>
              throw QueryCompilationErrors.nonBooleanFilterInAggregateError
            case Some(filter) if filter.exists(_.isInstanceOf[AggregateExpression]) =>
              throw QueryCompilationErrors.aggregateInAggregateFilterError
            case Some(filter) if filter.exists(_.isInstanceOf[WindowExpression]) =>
              throw QueryCompilationErrors.windowFunctionInAggregateFilterError
            case _ =>
          }
          if (u.ignoreNulls) {
            val aggFunc = agg match {
              case first: First => first.copy(ignoreNulls = u.ignoreNulls)
              case last: Last => last.copy(ignoreNulls = u.ignoreNulls)
              case any_value: AnyValue => any_value.copy(ignoreNulls = u.ignoreNulls)
              case _ =>
                throw QueryCompilationErrors.functionWithUnsupportedSyntaxError(
                  agg.prettyName, "IGNORE NULLS")
            }
            aggFunc.toAggregateExpression(u.isDistinct, u.filter)
          } else {
            agg.toAggregateExpression(u.isDistinct, u.filter)
          }
        // This function is not an aggregate function, just return the resolved one.
        case other =>
          checkUnsupportedAggregateClause(other, u)
          if (other.isInstanceOf[String2TrimExpression] && numArgs == 2) {
            if (trimWarningEnabled.get) {
              log.warn("Two-parameter TRIM/LTRIM/RTRIM function signatures are deprecated." +
                " Use SQL syntax `TRIM((BOTH | LEADING | TRAILING)? trimStr FROM str)`" +
                " instead.")
              trimWarningEnabled.set(false)
            }
          }
          other
      }
    }

    private def checkUnsupportedAggregateClause(func: Expression, u: UnresolvedFunction): Unit = {
      if (u.isDistinct) {
        throw QueryCompilationErrors.functionWithUnsupportedSyntaxError(
          func.prettyName, "DISTINCT")
      }
      if (u.filter.isDefined) {
        throw QueryCompilationErrors.functionWithUnsupportedSyntaxError(
          func.prettyName, "FILTER clause")
      }
      if (u.ignoreNulls) {
        throw QueryCompilationErrors.functionWithUnsupportedSyntaxError(
          func.prettyName, "IGNORE NULLS")
      }
    }

    private def resolveV2Function(
        catalog: FunctionCatalog,
        ident: Identifier,
        arguments: Seq[Expression],
        u: UnresolvedFunction): Expression = {
      val unbound = catalog.loadFunction(ident)
      val inputType = StructType(arguments.zipWithIndex.map {
        case (exp, pos) => StructField(s"_$pos", exp.dataType, exp.nullable)
      })
      val bound = try {
        unbound.bind(inputType)
      } catch {
        case unsupported: UnsupportedOperationException =>
          throw QueryCompilationErrors.functionCannotProcessInputError(
            unbound, arguments, unsupported)
      }

      if (bound.inputTypes().length != arguments.length) {
        throw QueryCompilationErrors.v2FunctionInvalidInputTypeLengthError(
          bound, arguments)
      }

      bound match {
        case scalarFunc: ScalarFunction[_] =>
          processV2ScalarFunction(scalarFunc, arguments, u)
        case aggFunc: V2AggregateFunction[_, _] =>
          processV2AggregateFunction(aggFunc, arguments, u)
        case _ =>
          failAnalysis(
            errorClass = "_LEGACY_ERROR_TEMP_2444",
            messageParameters = Map("funcName" -> bound.name()))
      }
    }

    private def processV2ScalarFunction(
        scalarFunc: ScalarFunction[_],
        arguments: Seq[Expression],
        u: UnresolvedFunction): Expression = {
      if (u.isDistinct) {
        throw QueryCompilationErrors.functionWithUnsupportedSyntaxError(
          scalarFunc.name(), "DISTINCT")
      } else if (u.filter.isDefined) {
        throw QueryCompilationErrors.functionWithUnsupportedSyntaxError(
          scalarFunc.name(), "FILTER clause")
      } else if (u.ignoreNulls) {
        throw QueryCompilationErrors.functionWithUnsupportedSyntaxError(
          scalarFunc.name(), "IGNORE NULLS")
      } else {
        V2ExpressionUtils.resolveScalarFunction(scalarFunc, arguments)
      }
    }

    private def processV2AggregateFunction(
        aggFunc: V2AggregateFunction[_, _],
        arguments: Seq[Expression],
        u: UnresolvedFunction): Expression = {
      if (u.ignoreNulls) {
        throw QueryCompilationErrors.functionWithUnsupportedSyntaxError(
          aggFunc.name(), "IGNORE NULLS")
      }
      val aggregator = V2Aggregator(aggFunc, arguments)
      aggregator.toAggregateExpression(u.isDistinct, u.filter)
    }
  }

  /**
   * This rule resolves and rewrites subqueries inside expressions.
   *
   * Note: CTEs are handled in CTESubstitution.
   */
  object ResolveSubquery extends Rule[LogicalPlan] {
    /**
     * Resolves the subquery plan that is referenced in a subquery expression, by invoking the
     * entire analyzer recursively. We set outer plan in `AnalysisContext`, so that the analyzer
     * can resolve outer references.
     *
     * Outer references of the subquery are updated as children of Subquery expression.
     */
    private def resolveSubQuery(
        e: SubqueryExpression,
        outer: LogicalPlan)(
        f: (LogicalPlan, Seq[Expression]) => SubqueryExpression): SubqueryExpression = {
      val newSubqueryPlan = AnalysisContext.withOuterPlan(outer) {
        executeSameContext(e.plan)
      }

      // If the subquery plan is fully resolved, pull the outer references and record
      // them as children of SubqueryExpression.
      if (newSubqueryPlan.resolved) {
        // Record the outer references as children of subquery expression.
        f(newSubqueryPlan, SubExprUtils.getOuterReferences(newSubqueryPlan))
      } else {
        e.withNewPlan(newSubqueryPlan)
      }
    }

    /**
     * Resolves the subquery. Apart of resolving the subquery and outer references (if any)
     * in the subquery plan, the children of subquery expression are updated to record the
     * outer references. This is needed to make sure
     * (1) The column(s) referred from the outer query are not pruned from the plan during
     *     optimization.
     * (2) Any aggregate expression(s) that reference outer attributes are pushed down to
     *     outer plan to get evaluated.
     */
    private def resolveSubQueries(plan: LogicalPlan, outer: LogicalPlan): LogicalPlan = {
      plan.transformAllExpressionsWithPruning(_.containsPattern(PLAN_EXPRESSION), ruleId) {
        case s @ ScalarSubquery(sub, _, exprId, _, _, _) if !sub.resolved =>
          resolveSubQuery(s, outer)(ScalarSubquery(_, _, exprId))
        case e @ Exists(sub, _, exprId, _, _) if !sub.resolved =>
          resolveSubQuery(e, outer)(Exists(_, _, exprId))
        case InSubquery(values, l @ ListQuery(_, _, exprId, _, _, _))
            if values.forall(_.resolved) && !l.resolved =>
          val expr = resolveSubQuery(l, outer)((plan, exprs) => {
            ListQuery(plan, exprs, exprId, plan.output.length)
          })
          InSubquery(values, expr.asInstanceOf[ListQuery])
        case s @ LateralSubquery(sub, _, exprId, _, _) if !sub.resolved =>
          resolveSubQuery(s, outer)(LateralSubquery(_, _, exprId))
      }
    }

    /**
     * Resolve and rewrite all subqueries in an operator tree..
     */
    def apply(plan: LogicalPlan): LogicalPlan = plan.resolveOperatorsUpWithPruning(
      _.containsPattern(PLAN_EXPRESSION), ruleId) {
      case j: LateralJoin if j.left.resolved =>
        // We can't pass `LateralJoin` as the outer plan, as its right child is not resolved yet
        // and we can't call `LateralJoin.resolveChildren` to resolve outer references. Here we
        // create a fake Project node as the outer plan.
        resolveSubQueries(j, Project(Nil, j.left))
      // Only a few unary nodes (Project/Filter/Aggregate) can contain subqueries.
      case q: UnaryNode if q.childrenResolved =>
        resolveSubQueries(q, q)
      case r: RelationTimeTravel =>
        resolveSubQueries(r, r)
      case j: Join if j.childrenResolved && j.duplicateResolved =>
        resolveSubQueries(j, j)
      case s: SupportsSubquery if s.childrenResolved =>
        resolveSubQueries(s, s)
    }
  }

  /**
   * Replaces unresolved column aliases for a subquery with projections.
   */
  object ResolveSubqueryColumnAliases extends Rule[LogicalPlan] {

     def apply(plan: LogicalPlan): LogicalPlan = plan.resolveOperatorsUpWithPruning(
       _.containsPattern(UNRESOLVED_SUBQUERY_COLUMN_ALIAS), ruleId) {
      case u @ UnresolvedSubqueryColumnAliases(columnNames, child) if child.resolved =>
        // Resolves output attributes if a query has alias names in its subquery:
        // e.g., SELECT * FROM (SELECT 1 AS a, 1 AS b) t(col1, col2)
        val outputAttrs = child.output
        // Checks if the number of the aliases equals to the number of output columns
        // in the subquery.
        if (columnNames.size != outputAttrs.size) {
          throw QueryCompilationErrors.aliasNumberNotMatchColumnNumberError(
            columnNames.size, outputAttrs.size, u)
        }
        val aliases = outputAttrs.zip(columnNames).map { case (attr, aliasName) =>
          Alias(attr, aliasName)()
        }
        Project(aliases, child)
    }
  }

  /**
   * Turns projections that contain aggregate expressions into aggregations.
   */
  object GlobalAggregates extends Rule[LogicalPlan] {
    def apply(plan: LogicalPlan): LogicalPlan = plan.resolveOperatorsUpWithPruning(
      t => t.containsAnyPattern(AGGREGATE_EXPRESSION, PYTHON_UDF) && t.containsPattern(PROJECT),
      ruleId) {
      case Project(projectList, child) if containsAggregates(projectList) =>
        Aggregate(Nil, projectList, child)
    }

    def containsAggregates(exprs: Seq[Expression]): Boolean = {
      // Collect all Windowed Aggregate Expressions.
      val windowedAggExprs: Set[Expression] = exprs.flatMap { expr =>
        expr.collect {
          case WindowExpression(ae: AggregateExpression, _) => ae
          case UnresolvedWindowExpression(ae: AggregateExpression, _) => ae
        }
      }.toSet

      // Find the first Aggregate Expression that is not Windowed.
      exprs.exists(_.exists {
        case ae: AggregateExpression => !windowedAggExprs.contains(ae)
        case _ => false
      })
    }
  }

  /**
   * This rule finds aggregate expressions that are not in an aggregate operator.  For example,
   * those in a HAVING clause or ORDER BY clause.  These expressions are pushed down to the
   * underlying aggregate operator and then projected away after the original operator.
   *
   * We need to make sure the expressions all fully resolved before looking for aggregate functions
   * and group by expressions from them.
   */
  object ResolveAggregateFunctions extends Rule[LogicalPlan] {
    def apply(plan: LogicalPlan): LogicalPlan = plan.resolveOperatorsUpWithPruning(
      _.containsPattern(AGGREGATE), ruleId) {
      case UnresolvedHaving(cond, agg: Aggregate) if agg.resolved && cond.resolved =>
        resolveOperatorWithAggregate(Seq(cond), agg, (newExprs, newChild) => {
          val newCond = newExprs.head
          if (newCond.resolved) {
            Filter(newCond, newChild)
          } else {
            // The condition can be unresolved after the resolution, as we may mark
            // `TempResolvedColumn` as unresolved if it's not aggregate function inputs or grouping
            // expressions. We should remain `UnresolvedHaving` as the rule `ResolveReferences` can
            // re-resolve `TempResolvedColumn` and `UnresolvedHaving` has a special column
            // resolution order.
            UnresolvedHaving(newCond, newChild)
          }
        })

      case Filter(cond, agg: Aggregate) if agg.resolved && cond.resolved =>
        resolveOperatorWithAggregate(Seq(cond), agg, (newExprs, newChild) => {
          Filter(newExprs.head, newChild)
        })

      case s @ Sort(_, _, agg: Aggregate) if agg.resolved && s.order.forall(_.resolved) =>
        resolveOperatorWithAggregate(s.order.map(_.child), agg, (newExprs, newChild) => {
          val newSortOrder = s.order.zip(newExprs).map {
            case (sortOrder, expr) => sortOrder.copy(child = expr)
          }
          s.copy(order = newSortOrder, child = newChild)
        })
    }

    /**
     * Resolves the given expressions as if they are in the given Aggregate operator, which means
     * the column can be resolved using `agg.child` and aggregate functions/grouping columns are
     * allowed. It returns a list of named expressions that need to be appended to
     * `agg.aggregateExpressions`, and the list of resolved expressions.
     */
    def resolveExprsWithAggregate(
        exprs: Seq[Expression],
        agg: Aggregate): (Seq[NamedExpression], Seq[Expression]) = {
      val extraAggExprs = ArrayBuffer.empty[NamedExpression]
      val transformed = exprs.map { e =>
        if (!e.resolved) {
          e
        } else {
          buildAggExprList(e, agg, extraAggExprs)
        }
      }
      (extraAggExprs.toSeq, transformed)
    }

    private def buildAggExprList(
        expr: Expression,
        agg: Aggregate,
        aggExprList: ArrayBuffer[NamedExpression]): Expression = {
      // Avoid adding an extra aggregate expression if it's already present in
      // `agg.aggregateExpressions`.
      val index = agg.aggregateExpressions.indexWhere {
        case Alias(child, _) => child semanticEquals expr
        case other => other semanticEquals expr
      }
      if (index >= 0) {
        agg.aggregateExpressions(index).toAttribute
      } else {
        expr match {
          case ae: AggregateExpression =>
            val cleaned = trimTempResolvedColumn(ae)
            val alias = Alias(cleaned, cleaned.toString)()
            aggExprList += alias
            alias.toAttribute
          case grouping: Expression if agg.groupingExpressions.exists(grouping.semanticEquals) =>
            trimTempResolvedColumn(grouping) match {
              case ne: NamedExpression =>
                aggExprList += ne
                ne.toAttribute
              case other =>
                val alias = Alias(other, other.toString)()
                aggExprList += alias
                alias.toAttribute
            }
          case t: TempResolvedColumn =>
            if (t.child.isInstanceOf[Attribute]) {
              // This column is neither inside aggregate functions nor a grouping column. It
              // shouldn't be resolved with `agg.child.output`. Mark it as "hasTried", so that it
              // can be re-resolved later or go back to `UnresolvedAttribute` at the end.
              withOrigin(t.origin)(t.copy(hasTried = true))
            } else {
              // This is a nested column, we still have a chance to match grouping expressions with
              // the the top-levle column. Here we wrap the underlying `Attribute` with
              // `TempResolvedColumn` and try again.
              val childWithTempCol = t.child.transformUp {
                case a: Attribute => TempResolvedColumn(a, Seq(a.name))
              }
              val newChild = buildAggExprList(childWithTempCol, agg, aggExprList)
              if (newChild.containsPattern(TEMP_RESOLVED_COLUMN)) {
                withOrigin(t.origin)(t.copy(hasTried = true))
              } else {
                newChild
              }
            }
          case other =>
            other.withNewChildren(other.children.map(buildAggExprList(_, agg, aggExprList)))
        }
      }
    }

    private def trimTempResolvedColumn(input: Expression): Expression = input.transform {
      case t: TempResolvedColumn => t.child
    }

    def resolveOperatorWithAggregate(
        exprs: Seq[Expression],
        agg: Aggregate,
        buildOperator: (Seq[Expression], Aggregate) => LogicalPlan): LogicalPlan = {
      val (extraAggExprs, resolvedExprs) = resolveExprsWithAggregate(exprs, agg)
      if (extraAggExprs.isEmpty) {
        buildOperator(resolvedExprs, agg)
      } else {
        Project(agg.output, buildOperator(resolvedExprs, agg.copy(
          aggregateExpressions = agg.aggregateExpressions ++ extraAggExprs)))
      }
    }
  }

  /**
   * Extracts [[Generator]] from the projectList of a [[Project]] operator and creates [[Generate]]
   * operator under [[Project]].
   *
   * This rule will throw [[AnalysisException]] for following cases:
   * 1. [[Generator]] is nested in expressions, e.g. `SELECT explode(list) + 1 FROM tbl`
   * 2. more than one [[Generator]] is found in projectList,
   *    e.g. `SELECT explode(list), explode(list) FROM tbl`
   * 3. [[Generator]] is found in other operators that are not [[Project]] or [[Generate]],
   *    e.g. `SELECT * FROM tbl SORT BY explode(list)`
   */
  object ExtractGenerator extends Rule[LogicalPlan] {
    def hasGenerator(expr: Expression): Boolean = {
      expr.exists(_.isInstanceOf[Generator])
    }

    private def hasNestedGenerator(expr: NamedExpression): Boolean = {
      @scala.annotation.tailrec
      def hasInnerGenerator(g: Generator): Boolean = g match {
        // Since `GeneratorOuter` is just a wrapper of generators, we skip it here
        case go: GeneratorOuter =>
          hasInnerGenerator(go.child)
        case _ =>
          g.children.exists { _.exists {
            case _: Generator => true
            case _ => false
          } }
      }
      trimNonTopLevelAliases(expr) match {
        case UnresolvedAlias(g: Generator, _) => hasInnerGenerator(g)
        case Alias(g: Generator, _) => hasInnerGenerator(g)
        case MultiAlias(g: Generator, _) => hasInnerGenerator(g)
        case other => hasGenerator(other)
      }
    }

    private def hasAggFunctionInGenerator(ne: Seq[NamedExpression]): Boolean = {
      ne.exists(_.exists {
        case g: Generator =>
          g.children.exists(_.exists(_.isInstanceOf[AggregateFunction]))
        case _ =>
          false
      })
    }

    private def trimAlias(expr: NamedExpression): Expression = expr match {
      case UnresolvedAlias(child, _) => child
      case Alias(child, _) => child
      case MultiAlias(child, _) => child
      case _ => expr
    }

    private object AliasedGenerator {
      /**
       * Extracts a [[Generator]] expression, any names assigned by aliases to the outputs
       * and the outer flag. The outer flag is used when joining the generator output.
       * @param e the [[Expression]]
       * @return (the [[Generator]], seq of output names, outer flag)
       */
      def unapply(e: Expression): Option[(Generator, Seq[String], Boolean)] = e match {
        case Alias(GeneratorOuter(g: Generator), name) if g.resolved => Some((g, name :: Nil, true))
        case MultiAlias(GeneratorOuter(g: Generator), names) if g.resolved => Some((g, names, true))
        case Alias(g: Generator, name) if g.resolved => Some((g, name :: Nil, false))
        case MultiAlias(g: Generator, names) if g.resolved => Some((g, names, false))
        case _ => None
      }
    }

    def apply(plan: LogicalPlan): LogicalPlan = plan.resolveOperatorsUpWithPruning(
      _.containsPattern(GENERATOR), ruleId) {
      case Project(projectList, _) if projectList.exists(hasNestedGenerator) =>
        val nestedGenerator = projectList.find(hasNestedGenerator).get
        throw QueryCompilationErrors.nestedGeneratorError(trimAlias(nestedGenerator))

      case Project(projectList, _) if projectList.count(hasGenerator) > 1 =>
        val generators = projectList.filter(hasGenerator).map(trimAlias)
        throw QueryCompilationErrors.moreThanOneGeneratorError(generators, "SELECT")

      case Aggregate(_, aggList, _) if aggList.exists(hasNestedGenerator) =>
        val nestedGenerator = aggList.find(hasNestedGenerator).get
        throw QueryCompilationErrors.nestedGeneratorError(trimAlias(nestedGenerator))

      case Aggregate(_, aggList, _) if aggList.count(hasGenerator) > 1 =>
        val generators = aggList.filter(hasGenerator).map(trimAlias)
        throw QueryCompilationErrors.moreThanOneGeneratorError(generators, "aggregate")

      case agg @ Aggregate(groupList, aggList, child) if aggList.forall {
          case AliasedGenerator(_, _, _) => true
          case other => other.resolved
        } && aggList.exists(hasGenerator) =>
        // If generator in the aggregate list was visited, set the boolean flag true.
        var generatorVisited = false

        val projectExprs = Array.ofDim[NamedExpression](aggList.length)
        val newAggList = aggList
          .toIndexedSeq
          .map(trimNonTopLevelAliases)
          .zipWithIndex
          .flatMap {
            case (AliasedGenerator(generator, names, outer), idx) =>
              // It's a sanity check, this should not happen as the previous case will throw
              // exception earlier.
              assert(!generatorVisited, "More than one generator found in aggregate.")
              generatorVisited = true

              val newGenChildren: Seq[Expression] = generator.children.zipWithIndex.map {
                case (e, idx) => if (e.foldable) e else Alias(e, s"_gen_input_${idx}")()
              }
              val newGenerator = {
                val g = generator.withNewChildren(newGenChildren.map { e =>
                  if (e.foldable) e else e.asInstanceOf[Alias].toAttribute
                }).asInstanceOf[Generator]
                if (outer) GeneratorOuter(g) else g
              }
              val newAliasedGenerator = if (names.length == 1) {
                Alias(newGenerator, names(0))()
              } else {
                MultiAlias(newGenerator, names)
              }
              projectExprs(idx) = newAliasedGenerator
              newGenChildren.filter(!_.foldable).asInstanceOf[Seq[NamedExpression]]
            case (other, idx) =>
              projectExprs(idx) = other.toAttribute
              other :: Nil
          }

        val newAgg = Aggregate(groupList, newAggList, child)
        Project(projectExprs.toList, newAgg)

      case p @ Project(projectList, _) if hasAggFunctionInGenerator(projectList) =>
        // If a generator has any aggregate function, we need to apply the `GlobalAggregates` rule
        // first for replacing `Project` with `Aggregate`.
        p

      case p @ Project(projectList, child) =>
        val (resolvedGenerator, newProjectList) = projectList
          .map(trimNonTopLevelAliases)
          .foldLeft((None: Option[Generate], Nil: Seq[NamedExpression])) { (res, e) =>
            e match {
              case AliasedGenerator(generator, names, outer) if generator.childrenResolved =>
                // It's a sanity check, this should not happen as the previous case will throw
                // exception earlier.
                assert(res._1.isEmpty, "More than one generator found in SELECT.")

                val g = Generate(
                  generator,
                  unrequiredChildIndex = Nil,
                  outer = outer,
                  qualifier = None,
                  generatorOutput = ResolveGenerate.makeGeneratorOutput(generator, names),
                  child)

                (Some(g), res._2 ++ g.nullableOutput)
              case other =>
                (res._1, res._2 :+ other)
            }
          }

        if (resolvedGenerator.isDefined) {
          Project(newProjectList, resolvedGenerator.get)
        } else {
          p
        }

      case g @ Generate(GeneratorOuter(generator), _, _, _, _, _) =>
        g.copy(generator = generator, outer = true)

      case g: Generate => g

      case u: UnresolvedTableValuedFunction => u

      case p if p.expressions.exists(hasGenerator) =>
        throw QueryCompilationErrors.generatorOutsideSelectError(p)
    }
  }

  /**
   * Rewrites table generating expressions that either need one or more of the following in order
   * to be resolved:
   *  - concrete attribute references for their output.
   *  - to be relocated from a SELECT clause (i.e. from  a [[Project]]) into a [[Generate]]).
   *
   * Names for the output [[Attribute]]s are extracted from [[Alias]] or [[MultiAlias]] expressions
   * that wrap the [[Generator]].
   */
  object ResolveGenerate extends Rule[LogicalPlan] {
    def apply(plan: LogicalPlan): LogicalPlan = plan.resolveOperatorsUpWithPruning(
      _.containsPattern(GENERATE), ruleId) {
      case g: Generate if !g.child.resolved || !g.generator.resolved => g
      case g: Generate if !g.resolved => withPosition(g) {
        // Check nested generators.
        if (g.generator.children.exists(ExtractGenerator.hasGenerator)) {
          throw QueryCompilationErrors.nestedGeneratorError(g.generator)
        }
        g.copy(generatorOutput = makeGeneratorOutput(g.generator, g.generatorOutput.map(_.name)))
      }
    }

    /**
     * Construct the output attributes for a [[Generator]], given a list of names.  If the list of
     * names is empty names are assigned from field names in generator.
     */
    private[analysis] def makeGeneratorOutput(
        generator: Generator,
        names: Seq[String]): Seq[Attribute] = {
      val elementAttrs = generator.elementSchema.toAttributes

      if (names.length == elementAttrs.length) {
        names.zip(elementAttrs).map {
          case (name, attr) => attr.withName(name)
        }
      } else if (names.isEmpty) {
        elementAttrs
      } else {
        throw QueryCompilationErrors.aliasesNumberNotMatchUDTFOutputError(
          elementAttrs.size, names.mkString(","))
      }
    }
  }

  /**
   * Extracts [[WindowExpression]]s from the projectList of a [[Project]] operator and
   * aggregateExpressions of an [[Aggregate]] operator and creates individual [[Window]]
   * operators for every distinct [[WindowSpecDefinition]].
   *
   * This rule handles three cases:
   *  - A [[Project]] having [[WindowExpression]]s in its projectList;
   *  - An [[Aggregate]] having [[WindowExpression]]s in its aggregateExpressions.
   *  - A [[Filter]]->[[Aggregate]] pattern representing GROUP BY with a HAVING
   *    clause and the [[Aggregate]] has [[WindowExpression]]s in its aggregateExpressions.
   * Note: If there is a GROUP BY clause in the query, aggregations and corresponding
   * filters (expressions in the HAVING clause) should be evaluated before any
   * [[WindowExpression]]. If a query has SELECT DISTINCT, the DISTINCT part should be
   * evaluated after all [[WindowExpression]]s.
   *
   * Note: [[ResolveLateralColumnAliasReference]] rule is applied before this rule. To guarantee
   * this order, we make sure this rule applies only when the [[Project]] or [[Aggregate]] doesn't
   * contain any [[LATERAL_COLUMN_ALIAS_REFERENCE]].
   *
   * For every case, the transformation works as follows:
   * 1. For a list of [[Expression]]s (a projectList or an aggregateExpressions), partitions
   *    it two lists of [[Expression]]s, one for all [[WindowExpression]]s and another for
   *    all regular expressions.
   * 2. For all [[WindowExpression]]s, groups them based on their [[WindowSpecDefinition]]s
   *    and [[WindowFunctionType]]s.
   * 3. For every distinct [[WindowSpecDefinition]] and [[WindowFunctionType]], creates a
   *    [[Window]] operator and inserts it into the plan tree.
   */
  object ExtractWindowExpressions extends Rule[LogicalPlan] {
    type Spec = (Seq[Expression], Seq[SortOrder], WindowFunctionType)

    private def hasWindowFunction(exprs: Seq[Expression]): Boolean =
      exprs.exists(hasWindowFunction)

    private def hasWindowFunction(expr: Expression): Boolean = {
      expr.exists {
        case window: WindowExpression => true
        case _ => false
      }
    }

    /**
     * From a Seq of [[NamedExpression]]s, extract expressions containing window expressions and
     * other regular expressions that do not contain any window expression. For example, for
     * `col1, Sum(col2 + col3) OVER (PARTITION BY col4 ORDER BY col5)`, we will extract
     * `col1`, `col2 + col3`, `col4`, and `col5` out and replace their appearances in
     * the window expression as attribute references. So, the first returned value will be
     * `[Sum(_w0) OVER (PARTITION BY _w1 ORDER BY _w2)]` and the second returned value will be
     * [col1, col2 + col3 as _w0, col4 as _w1, col5 as _w2].
     *
     * @return (seq of expressions containing at least one window expression,
     *          seq of non-window expressions)
     */
    private def extract(
        expressions: Seq[NamedExpression]): (Seq[NamedExpression], Seq[NamedExpression]) = {
      // First, we partition the input expressions to two part. For the first part,
      // every expression in it contain at least one WindowExpression.
      // Expressions in the second part do not have any WindowExpression.
      val (expressionsWithWindowFunctions, regularExpressions) =
        expressions.partition(hasWindowFunction)

      // Then, we need to extract those regular expressions used in the WindowExpression.
      // For example, when we have col1 - Sum(col2 + col3) OVER (PARTITION BY col4 ORDER BY col5),
      // we need to make sure that col1 to col5 are all projected from the child of the Window
      // operator.
      val extractedExprMap = mutable.LinkedHashMap.empty[Expression, NamedExpression]
      def extractExpr(expr: Expression): Expression = expr match {
        case ne: NamedExpression =>
          // If a named expression is not in regularExpressions, add it to
          // extractedExprMap and replace it with an AttributeReference.
          val missingExpr =
            AttributeSet(Seq(expr)) -- (regularExpressions ++ extractedExprMap.values)
          if (missingExpr.nonEmpty) {
            extractedExprMap += ne.canonicalized -> ne
          }
          // alias will be cleaned in the rule CleanupAliases
          ne
        case e: Expression if e.foldable =>
          e // No need to create an attribute reference if it will be evaluated as a Literal.
        case e: Expression =>
          // For other expressions, we extract it and replace it with an AttributeReference (with
          // an internal column name, e.g. "_w0").
          extractedExprMap.getOrElseUpdate(e.canonicalized,
            Alias(e, s"_w${extractedExprMap.size}")()).toAttribute
      }

      // Now, we extract regular expressions from expressionsWithWindowFunctions
      // by using extractExpr.
      val seenWindowAggregates = new ArrayBuffer[AggregateExpression]
      val newExpressionsWithWindowFunctions = expressionsWithWindowFunctions.map {
        _.transform {
          // Extracts children expressions of a WindowFunction (input parameters of
          // a WindowFunction).
          case wf: WindowFunction =>
            val newChildren = wf.children.map(extractExpr)
            wf.withNewChildren(newChildren)

          // Extracts expressions from the partition spec and order spec.
          case wsc @ WindowSpecDefinition(partitionSpec, orderSpec, _) =>
            val newPartitionSpec = partitionSpec.map(extractExpr)
            val newOrderSpec = orderSpec.map { so =>
              val newChild = extractExpr(so.child)
              so.copy(child = newChild)
            }
            wsc.copy(partitionSpec = newPartitionSpec, orderSpec = newOrderSpec)

          case WindowExpression(ae: AggregateExpression, _) if ae.filter.isDefined =>
            throw QueryCompilationErrors.windowAggregateFunctionWithFilterNotSupportedError

          // Extract Windowed AggregateExpression
          case we @ WindowExpression(
              ae @ AggregateExpression(function, _, _, _, _),
              spec: WindowSpecDefinition) =>
            val newChildren = function.children.map(extractExpr)
            val newFunction = function.withNewChildren(newChildren).asInstanceOf[AggregateFunction]
            val newAgg = ae.copy(aggregateFunction = newFunction)
            seenWindowAggregates += newAgg
            WindowExpression(newAgg, spec)

          case AggregateExpression(aggFunc, _, _, _, _) if hasWindowFunction(aggFunc.children) =>
            throw QueryCompilationErrors.windowFunctionInsideAggregateFunctionNotAllowedError

          // Extracts AggregateExpression. For example, for SUM(x) - Sum(y) OVER (...),
          // we need to extract SUM(x).
          case agg: AggregateExpression if !seenWindowAggregates.contains(agg) =>
            extractedExprMap.getOrElseUpdate(agg.canonicalized,
              Alias(agg, s"_w${extractedExprMap.size}")()).toAttribute

          // Extracts other attributes
          case attr: Attribute => extractExpr(attr)

        }.asInstanceOf[NamedExpression]
      }

      (newExpressionsWithWindowFunctions, regularExpressions ++ extractedExprMap.values)
    } // end of extract

    /**
     * Adds operators for Window Expressions. Every Window operator handles a single Window Spec.
     */
    private def addWindow(
        expressionsWithWindowFunctions: Seq[NamedExpression],
        child: LogicalPlan): LogicalPlan = {
      // First, we need to extract all WindowExpressions from expressionsWithWindowFunctions
      // and put those extracted WindowExpressions to extractedWindowExprBuffer.
      // This step is needed because it is possible that an expression contains multiple
      // WindowExpressions with different Window Specs.
      // After extracting WindowExpressions, we need to construct a project list to generate
      // expressionsWithWindowFunctions based on extractedWindowExprBuffer.
      // For example, for "sum(a) over (...) / sum(b) over (...)", we will first extract
      // "sum(a) over (...)" and "sum(b) over (...)" out, and assign "_we0" as the alias to
      // "sum(a) over (...)" and "_we1" as the alias to "sum(b) over (...)".
      // Then, the projectList will be [_we0/_we1].
      val extractedWindowExprBuffer = new ArrayBuffer[NamedExpression]()
      val newExpressionsWithWindowFunctions = expressionsWithWindowFunctions.map {
        // We need to use transformDown because we want to trigger
        // "case alias @ Alias(window: WindowExpression, _)" first.
        _.transformDown {
          case alias @ Alias(window: WindowExpression, _) =>
            // If a WindowExpression has an assigned alias, just use it.
            extractedWindowExprBuffer += alias
            alias.toAttribute
          case window: WindowExpression =>
            // If there is no alias assigned to the WindowExpressions. We create an
            // internal column.
            val withName = Alias(window, s"_we${extractedWindowExprBuffer.length}")()
            extractedWindowExprBuffer += withName
            withName.toAttribute
        }.asInstanceOf[NamedExpression]
      }

      // SPARK-32616: Use a linked hash map to maintains the insertion order of the Window
      // operators, so the query with multiple Window operators can have the determined plan.
      val groupedWindowExpressions = mutable.LinkedHashMap.empty[Spec, ArrayBuffer[NamedExpression]]
      // Second, we group extractedWindowExprBuffer based on their Partition and Order Specs.
      extractedWindowExprBuffer.foreach { expr =>
        val distinctWindowSpec = expr.collect {
          case window: WindowExpression => window.windowSpec
        }.distinct

        // We do a final check and see if we only have a single Window Spec defined in an
        // expressions.
        if (distinctWindowSpec.isEmpty) {
          throw QueryCompilationErrors.expressionWithoutWindowExpressionError(expr)
        } else if (distinctWindowSpec.length > 1) {
          // newExpressionsWithWindowFunctions only have expressions with a single
          // WindowExpression. If we reach here, we have a bug.
          throw QueryCompilationErrors.expressionWithMultiWindowExpressionsError(
            expr, distinctWindowSpec)
        } else {
          val spec = distinctWindowSpec.head
          val specKey = (spec.partitionSpec, spec.orderSpec, WindowFunctionType.functionType(expr))
          val windowExprs = groupedWindowExpressions
            .getOrElseUpdate(specKey, new ArrayBuffer[NamedExpression])
          windowExprs += expr
        }
      }

      // Third, we aggregate them by adding each Window operator for each Window Spec and then
      // setting this to the child of the next Window operator.
      val windowOps =
        groupedWindowExpressions.foldLeft(child) {
          case (last, ((partitionSpec, orderSpec, _), windowExpressions)) =>
            Window(windowExpressions.toSeq, partitionSpec, orderSpec, last)
        }

      // Finally, we create a Project to output windowOps's output
      // newExpressionsWithWindowFunctions.
      Project(windowOps.output ++ newExpressionsWithWindowFunctions, windowOps)
    } // end of addWindow

    // We have to use transformDown at here to make sure the rule of
    // "Aggregate with Having clause" will be triggered.
    def apply(plan: LogicalPlan): LogicalPlan = plan.resolveOperatorsDownWithPruning(
      _.containsPattern(WINDOW_EXPRESSION), ruleId) {

      case Filter(condition, _) if hasWindowFunction(condition) =>
        throw QueryCompilationErrors.windowFunctionNotAllowedError("WHERE")

      case UnresolvedHaving(condition, _) if hasWindowFunction(condition) =>
        throw QueryCompilationErrors.windowFunctionNotAllowedError("HAVING")

      // Aggregate with Having clause. This rule works with an unresolved Aggregate because
      // a resolved Aggregate will not have Window Functions.
      case f @ UnresolvedHaving(condition, a @ Aggregate(groupingExprs, aggregateExprs, child))
        if child.resolved &&
          hasWindowFunction(aggregateExprs) &&
          a.expressions.forall(_.resolved) =>
        aggregateExprs.foreach(_.transformDownWithPruning(
          _.containsPattern(LATERAL_COLUMN_ALIAS_REFERENCE)) {
          case lcaRef: LateralColumnAliasReference =>
            throw QueryCompilationErrors.lateralColumnAliasInAggWithWindowAndHavingUnsupportedError(
              lcaRef.nameParts)
        })
        val (windowExpressions, aggregateExpressions) = extract(aggregateExprs)
        // Create an Aggregate operator to evaluate aggregation functions.
        val withAggregate = Aggregate(groupingExprs, aggregateExpressions, child)
        // Add a Filter operator for conditions in the Having clause.
        val withFilter = Filter(condition, withAggregate)
        val withWindow = addWindow(windowExpressions, withFilter)

        // Finally, generate output columns according to the original projectList.
        val finalProjectList = aggregateExprs.map(_.toAttribute)
        Project(finalProjectList, withWindow)

      case p: LogicalPlan if !p.childrenResolved => p

      // Aggregate without Having clause.
      // Make sure the lateral column aliases are properly handled first.
      case a @ Aggregate(groupingExprs, aggregateExprs, child)
        if hasWindowFunction(aggregateExprs) &&
          a.expressions.forall(_.resolved) &&
          !aggregateExprs.exists(_.containsPattern(LATERAL_COLUMN_ALIAS_REFERENCE)) =>
        val (windowExpressions, aggregateExpressions) = extract(aggregateExprs)
        // Create an Aggregate operator to evaluate aggregation functions.
        val withAggregate = Aggregate(groupingExprs, aggregateExpressions, child)
        // Add Window operators.
        val withWindow = addWindow(windowExpressions, withAggregate)

        // Finally, generate output columns according to the original projectList.
        val finalProjectList = aggregateExprs.map(_.toAttribute)
        Project(finalProjectList, withWindow)

      // We only extract Window Expressions after all expressions of the Project
      // have been resolved, and lateral column aliases are properly handled first.
      case p @ Project(projectList, child)
        if hasWindowFunction(projectList) &&
          p.expressions.forall(_.resolved) &&
          !projectList.exists(_.containsPattern(LATERAL_COLUMN_ALIAS_REFERENCE)) =>
        val (windowExpressions, regularExpressions) = extract(projectList.toIndexedSeq)
        // We add a project to get all needed expressions for window expressions from the child
        // of the original Project operator.
        val withProject = Project(regularExpressions, child)
        // Add Window operators.
        val withWindow = addWindow(windowExpressions, withProject)

        // Finally, generate output columns according to the original projectList.
        val finalProjectList = projectList.map(_.toAttribute)
        Project(finalProjectList, withWindow)
    }
  }

  /**
   * Set the seed for random number generation.
   */
  object ResolveRandomSeed extends Rule[LogicalPlan] {
    private lazy val random = new Random()

    override def apply(plan: LogicalPlan): LogicalPlan = plan.resolveOperatorsUpWithPruning(
      _.containsPattern(EXPRESSION_WITH_RANDOM_SEED), ruleId) {
      case p if p.resolved => p
      case p => p.transformExpressionsUpWithPruning(
        _.containsPattern(EXPRESSION_WITH_RANDOM_SEED), ruleId) {
        case e: ExpressionWithRandomSeed if e.seedExpression == UnresolvedSeed =>
          e.withNewSeed(random.nextLong())
      }
    }
  }

  /**
   * Correctly handle null primitive inputs for UDF by adding extra [[If]] expression to do the
   * null check.  When user defines a UDF with primitive parameters, there is no way to tell if the
   * primitive parameter is null or not, so here we assume the primitive input is null-propagatable
   * and we should return null if the input is null.
   */
  object HandleNullInputsForUDF extends Rule[LogicalPlan] {
    override def apply(plan: LogicalPlan): LogicalPlan = plan.resolveOperatorsUpWithPruning(
      _.containsPattern(SCALA_UDF)) {
      case p if !p.resolved => p // Skip unresolved nodes.

      case p => p.transformExpressionsUpWithPruning(_.containsPattern(SCALA_UDF)) {

        case udf: ScalaUDF if udf.inputPrimitives.contains(true) =>
          // Otherwise, add special handling of null for fields that can't accept null.
          // The result of operations like this, when passed null, is generally to return null.
          assert(udf.inputPrimitives.length == udf.children.length)

          val inputPrimitivesPair = udf.inputPrimitives.zip(udf.children)
          val inputNullCheck = inputPrimitivesPair.collect {
            case (isPrimitive, input) if isPrimitive && input.nullable =>
              IsNull(input)
          }.reduceLeftOption[Expression](Or)

          if (inputNullCheck.isDefined) {
            // Once we add an `If` check above the udf, it is safe to mark those checked inputs
            // as null-safe (i.e., wrap with `KnownNotNull`), because the null-returning
            // branch of `If` will be called if any of these checked inputs is null. Thus we can
            // prevent this rule from being applied repeatedly.
            val newInputs = inputPrimitivesPair.map {
              case (isPrimitive, input) =>
                if (isPrimitive && input.nullable) {
                  KnownNotNull(input)
                } else {
                  input
                }
            }
            val newUDF = udf.copy(children = newInputs)
            If(inputNullCheck.get, Literal.create(null, udf.dataType), newUDF)
          } else {
            udf
          }
      }
    }
  }

  /**
   * Resolve the encoders for the UDF by explicitly given the attributes. We give the
   * attributes explicitly in order to handle the case where the data type of the input
   * value is not the same with the internal schema of the encoder, which could cause
   * data loss. For example, the encoder should not cast the input value to Decimal(38, 18)
   * if the actual data type is Decimal(30, 0).
   *
   * The resolved encoders then will be used to deserialize the internal row to Scala value.
   */
  object ResolveEncodersInUDF extends Rule[LogicalPlan] {
    override def apply(plan: LogicalPlan): LogicalPlan = plan.resolveOperatorsUpWithPruning(
      _.containsPattern(SCALA_UDF), ruleId) {
      case p if !p.resolved => p // Skip unresolved nodes.

      case p => p.transformExpressionsUpWithPruning(_.containsPattern(SCALA_UDF), ruleId) {

        case udf: ScalaUDF if udf.inputEncoders.nonEmpty =>
          val boundEncoders = udf.inputEncoders.zipWithIndex.map { case (encOpt, i) =>
            val dataType = udf.children(i).dataType
            encOpt.map { enc =>
              val attrs = if (enc.isSerializedAsStructForTopLevel) {
                dataType.asInstanceOf[StructType].toAttributes
              } else {
                // the field name doesn't matter here, so we use
                // a simple literal to avoid any overhead
                new StructType().add("input", dataType).toAttributes
              }
              enc.resolveAndBind(attrs)
            }
          }
          udf.copy(inputEncoders = boundEncoders)
      }
    }
  }

  /**
   * Check and add proper window frames for all window functions.
   */
  object ResolveWindowFrame extends Rule[LogicalPlan] {
    def apply(plan: LogicalPlan): LogicalPlan = plan.resolveExpressionsWithPruning(
      _.containsPattern(WINDOW_EXPRESSION), ruleId) {
      case WindowExpression(wf: FrameLessOffsetWindowFunction,
        WindowSpecDefinition(_, _, f: SpecifiedWindowFrame)) if wf.frame != f =>
        throw QueryCompilationErrors.cannotSpecifyWindowFrameError(wf.prettyName)
      case WindowExpression(wf: WindowFunction, WindowSpecDefinition(_, _, f: SpecifiedWindowFrame))
          if wf.frame != UnspecifiedFrame && wf.frame != f =>
        throw QueryCompilationErrors.windowFrameNotMatchRequiredFrameError(f, wf.frame)
      case WindowExpression(wf: WindowFunction, s @ WindowSpecDefinition(_, _, UnspecifiedFrame))
          if wf.frame != UnspecifiedFrame =>
        WindowExpression(wf, s.copy(frameSpecification = wf.frame))
      case we @ WindowExpression(e, s @ WindowSpecDefinition(_, o, UnspecifiedFrame))
          if e.resolved =>
        val frame = if (o.nonEmpty) {
          SpecifiedWindowFrame(RangeFrame, UnboundedPreceding, CurrentRow)
        } else {
          SpecifiedWindowFrame(RowFrame, UnboundedPreceding, UnboundedFollowing)
        }
        we.copy(windowSpec = s.copy(frameSpecification = frame))
    }
  }

  /**
   * Check and add order to [[AggregateWindowFunction]]s.
   */
  object ResolveWindowOrder extends Rule[LogicalPlan] {
    def apply(plan: LogicalPlan): LogicalPlan = plan.resolveExpressionsWithPruning(
      _.containsPattern(WINDOW_EXPRESSION), ruleId) {
      case WindowExpression(wf: WindowFunction, spec) if spec.orderSpec.isEmpty =>
        throw QueryCompilationErrors.windowFunctionWithWindowFrameNotOrderedError(wf)
      case WindowExpression(rank: RankLike, spec) if spec.resolved =>
        val order = spec.orderSpec.map(_.child)
        WindowExpression(rank.withOrder(order), spec)
    }
  }

  /**
   * Removes natural or using joins by calculating output columns based on output from two sides,
   * Then apply a Project on a normal Join to eliminate natural or using join.
   */
  object ResolveNaturalAndUsingJoin extends Rule[LogicalPlan] {
    override def apply(plan: LogicalPlan): LogicalPlan = plan.resolveOperatorsUpWithPruning(
      _.containsPattern(NATURAL_LIKE_JOIN), ruleId) {
      case j @ Join(left, right, UsingJoin(joinType, usingCols), _, hint)
          if left.resolved && right.resolved && j.duplicateResolved =>
        commonNaturalJoinProcessing(left, right, joinType, usingCols, None, hint,
          j.getTagValue(LogicalPlan.PLAN_ID_TAG))
      case j @ Join(left, right, NaturalJoin(joinType), condition, hint)
          if j.resolvedExceptNatural =>
        // find common column names from both sides
        val joinNames = left.output.map(_.name).intersect(right.output.map(_.name))
        commonNaturalJoinProcessing(left, right, joinType, joinNames, condition, hint,
          j.getTagValue(LogicalPlan.PLAN_ID_TAG))
    }
  }

  /**
   * Resolves columns of an output table from the data in a logical plan. This rule will:
   *
   * - Reorder columns when the write is by name
   * - Insert casts when data types do not match
   * - Insert aliases when column names do not match
   * - Detect plans that are not compatible with the output table and throw AnalysisException
   */
  object ResolveOutputRelation extends Rule[LogicalPlan] {
    override def apply(plan: LogicalPlan): LogicalPlan = plan.resolveOperatorsWithPruning(
      _.containsPattern(COMMAND), ruleId) {
      case v2Write: V2WriteCommand
          if v2Write.table.resolved && v2Write.query.resolved && !v2Write.outputResolved =>
        validateStoreAssignmentPolicy()
        val projection = TableOutputResolver.resolveOutputColumns(
          v2Write.table.name, v2Write.table.output, v2Write.query, v2Write.isByName, conf)
        if (projection != v2Write.query) {
          val cleanedTable = v2Write.table match {
            case r: DataSourceV2Relation =>
              r.copy(output = r.output.map(CharVarcharUtils.cleanAttrMetadata))
            case other => other
          }
          v2Write.withNewQuery(projection).withNewTable(cleanedTable)
        } else {
          v2Write
        }
    }
  }

  private def validateStoreAssignmentPolicy(): Unit = {
    // SPARK-28730: LEGACY store assignment policy is disallowed in data source v2.
    if (conf.storeAssignmentPolicy == StoreAssignmentPolicy.LEGACY) {
      throw QueryCompilationErrors.legacyStoreAssignmentPolicyError()
    }
  }

  private def commonNaturalJoinProcessing(
      left: LogicalPlan,
      right: LogicalPlan,
      joinType: JoinType,
      joinNames: Seq[String],
      condition: Option[Expression],
      hint: JoinHint,
      planId: Option[Long] = None): LogicalPlan = {
    import org.apache.spark.sql.catalyst.util._

    val leftKeys = joinNames.map { keyName =>
      left.output.find(attr => resolver(attr.name, keyName)).getOrElse {
        throw QueryCompilationErrors.unresolvedUsingColForJoinError(
          keyName, left.schema.fieldNames.sorted.map(toSQLId).mkString(", "), "left")
      }
    }
    val rightKeys = joinNames.map { keyName =>
      right.output.find(attr => resolver(attr.name, keyName)).getOrElse {
        throw QueryCompilationErrors.unresolvedUsingColForJoinError(
          keyName, right.schema.fieldNames.sorted.map(toSQLId).mkString(", "), "right")
      }
    }
    val joinPairs = leftKeys.zip(rightKeys)

    val newCondition = (condition ++ joinPairs.map(EqualTo.tupled)).reduceOption(And)

    // columns not in joinPairs
    val lUniqueOutput = left.output.filterNot(att => leftKeys.contains(att))
    val rUniqueOutput = right.output.filterNot(att => rightKeys.contains(att))

    // the output list looks like: join keys, columns from left, columns from right
    val (projectList, hiddenList) = joinType match {
      case LeftOuter =>
        (leftKeys ++ lUniqueOutput ++ rUniqueOutput.map(_.withNullability(true)),
          rightKeys.map(_.withNullability(true)))
      case LeftExistence(_) =>
        (leftKeys ++ lUniqueOutput, Seq.empty)
      case RightOuter =>
        (rightKeys ++ lUniqueOutput.map(_.withNullability(true)) ++ rUniqueOutput,
          leftKeys.map(_.withNullability(true)))
      case FullOuter =>
        // in full outer join, joinCols should be non-null if there is.
        val joinedCols = joinPairs.map { case (l, r) => Alias(Coalesce(Seq(l, r)), l.name)() }
        (joinedCols ++
          lUniqueOutput.map(_.withNullability(true)) ++
          rUniqueOutput.map(_.withNullability(true)),
          leftKeys.map(_.withNullability(true)) ++
          rightKeys.map(_.withNullability(true)))
      case _ : InnerLike =>
        (leftKeys ++ lUniqueOutput ++ rUniqueOutput, rightKeys)
      case _ =>
        throw QueryExecutionErrors.unsupportedNaturalJoinTypeError(joinType)
    }

    val newJoin = Join(left, right, joinType, newCondition, hint)
    // retain the plan id used in Spark Connect
    planId.foreach(newJoin.setTagValue(LogicalPlan.PLAN_ID_TAG, _))

    // use Project to hide duplicated common keys
    // propagate hidden columns from nested USING/NATURAL JOINs
    val project = Project(projectList, newJoin)
    project.setTagValue(
      Project.hiddenOutputTag,
      hiddenList.map(_.markAsQualifiedAccessOnly()) ++
        project.child.metadataOutput.filter(_.qualifiedAccessOnly))
    project
  }

  /**
   * Replaces [[UnresolvedDeserializer]] with the deserialization expression that has been resolved
   * to the given input attributes.
   */
  object ResolveDeserializer extends Rule[LogicalPlan] {
    def apply(plan: LogicalPlan): LogicalPlan = plan.resolveOperatorsUpWithPruning(
      _.containsPattern(UNRESOLVED_DESERIALIZER), ruleId) {
      case p if !p.childrenResolved => p
      case p if p.resolved => p

      case p => p.transformExpressionsWithPruning(
        _.containsPattern(UNRESOLVED_DESERIALIZER), ruleId) {
        case UnresolvedDeserializer(deserializer, inputAttributes) =>
          val inputs = if (inputAttributes.isEmpty) {
            p.children.flatMap(_.output)
          } else {
            inputAttributes
          }

          validateTopLevelTupleFields(deserializer, inputs)
          val resolved = resolveExpressionByPlanOutput(
            deserializer, LocalRelation(inputs), throws = true)
          val result = resolved transformDown {
            case UnresolvedMapObjects(func, inputData, cls) if inputData.resolved =>
              inputData.dataType match {
                case ArrayType(et, cn) =>
                  MapObjects(func, inputData, et, cn, cls) transformUp {
                    case UnresolvedExtractValue(child, fieldName) if child.resolved =>
                      ExtractValue(child, fieldName, resolver)
                  }
                case other =>
                  throw QueryCompilationErrors.dataTypeMismatchForDeserializerError(other,
                    "array")
              }
            case u: UnresolvedCatalystToExternalMap if u.child.resolved =>
              u.child.dataType match {
                case _: MapType =>
                  CatalystToExternalMap(u) transformUp {
                    case UnresolvedExtractValue(child, fieldName) if child.resolved =>
                      ExtractValue(child, fieldName, resolver)
                  }
                case other =>
                  throw QueryCompilationErrors.dataTypeMismatchForDeserializerError(other, "map")
              }
          }
          validateNestedTupleFields(result)
          result
      }
    }

    private def fail(schema: StructType, maxOrdinal: Int): Unit = {
      throw QueryCompilationErrors.fieldNumberMismatchForDeserializerError(schema, maxOrdinal)
    }

    /**
     * For each top-level Tuple field, we use [[GetColumnByOrdinal]] to get its corresponding column
     * by position.  However, the actual number of columns may be different from the number of Tuple
     * fields.  This method is used to check the number of columns and fields, and throw an
     * exception if they do not match.
     */
    private def validateTopLevelTupleFields(
        deserializer: Expression, inputs: Seq[Attribute]): Unit = {
      val ordinals = deserializer.collect {
        case GetColumnByOrdinal(ordinal, _) => ordinal
      }.distinct.sorted

      if (ordinals.nonEmpty && ordinals != inputs.indices) {
        fail(inputs.toStructType, ordinals.last)
      }
    }

    /**
     * For each nested Tuple field, we use [[GetStructField]] to get its corresponding struct field
     * by position.  However, the actual number of struct fields may be different from the number
     * of nested Tuple fields.  This method is used to check the number of struct fields and nested
     * Tuple fields, and throw an exception if they do not match.
     */
    private def validateNestedTupleFields(deserializer: Expression): Unit = {
      val structChildToOrdinals = deserializer
        // There are 2 kinds of `GetStructField`:
        //   1. resolved from `UnresolvedExtractValue`, and it will have a `name` property.
        //   2. created when we build deserializer expression for nested tuple, no `name` property.
        // Here we want to validate the ordinals of nested tuple, so we should only catch
        // `GetStructField` without the name property.
        .collect { case g: GetStructField if g.name.isEmpty => g }
        .groupBy(_.child)
        .mapValues(_.map(_.ordinal).distinct.sorted)

      structChildToOrdinals.foreach { case (expr, ordinals) =>
        val schema = expr.dataType.asInstanceOf[StructType]
        if (ordinals != schema.indices) {
          fail(schema, ordinals.last)
        }
      }
    }
  }

  /**
   * Resolves [[NewInstance]] by finding and adding the outer scope to it if the object being
   * constructed is an inner class.
   */
  object ResolveNewInstance extends Rule[LogicalPlan] {
    def apply(plan: LogicalPlan): LogicalPlan = plan.resolveOperatorsUpWithPruning(
      _.containsPattern(NEW_INSTANCE), ruleId) {
      case p if !p.childrenResolved => p
      case p if p.resolved => p

      case p => p.transformExpressionsUpWithPruning(_.containsPattern(NEW_INSTANCE), ruleId) {
        case n: NewInstance if n.childrenResolved && !n.resolved =>
          val outer = OuterScopes.getOuterScope(n.cls)
          if (outer == null) {
            throw QueryCompilationErrors.outerScopeFailureForNewInstanceError(n.cls.getName)
          }
          n.copy(outerPointer = Some(outer))
      }
    }
  }

  /**
   * Replace the [[UpCast]] expression by [[Cast]], and throw exceptions if the cast may truncate.
   */
  object ResolveUpCast extends Rule[LogicalPlan] {
    private def fail(from: Expression, to: DataType, walkedTypePath: Seq[String]) = {
      val fromStr = from match {
        case l: LambdaVariable => "array element"
        case e => e.sql
      }
      throw QueryCompilationErrors.upCastFailureError(fromStr, from, to, walkedTypePath)
    }

    def apply(plan: LogicalPlan): LogicalPlan = plan.resolveOperatorsUpWithPruning(
      _.containsPattern(UP_CAST), ruleId) {
      case p if !p.childrenResolved => p
      case p if p.resolved => p

      case p => p.transformExpressionsWithPruning(_.containsPattern(UP_CAST), ruleId) {
        case u @ UpCast(child, _, _) if !child.resolved => u

        case UpCast(_, target, _) if target != DecimalType && !target.isInstanceOf[DataType] =>
          throw new IllegalStateException(
            s"UpCast only supports DecimalType as AbstractDataType yet, but got: $target")

        case UpCast(child, target, walkedTypePath) if target == DecimalType
          && child.dataType.isInstanceOf[DecimalType] =>
          assert(walkedTypePath.nonEmpty,
            "object DecimalType should only be used inside ExpressionEncoder")

          // SPARK-31750: if we want to upcast to the general decimal type, and the `child` is
          // already decimal type, we can remove the `Upcast` and accept any precision/scale.
          // This can happen for cases like `spark.read.parquet("/tmp/file").as[BigDecimal]`.
          child

        case UpCast(child, target: AtomicType, _)
            if conf.getConf(SQLConf.LEGACY_LOOSE_UPCAST) &&
              child.dataType == StringType =>
          Cast(child, target.asNullable)

        case u @ UpCast(child, _, walkedTypePath) if !Cast.canUpCast(child.dataType, u.dataType) =>
          fail(child, u.dataType, walkedTypePath)

        case u @ UpCast(child, _, _) => Cast(child, u.dataType)
      }
    }
  }

  /**
   * Rule to resolve, normalize and rewrite field names based on case sensitivity for commands.
   */
  object ResolveFieldNameAndPosition extends Rule[LogicalPlan] {
    def apply(plan: LogicalPlan): LogicalPlan = plan.resolveOperatorsUp {
      case cmd: CreateIndex if cmd.table.resolved &&
          cmd.columns.exists(_._1.isInstanceOf[UnresolvedFieldName]) =>
        val table = cmd.table.asInstanceOf[ResolvedTable]
        cmd.copy(columns = cmd.columns.map {
          case (u: UnresolvedFieldName, prop) => resolveFieldNames(table, u.name, u) -> prop
          case other => other
        })

      case a: DropColumns if a.table.resolved && hasUnresolvedFieldName(a) && a.ifExists =>
        // for DropColumn with IF EXISTS clause, we should resolve and ignore missing column errors
        val table = a.table.asInstanceOf[ResolvedTable]
        val columnsToDrop = a.columnsToDrop
        a.copy(columnsToDrop = columnsToDrop.flatMap(c => resolveFieldNamesOpt(table, c.name, c)))

      case a: AlterTableCommand if a.table.resolved && hasUnresolvedFieldName(a) =>
        val table = a.table.asInstanceOf[ResolvedTable]
        a.transformExpressions {
          case u: UnresolvedFieldName => resolveFieldNames(table, u.name, u)
        }

      case a @ AddColumns(r: ResolvedTable, cols) if !a.resolved =>
        // 'colsToAdd' keeps track of new columns being added. It stores a mapping from a
        // normalized parent name of fields to field names that belong to the parent.
        // For example, if we add columns "a.b.c", "a.b.d", and "a.c", 'colsToAdd' will become
        // Map(Seq("a", "b") -> Seq("c", "d"), Seq("a") -> Seq("c")).
        val colsToAdd = mutable.Map.empty[Seq[String], Seq[String]]
        def resolvePosition(
            col: QualifiedColType,
            parentSchema: StructType,
            resolvedParentName: Seq[String]): Option[FieldPosition] = {
          val fieldsAdded = colsToAdd.getOrElse(resolvedParentName, Nil)
          val resolvedPosition = col.position.map {
            case u: UnresolvedFieldPosition => u.position match {
              case after: After =>
                val allFields = parentSchema.fieldNames ++ fieldsAdded
                allFields.find(n => conf.resolver(n, after.column())) match {
                  case Some(colName) =>
                    ResolvedFieldPosition(ColumnPosition.after(colName))
                  case None =>
                    throw QueryCompilationErrors.referenceColNotFoundForAlterTableChangesError(
                      col.colName, allFields)
                }
              case _ => ResolvedFieldPosition(u.position)
            }
            case resolved => resolved
          }
          colsToAdd(resolvedParentName) = fieldsAdded :+ col.colName
          resolvedPosition
        }
        val schema = r.table.columns.asSchema
        val resolvedCols = cols.map { col =>
          col.path match {
            case Some(parent: UnresolvedFieldName) =>
              // Adding a nested field, need to resolve the parent column and position.
              val resolvedParent = resolveFieldNames(r, parent.name, parent)
              val parentSchema = resolvedParent.field.dataType match {
                case s: StructType => s
                case _ => throw QueryCompilationErrors.invalidFieldName(
                  col.name, parent.name, parent.origin)
              }
              val resolvedPosition = resolvePosition(col, parentSchema, resolvedParent.name)
              col.copy(path = Some(resolvedParent), position = resolvedPosition)
            case _ =>
              // Adding to the root. Just need to resolve position.
              val resolvedPosition = resolvePosition(col, schema, Nil)
              col.copy(position = resolvedPosition)
          }
        }
        val resolved = a.copy(columnsToAdd = resolvedCols)
        resolved.copyTagsFrom(a)
        resolved

      case a @ AlterColumn(
          table: ResolvedTable, ResolvedFieldName(path, field), dataType, _, _, position, _) =>
        val newDataType = dataType.flatMap { dt =>
          // Hive style syntax provides the column type, even if it may not have changed.
          val existing = CharVarcharUtils.getRawType(field.metadata).getOrElse(field.dataType)
          if (existing == dt) None else Some(dt)
        }
        val newPosition = position map {
          case u @ UnresolvedFieldPosition(after: After) =>
            // TODO: since the field name is already resolved, it's more efficient if
            //       `ResolvedFieldName` carries the parent struct and we resolve column position
            //       based on the parent struct, instead of re-resolving the entire column path.
            val resolved = resolveFieldNames(table, path :+ after.column(), u)
            ResolvedFieldPosition(ColumnPosition.after(resolved.field.name))
          case u: UnresolvedFieldPosition => ResolvedFieldPosition(u.position)
          case other => other
        }
        val resolved = a.copy(dataType = newDataType, position = newPosition)
        resolved.copyTagsFrom(a)
        resolved
    }

    /**
     * Returns the resolved field name if the field can be resolved, returns None if the column is
     * not found. An error will be thrown in CheckAnalysis for columns that can't be resolved.
     */
    private def resolveFieldNames(
        table: ResolvedTable,
        fieldName: Seq[String],
        context: Expression): ResolvedFieldName = {
      resolveFieldNamesOpt(table, fieldName, context)
        .getOrElse(throw QueryCompilationErrors.missingFieldError(fieldName, table, context.origin))
    }

    private def resolveFieldNamesOpt(
        table: ResolvedTable,
        fieldName: Seq[String],
        context: Expression): Option[ResolvedFieldName] = {
      table.schema.findNestedField(
        fieldName, includeCollections = true, conf.resolver, context.origin
      ).map {
        case (path, field) => ResolvedFieldName(path, field)
      }
    }

    private def hasUnresolvedFieldName(a: AlterTableCommand): Boolean = {
      a.expressions.exists(_.exists(_.isInstanceOf[UnresolvedFieldName]))
    }
  }

  /**
   * A rule to handle special commands that need to be notified when analysis is done. This rule
   * should run after all other analysis rules are run.
   */
  object HandleSpecialCommand extends Rule[LogicalPlan] {
    override def apply(plan: LogicalPlan): LogicalPlan = plan.resolveOperatorsWithPruning(
      _.containsPattern(COMMAND)) {
      case c: AnalysisOnlyCommand if c.resolved =>
        checkAnalysis(c)
        c.markAsAnalyzed(AnalysisContext.get)
      case c: KeepAnalyzedQuery if c.resolved =>
        c.storeAnalyzedQuery()
    }
  }
}

/**
 * Removes [[SubqueryAlias]] operators from the plan. Subqueries are only required to provide
 * scoping information for attributes and can be removed once analysis is complete.
 */
object EliminateSubqueryAliases extends Rule[LogicalPlan] {
  // This is also called in the beginning of the optimization phase, and as a result
  // is using transformUp rather than resolveOperators.
  def apply(plan: LogicalPlan): LogicalPlan = AnalysisHelper.allowInvokingTransformsInAnalyzer {
    plan.transformUpWithPruning(AlwaysProcess.fn, ruleId) {
      case SubqueryAlias(_, child) => child
    }
  }
}

/**
 * Removes [[Union]] operators from the plan if it just has one child.
 */
object EliminateUnions extends Rule[LogicalPlan] {
  def apply(plan: LogicalPlan): LogicalPlan = plan.resolveOperatorsWithPruning(
    _.containsPattern(UNION), ruleId) {
    case u: Union if u.children.size == 1 => u.children.head
  }
}

/**
 * Cleans up unnecessary Aliases inside the plan. Basically we only need Alias as a top level
 * expression in Project(project list) or Aggregate(aggregate expressions) or
 * Window(window expressions). Notice that if an expression has other expression parameters which
 * are not in its `children`, e.g. `RuntimeReplaceable`, the transformation for Aliases in this
 * rule can't work for those parameters.
 */
object CleanupAliases extends Rule[LogicalPlan] with AliasHelper {
  override def apply(plan: LogicalPlan): LogicalPlan = plan.resolveOperatorsUpWithPruning(
    // trimNonTopLevelAliases can transform Alias and MultiAlias.
    _.containsAnyPattern(ALIAS, MULTI_ALIAS)) {
    case Project(projectList, child) =>
      val cleanedProjectList = projectList.map(trimNonTopLevelAliases)
      Project(cleanedProjectList, child)

    case Aggregate(grouping, aggs, child) =>
      val cleanedAggs = aggs.map(trimNonTopLevelAliases)
      Aggregate(grouping.map(trimAliases), cleanedAggs, child)

    case Window(windowExprs, partitionSpec, orderSpec, child) =>
      val cleanedWindowExprs = windowExprs.map(trimNonTopLevelAliases)
      Window(cleanedWindowExprs, partitionSpec.map(trimAliases),
        orderSpec.map(trimAliases(_).asInstanceOf[SortOrder]), child)

    case CollectMetrics(name, metrics, child) =>
      val cleanedMetrics = metrics.map(trimNonTopLevelAliases)
      CollectMetrics(name, cleanedMetrics, child)

    case Unpivot(ids, values, aliases, variableColumnName, valueColumnNames, child) =>
      val cleanedIds = ids.map(_.map(trimNonTopLevelAliases))
      val cleanedValues = values.map(_.map(_.map(trimNonTopLevelAliases)))
      Unpivot(
        cleanedIds,
        cleanedValues,
        aliases,
        variableColumnName,
        valueColumnNames,
        child)

    // Operators that operate on objects should only have expressions from encoders, which should
    // never have extra aliases.
    case o: ObjectConsumer => o
    case o: ObjectProducer => o
    case a: AppendColumns => a

    case other =>
      other.transformExpressionsDownWithPruning(_.containsAnyPattern(ALIAS, MULTI_ALIAS)) {
        case Alias(child, _) => child
      }
  }
}

/**
 * Ignore event time watermark in batch query, which is only supported in Structured Streaming.
 * TODO: add this rule into analyzer rule list.
 */
object EliminateEventTimeWatermark extends Rule[LogicalPlan] {
  override def apply(plan: LogicalPlan): LogicalPlan = plan.resolveOperatorsWithPruning(
    _.containsPattern(EVENT_TIME_WATERMARK)) {
    case EventTimeWatermark(_, _, child) if !child.isStreaming => child
  }
}

/**
 * Resolve expressions if they contains [[NamePlaceholder]]s.
 */
object ResolveExpressionsWithNamePlaceholders extends Rule[LogicalPlan] {
  override def apply(plan: LogicalPlan): LogicalPlan = plan.resolveExpressionsWithPruning(
    _.containsAnyPattern(ARRAYS_ZIP, CREATE_NAMED_STRUCT), ruleId) {
    case e: ArraysZip if !e.resolved =>
      val names = e.children.zip(e.names).map {
        case (e: NamedExpression, NamePlaceholder) if e.resolved =>
          Literal(e.name)
        case (_, other) => other
      }
      ArraysZip(e.children, names)

    case e: CreateNamedStruct if !e.resolved =>
      val children = e.children.grouped(2).flatMap {
        case Seq(NamePlaceholder, e: NamedExpression) if e.resolved =>
          Seq(Literal(e.name), e)
        case kv =>
          kv
      }
      CreateNamedStruct(children.toList)
  }
}

/**
 * The aggregate expressions from subquery referencing outer query block are pushed
 * down to the outer query block for evaluation. This rule below updates such outer references
 * as AttributeReference referring attributes from the parent/outer query block.
 *
 * For example (SQL):
 * {{{
 *   SELECT l.a FROM l GROUP BY 1 HAVING EXISTS (SELECT 1 FROM r WHERE r.d < min(l.b))
 * }}}
 * Plan before the rule.
 *    Project [a#226]
 *    +- Filter exists#245 [min(b#227)#249]
 *       :  +- Project [1 AS 1#247]
 *       :     +- Filter (d#238 < min(outer(b#227)))       <-----
 *       :        +- SubqueryAlias r
 *       :           +- Project [_1#234 AS c#237, _2#235 AS d#238]
 *       :              +- LocalRelation [_1#234, _2#235]
 *       +- Aggregate [a#226], [a#226, min(b#227) AS min(b#227)#249]
 *          +- SubqueryAlias l
 *             +- Project [_1#223 AS a#226, _2#224 AS b#227]
 *                +- LocalRelation [_1#223, _2#224]
 * Plan after the rule.
 *    Project [a#226]
 *    +- Filter exists#245 [min(b#227)#249]
 *       :  +- Project [1 AS 1#247]
 *       :     +- Filter (d#238 < outer(min(b#227)#249))   <-----
 *       :        +- SubqueryAlias r
 *       :           +- Project [_1#234 AS c#237, _2#235 AS d#238]
 *       :              +- LocalRelation [_1#234, _2#235]
 *       +- Aggregate [a#226], [a#226, min(b#227) AS min(b#227)#249]
 *          +- SubqueryAlias l
 *             +- Project [_1#223 AS a#226, _2#224 AS b#227]
 *                +- LocalRelation [_1#223, _2#224]
 */
object UpdateOuterReferences extends Rule[LogicalPlan] {
  private def stripAlias(expr: Expression): Expression = expr match { case a: Alias => a.child }

  private def updateOuterReferenceInSubquery(
      plan: LogicalPlan,
      refExprs: Seq[Expression]): LogicalPlan = {
    plan resolveExpressions { case e =>
      val outerAlias =
        refExprs.find(stripAlias(_).semanticEquals(stripOuterReference(e)))
      outerAlias match {
        case Some(a: Alias) => OuterReference(a.toAttribute)
        case _ => e
      }
    }
  }

  def apply(plan: LogicalPlan): LogicalPlan = {
    plan.resolveOperatorsWithPruning(
      _.containsAllPatterns(PLAN_EXPRESSION, FILTER, AGGREGATE), ruleId) {
      case f @ Filter(_, a: Aggregate) if f.resolved =>
        f.transformExpressionsWithPruning(_.containsPattern(PLAN_EXPRESSION), ruleId) {
          case s: SubqueryExpression if s.children.nonEmpty =>
            // Collect the aliases from output of aggregate.
            val outerAliases = a.aggregateExpressions collect { case a: Alias => a }
            // Update the subquery plan to record the OuterReference to point to outer query plan.
            s.withNewPlan(updateOuterReferenceInSubquery(s.plan, outerAliases))
      }
    }
  }
}

/**
 * The rule `ResolveReferences` in the main resolution batch creates [[TempResolvedColumn]] in
 * UnresolvedHaving/Filter/Sort to hold the temporarily resolved column with `agg.child`.
 *
 * If the expression hosting [[TempResolvedColumn]] is fully resolved, the rule
 * `ResolveAggregationFunctions` will
 * - Replace [[TempResolvedColumn]] with [[AttributeReference]] if it's inside aggregate functions
 *   or grouping expressions.
 * - Mark [[TempResolvedColumn]] as `hasTried` if not inside aggregate functions or grouping
 *   expressions, hoping other rules can re-resolve it.
 * `ResolveReferences` will re-resolve [[TempResolvedColumn]] if `hasTried` is true, and keep it
 * unchanged if the resolution fails. We should turn it back to [[UnresolvedAttribute]] so that the
 * analyzer can report missing column error later.
 *
 * If the expression hosting [[TempResolvedColumn]] is not resolved, [[TempResolvedColumn]] will
 * remain with `hasTried` as false. We should strip [[TempResolvedColumn]], so that users can see
 * the reason why the expression is not resolved, e.g. type mismatch.
 */
object RemoveTempResolvedColumn extends Rule[LogicalPlan] {
  override def apply(plan: LogicalPlan): LogicalPlan = {
    plan.resolveExpressionsWithPruning(_.containsPattern(TEMP_RESOLVED_COLUMN)) {
      case t: TempResolvedColumn =>
        if (t.hasTried) {
          UnresolvedAttribute(t.nameParts)
        } else {
          t.child
        }
    }
  }
}<|MERGE_RESOLUTION|>--- conflicted
+++ resolved
@@ -1077,11 +1077,7 @@
 
     def apply(plan: LogicalPlan)
         : LogicalPlan = plan.resolveOperatorsUpWithPruning(AlwaysProcess.fn, ruleId) {
-<<<<<<< HEAD
-      case i @ InsertIntoStatement(table, _, _, _, _, _, _) if i.query.resolved =>
-=======
-      case i @ InsertIntoStatement(table, _, _, _, _, _) =>
->>>>>>> 7d87fecd
+      case i @ InsertIntoStatement(table, _, _, _, _, _, _) =>
         val relation = table match {
           case u: UnresolvedRelation if !u.isStreaming =>
             resolveRelation(u).getOrElse(u)
@@ -1284,12 +1280,8 @@
   object ResolveInsertInto extends ResolveInsertionBase {
     override def apply(plan: LogicalPlan): LogicalPlan = plan.resolveOperatorsWithPruning(
       AlwaysProcess.fn, ruleId) {
-<<<<<<< HEAD
       case i @ InsertIntoStatement(r: DataSourceV2Relation, _, _, _, _, _, _)
           if i.query.resolved =>
-=======
-      case i @ InsertIntoStatement(r: DataSourceV2Relation, _, _, _, _, _) if i.query.resolved =>
->>>>>>> 7d87fecd
         // ifPartitionNotExists is append with validation, but validation is not supported
         if (i.ifPartitionNotExists) {
           throw QueryCompilationErrors.unsupportedIfNotExistsError(r.table.name)
