--- conflicted
+++ resolved
@@ -408,11 +408,8 @@
     expression[MapValues]("map_values"),
     expression[Size]("size"),
     expression[SortArray]("sort_array"),
-<<<<<<< HEAD
+    expression[ArrayMax]("array_max"),
     expression[Reverse]("reverse"),
-=======
-    expression[ArrayMax]("array_max"),
->>>>>>> 69310220
     CreateStruct.registryEntry,
 
     // misc functions
