/*
 * Licensed to the Apache Software Foundation (ASF) under one or more
 * contributor license agreements.  See the NOTICE file distributed with
 * this work for additional information regarding copyright ownership.
 * The ASF licenses this file to You under the Apache License, Version 2.0
 * (the "License"); you may not use this file except in compliance with
 * the License.  You may obtain a copy of the License at
 *
 *    http://www.apache.org/licenses/LICENSE-2.0
 *
 * Unless required by applicable law or agreed to in writing, software
 * distributed under the License is distributed on an "AS IS" BASIS,
 * WITHOUT WARRANTIES OR CONDITIONS OF ANY KIND, either express or implied.
 * See the License for the specific language governing permissions and
 * limitations under the License.
 */

package org.apache.spark.sql.catalyst.analysis

import scala.reflect.ClassTag
import scala.util.{Failure, Success, Try}

import org.apache.spark.sql.AnalysisException
import org.apache.spark.sql.catalyst.analysis.FunctionRegistry.FunctionBuilder
import org.apache.spark.sql.catalyst.expressions._
import org.apache.spark.sql.catalyst.util.StringKeyHashMap


/** A catalog for looking up user defined functions, used by an [[Analyzer]]. */
trait FunctionRegistry {

  def registerFunction(name: String, builder: FunctionBuilder): Unit

  @throws[AnalysisException]("If function does not exist")
  def lookupFunction(name: String, children: Seq[Expression]): Expression
}

class OverrideFunctionRegistry(underlying: FunctionRegistry) extends FunctionRegistry {

  private val functionBuilders = StringKeyHashMap[FunctionBuilder](caseSensitive = false)

  override def registerFunction(name: String, builder: FunctionBuilder): Unit = {
    functionBuilders.put(name, builder)
  }

  override def lookupFunction(name: String, children: Seq[Expression]): Expression = {
    functionBuilders.get(name).map(_(children)).getOrElse(underlying.lookupFunction(name, children))
  }
}

class SimpleFunctionRegistry extends FunctionRegistry {

  private val functionBuilders = StringKeyHashMap[FunctionBuilder](caseSensitive = false)

  override def registerFunction(name: String, builder: FunctionBuilder): Unit = {
    functionBuilders.put(name, builder)
  }

  override def lookupFunction(name: String, children: Seq[Expression]): Expression = {
    val func = functionBuilders.get(name).getOrElse {
      throw new AnalysisException(s"undefined function $name")
    }
    func(children)
  }
}

/**
 * A trivial catalog that returns an error when a function is requested. Used for testing when all
 * functions are already filled in and the analyzer needs only to resolve attribute references.
 */
object EmptyFunctionRegistry extends FunctionRegistry {
  override def registerFunction(name: String, builder: FunctionBuilder): Unit = {
    throw new UnsupportedOperationException
  }

  override def lookupFunction(name: String, children: Seq[Expression]): Expression = {
    throw new UnsupportedOperationException
  }
}


object FunctionRegistry {

  type FunctionBuilder = Seq[Expression] => Expression

  val expressions: Map[String, FunctionBuilder] = Map(
    // misc non-aggregate functions
    expression[Abs]("abs"),
    expression[CreateArray]("array"),
    expression[Coalesce]("coalesce"),
    expression[Explode]("explode"),
    expression[If]("if"),
    expression[IsNull]("isnull"),
    expression[IsNotNull]("isnotnull"),
    expression[Coalesce]("nvl"),
    expression[Rand]("rand"),
    expression[Randn]("randn"),
    expression[CreateStruct]("struct"),
    expression[Sqrt]("sqrt"),

    // math functions
    expression[Acos]("acos"),
    expression[Asin]("asin"),
    expression[Atan]("atan"),
    expression[Atan2]("atan2"),
    expression[Bin]("bin"),
    expression[Cbrt]("cbrt"),
    expression[Ceil]("ceil"),
    expression[Ceil]("ceiling"),
    expression[Cos]("cos"),
    expression[EulerNumber]("e"),
    expression[Exp]("exp"),
    expression[Expm1]("expm1"),
    expression[Floor]("floor"),
    expression[Hypot]("hypot"),
    expression[Logarithm]("log"),
    expression[Log]("ln"),
    expression[Log10]("log10"),
    expression[Log1p]("log1p"),
    expression[UnaryMinus]("negative"),
    expression[Pi]("pi"),
    expression[Log2]("log2"),
    expression[Pow]("pow"),
    expression[Pow]("power"),
    expression[UnaryPositive]("positive"),
    expression[Rint]("rint"),
    expression[Signum]("sign"),
    expression[Signum]("signum"),
    expression[Sin]("sin"),
    expression[Sinh]("sinh"),
    expression[Tan]("tan"),
    expression[Tanh]("tanh"),
    expression[ToDegrees]("degrees"),
    expression[ToRadians]("radians"),

    // misc functions
    expression[Md5]("md5"),
<<<<<<< HEAD
    expression[Sha1]("sha1"),
    expression[Sha1]("sha"),
=======
    expression[Sha2]("sha2"),
>>>>>>> 24fda738

    // aggregate functions
    expression[Average]("avg"),
    expression[Count]("count"),
    expression[First]("first"),
    expression[Last]("last"),
    expression[Max]("max"),
    expression[Min]("min"),
    expression[Sum]("sum"),

    // string functions
    expression[Lower]("lcase"),
    expression[Lower]("lower"),
    expression[StringLength]("length"),
    expression[Substring]("substr"),
    expression[Substring]("substring"),
    expression[Upper]("ucase"),
    expression[Upper]("upper")
  )

  val builtin: FunctionRegistry = {
    val fr = new SimpleFunctionRegistry
    expressions.foreach { case (name, builder) => fr.registerFunction(name, builder) }
    fr
  }

  /** See usage above. */
  private def expression[T <: Expression](name: String)
      (implicit tag: ClassTag[T]): (String, FunctionBuilder) = {

    // See if we can find a constructor that accepts Seq[Expression]
    val varargCtor = Try(tag.runtimeClass.getDeclaredConstructor(classOf[Seq[_]])).toOption
    val builder = (expressions: Seq[Expression]) => {
      if (varargCtor.isDefined) {
        // If there is an apply method that accepts Seq[Expression], use that one.
        varargCtor.get.newInstance(expressions).asInstanceOf[Expression]
      } else {
        // Otherwise, find an ctor method that matches the number of arguments, and use that.
        val params = Seq.fill(expressions.size)(classOf[Expression])
        val f = Try(tag.runtimeClass.getDeclaredConstructor(params : _*)) match {
          case Success(e) =>
            e
          case Failure(e) =>
            throw new AnalysisException(s"Invalid number of arguments for function $name")
        }
        f.newInstance(expressions : _*).asInstanceOf[Expression]
      }
    }
    (name, builder)
  }
}<|MERGE_RESOLUTION|>--- conflicted
+++ resolved
@@ -135,12 +135,9 @@
 
     // misc functions
     expression[Md5]("md5"),
-<<<<<<< HEAD
+    expression[Sha2]("sha2"),
     expression[Sha1]("sha1"),
     expression[Sha1]("sha"),
-=======
-    expression[Sha2]("sha2"),
->>>>>>> 24fda738
 
     // aggregate functions
     expression[Average]("avg"),
