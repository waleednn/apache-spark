--- conflicted
+++ resolved
@@ -446,14 +446,10 @@
     expression[ArrayFilter]("filter"),
     expression[ArrayExists]("exists"),
     expression[ArrayAggregate]("aggregate"),
-<<<<<<< HEAD
     expression[TransformValues]("transform_values"),
-=======
     expression[TransformKeys]("transform_keys"),
->>>>>>> ea63a7a1
     expression[MapZipWith]("map_zip_with"),
     expression[ZipWith]("zip_with"),
-
     CreateStruct.registryEntry,
 
     // misc functions
