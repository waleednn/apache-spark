/*
 * Licensed to the Apache Software Foundation (ASF) under one or more
 * contributor license agreements.  See the NOTICE file distributed with
 * this work for additional information regarding copyright ownership.
 * The ASF licenses this file to You under the Apache License, Version 2.0
 * (the "License"); you may not use this file except in compliance with
 * the License.  You may obtain a copy of the License at
 *
 *    http://www.apache.org/licenses/LICENSE-2.0
 *
 * Unless required by applicable law or agreed to in writing, software
 * distributed under the License is distributed on an "AS IS" BASIS,
 * WITHOUT WARRANTIES OR CONDITIONS OF ANY KIND, either express or implied.
 * See the License for the specific language governing permissions and
 * limitations under the License.
 */

package org.apache.spark.sql.catalyst.analysis

import scala.language.existentials
import scala.reflect.ClassTag
import scala.util.{Failure, Success, Try}

import org.apache.spark.sql.AnalysisException
import org.apache.spark.sql.catalyst.analysis.FunctionRegistry.FunctionBuilder
import org.apache.spark.sql.catalyst.expressions._
import org.apache.spark.sql.catalyst.util.StringKeyHashMap


/** A catalog for looking up user defined functions, used by an [[Analyzer]]. */
trait FunctionRegistry {

  def registerFunction(name: String, builder: FunctionBuilder): Unit

  @throws[AnalysisException]("If function does not exist")
  def lookupFunction(name: String, children: Seq[Expression]): Expression
}

class SimpleFunctionRegistry extends FunctionRegistry {

  private val functionBuilders = StringKeyHashMap[FunctionBuilder](caseSensitive = false)

  override def registerFunction(name: String, builder: FunctionBuilder): Unit = {
    functionBuilders.put(name, builder)
  }

  override def lookupFunction(name: String, children: Seq[Expression]): Expression = {
    val func = functionBuilders.get(name).getOrElse {
      throw new AnalysisException(s"undefined function $name")
    }
    func(children)
  }
}

/**
 * A trivial catalog that returns an error when a function is requested. Used for testing when all
 * functions are already filled in and the analyzer needs only to resolve attribute references.
 */
object EmptyFunctionRegistry extends FunctionRegistry {
  override def registerFunction(name: String, builder: FunctionBuilder): Unit = {
    throw new UnsupportedOperationException
  }

  override def lookupFunction(name: String, children: Seq[Expression]): Expression = {
    throw new UnsupportedOperationException
  }
}


object FunctionRegistry {

  type FunctionBuilder = Seq[Expression] => Expression

  val expressions: Map[String, FunctionBuilder] = Map(
    // misc non-aggregate functions
    expression[Abs]("abs"),
    expression[CreateArray]("array"),
    expression[Coalesce]("coalesce"),
    expression[Explode]("explode"),
    expression[Greatest]("greatest"),
    expression[If]("if"),
    expression[IsNaN]("isnan"),
    expression[IsNull]("isnull"),
    expression[IsNotNull]("isnotnull"),
    expression[Least]("least"),
    expression[Coalesce]("nvl"),
    expression[Rand]("rand"),
    expression[Randn]("randn"),
    expression[CreateStruct]("struct"),
    expression[CreateNamedStruct]("named_struct"),
    expression[Sqrt]("sqrt"),

    // math functions
    expression[Acos]("acos"),
    expression[Asin]("asin"),
    expression[Atan]("atan"),
    expression[Atan2]("atan2"),
    expression[Bin]("bin"),
    expression[Cbrt]("cbrt"),
    expression[Ceil]("ceil"),
    expression[Ceil]("ceiling"),
    expression[Cos]("cos"),
    expression[Conv]("conv"),
    expression[EulerNumber]("e"),
    expression[Exp]("exp"),
    expression[Expm1]("expm1"),
    expression[Floor]("floor"),
    expression[Factorial]("factorial"),
    expression[Hypot]("hypot"),
    expression[Hex]("hex"),
    expression[Logarithm]("log"),
    expression[Log]("ln"),
    expression[Log10]("log10"),
    expression[Log1p]("log1p"),
    expression[Log2]("log2"),
    expression[UnaryMinus]("negative"),
    expression[Pi]("pi"),
    expression[Pow]("pow"),
    expression[Pow]("power"),
    expression[Pmod]("pmod"),
    expression[UnaryPositive]("positive"),
    expression[Rint]("rint"),
    expression[Round]("round"),
    expression[ShiftLeft]("shiftleft"),
    expression[ShiftRight]("shiftright"),
    expression[ShiftRightUnsigned]("shiftrightunsigned"),
    expression[Signum]("sign"),
    expression[Signum]("signum"),
    expression[Sin]("sin"),
    expression[Sinh]("sinh"),
    expression[Tan]("tan"),
    expression[Tanh]("tanh"),
    expression[ToDegrees]("degrees"),
    expression[ToRadians]("radians"),

    // misc functions
    expression[Md5]("md5"),
    expression[Sha2]("sha2"),
    expression[Sha1]("sha1"),
    expression[Sha1]("sha"),
    expression[Crc32]("crc32"),

    // aggregate functions
    expression[Average]("avg"),
    expression[Count]("count"),
    expression[First]("first"),
    expression[Last]("last"),
    expression[Max]("max"),
    expression[Min]("min"),
    expression[Sum]("sum"),

    // string functions
    expression[Ascii]("ascii"),
    expression[Base64]("base64"),
    expression[Concat]("concat"),
    expression[Encode]("encode"),
    expression[Decode]("decode"),
<<<<<<< HEAD
    expression[FindInSet]("findinset"),
=======
    expression[FormatNumber]("format_number"),
>>>>>>> 04c1b49f
    expression[Lower]("lcase"),
    expression[Lower]("lower"),
    expression[Length]("length"),
    expression[Levenshtein]("levenshtein"),
    expression[StringInstr]("instr"),
    expression[StringLocate]("locate"),
    expression[StringLPad]("lpad"),
    expression[StringTrimLeft]("ltrim"),
    expression[StringFormat]("printf"),
    expression[StringRPad]("rpad"),
    expression[StringRepeat]("repeat"),
    expression[StringReverse]("reverse"),
    expression[StringTrimRight]("rtrim"),
    expression[StringSpace]("space"),
    expression[StringSplit]("split"),
    expression[Substring]("substr"),
    expression[Substring]("substring"),
    expression[StringTrim]("trim"),
    expression[UnBase64]("unbase64"),
    expression[Upper]("ucase"),
    expression[Unhex]("unhex"),
    expression[Upper]("upper"),

    // datetime functions
    expression[CurrentDate]("current_date"),
    expression[CurrentTimestamp]("current_timestamp"),
    expression[DateFormatClass]("date_format"),
    expression[Day]("day"),
    expression[DayInYear]("day_in_year"),
    expression[Day]("day_of_month"),
    expression[Hour]("hour"),
    expression[Month]("month"),
    expression[Minute]("minute"),
    expression[Quarter]("quarter"),
    expression[Second]("second"),
    expression[WeekOfYear]("week_of_year"),
    expression[Year]("year")

  )

  val builtin: FunctionRegistry = {
    val fr = new SimpleFunctionRegistry
    expressions.foreach { case (name, builder) => fr.registerFunction(name, builder) }
    fr
  }

  /** See usage above. */
  private def expression[T <: Expression](name: String)
      (implicit tag: ClassTag[T]): (String, FunctionBuilder) = {

    // See if we can find a constructor that accepts Seq[Expression]
    val varargCtor = Try(tag.runtimeClass.getDeclaredConstructor(classOf[Seq[_]])).toOption
    val builder = (expressions: Seq[Expression]) => {
      if (varargCtor.isDefined) {
        // If there is an apply method that accepts Seq[Expression], use that one.
        varargCtor.get.newInstance(expressions).asInstanceOf[Expression]
      } else {
        // Otherwise, find an ctor method that matches the number of arguments, and use that.
        val params = Seq.fill(expressions.size)(classOf[Expression])
        val f = Try(tag.runtimeClass.getDeclaredConstructor(params : _*)) match {
          case Success(e) =>
            e
          case Failure(e) =>
            throw new AnalysisException(s"Invalid number of arguments for function $name")
        }
        f.newInstance(expressions : _*).asInstanceOf[Expression]
      }
    }
    (name, builder)
  }
}<|MERGE_RESOLUTION|>--- conflicted
+++ resolved
@@ -155,11 +155,8 @@
     expression[Concat]("concat"),
     expression[Encode]("encode"),
     expression[Decode]("decode"),
-<<<<<<< HEAD
     expression[FindInSet]("findinset"),
-=======
     expression[FormatNumber]("format_number"),
->>>>>>> 04c1b49f
     expression[Lower]("lcase"),
     expression[Lower]("lower"),
     expression[Length]("length"),
