/*
 * Licensed to the Apache Software Foundation (ASF) under one or more
 * contributor license agreements.  See the NOTICE file distributed with
 * this work for additional information regarding copyright ownership.
 * The ASF licenses this file to You under the Apache License, Version 2.0
 * (the "License"); you may not use this file except in compliance with
 * the License.  You may obtain a copy of the License at
 *
 *    http://www.apache.org/licenses/LICENSE-2.0
 *
 * Unless required by applicable law or agreed to in writing, software
 * distributed under the License is distributed on an "AS IS" BASIS,
 * WITHOUT WARRANTIES OR CONDITIONS OF ANY KIND, either express or implied.
 * See the License for the specific language governing permissions and
 * limitations under the License.
 */

package org.apache.spark.sql.catalyst.analysis

import scala.language.existentials
import scala.reflect.ClassTag
import scala.util.{Failure, Success, Try}

import org.apache.spark.sql.AnalysisException
import org.apache.spark.sql.catalyst.analysis.FunctionRegistry.FunctionBuilder
import org.apache.spark.sql.catalyst.expressions._
import org.apache.spark.sql.catalyst.expressions.aggregate._
import org.apache.spark.sql.catalyst.util.StringKeyHashMap


/** A catalog for looking up user defined functions, used by an [[Analyzer]]. */
trait FunctionRegistry {

  final def registerFunction(name: String, builder: FunctionBuilder): Unit = {
    registerFunction(name, new ExpressionInfo(builder.getClass.getCanonicalName, name), builder)
  }

  def registerFunction(name: String, info: ExpressionInfo, builder: FunctionBuilder): Unit

  @throws[AnalysisException]("If function does not exist")
  def lookupFunction(name: String, children: Seq[Expression]): Expression

  /* List all of the registered function names. */
  def listFunction(): Seq[String]

  /* Get the class of the registered function by specified name. */
  def lookupFunction(name: String): Option[ExpressionInfo]

  /* Get the builder of the registered function by specified name. */
  def lookupFunctionBuilder(name: String): Option[FunctionBuilder]

  /** Drop a function and return whether the function existed. */
  def dropFunction(name: String): Boolean

<<<<<<< HEAD
  /** Clear all registered functions. */
  def clear(): Unit

=======
  /** Checks if a function with a given name exists. */
  def functionExists(name: String): Boolean = lookupFunction(name).isDefined
>>>>>>> 72544d6f
}

class SimpleFunctionRegistry extends FunctionRegistry {

  private[sql] val functionBuilders =
    StringKeyHashMap[(ExpressionInfo, FunctionBuilder)](caseSensitive = false)

  override def registerFunction(
      name: String,
      info: ExpressionInfo,
      builder: FunctionBuilder): Unit = synchronized {
    functionBuilders.put(name, (info, builder))
  }

  override def lookupFunction(name: String, children: Seq[Expression]): Expression = {
    val func = synchronized {
      functionBuilders.get(name).map(_._2).getOrElse {
        throw new AnalysisException(s"undefined function $name")
      }
    }
    func(children)
  }

  override def listFunction(): Seq[String] = synchronized {
    functionBuilders.iterator.map(_._1).toList.sorted
  }

  override def lookupFunction(name: String): Option[ExpressionInfo] = synchronized {
    functionBuilders.get(name).map(_._1)
  }

  override def lookupFunctionBuilder(name: String): Option[FunctionBuilder] = synchronized {
    functionBuilders.get(name).map(_._2)
  }

  override def dropFunction(name: String): Boolean = synchronized {
    functionBuilders.remove(name).isDefined
  }

  override def clear(): Unit = {
    functionBuilders.clear()
  }

  def copy(): SimpleFunctionRegistry = synchronized {
    val registry = new SimpleFunctionRegistry
    functionBuilders.iterator.foreach { case (name, (info, builder)) =>
      registry.registerFunction(name, info, builder)
    }
    registry
  }
}

/**
 * A trivial catalog that returns an error when a function is requested. Used for testing when all
 * functions are already filled in and the analyzer needs only to resolve attribute references.
 */
object EmptyFunctionRegistry extends FunctionRegistry {
  override def registerFunction(name: String, info: ExpressionInfo, builder: FunctionBuilder)
  : Unit = {
    throw new UnsupportedOperationException
  }

  override def lookupFunction(name: String, children: Seq[Expression]): Expression = {
    throw new UnsupportedOperationException
  }

  override def listFunction(): Seq[String] = {
    throw new UnsupportedOperationException
  }

  override def lookupFunction(name: String): Option[ExpressionInfo] = {
    throw new UnsupportedOperationException
  }

  override def lookupFunctionBuilder(name: String): Option[FunctionBuilder] = {
    throw new UnsupportedOperationException
  }

  override def dropFunction(name: String): Boolean = {
    throw new UnsupportedOperationException
  }

  override def clear(): Unit = {
    throw new UnsupportedOperationException
  }

}


object FunctionRegistry {

  type FunctionBuilder = Seq[Expression] => Expression

  // Note: Whenever we add a new entry here, make sure we also update ExpressionToSQLSuite
  val expressions: Map[String, (ExpressionInfo, FunctionBuilder)] = Map(
    // misc non-aggregate functions
    expression[Abs]("abs"),
    expression[CreateArray]("array"),
    expression[Coalesce]("coalesce"),
    expression[Explode]("explode"),
    expression[Greatest]("greatest"),
    expression[If]("if"),
    expression[IsNaN]("isnan"),
    expression[IsNull]("isnull"),
    expression[IsNotNull]("isnotnull"),
    expression[Least]("least"),
    expression[CreateMap]("map"),
    expression[CreateNamedStruct]("named_struct"),
    expression[NaNvl]("nanvl"),
    expression[Coalesce]("nvl"),
    expression[Rand]("rand"),
    expression[Randn]("randn"),
    expression[CreateStruct]("struct"),

    // math functions
    expression[Acos]("acos"),
    expression[Asin]("asin"),
    expression[Atan]("atan"),
    expression[Atan2]("atan2"),
    expression[Bin]("bin"),
    expression[Cbrt]("cbrt"),
    expression[Ceil]("ceil"),
    expression[Ceil]("ceiling"),
    expression[Cos]("cos"),
    expression[Cosh]("cosh"),
    expression[Conv]("conv"),
    expression[ToDegrees]("degrees"),
    expression[EulerNumber]("e"),
    expression[Exp]("exp"),
    expression[Expm1]("expm1"),
    expression[Floor]("floor"),
    expression[Factorial]("factorial"),
    expression[Hex]("hex"),
    expression[Hypot]("hypot"),
    expression[Logarithm]("log"),
    expression[Log10]("log10"),
    expression[Log1p]("log1p"),
    expression[Log2]("log2"),
    expression[Log]("ln"),
    expression[UnaryMinus]("negative"),
    expression[Pi]("pi"),
    expression[Pmod]("pmod"),
    expression[UnaryPositive]("positive"),
    expression[Pow]("pow"),
    expression[Pow]("power"),
    expression[ToRadians]("radians"),
    expression[Rint]("rint"),
    expression[Round]("round"),
    expression[ShiftLeft]("shiftleft"),
    expression[ShiftRight]("shiftright"),
    expression[ShiftRightUnsigned]("shiftrightunsigned"),
    expression[Signum]("sign"),
    expression[Signum]("signum"),
    expression[Sin]("sin"),
    expression[Sinh]("sinh"),
    expression[Sqrt]("sqrt"),
    expression[Tan]("tan"),
    expression[Tanh]("tanh"),

    // aggregate functions
    expression[HyperLogLogPlusPlus]("approx_count_distinct"),
    expression[Average]("avg"),
    expression[Corr]("corr"),
    expression[Count]("count"),
    expression[CovPopulation]("covar_pop"),
    expression[CovSample]("covar_samp"),
    expression[First]("first"),
    expression[First]("first_value"),
    expression[Kurtosis]("kurtosis"),
    expression[Last]("last"),
    expression[Last]("last_value"),
    expression[Max]("max"),
    expression[Average]("mean"),
    expression[Min]("min"),
    expression[Skewness]("skewness"),
    expression[StddevSamp]("stddev"),
    expression[StddevPop]("stddev_pop"),
    expression[StddevSamp]("stddev_samp"),
    expression[Sum]("sum"),
    expression[VarianceSamp]("variance"),
    expression[VariancePop]("var_pop"),
    expression[VarianceSamp]("var_samp"),

    // string functions
    expression[Ascii]("ascii"),
    expression[Base64]("base64"),
    expression[Concat]("concat"),
    expression[ConcatWs]("concat_ws"),
    expression[Decode]("decode"),
    expression[Encode]("encode"),
    expression[FindInSet]("find_in_set"),
    expression[FormatNumber]("format_number"),
    expression[FormatString]("format_string"),
    expression[GetJsonObject]("get_json_object"),
    expression[InitCap]("initcap"),
    expression[StringInstr]("instr"),
    expression[Lower]("lcase"),
    expression[Length]("length"),
    expression[Levenshtein]("levenshtein"),
    expression[Lower]("lower"),
    expression[StringLocate]("locate"),
    expression[StringLPad]("lpad"),
    expression[StringTrimLeft]("ltrim"),
    expression[JsonTuple]("json_tuple"),
    expression[FormatString]("printf"),
    expression[RegExpExtract]("regexp_extract"),
    expression[RegExpReplace]("regexp_replace"),
    expression[StringRepeat]("repeat"),
    expression[StringReverse]("reverse"),
    expression[StringRPad]("rpad"),
    expression[StringTrimRight]("rtrim"),
    expression[SoundEx]("soundex"),
    expression[StringSpace]("space"),
    expression[StringSplit]("split"),
    expression[Substring]("substr"),
    expression[Substring]("substring"),
    expression[SubstringIndex]("substring_index"),
    expression[StringTranslate]("translate"),
    expression[StringTrim]("trim"),
    expression[Upper]("ucase"),
    expression[UnBase64]("unbase64"),
    expression[Unhex]("unhex"),
    expression[Upper]("upper"),

    // datetime functions
    expression[AddMonths]("add_months"),
    expression[CurrentDate]("current_date"),
    expression[CurrentTimestamp]("current_timestamp"),
    expression[DateDiff]("datediff"),
    expression[DateAdd]("date_add"),
    expression[DateFormatClass]("date_format"),
    expression[DateSub]("date_sub"),
    expression[DayOfMonth]("day"),
    expression[DayOfYear]("dayofyear"),
    expression[DayOfMonth]("dayofmonth"),
    expression[FromUnixTime]("from_unixtime"),
    expression[FromUTCTimestamp]("from_utc_timestamp"),
    expression[Hour]("hour"),
    expression[LastDay]("last_day"),
    expression[Minute]("minute"),
    expression[Month]("month"),
    expression[MonthsBetween]("months_between"),
    expression[NextDay]("next_day"),
    expression[CurrentTimestamp]("now"),
    expression[Quarter]("quarter"),
    expression[Second]("second"),
    expression[ToDate]("to_date"),
    expression[ToUnixTimestamp]("to_unix_timestamp"),
    expression[ToUTCTimestamp]("to_utc_timestamp"),
    expression[TruncDate]("trunc"),
    expression[UnixTimestamp]("unix_timestamp"),
    expression[WeekOfYear]("weekofyear"),
    expression[Year]("year"),
    expression[TimeWindow]("window"),

    // collection functions
    expression[ArrayContains]("array_contains"),
    expression[Size]("size"),
    expression[SortArray]("sort_array"),

    // misc functions
    expression[Crc32]("crc32"),
    expression[Md5]("md5"),
    expression[Murmur3Hash]("hash"),
    expression[Sha1]("sha"),
    expression[Sha1]("sha1"),
    expression[Sha2]("sha2"),
    expression[SparkPartitionID]("spark_partition_id"),
    expression[InputFileName]("input_file_name"),
    expression[MonotonicallyIncreasingID]("monotonically_increasing_id"),

    // grouping sets
    expression[Cube]("cube"),
    expression[Rollup]("rollup"),
    expression[Grouping]("grouping"),
    expression[GroupingID]("grouping_id"),

    // window functions
    expression[Lead]("lead"),
    expression[Lag]("lag"),
    expression[RowNumber]("row_number"),
    expression[CumeDist]("cume_dist"),
    expression[NTile]("ntile"),
    expression[Rank]("rank"),
    expression[DenseRank]("dense_rank"),
    expression[PercentRank]("percent_rank")
  )

  val builtin: SimpleFunctionRegistry = {
    val fr = new SimpleFunctionRegistry
    expressions.foreach { case (name, (info, builder)) => fr.registerFunction(name, info, builder) }
    fr
  }

  /** See usage above. */
  def expression[T <: Expression](name: String)
      (implicit tag: ClassTag[T]): (String, (ExpressionInfo, FunctionBuilder)) = {

    // See if we can find a constructor that accepts Seq[Expression]
    val varargCtor = Try(tag.runtimeClass.getDeclaredConstructor(classOf[Seq[_]])).toOption
    val builder = (expressions: Seq[Expression]) => {
      if (varargCtor.isDefined) {
        // If there is an apply method that accepts Seq[Expression], use that one.
        Try(varargCtor.get.newInstance(expressions).asInstanceOf[Expression]) match {
          case Success(e) => e
          case Failure(e) => throw new AnalysisException(e.getMessage)
        }
      } else {
        // Otherwise, find an ctor method that matches the number of arguments, and use that.
        val params = Seq.fill(expressions.size)(classOf[Expression])
        val f = Try(tag.runtimeClass.getDeclaredConstructor(params : _*)) match {
          case Success(e) =>
            e
          case Failure(e) =>
            throw new AnalysisException(s"Invalid number of arguments for function $name")
        }
        Try(f.newInstance(expressions : _*).asInstanceOf[Expression]) match {
          case Success(e) => e
          case Failure(e) => throw new AnalysisException(e.getMessage)
        }
      }
    }

    val clazz = tag.runtimeClass
    val df = clazz.getAnnotation(classOf[ExpressionDescription])
    if (df != null) {
      (name,
        (new ExpressionInfo(clazz.getCanonicalName, name, df.usage(), df.extended()),
        builder))
    } else {
      (name, (new ExpressionInfo(clazz.getCanonicalName, name), builder))
    }
  }
}<|MERGE_RESOLUTION|>--- conflicted
+++ resolved
@@ -52,14 +52,12 @@
   /** Drop a function and return whether the function existed. */
   def dropFunction(name: String): Boolean
 
-<<<<<<< HEAD
+  /** Checks if a function with a given name exists. */
+  def functionExists(name: String): Boolean = lookupFunction(name).isDefined
+
   /** Clear all registered functions. */
   def clear(): Unit
 
-=======
-  /** Checks if a function with a given name exists. */
-  def functionExists(name: String): Boolean = lookupFunction(name).isDefined
->>>>>>> 72544d6f
 }
 
 class SimpleFunctionRegistry extends FunctionRegistry {
