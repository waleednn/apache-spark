--- conflicted
+++ resolved
@@ -441,12 +441,9 @@
     expression[ArrayRemove]("array_remove"),
     expression[ArrayDistinct]("array_distinct"),
     expression[ArrayTransform]("transform"),
-<<<<<<< HEAD
     expression[MapFilter]("map_filter"),
-=======
     expression[ArrayFilter]("filter"),
     expression[ArrayAggregate]("aggregate"),
->>>>>>> ac527b52
     CreateStruct.registryEntry,
 
     // misc functions
