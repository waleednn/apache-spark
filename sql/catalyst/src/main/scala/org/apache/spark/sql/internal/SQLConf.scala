--- conflicted
+++ resolved
@@ -1611,13 +1611,12 @@
     .intConf
     .createWithDefault(25)
 
-<<<<<<< HEAD
   val MAX_PLAN_STRING_LENGTH = buildConf("spark.sql.maxPlanLength")
     .doc("Maximum number of characters to output for a plan string.  If the plan is " +
       "longer, it will end with a ... and further output will be truncated.")
     .longConf
     .createWithDefault(Long.MaxValue)
-=======
+
   val SET_COMMAND_REJECTS_SPARK_CONFS =
     buildConf("spark.sql.legacy.execution.setCommandRejectsSparkConfs")
       .internal()
@@ -1625,7 +1624,6 @@
         "a SparkConf entry.")
       .booleanConf
       .createWithDefault(true)
->>>>>>> a24e1a12
 }
 
 /**
@@ -2046,11 +2044,9 @@
 
   def maxToStringFields: Int = getConf(SQLConf.MAX_TO_STRING_FIELDS)
 
-<<<<<<< HEAD
   def maxPlanStringLength: Long = getConf(SQLConf.MAX_PLAN_STRING_LENGTH)
-=======
+
   def setCommandRejectsSparkConfs: Boolean = getConf(SQLConf.SET_COMMAND_REJECTS_SPARK_CONFS)
->>>>>>> a24e1a12
 
   /** ********************** SQLConf functionality methods ************ */
 
