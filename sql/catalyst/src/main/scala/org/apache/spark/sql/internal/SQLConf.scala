/*
 * Licensed to the Apache Software Foundation (ASF) under one or more
 * contributor license agreements.  See the NOTICE file distributed with
 * this work for additional information regarding copyright ownership.
 * The ASF licenses this file to You under the Apache License, Version 2.0
 * (the "License"); you may not use this file except in compliance with
 * the License.  You may obtain a copy of the License at
 *
 *    http://www.apache.org/licenses/LICENSE-2.0
 *
 * Unless required by applicable law or agreed to in writing, software
 * distributed under the License is distributed on an "AS IS" BASIS,
 * WITHOUT WARRANTIES OR CONDITIONS OF ANY KIND, either express or implied.
 * See the License for the specific language governing permissions and
 * limitations under the License.
 */

package org.apache.spark.sql.internal

import java.util.{Locale, NoSuchElementException, Properties, TimeZone}
import java.util.concurrent.TimeUnit
import java.util.concurrent.atomic.AtomicReference
import java.util.zip.Deflater

import scala.collection.JavaConverters._
import scala.collection.immutable
import scala.util.matching.Regex

import org.apache.hadoop.fs.Path

import org.apache.spark.{SparkContext, TaskContext}
import org.apache.spark.internal.Logging
import org.apache.spark.internal.config._
import org.apache.spark.network.util.ByteUnit
import org.apache.spark.sql.catalyst.analysis.{HintErrorLogger, Resolver}
import org.apache.spark.sql.catalyst.expressions.CodegenObjectFactoryMode
import org.apache.spark.sql.catalyst.expressions.codegen.CodeGenerator
import org.apache.spark.sql.catalyst.plans.logical.HintErrorHandler
import org.apache.spark.unsafe.array.ByteArrayMethods
import org.apache.spark.util.Utils

////////////////////////////////////////////////////////////////////////////////////////////////////
// This file defines the configuration options for Spark SQL.
////////////////////////////////////////////////////////////////////////////////////////////////////


object SQLConf {

  private[sql] val sqlConfEntries = java.util.Collections.synchronizedMap(
    new java.util.HashMap[String, ConfigEntry[_]]())

  val staticConfKeys: java.util.Set[String] =
    java.util.Collections.synchronizedSet(new java.util.HashSet[String]())

  private def register(entry: ConfigEntry[_]): Unit = sqlConfEntries.synchronized {
    require(!sqlConfEntries.containsKey(entry.key),
      s"Duplicate SQLConfigEntry. ${entry.key} has been registered")
    sqlConfEntries.put(entry.key, entry)
  }

  // For testing only
  private[sql] def unregister(entry: ConfigEntry[_]): Unit = sqlConfEntries.synchronized {
    sqlConfEntries.remove(entry.key)
  }

  def buildConf(key: String): ConfigBuilder = ConfigBuilder(key).onCreate(register)

  def buildStaticConf(key: String): ConfigBuilder = {
    ConfigBuilder(key).onCreate { entry =>
      staticConfKeys.add(entry.key)
      SQLConf.register(entry)
    }
  }

  /**
   * Default config. Only used when there is no active SparkSession for the thread.
   * See [[get]] for more information.
   */
  private lazy val fallbackConf = new ThreadLocal[SQLConf] {
    override def initialValue: SQLConf = new SQLConf
  }

  /** See [[get]] for more information. */
  def getFallbackConf: SQLConf = fallbackConf.get()

  private lazy val existingConf = new ThreadLocal[SQLConf] {
    override def initialValue: SQLConf = null
  }

  def withExistingConf[T](conf: SQLConf)(f: => T): T = {
    existingConf.set(conf)
    try {
      f
    } finally {
      existingConf.remove()
    }
  }

  /**
   * Defines a getter that returns the SQLConf within scope.
   * See [[get]] for more information.
   */
  private val confGetter = new AtomicReference[() => SQLConf](() => fallbackConf.get())

  /**
   * Sets the active config object within the current scope.
   * See [[get]] for more information.
   */
  def setSQLConfGetter(getter: () => SQLConf): Unit = {
    confGetter.set(getter)
  }

  /**
   * Returns the active config object within the current scope. If there is an active SparkSession,
   * the proper SQLConf associated with the thread's active session is used. If it's called from
   * tasks in the executor side, a SQLConf will be created from job local properties, which are set
   * and propagated from the driver side.
   *
   * The way this works is a little bit convoluted, due to the fact that config was added initially
   * only for physical plans (and as a result not in sql/catalyst module).
   *
   * The first time a SparkSession is instantiated, we set the [[confGetter]] to return the
   * active SparkSession's config. If there is no active SparkSession, it returns using the thread
   * local [[fallbackConf]]. The reason [[fallbackConf]] is a thread local (rather than just a conf)
   * is to support setting different config options for different threads so we can potentially
   * run tests in parallel. At the time this feature was implemented, this was a no-op since we
   * run unit tests (that does not involve SparkSession) in serial order.
   */
  def get: SQLConf = {
    if (TaskContext.get != null) {
      new ReadOnlySQLConf(TaskContext.get())
    } else {
      val isSchedulerEventLoopThread = SparkContext.getActive
        .map(_.dagScheduler.eventProcessLoop.eventThread)
        .exists(_.getId == Thread.currentThread().getId)
      if (isSchedulerEventLoopThread) {
        // DAGScheduler event loop thread does not have an active SparkSession, the `confGetter`
        // will return `fallbackConf` which is unexpected. Here we require the caller to get the
        // conf within `withExistingConf`, otherwise fail the query.
        val conf = existingConf.get()
        if (conf != null) {
          conf
        } else if (Utils.isTesting) {
          throw new RuntimeException("Cannot get SQLConf inside scheduler event loop thread.")
        } else {
          confGetter.get()()
        }
      } else {
        confGetter.get()()
      }
    }
  }

  val OPTIMIZER_EXCLUDED_RULES = buildConf("spark.sql.optimizer.excludedRules")
    .doc("Configures a list of rules to be disabled in the optimizer, in which the rules are " +
      "specified by their rule names and separated by comma. It is not guaranteed that all the " +
      "rules in this configuration will eventually be excluded, as some rules are necessary " +
      "for correctness. The optimizer will log the rules that have indeed been excluded.")
    .stringConf
    .createOptional

  val OPTIMIZER_MAX_ITERATIONS = buildConf("spark.sql.optimizer.maxIterations")
    .internal()
    .doc("The max number of iterations the optimizer and analyzer runs.")
    .intConf
    .createWithDefault(100)

  val OPTIMIZER_INSET_CONVERSION_THRESHOLD =
    buildConf("spark.sql.optimizer.inSetConversionThreshold")
      .internal()
      .doc("The threshold of set size for InSet conversion.")
      .intConf
      .createWithDefault(10)

  val OPTIMIZER_INSET_SWITCH_THRESHOLD =
    buildConf("spark.sql.optimizer.inSetSwitchThreshold")
      .internal()
      .doc("Configures the max set size in InSet for which Spark will generate code with " +
        "switch statements. This is applicable only to bytes, shorts, ints, dates.")
      .intConf
      .checkValue(threshold => threshold >= 0 && threshold <= 600, "The max set size " +
        "for using switch statements in InSet must be non-negative and less than or equal to 600")
      .createWithDefault(400)

  val OPTIMIZER_PLAN_CHANGE_LOG_LEVEL = buildConf("spark.sql.optimizer.planChangeLog.level")
    .internal()
    .doc("Configures the log level for logging the change from the original plan to the new " +
      "plan after a rule or batch is applied. The value can be 'trace', 'debug', 'info', " +
      "'warn', or 'error'. The default log level is 'trace'.")
    .stringConf
    .transform(_.toUpperCase(Locale.ROOT))
    .checkValue(logLevel => Set("TRACE", "DEBUG", "INFO", "WARN", "ERROR").contains(logLevel),
      "Invalid value for 'spark.sql.optimizer.planChangeLog.level'. Valid values are " +
        "'trace', 'debug', 'info', 'warn' and 'error'.")
    .createWithDefault("trace")

  val OPTIMIZER_PLAN_CHANGE_LOG_RULES = buildConf("spark.sql.optimizer.planChangeLog.rules")
    .internal()
    .doc("Configures a list of rules to be logged in the optimizer, in which the rules are " +
      "specified by their rule names and separated by comma.")
    .stringConf
    .createOptional

  val OPTIMIZER_PLAN_CHANGE_LOG_BATCHES = buildConf("spark.sql.optimizer.planChangeLog.batches")
    .internal()
    .doc("Configures a list of batches to be logged in the optimizer, in which the batches " +
      "are specified by their batch names and separated by comma.")
    .stringConf
    .createOptional

  val COMPRESS_CACHED = buildConf("spark.sql.inMemoryColumnarStorage.compressed")
    .doc("When set to true Spark SQL will automatically select a compression codec for each " +
      "column based on statistics of the data.")
    .booleanConf
    .createWithDefault(true)

  val COLUMN_BATCH_SIZE = buildConf("spark.sql.inMemoryColumnarStorage.batchSize")
    .doc("Controls the size of batches for columnar caching.  Larger batch sizes can improve " +
      "memory utilization and compression, but risk OOMs when caching data.")
    .intConf
    .createWithDefault(10000)

  val IN_MEMORY_PARTITION_PRUNING =
    buildConf("spark.sql.inMemoryColumnarStorage.partitionPruning")
      .internal()
      .doc("When true, enable partition pruning for in-memory columnar tables.")
      .booleanConf
      .createWithDefault(true)

  val CACHE_VECTORIZED_READER_ENABLED =
    buildConf("spark.sql.inMemoryColumnarStorage.enableVectorizedReader")
      .doc("Enables vectorized reader for columnar caching.")
      .booleanConf
      .createWithDefault(true)

  val COLUMN_VECTOR_OFFHEAP_ENABLED =
    buildConf("spark.sql.columnVector.offheap.enabled")
      .internal()
      .doc("When true, use OffHeapColumnVector in ColumnarBatch.")
      .booleanConf
      .createWithDefault(false)

  val PREFER_SORTMERGEJOIN = buildConf("spark.sql.join.preferSortMergeJoin")
    .internal()
    .doc("When true, prefer sort merge join over shuffle hash join.")
    .booleanConf
    .createWithDefault(true)

  val RADIX_SORT_ENABLED = buildConf("spark.sql.sort.enableRadixSort")
    .internal()
    .doc("When true, enable use of radix sort when possible. Radix sort is much faster but " +
      "requires additional memory to be reserved up-front. The memory overhead may be " +
      "significant when sorting very small rows (up to 50% more in this case).")
    .booleanConf
    .createWithDefault(true)

  val AUTO_BROADCASTJOIN_THRESHOLD = buildConf("spark.sql.autoBroadcastJoinThreshold")
    .doc("Configures the maximum size in bytes for a table that will be broadcast to all worker " +
      "nodes when performing a join.  By setting this value to -1 broadcasting can be disabled. " +
      "Note that currently statistics are only supported for Hive Metastore tables where the " +
      "command <code>ANALYZE TABLE &lt;tableName&gt; COMPUTE STATISTICS noscan</code> has been " +
      "run, and file-based data source tables where the statistics are computed directly on " +
      "the files of data.")
    .bytesConf(ByteUnit.BYTE)
    .createWithDefault(10L * 1024 * 1024)

  val LIMIT_SCALE_UP_FACTOR = buildConf("spark.sql.limit.scaleUpFactor")
    .internal()
    .doc("Minimal increase rate in number of partitions between attempts when executing a take " +
      "on a query. Higher values lead to more partitions read. Lower values might lead to " +
      "longer execution times as more jobs will be run")
    .intConf
    .createWithDefault(4)

  val ADVANCED_PARTITION_PREDICATE_PUSHDOWN =
    buildConf("spark.sql.hive.advancedPartitionPredicatePushdown.enabled")
      .internal()
      .doc("When true, advanced partition predicate pushdown into Hive metastore is enabled.")
      .booleanConf
      .createWithDefault(true)

  val SHUFFLE_PARTITIONS = buildConf("spark.sql.shuffle.partitions")
    .doc("The default number of partitions to use when shuffling data for joins or aggregations. " +
      "Note: For structured streaming, this configuration cannot be changed between query " +
      "restarts from the same checkpoint location.")
    .intConf
    .checkValue(_ > 0, "The value of spark.sql.shuffle.partitions must be positive")
    .createWithDefault(200)

  val SHUFFLE_TARGET_POSTSHUFFLE_INPUT_SIZE =
    buildConf("spark.sql.adaptive.shuffle.targetPostShuffleInputSize")
      .doc("The target post-shuffle input size in bytes of a task.")
      .bytesConf(ByteUnit.BYTE)
      .createWithDefault(64 * 1024 * 1024)

  val RUNTIME_REOPTIMIZATION_ENABLED =
    buildConf("spark.sql.runtime.reoptimization.enabled")
      .doc("When true, enable runtime query re-optimization.")
      .booleanConf
      .createWithDefault(false)

  val ADAPTIVE_EXECUTION_ENABLED = buildConf("spark.sql.adaptive.enabled")
    .doc("When true, enable adaptive query execution.")
    .booleanConf
    .createWithDefault(false)

  val SHUFFLE_MIN_NUM_POSTSHUFFLE_PARTITIONS =
    buildConf("spark.sql.adaptive.minNumPostShufflePartitions")
      .internal()
      .doc("The advisory minimal number of post-shuffle partitions provided to " +
        "ExchangeCoordinator. This setting is used in our test to make sure we " +
        "have enough parallelism to expose issues that will not be exposed with a " +
        "single partition. When the value is a non-positive value, this setting will " +
        "not be provided to ExchangeCoordinator.")
      .intConf
      .createWithDefault(-1)

  val SUBEXPRESSION_ELIMINATION_ENABLED =
    buildConf("spark.sql.subexpressionElimination.enabled")
      .internal()
      .doc("When true, common subexpressions will be eliminated.")
      .booleanConf
      .createWithDefault(true)

  val CASE_SENSITIVE = buildConf("spark.sql.caseSensitive")
    .internal()
    .doc("Whether the query analyzer should be case sensitive or not. " +
      "Default to case insensitive. It is highly discouraged to turn on case sensitive mode.")
    .booleanConf
    .createWithDefault(false)

  val CONSTRAINT_PROPAGATION_ENABLED = buildConf("spark.sql.constraintPropagation.enabled")
    .internal()
    .doc("When true, the query optimizer will infer and propagate data constraints in the query " +
      "plan to optimize them. Constraint propagation can sometimes be computationally expensive " +
      "for certain kinds of query plans (such as those with a large number of predicates and " +
      "aliases) which might negatively impact overall runtime.")
    .booleanConf
    .createWithDefault(true)

  val ANSI_SQL_PARSER =
    buildConf("spark.sql.parser.ansi.enabled")
      .doc("When true, tries to conform to ANSI SQL syntax.")
      .booleanConf
      .createWithDefault(false)

  val ESCAPED_STRING_LITERALS = buildConf("spark.sql.parser.escapedStringLiterals")
    .internal()
    .doc("When true, string literals (including regex patterns) remain escaped in our SQL " +
      "parser. The default is false since Spark 2.0. Setting it to true can restore the behavior " +
      "prior to Spark 2.0.")
    .booleanConf
    .createWithDefault(false)

  val FILE_COMRESSION_FACTOR = buildConf("spark.sql.sources.fileCompressionFactor")
    .internal()
    .doc("When estimating the output data size of a table scan, multiply the file size with this " +
      "factor as the estimated data size, in case the data is compressed in the file and lead to" +
      " a heavily underestimated result.")
    .doubleConf
    .checkValue(_ > 0, "the value of fileDataSizeFactor must be greater than 0")
    .createWithDefault(1.0)

  val PARQUET_SCHEMA_MERGING_ENABLED = buildConf("spark.sql.parquet.mergeSchema")
    .doc("When true, the Parquet data source merges schemas collected from all data files, " +
         "otherwise the schema is picked from the summary file or a random data file " +
         "if no summary file is available.")
    .booleanConf
    .createWithDefault(false)

  val PARQUET_SCHEMA_RESPECT_SUMMARIES = buildConf("spark.sql.parquet.respectSummaryFiles")
    .doc("When true, we make assumption that all part-files of Parquet are consistent with " +
         "summary files and we will ignore them when merging schema. Otherwise, if this is " +
         "false, which is the default, we will merge all part-files. This should be considered " +
         "as expert-only option, and shouldn't be enabled before knowing what it means exactly.")
    .booleanConf
    .createWithDefault(false)

  val PARQUET_BINARY_AS_STRING = buildConf("spark.sql.parquet.binaryAsString")
    .doc("Some other Parquet-producing systems, in particular Impala and older versions of " +
      "Spark SQL, do not differentiate between binary data and strings when writing out the " +
      "Parquet schema. This flag tells Spark SQL to interpret binary data as a string to provide " +
      "compatibility with these systems.")
    .booleanConf
    .createWithDefault(false)

  val PARQUET_INT96_AS_TIMESTAMP = buildConf("spark.sql.parquet.int96AsTimestamp")
    .doc("Some Parquet-producing systems, in particular Impala, store Timestamp into INT96. " +
      "Spark would also store Timestamp as INT96 because we need to avoid precision lost of the " +
      "nanoseconds field. This flag tells Spark SQL to interpret INT96 data as a timestamp to " +
      "provide compatibility with these systems.")
    .booleanConf
    .createWithDefault(true)

  val PARQUET_INT96_TIMESTAMP_CONVERSION = buildConf("spark.sql.parquet.int96TimestampConversion")
    .doc("This controls whether timestamp adjustments should be applied to INT96 data when " +
      "converting to timestamps, for data written by Impala.  This is necessary because Impala " +
      "stores INT96 data with a different timezone offset than Hive & Spark.")
    .booleanConf
    .createWithDefault(false)

  object ParquetOutputTimestampType extends Enumeration {
    val INT96, TIMESTAMP_MICROS, TIMESTAMP_MILLIS = Value
  }

  val PARQUET_OUTPUT_TIMESTAMP_TYPE = buildConf("spark.sql.parquet.outputTimestampType")
    .doc("Sets which Parquet timestamp type to use when Spark writes data to Parquet files. " +
      "INT96 is a non-standard but commonly used timestamp type in Parquet. TIMESTAMP_MICROS " +
      "is a standard timestamp type in Parquet, which stores number of microseconds from the " +
      "Unix epoch. TIMESTAMP_MILLIS is also standard, but with millisecond precision, which " +
      "means Spark has to truncate the microsecond portion of its timestamp value.")
    .stringConf
    .transform(_.toUpperCase(Locale.ROOT))
    .checkValues(ParquetOutputTimestampType.values.map(_.toString))
    .createWithDefault(ParquetOutputTimestampType.TIMESTAMP_MICROS.toString)

  val PARQUET_INT64_AS_TIMESTAMP_MILLIS = buildConf("spark.sql.parquet.int64AsTimestampMillis")
    .doc(s"(Deprecated since Spark 2.3, please set ${PARQUET_OUTPUT_TIMESTAMP_TYPE.key}.) " +
      "When true, timestamp values will be stored as INT64 with TIMESTAMP_MILLIS as the " +
      "extended type. In this mode, the microsecond portion of the timestamp value will be" +
      "truncated.")
    .booleanConf
    .createWithDefault(false)

  val PARQUET_COMPRESSION = buildConf("spark.sql.parquet.compression.codec")
    .doc("Sets the compression codec used when writing Parquet files. If either `compression` or " +
      "`parquet.compression` is specified in the table-specific options/properties, the " +
      "precedence would be `compression`, `parquet.compression`, " +
      "`spark.sql.parquet.compression.codec`. Acceptable values include: none, uncompressed, " +
      "snappy, gzip, lzo, brotli, lz4, zstd.")
    .stringConf
    .transform(_.toLowerCase(Locale.ROOT))
    .checkValues(Set("none", "uncompressed", "snappy", "gzip", "lzo", "lz4", "brotli", "zstd"))
    .createWithDefault("snappy")

  val PARQUET_FILTER_PUSHDOWN_ENABLED = buildConf("spark.sql.parquet.filterPushdown")
    .doc("Enables Parquet filter push-down optimization when set to true.")
    .booleanConf
    .createWithDefault(true)

  val PARQUET_FILTER_PUSHDOWN_DATE_ENABLED = buildConf("spark.sql.parquet.filterPushdown.date")
    .doc("If true, enables Parquet filter push-down optimization for Date. " +
      s"This configuration only has an effect when '${PARQUET_FILTER_PUSHDOWN_ENABLED.key}' is " +
      "enabled.")
    .internal()
    .booleanConf
    .createWithDefault(true)

  val PARQUET_FILTER_PUSHDOWN_TIMESTAMP_ENABLED =
    buildConf("spark.sql.parquet.filterPushdown.timestamp")
      .doc("If true, enables Parquet filter push-down optimization for Timestamp. " +
        s"This configuration only has an effect when '${PARQUET_FILTER_PUSHDOWN_ENABLED.key}' is " +
        "enabled and Timestamp stored as TIMESTAMP_MICROS or TIMESTAMP_MILLIS type.")
    .internal()
    .booleanConf
    .createWithDefault(true)

  val PARQUET_FILTER_PUSHDOWN_DECIMAL_ENABLED =
    buildConf("spark.sql.parquet.filterPushdown.decimal")
      .doc("If true, enables Parquet filter push-down optimization for Decimal. " +
        s"This configuration only has an effect when '${PARQUET_FILTER_PUSHDOWN_ENABLED.key}' is " +
        "enabled.")
      .internal()
      .booleanConf
      .createWithDefault(true)

  val PARQUET_FILTER_PUSHDOWN_STRING_STARTSWITH_ENABLED =
    buildConf("spark.sql.parquet.filterPushdown.string.startsWith")
    .doc("If true, enables Parquet filter push-down optimization for string startsWith function. " +
      s"This configuration only has an effect when '${PARQUET_FILTER_PUSHDOWN_ENABLED.key}' is " +
      "enabled.")
    .internal()
    .booleanConf
    .createWithDefault(true)

  val PARQUET_FILTER_PUSHDOWN_INFILTERTHRESHOLD =
    buildConf("spark.sql.parquet.pushdown.inFilterThreshold")
      .doc("The maximum number of values to filter push-down optimization for IN predicate. " +
        "Large threshold won't necessarily provide much better performance. " +
        "The experiment argued that 300 is the limit threshold. " +
        "By setting this value to 0 this feature can be disabled. " +
        s"This configuration only has an effect when '${PARQUET_FILTER_PUSHDOWN_ENABLED.key}' is " +
        "enabled.")
      .internal()
      .intConf
      .checkValue(threshold => threshold >= 0, "The threshold must not be negative.")
      .createWithDefault(10)

  val PARQUET_WRITE_LEGACY_FORMAT = buildConf("spark.sql.parquet.writeLegacyFormat")
    .doc("If true, data will be written in a way of Spark 1.4 and earlier. For example, decimal " +
      "values will be written in Apache Parquet's fixed-length byte array format, which other " +
      "systems such as Apache Hive and Apache Impala use. If false, the newer format in Parquet " +
      "will be used. For example, decimals will be written in int-based format. If Parquet " +
      "output is intended for use with systems that do not support this newer format, set to true.")
    .booleanConf
    .createWithDefault(false)

  val PARQUET_OUTPUT_COMMITTER_CLASS = buildConf("spark.sql.parquet.output.committer.class")
    .doc("The output committer class used by Parquet. The specified class needs to be a " +
      "subclass of org.apache.hadoop.mapreduce.OutputCommitter. Typically, it's also a subclass " +
      "of org.apache.parquet.hadoop.ParquetOutputCommitter. If it is not, then metadata summaries" +
      "will never be created, irrespective of the value of parquet.summary.metadata.level")
    .internal()
    .stringConf
    .createWithDefault("org.apache.parquet.hadoop.ParquetOutputCommitter")

  val PARQUET_VECTORIZED_READER_ENABLED =
    buildConf("spark.sql.parquet.enableVectorizedReader")
      .doc("Enables vectorized parquet decoding.")
      .booleanConf
      .createWithDefault(true)

  val PARQUET_RECORD_FILTER_ENABLED = buildConf("spark.sql.parquet.recordLevelFilter.enabled")
    .doc("If true, enables Parquet's native record-level filtering using the pushed down " +
      "filters. " +
      s"This configuration only has an effect when '${PARQUET_FILTER_PUSHDOWN_ENABLED.key}' " +
      "is enabled and the vectorized reader is not used. You can ensure the vectorized reader " +
      s"is not used by setting '${PARQUET_VECTORIZED_READER_ENABLED.key}' to false.")
    .booleanConf
    .createWithDefault(false)

  val PARQUET_VECTORIZED_READER_BATCH_SIZE = buildConf("spark.sql.parquet.columnarReaderBatchSize")
    .doc("The number of rows to include in a parquet vectorized reader batch. The number should " +
      "be carefully chosen to minimize overhead and avoid OOMs in reading data.")
    .intConf
    .createWithDefault(4096)

  val ORC_COMPRESSION = buildConf("spark.sql.orc.compression.codec")
    .doc("Sets the compression codec used when writing ORC files. If either `compression` or " +
      "`orc.compress` is specified in the table-specific options/properties, the precedence " +
      "would be `compression`, `orc.compress`, `spark.sql.orc.compression.codec`." +
      "Acceptable values include: none, uncompressed, snappy, zlib, lzo.")
    .stringConf
    .transform(_.toLowerCase(Locale.ROOT))
    .checkValues(Set("none", "uncompressed", "snappy", "zlib", "lzo"))
    .createWithDefault("snappy")

  val ORC_IMPLEMENTATION = buildConf("spark.sql.orc.impl")
    .doc("When native, use the native version of ORC support instead of the ORC library in Hive " +
      "1.2.1. It is 'hive' by default prior to Spark 2.4.")
    .internal()
    .stringConf
    .checkValues(Set("hive", "native"))
    .createWithDefault("native")

  val ORC_VECTORIZED_READER_ENABLED = buildConf("spark.sql.orc.enableVectorizedReader")
    .doc("Enables vectorized orc decoding.")
    .booleanConf
    .createWithDefault(true)

  val ORC_VECTORIZED_READER_BATCH_SIZE = buildConf("spark.sql.orc.columnarReaderBatchSize")
    .doc("The number of rows to include in a orc vectorized reader batch. The number should " +
      "be carefully chosen to minimize overhead and avoid OOMs in reading data.")
    .intConf
    .createWithDefault(4096)

  val ORC_FILTER_PUSHDOWN_ENABLED = buildConf("spark.sql.orc.filterPushdown")
    .doc("When true, enable filter pushdown for ORC files.")
    .booleanConf
    .createWithDefault(true)

  val HIVE_VERIFY_PARTITION_PATH = buildConf("spark.sql.hive.verifyPartitionPath")
    .doc("When true, check all the partition paths under the table\'s root directory " +
         "when reading data stored in HDFS. This configuration will be deprecated in the future " +
         "releases and replaced by spark.files.ignoreMissingFiles.")
    .booleanConf
    .createWithDefault(false)

  val HIVE_METASTORE_PARTITION_PRUNING =
    buildConf("spark.sql.hive.metastorePartitionPruning")
      .doc("When true, some predicates will be pushed down into the Hive metastore so that " +
           "unmatching partitions can be eliminated earlier. This only affects Hive tables " +
           "not converted to filesource relations (see HiveUtils.CONVERT_METASTORE_PARQUET and " +
           "HiveUtils.CONVERT_METASTORE_ORC for more information).")
      .booleanConf
      .createWithDefault(true)

  val HIVE_MANAGE_FILESOURCE_PARTITIONS =
    buildConf("spark.sql.hive.manageFilesourcePartitions")
      .doc("When true, enable metastore partition management for file source tables as well. " +
           "This includes both datasource and converted Hive tables. When partition management " +
           "is enabled, datasource tables store partition in the Hive metastore, and use the " +
           "metastore to prune partitions during query planning.")
      .booleanConf
      .createWithDefault(true)

  val HIVE_FILESOURCE_PARTITION_FILE_CACHE_SIZE =
    buildConf("spark.sql.hive.filesourcePartitionFileCacheSize")
      .doc("When nonzero, enable caching of partition file metadata in memory. All tables share " +
           "a cache that can use up to specified num bytes for file metadata. This conf only " +
           "has an effect when hive filesource partition management is enabled.")
      .longConf
      .createWithDefault(250 * 1024 * 1024)

  object HiveCaseSensitiveInferenceMode extends Enumeration {
    val INFER_AND_SAVE, INFER_ONLY, NEVER_INFER = Value
  }

  val HIVE_CASE_SENSITIVE_INFERENCE = buildConf("spark.sql.hive.caseSensitiveInferenceMode")
    .internal()
    .doc("Sets the action to take when a case-sensitive schema cannot be read from a Hive Serde " +
      "table's properties when reading the table with Spark native data sources. Valid options " +
      "include INFER_AND_SAVE (infer the case-sensitive schema from the underlying data files " +
      "and write it back to the table properties), INFER_ONLY (infer the schema but don't " +
      "attempt to write it to the table properties) and NEVER_INFER (the default mode-- fallback " +
      "to using the case-insensitive metastore schema instead of inferring).")
    .stringConf
    .transform(_.toUpperCase(Locale.ROOT))
    .checkValues(HiveCaseSensitiveInferenceMode.values.map(_.toString))
    .createWithDefault(HiveCaseSensitiveInferenceMode.NEVER_INFER.toString)

  val OPTIMIZER_METADATA_ONLY = buildConf("spark.sql.optimizer.metadataOnly")
    .internal()
    .doc("When true, enable the metadata-only query optimization that use the table's metadata " +
      "to produce the partition columns instead of table scans. It applies when all the columns " +
      "scanned are partition columns and the query has an aggregate operator that satisfies " +
      "distinct semantics. By default the optimization is disabled, since it may return " +
      "incorrect results when the files are empty.")
    .booleanConf
    .createWithDefault(false)

  val COLUMN_NAME_OF_CORRUPT_RECORD = buildConf("spark.sql.columnNameOfCorruptRecord")
    .doc("The name of internal column for storing raw/un-parsed JSON and CSV records that fail " +
      "to parse.")
    .stringConf
    .createWithDefault("_corrupt_record")

  val FROM_JSON_FORCE_NULLABLE_SCHEMA = buildConf("spark.sql.fromJsonForceNullableSchema")
    .internal()
    .doc("When true, force the output schema of the from_json() function to be nullable " +
      "(including all the fields). Otherwise, the schema might not be compatible with" +
      "actual data, which leads to corruptions. This config will be removed in Spark 3.0.")
    .booleanConf
    .createWithDefault(true)

  val BROADCAST_TIMEOUT = buildConf("spark.sql.broadcastTimeout")
    .doc("Timeout in seconds for the broadcast wait time in broadcast joins.")
    .timeConf(TimeUnit.SECONDS)
    .createWithDefault(5 * 60)

  // This is only used for the thriftserver
  val THRIFTSERVER_POOL = buildConf("spark.sql.thriftserver.scheduler.pool")
    .doc("Set a Fair Scheduler pool for a JDBC client session.")
    .stringConf
    .createOptional

  val THRIFTSERVER_INCREMENTAL_COLLECT =
    buildConf("spark.sql.thriftServer.incrementalCollect")
      .internal()
      .doc("When true, enable incremental collection for execution in Thrift Server.")
      .booleanConf
      .createWithDefault(false)

  val THRIFTSERVER_UI_STATEMENT_LIMIT =
    buildConf("spark.sql.thriftserver.ui.retainedStatements")
      .doc("The number of SQL statements kept in the JDBC/ODBC web UI history.")
      .intConf
      .createWithDefault(200)

  val THRIFTSERVER_UI_SESSION_LIMIT = buildConf("spark.sql.thriftserver.ui.retainedSessions")
    .doc("The number of SQL client sessions kept in the JDBC/ODBC web UI history.")
    .intConf
    .createWithDefault(200)

  // This is used to set the default data source
  val DEFAULT_DATA_SOURCE_NAME = buildConf("spark.sql.sources.default")
    .doc("The default data source to use in input/output.")
    .stringConf
    .createWithDefault("parquet")

  val CONVERT_CTAS = buildConf("spark.sql.hive.convertCTAS")
    .internal()
    .doc("When true, a table created by a Hive CTAS statement (no USING clause) " +
      "without specifying any storage property will be converted to a data source table, " +
      s"using the data source set by ${DEFAULT_DATA_SOURCE_NAME.key}.")
    .booleanConf
    .createWithDefault(false)

  val GATHER_FASTSTAT = buildConf("spark.sql.hive.gatherFastStats")
      .internal()
      .doc("When true, fast stats (number of files and total size of all files) will be gathered" +
        " in parallel while repairing table partitions to avoid the sequential listing in Hive" +
        " metastore.")
      .booleanConf
      .createWithDefault(true)

  val PARTITION_COLUMN_TYPE_INFERENCE =
    buildConf("spark.sql.sources.partitionColumnTypeInference.enabled")
      .doc("When true, automatically infer the data types for partitioned columns.")
      .booleanConf
      .createWithDefault(true)

  val BUCKETING_ENABLED = buildConf("spark.sql.sources.bucketing.enabled")
    .doc("When false, we will treat bucketed table as normal table")
    .booleanConf
    .createWithDefault(true)

  val BUCKETING_MAX_BUCKETS = buildConf("spark.sql.sources.bucketing.maxBuckets")
    .doc("The maximum number of buckets allowed. Defaults to 100000")
    .intConf
    .checkValue(_ > 0, "the value of spark.sql.sources.bucketing.maxBuckets must be greater than 0")
    .createWithDefault(100000)

  val CROSS_JOINS_ENABLED = buildConf("spark.sql.crossJoin.enabled")
    .doc("When false, we will throw an error if a query contains a cartesian product without " +
        "explicit CROSS JOIN syntax.")
    .booleanConf
    .createWithDefault(false)

  val ORDER_BY_ORDINAL = buildConf("spark.sql.orderByOrdinal")
    .doc("When true, the ordinal numbers are treated as the position in the select list. " +
         "When false, the ordinal numbers in order/sort by clause are ignored.")
    .booleanConf
    .createWithDefault(true)

  val GROUP_BY_ORDINAL = buildConf("spark.sql.groupByOrdinal")
    .doc("When true, the ordinal numbers in group by clauses are treated as the position " +
      "in the select list. When false, the ordinal numbers are ignored.")
    .booleanConf
    .createWithDefault(true)

  val GROUP_BY_ALIASES = buildConf("spark.sql.groupByAliases")
    .doc("When true, aliases in a select list can be used in group by clauses. When false, " +
      "an analysis exception is thrown in the case.")
    .booleanConf
    .createWithDefault(true)

  // The output committer class used by data sources. The specified class needs to be a
  // subclass of org.apache.hadoop.mapreduce.OutputCommitter.
  val OUTPUT_COMMITTER_CLASS = buildConf("spark.sql.sources.outputCommitterClass")
    .internal()
    .stringConf
    .createOptional

  val FILE_COMMIT_PROTOCOL_CLASS =
    buildConf("spark.sql.sources.commitProtocolClass")
      .internal()
      .stringConf
      .createWithDefault(
        "org.apache.spark.sql.execution.datasources.SQLHadoopMapReduceCommitProtocol")

  val PARALLEL_PARTITION_DISCOVERY_THRESHOLD =
    buildConf("spark.sql.sources.parallelPartitionDiscovery.threshold")
      .doc("The maximum number of paths allowed for listing files at driver side. If the number " +
        "of detected paths exceeds this value during partition discovery, it tries to list the " +
        "files with another Spark distributed job. This applies to Parquet, ORC, CSV, JSON and " +
        "LibSVM data sources.")
      .intConf
      .checkValue(parallel => parallel >= 0, "The maximum number of paths allowed for listing " +
        "files at driver side must not be negative")
      .createWithDefault(32)

  val PARALLEL_PARTITION_DISCOVERY_PARALLELISM =
    buildConf("spark.sql.sources.parallelPartitionDiscovery.parallelism")
      .doc("The number of parallelism to list a collection of path recursively, Set the " +
        "number to prevent file listing from generating too many tasks.")
      .internal()
      .intConf
      .createWithDefault(10000)

  // Whether to automatically resolve ambiguity in join conditions for self-joins.
  // See SPARK-6231.
  val DATAFRAME_SELF_JOIN_AUTO_RESOLVE_AMBIGUITY =
    buildConf("spark.sql.selfJoinAutoResolveAmbiguity")
      .internal()
      .booleanConf
      .createWithDefault(true)

  // Whether to retain group by columns or not in GroupedData.agg.
  val DATAFRAME_RETAIN_GROUP_COLUMNS = buildConf("spark.sql.retainGroupColumns")
    .internal()
    .booleanConf
    .createWithDefault(true)

  val DATAFRAME_PIVOT_MAX_VALUES = buildConf("spark.sql.pivotMaxValues")
    .doc("When doing a pivot without specifying values for the pivot column this is the maximum " +
      "number of (distinct) values that will be collected without error.")
    .intConf
    .createWithDefault(10000)

  val RUN_SQL_ON_FILES = buildConf("spark.sql.runSQLOnFiles")
    .internal()
    .doc("When true, we could use `datasource`.`path` as table in SQL query.")
    .booleanConf
    .createWithDefault(true)

  val WHOLESTAGE_CODEGEN_ENABLED = buildConf("spark.sql.codegen.wholeStage")
    .internal()
    .doc("When true, the whole stage (of multiple operators) will be compiled into single java" +
      " method.")
    .booleanConf
    .createWithDefault(true)

  val WHOLESTAGE_CODEGEN_USE_ID_IN_CLASS_NAME =
    buildConf("spark.sql.codegen.useIdInClassName")
    .internal()
    .doc("When true, embed the (whole-stage) codegen stage ID into " +
      "the class name of the generated class as a suffix")
    .booleanConf
    .createWithDefault(true)

  val WHOLESTAGE_MAX_NUM_FIELDS = buildConf("spark.sql.codegen.maxFields")
    .internal()
    .doc("The maximum number of fields (including nested fields) that will be supported before" +
      " deactivating whole-stage codegen.")
    .intConf
    .createWithDefault(100)

  val CODEGEN_FACTORY_MODE = buildConf("spark.sql.codegen.factoryMode")
    .doc("This config determines the fallback behavior of several codegen generators " +
      "during tests. `FALLBACK` means trying codegen first and then fallbacking to " +
      "interpreted if any compile error happens. Disabling fallback if `CODEGEN_ONLY`. " +
      "`NO_CODEGEN` skips codegen and goes interpreted path always. Note that " +
      "this config works only for tests.")
    .internal()
    .stringConf
    .checkValues(CodegenObjectFactoryMode.values.map(_.toString))
    .createWithDefault(CodegenObjectFactoryMode.FALLBACK.toString)

  val CODEGEN_FALLBACK = buildConf("spark.sql.codegen.fallback")
    .internal()
    .doc("When true, (whole stage) codegen could be temporary disabled for the part of query that" +
      " fail to compile generated code")
    .booleanConf
    .createWithDefault(true)

  val CODEGEN_LOGGING_MAX_LINES = buildConf("spark.sql.codegen.logging.maxLines")
    .internal()
    .doc("The maximum number of codegen lines to log when errors occur. Use -1 for unlimited.")
    .intConf
    .checkValue(maxLines => maxLines >= -1, "The maximum must be a positive integer, 0 to " +
      "disable logging or -1 to apply no limit.")
    .createWithDefault(1000)

  val WHOLESTAGE_HUGE_METHOD_LIMIT = buildConf("spark.sql.codegen.hugeMethodLimit")
    .internal()
    .doc("The maximum bytecode size of a single compiled Java function generated by whole-stage " +
      "codegen. When the compiled function exceeds this threshold, the whole-stage codegen is " +
      "deactivated for this subtree of the current query plan. The default value is 65535, which " +
      "is the largest bytecode size possible for a valid Java method. When running on HotSpot, " +
      s"it may be preferable to set the value to ${CodeGenerator.DEFAULT_JVM_HUGE_METHOD_LIMIT} " +
      "to match HotSpot's implementation.")
    .intConf
    .createWithDefault(65535)

  val CODEGEN_METHOD_SPLIT_THRESHOLD = buildConf("spark.sql.codegen.methodSplitThreshold")
    .internal()
    .doc("The threshold of source-code splitting in the codegen. When the number of characters " +
      "in a single Java function (without comment) exceeds the threshold, the function will be " +
      "automatically split to multiple smaller ones. We cannot know how many bytecode will be " +
      "generated, so use the code length as metric. When running on HotSpot, a function's " +
      "bytecode should not go beyond 8KB, otherwise it will not be JITted; it also should not " +
      "be too small, otherwise there will be many function calls.")
    .intConf
    .checkValue(threshold => threshold > 0, "The threshold must be a positive integer.")
    .createWithDefault(1024)

  val WHOLESTAGE_SPLIT_CONSUME_FUNC_BY_OPERATOR =
    buildConf("spark.sql.codegen.splitConsumeFuncByOperator")
      .internal()
      .doc("When true, whole stage codegen would put the logic of consuming rows of each " +
        "physical operator into individual methods, instead of a single big method. This can be " +
        "used to avoid oversized function that can miss the opportunity of JIT optimization.")
      .booleanConf
      .createWithDefault(true)

  val FILES_MAX_PARTITION_BYTES = buildConf("spark.sql.files.maxPartitionBytes")
    .doc("The maximum number of bytes to pack into a single partition when reading files.")
    .bytesConf(ByteUnit.BYTE)
    .createWithDefault(128 * 1024 * 1024) // parquet.block.size

  val FILES_OPEN_COST_IN_BYTES = buildConf("spark.sql.files.openCostInBytes")
    .internal()
    .doc("The estimated cost to open a file, measured by the number of bytes could be scanned in" +
      " the same time. This is used when putting multiple files into a partition. It's better to" +
      " over estimated, then the partitions with small files will be faster than partitions with" +
      " bigger files (which is scheduled first).")
    .longConf
    .createWithDefault(4 * 1024 * 1024)

  val IGNORE_CORRUPT_FILES = buildConf("spark.sql.files.ignoreCorruptFiles")
    .doc("Whether to ignore corrupt files. If true, the Spark jobs will continue to run when " +
      "encountering corrupted files and the contents that have been read will still be returned.")
    .booleanConf
    .createWithDefault(false)

  val IGNORE_MISSING_FILES = buildConf("spark.sql.files.ignoreMissingFiles")
    .doc("Whether to ignore missing files. If true, the Spark jobs will continue to run when " +
      "encountering missing files and the contents that have been read will still be returned.")
    .booleanConf
    .createWithDefault(false)

  val MAX_RECORDS_PER_FILE = buildConf("spark.sql.files.maxRecordsPerFile")
    .doc("Maximum number of records to write out to a single file. " +
      "If this value is zero or negative, there is no limit.")
    .longConf
    .createWithDefault(0)

  val EXCHANGE_REUSE_ENABLED = buildConf("spark.sql.exchange.reuse")
    .internal()
    .doc("When true, the planner will try to find out duplicated exchanges and re-use them.")
    .booleanConf
    .createWithDefault(true)

  val SUBQUERY_REUSE_ENABLED = buildConf("spark.sql.subquery.reuse")
    .internal()
    .doc("When true, the planner will try to find out duplicated subqueries and re-use them.")
    .booleanConf
    .createWithDefault(true)

  val STATE_STORE_PROVIDER_CLASS =
    buildConf("spark.sql.streaming.stateStore.providerClass")
      .internal()
      .doc(
        "The class used to manage state data in stateful streaming queries. This class must " +
          "be a subclass of StateStoreProvider, and must have a zero-arg constructor. " +
          "Note: For structured streaming, this configuration cannot be changed between query " +
          "restarts from the same checkpoint location.")
      .stringConf
      .createWithDefault(
        "org.apache.spark.sql.execution.streaming.state.HDFSBackedStateStoreProvider")

  val STATE_STORE_MIN_DELTAS_FOR_SNAPSHOT =
    buildConf("spark.sql.streaming.stateStore.minDeltasForSnapshot")
      .internal()
      .doc("Minimum number of state store delta files that needs to be generated before they " +
        "consolidated into snapshots.")
      .intConf
      .createWithDefault(10)

  val FLATMAPGROUPSWITHSTATE_STATE_FORMAT_VERSION =
    buildConf("spark.sql.streaming.flatMapGroupsWithState.stateFormatVersion")
      .internal()
      .doc("State format version used by flatMapGroupsWithState operation in a streaming query")
      .intConf
      .checkValue(v => Set(1, 2).contains(v), "Valid versions are 1 and 2")
      .createWithDefault(2)

  val CHECKPOINT_LOCATION = buildConf("spark.sql.streaming.checkpointLocation")
    .doc("The default location for storing checkpoint data for streaming queries.")
    .stringConf
    .createOptional

  val FORCE_DELETE_TEMP_CHECKPOINT_LOCATION =
    buildConf("spark.sql.streaming.forceDeleteTempCheckpointLocation")
      .doc("When true, enable temporary checkpoint locations force delete.")
      .booleanConf
      .createWithDefault(false)

  val MIN_BATCHES_TO_RETAIN = buildConf("spark.sql.streaming.minBatchesToRetain")
    .internal()
    .doc("The minimum number of batches that must be retained and made recoverable.")
    .intConf
    .createWithDefault(100)

  val MAX_BATCHES_TO_RETAIN_IN_MEMORY = buildConf("spark.sql.streaming.maxBatchesToRetainInMemory")
    .internal()
    .doc("The maximum number of batches which will be retained in memory to avoid " +
      "loading from files. The value adjusts a trade-off between memory usage vs cache miss: " +
      "'2' covers both success and direct failure cases, '1' covers only success case, " +
      "and '0' covers extreme case - disable cache to maximize memory size of executors.")
    .intConf
    .createWithDefault(2)

  val STREAMING_AGGREGATION_STATE_FORMAT_VERSION =
    buildConf("spark.sql.streaming.aggregation.stateFormatVersion")
      .internal()
      .doc("State format version used by streaming aggregation operations in a streaming query. " +
        "State between versions are tend to be incompatible, so state format version shouldn't " +
        "be modified after running.")
      .intConf
      .checkValue(v => Set(1, 2).contains(v), "Valid versions are 1 and 2")
      .createWithDefault(2)

  val UNSUPPORTED_OPERATION_CHECK_ENABLED =
    buildConf("spark.sql.streaming.unsupportedOperationCheck")
      .internal()
      .doc("When true, the logical plan for streaming query will be checked for unsupported" +
        " operations.")
      .booleanConf
      .createWithDefault(true)

  val VARIABLE_SUBSTITUTE_ENABLED =
    buildConf("spark.sql.variable.substitute")
      .doc("This enables substitution using syntax like ${var} ${system:var} and ${env:var}.")
      .booleanConf
      .createWithDefault(true)

  val VARIABLE_SUBSTITUTE_DEPTH =
    buildConf("spark.sql.variable.substitute.depth")
      .internal()
      .doc("Deprecated: The maximum replacements the substitution engine will do.")
      .intConf
      .createWithDefault(40)

  val ENABLE_TWOLEVEL_AGG_MAP =
    buildConf("spark.sql.codegen.aggregate.map.twolevel.enabled")
      .internal()
      .doc("Enable two-level aggregate hash map. When enabled, records will first be " +
        "inserted/looked-up at a 1st-level, small, fast map, and then fallback to a " +
        "2nd-level, larger, slower map when 1st level is full or keys cannot be found. " +
        "When disabled, records go directly to the 2nd level. Defaults to true.")
      .booleanConf
      .createWithDefault(true)

  val MAX_NESTED_VIEW_DEPTH =
    buildConf("spark.sql.view.maxNestedViewDepth")
      .internal()
      .doc("The maximum depth of a view reference in a nested view. A nested view may reference " +
        "other nested views, the dependencies are organized in a directed acyclic graph (DAG). " +
        "However the DAG depth may become too large and cause unexpected behavior. This " +
        "configuration puts a limit on this: when the depth of a view exceeds this value during " +
        "analysis, we terminate the resolution to avoid potential errors.")
      .intConf
      .checkValue(depth => depth > 0, "The maximum depth of a view reference in a nested view " +
        "must be positive.")
      .createWithDefault(100)

  val STREAMING_FILE_COMMIT_PROTOCOL_CLASS =
    buildConf("spark.sql.streaming.commitProtocolClass")
      .internal()
      .stringConf
      .createWithDefault("org.apache.spark.sql.execution.streaming.ManifestFileCommitProtocol")

  val STREAMING_MULTIPLE_WATERMARK_POLICY =
    buildConf("spark.sql.streaming.multipleWatermarkPolicy")
      .doc("Policy to calculate the global watermark value when there are multiple watermark " +
        "operators in a streaming query. The default value is 'min' which chooses " +
        "the minimum watermark reported across multiple operators. Other alternative value is" +
        "'max' which chooses the maximum across multiple operators." +
        "Note: This configuration cannot be changed between query restarts from the same " +
        "checkpoint location.")
      .stringConf
      .transform(_.toLowerCase(Locale.ROOT))
      .checkValue(
        str => Set("min", "max").contains(str),
        "Invalid value for 'spark.sql.streaming.multipleWatermarkPolicy'. " +
          "Valid values are 'min' and 'max'")
      .createWithDefault("min") // must be same as MultipleWatermarkPolicy.DEFAULT_POLICY_NAME

  val OBJECT_AGG_SORT_BASED_FALLBACK_THRESHOLD =
    buildConf("spark.sql.objectHashAggregate.sortBased.fallbackThreshold")
      .internal()
      .doc("In the case of ObjectHashAggregateExec, when the size of the in-memory hash map " +
        "grows too large, we will fall back to sort-based aggregation. This option sets a row " +
        "count threshold for the size of the hash map.")
      .intConf
      // We are trying to be conservative and use a relatively small default count threshold here
      // since the state object of some TypedImperativeAggregate function can be quite large (e.g.
      // percentile_approx).
      .createWithDefault(128)

  val USE_OBJECT_HASH_AGG = buildConf("spark.sql.execution.useObjectHashAggregateExec")
    .internal()
    .doc("Decides if we use ObjectHashAggregateExec")
    .booleanConf
    .createWithDefault(true)

  val FILE_SINK_LOG_DELETION = buildConf("spark.sql.streaming.fileSink.log.deletion")
    .internal()
    .doc("Whether to delete the expired log files in file stream sink.")
    .booleanConf
    .createWithDefault(true)

  val FILE_SINK_LOG_COMPACT_INTERVAL =
    buildConf("spark.sql.streaming.fileSink.log.compactInterval")
      .internal()
      .doc("Number of log files after which all the previous files " +
        "are compacted into the next log file.")
      .intConf
      .createWithDefault(10)

  val FILE_SINK_LOG_CLEANUP_DELAY =
    buildConf("spark.sql.streaming.fileSink.log.cleanupDelay")
      .internal()
      .doc("How long that a file is guaranteed to be visible for all readers.")
      .timeConf(TimeUnit.MILLISECONDS)
      .createWithDefault(TimeUnit.MINUTES.toMillis(10)) // 10 minutes

  val FILE_SOURCE_LOG_DELETION = buildConf("spark.sql.streaming.fileSource.log.deletion")
    .internal()
    .doc("Whether to delete the expired log files in file stream source.")
    .booleanConf
    .createWithDefault(true)

  val FILE_SOURCE_LOG_COMPACT_INTERVAL =
    buildConf("spark.sql.streaming.fileSource.log.compactInterval")
      .internal()
      .doc("Number of log files after which all the previous files " +
        "are compacted into the next log file.")
      .intConf
      .createWithDefault(10)

  val FILE_SOURCE_LOG_CLEANUP_DELAY =
    buildConf("spark.sql.streaming.fileSource.log.cleanupDelay")
      .internal()
      .doc("How long in milliseconds a file is guaranteed to be visible for all readers.")
      .timeConf(TimeUnit.MILLISECONDS)
      .createWithDefault(TimeUnit.MINUTES.toMillis(10)) // 10 minutes

  val STREAMING_SCHEMA_INFERENCE =
    buildConf("spark.sql.streaming.schemaInference")
      .internal()
      .doc("Whether file-based streaming sources will infer its own schema")
      .booleanConf
      .createWithDefault(false)

  val STREAMING_POLLING_DELAY =
    buildConf("spark.sql.streaming.pollingDelay")
      .internal()
      .doc("How long to delay polling new data when no data is available")
      .timeConf(TimeUnit.MILLISECONDS)
      .createWithDefault(10L)

  val STREAMING_NO_DATA_PROGRESS_EVENT_INTERVAL =
    buildConf("spark.sql.streaming.noDataProgressEventInterval")
      .internal()
      .doc("How long to wait between two progress events when there is no data")
      .timeConf(TimeUnit.MILLISECONDS)
      .createWithDefault(10000L)

  val STREAMING_NO_DATA_MICRO_BATCHES_ENABLED =
    buildConf("spark.sql.streaming.noDataMicroBatches.enabled")
      .doc(
        "Whether streaming micro-batch engine will execute batches without data " +
          "for eager state management for stateful streaming queries.")
      .booleanConf
      .createWithDefault(true)

  val STREAMING_METRICS_ENABLED =
    buildConf("spark.sql.streaming.metricsEnabled")
      .doc("Whether Dropwizard/Codahale metrics will be reported for active streaming queries.")
      .booleanConf
      .createWithDefault(false)

  val STREAMING_PROGRESS_RETENTION =
    buildConf("spark.sql.streaming.numRecentProgressUpdates")
      .doc("The number of progress updates to retain for a streaming query")
      .intConf
      .createWithDefault(100)

  val STREAMING_CHECKPOINT_FILE_MANAGER_CLASS =
    buildConf("spark.sql.streaming.checkpointFileManagerClass")
      .doc("The class used to write checkpoint files atomically. This class must be a subclass " +
        "of the interface CheckpointFileManager.")
      .internal()
      .stringConf

  val STREAMING_CHECKPOINT_ESCAPED_PATH_CHECK_ENABLED =
    buildConf("spark.sql.streaming.checkpoint.escapedPathCheck.enabled")
      .doc("Whether to detect a streaming query may pick up an incorrect checkpoint path due " +
        "to SPARK-26824.")
      .internal()
      .booleanConf
      .createWithDefault(true)

  val PARALLEL_FILE_LISTING_IN_STATS_COMPUTATION =
    buildConf("spark.sql.statistics.parallelFileListingInStatsComputation.enabled")
      .internal()
      .doc("When true, SQL commands use parallel file listing, " +
        "as opposed to single thread listing." +
        "This usually speeds up commands that need to list many directories.")
      .booleanConf
      .createWithDefault(true)

  val ENABLE_FALL_BACK_TO_HDFS_FOR_STATS = buildConf("spark.sql.statistics.fallBackToHdfs")
    .doc("If the table statistics are not available from table metadata enable fall back to hdfs." +
      " This is useful in determining if a table is small enough to use auto broadcast joins.")
    .booleanConf
    .createWithDefault(false)

  val DEFAULT_SIZE_IN_BYTES = buildConf("spark.sql.defaultSizeInBytes")
    .internal()
    .doc("The default table size used in query planning. By default, it is set to Long.MaxValue " +
      s"which is larger than `${AUTO_BROADCASTJOIN_THRESHOLD.key}` to be more conservative. " +
      "That is to say by default the optimizer will not choose to broadcast a table unless it " +
      "knows for sure its size is small enough.")
    .bytesConf(ByteUnit.BYTE)
    .createWithDefault(Long.MaxValue)

  val NDV_MAX_ERROR =
    buildConf("spark.sql.statistics.ndv.maxError")
      .internal()
      .doc("The maximum estimation error allowed in HyperLogLog++ algorithm when generating " +
        "column level statistics.")
      .doubleConf
      .createWithDefault(0.05)

  val HISTOGRAM_ENABLED =
    buildConf("spark.sql.statistics.histogram.enabled")
      .doc("Generates histograms when computing column statistics if enabled. Histograms can " +
        "provide better estimation accuracy. Currently, Spark only supports equi-height " +
        "histogram. Note that collecting histograms takes extra cost. For example, collecting " +
        "column statistics usually takes only one table scan, but generating equi-height " +
        "histogram will cause an extra table scan.")
      .booleanConf
      .createWithDefault(false)

  val HISTOGRAM_NUM_BINS =
    buildConf("spark.sql.statistics.histogram.numBins")
      .internal()
      .doc("The number of bins when generating histograms.")
      .intConf
      .checkValue(num => num > 1, "The number of bins must be greater than 1.")
      .createWithDefault(254)

  val PERCENTILE_ACCURACY =
    buildConf("spark.sql.statistics.percentile.accuracy")
      .internal()
      .doc("Accuracy of percentile approximation when generating equi-height histograms. " +
        "Larger value means better accuracy. The relative error can be deduced by " +
        "1.0 / PERCENTILE_ACCURACY.")
      .intConf
      .createWithDefault(10000)

  val AUTO_SIZE_UPDATE_ENABLED =
    buildConf("spark.sql.statistics.size.autoUpdate.enabled")
      .doc("Enables automatic update for table size once table's data is changed. Note that if " +
        "the total number of files of the table is very large, this can be expensive and slow " +
        "down data change commands.")
      .booleanConf
      .createWithDefault(false)

  val CBO_ENABLED =
    buildConf("spark.sql.cbo.enabled")
      .doc("Enables CBO for estimation of plan statistics when set true.")
      .booleanConf
      .createWithDefault(false)

  val JOIN_REORDER_ENABLED =
    buildConf("spark.sql.cbo.joinReorder.enabled")
      .doc("Enables join reorder in CBO.")
      .booleanConf
      .createWithDefault(false)

  val JOIN_REORDER_DP_THRESHOLD =
    buildConf("spark.sql.cbo.joinReorder.dp.threshold")
      .doc("The maximum number of joined nodes allowed in the dynamic programming algorithm.")
      .intConf
      .checkValue(number => number > 0, "The maximum number must be a positive integer.")
      .createWithDefault(12)

  val JOIN_REORDER_CARD_WEIGHT =
    buildConf("spark.sql.cbo.joinReorder.card.weight")
      .internal()
      .doc("The weight of cardinality (number of rows) for plan cost comparison in join reorder: " +
        "rows * weight + size * (1 - weight).")
      .doubleConf
      .checkValue(weight => weight >= 0 && weight <= 1, "The weight value must be in [0, 1].")
      .createWithDefault(0.7)

  val JOIN_REORDER_DP_STAR_FILTER =
    buildConf("spark.sql.cbo.joinReorder.dp.star.filter")
      .doc("Applies star-join filter heuristics to cost based join enumeration.")
      .booleanConf
      .createWithDefault(false)

  val STARSCHEMA_DETECTION = buildConf("spark.sql.cbo.starSchemaDetection")
    .doc("When true, it enables join reordering based on star schema detection. ")
    .booleanConf
    .createWithDefault(false)

  val STARSCHEMA_FACT_TABLE_RATIO = buildConf("spark.sql.cbo.starJoinFTRatio")
    .internal()
    .doc("Specifies the upper limit of the ratio between the largest fact tables" +
      " for a star join to be considered. ")
    .doubleConf
    .createWithDefault(0.9)

  val SESSION_LOCAL_TIMEZONE =
    buildConf("spark.sql.session.timeZone")
      .doc("""The ID of session local timezone, e.g. "GMT", "America/Los_Angeles", etc.""")
      .stringConf
      .createWithDefaultFunction(() => TimeZone.getDefault.getID)

  val WINDOW_EXEC_BUFFER_IN_MEMORY_THRESHOLD =
    buildConf("spark.sql.windowExec.buffer.in.memory.threshold")
      .internal()
      .doc("Threshold for number of rows guaranteed to be held in memory by the window operator")
      .intConf
      .createWithDefault(4096)

  val WINDOW_EXEC_BUFFER_SPILL_THRESHOLD =
    buildConf("spark.sql.windowExec.buffer.spill.threshold")
      .internal()
      .doc("Threshold for number of rows to be spilled by window operator")
      .intConf
      .createWithDefault(SHUFFLE_SPILL_NUM_ELEMENTS_FORCE_SPILL_THRESHOLD.defaultValue.get)

  val SORT_MERGE_JOIN_EXEC_BUFFER_IN_MEMORY_THRESHOLD =
    buildConf("spark.sql.sortMergeJoinExec.buffer.in.memory.threshold")
      .internal()
      .doc("Threshold for number of rows guaranteed to be held in memory by the sort merge " +
        "join operator")
      .intConf
      .createWithDefault(ByteArrayMethods.MAX_ROUNDED_ARRAY_LENGTH)

  val SORT_MERGE_JOIN_EXEC_BUFFER_SPILL_THRESHOLD =
    buildConf("spark.sql.sortMergeJoinExec.buffer.spill.threshold")
      .internal()
      .doc("Threshold for number of rows to be spilled by sort merge join operator")
      .intConf
      .createWithDefault(SHUFFLE_SPILL_NUM_ELEMENTS_FORCE_SPILL_THRESHOLD.defaultValue.get)

  val CARTESIAN_PRODUCT_EXEC_BUFFER_IN_MEMORY_THRESHOLD =
    buildConf("spark.sql.cartesianProductExec.buffer.in.memory.threshold")
      .internal()
      .doc("Threshold for number of rows guaranteed to be held in memory by the cartesian " +
        "product operator")
      .intConf
      .createWithDefault(4096)

  val CARTESIAN_PRODUCT_EXEC_BUFFER_SPILL_THRESHOLD =
    buildConf("spark.sql.cartesianProductExec.buffer.spill.threshold")
      .internal()
      .doc("Threshold for number of rows to be spilled by cartesian product operator")
      .intConf
      .createWithDefault(SHUFFLE_SPILL_NUM_ELEMENTS_FORCE_SPILL_THRESHOLD.defaultValue.get)

  val SUPPORT_QUOTED_REGEX_COLUMN_NAME = buildConf("spark.sql.parser.quotedRegexColumnNames")
    .doc("When true, quoted Identifiers (using backticks) in SELECT statement are interpreted" +
      " as regular expressions.")
    .booleanConf
    .createWithDefault(false)

  val RANGE_EXCHANGE_SAMPLE_SIZE_PER_PARTITION =
    buildConf("spark.sql.execution.rangeExchange.sampleSizePerPartition")
      .internal()
      .doc("Number of points to sample per partition in order to determine the range boundaries" +
          " for range partitioning, typically used in global sorting (without limit).")
      .intConf
      .createWithDefault(100)

  val ARROW_EXECUTION_ENABLED =
    buildConf("spark.sql.execution.arrow.enabled")
      .doc("(Deprecated since Spark 3.0, please set 'spark.sql.execution.arrow.pyspark.enabled'.)")
      .booleanConf
      .createWithDefault(false)

  val ARROW_PYSPARK_EXECUTION_ENABLED =
    buildConf("spark.sql.execution.arrow.pyspark.enabled")
      .doc("When true, make use of Apache Arrow for columnar data transfers in PySpark. " +
        "This optimization applies to: " +
        "1. pyspark.sql.DataFrame.toPandas " +
        "2. pyspark.sql.SparkSession.createDataFrame when its input is a Pandas DataFrame " +
        "The following data types are unsupported: " +
        "BinaryType, MapType, ArrayType of TimestampType, and nested StructType.")
      .fallbackConf(ARROW_EXECUTION_ENABLED)

  val ARROW_SPARKR_EXECUTION_ENABLED =
    buildConf("spark.sql.execution.arrow.sparkr.enabled")
      .doc("When true, make use of Apache Arrow for columnar data transfers in SparkR. " +
        "This optimization applies to: " +
        "1. createDataFrame when its input is an R DataFrame " +
        "2. collect " +
        "3. dapply " +
        "4. gapply " +
        "The following data types are unsupported: " +
        "FloatType, BinaryType, ArrayType, StructType and MapType.")
      .booleanConf
      .createWithDefault(false)

  val ARROW_FALLBACK_ENABLED =
    buildConf("spark.sql.execution.arrow.fallback.enabled")
      .doc("(Deprecated since Spark 3.0, please set " +
        "'spark.sql.execution.arrow.pyspark.fallback.enabled'.)")
      .booleanConf
      .createWithDefault(true)

  val ARROW_PYSPARK_FALLBACK_ENABLED =
    buildConf("spark.sql.execution.arrow.pyspark.fallback.enabled")
      .doc(s"When true, optimizations enabled by '${ARROW_PYSPARK_EXECUTION_ENABLED.key}' will " +
        "fallback automatically to non-optimized implementations if an error occurs.")
      .fallbackConf(ARROW_FALLBACK_ENABLED)

  val ARROW_EXECUTION_MAX_RECORDS_PER_BATCH =
    buildConf("spark.sql.execution.arrow.maxRecordsPerBatch")
      .doc("When using Apache Arrow, limit the maximum number of records that can be written " +
        "to a single ArrowRecordBatch in memory. If set to zero or negative there is no limit.")
      .intConf
      .createWithDefault(10000)

  val PANDAS_UDF_BUFFER_SIZE =
    buildConf("spark.sql.pandas.udf.buffer.size")
      .doc(
        s"Same as ${BUFFER_SIZE} but only applies to Pandas UDF executions. If it is not set, " +
        s"the fallback is ${BUFFER_SIZE}. Note that Pandas execution requires more than 4 bytes. " +
        "Lowering this value could make small Pandas UDF batch iterated and pipelined; however, " +
        "it might degrade performance. See SPARK-27870.")
      .fallbackConf(BUFFER_SIZE)

  val PANDAS_RESPECT_SESSION_LOCAL_TIMEZONE =
    buildConf("spark.sql.execution.pandas.respectSessionTimeZone")
      .internal()
      .doc("When true, make Pandas DataFrame with timestamp type respecting session local " +
        "timezone when converting to/from Pandas DataFrame. This configuration will be " +
        "deprecated in the future releases.")
      .booleanConf
      .createWithDefault(true)

  val PANDAS_GROUPED_MAP_ASSIGN_COLUMNS_BY_NAME =
    buildConf("spark.sql.legacy.execution.pandas.groupedMap.assignColumnsByName")
      .internal()
      .doc("When true, columns will be looked up by name if labeled with a string and fallback " +
        "to use position if not. When false, a grouped map Pandas UDF will assign columns from " +
        "the returned Pandas DataFrame based on position, regardless of column label type. " +
        "This configuration will be deprecated in future releases.")
      .booleanConf
      .createWithDefault(true)

  val PANDAS_ARROW_SAFE_TYPE_CONVERSION =
    buildConf("spark.sql.execution.pandas.arrowSafeTypeConversion")
      .internal()
      .doc("When true, Arrow will perform safe type conversion when converting " +
        "Pandas.Series to Arrow array during serialization. Arrow will raise errors " +
        "when detecting unsafe type conversion like overflow. When false, disabling Arrow's type " +
        "check and do type conversions anyway. This config only works for Arrow 0.11.0+.")
      .booleanConf
      .createWithDefault(false)

  val REPLACE_EXCEPT_WITH_FILTER = buildConf("spark.sql.optimizer.replaceExceptWithFilter")
    .internal()
    .doc("When true, the apply function of the rule verifies whether the right node of the" +
      " except operation is of type Filter or Project followed by Filter. If yes, the rule" +
      " further verifies 1) Excluding the filter operations from the right (as well as the" +
      " left node, if any) on the top, whether both the nodes evaluates to a same result." +
      " 2) The left and right nodes don't contain any SubqueryExpressions. 3) The output" +
      " column names of the left node are distinct. If all the conditions are met, the" +
      " rule will replace the except operation with a Filter by flipping the filter" +
      " condition(s) of the right node.")
    .booleanConf
    .createWithDefault(true)

  val DECIMAL_OPERATIONS_ALLOW_PREC_LOSS =
    buildConf("spark.sql.decimalOperations.allowPrecisionLoss")
      .internal()
      .doc("When true (default), establishing the result type of an arithmetic operation " +
        "happens according to Hive behavior and SQL ANSI 2011 specification, ie. rounding the " +
        "decimal part of the result if an exact representation is not possible. Otherwise, NULL " +
        "is returned in those cases, as previously.")
      .booleanConf
      .createWithDefault(true)

<<<<<<< HEAD
  val DECIMAL_OPERATIONS_NULL_ON_OVERFLOW =
    buildConf("spark.sql.decimalOperations.nullOnOverflow")
      .internal()
      .doc("When true (default), if an overflow on a decimal occurs, then NULL is returned. " +
        "Spark's older versions and Hive behave in this way. If turned to false, SQL ANSI 2011 " +
        "specification will be followed instead: an arithmetic is thrown, as most of the SQL " +
        "databases do.")
=======
  val LITERAL_PICK_MINIMUM_PRECISION =
    buildConf("spark.sql.legacy.literal.pickMinimumPrecision")
      .internal()
      .doc("When integral literal is used in decimal operations, pick a minimum precision " +
        "required by the literal if this config is true, to make the resulting precision and/or " +
        "scale smaller. This can reduce the possibility of precision lose and/or overflow.")
>>>>>>> 113f8c8d
      .booleanConf
      .createWithDefault(true)

  val SQL_OPTIONS_REDACTION_PATTERN =
    buildConf("spark.sql.redaction.options.regex")
      .doc("Regex to decide which keys in a Spark SQL command's options map contain sensitive " +
        "information. The values of options whose names that match this regex will be redacted " +
        "in the explain output. This redaction is applied on top of the global redaction " +
        s"configuration defined by ${SECRET_REDACTION_PATTERN.key}.")
    .regexConf
    .createWithDefault("(?i)url".r)

  val SQL_STRING_REDACTION_PATTERN =
    buildConf("spark.sql.redaction.string.regex")
      .doc("Regex to decide which parts of strings produced by Spark contain sensitive " +
        "information. When this regex matches a string part, that string part is replaced by a " +
        "dummy value. This is currently used to redact the output of SQL explain commands. " +
        "When this conf is not set, the value from `spark.redaction.string.regex` is used.")
      .fallbackConf(org.apache.spark.internal.config.STRING_REDACTION_PATTERN)

  val CONCAT_BINARY_AS_STRING = buildConf("spark.sql.function.concatBinaryAsString")
    .doc("When this option is set to false and all inputs are binary, `functions.concat` returns " +
      "an output as binary. Otherwise, it returns as a string. ")
    .booleanConf
    .createWithDefault(false)

  val ELT_OUTPUT_AS_STRING = buildConf("spark.sql.function.eltOutputAsString")
    .doc("When this option is set to false and all inputs are binary, `elt` returns " +
      "an output as binary. Otherwise, it returns as a string. ")
    .booleanConf
    .createWithDefault(false)

  val ALLOW_CREATING_MANAGED_TABLE_USING_NONEMPTY_LOCATION =
    buildConf("spark.sql.legacy.allowCreatingManagedTableUsingNonemptyLocation")
    .internal()
    .doc("When this option is set to true, creating managed tables with nonempty location " +
      "is allowed. Otherwise, an analysis exception is thrown. ")
    .booleanConf
    .createWithDefault(false)

  val VALIDATE_PARTITION_COLUMNS =
    buildConf("spark.sql.sources.validatePartitionColumns")
      .internal()
      .doc("When this option is set to true, partition column values will be validated with " +
        "user-specified schema. If the validation fails, a runtime exception is thrown." +
        "When this option is set to false, the partition column value will be converted to null " +
        "if it can not be casted to corresponding user-specified schema.")
      .booleanConf
      .createWithDefault(true)

  val CONTINUOUS_STREAMING_EPOCH_BACKLOG_QUEUE_SIZE =
    buildConf("spark.sql.streaming.continuous.epochBacklogQueueSize")
      .doc("The max number of entries to be stored in queue to wait for late epochs. " +
        "If this parameter is exceeded by the size of the queue, stream will stop with an error.")
      .intConf
      .createWithDefault(10000)

  val CONTINUOUS_STREAMING_EXECUTOR_QUEUE_SIZE =
    buildConf("spark.sql.streaming.continuous.executorQueueSize")
    .internal()
    .doc("The size (measured in number of rows) of the queue used in continuous execution to" +
      " buffer the results of a ContinuousDataReader.")
    .intConf
    .createWithDefault(1024)

  val CONTINUOUS_STREAMING_EXECUTOR_POLL_INTERVAL_MS =
    buildConf("spark.sql.streaming.continuous.executorPollIntervalMs")
      .internal()
      .doc("The interval at which continuous execution readers will poll to check whether" +
        " the epoch has advanced on the driver.")
      .timeConf(TimeUnit.MILLISECONDS)
      .createWithDefault(100)

  val USE_V1_SOURCE_READER_LIST = buildConf("spark.sql.sources.read.useV1SourceList")
    .internal()
    .doc("A comma-separated list of data source short names or fully qualified data source" +
      " register class names for which data source V2 read paths are disabled. Reads from these" +
      " sources will fall back to the V1 sources.")
    .stringConf
    .createWithDefault("")

  val USE_V1_SOURCE_WRITER_LIST = buildConf("spark.sql.sources.write.useV1SourceList")
    .internal()
    .doc("A comma-separated list of data source short names or fully qualified data source" +
      " register class names for which data source V2 write paths are disabled. Writes from these" +
      " sources will fall back to the V1 sources.")
    .stringConf
    .createWithDefault("csv,json,orc,text,parquet")

  val DISABLED_V2_STREAMING_WRITERS = buildConf("spark.sql.streaming.disabledV2Writers")
    .doc("A comma-separated list of fully qualified data source register class names for which" +
      " StreamWriteSupport is disabled. Writes to these sources will fall back to the V1 Sinks.")
    .stringConf
    .createWithDefault("")

  val DISABLED_V2_STREAMING_MICROBATCH_READERS =
    buildConf("spark.sql.streaming.disabledV2MicroBatchReaders")
      .internal()
      .doc(
        "A comma-separated list of fully qualified data source register class names for which " +
          "MicroBatchReadSupport is disabled. Reads from these sources will fall back to the " +
          "V1 Sources.")
      .stringConf
      .createWithDefault("")

  object PartitionOverwriteMode extends Enumeration {
    val STATIC, DYNAMIC = Value
  }

  val PARTITION_OVERWRITE_MODE =
    buildConf("spark.sql.sources.partitionOverwriteMode")
      .doc("When INSERT OVERWRITE a partitioned data source table, we currently support 2 modes: " +
        "static and dynamic. In static mode, Spark deletes all the partitions that match the " +
        "partition specification(e.g. PARTITION(a=1,b)) in the INSERT statement, before " +
        "overwriting. In dynamic mode, Spark doesn't delete partitions ahead, and only overwrite " +
        "those partitions that have data written into it at runtime. By default we use static " +
        "mode to keep the same behavior of Spark prior to 2.3. Note that this config doesn't " +
        "affect Hive serde tables, as they are always overwritten with dynamic mode. This can " +
        "also be set as an output option for a data source using key partitionOverwriteMode " +
        "(which takes precedence over this setting), e.g. " +
        "dataframe.write.option(\"partitionOverwriteMode\", \"dynamic\").save(path)."
      )
      .stringConf
      .transform(_.toUpperCase(Locale.ROOT))
      .checkValues(PartitionOverwriteMode.values.map(_.toString))
      .createWithDefault(PartitionOverwriteMode.STATIC.toString)

  val SORT_BEFORE_REPARTITION =
    buildConf("spark.sql.execution.sortBeforeRepartition")
      .internal()
      .doc("When perform a repartition following a shuffle, the output row ordering would be " +
        "nondeterministic. If some downstream stages fail and some tasks of the repartition " +
        "stage retry, these tasks may generate different data, and that can lead to correctness " +
        "issues. Turn on this config to insert a local sort before actually doing repartition " +
        "to generate consistent repartition results. The performance of repartition() may go " +
        "down since we insert extra local sort before it.")
        .booleanConf
        .createWithDefault(true)

  val NESTED_SCHEMA_PRUNING_ENABLED =
    buildConf("spark.sql.optimizer.nestedSchemaPruning.enabled")
      .internal()
      .doc("Prune nested fields from a logical relation's output which are unnecessary in " +
        "satisfying a query. This optimization allows columnar file format readers to avoid " +
        "reading unnecessary nested column data. Currently Parquet and ORC are the " +
        "data sources that implement this optimization.")
      .booleanConf
      .createWithDefault(false)

  val SERIALIZER_NESTED_SCHEMA_PRUNING_ENABLED =
    buildConf("spark.sql.optimizer.serializer.nestedSchemaPruning.enabled")
      .internal()
      .doc("Prune nested fields from object serialization operator which are unnecessary in " +
        "satisfying a query. This optimization allows object serializers to avoid " +
        "executing unnecessary nested expressions.")
      .booleanConf
      .createWithDefault(false)

  val TOP_K_SORT_FALLBACK_THRESHOLD =
    buildConf("spark.sql.execution.topKSortFallbackThreshold")
      .internal()
      .doc("In SQL queries with a SORT followed by a LIMIT like " +
          "'SELECT x FROM t ORDER BY y LIMIT m', if m is under this threshold, do a top-K sort" +
          " in memory, otherwise do a global sort which spills to disk if necessary.")
      .intConf
      .createWithDefault(ByteArrayMethods.MAX_ROUNDED_ARRAY_LENGTH)

  object Deprecated {
    val MAPRED_REDUCE_TASKS = "mapred.reduce.tasks"
  }

  object Replaced {
    val MAPREDUCE_JOB_REDUCES = "mapreduce.job.reduces"
  }

  val CSV_PARSER_COLUMN_PRUNING = buildConf("spark.sql.csv.parser.columnPruning.enabled")
    .internal()
    .doc("If it is set to true, column names of the requested schema are passed to CSV parser. " +
      "Other column values can be ignored during parsing even if they are malformed.")
    .booleanConf
    .createWithDefault(true)

  val REPL_EAGER_EVAL_ENABLED = buildConf("spark.sql.repl.eagerEval.enabled")
    .doc("Enables eager evaluation or not. When true, the top K rows of Dataset will be " +
      "displayed if and only if the REPL supports the eager evaluation. Currently, the " +
      "eager evaluation is supported in PySpark and SparkR. In PySpark, for the notebooks like " +
      "Jupyter, the HTML table (generated by _repr_html_) will be returned. For plain Python " +
      "REPL, the returned outputs are formatted like dataframe.show(). In SparkR, the returned " +
      "outputs are showed similar to R data.frame would.")
    .booleanConf
    .createWithDefault(false)

  val REPL_EAGER_EVAL_MAX_NUM_ROWS = buildConf("spark.sql.repl.eagerEval.maxNumRows")
    .doc("The max number of rows that are returned by eager evaluation. This only takes " +
      s"effect when ${REPL_EAGER_EVAL_ENABLED.key} is set to true. The valid range of this " +
      "config is from 0 to (Int.MaxValue - 1), so the invalid config like negative and " +
      "greater than (Int.MaxValue - 1) will be normalized to 0 and (Int.MaxValue - 1).")
    .intConf
    .createWithDefault(20)

  val REPL_EAGER_EVAL_TRUNCATE = buildConf("spark.sql.repl.eagerEval.truncate")
    .doc("The max number of characters for each cell that is returned by eager evaluation. " +
      s"This only takes effect when ${REPL_EAGER_EVAL_ENABLED.key} is set to true.")
    .intConf
    .createWithDefault(20)

  val FAST_HASH_AGGREGATE_MAX_ROWS_CAPACITY_BIT =
    buildConf("spark.sql.codegen.aggregate.fastHashMap.capacityBit")
      .internal()
      .doc("Capacity for the max number of rows to be held in memory " +
        "by the fast hash aggregate product operator. The bit is not for actual value, " +
        "but the actual numBuckets is determined by loadFactor " +
        "(e.g: default bit value 16 , the actual numBuckets is ((1 << 16) / 0.5).")
      .intConf
      .checkValue(bit => bit >= 10 && bit <= 30, "The bit value must be in [10, 30].")
      .createWithDefault(16)

  val AVRO_COMPRESSION_CODEC = buildConf("spark.sql.avro.compression.codec")
    .doc("Compression codec used in writing of AVRO files. Supported codecs: " +
      "uncompressed, deflate, snappy, bzip2 and xz. Default codec is snappy.")
    .stringConf
    .checkValues(Set("uncompressed", "deflate", "snappy", "bzip2", "xz"))
    .createWithDefault("snappy")

  val AVRO_DEFLATE_LEVEL = buildConf("spark.sql.avro.deflate.level")
    .doc("Compression level for the deflate codec used in writing of AVRO files. " +
      "Valid value must be in the range of from 1 to 9 inclusive or -1. " +
      "The default value is -1 which corresponds to 6 level in the current implementation.")
    .intConf
    .checkValues((1 to 9).toSet + Deflater.DEFAULT_COMPRESSION)
    .createWithDefault(Deflater.DEFAULT_COMPRESSION)

  val COMPARE_DATE_TIMESTAMP_IN_TIMESTAMP =
    buildConf("spark.sql.legacy.compareDateTimestampInTimestamp")
      .internal()
      .doc("When true (default), compare Date with Timestamp after converting both sides to " +
        "Timestamp. This behavior is compatible with Hive 2.2 or later. See HIVE-15236. " +
        "When false, restore the behavior prior to Spark 2.4. Compare Date with Timestamp after " +
        "converting both sides to string. This config will be removed in Spark 3.0.")
      .booleanConf
      .createWithDefault(true)

  val LEGACY_SIZE_OF_NULL = buildConf("spark.sql.legacy.sizeOfNull")
    .doc("If it is set to true, size of null returns -1. This behavior was inherited from Hive. " +
      "The size function returns null for null input if the flag is disabled.")
    .booleanConf
    .createWithDefault(true)

  val LEGACY_REPLACE_DATABRICKS_SPARK_AVRO_ENABLED =
    buildConf("spark.sql.legacy.replaceDatabricksSparkAvro.enabled")
      .doc("If it is set to true, the data source provider com.databricks.spark.avro is mapped " +
        "to the built-in but external Avro data source module for backward compatibility.")
      .booleanConf
      .createWithDefault(true)

  val LEGACY_SETOPS_PRECEDENCE_ENABLED =
    buildConf("spark.sql.legacy.setopsPrecedence.enabled")
      .internal()
      .doc("When set to true and the order of evaluation is not specified by parentheses, the " +
        "set operations are performed from left to right as they appear in the query. When set " +
        "to false and order of evaluation is not specified by parentheses, INTERSECT operations " +
        "are performed before any UNION, EXCEPT and MINUS operations.")
      .booleanConf
      .createWithDefault(false)

  val LEGACY_INTEGRALDIVIDE_RETURN_LONG = buildConf("spark.sql.legacy.integralDivide.returnBigint")
    .doc("If it is set to true, the div operator returns always a bigint. This behavior was " +
      "inherited from Hive. Otherwise, the return type is the data type of the operands.")
    .internal()
    .booleanConf
    .createWithDefault(false)

  val LEGACY_HAVING_WITHOUT_GROUP_BY_AS_WHERE =
    buildConf("spark.sql.legacy.parser.havingWithoutGroupByAsWhere")
      .internal()
      .doc("If it is set to true, the parser will treat HAVING without GROUP BY as a normal " +
        "WHERE, which does not follow SQL standard.")
      .booleanConf
      .createWithDefault(false)

  val NAME_NON_STRUCT_GROUPING_KEY_AS_VALUE =
    buildConf("spark.sql.legacy.dataset.nameNonStructGroupingKeyAsValue")
      .internal()
      .doc("When set to true, the key attribute resulted from running `Dataset.groupByKey` " +
        "for non-struct key type, will be named as `value`, following the behavior of Spark " +
        "version 2.4 and earlier.")
      .booleanConf
      .createWithDefault(false)

  val MAX_TO_STRING_FIELDS = buildConf("spark.sql.debug.maxToStringFields")
    .doc("Maximum number of fields of sequence-like entries can be converted to strings " +
      "in debug output. Any elements beyond the limit will be dropped and replaced by a" +
      """ "... N more fields" placeholder.""")
    .intConf
    .createWithDefault(25)

  val MAX_PLAN_STRING_LENGTH = buildConf("spark.sql.maxPlanStringLength")
    .doc("Maximum number of characters to output for a plan string.  If the plan is " +
      "longer, further output will be truncated.  The default setting always generates a full " +
      "plan.  Set this to a lower value such as 8k if plan strings are taking up too much " +
      "memory or are causing OutOfMemory errors in the driver or UI processes.")
    .bytesConf(ByteUnit.BYTE)
    .checkValue(i => i >= 0 && i <= ByteArrayMethods.MAX_ROUNDED_ARRAY_LENGTH, "Invalid " +
      "value for 'spark.sql.maxPlanStringLength'.  Length must be a valid string length " +
      "(nonnegative and shorter than the maximum size).")
    .createWithDefault(ByteArrayMethods.MAX_ROUNDED_ARRAY_LENGTH)

  val SET_COMMAND_REJECTS_SPARK_CORE_CONFS =
    buildConf("spark.sql.legacy.setCommandRejectsSparkCoreConfs")
      .internal()
      .doc("If it is set to true, SET command will fail when the key is registered as " +
        "a SparkConf entry.")
      .booleanConf
      .createWithDefault(true)

  val DATETIME_JAVA8API_ENABLED = buildConf("spark.sql.datetime.java8API.enabled")
    .doc("If the configuration property is set to true, java.time.Instant and " +
      "java.time.LocalDate classes of Java 8 API are used as external types for " +
      "Catalyst's TimestampType and DateType. If it is set to false, java.sql.Timestamp " +
      "and java.sql.Date are used for the same purpose.")
    .booleanConf
    .createWithDefault(false)

  val UTC_TIMESTAMP_FUNC_ENABLED = buildConf("spark.sql.legacy.utcTimestampFunc.enabled")
    .doc("The configuration property enables the to_utc_timestamp() " +
         "and from_utc_timestamp() functions.")
    .booleanConf
    .createWithDefault(false)

  val SOURCES_BINARY_FILE_MAX_LENGTH = buildConf("spark.sql.sources.binaryFile.maxLength")
    .doc("The max length of a file that can be read by the binary file data source. " +
      "Spark will fail fast and not attempt to read the file if its length exceeds this value. " +
      "The theoretical max is Int.MaxValue, though VMs might implement a smaller max.")
    .internal()
    .intConf
    .createWithDefault(Int.MaxValue)

  val LEGACY_CAST_DATETIME_TO_STRING =
    buildConf("spark.sql.legacy.typeCoercion.datetimeToString")
      .doc("If it is set to true, date/timestamp will cast to string in binary comparisons " +
        "with String")
    .booleanConf
    .createWithDefault(false)

  val DEFAULT_V2_CATALOG = buildConf("spark.sql.default.catalog")
    .doc("Name of the default v2 catalog, used when a catalog is not identified in queries")
    .stringConf
    .createOptional

  val LEGACY_LOOSE_UPCAST = buildConf("spark.sql.legacy.looseUpcast")
    .doc("When true, the upcast will be loose and allows string to atomic types.")
    .booleanConf
    .createWithDefault(false)

  val LEGACY_ARRAY_EXISTS_FOLLOWS_THREE_VALUED_LOGIC =
    buildConf("spark.sql.legacy.arrayExistsFollowsThreeValuedLogic")
      .doc("When true, the ArrayExists will follow the three-valued boolean logic.")
      .booleanConf
      .createWithDefault(true)
}

/**
 * A class that enables the setting and getting of mutable config parameters/hints.
 *
 * In the presence of a SQLContext, these can be set and queried by passing SET commands
 * into Spark SQL's query functions (i.e. sql()). Otherwise, users of this class can
 * modify the hints by programmatically calling the setters and getters of this class.
 *
 * SQLConf is thread-safe (internally synchronized, so safe to be used in multiple threads).
 */
class SQLConf extends Serializable with Logging {
  import SQLConf._

  /** Only low degree of contention is expected for conf, thus NOT using ConcurrentHashMap. */
  @transient protected[spark] val settings = java.util.Collections.synchronizedMap(
    new java.util.HashMap[String, String]())

  @transient protected val reader = new ConfigReader(settings)

  /** ************************ Spark SQL Params/Hints ******************* */

  def optimizerExcludedRules: Option[String] = getConf(OPTIMIZER_EXCLUDED_RULES)

  def optimizerMaxIterations: Int = getConf(OPTIMIZER_MAX_ITERATIONS)

  def optimizerInSetConversionThreshold: Int = getConf(OPTIMIZER_INSET_CONVERSION_THRESHOLD)

  def optimizerInSetSwitchThreshold: Int = getConf(OPTIMIZER_INSET_SWITCH_THRESHOLD)

  def optimizerPlanChangeLogLevel: String = getConf(OPTIMIZER_PLAN_CHANGE_LOG_LEVEL)

  def optimizerPlanChangeRules: Option[String] = getConf(OPTIMIZER_PLAN_CHANGE_LOG_RULES)

  def optimizerPlanChangeBatches: Option[String] = getConf(OPTIMIZER_PLAN_CHANGE_LOG_BATCHES)

  def stateStoreProviderClass: String = getConf(STATE_STORE_PROVIDER_CLASS)

  def stateStoreMinDeltasForSnapshot: Int = getConf(STATE_STORE_MIN_DELTAS_FOR_SNAPSHOT)

  def checkpointLocation: Option[String] = getConf(CHECKPOINT_LOCATION)

  def isUnsupportedOperationCheckEnabled: Boolean = getConf(UNSUPPORTED_OPERATION_CHECK_ENABLED)

  def streamingFileCommitProtocolClass: String = getConf(STREAMING_FILE_COMMIT_PROTOCOL_CLASS)

  def fileSinkLogDeletion: Boolean = getConf(FILE_SINK_LOG_DELETION)

  def fileSinkLogCompactInterval: Int = getConf(FILE_SINK_LOG_COMPACT_INTERVAL)

  def fileSinkLogCleanupDelay: Long = getConf(FILE_SINK_LOG_CLEANUP_DELAY)

  def fileSourceLogDeletion: Boolean = getConf(FILE_SOURCE_LOG_DELETION)

  def fileSourceLogCompactInterval: Int = getConf(FILE_SOURCE_LOG_COMPACT_INTERVAL)

  def fileSourceLogCleanupDelay: Long = getConf(FILE_SOURCE_LOG_CLEANUP_DELAY)

  def streamingSchemaInference: Boolean = getConf(STREAMING_SCHEMA_INFERENCE)

  def streamingPollingDelay: Long = getConf(STREAMING_POLLING_DELAY)

  def streamingNoDataProgressEventInterval: Long =
    getConf(STREAMING_NO_DATA_PROGRESS_EVENT_INTERVAL)

  def streamingNoDataMicroBatchesEnabled: Boolean =
    getConf(STREAMING_NO_DATA_MICRO_BATCHES_ENABLED)

  def streamingMetricsEnabled: Boolean = getConf(STREAMING_METRICS_ENABLED)

  def streamingProgressRetention: Int = getConf(STREAMING_PROGRESS_RETENTION)

  def filesMaxPartitionBytes: Long = getConf(FILES_MAX_PARTITION_BYTES)

  def filesOpenCostInBytes: Long = getConf(FILES_OPEN_COST_IN_BYTES)

  def ignoreCorruptFiles: Boolean = getConf(IGNORE_CORRUPT_FILES)

  def ignoreMissingFiles: Boolean = getConf(IGNORE_MISSING_FILES)

  def maxRecordsPerFile: Long = getConf(MAX_RECORDS_PER_FILE)

  def useCompression: Boolean = getConf(COMPRESS_CACHED)

  def orcCompressionCodec: String = getConf(ORC_COMPRESSION)

  def orcVectorizedReaderEnabled: Boolean = getConf(ORC_VECTORIZED_READER_ENABLED)

  def orcVectorizedReaderBatchSize: Int = getConf(ORC_VECTORIZED_READER_BATCH_SIZE)

  def parquetCompressionCodec: String = getConf(PARQUET_COMPRESSION)

  def parquetVectorizedReaderEnabled: Boolean = getConf(PARQUET_VECTORIZED_READER_ENABLED)

  def parquetVectorizedReaderBatchSize: Int = getConf(PARQUET_VECTORIZED_READER_BATCH_SIZE)

  def columnBatchSize: Int = getConf(COLUMN_BATCH_SIZE)

  def cacheVectorizedReaderEnabled: Boolean = getConf(CACHE_VECTORIZED_READER_ENABLED)

  def numShufflePartitions: Int = getConf(SHUFFLE_PARTITIONS)

  def targetPostShuffleInputSize: Long =
    getConf(SHUFFLE_TARGET_POSTSHUFFLE_INPUT_SIZE)

  def runtimeReoptimizationEnabled: Boolean = getConf(RUNTIME_REOPTIMIZATION_ENABLED)

  def adaptiveExecutionEnabled: Boolean =
    getConf(ADAPTIVE_EXECUTION_ENABLED) && !getConf(RUNTIME_REOPTIMIZATION_ENABLED)

  def minNumPostShufflePartitions: Int =
    getConf(SHUFFLE_MIN_NUM_POSTSHUFFLE_PARTITIONS)

  def minBatchesToRetain: Int = getConf(MIN_BATCHES_TO_RETAIN)

  def maxBatchesToRetainInMemory: Int = getConf(MAX_BATCHES_TO_RETAIN_IN_MEMORY)

  def parquetFilterPushDown: Boolean = getConf(PARQUET_FILTER_PUSHDOWN_ENABLED)

  def parquetFilterPushDownDate: Boolean = getConf(PARQUET_FILTER_PUSHDOWN_DATE_ENABLED)

  def parquetFilterPushDownTimestamp: Boolean = getConf(PARQUET_FILTER_PUSHDOWN_TIMESTAMP_ENABLED)

  def parquetFilterPushDownDecimal: Boolean = getConf(PARQUET_FILTER_PUSHDOWN_DECIMAL_ENABLED)

  def parquetFilterPushDownStringStartWith: Boolean =
    getConf(PARQUET_FILTER_PUSHDOWN_STRING_STARTSWITH_ENABLED)

  def parquetFilterPushDownInFilterThreshold: Int =
    getConf(PARQUET_FILTER_PUSHDOWN_INFILTERTHRESHOLD)

  def orcFilterPushDown: Boolean = getConf(ORC_FILTER_PUSHDOWN_ENABLED)

  def verifyPartitionPath: Boolean = getConf(HIVE_VERIFY_PARTITION_PATH)

  def metastorePartitionPruning: Boolean = getConf(HIVE_METASTORE_PARTITION_PRUNING)

  def manageFilesourcePartitions: Boolean = getConf(HIVE_MANAGE_FILESOURCE_PARTITIONS)

  def filesourcePartitionFileCacheSize: Long = getConf(HIVE_FILESOURCE_PARTITION_FILE_CACHE_SIZE)

  def caseSensitiveInferenceMode: HiveCaseSensitiveInferenceMode.Value =
    HiveCaseSensitiveInferenceMode.withName(getConf(HIVE_CASE_SENSITIVE_INFERENCE))

  def compareDateTimestampInTimestamp : Boolean = getConf(COMPARE_DATE_TIMESTAMP_IN_TIMESTAMP)

  def gatherFastStats: Boolean = getConf(GATHER_FASTSTAT)

  def optimizerMetadataOnly: Boolean = getConf(OPTIMIZER_METADATA_ONLY)

  def wholeStageEnabled: Boolean = getConf(WHOLESTAGE_CODEGEN_ENABLED)

  def wholeStageUseIdInClassName: Boolean = getConf(WHOLESTAGE_CODEGEN_USE_ID_IN_CLASS_NAME)

  def wholeStageMaxNumFields: Int = getConf(WHOLESTAGE_MAX_NUM_FIELDS)

  def codegenFallback: Boolean = getConf(CODEGEN_FALLBACK)

  def codegenComments: Boolean = getConf(StaticSQLConf.CODEGEN_COMMENTS)

  def loggingMaxLinesForCodegen: Int = getConf(CODEGEN_LOGGING_MAX_LINES)

  def hugeMethodLimit: Int = getConf(WHOLESTAGE_HUGE_METHOD_LIMIT)

  def methodSplitThreshold: Int = getConf(CODEGEN_METHOD_SPLIT_THRESHOLD)

  def wholeStageSplitConsumeFuncByOperator: Boolean =
    getConf(WHOLESTAGE_SPLIT_CONSUME_FUNC_BY_OPERATOR)

  def tableRelationCacheSize: Int =
    getConf(StaticSQLConf.FILESOURCE_TABLE_RELATION_CACHE_SIZE)

  def codegenCacheMaxEntries: Int = getConf(StaticSQLConf.CODEGEN_CACHE_MAX_ENTRIES)

  def exchangeReuseEnabled: Boolean = getConf(EXCHANGE_REUSE_ENABLED)

  def subqueryReuseEnabled: Boolean = getConf(SUBQUERY_REUSE_ENABLED)

  def caseSensitiveAnalysis: Boolean = getConf(SQLConf.CASE_SENSITIVE)

  def constraintPropagationEnabled: Boolean = getConf(CONSTRAINT_PROPAGATION_ENABLED)

  def ansiParserEnabled: Boolean = getConf(ANSI_SQL_PARSER)

  def escapedStringLiterals: Boolean = getConf(ESCAPED_STRING_LITERALS)

  def fileCompressionFactor: Double = getConf(FILE_COMRESSION_FACTOR)

  def stringRedactionPattern: Option[Regex] = getConf(SQL_STRING_REDACTION_PATTERN)

  def sortBeforeRepartition: Boolean = getConf(SORT_BEFORE_REPARTITION)

  def topKSortFallbackThreshold: Int = getConf(TOP_K_SORT_FALLBACK_THRESHOLD)

  def fastHashAggregateRowMaxCapacityBit: Int = getConf(FAST_HASH_AGGREGATE_MAX_ROWS_CAPACITY_BIT)

  def datetimeJava8ApiEnabled: Boolean = getConf(DATETIME_JAVA8API_ENABLED)

  def utcTimestampFuncEnabled: Boolean = getConf(UTC_TIMESTAMP_FUNC_ENABLED)

  /**
   * Returns the [[Resolver]] for the current configuration, which can be used to determine if two
   * identifiers are equal.
   */
  def resolver: Resolver = {
    if (caseSensitiveAnalysis) {
      org.apache.spark.sql.catalyst.analysis.caseSensitiveResolution
    } else {
      org.apache.spark.sql.catalyst.analysis.caseInsensitiveResolution
    }
  }

  /**
   * Returns the error handler for handling hint errors.
   */
  def hintErrorHandler: HintErrorHandler = HintErrorLogger

  def subexpressionEliminationEnabled: Boolean =
    getConf(SUBEXPRESSION_ELIMINATION_ENABLED)

  def autoBroadcastJoinThreshold: Long = getConf(AUTO_BROADCASTJOIN_THRESHOLD)

  def limitScaleUpFactor: Int = getConf(LIMIT_SCALE_UP_FACTOR)

  def advancedPartitionPredicatePushdownEnabled: Boolean =
    getConf(ADVANCED_PARTITION_PREDICATE_PUSHDOWN)

  def preferSortMergeJoin: Boolean = getConf(PREFER_SORTMERGEJOIN)

  def enableRadixSort: Boolean = getConf(RADIX_SORT_ENABLED)

  def isParquetSchemaMergingEnabled: Boolean = getConf(PARQUET_SCHEMA_MERGING_ENABLED)

  def isParquetSchemaRespectSummaries: Boolean = getConf(PARQUET_SCHEMA_RESPECT_SUMMARIES)

  def parquetOutputCommitterClass: String = getConf(PARQUET_OUTPUT_COMMITTER_CLASS)

  def isParquetBinaryAsString: Boolean = getConf(PARQUET_BINARY_AS_STRING)

  def isParquetINT96AsTimestamp: Boolean = getConf(PARQUET_INT96_AS_TIMESTAMP)

  def isParquetINT96TimestampConversion: Boolean = getConf(PARQUET_INT96_TIMESTAMP_CONVERSION)

  def isParquetINT64AsTimestampMillis: Boolean = getConf(PARQUET_INT64_AS_TIMESTAMP_MILLIS)

  def parquetOutputTimestampType: ParquetOutputTimestampType.Value = {
    val isOutputTimestampTypeSet = settings.containsKey(PARQUET_OUTPUT_TIMESTAMP_TYPE.key)
    if (!isOutputTimestampTypeSet && isParquetINT64AsTimestampMillis) {
      // If PARQUET_OUTPUT_TIMESTAMP_TYPE is not set and PARQUET_INT64_AS_TIMESTAMP_MILLIS is set,
      // respect PARQUET_INT64_AS_TIMESTAMP_MILLIS and use TIMESTAMP_MILLIS. Otherwise,
      // PARQUET_OUTPUT_TIMESTAMP_TYPE has higher priority.
      ParquetOutputTimestampType.TIMESTAMP_MILLIS
    } else {
      ParquetOutputTimestampType.withName(getConf(PARQUET_OUTPUT_TIMESTAMP_TYPE))
    }
  }

  def writeLegacyParquetFormat: Boolean = getConf(PARQUET_WRITE_LEGACY_FORMAT)

  def parquetRecordFilterEnabled: Boolean = getConf(PARQUET_RECORD_FILTER_ENABLED)

  def inMemoryPartitionPruning: Boolean = getConf(IN_MEMORY_PARTITION_PRUNING)

  def offHeapColumnVectorEnabled: Boolean = getConf(COLUMN_VECTOR_OFFHEAP_ENABLED)

  def columnNameOfCorruptRecord: String = getConf(COLUMN_NAME_OF_CORRUPT_RECORD)

  def broadcastTimeout: Long = {
    val timeoutValue = getConf(BROADCAST_TIMEOUT)
    if (timeoutValue < 0) Long.MaxValue else timeoutValue
  }

  def defaultDataSourceName: String = getConf(DEFAULT_DATA_SOURCE_NAME)

  def convertCTAS: Boolean = getConf(CONVERT_CTAS)

  def partitionColumnTypeInferenceEnabled: Boolean =
    getConf(SQLConf.PARTITION_COLUMN_TYPE_INFERENCE)

  def fileCommitProtocolClass: String = getConf(SQLConf.FILE_COMMIT_PROTOCOL_CLASS)

  def parallelPartitionDiscoveryThreshold: Int =
    getConf(SQLConf.PARALLEL_PARTITION_DISCOVERY_THRESHOLD)

  def parallelPartitionDiscoveryParallelism: Int =
    getConf(SQLConf.PARALLEL_PARTITION_DISCOVERY_PARALLELISM)

  def bucketingEnabled: Boolean = getConf(SQLConf.BUCKETING_ENABLED)

  def bucketingMaxBuckets: Int = getConf(SQLConf.BUCKETING_MAX_BUCKETS)

  def dataFrameSelfJoinAutoResolveAmbiguity: Boolean =
    getConf(DATAFRAME_SELF_JOIN_AUTO_RESOLVE_AMBIGUITY)

  def dataFrameRetainGroupColumns: Boolean = getConf(DATAFRAME_RETAIN_GROUP_COLUMNS)

  def dataFramePivotMaxValues: Int = getConf(DATAFRAME_PIVOT_MAX_VALUES)

  def runSQLonFile: Boolean = getConf(RUN_SQL_ON_FILES)

  def enableTwoLevelAggMap: Boolean = getConf(ENABLE_TWOLEVEL_AGG_MAP)

  def useObjectHashAggregation: Boolean = getConf(USE_OBJECT_HASH_AGG)

  def objectAggSortBasedFallbackThreshold: Int = getConf(OBJECT_AGG_SORT_BASED_FALLBACK_THRESHOLD)

  def variableSubstituteEnabled: Boolean = getConf(VARIABLE_SUBSTITUTE_ENABLED)

  def variableSubstituteDepth: Int = getConf(VARIABLE_SUBSTITUTE_DEPTH)

  def warehousePath: String = new Path(getConf(StaticSQLConf.WAREHOUSE_PATH)).toString

  def hiveThriftServerSingleSession: Boolean =
    getConf(StaticSQLConf.HIVE_THRIFT_SERVER_SINGLESESSION)

  def orderByOrdinal: Boolean = getConf(ORDER_BY_ORDINAL)

  def groupByOrdinal: Boolean = getConf(GROUP_BY_ORDINAL)

  def groupByAliases: Boolean = getConf(GROUP_BY_ALIASES)

  def crossJoinEnabled: Boolean = getConf(SQLConf.CROSS_JOINS_ENABLED)

  def sessionLocalTimeZone: String = getConf(SQLConf.SESSION_LOCAL_TIMEZONE)

  def parallelFileListingInStatsComputation: Boolean =
    getConf(SQLConf.PARALLEL_FILE_LISTING_IN_STATS_COMPUTATION)

  def fallBackToHdfsForStatsEnabled: Boolean = getConf(ENABLE_FALL_BACK_TO_HDFS_FOR_STATS)

  def defaultSizeInBytes: Long = getConf(DEFAULT_SIZE_IN_BYTES)

  def ndvMaxError: Double = getConf(NDV_MAX_ERROR)

  def histogramEnabled: Boolean = getConf(HISTOGRAM_ENABLED)

  def histogramNumBins: Int = getConf(HISTOGRAM_NUM_BINS)

  def percentileAccuracy: Int = getConf(PERCENTILE_ACCURACY)

  def cboEnabled: Boolean = getConf(SQLConf.CBO_ENABLED)

  def autoSizeUpdateEnabled: Boolean = getConf(SQLConf.AUTO_SIZE_UPDATE_ENABLED)

  def joinReorderEnabled: Boolean = getConf(SQLConf.JOIN_REORDER_ENABLED)

  def joinReorderDPThreshold: Int = getConf(SQLConf.JOIN_REORDER_DP_THRESHOLD)

  def joinReorderCardWeight: Double = getConf(SQLConf.JOIN_REORDER_CARD_WEIGHT)

  def joinReorderDPStarFilter: Boolean = getConf(SQLConf.JOIN_REORDER_DP_STAR_FILTER)

  def windowExecBufferInMemoryThreshold: Int = getConf(WINDOW_EXEC_BUFFER_IN_MEMORY_THRESHOLD)

  def windowExecBufferSpillThreshold: Int = getConf(WINDOW_EXEC_BUFFER_SPILL_THRESHOLD)

  def sortMergeJoinExecBufferInMemoryThreshold: Int =
    getConf(SORT_MERGE_JOIN_EXEC_BUFFER_IN_MEMORY_THRESHOLD)

  def sortMergeJoinExecBufferSpillThreshold: Int =
    getConf(SORT_MERGE_JOIN_EXEC_BUFFER_SPILL_THRESHOLD)

  def cartesianProductExecBufferInMemoryThreshold: Int =
    getConf(CARTESIAN_PRODUCT_EXEC_BUFFER_IN_MEMORY_THRESHOLD)

  def cartesianProductExecBufferSpillThreshold: Int =
    getConf(CARTESIAN_PRODUCT_EXEC_BUFFER_SPILL_THRESHOLD)

  def maxNestedViewDepth: Int = getConf(SQLConf.MAX_NESTED_VIEW_DEPTH)

  def starSchemaDetection: Boolean = getConf(STARSCHEMA_DETECTION)

  def starSchemaFTRatio: Double = getConf(STARSCHEMA_FACT_TABLE_RATIO)

  def supportQuotedRegexColumnName: Boolean = getConf(SUPPORT_QUOTED_REGEX_COLUMN_NAME)

  def rangeExchangeSampleSizePerPartition: Int = getConf(RANGE_EXCHANGE_SAMPLE_SIZE_PER_PARTITION)

  def arrowPySparkEnabled: Boolean = getConf(ARROW_PYSPARK_EXECUTION_ENABLED)

  def arrowSparkREnabled: Boolean = getConf(ARROW_SPARKR_EXECUTION_ENABLED)

  def arrowPySparkFallbackEnabled: Boolean = getConf(ARROW_PYSPARK_FALLBACK_ENABLED)

  def arrowMaxRecordsPerBatch: Int = getConf(ARROW_EXECUTION_MAX_RECORDS_PER_BATCH)

  def pandasUDFBufferSize: Int = getConf(PANDAS_UDF_BUFFER_SIZE)

  def pandasRespectSessionTimeZone: Boolean = getConf(PANDAS_RESPECT_SESSION_LOCAL_TIMEZONE)

  def pandasGroupedMapAssignColumnsByName: Boolean =
    getConf(SQLConf.PANDAS_GROUPED_MAP_ASSIGN_COLUMNS_BY_NAME)

  def arrowSafeTypeConversion: Boolean = getConf(SQLConf.PANDAS_ARROW_SAFE_TYPE_CONVERSION)

  def replaceExceptWithFilter: Boolean = getConf(REPLACE_EXCEPT_WITH_FILTER)

  def decimalOperationsAllowPrecisionLoss: Boolean = getConf(DECIMAL_OPERATIONS_ALLOW_PREC_LOSS)

<<<<<<< HEAD
  def decimalOperationsNullOnOverflow: Boolean = getConf(DECIMAL_OPERATIONS_NULL_ON_OVERFLOW)
=======
  def literalPickMinimumPrecision: Boolean = getConf(LITERAL_PICK_MINIMUM_PRECISION)

  def continuousStreamingEpochBacklogQueueSize: Int =
    getConf(CONTINUOUS_STREAMING_EPOCH_BACKLOG_QUEUE_SIZE)
>>>>>>> 113f8c8d

  def continuousStreamingExecutorQueueSize: Int = getConf(CONTINUOUS_STREAMING_EXECUTOR_QUEUE_SIZE)

  def continuousStreamingExecutorPollIntervalMs: Long =
    getConf(CONTINUOUS_STREAMING_EXECUTOR_POLL_INTERVAL_MS)

  def useV1SourceReaderList: String = getConf(USE_V1_SOURCE_READER_LIST)

  def useV1SourceWriterList: String = getConf(USE_V1_SOURCE_WRITER_LIST)

  def disabledV2StreamingWriters: String = getConf(DISABLED_V2_STREAMING_WRITERS)

  def disabledV2StreamingMicroBatchReaders: String =
    getConf(DISABLED_V2_STREAMING_MICROBATCH_READERS)

  def concatBinaryAsString: Boolean = getConf(CONCAT_BINARY_AS_STRING)

  def eltOutputAsString: Boolean = getConf(ELT_OUTPUT_AS_STRING)

  def allowCreatingManagedTableUsingNonemptyLocation: Boolean =
    getConf(ALLOW_CREATING_MANAGED_TABLE_USING_NONEMPTY_LOCATION)

  def validatePartitionColumns: Boolean = getConf(VALIDATE_PARTITION_COLUMNS)

  def partitionOverwriteMode: PartitionOverwriteMode.Value =
    PartitionOverwriteMode.withName(getConf(PARTITION_OVERWRITE_MODE))

  def nestedSchemaPruningEnabled: Boolean = getConf(NESTED_SCHEMA_PRUNING_ENABLED)

  def serializerNestedSchemaPruningEnabled: Boolean =
    getConf(SERIALIZER_NESTED_SCHEMA_PRUNING_ENABLED)

  def csvColumnPruning: Boolean = getConf(SQLConf.CSV_PARSER_COLUMN_PRUNING)

  def legacySizeOfNull: Boolean = getConf(SQLConf.LEGACY_SIZE_OF_NULL)

  def isReplEagerEvalEnabled: Boolean = getConf(SQLConf.REPL_EAGER_EVAL_ENABLED)

  def replEagerEvalMaxNumRows: Int = getConf(SQLConf.REPL_EAGER_EVAL_MAX_NUM_ROWS)

  def replEagerEvalTruncate: Int = getConf(SQLConf.REPL_EAGER_EVAL_TRUNCATE)

  def avroCompressionCodec: String = getConf(SQLConf.AVRO_COMPRESSION_CODEC)

  def avroDeflateLevel: Int = getConf(SQLConf.AVRO_DEFLATE_LEVEL)

  def replaceDatabricksSparkAvroEnabled: Boolean =
    getConf(SQLConf.LEGACY_REPLACE_DATABRICKS_SPARK_AVRO_ENABLED)

  def setOpsPrecedenceEnforced: Boolean = getConf(SQLConf.LEGACY_SETOPS_PRECEDENCE_ENABLED)

  def integralDivideReturnLong: Boolean = getConf(SQLConf.LEGACY_INTEGRALDIVIDE_RETURN_LONG)

  def nameNonStructGroupingKeyAsValue: Boolean =
    getConf(SQLConf.NAME_NON_STRUCT_GROUPING_KEY_AS_VALUE)

  def maxToStringFields: Int = getConf(SQLConf.MAX_TO_STRING_FIELDS)

  def maxPlanStringLength: Int = getConf(SQLConf.MAX_PLAN_STRING_LENGTH).toInt

  def setCommandRejectsSparkCoreConfs: Boolean =
    getConf(SQLConf.SET_COMMAND_REJECTS_SPARK_CORE_CONFS)

  def castDatetimeToString: Boolean = getConf(SQLConf.LEGACY_CAST_DATETIME_TO_STRING)

  def defaultV2Catalog: Option[String] = getConf(DEFAULT_V2_CATALOG)

  /** ********************** SQLConf functionality methods ************ */

  /** Set Spark SQL configuration properties. */
  def setConf(props: Properties): Unit = settings.synchronized {
    props.asScala.foreach { case (k, v) => setConfString(k, v) }
  }

  /** Set the given Spark SQL configuration property using a `string` value. */
  def setConfString(key: String, value: String): Unit = {
    require(key != null, "key cannot be null")
    require(value != null, s"value cannot be null for key: $key")
    val entry = sqlConfEntries.get(key)
    if (entry != null) {
      // Only verify configs in the SQLConf object
      entry.valueConverter(value)
    }
    setConfWithCheck(key, value)
  }

  /** Set the given Spark SQL configuration property. */
  def setConf[T](entry: ConfigEntry[T], value: T): Unit = {
    require(entry != null, "entry cannot be null")
    require(value != null, s"value cannot be null for key: ${entry.key}")
    require(sqlConfEntries.get(entry.key) == entry, s"$entry is not registered")
    setConfWithCheck(entry.key, entry.stringConverter(value))
  }

  /** Return the value of Spark SQL configuration property for the given key. */
  @throws[NoSuchElementException]("if key is not set")
  def getConfString(key: String): String = {
    Option(settings.get(key)).
      orElse {
        // Try to use the default value
        Option(sqlConfEntries.get(key)).map { e => e.stringConverter(e.readFrom(reader)) }
      }.
      getOrElse(throw new NoSuchElementException(key))
  }

  /**
   * Return the value of Spark SQL configuration property for the given key. If the key is not set
   * yet, return `defaultValue`. This is useful when `defaultValue` in ConfigEntry is not the
   * desired one.
   */
  def getConf[T](entry: ConfigEntry[T], defaultValue: T): T = {
    require(sqlConfEntries.get(entry.key) == entry, s"$entry is not registered")
    Option(settings.get(entry.key)).map(entry.valueConverter).getOrElse(defaultValue)
  }

  /**
   * Return the value of Spark SQL configuration property for the given key. If the key is not set
   * yet, return `defaultValue` in [[ConfigEntry]].
   */
  def getConf[T](entry: ConfigEntry[T]): T = {
    require(sqlConfEntries.get(entry.key) == entry, s"$entry is not registered")
    entry.readFrom(reader)
  }

  /**
   * Return the value of an optional Spark SQL configuration property for the given key. If the key
   * is not set yet, returns None.
   */
  def getConf[T](entry: OptionalConfigEntry[T]): Option[T] = {
    require(sqlConfEntries.get(entry.key) == entry, s"$entry is not registered")
    entry.readFrom(reader)
  }

  /**
   * Return the `string` value of Spark SQL configuration property for the given key. If the key is
   * not set yet, return `defaultValue`.
   */
  def getConfString(key: String, defaultValue: String): String = {
    if (defaultValue != null && defaultValue != ConfigEntry.UNDEFINED) {
      val entry = sqlConfEntries.get(key)
      if (entry != null) {
        // Only verify configs in the SQLConf object
        entry.valueConverter(defaultValue)
      }
    }
    Option(settings.get(key)).getOrElse {
      // If the key is not set, need to check whether the config entry is registered and is
      // a fallback conf, so that we can check its parent.
      sqlConfEntries.get(key) match {
        case e: FallbackConfigEntry[_] => getConfString(e.fallback.key, defaultValue)
        case _ => defaultValue
      }
    }
  }

  /**
   * Return all the configuration properties that have been set (i.e. not the default).
   * This creates a new copy of the config properties in the form of a Map.
   */
  def getAllConfs: immutable.Map[String, String] =
    settings.synchronized { settings.asScala.toMap }

  /**
   * Return all the configuration definitions that have been defined in [[SQLConf]]. Each
   * definition contains key, defaultValue and doc.
   */
  def getAllDefinedConfs: Seq[(String, String, String)] = sqlConfEntries.synchronized {
    sqlConfEntries.values.asScala.filter(_.isPublic).map { entry =>
      val displayValue = Option(getConfString(entry.key, null)).getOrElse(entry.defaultValueString)
      (entry.key, displayValue, entry.doc)
    }.toSeq
  }

  /**
   * Redacts the given option map according to the description of SQL_OPTIONS_REDACTION_PATTERN.
   */
  def redactOptions[K, V](options: Map[K, V]): Map[K, V] = {
    val regexes = Seq(
      getConf(SQL_OPTIONS_REDACTION_PATTERN),
      SECRET_REDACTION_PATTERN.readFrom(reader))

    regexes.foldLeft(options.toSeq) { case (opts, r) => Utils.redact(Some(r), opts) }.toMap
  }

  /**
   * Return whether a given key is set in this [[SQLConf]].
   */
  def contains(key: String): Boolean = {
    settings.containsKey(key)
  }

  protected def setConfWithCheck(key: String, value: String): Unit = {
    settings.put(key, value)
  }

  def unsetConf(key: String): Unit = {
    settings.remove(key)
  }

  def unsetConf(entry: ConfigEntry[_]): Unit = {
    settings.remove(entry.key)
  }

  def clear(): Unit = {
    settings.clear()
  }

  override def clone(): SQLConf = {
    val result = new SQLConf
    getAllConfs.foreach {
      case(k, v) => if (v ne null) result.setConfString(k, v)
    }
    result
  }

  // For test only
  def copy(entries: (ConfigEntry[_], Any)*): SQLConf = {
    val cloned = clone()
    entries.foreach {
      case (entry, value) => cloned.setConfString(entry.key, value.toString)
    }
    cloned
  }

  def isModifiable(key: String): Boolean = {
    sqlConfEntries.containsKey(key) && !staticConfKeys.contains(key)
  }
}<|MERGE_RESOLUTION|>--- conflicted
+++ resolved
@@ -1441,7 +1441,6 @@
       .booleanConf
       .createWithDefault(true)
 
-<<<<<<< HEAD
   val DECIMAL_OPERATIONS_NULL_ON_OVERFLOW =
     buildConf("spark.sql.decimalOperations.nullOnOverflow")
       .internal()
@@ -1449,14 +1448,15 @@
         "Spark's older versions and Hive behave in this way. If turned to false, SQL ANSI 2011 " +
         "specification will be followed instead: an arithmetic is thrown, as most of the SQL " +
         "databases do.")
-=======
+      .booleanConf
+      .createWithDefault(true)
+
   val LITERAL_PICK_MINIMUM_PRECISION =
     buildConf("spark.sql.legacy.literal.pickMinimumPrecision")
       .internal()
       .doc("When integral literal is used in decimal operations, pick a minimum precision " +
         "required by the literal if this config is true, to make the resulting precision and/or " +
         "scale smaller. This can reduce the possibility of precision lose and/or overflow.")
->>>>>>> 113f8c8d
       .booleanConf
       .createWithDefault(true)
 
@@ -2215,14 +2215,12 @@
 
   def decimalOperationsAllowPrecisionLoss: Boolean = getConf(DECIMAL_OPERATIONS_ALLOW_PREC_LOSS)
 
-<<<<<<< HEAD
   def decimalOperationsNullOnOverflow: Boolean = getConf(DECIMAL_OPERATIONS_NULL_ON_OVERFLOW)
-=======
+
   def literalPickMinimumPrecision: Boolean = getConf(LITERAL_PICK_MINIMUM_PRECISION)
 
   def continuousStreamingEpochBacklogQueueSize: Int =
     getConf(CONTINUOUS_STREAMING_EPOCH_BACKLOG_QUEUE_SIZE)
->>>>>>> 113f8c8d
 
   def continuousStreamingExecutorQueueSize: Int = getConf(CONTINUOUS_STREAMING_EXECUTOR_QUEUE_SIZE)
 
