--- conflicted
+++ resolved
@@ -4368,7 +4368,16 @@
       .booleanConf
       .createWithDefault(true)
 
-<<<<<<< HEAD
+  val LEGACY_PERCENTILE_DISC_CALCULATION = buildConf("spark.sql.legacy.percentileDiscCalculation")
+    .internal()
+    .doc("If true, the old bogus percentile_disc calculation is used. The old calculation " +
+      "incorrectly mapped the requested percentile to the sorted range of values in some cases " +
+      "and so returned incorrect results. Also, the new implementation is faster as it doesn't " +
+      "contain the interpolation logic that the old percentile_cont based one did.")
+    .version("3.3.4")
+    .booleanConf
+    .createWithDefault(false)
+
   val LEGACY_NEGATIVE_INDEX_IN_ARRAY_INSERT =
     buildConf("spark.sql.legacy.negativeIndexInArrayInsert")
       .internal()
@@ -4380,17 +4389,6 @@
       .version("3.5.0")
       .booleanConf
       .createWithDefault(false)
-=======
-  val LEGACY_PERCENTILE_DISC_CALCULATION = buildConf("spark.sql.legacy.percentileDiscCalculation")
-    .internal()
-    .doc("If true, the old bogus percentile_disc calculation is used. The old calculation " +
-      "incorrectly mapped the requested percentile to the sorted range of values in some cases " +
-      "and so returned incorrect results. Also, the new implementation is faster as it doesn't " +
-      "contain the interpolation logic that the old percentile_cont based one did.")
-    .version("3.3.4")
-    .booleanConf
-    .createWithDefault(false)
->>>>>>> 24293cab
 
   /**
    * Holds information about keys that have been deprecated.
