--- conflicted
+++ resolved
@@ -4474,6 +4474,20 @@
       .booleanConf
       .createWithDefault(true)
 
+  val TIME_TRAVEL_TIMESTAMP_KEY =
+    buildConf("spark.sql.timeTravelTimestampKey")
+      .doc("The option name to specify the time travel timestamp when reading a table.")
+      .version("4.0.0")
+      .stringConf
+      .createWithDefault("timestampAsOf")
+
+  val TIME_TRAVEL_VERSION_KEY =
+    buildConf("spark.sql.timeTravelVersionKey")
+      .doc("The option name to specify the time travel table version when reading a table.")
+      .version("4.0.0")
+      .stringConf
+      .createWithDefault("versionAsOf")
+
   val LEGACY_PERCENTILE_DISC_CALCULATION = buildConf("spark.sql.legacy.percentileDiscCalculation")
     .internal()
     .doc("If true, the old bogus percentile_disc calculation is used. The old calculation " +
@@ -4507,21 +4521,6 @@
       .booleanConf
       .createWithDefault(false)
 
-<<<<<<< HEAD
-  val TIME_TRAVEL_TIMESTAMP_KEY =
-    buildConf("spark.sql.timeTravelTimestampKey")
-      .doc("The option name to specify the time travel timestamp when reading a table.")
-      .version("4.0.0")
-      .stringConf
-      .createWithDefault("timestampAsOf")
-
-  val TIME_TRAVEL_VERSION_KEY =
-    buildConf("spark.sql.timeTravelVersionKey")
-      .doc("The option name to specify the time travel table version when reading a table.")
-      .version("4.0.0")
-      .stringConf
-      .createWithDefault("versionAsOf")
-=======
   val LEGACY_SCALAR_SUBQUERY_COUNT_BUG_HANDLING =
     buildConf("spark.sql.legacy.scalarSubqueryCountBugBehavior")
       .internal()
@@ -4530,7 +4529,6 @@
       .version("4.0.0")
       .booleanConf
       .createWithDefault(false)
->>>>>>> 376de8a5
 
   /**
    * Holds information about keys that have been deprecated.
