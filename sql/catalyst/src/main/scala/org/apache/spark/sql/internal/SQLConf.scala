/*
 * Licensed to the Apache Software Foundation (ASF) under one or more
 * contributor license agreements.  See the NOTICE file distributed with
 * this work for additional information regarding copyright ownership.
 * The ASF licenses this file to You under the Apache License, Version 2.0
 * (the "License"); you may not use this file except in compliance with
 * the License.  You may obtain a copy of the License at
 *
 *    http://www.apache.org/licenses/LICENSE-2.0
 *
 * Unless required by applicable law or agreed to in writing, software
 * distributed under the License is distributed on an "AS IS" BASIS,
 * WITHOUT WARRANTIES OR CONDITIONS OF ANY KIND, either express or implied.
 * See the License for the specific language governing permissions and
 * limitations under the License.
 */

package org.apache.spark.sql.internal

import java.util.{Locale, NoSuchElementException, Properties, TimeZone}
import java.util.concurrent.TimeUnit
import java.util.concurrent.atomic.AtomicReference
import java.util.zip.Deflater

import scala.collection.JavaConverters._
import scala.collection.immutable
import scala.util.matching.Regex

import org.apache.hadoop.fs.Path

import org.apache.spark.{SparkContext, TaskContext}
import org.apache.spark.internal.Logging
import org.apache.spark.internal.config._
import org.apache.spark.network.util.ByteUnit
import org.apache.spark.sql.catalyst.analysis.Resolver
import org.apache.spark.sql.catalyst.expressions.CodegenObjectFactoryMode
import org.apache.spark.sql.catalyst.expressions.codegen.CodeGenerator
import org.apache.spark.unsafe.array.ByteArrayMethods
import org.apache.spark.util.Utils

////////////////////////////////////////////////////////////////////////////////////////////////////
// This file defines the configuration options for Spark SQL.
////////////////////////////////////////////////////////////////////////////////////////////////////


object SQLConf {

  private[sql] val sqlConfEntries = java.util.Collections.synchronizedMap(
    new java.util.HashMap[String, ConfigEntry[_]]())

  val staticConfKeys: java.util.Set[String] =
    java.util.Collections.synchronizedSet(new java.util.HashSet[String]())

  private def register(entry: ConfigEntry[_]): Unit = sqlConfEntries.synchronized {
    require(!sqlConfEntries.containsKey(entry.key),
      s"Duplicate SQLConfigEntry. ${entry.key} has been registered")
    sqlConfEntries.put(entry.key, entry)
  }

  // For testing only
  private[sql] def unregister(entry: ConfigEntry[_]): Unit = sqlConfEntries.synchronized {
    sqlConfEntries.remove(entry.key)
  }

  def buildConf(key: String): ConfigBuilder = ConfigBuilder(key).onCreate(register)

  def buildStaticConf(key: String): ConfigBuilder = {
    ConfigBuilder(key).onCreate { entry =>
      staticConfKeys.add(entry.key)
      SQLConf.register(entry)
    }
  }

  /**
   * Default config. Only used when there is no active SparkSession for the thread.
   * See [[get]] for more information.
   */
  private lazy val fallbackConf = new ThreadLocal[SQLConf] {
    override def initialValue: SQLConf = new SQLConf
  }

  /** See [[get]] for more information. */
  def getFallbackConf: SQLConf = fallbackConf.get()

  private lazy val existingConf = new ThreadLocal[SQLConf] {
    override def initialValue: SQLConf = null
  }

  def withExistingConf[T](conf: SQLConf)(f: => T): T = {
    existingConf.set(conf)
    try {
      f
    } finally {
      existingConf.remove()
    }
  }

  /**
   * Defines a getter that returns the SQLConf within scope.
   * See [[get]] for more information.
   */
  private val confGetter = new AtomicReference[() => SQLConf](() => fallbackConf.get())

  /**
   * Sets the active config object within the current scope.
   * See [[get]] for more information.
   */
  def setSQLConfGetter(getter: () => SQLConf): Unit = {
    confGetter.set(getter)
  }

  /**
   * Returns the active config object within the current scope. If there is an active SparkSession,
   * the proper SQLConf associated with the thread's active session is used. If it's called from
   * tasks in the executor side, a SQLConf will be created from job local properties, which are set
   * and propagated from the driver side.
   *
   * The way this works is a little bit convoluted, due to the fact that config was added initially
   * only for physical plans (and as a result not in sql/catalyst module).
   *
   * The first time a SparkSession is instantiated, we set the [[confGetter]] to return the
   * active SparkSession's config. If there is no active SparkSession, it returns using the thread
   * local [[fallbackConf]]. The reason [[fallbackConf]] is a thread local (rather than just a conf)
   * is to support setting different config options for different threads so we can potentially
   * run tests in parallel. At the time this feature was implemented, this was a no-op since we
   * run unit tests (that does not involve SparkSession) in serial order.
   */
  def get: SQLConf = {
    if (TaskContext.get != null) {
      new ReadOnlySQLConf(TaskContext.get())
    } else {
      val isSchedulerEventLoopThread = SparkContext.getActive
        .map(_.dagScheduler.eventProcessLoop.eventThread)
        .exists(_.getId == Thread.currentThread().getId)
      if (isSchedulerEventLoopThread) {
        // DAGScheduler event loop thread does not have an active SparkSession, the `confGetter`
        // will return `fallbackConf` which is unexpected. Here we require the caller to get the
        // conf within `withExistingConf`, otherwise fail the query.
        val conf = existingConf.get()
        if (conf != null) {
          conf
        } else if (Utils.isTesting) {
          throw new RuntimeException("Cannot get SQLConf inside scheduler event loop thread.")
        } else {
          confGetter.get()()
        }
      } else {
        confGetter.get()()
      }
    }
  }

  val OPTIMIZER_EXCLUDED_RULES = buildConf("spark.sql.optimizer.excludedRules")
    .doc("Configures a list of rules to be disabled in the optimizer, in which the rules are " +
      "specified by their rule names and separated by comma. It is not guaranteed that all the " +
      "rules in this configuration will eventually be excluded, as some rules are necessary " +
      "for correctness. The optimizer will log the rules that have indeed been excluded.")
    .stringConf
    .createOptional

  val OPTIMIZER_MAX_ITERATIONS = buildConf("spark.sql.optimizer.maxIterations")
    .internal()
    .doc("The max number of iterations the optimizer and analyzer runs.")
    .intConf
    .createWithDefault(100)

  val OPTIMIZER_INSET_CONVERSION_THRESHOLD =
    buildConf("spark.sql.optimizer.inSetConversionThreshold")
      .internal()
      .doc("The threshold of set size for InSet conversion.")
      .intConf
      .createWithDefault(10)

  val OPTIMIZER_PLAN_CHANGE_LOG_LEVEL = buildConf("spark.sql.optimizer.planChangeLog.level")
    .internal()
    .doc("Configures the log level for logging the change from the original plan to the new " +
      "plan after a rule is applied. The value can be 'trace', 'debug', 'info', 'warn', or " +
      "'error'. The default log level is 'trace'.")
    .stringConf
    .transform(_.toUpperCase(Locale.ROOT))
    .checkValue(logLevel => Set("TRACE", "DEBUG", "INFO", "WARN", "ERROR").contains(logLevel),
      "Invalid value for 'spark.sql.optimizer.planChangeLog.level'. Valid values are " +
        "'trace', 'debug', 'info', 'warn' and 'error'.")
    .createWithDefault("trace")

  val OPTIMIZER_PLAN_CHANGE_LOG_RULES = buildConf("spark.sql.optimizer.planChangeLog.rules")
    .internal()
    .doc("If this configuration is set, the optimizer will only log plan changes caused by " +
      "applying the rules specified in this configuration. The value can be a list of rule " +
      "names separated by comma.")
    .stringConf
    .createOptional

  val COMPRESS_CACHED = buildConf("spark.sql.inMemoryColumnarStorage.compressed")
    .doc("When set to true Spark SQL will automatically select a compression codec for each " +
      "column based on statistics of the data.")
    .booleanConf
    .createWithDefault(true)

  val COLUMN_BATCH_SIZE = buildConf("spark.sql.inMemoryColumnarStorage.batchSize")
    .doc("Controls the size of batches for columnar caching.  Larger batch sizes can improve " +
      "memory utilization and compression, but risk OOMs when caching data.")
    .intConf
    .createWithDefault(10000)

  val IN_MEMORY_PARTITION_PRUNING =
    buildConf("spark.sql.inMemoryColumnarStorage.partitionPruning")
      .internal()
      .doc("When true, enable partition pruning for in-memory columnar tables.")
      .booleanConf
      .createWithDefault(true)

  val CACHE_VECTORIZED_READER_ENABLED =
    buildConf("spark.sql.inMemoryColumnarStorage.enableVectorizedReader")
      .doc("Enables vectorized reader for columnar caching.")
      .booleanConf
      .createWithDefault(true)

  val COLUMN_VECTOR_OFFHEAP_ENABLED =
    buildConf("spark.sql.columnVector.offheap.enabled")
      .internal()
      .doc("When true, use OffHeapColumnVector in ColumnarBatch.")
      .booleanConf
      .createWithDefault(false)

  val PREFER_SORTMERGEJOIN = buildConf("spark.sql.join.preferSortMergeJoin")
    .internal()
    .doc("When true, prefer sort merge join over shuffle hash join.")
    .booleanConf
    .createWithDefault(true)

  val RADIX_SORT_ENABLED = buildConf("spark.sql.sort.enableRadixSort")
    .internal()
    .doc("When true, enable use of radix sort when possible. Radix sort is much faster but " +
      "requires additional memory to be reserved up-front. The memory overhead may be " +
      "significant when sorting very small rows (up to 50% more in this case).")
    .booleanConf
    .createWithDefault(true)

  val AUTO_BROADCASTJOIN_THRESHOLD = buildConf("spark.sql.autoBroadcastJoinThreshold")
    .doc("Configures the maximum size in bytes for a table that will be broadcast to all worker " +
      "nodes when performing a join.  By setting this value to -1 broadcasting can be disabled. " +
      "Note that currently statistics are only supported for Hive Metastore tables where the " +
      "command <code>ANALYZE TABLE &lt;tableName&gt; COMPUTE STATISTICS noscan</code> has been " +
      "run, and file-based data source tables where the statistics are computed directly on " +
      "the files of data.")
    .longConf
    .createWithDefault(10L * 1024 * 1024)

  val LIMIT_SCALE_UP_FACTOR = buildConf("spark.sql.limit.scaleUpFactor")
    .internal()
    .doc("Minimal increase rate in number of partitions between attempts when executing a take " +
      "on a query. Higher values lead to more partitions read. Lower values might lead to " +
      "longer execution times as more jobs will be run")
    .intConf
    .createWithDefault(4)

  val ADVANCED_PARTITION_PREDICATE_PUSHDOWN =
    buildConf("spark.sql.hive.advancedPartitionPredicatePushdown.enabled")
      .internal()
      .doc("When true, advanced partition predicate pushdown into Hive metastore is enabled.")
      .booleanConf
      .createWithDefault(true)

  val SHUFFLE_PARTITIONS = buildConf("spark.sql.shuffle.partitions")
    .doc("The default number of partitions to use when shuffling data for joins or aggregations.")
    .intConf
    .createWithDefault(200)

  val SHUFFLE_TARGET_POSTSHUFFLE_INPUT_SIZE =
    buildConf("spark.sql.adaptive.shuffle.targetPostShuffleInputSize")
      .doc("The target post-shuffle input size in bytes of a task.")
      .bytesConf(ByteUnit.BYTE)
      .createWithDefault(64 * 1024 * 1024)

  val ADAPTIVE_EXECUTION_ENABLED = buildConf("spark.sql.adaptive.enabled")
    .doc("When true, enable adaptive query execution.")
    .booleanConf
    .createWithDefault(false)

  val SHUFFLE_MIN_NUM_POSTSHUFFLE_PARTITIONS =
    buildConf("spark.sql.adaptive.minNumPostShufflePartitions")
      .internal()
      .doc("The advisory minimal number of post-shuffle partitions provided to " +
        "ExchangeCoordinator. This setting is used in our test to make sure we " +
        "have enough parallelism to expose issues that will not be exposed with a " +
        "single partition. When the value is a non-positive value, this setting will " +
        "not be provided to ExchangeCoordinator.")
      .intConf
      .createWithDefault(-1)

  val SUBEXPRESSION_ELIMINATION_ENABLED =
    buildConf("spark.sql.subexpressionElimination.enabled")
      .internal()
      .doc("When true, common subexpressions will be eliminated.")
      .booleanConf
      .createWithDefault(true)

  val CASE_SENSITIVE = buildConf("spark.sql.caseSensitive")
    .internal()
    .doc("Whether the query analyzer should be case sensitive or not. " +
      "Default to case insensitive. It is highly discouraged to turn on case sensitive mode.")
    .booleanConf
    .createWithDefault(false)

  val CONSTRAINT_PROPAGATION_ENABLED = buildConf("spark.sql.constraintPropagation.enabled")
    .internal()
    .doc("When true, the query optimizer will infer and propagate data constraints in the query " +
      "plan to optimize them. Constraint propagation can sometimes be computationally expensive " +
      "for certain kinds of query plans (such as those with a large number of predicates and " +
      "aliases) which might negatively impact overall runtime.")
    .booleanConf
    .createWithDefault(true)

  val ESCAPED_STRING_LITERALS = buildConf("spark.sql.parser.escapedStringLiterals")
    .internal()
    .doc("When true, string literals (including regex patterns) remain escaped in our SQL " +
      "parser. The default is false since Spark 2.0. Setting it to true can restore the behavior " +
      "prior to Spark 2.0.")
    .booleanConf
    .createWithDefault(false)

  val FILE_COMRESSION_FACTOR = buildConf("spark.sql.sources.fileCompressionFactor")
    .internal()
    .doc("When estimating the output data size of a table scan, multiply the file size with this " +
      "factor as the estimated data size, in case the data is compressed in the file and lead to" +
      " a heavily underestimated result.")
    .doubleConf
    .checkValue(_ > 0, "the value of fileDataSizeFactor must be greater than 0")
    .createWithDefault(1.0)

  val PARQUET_SCHEMA_MERGING_ENABLED = buildConf("spark.sql.parquet.mergeSchema")
    .doc("When true, the Parquet data source merges schemas collected from all data files, " +
         "otherwise the schema is picked from the summary file or a random data file " +
         "if no summary file is available.")
    .booleanConf
    .createWithDefault(false)

  val PARQUET_SCHEMA_RESPECT_SUMMARIES = buildConf("spark.sql.parquet.respectSummaryFiles")
    .doc("When true, we make assumption that all part-files of Parquet are consistent with " +
         "summary files and we will ignore them when merging schema. Otherwise, if this is " +
         "false, which is the default, we will merge all part-files. This should be considered " +
         "as expert-only option, and shouldn't be enabled before knowing what it means exactly.")
    .booleanConf
    .createWithDefault(false)

  val PARQUET_BINARY_AS_STRING = buildConf("spark.sql.parquet.binaryAsString")
    .doc("Some other Parquet-producing systems, in particular Impala and older versions of " +
      "Spark SQL, do not differentiate between binary data and strings when writing out the " +
      "Parquet schema. This flag tells Spark SQL to interpret binary data as a string to provide " +
      "compatibility with these systems.")
    .booleanConf
    .createWithDefault(false)

  val PARQUET_INT96_AS_TIMESTAMP = buildConf("spark.sql.parquet.int96AsTimestamp")
    .doc("Some Parquet-producing systems, in particular Impala, store Timestamp into INT96. " +
      "Spark would also store Timestamp as INT96 because we need to avoid precision lost of the " +
      "nanoseconds field. This flag tells Spark SQL to interpret INT96 data as a timestamp to " +
      "provide compatibility with these systems.")
    .booleanConf
    .createWithDefault(true)

  val PARQUET_INT96_TIMESTAMP_CONVERSION = buildConf("spark.sql.parquet.int96TimestampConversion")
    .doc("This controls whether timestamp adjustments should be applied to INT96 data when " +
      "converting to timestamps, for data written by Impala.  This is necessary because Impala " +
      "stores INT96 data with a different timezone offset than Hive & Spark.")
    .booleanConf
    .createWithDefault(false)

  object ParquetOutputTimestampType extends Enumeration {
    val INT96, TIMESTAMP_MICROS, TIMESTAMP_MILLIS = Value
  }

  val PARQUET_OUTPUT_TIMESTAMP_TYPE = buildConf("spark.sql.parquet.outputTimestampType")
    .doc("Sets which Parquet timestamp type to use when Spark writes data to Parquet files. " +
      "INT96 is a non-standard but commonly used timestamp type in Parquet. TIMESTAMP_MICROS " +
      "is a standard timestamp type in Parquet, which stores number of microseconds from the " +
      "Unix epoch. TIMESTAMP_MILLIS is also standard, but with millisecond precision, which " +
      "means Spark has to truncate the microsecond portion of its timestamp value.")
    .stringConf
    .transform(_.toUpperCase(Locale.ROOT))
    .checkValues(ParquetOutputTimestampType.values.map(_.toString))
    .createWithDefault(ParquetOutputTimestampType.INT96.toString)

  val PARQUET_INT64_AS_TIMESTAMP_MILLIS = buildConf("spark.sql.parquet.int64AsTimestampMillis")
    .doc(s"(Deprecated since Spark 2.3, please set ${PARQUET_OUTPUT_TIMESTAMP_TYPE.key}.) " +
      "When true, timestamp values will be stored as INT64 with TIMESTAMP_MILLIS as the " +
      "extended type. In this mode, the microsecond portion of the timestamp value will be" +
      "truncated.")
    .booleanConf
    .createWithDefault(false)

  val PARQUET_COMPRESSION = buildConf("spark.sql.parquet.compression.codec")
    .doc("Sets the compression codec used when writing Parquet files. If either `compression` or " +
      "`parquet.compression` is specified in the table-specific options/properties, the " +
      "precedence would be `compression`, `parquet.compression`, " +
      "`spark.sql.parquet.compression.codec`. Acceptable values include: none, uncompressed, " +
      "snappy, gzip, lzo, brotli, lz4, zstd.")
    .stringConf
    .transform(_.toLowerCase(Locale.ROOT))
    .checkValues(Set("none", "uncompressed", "snappy", "gzip", "lzo", "lz4", "brotli", "zstd"))
    .createWithDefault("snappy")

  val PARQUET_FILTER_PUSHDOWN_ENABLED = buildConf("spark.sql.parquet.filterPushdown")
    .doc("Enables Parquet filter push-down optimization when set to true.")
    .booleanConf
    .createWithDefault(true)

  val PARQUET_FILTER_PUSHDOWN_DATE_ENABLED = buildConf("spark.sql.parquet.filterPushdown.date")
    .doc("If true, enables Parquet filter push-down optimization for Date. " +
      s"This configuration only has an effect when '${PARQUET_FILTER_PUSHDOWN_ENABLED.key}' is " +
      "enabled.")
    .internal()
    .booleanConf
    .createWithDefault(true)

  val PARQUET_FILTER_PUSHDOWN_TIMESTAMP_ENABLED =
    buildConf("spark.sql.parquet.filterPushdown.timestamp")
      .doc("If true, enables Parquet filter push-down optimization for Timestamp. " +
        s"This configuration only has an effect when '${PARQUET_FILTER_PUSHDOWN_ENABLED.key}' is " +
        "enabled and Timestamp stored as TIMESTAMP_MICROS or TIMESTAMP_MILLIS type.")
    .internal()
    .booleanConf
    .createWithDefault(true)

  val PARQUET_FILTER_PUSHDOWN_DECIMAL_ENABLED =
    buildConf("spark.sql.parquet.filterPushdown.decimal")
      .doc("If true, enables Parquet filter push-down optimization for Decimal. " +
        s"This configuration only has an effect when '${PARQUET_FILTER_PUSHDOWN_ENABLED.key}' is " +
        "enabled.")
      .internal()
      .booleanConf
      .createWithDefault(true)

  val PARQUET_FILTER_PUSHDOWN_STRING_STARTSWITH_ENABLED =
    buildConf("spark.sql.parquet.filterPushdown.string.startsWith")
    .doc("If true, enables Parquet filter push-down optimization for string startsWith function. " +
      s"This configuration only has an effect when '${PARQUET_FILTER_PUSHDOWN_ENABLED.key}' is " +
      "enabled.")
    .internal()
    .booleanConf
    .createWithDefault(true)

  val PARQUET_FILTER_PUSHDOWN_INFILTERTHRESHOLD =
    buildConf("spark.sql.parquet.pushdown.inFilterThreshold")
      .doc("The maximum number of values to filter push-down optimization for IN predicate. " +
        "Large threshold won't necessarily provide much better performance. " +
        "The experiment argued that 300 is the limit threshold. " +
        "By setting this value to 0 this feature can be disabled. " +
        s"This configuration only has an effect when '${PARQUET_FILTER_PUSHDOWN_ENABLED.key}' is " +
        "enabled.")
      .internal()
      .intConf
      .checkValue(threshold => threshold >= 0, "The threshold must not be negative.")
      .createWithDefault(10)

  val PARQUET_WRITE_LEGACY_FORMAT = buildConf("spark.sql.parquet.writeLegacyFormat")
    .doc("If true, data will be written in a way of Spark 1.4 and earlier. For example, decimal " +
      "values will be written in Apache Parquet's fixed-length byte array format, which other " +
      "systems such as Apache Hive and Apache Impala use. If false, the newer format in Parquet " +
      "will be used. For example, decimals will be written in int-based format. If Parquet " +
      "output is intended for use with systems that do not support this newer format, set to true.")
    .booleanConf
    .createWithDefault(false)

  val PARQUET_OUTPUT_COMMITTER_CLASS = buildConf("spark.sql.parquet.output.committer.class")
    .doc("The output committer class used by Parquet. The specified class needs to be a " +
      "subclass of org.apache.hadoop.mapreduce.OutputCommitter. Typically, it's also a subclass " +
      "of org.apache.parquet.hadoop.ParquetOutputCommitter. If it is not, then metadata summaries" +
      "will never be created, irrespective of the value of parquet.summary.metadata.level")
    .internal()
    .stringConf
    .createWithDefault("org.apache.parquet.hadoop.ParquetOutputCommitter")

  val PARQUET_VECTORIZED_READER_ENABLED =
    buildConf("spark.sql.parquet.enableVectorizedReader")
      .doc("Enables vectorized parquet decoding.")
      .booleanConf
      .createWithDefault(true)

  val PARQUET_RECORD_FILTER_ENABLED = buildConf("spark.sql.parquet.recordLevelFilter.enabled")
    .doc("If true, enables Parquet's native record-level filtering using the pushed down " +
      "filters. " +
      s"This configuration only has an effect when '${PARQUET_FILTER_PUSHDOWN_ENABLED.key}' " +
      "is enabled and the vectorized reader is not used. You can ensure the vectorized reader " +
      s"is not used by setting '${PARQUET_VECTORIZED_READER_ENABLED.key}' to false.")
    .booleanConf
    .createWithDefault(false)

  val PARQUET_VECTORIZED_READER_BATCH_SIZE = buildConf("spark.sql.parquet.columnarReaderBatchSize")
    .doc("The number of rows to include in a parquet vectorized reader batch. The number should " +
      "be carefully chosen to minimize overhead and avoid OOMs in reading data.")
    .intConf
    .createWithDefault(4096)

  val ORC_COMPRESSION = buildConf("spark.sql.orc.compression.codec")
    .doc("Sets the compression codec used when writing ORC files. If either `compression` or " +
      "`orc.compress` is specified in the table-specific options/properties, the precedence " +
      "would be `compression`, `orc.compress`, `spark.sql.orc.compression.codec`." +
      "Acceptable values include: none, uncompressed, snappy, zlib, lzo.")
    .stringConf
    .transform(_.toLowerCase(Locale.ROOT))
    .checkValues(Set("none", "uncompressed", "snappy", "zlib", "lzo"))
    .createWithDefault("snappy")

  val ORC_IMPLEMENTATION = buildConf("spark.sql.orc.impl")
    .doc("When native, use the native version of ORC support instead of the ORC library in Hive " +
      "1.2.1. It is 'hive' by default prior to Spark 2.4.")
    .internal()
    .stringConf
    .checkValues(Set("hive", "native"))
    .createWithDefault("native")

  val ORC_VECTORIZED_READER_ENABLED = buildConf("spark.sql.orc.enableVectorizedReader")
    .doc("Enables vectorized orc decoding.")
    .booleanConf
    .createWithDefault(true)

  val ORC_VECTORIZED_READER_BATCH_SIZE = buildConf("spark.sql.orc.columnarReaderBatchSize")
    .doc("The number of rows to include in a orc vectorized reader batch. The number should " +
      "be carefully chosen to minimize overhead and avoid OOMs in reading data.")
    .intConf
    .createWithDefault(4096)

  val ORC_COPY_BATCH_TO_SPARK = buildConf("spark.sql.orc.copyBatchToSpark")
    .doc("Whether or not to copy the ORC columnar batch to Spark columnar batch in the " +
      "vectorized ORC reader.")
    .internal()
    .booleanConf
    .createWithDefault(false)

  val ORC_FILTER_PUSHDOWN_ENABLED = buildConf("spark.sql.orc.filterPushdown")
    .doc("When true, enable filter pushdown for ORC files.")
    .booleanConf
    .createWithDefault(true)

  val HIVE_VERIFY_PARTITION_PATH = buildConf("spark.sql.hive.verifyPartitionPath")
    .doc("When true, check all the partition paths under the table\'s root directory " +
         "when reading data stored in HDFS. This configuration will be deprecated in the future " +
         "releases and replaced by spark.files.ignoreMissingFiles.")
    .booleanConf
    .createWithDefault(false)

  val HIVE_METASTORE_PARTITION_PRUNING =
    buildConf("spark.sql.hive.metastorePartitionPruning")
      .doc("When true, some predicates will be pushed down into the Hive metastore so that " +
           "unmatching partitions can be eliminated earlier. This only affects Hive tables " +
           "not converted to filesource relations (see HiveUtils.CONVERT_METASTORE_PARQUET and " +
           "HiveUtils.CONVERT_METASTORE_ORC for more information).")
      .booleanConf
      .createWithDefault(true)

  val HIVE_MANAGE_FILESOURCE_PARTITIONS =
    buildConf("spark.sql.hive.manageFilesourcePartitions")
      .doc("When true, enable metastore partition management for file source tables as well. " +
           "This includes both datasource and converted Hive tables. When partition management " +
           "is enabled, datasource tables store partition in the Hive metastore, and use the " +
           "metastore to prune partitions during query planning.")
      .booleanConf
      .createWithDefault(true)

  val HIVE_FILESOURCE_PARTITION_FILE_CACHE_SIZE =
    buildConf("spark.sql.hive.filesourcePartitionFileCacheSize")
      .doc("When nonzero, enable caching of partition file metadata in memory. All tables share " +
           "a cache that can use up to specified num bytes for file metadata. This conf only " +
           "has an effect when hive filesource partition management is enabled.")
      .longConf
      .createWithDefault(250 * 1024 * 1024)

  object HiveCaseSensitiveInferenceMode extends Enumeration {
    val INFER_AND_SAVE, INFER_ONLY, NEVER_INFER = Value
  }

  val HIVE_CASE_SENSITIVE_INFERENCE = buildConf("spark.sql.hive.caseSensitiveInferenceMode")
    .doc("Sets the action to take when a case-sensitive schema cannot be read from a Hive " +
      "table's properties. Although Spark SQL itself is not case-sensitive, Hive compatible file " +
      "formats such as Parquet are. Spark SQL must use a case-preserving schema when querying " +
      "any table backed by files containing case-sensitive field names or queries may not return " +
      "accurate results. Valid options include INFER_AND_SAVE (the default mode-- infer the " +
      "case-sensitive schema from the underlying data files and write it back to the table " +
      "properties), INFER_ONLY (infer the schema but don't attempt to write it to the table " +
      "properties) and NEVER_INFER (fallback to using the case-insensitive metastore schema " +
      "instead of inferring).")
    .stringConf
    .transform(_.toUpperCase(Locale.ROOT))
    .checkValues(HiveCaseSensitiveInferenceMode.values.map(_.toString))
    .createWithDefault(HiveCaseSensitiveInferenceMode.INFER_AND_SAVE.toString)

  val OPTIMIZER_METADATA_ONLY = buildConf("spark.sql.optimizer.metadataOnly")
    .doc("When true, enable the metadata-only query optimization that use the table's metadata " +
      "to produce the partition columns instead of table scans. It applies when all the columns " +
      "scanned are partition columns and the query has an aggregate operator that satisfies " +
      "distinct semantics.")
    .booleanConf
    .createWithDefault(true)

  val COLUMN_NAME_OF_CORRUPT_RECORD = buildConf("spark.sql.columnNameOfCorruptRecord")
    .doc("The name of internal column for storing raw/un-parsed JSON and CSV records that fail " +
      "to parse.")
    .stringConf
    .createWithDefault("_corrupt_record")

  val FROM_JSON_FORCE_NULLABLE_SCHEMA = buildConf("spark.sql.fromJsonForceNullableSchema")
    .internal()
    .doc("When true, force the output schema of the from_json() function to be nullable " +
      "(including all the fields). Otherwise, the schema might not be compatible with" +
      "actual data, which leads to corruptions. This config will be removed in Spark 3.0.")
    .booleanConf
    .createWithDefault(true)

  val BROADCAST_TIMEOUT = buildConf("spark.sql.broadcastTimeout")
    .doc("Timeout in seconds for the broadcast wait time in broadcast joins.")
    .timeConf(TimeUnit.SECONDS)
    .createWithDefault(5 * 60)

  // This is only used for the thriftserver
  val THRIFTSERVER_POOL = buildConf("spark.sql.thriftserver.scheduler.pool")
    .doc("Set a Fair Scheduler pool for a JDBC client session.")
    .stringConf
    .createOptional

  val THRIFTSERVER_INCREMENTAL_COLLECT =
    buildConf("spark.sql.thriftServer.incrementalCollect")
      .internal()
      .doc("When true, enable incremental collection for execution in Thrift Server.")
      .booleanConf
      .createWithDefault(false)

  val THRIFTSERVER_UI_STATEMENT_LIMIT =
    buildConf("spark.sql.thriftserver.ui.retainedStatements")
      .doc("The number of SQL statements kept in the JDBC/ODBC web UI history.")
      .intConf
      .createWithDefault(200)

  val THRIFTSERVER_UI_SESSION_LIMIT = buildConf("spark.sql.thriftserver.ui.retainedSessions")
    .doc("The number of SQL client sessions kept in the JDBC/ODBC web UI history.")
    .intConf
    .createWithDefault(200)

  // This is used to set the default data source
  val DEFAULT_DATA_SOURCE_NAME = buildConf("spark.sql.sources.default")
    .doc("The default data source to use in input/output.")
    .stringConf
    .createWithDefault("parquet")

  val CONVERT_CTAS = buildConf("spark.sql.hive.convertCTAS")
    .internal()
    .doc("When true, a table created by a Hive CTAS statement (no USING clause) " +
      "without specifying any storage property will be converted to a data source table, " +
      s"using the data source set by ${DEFAULT_DATA_SOURCE_NAME.key}.")
    .booleanConf
    .createWithDefault(false)

  val GATHER_FASTSTAT = buildConf("spark.sql.hive.gatherFastStats")
      .internal()
      .doc("When true, fast stats (number of files and total size of all files) will be gathered" +
        " in parallel while repairing table partitions to avoid the sequential listing in Hive" +
        " metastore.")
      .booleanConf
      .createWithDefault(true)

  val PARTITION_COLUMN_TYPE_INFERENCE =
    buildConf("spark.sql.sources.partitionColumnTypeInference.enabled")
      .doc("When true, automatically infer the data types for partitioned columns.")
      .booleanConf
      .createWithDefault(true)

  val BUCKETING_ENABLED = buildConf("spark.sql.sources.bucketing.enabled")
    .doc("When false, we will treat bucketed table as normal table")
    .booleanConf
    .createWithDefault(true)

  val BUCKETING_MAX_BUCKETS = buildConf("spark.sql.sources.bucketing.maxBuckets")
    .doc("The maximum number of buckets allowed. Defaults to 100000")
    .intConf
    .checkValue(_ > 0, "the value of spark.sql.sources.bucketing.maxBuckets must be greater than 0")
    .createWithDefault(100000)

  val CROSS_JOINS_ENABLED = buildConf("spark.sql.crossJoin.enabled")
    .doc("When false, we will throw an error if a query contains a cartesian product without " +
        "explicit CROSS JOIN syntax.")
    .booleanConf
    .createWithDefault(false)

  val ORDER_BY_ORDINAL = buildConf("spark.sql.orderByOrdinal")
    .doc("When true, the ordinal numbers are treated as the position in the select list. " +
         "When false, the ordinal numbers in order/sort by clause are ignored.")
    .booleanConf
    .createWithDefault(true)

  val GROUP_BY_ORDINAL = buildConf("spark.sql.groupByOrdinal")
    .doc("When true, the ordinal numbers in group by clauses are treated as the position " +
      "in the select list. When false, the ordinal numbers are ignored.")
    .booleanConf
    .createWithDefault(true)

  val GROUP_BY_ALIASES = buildConf("spark.sql.groupByAliases")
    .doc("When true, aliases in a select list can be used in group by clauses. When false, " +
      "an analysis exception is thrown in the case.")
    .booleanConf
    .createWithDefault(true)

  // The output committer class used by data sources. The specified class needs to be a
  // subclass of org.apache.hadoop.mapreduce.OutputCommitter.
  val OUTPUT_COMMITTER_CLASS = buildConf("spark.sql.sources.outputCommitterClass")
    .internal()
    .stringConf
    .createOptional

  val FILE_COMMIT_PROTOCOL_CLASS =
    buildConf("spark.sql.sources.commitProtocolClass")
      .internal()
      .stringConf
      .createWithDefault(
        "org.apache.spark.sql.execution.datasources.SQLHadoopMapReduceCommitProtocol")

  val PARALLEL_PARTITION_DISCOVERY_THRESHOLD =
    buildConf("spark.sql.sources.parallelPartitionDiscovery.threshold")
      .doc("The maximum number of paths allowed for listing files at driver side. If the number " +
        "of detected paths exceeds this value during partition discovery, it tries to list the " +
        "files with another Spark distributed job. This applies to Parquet, ORC, CSV, JSON and " +
        "LibSVM data sources.")
      .intConf
      .checkValue(parallel => parallel >= 0, "The maximum number of paths allowed for listing " +
        "files at driver side must not be negative")
      .createWithDefault(32)

  val PARALLEL_PARTITION_DISCOVERY_PARALLELISM =
    buildConf("spark.sql.sources.parallelPartitionDiscovery.parallelism")
      .doc("The number of parallelism to list a collection of path recursively, Set the " +
        "number to prevent file listing from generating too many tasks.")
      .internal()
      .intConf
      .createWithDefault(10000)

  // Whether to automatically resolve ambiguity in join conditions for self-joins.
  // See SPARK-6231.
  val DATAFRAME_SELF_JOIN_AUTO_RESOLVE_AMBIGUITY =
    buildConf("spark.sql.selfJoinAutoResolveAmbiguity")
      .internal()
      .booleanConf
      .createWithDefault(true)

  // Whether to retain group by columns or not in GroupedData.agg.
  val DATAFRAME_RETAIN_GROUP_COLUMNS = buildConf("spark.sql.retainGroupColumns")
    .internal()
    .booleanConf
    .createWithDefault(true)

  val DATAFRAME_PIVOT_MAX_VALUES = buildConf("spark.sql.pivotMaxValues")
    .doc("When doing a pivot without specifying values for the pivot column this is the maximum " +
      "number of (distinct) values that will be collected without error.")
    .intConf
    .createWithDefault(10000)

  val RUN_SQL_ON_FILES = buildConf("spark.sql.runSQLOnFiles")
    .internal()
    .doc("When true, we could use `datasource`.`path` as table in SQL query.")
    .booleanConf
    .createWithDefault(true)

  val WHOLESTAGE_CODEGEN_ENABLED = buildConf("spark.sql.codegen.wholeStage")
    .internal()
    .doc("When true, the whole stage (of multiple operators) will be compiled into single java" +
      " method.")
    .booleanConf
    .createWithDefault(true)

  val WHOLESTAGE_CODEGEN_USE_ID_IN_CLASS_NAME =
    buildConf("spark.sql.codegen.useIdInClassName")
    .internal()
    .doc("When true, embed the (whole-stage) codegen stage ID into " +
      "the class name of the generated class as a suffix")
    .booleanConf
    .createWithDefault(true)

  val WHOLESTAGE_MAX_NUM_FIELDS = buildConf("spark.sql.codegen.maxFields")
    .internal()
    .doc("The maximum number of fields (including nested fields) that will be supported before" +
      " deactivating whole-stage codegen.")
    .intConf
    .createWithDefault(100)

  val CODEGEN_FACTORY_MODE = buildConf("spark.sql.codegen.factoryMode")
    .doc("This config determines the fallback behavior of several codegen generators " +
      "during tests. `FALLBACK` means trying codegen first and then fallbacking to " +
      "interpreted if any compile error happens. Disabling fallback if `CODEGEN_ONLY`. " +
      "`NO_CODEGEN` skips codegen and goes interpreted path always. Note that " +
      "this config works only for tests.")
    .internal()
    .stringConf
    .checkValues(CodegenObjectFactoryMode.values.map(_.toString))
    .createWithDefault(CodegenObjectFactoryMode.FALLBACK.toString)

  val CODEGEN_FALLBACK = buildConf("spark.sql.codegen.fallback")
    .internal()
    .doc("When true, (whole stage) codegen could be temporary disabled for the part of query that" +
      " fail to compile generated code")
    .booleanConf
    .createWithDefault(true)

  val CODEGEN_LOGGING_MAX_LINES = buildConf("spark.sql.codegen.logging.maxLines")
    .internal()
    .doc("The maximum number of codegen lines to log when errors occur. Use -1 for unlimited.")
    .intConf
    .checkValue(maxLines => maxLines >= -1, "The maximum must be a positive integer, 0 to " +
      "disable logging or -1 to apply no limit.")
    .createWithDefault(1000)

  val WHOLESTAGE_HUGE_METHOD_LIMIT = buildConf("spark.sql.codegen.hugeMethodLimit")
    .internal()
    .doc("The maximum bytecode size of a single compiled Java function generated by whole-stage " +
      "codegen. When the compiled function exceeds this threshold, the whole-stage codegen is " +
      "deactivated for this subtree of the current query plan. The default value is 65535, which " +
      "is the largest bytecode size possible for a valid Java method. When running on HotSpot, " +
      s"it may be preferable to set the value to ${CodeGenerator.DEFAULT_JVM_HUGE_METHOD_LIMIT} " +
      "to match HotSpot's implementation.")
    .intConf
    .createWithDefault(65535)

  val CODEGEN_METHOD_SPLIT_THRESHOLD = buildConf("spark.sql.codegen.methodSplitThreshold")
    .internal()
    .doc("The threshold of source-code splitting in the codegen. When the number of characters " +
      "in a single Java function (without comment) exceeds the threshold, the function will be " +
      "automatically split to multiple smaller ones. We cannot know how many bytecode will be " +
      "generated, so use the code length as metric. When running on HotSpot, a function's " +
      "bytecode should not go beyond 8KB, otherwise it will not be JITted; it also should not " +
      "be too small, otherwise there will be many function calls.")
    .intConf
    .checkValue(threshold => threshold > 0, "The threshold must be a positive integer.")
    .createWithDefault(1024)

  val WHOLESTAGE_SPLIT_CONSUME_FUNC_BY_OPERATOR =
    buildConf("spark.sql.codegen.splitConsumeFuncByOperator")
      .internal()
      .doc("When true, whole stage codegen would put the logic of consuming rows of each " +
        "physical operator into individual methods, instead of a single big method. This can be " +
        "used to avoid oversized function that can miss the opportunity of JIT optimization.")
      .booleanConf
      .createWithDefault(true)

  val FILES_MAX_PARTITION_BYTES = buildConf("spark.sql.files.maxPartitionBytes")
    .doc("The maximum number of bytes to pack into a single partition when reading files.")
    .longConf
    .createWithDefault(128 * 1024 * 1024) // parquet.block.size

  val FILES_OPEN_COST_IN_BYTES = buildConf("spark.sql.files.openCostInBytes")
    .internal()
    .doc("The estimated cost to open a file, measured by the number of bytes could be scanned in" +
      " the same time. This is used when putting multiple files into a partition. It's better to" +
      " over estimated, then the partitions with small files will be faster than partitions with" +
      " bigger files (which is scheduled first).")
    .longConf
    .createWithDefault(4 * 1024 * 1024)

  val IGNORE_CORRUPT_FILES = buildConf("spark.sql.files.ignoreCorruptFiles")
    .doc("Whether to ignore corrupt files. If true, the Spark jobs will continue to run when " +
      "encountering corrupted files and the contents that have been read will still be returned.")
    .booleanConf
    .createWithDefault(false)

  val IGNORE_MISSING_FILES = buildConf("spark.sql.files.ignoreMissingFiles")
    .doc("Whether to ignore missing files. If true, the Spark jobs will continue to run when " +
      "encountering missing files and the contents that have been read will still be returned.")
    .booleanConf
    .createWithDefault(false)

  val MAX_RECORDS_PER_FILE = buildConf("spark.sql.files.maxRecordsPerFile")
    .doc("Maximum number of records to write out to a single file. " +
      "If this value is zero or negative, there is no limit.")
    .longConf
    .createWithDefault(0)

  val EXCHANGE_REUSE_ENABLED = buildConf("spark.sql.exchange.reuse")
    .internal()
    .doc("When true, the planner will try to find out duplicated exchanges and re-use them.")
    .booleanConf
    .createWithDefault(true)

  val STATE_STORE_PROVIDER_CLASS =
    buildConf("spark.sql.streaming.stateStore.providerClass")
      .internal()
      .doc(
        "The class used to manage state data in stateful streaming queries. This class must " +
          "be a subclass of StateStoreProvider, and must have a zero-arg constructor.")
      .stringConf
      .createWithDefault(
        "org.apache.spark.sql.execution.streaming.state.HDFSBackedStateStoreProvider")

  val STATE_STORE_MIN_DELTAS_FOR_SNAPSHOT =
    buildConf("spark.sql.streaming.stateStore.minDeltasForSnapshot")
      .internal()
      .doc("Minimum number of state store delta files that needs to be generated before they " +
        "consolidated into snapshots.")
      .intConf
      .createWithDefault(10)

  val FLATMAPGROUPSWITHSTATE_STATE_FORMAT_VERSION =
    buildConf("spark.sql.streaming.flatMapGroupsWithState.stateFormatVersion")
      .internal()
      .doc("State format version used by flatMapGroupsWithState operation in a streaming query")
      .intConf
      .checkValue(v => Set(1, 2).contains(v), "Valid versions are 1 and 2")
      .createWithDefault(2)

  val CHECKPOINT_LOCATION = buildConf("spark.sql.streaming.checkpointLocation")
    .doc("The default location for storing checkpoint data for streaming queries.")
    .stringConf
    .createOptional

  val MIN_BATCHES_TO_RETAIN = buildConf("spark.sql.streaming.minBatchesToRetain")
    .internal()
    .doc("The minimum number of batches that must be retained and made recoverable.")
    .intConf
    .createWithDefault(100)

  val MAX_BATCHES_TO_RETAIN_IN_MEMORY = buildConf("spark.sql.streaming.maxBatchesToRetainInMemory")
    .internal()
    .doc("The maximum number of batches which will be retained in memory to avoid " +
      "loading from files. The value adjusts a trade-off between memory usage vs cache miss: " +
      "'2' covers both success and direct failure cases, '1' covers only success case, " +
      "and '0' covers extreme case - disable cache to maximize memory size of executors.")
    .intConf
    .createWithDefault(2)

  val STREAMING_AGGREGATION_STATE_FORMAT_VERSION =
    buildConf("spark.sql.streaming.aggregation.stateFormatVersion")
      .internal()
      .doc("State format version used by streaming aggregation operations in a streaming query. " +
        "State between versions are tend to be incompatible, so state format version shouldn't " +
        "be modified after running.")
      .intConf
      .checkValue(v => Set(1, 2).contains(v), "Valid versions are 1 and 2")
      .createWithDefault(2)

  val UNSUPPORTED_OPERATION_CHECK_ENABLED =
    buildConf("spark.sql.streaming.unsupportedOperationCheck")
      .internal()
      .doc("When true, the logical plan for streaming query will be checked for unsupported" +
        " operations.")
      .booleanConf
      .createWithDefault(true)

  val VARIABLE_SUBSTITUTE_ENABLED =
    buildConf("spark.sql.variable.substitute")
      .doc("This enables substitution using syntax like ${var} ${system:var} and ${env:var}.")
      .booleanConf
      .createWithDefault(true)

  val VARIABLE_SUBSTITUTE_DEPTH =
    buildConf("spark.sql.variable.substitute.depth")
      .internal()
      .doc("Deprecated: The maximum replacements the substitution engine will do.")
      .intConf
      .createWithDefault(40)

  val ENABLE_TWOLEVEL_AGG_MAP =
    buildConf("spark.sql.codegen.aggregate.map.twolevel.enabled")
      .internal()
      .doc("Enable two-level aggregate hash map. When enabled, records will first be " +
        "inserted/looked-up at a 1st-level, small, fast map, and then fallback to a " +
        "2nd-level, larger, slower map when 1st level is full or keys cannot be found. " +
        "When disabled, records go directly to the 2nd level. Defaults to true.")
      .booleanConf
      .createWithDefault(true)

  val MAX_NESTED_VIEW_DEPTH =
    buildConf("spark.sql.view.maxNestedViewDepth")
      .internal()
      .doc("The maximum depth of a view reference in a nested view. A nested view may reference " +
        "other nested views, the dependencies are organized in a directed acyclic graph (DAG). " +
        "However the DAG depth may become too large and cause unexpected behavior. This " +
        "configuration puts a limit on this: when the depth of a view exceeds this value during " +
        "analysis, we terminate the resolution to avoid potential errors.")
      .intConf
      .checkValue(depth => depth > 0, "The maximum depth of a view reference in a nested view " +
        "must be positive.")
      .createWithDefault(100)

  val STREAMING_FILE_COMMIT_PROTOCOL_CLASS =
    buildConf("spark.sql.streaming.commitProtocolClass")
      .internal()
      .stringConf
      .createWithDefault("org.apache.spark.sql.execution.streaming.ManifestFileCommitProtocol")

  val STREAMING_MULTIPLE_WATERMARK_POLICY =
    buildConf("spark.sql.streaming.multipleWatermarkPolicy")
      .doc("Policy to calculate the global watermark value when there are multiple watermark " +
        "operators in a streaming query. The default value is 'min' which chooses " +
        "the minimum watermark reported across multiple operators. Other alternative value is" +
        "'max' which chooses the maximum across multiple operators." +
        "Note: This configuration cannot be changed between query restarts from the same " +
        "checkpoint location.")
      .stringConf
      .transform(_.toLowerCase(Locale.ROOT))
      .checkValue(
        str => Set("min", "max").contains(str),
        "Invalid value for 'spark.sql.streaming.multipleWatermarkPolicy'. " +
          "Valid values are 'min' and 'max'")
      .createWithDefault("min") // must be same as MultipleWatermarkPolicy.DEFAULT_POLICY_NAME

  val OBJECT_AGG_SORT_BASED_FALLBACK_THRESHOLD =
    buildConf("spark.sql.objectHashAggregate.sortBased.fallbackThreshold")
      .internal()
      .doc("In the case of ObjectHashAggregateExec, when the size of the in-memory hash map " +
        "grows too large, we will fall back to sort-based aggregation. This option sets a row " +
        "count threshold for the size of the hash map.")
      .intConf
      // We are trying to be conservative and use a relatively small default count threshold here
      // since the state object of some TypedImperativeAggregate function can be quite large (e.g.
      // percentile_approx).
      .createWithDefault(128)

  val USE_OBJECT_HASH_AGG = buildConf("spark.sql.execution.useObjectHashAggregateExec")
    .internal()
    .doc("Decides if we use ObjectHashAggregateExec")
    .booleanConf
    .createWithDefault(true)

  val FILE_SINK_LOG_DELETION = buildConf("spark.sql.streaming.fileSink.log.deletion")
    .internal()
    .doc("Whether to delete the expired log files in file stream sink.")
    .booleanConf
    .createWithDefault(true)

  val FILE_SINK_LOG_COMPACT_INTERVAL =
    buildConf("spark.sql.streaming.fileSink.log.compactInterval")
      .internal()
      .doc("Number of log files after which all the previous files " +
        "are compacted into the next log file.")
      .intConf
      .createWithDefault(10)

  val FILE_SINK_LOG_CLEANUP_DELAY =
    buildConf("spark.sql.streaming.fileSink.log.cleanupDelay")
      .internal()
      .doc("How long that a file is guaranteed to be visible for all readers.")
      .timeConf(TimeUnit.MILLISECONDS)
      .createWithDefault(TimeUnit.MINUTES.toMillis(10)) // 10 minutes

  val FILE_SOURCE_LOG_DELETION = buildConf("spark.sql.streaming.fileSource.log.deletion")
    .internal()
    .doc("Whether to delete the expired log files in file stream source.")
    .booleanConf
    .createWithDefault(true)

  val FILE_SOURCE_LOG_COMPACT_INTERVAL =
    buildConf("spark.sql.streaming.fileSource.log.compactInterval")
      .internal()
      .doc("Number of log files after which all the previous files " +
        "are compacted into the next log file.")
      .intConf
      .createWithDefault(10)

  val FILE_SOURCE_LOG_CLEANUP_DELAY =
    buildConf("spark.sql.streaming.fileSource.log.cleanupDelay")
      .internal()
      .doc("How long in milliseconds a file is guaranteed to be visible for all readers.")
      .timeConf(TimeUnit.MILLISECONDS)
      .createWithDefault(TimeUnit.MINUTES.toMillis(10)) // 10 minutes

  val STREAMING_SCHEMA_INFERENCE =
    buildConf("spark.sql.streaming.schemaInference")
      .internal()
      .doc("Whether file-based streaming sources will infer its own schema")
      .booleanConf
      .createWithDefault(false)

  val STREAMING_POLLING_DELAY =
    buildConf("spark.sql.streaming.pollingDelay")
      .internal()
      .doc("How long to delay polling new data when no data is available")
      .timeConf(TimeUnit.MILLISECONDS)
      .createWithDefault(10L)

  val STREAMING_NO_DATA_PROGRESS_EVENT_INTERVAL =
    buildConf("spark.sql.streaming.noDataProgressEventInterval")
      .internal()
      .doc("How long to wait between two progress events when there is no data")
      .timeConf(TimeUnit.MILLISECONDS)
      .createWithDefault(10000L)

  val STREAMING_NO_DATA_MICRO_BATCHES_ENABLED =
    buildConf("spark.sql.streaming.noDataMicroBatches.enabled")
      .doc(
        "Whether streaming micro-batch engine will execute batches without data " +
          "for eager state management for stateful streaming queries.")
      .booleanConf
      .createWithDefault(true)

  val STREAMING_METRICS_ENABLED =
    buildConf("spark.sql.streaming.metricsEnabled")
      .doc("Whether Dropwizard/Codahale metrics will be reported for active streaming queries.")
      .booleanConf
      .createWithDefault(false)

  val STREAMING_PROGRESS_RETENTION =
    buildConf("spark.sql.streaming.numRecentProgressUpdates")
      .doc("The number of progress updates to retain for a streaming query")
      .intConf
      .createWithDefault(100)

  val STREAMING_CHECKPOINT_FILE_MANAGER_CLASS =
    buildConf("spark.sql.streaming.checkpointFileManagerClass")
      .doc("The class used to write checkpoint files atomically. This class must be a subclass " +
        "of the interface CheckpointFileManager.")
      .internal()
      .stringConf

  val PARALLEL_FILE_LISTING_IN_STATS_COMPUTATION =
    buildConf("spark.sql.statistics.parallelFileListingInStatsComputation.enabled")
      .internal()
      .doc("When true, SQL commands use parallel file listing, " +
        "as opposed to single thread listing." +
        "This usually speeds up commands that need to list many directories.")
      .booleanConf
      .createWithDefault(true)

  val ENABLE_FALL_BACK_TO_HDFS_FOR_STATS = buildConf("spark.sql.statistics.fallBackToHdfs")
    .doc("If the table statistics are not available from table metadata enable fall back to hdfs." +
      " This is useful in determining if a table is small enough to use auto broadcast joins.")
    .booleanConf
    .createWithDefault(false)

  val DEFAULT_SIZE_IN_BYTES = buildConf("spark.sql.defaultSizeInBytes")
    .internal()
    .doc("The default table size used in query planning. By default, it is set to Long.MaxValue " +
      s"which is larger than `${AUTO_BROADCASTJOIN_THRESHOLD.key}` to be more conservative. " +
      "That is to say by default the optimizer will not choose to broadcast a table unless it " +
      "knows for sure its size is small enough.")
    .longConf
    .createWithDefault(Long.MaxValue)

  val NDV_MAX_ERROR =
    buildConf("spark.sql.statistics.ndv.maxError")
      .internal()
      .doc("The maximum estimation error allowed in HyperLogLog++ algorithm when generating " +
        "column level statistics.")
      .doubleConf
      .createWithDefault(0.05)

  val HISTOGRAM_ENABLED =
    buildConf("spark.sql.statistics.histogram.enabled")
      .doc("Generates histograms when computing column statistics if enabled. Histograms can " +
        "provide better estimation accuracy. Currently, Spark only supports equi-height " +
        "histogram. Note that collecting histograms takes extra cost. For example, collecting " +
        "column statistics usually takes only one table scan, but generating equi-height " +
        "histogram will cause an extra table scan.")
      .booleanConf
      .createWithDefault(false)

  val HISTOGRAM_NUM_BINS =
    buildConf("spark.sql.statistics.histogram.numBins")
      .internal()
      .doc("The number of bins when generating histograms.")
      .intConf
      .checkValue(num => num > 1, "The number of bins must be greater than 1.")
      .createWithDefault(254)

  val PERCENTILE_ACCURACY =
    buildConf("spark.sql.statistics.percentile.accuracy")
      .internal()
      .doc("Accuracy of percentile approximation when generating equi-height histograms. " +
        "Larger value means better accuracy. The relative error can be deduced by " +
        "1.0 / PERCENTILE_ACCURACY.")
      .intConf
      .createWithDefault(10000)

  val AUTO_SIZE_UPDATE_ENABLED =
    buildConf("spark.sql.statistics.size.autoUpdate.enabled")
      .doc("Enables automatic update for table size once table's data is changed. Note that if " +
        "the total number of files of the table is very large, this can be expensive and slow " +
        "down data change commands.")
      .booleanConf
      .createWithDefault(false)

  val CBO_ENABLED =
    buildConf("spark.sql.cbo.enabled")
      .doc("Enables CBO for estimation of plan statistics when set true.")
      .booleanConf
      .createWithDefault(false)

  val JOIN_REORDER_ENABLED =
    buildConf("spark.sql.cbo.joinReorder.enabled")
      .doc("Enables join reorder in CBO.")
      .booleanConf
      .createWithDefault(false)

  val JOIN_REORDER_DP_THRESHOLD =
    buildConf("spark.sql.cbo.joinReorder.dp.threshold")
      .doc("The maximum number of joined nodes allowed in the dynamic programming algorithm.")
      .intConf
      .checkValue(number => number > 0, "The maximum number must be a positive integer.")
      .createWithDefault(12)

  val JOIN_REORDER_CARD_WEIGHT =
    buildConf("spark.sql.cbo.joinReorder.card.weight")
      .internal()
      .doc("The weight of cardinality (number of rows) for plan cost comparison in join reorder: " +
        "rows * weight + size * (1 - weight).")
      .doubleConf
      .checkValue(weight => weight >= 0 && weight <= 1, "The weight value must be in [0, 1].")
      .createWithDefault(0.7)

  val JOIN_REORDER_DP_STAR_FILTER =
    buildConf("spark.sql.cbo.joinReorder.dp.star.filter")
      .doc("Applies star-join filter heuristics to cost based join enumeration.")
      .booleanConf
      .createWithDefault(false)

  val STARSCHEMA_DETECTION = buildConf("spark.sql.cbo.starSchemaDetection")
    .doc("When true, it enables join reordering based on star schema detection. ")
    .booleanConf
    .createWithDefault(false)

  val STARSCHEMA_FACT_TABLE_RATIO = buildConf("spark.sql.cbo.starJoinFTRatio")
    .internal()
    .doc("Specifies the upper limit of the ratio between the largest fact tables" +
      " for a star join to be considered. ")
    .doubleConf
    .createWithDefault(0.9)

  val SESSION_LOCAL_TIMEZONE =
    buildConf("spark.sql.session.timeZone")
      .doc("""The ID of session local timezone, e.g. "GMT", "America/Los_Angeles", etc.""")
      .stringConf
      .createWithDefaultFunction(() => TimeZone.getDefault.getID)

  val WINDOW_EXEC_BUFFER_IN_MEMORY_THRESHOLD =
    buildConf("spark.sql.windowExec.buffer.in.memory.threshold")
      .internal()
      .doc("Threshold for number of rows guaranteed to be held in memory by the window operator")
      .intConf
      .createWithDefault(4096)

  val WINDOW_EXEC_BUFFER_SPILL_THRESHOLD =
    buildConf("spark.sql.windowExec.buffer.spill.threshold")
      .internal()
      .doc("Threshold for number of rows to be spilled by window operator")
      .intConf
      .createWithDefault(SHUFFLE_SPILL_NUM_ELEMENTS_FORCE_SPILL_THRESHOLD.defaultValue.get)

  val SORT_MERGE_JOIN_EXEC_BUFFER_IN_MEMORY_THRESHOLD =
    buildConf("spark.sql.sortMergeJoinExec.buffer.in.memory.threshold")
      .internal()
      .doc("Threshold for number of rows guaranteed to be held in memory by the sort merge " +
        "join operator")
      .intConf
      .createWithDefault(ByteArrayMethods.MAX_ROUNDED_ARRAY_LENGTH)

  val SORT_MERGE_JOIN_EXEC_BUFFER_SPILL_THRESHOLD =
    buildConf("spark.sql.sortMergeJoinExec.buffer.spill.threshold")
      .internal()
      .doc("Threshold for number of rows to be spilled by sort merge join operator")
      .intConf
      .createWithDefault(SHUFFLE_SPILL_NUM_ELEMENTS_FORCE_SPILL_THRESHOLD.defaultValue.get)

  val CARTESIAN_PRODUCT_EXEC_BUFFER_IN_MEMORY_THRESHOLD =
    buildConf("spark.sql.cartesianProductExec.buffer.in.memory.threshold")
      .internal()
      .doc("Threshold for number of rows guaranteed to be held in memory by the cartesian " +
        "product operator")
      .intConf
      .createWithDefault(4096)

  val CARTESIAN_PRODUCT_EXEC_BUFFER_SPILL_THRESHOLD =
    buildConf("spark.sql.cartesianProductExec.buffer.spill.threshold")
      .internal()
      .doc("Threshold for number of rows to be spilled by cartesian product operator")
      .intConf
      .createWithDefault(SHUFFLE_SPILL_NUM_ELEMENTS_FORCE_SPILL_THRESHOLD.defaultValue.get)

  val SUPPORT_QUOTED_REGEX_COLUMN_NAME = buildConf("spark.sql.parser.quotedRegexColumnNames")
    .doc("When true, quoted Identifiers (using backticks) in SELECT statement are interpreted" +
      " as regular expressions.")
    .booleanConf
    .createWithDefault(false)

  val RANGE_EXCHANGE_SAMPLE_SIZE_PER_PARTITION =
    buildConf("spark.sql.execution.rangeExchange.sampleSizePerPartition")
      .internal()
      .doc("Number of points to sample per partition in order to determine the range boundaries" +
          " for range partitioning, typically used in global sorting (without limit).")
      .intConf
      .createWithDefault(100)

  val ARROW_EXECUTION_ENABLED =
    buildConf("spark.sql.execution.arrow.enabled")
      .doc("When true, make use of Apache Arrow for columnar data transfers. Currently available " +
        "for use with pyspark.sql.DataFrame.toPandas, and " +
        "pyspark.sql.SparkSession.createDataFrame when its input is a Pandas DataFrame. " +
        "The following data types are unsupported: " +
        "BinaryType, MapType, ArrayType of TimestampType, and nested StructType.")
      .booleanConf
      .createWithDefault(false)

  val ARROW_FALLBACK_ENABLED =
    buildConf("spark.sql.execution.arrow.fallback.enabled")
      .doc(s"When true, optimizations enabled by '${ARROW_EXECUTION_ENABLED.key}' will " +
        "fallback automatically to non-optimized implementations if an error occurs.")
      .booleanConf
      .createWithDefault(true)

  val ARROW_EXECUTION_MAX_RECORDS_PER_BATCH =
    buildConf("spark.sql.execution.arrow.maxRecordsPerBatch")
      .doc("When using Apache Arrow, limit the maximum number of records that can be written " +
        "to a single ArrowRecordBatch in memory. If set to zero or negative there is no limit.")
      .intConf
      .createWithDefault(10000)

  val PANDAS_RESPECT_SESSION_LOCAL_TIMEZONE =
    buildConf("spark.sql.execution.pandas.respectSessionTimeZone")
      .internal()
      .doc("When true, make Pandas DataFrame with timestamp type respecting session local " +
        "timezone when converting to/from Pandas DataFrame. This configuration will be " +
        "deprecated in the future releases.")
      .booleanConf
      .createWithDefault(true)

  val PANDAS_GROUPED_MAP_ASSIGN_COLUMNS_BY_NAME =
    buildConf("spark.sql.legacy.execution.pandas.groupedMap.assignColumnsByName")
      .internal()
      .doc("When true, columns will be looked up by name if labeled with a string and fallback " +
        "to use position if not. When false, a grouped map Pandas UDF will assign columns from " +
        "the returned Pandas DataFrame based on position, regardless of column label type. " +
        "This configuration will be deprecated in future releases.")
      .booleanConf
      .createWithDefault(true)

  val REPLACE_EXCEPT_WITH_FILTER = buildConf("spark.sql.optimizer.replaceExceptWithFilter")
    .internal()
    .doc("When true, the apply function of the rule verifies whether the right node of the" +
      " except operation is of type Filter or Project followed by Filter. If yes, the rule" +
      " further verifies 1) Excluding the filter operations from the right (as well as the" +
      " left node, if any) on the top, whether both the nodes evaluates to a same result." +
      " 2) The left and right nodes don't contain any SubqueryExpressions. 3) The output" +
      " column names of the left node are distinct. If all the conditions are met, the" +
      " rule will replace the except operation with a Filter by flipping the filter" +
      " condition(s) of the right node.")
    .booleanConf
    .createWithDefault(true)

  val DECIMAL_OPERATIONS_ALLOW_PREC_LOSS =
    buildConf("spark.sql.decimalOperations.allowPrecisionLoss")
      .internal()
      .doc("When true (default), establishing the result type of an arithmetic operation " +
        "happens according to Hive behavior and SQL ANSI 2011 specification, ie. rounding the " +
        "decimal part of the result if an exact representation is not possible. Otherwise, NULL " +
        "is returned in those cases, as previously.")
      .booleanConf
      .createWithDefault(true)

  val LITERAL_PICK_MINIMUM_PRECISION =
    buildConf("spark.sql.legacy.literal.pickMinimumPrecision")
      .internal()
      .doc("When integral literal is used in decimal operations, pick a minimum precision " +
        "required by the literal if this config is true, to make the resulting precision and/or " +
        "scale smaller. This can reduce the possibility of precision lose and/or overflow.")
      .booleanConf
      .createWithDefault(true)

  val SQL_OPTIONS_REDACTION_PATTERN =
    buildConf("spark.sql.redaction.options.regex")
      .doc("Regex to decide which keys in a Spark SQL command's options map contain sensitive " +
        "information. The values of options whose names that match this regex will be redacted " +
        "in the explain output. This redaction is applied on top of the global redaction " +
        s"configuration defined by ${SECRET_REDACTION_PATTERN.key}.")
    .regexConf
    .createWithDefault("(?i)url".r)

  val SQL_STRING_REDACTION_PATTERN =
    buildConf("spark.sql.redaction.string.regex")
      .doc("Regex to decide which parts of strings produced by Spark contain sensitive " +
        "information. When this regex matches a string part, that string part is replaced by a " +
        "dummy value. This is currently used to redact the output of SQL explain commands. " +
        "When this conf is not set, the value from `spark.redaction.string.regex` is used.")
      .fallbackConf(org.apache.spark.internal.config.STRING_REDACTION_PATTERN)

  val CONCAT_BINARY_AS_STRING = buildConf("spark.sql.function.concatBinaryAsString")
    .doc("When this option is set to false and all inputs are binary, `functions.concat` returns " +
      "an output as binary. Otherwise, it returns as a string. ")
    .booleanConf
    .createWithDefault(false)

  val ELT_OUTPUT_AS_STRING = buildConf("spark.sql.function.eltOutputAsString")
    .doc("When this option is set to false and all inputs are binary, `elt` returns " +
      "an output as binary. Otherwise, it returns as a string. ")
    .booleanConf
    .createWithDefault(false)

  val ALLOW_CREATING_MANAGED_TABLE_USING_NONEMPTY_LOCATION =
    buildConf("spark.sql.legacy.allowCreatingManagedTableUsingNonemptyLocation")
    .internal()
    .doc("When this option is set to true, creating managed tables with nonempty location " +
      "is allowed. Otherwise, an analysis exception is thrown. ")
    .booleanConf
    .createWithDefault(false)

<<<<<<< HEAD
  val CONTINUOUS_STREAMING_EPOCH_BACKLOG_QUEUE_SIZE =
    buildConf("spark.sql.streaming.continuous.epochBacklogQueueSize")
    .internal()
    .doc("The max number of entries to be stored in queue to wait for late epochs. " +
      "If this parameter is exceeded by the size of the queue, stream will stop with an error.")
    .intConf
    .createWithDefault(10000)
=======
  val VALIDATE_PARTITION_COLUMNS =
    buildConf("spark.sql.sources.validatePartitionColumns")
      .internal()
      .doc("When this option is set to true, partition column values will be validated with " +
        "user-specified schema. If the validation fails, a runtime exception is thrown." +
        "When this option is set to false, the partition column value will be converted to null " +
        "if it can not be casted to corresponding user-specified schema.")
      .booleanConf
      .createWithDefault(true)
>>>>>>> 47722652

  val CONTINUOUS_STREAMING_EXECUTOR_QUEUE_SIZE =
    buildConf("spark.sql.streaming.continuous.executorQueueSize")
    .internal()
    .doc("The size (measured in number of rows) of the queue used in continuous execution to" +
      " buffer the results of a ContinuousDataReader.")
    .intConf
    .createWithDefault(1024)

  val CONTINUOUS_STREAMING_EXECUTOR_POLL_INTERVAL_MS =
    buildConf("spark.sql.streaming.continuous.executorPollIntervalMs")
      .internal()
      .doc("The interval at which continuous execution readers will poll to check whether" +
        " the epoch has advanced on the driver.")
      .timeConf(TimeUnit.MILLISECONDS)
      .createWithDefault(100)

  val DISABLED_V2_STREAMING_WRITERS = buildConf("spark.sql.streaming.disabledV2Writers")
    .internal()
    .doc("A comma-separated list of fully qualified data source register class names for which" +
      " StreamWriteSupport is disabled. Writes to these sources will fall back to the V1 Sinks.")
    .stringConf
    .createWithDefault("")

  val DISABLED_V2_STREAMING_MICROBATCH_READERS =
    buildConf("spark.sql.streaming.disabledV2MicroBatchReaders")
      .internal()
      .doc(
        "A comma-separated list of fully qualified data source register class names for which " +
          "MicroBatchReadSupport is disabled. Reads from these sources will fall back to the " +
          "V1 Sources.")
      .stringConf
      .createWithDefault("")

  object PartitionOverwriteMode extends Enumeration {
    val STATIC, DYNAMIC = Value
  }

  val PARTITION_OVERWRITE_MODE =
    buildConf("spark.sql.sources.partitionOverwriteMode")
      .doc("When INSERT OVERWRITE a partitioned data source table, we currently support 2 modes: " +
        "static and dynamic. In static mode, Spark deletes all the partitions that match the " +
        "partition specification(e.g. PARTITION(a=1,b)) in the INSERT statement, before " +
        "overwriting. In dynamic mode, Spark doesn't delete partitions ahead, and only overwrite " +
        "those partitions that have data written into it at runtime. By default we use static " +
        "mode to keep the same behavior of Spark prior to 2.3. Note that this config doesn't " +
        "affect Hive serde tables, as they are always overwritten with dynamic mode. This can " +
        "also be set as an output option for a data source using key partitionOverwriteMode " +
        "(which takes precedence over this setting), e.g. " +
        "dataframe.write.option(\"partitionOverwriteMode\", \"dynamic\").save(path)."
      )
      .stringConf
      .transform(_.toUpperCase(Locale.ROOT))
      .checkValues(PartitionOverwriteMode.values.map(_.toString))
      .createWithDefault(PartitionOverwriteMode.STATIC.toString)

  val SORT_BEFORE_REPARTITION =
    buildConf("spark.sql.execution.sortBeforeRepartition")
      .internal()
      .doc("When perform a repartition following a shuffle, the output row ordering would be " +
        "nondeterministic. If some downstream stages fail and some tasks of the repartition " +
        "stage retry, these tasks may generate different data, and that can lead to correctness " +
        "issues. Turn on this config to insert a local sort before actually doing repartition " +
        "to generate consistent repartition results. The performance of repartition() may go " +
        "down since we insert extra local sort before it.")
        .booleanConf
        .createWithDefault(true)

  val NESTED_SCHEMA_PRUNING_ENABLED =
    buildConf("spark.sql.optimizer.nestedSchemaPruning.enabled")
      .internal()
      .doc("Prune nested fields from a logical relation's output which are unnecessary in " +
        "satisfying a query. This optimization allows columnar file format readers to avoid " +
        "reading unnecessary nested column data. Currently Parquet is the only data source that " +
        "implements this optimization.")
      .booleanConf
      .createWithDefault(false)

  val TOP_K_SORT_FALLBACK_THRESHOLD =
    buildConf("spark.sql.execution.topKSortFallbackThreshold")
      .internal()
      .doc("In SQL queries with a SORT followed by a LIMIT like " +
          "'SELECT x FROM t ORDER BY y LIMIT m', if m is under this threshold, do a top-K sort" +
          " in memory, otherwise do a global sort which spills to disk if necessary.")
      .intConf
      .createWithDefault(ByteArrayMethods.MAX_ROUNDED_ARRAY_LENGTH)

  object Deprecated {
    val MAPRED_REDUCE_TASKS = "mapred.reduce.tasks"
  }

  object Replaced {
    val MAPREDUCE_JOB_REDUCES = "mapreduce.job.reduces"
  }

  val CSV_PARSER_COLUMN_PRUNING = buildConf("spark.sql.csv.parser.columnPruning.enabled")
    .internal()
    .doc("If it is set to true, column names of the requested schema are passed to CSV parser. " +
      "Other column values can be ignored during parsing even if they are malformed.")
    .booleanConf
    .createWithDefault(true)

  val REPL_EAGER_EVAL_ENABLED = buildConf("spark.sql.repl.eagerEval.enabled")
    .doc("Enables eager evaluation or not. When true, the top K rows of Dataset will be " +
      "displayed if and only if the REPL supports the eager evaluation. Currently, the " +
      "eager evaluation is supported in PySpark and SparkR. In PySpark, for the notebooks like " +
      "Jupyter, the HTML table (generated by _repr_html_) will be returned. For plain Python " +
      "REPL, the returned outputs are formatted like dataframe.show(). In SparkR, the returned " +
      "outputs are showed similar to R data.frame would.")
    .booleanConf
    .createWithDefault(false)

  val REPL_EAGER_EVAL_MAX_NUM_ROWS = buildConf("spark.sql.repl.eagerEval.maxNumRows")
    .doc("The max number of rows that are returned by eager evaluation. This only takes " +
      s"effect when ${REPL_EAGER_EVAL_ENABLED.key} is set to true. The valid range of this " +
      "config is from 0 to (Int.MaxValue - 1), so the invalid config like negative and " +
      "greater than (Int.MaxValue - 1) will be normalized to 0 and (Int.MaxValue - 1).")
    .intConf
    .createWithDefault(20)

  val REPL_EAGER_EVAL_TRUNCATE = buildConf("spark.sql.repl.eagerEval.truncate")
    .doc("The max number of characters for each cell that is returned by eager evaluation. " +
      s"This only takes effect when ${REPL_EAGER_EVAL_ENABLED.key} is set to true.")
    .intConf
    .createWithDefault(20)

  val FAST_HASH_AGGREGATE_MAX_ROWS_CAPACITY_BIT =
    buildConf("spark.sql.codegen.aggregate.fastHashMap.capacityBit")
      .internal()
      .doc("Capacity for the max number of rows to be held in memory " +
        "by the fast hash aggregate product operator. The bit is not for actual value, " +
        "but the actual numBuckets is determined by loadFactor " +
        "(e.g: default bit value 16 , the actual numBuckets is ((1 << 16) / 0.5).")
      .intConf
      .checkValue(bit => bit >= 10 && bit <= 30, "The bit value must be in [10, 30].")
      .createWithDefault(16)

  val AVRO_COMPRESSION_CODEC = buildConf("spark.sql.avro.compression.codec")
    .doc("Compression codec used in writing of AVRO files. Supported codecs: " +
      "uncompressed, deflate, snappy, bzip2 and xz. Default codec is snappy.")
    .stringConf
    .checkValues(Set("uncompressed", "deflate", "snappy", "bzip2", "xz"))
    .createWithDefault("snappy")

  val AVRO_DEFLATE_LEVEL = buildConf("spark.sql.avro.deflate.level")
    .doc("Compression level for the deflate codec used in writing of AVRO files. " +
      "Valid value must be in the range of from 1 to 9 inclusive or -1. " +
      "The default value is -1 which corresponds to 6 level in the current implementation.")
    .intConf
    .checkValues((1 to 9).toSet + Deflater.DEFAULT_COMPRESSION)
    .createWithDefault(Deflater.DEFAULT_COMPRESSION)

  val COMPARE_DATE_TIMESTAMP_IN_TIMESTAMP =
    buildConf("spark.sql.legacy.compareDateTimestampInTimestamp")
      .internal()
      .doc("When true (default), compare Date with Timestamp after converting both sides to " +
        "Timestamp. This behavior is compatible with Hive 2.2 or later. See HIVE-15236. " +
        "When false, restore the behavior prior to Spark 2.4. Compare Date with Timestamp after " +
        "converting both sides to string. This config will be removed in Spark 3.0.")
      .booleanConf
      .createWithDefault(true)

  val LEGACY_SIZE_OF_NULL = buildConf("spark.sql.legacy.sizeOfNull")
    .doc("If it is set to true, size of null returns -1. This behavior was inherited from Hive. " +
      "The size function returns null for null input if the flag is disabled.")
    .booleanConf
    .createWithDefault(true)

  val LEGACY_REPLACE_DATABRICKS_SPARK_AVRO_ENABLED =
    buildConf("spark.sql.legacy.replaceDatabricksSparkAvro.enabled")
      .doc("If it is set to true, the data source provider com.databricks.spark.avro is mapped " +
        "to the built-in but external Avro data source module for backward compatibility.")
      .booleanConf
      .createWithDefault(true)

  val LEGACY_SETOPS_PRECEDENCE_ENABLED =
    buildConf("spark.sql.legacy.setopsPrecedence.enabled")
      .internal()
      .doc("When set to true and the order of evaluation is not specified by parentheses, the " +
        "set operations are performed from left to right as they appear in the query. When set " +
        "to false and order of evaluation is not specified by parentheses, INTERSECT operations " +
        "are performed before any UNION, EXCEPT and MINUS operations.")
      .booleanConf
      .createWithDefault(false)

  val LEGACY_INTEGRALDIVIDE_RETURN_LONG = buildConf("spark.sql.legacy.integralDivide.returnBigint")
    .doc("If it is set to true, the div operator returns always a bigint. This behavior was " +
      "inherited from Hive. Otherwise, the return type is the data type of the operands.")
    .internal()
    .booleanConf
    .createWithDefault(false)

  val LEGACY_HAVING_WITHOUT_GROUP_BY_AS_WHERE =
    buildConf("spark.sql.legacy.parser.havingWithoutGroupByAsWhere")
      .internal()
      .doc("If it is set to true, the parser will treat HAVING without GROUP BY as a normal " +
        "WHERE, which does not follow SQL standard.")
      .booleanConf
      .createWithDefault(false)

  val NAME_NON_STRUCT_GROUPING_KEY_AS_VALUE =
    buildConf("spark.sql.legacy.dataset.nameNonStructGroupingKeyAsValue")
      .internal()
      .doc("When set to true, the key attribute resulted from running `Dataset.groupByKey` " +
        "for non-struct key type, will be named as `value`, following the behavior of Spark " +
        "version 2.4 and earlier.")
      .booleanConf
      .createWithDefault(false)

  val MAX_TO_STRING_FIELDS = buildConf("spark.sql.debug.maxToStringFields")
    .doc("Maximum number of fields of sequence-like entries can be converted to strings " +
      "in debug output. Any elements beyond the limit will be dropped and replaced by a" +
      """ "... N more fields" placeholder.""")
    .intConf
    .createWithDefault(25)

  val SET_COMMAND_REJECTS_SPARK_CONFS =
    buildConf("spark.sql.legacy.execution.setCommandRejectsSparkConfs")
      .internal()
      .doc("If it is set to true, SET command will fail when the key is registered as " +
        "a SparkConf entry.")
      .booleanConf
      .createWithDefault(true)

  val LEGACY_TIME_PARSER_ENABLED = buildConf("spark.sql.legacy.timeParser.enabled")
    .doc("When set to true, java.text.SimpleDateFormat is used for formatting and parsing " +
      " dates/timestamps in a locale-sensitive manner. When set to false, classes from " +
      "java.time.* packages are used for the same purpose.")
    .booleanConf
    .createWithDefault(false)
}

/**
 * A class that enables the setting and getting of mutable config parameters/hints.
 *
 * In the presence of a SQLContext, these can be set and queried by passing SET commands
 * into Spark SQL's query functions (i.e. sql()). Otherwise, users of this class can
 * modify the hints by programmatically calling the setters and getters of this class.
 *
 * SQLConf is thread-safe (internally synchronized, so safe to be used in multiple threads).
 */
class SQLConf extends Serializable with Logging {
  import SQLConf._

  /** Only low degree of contention is expected for conf, thus NOT using ConcurrentHashMap. */
  @transient protected[spark] val settings = java.util.Collections.synchronizedMap(
    new java.util.HashMap[String, String]())

  @transient protected val reader = new ConfigReader(settings)

  /** ************************ Spark SQL Params/Hints ******************* */

  def optimizerExcludedRules: Option[String] = getConf(OPTIMIZER_EXCLUDED_RULES)

  def optimizerMaxIterations: Int = getConf(OPTIMIZER_MAX_ITERATIONS)

  def optimizerInSetConversionThreshold: Int = getConf(OPTIMIZER_INSET_CONVERSION_THRESHOLD)

  def optimizerPlanChangeLogLevel: String = getConf(OPTIMIZER_PLAN_CHANGE_LOG_LEVEL)

  def optimizerPlanChangeRules: Option[String] = getConf(OPTIMIZER_PLAN_CHANGE_LOG_RULES)

  def stateStoreProviderClass: String = getConf(STATE_STORE_PROVIDER_CLASS)

  def stateStoreMinDeltasForSnapshot: Int = getConf(STATE_STORE_MIN_DELTAS_FOR_SNAPSHOT)

  def checkpointLocation: Option[String] = getConf(CHECKPOINT_LOCATION)

  def isUnsupportedOperationCheckEnabled: Boolean = getConf(UNSUPPORTED_OPERATION_CHECK_ENABLED)

  def streamingFileCommitProtocolClass: String = getConf(STREAMING_FILE_COMMIT_PROTOCOL_CLASS)

  def fileSinkLogDeletion: Boolean = getConf(FILE_SINK_LOG_DELETION)

  def fileSinkLogCompactInterval: Int = getConf(FILE_SINK_LOG_COMPACT_INTERVAL)

  def fileSinkLogCleanupDelay: Long = getConf(FILE_SINK_LOG_CLEANUP_DELAY)

  def fileSourceLogDeletion: Boolean = getConf(FILE_SOURCE_LOG_DELETION)

  def fileSourceLogCompactInterval: Int = getConf(FILE_SOURCE_LOG_COMPACT_INTERVAL)

  def fileSourceLogCleanupDelay: Long = getConf(FILE_SOURCE_LOG_CLEANUP_DELAY)

  def streamingSchemaInference: Boolean = getConf(STREAMING_SCHEMA_INFERENCE)

  def streamingPollingDelay: Long = getConf(STREAMING_POLLING_DELAY)

  def streamingNoDataProgressEventInterval: Long =
    getConf(STREAMING_NO_DATA_PROGRESS_EVENT_INTERVAL)

  def streamingNoDataMicroBatchesEnabled: Boolean =
    getConf(STREAMING_NO_DATA_MICRO_BATCHES_ENABLED)

  def streamingMetricsEnabled: Boolean = getConf(STREAMING_METRICS_ENABLED)

  def streamingProgressRetention: Int = getConf(STREAMING_PROGRESS_RETENTION)

  def filesMaxPartitionBytes: Long = getConf(FILES_MAX_PARTITION_BYTES)

  def filesOpenCostInBytes: Long = getConf(FILES_OPEN_COST_IN_BYTES)

  def ignoreCorruptFiles: Boolean = getConf(IGNORE_CORRUPT_FILES)

  def ignoreMissingFiles: Boolean = getConf(IGNORE_MISSING_FILES)

  def maxRecordsPerFile: Long = getConf(MAX_RECORDS_PER_FILE)

  def useCompression: Boolean = getConf(COMPRESS_CACHED)

  def orcCompressionCodec: String = getConf(ORC_COMPRESSION)

  def orcVectorizedReaderEnabled: Boolean = getConf(ORC_VECTORIZED_READER_ENABLED)

  def orcVectorizedReaderBatchSize: Int = getConf(ORC_VECTORIZED_READER_BATCH_SIZE)

  def parquetCompressionCodec: String = getConf(PARQUET_COMPRESSION)

  def parquetVectorizedReaderEnabled: Boolean = getConf(PARQUET_VECTORIZED_READER_ENABLED)

  def parquetVectorizedReaderBatchSize: Int = getConf(PARQUET_VECTORIZED_READER_BATCH_SIZE)

  def columnBatchSize: Int = getConf(COLUMN_BATCH_SIZE)

  def cacheVectorizedReaderEnabled: Boolean = getConf(CACHE_VECTORIZED_READER_ENABLED)

  def numShufflePartitions: Int = getConf(SHUFFLE_PARTITIONS)

  def targetPostShuffleInputSize: Long =
    getConf(SHUFFLE_TARGET_POSTSHUFFLE_INPUT_SIZE)

  def adaptiveExecutionEnabled: Boolean = getConf(ADAPTIVE_EXECUTION_ENABLED)

  def minNumPostShufflePartitions: Int =
    getConf(SHUFFLE_MIN_NUM_POSTSHUFFLE_PARTITIONS)

  def minBatchesToRetain: Int = getConf(MIN_BATCHES_TO_RETAIN)

  def maxBatchesToRetainInMemory: Int = getConf(MAX_BATCHES_TO_RETAIN_IN_MEMORY)

  def parquetFilterPushDown: Boolean = getConf(PARQUET_FILTER_PUSHDOWN_ENABLED)

  def parquetFilterPushDownDate: Boolean = getConf(PARQUET_FILTER_PUSHDOWN_DATE_ENABLED)

  def parquetFilterPushDownTimestamp: Boolean = getConf(PARQUET_FILTER_PUSHDOWN_TIMESTAMP_ENABLED)

  def parquetFilterPushDownDecimal: Boolean = getConf(PARQUET_FILTER_PUSHDOWN_DECIMAL_ENABLED)

  def parquetFilterPushDownStringStartWith: Boolean =
    getConf(PARQUET_FILTER_PUSHDOWN_STRING_STARTSWITH_ENABLED)

  def parquetFilterPushDownInFilterThreshold: Int =
    getConf(PARQUET_FILTER_PUSHDOWN_INFILTERTHRESHOLD)

  def orcFilterPushDown: Boolean = getConf(ORC_FILTER_PUSHDOWN_ENABLED)

  def verifyPartitionPath: Boolean = getConf(HIVE_VERIFY_PARTITION_PATH)

  def metastorePartitionPruning: Boolean = getConf(HIVE_METASTORE_PARTITION_PRUNING)

  def manageFilesourcePartitions: Boolean = getConf(HIVE_MANAGE_FILESOURCE_PARTITIONS)

  def filesourcePartitionFileCacheSize: Long = getConf(HIVE_FILESOURCE_PARTITION_FILE_CACHE_SIZE)

  def caseSensitiveInferenceMode: HiveCaseSensitiveInferenceMode.Value =
    HiveCaseSensitiveInferenceMode.withName(getConf(HIVE_CASE_SENSITIVE_INFERENCE))

  def compareDateTimestampInTimestamp : Boolean = getConf(COMPARE_DATE_TIMESTAMP_IN_TIMESTAMP)

  def gatherFastStats: Boolean = getConf(GATHER_FASTSTAT)

  def optimizerMetadataOnly: Boolean = getConf(OPTIMIZER_METADATA_ONLY)

  def wholeStageEnabled: Boolean = getConf(WHOLESTAGE_CODEGEN_ENABLED)

  def wholeStageUseIdInClassName: Boolean = getConf(WHOLESTAGE_CODEGEN_USE_ID_IN_CLASS_NAME)

  def wholeStageMaxNumFields: Int = getConf(WHOLESTAGE_MAX_NUM_FIELDS)

  def codegenFallback: Boolean = getConf(CODEGEN_FALLBACK)

  def codegenComments: Boolean = getConf(StaticSQLConf.CODEGEN_COMMENTS)

  def loggingMaxLinesForCodegen: Int = getConf(CODEGEN_LOGGING_MAX_LINES)

  def hugeMethodLimit: Int = getConf(WHOLESTAGE_HUGE_METHOD_LIMIT)

  def methodSplitThreshold: Int = getConf(CODEGEN_METHOD_SPLIT_THRESHOLD)

  def wholeStageSplitConsumeFuncByOperator: Boolean =
    getConf(WHOLESTAGE_SPLIT_CONSUME_FUNC_BY_OPERATOR)

  def tableRelationCacheSize: Int =
    getConf(StaticSQLConf.FILESOURCE_TABLE_RELATION_CACHE_SIZE)

  def codegenCacheMaxEntries: Int = getConf(StaticSQLConf.CODEGEN_CACHE_MAX_ENTRIES)

  def exchangeReuseEnabled: Boolean = getConf(EXCHANGE_REUSE_ENABLED)

  def caseSensitiveAnalysis: Boolean = getConf(SQLConf.CASE_SENSITIVE)

  def constraintPropagationEnabled: Boolean = getConf(CONSTRAINT_PROPAGATION_ENABLED)

  def escapedStringLiterals: Boolean = getConf(ESCAPED_STRING_LITERALS)

  def fileCompressionFactor: Double = getConf(FILE_COMRESSION_FACTOR)

  def stringRedactionPattern: Option[Regex] = getConf(SQL_STRING_REDACTION_PATTERN)

  def sortBeforeRepartition: Boolean = getConf(SORT_BEFORE_REPARTITION)

  def topKSortFallbackThreshold: Int = getConf(TOP_K_SORT_FALLBACK_THRESHOLD)

  def fastHashAggregateRowMaxCapacityBit: Int = getConf(FAST_HASH_AGGREGATE_MAX_ROWS_CAPACITY_BIT)

  /**
   * Returns the [[Resolver]] for the current configuration, which can be used to determine if two
   * identifiers are equal.
   */
  def resolver: Resolver = {
    if (caseSensitiveAnalysis) {
      org.apache.spark.sql.catalyst.analysis.caseSensitiveResolution
    } else {
      org.apache.spark.sql.catalyst.analysis.caseInsensitiveResolution
    }
  }

  def subexpressionEliminationEnabled: Boolean =
    getConf(SUBEXPRESSION_ELIMINATION_ENABLED)

  def autoBroadcastJoinThreshold: Long = getConf(AUTO_BROADCASTJOIN_THRESHOLD)

  def limitScaleUpFactor: Int = getConf(LIMIT_SCALE_UP_FACTOR)

  def advancedPartitionPredicatePushdownEnabled: Boolean =
    getConf(ADVANCED_PARTITION_PREDICATE_PUSHDOWN)

  def preferSortMergeJoin: Boolean = getConf(PREFER_SORTMERGEJOIN)

  def enableRadixSort: Boolean = getConf(RADIX_SORT_ENABLED)

  def isParquetSchemaMergingEnabled: Boolean = getConf(PARQUET_SCHEMA_MERGING_ENABLED)

  def isParquetSchemaRespectSummaries: Boolean = getConf(PARQUET_SCHEMA_RESPECT_SUMMARIES)

  def parquetOutputCommitterClass: String = getConf(PARQUET_OUTPUT_COMMITTER_CLASS)

  def isParquetBinaryAsString: Boolean = getConf(PARQUET_BINARY_AS_STRING)

  def isParquetINT96AsTimestamp: Boolean = getConf(PARQUET_INT96_AS_TIMESTAMP)

  def isParquetINT96TimestampConversion: Boolean = getConf(PARQUET_INT96_TIMESTAMP_CONVERSION)

  def isParquetINT64AsTimestampMillis: Boolean = getConf(PARQUET_INT64_AS_TIMESTAMP_MILLIS)

  def parquetOutputTimestampType: ParquetOutputTimestampType.Value = {
    val isOutputTimestampTypeSet = settings.containsKey(PARQUET_OUTPUT_TIMESTAMP_TYPE.key)
    if (!isOutputTimestampTypeSet && isParquetINT64AsTimestampMillis) {
      // If PARQUET_OUTPUT_TIMESTAMP_TYPE is not set and PARQUET_INT64_AS_TIMESTAMP_MILLIS is set,
      // respect PARQUET_INT64_AS_TIMESTAMP_MILLIS and use TIMESTAMP_MILLIS. Otherwise,
      // PARQUET_OUTPUT_TIMESTAMP_TYPE has higher priority.
      ParquetOutputTimestampType.TIMESTAMP_MILLIS
    } else {
      ParquetOutputTimestampType.withName(getConf(PARQUET_OUTPUT_TIMESTAMP_TYPE))
    }
  }

  def writeLegacyParquetFormat: Boolean = getConf(PARQUET_WRITE_LEGACY_FORMAT)

  def parquetRecordFilterEnabled: Boolean = getConf(PARQUET_RECORD_FILTER_ENABLED)

  def inMemoryPartitionPruning: Boolean = getConf(IN_MEMORY_PARTITION_PRUNING)

  def offHeapColumnVectorEnabled: Boolean = getConf(COLUMN_VECTOR_OFFHEAP_ENABLED)

  def columnNameOfCorruptRecord: String = getConf(COLUMN_NAME_OF_CORRUPT_RECORD)

  def broadcastTimeout: Long = getConf(BROADCAST_TIMEOUT)

  def defaultDataSourceName: String = getConf(DEFAULT_DATA_SOURCE_NAME)

  def convertCTAS: Boolean = getConf(CONVERT_CTAS)

  def partitionColumnTypeInferenceEnabled: Boolean =
    getConf(SQLConf.PARTITION_COLUMN_TYPE_INFERENCE)

  def fileCommitProtocolClass: String = getConf(SQLConf.FILE_COMMIT_PROTOCOL_CLASS)

  def parallelPartitionDiscoveryThreshold: Int =
    getConf(SQLConf.PARALLEL_PARTITION_DISCOVERY_THRESHOLD)

  def parallelPartitionDiscoveryParallelism: Int =
    getConf(SQLConf.PARALLEL_PARTITION_DISCOVERY_PARALLELISM)

  def bucketingEnabled: Boolean = getConf(SQLConf.BUCKETING_ENABLED)

  def bucketingMaxBuckets: Int = getConf(SQLConf.BUCKETING_MAX_BUCKETS)

  def dataFrameSelfJoinAutoResolveAmbiguity: Boolean =
    getConf(DATAFRAME_SELF_JOIN_AUTO_RESOLVE_AMBIGUITY)

  def dataFrameRetainGroupColumns: Boolean = getConf(DATAFRAME_RETAIN_GROUP_COLUMNS)

  def dataFramePivotMaxValues: Int = getConf(DATAFRAME_PIVOT_MAX_VALUES)

  def runSQLonFile: Boolean = getConf(RUN_SQL_ON_FILES)

  def enableTwoLevelAggMap: Boolean = getConf(ENABLE_TWOLEVEL_AGG_MAP)

  def useObjectHashAggregation: Boolean = getConf(USE_OBJECT_HASH_AGG)

  def objectAggSortBasedFallbackThreshold: Int = getConf(OBJECT_AGG_SORT_BASED_FALLBACK_THRESHOLD)

  def variableSubstituteEnabled: Boolean = getConf(VARIABLE_SUBSTITUTE_ENABLED)

  def variableSubstituteDepth: Int = getConf(VARIABLE_SUBSTITUTE_DEPTH)

  def warehousePath: String = new Path(getConf(StaticSQLConf.WAREHOUSE_PATH)).toString

  def hiveThriftServerSingleSession: Boolean =
    getConf(StaticSQLConf.HIVE_THRIFT_SERVER_SINGLESESSION)

  def orderByOrdinal: Boolean = getConf(ORDER_BY_ORDINAL)

  def groupByOrdinal: Boolean = getConf(GROUP_BY_ORDINAL)

  def groupByAliases: Boolean = getConf(GROUP_BY_ALIASES)

  def crossJoinEnabled: Boolean = getConf(SQLConf.CROSS_JOINS_ENABLED)

  def sessionLocalTimeZone: String = getConf(SQLConf.SESSION_LOCAL_TIMEZONE)

  def parallelFileListingInStatsComputation: Boolean =
    getConf(SQLConf.PARALLEL_FILE_LISTING_IN_STATS_COMPUTATION)

  def fallBackToHdfsForStatsEnabled: Boolean = getConf(ENABLE_FALL_BACK_TO_HDFS_FOR_STATS)

  def defaultSizeInBytes: Long = getConf(DEFAULT_SIZE_IN_BYTES)

  def ndvMaxError: Double = getConf(NDV_MAX_ERROR)

  def histogramEnabled: Boolean = getConf(HISTOGRAM_ENABLED)

  def histogramNumBins: Int = getConf(HISTOGRAM_NUM_BINS)

  def percentileAccuracy: Int = getConf(PERCENTILE_ACCURACY)

  def cboEnabled: Boolean = getConf(SQLConf.CBO_ENABLED)

  def autoSizeUpdateEnabled: Boolean = getConf(SQLConf.AUTO_SIZE_UPDATE_ENABLED)

  def joinReorderEnabled: Boolean = getConf(SQLConf.JOIN_REORDER_ENABLED)

  def joinReorderDPThreshold: Int = getConf(SQLConf.JOIN_REORDER_DP_THRESHOLD)

  def joinReorderCardWeight: Double = getConf(SQLConf.JOIN_REORDER_CARD_WEIGHT)

  def joinReorderDPStarFilter: Boolean = getConf(SQLConf.JOIN_REORDER_DP_STAR_FILTER)

  def windowExecBufferInMemoryThreshold: Int = getConf(WINDOW_EXEC_BUFFER_IN_MEMORY_THRESHOLD)

  def windowExecBufferSpillThreshold: Int = getConf(WINDOW_EXEC_BUFFER_SPILL_THRESHOLD)

  def sortMergeJoinExecBufferInMemoryThreshold: Int =
    getConf(SORT_MERGE_JOIN_EXEC_BUFFER_IN_MEMORY_THRESHOLD)

  def sortMergeJoinExecBufferSpillThreshold: Int =
    getConf(SORT_MERGE_JOIN_EXEC_BUFFER_SPILL_THRESHOLD)

  def cartesianProductExecBufferInMemoryThreshold: Int =
    getConf(CARTESIAN_PRODUCT_EXEC_BUFFER_IN_MEMORY_THRESHOLD)

  def cartesianProductExecBufferSpillThreshold: Int =
    getConf(CARTESIAN_PRODUCT_EXEC_BUFFER_SPILL_THRESHOLD)

  def maxNestedViewDepth: Int = getConf(SQLConf.MAX_NESTED_VIEW_DEPTH)

  def starSchemaDetection: Boolean = getConf(STARSCHEMA_DETECTION)

  def starSchemaFTRatio: Double = getConf(STARSCHEMA_FACT_TABLE_RATIO)

  def supportQuotedRegexColumnName: Boolean = getConf(SUPPORT_QUOTED_REGEX_COLUMN_NAME)

  def rangeExchangeSampleSizePerPartition: Int = getConf(RANGE_EXCHANGE_SAMPLE_SIZE_PER_PARTITION)

  def arrowEnabled: Boolean = getConf(ARROW_EXECUTION_ENABLED)

  def arrowFallbackEnabled: Boolean = getConf(ARROW_FALLBACK_ENABLED)

  def arrowMaxRecordsPerBatch: Int = getConf(ARROW_EXECUTION_MAX_RECORDS_PER_BATCH)

  def pandasRespectSessionTimeZone: Boolean = getConf(PANDAS_RESPECT_SESSION_LOCAL_TIMEZONE)

  def pandasGroupedMapAssignColumnsByName: Boolean =
    getConf(SQLConf.PANDAS_GROUPED_MAP_ASSIGN_COLUMNS_BY_NAME)

  def replaceExceptWithFilter: Boolean = getConf(REPLACE_EXCEPT_WITH_FILTER)

  def decimalOperationsAllowPrecisionLoss: Boolean = getConf(DECIMAL_OPERATIONS_ALLOW_PREC_LOSS)

  def literalPickMinimumPrecision: Boolean = getConf(LITERAL_PICK_MINIMUM_PRECISION)

  def continuousStreamingEpochBacklogQueueSize: Int =
    getConf(CONTINUOUS_STREAMING_EPOCH_BACKLOG_QUEUE_SIZE)

  def continuousStreamingExecutorQueueSize: Int = getConf(CONTINUOUS_STREAMING_EXECUTOR_QUEUE_SIZE)

  def continuousStreamingExecutorPollIntervalMs: Long =
    getConf(CONTINUOUS_STREAMING_EXECUTOR_POLL_INTERVAL_MS)

  def disabledV2StreamingWriters: String = getConf(DISABLED_V2_STREAMING_WRITERS)

  def disabledV2StreamingMicroBatchReaders: String =
    getConf(DISABLED_V2_STREAMING_MICROBATCH_READERS)

  def concatBinaryAsString: Boolean = getConf(CONCAT_BINARY_AS_STRING)

  def eltOutputAsString: Boolean = getConf(ELT_OUTPUT_AS_STRING)

  def allowCreatingManagedTableUsingNonemptyLocation: Boolean =
    getConf(ALLOW_CREATING_MANAGED_TABLE_USING_NONEMPTY_LOCATION)

  def validatePartitionColumns: Boolean = getConf(VALIDATE_PARTITION_COLUMNS)

  def partitionOverwriteMode: PartitionOverwriteMode.Value =
    PartitionOverwriteMode.withName(getConf(PARTITION_OVERWRITE_MODE))

  def nestedSchemaPruningEnabled: Boolean = getConf(NESTED_SCHEMA_PRUNING_ENABLED)

  def csvColumnPruning: Boolean = getConf(SQLConf.CSV_PARSER_COLUMN_PRUNING)

  def legacySizeOfNull: Boolean = getConf(SQLConf.LEGACY_SIZE_OF_NULL)

  def isReplEagerEvalEnabled: Boolean = getConf(SQLConf.REPL_EAGER_EVAL_ENABLED)

  def replEagerEvalMaxNumRows: Int = getConf(SQLConf.REPL_EAGER_EVAL_MAX_NUM_ROWS)

  def replEagerEvalTruncate: Int = getConf(SQLConf.REPL_EAGER_EVAL_TRUNCATE)

  def avroCompressionCodec: String = getConf(SQLConf.AVRO_COMPRESSION_CODEC)

  def avroDeflateLevel: Int = getConf(SQLConf.AVRO_DEFLATE_LEVEL)

  def replaceDatabricksSparkAvroEnabled: Boolean =
    getConf(SQLConf.LEGACY_REPLACE_DATABRICKS_SPARK_AVRO_ENABLED)

  def setOpsPrecedenceEnforced: Boolean = getConf(SQLConf.LEGACY_SETOPS_PRECEDENCE_ENABLED)

  def integralDivideReturnLong: Boolean = getConf(SQLConf.LEGACY_INTEGRALDIVIDE_RETURN_LONG)

  def nameNonStructGroupingKeyAsValue: Boolean =
    getConf(SQLConf.NAME_NON_STRUCT_GROUPING_KEY_AS_VALUE)

  def maxToStringFields: Int = getConf(SQLConf.MAX_TO_STRING_FIELDS)

  def setCommandRejectsSparkConfs: Boolean = getConf(SQLConf.SET_COMMAND_REJECTS_SPARK_CONFS)

  def legacyTimeParserEnabled: Boolean = getConf(SQLConf.LEGACY_TIME_PARSER_ENABLED)

  /** ********************** SQLConf functionality methods ************ */

  /** Set Spark SQL configuration properties. */
  def setConf(props: Properties): Unit = settings.synchronized {
    props.asScala.foreach { case (k, v) => setConfString(k, v) }
  }

  /** Set the given Spark SQL configuration property using a `string` value. */
  def setConfString(key: String, value: String): Unit = {
    require(key != null, "key cannot be null")
    require(value != null, s"value cannot be null for key: $key")
    val entry = sqlConfEntries.get(key)
    if (entry != null) {
      // Only verify configs in the SQLConf object
      entry.valueConverter(value)
    }
    setConfWithCheck(key, value)
  }

  /** Set the given Spark SQL configuration property. */
  def setConf[T](entry: ConfigEntry[T], value: T): Unit = {
    require(entry != null, "entry cannot be null")
    require(value != null, s"value cannot be null for key: ${entry.key}")
    require(sqlConfEntries.get(entry.key) == entry, s"$entry is not registered")
    setConfWithCheck(entry.key, entry.stringConverter(value))
  }

  /** Return the value of Spark SQL configuration property for the given key. */
  @throws[NoSuchElementException]("if key is not set")
  def getConfString(key: String): String = {
    Option(settings.get(key)).
      orElse {
        // Try to use the default value
        Option(sqlConfEntries.get(key)).map { e => e.stringConverter(e.readFrom(reader)) }
      }.
      getOrElse(throw new NoSuchElementException(key))
  }

  /**
   * Return the value of Spark SQL configuration property for the given key. If the key is not set
   * yet, return `defaultValue`. This is useful when `defaultValue` in ConfigEntry is not the
   * desired one.
   */
  def getConf[T](entry: ConfigEntry[T], defaultValue: T): T = {
    require(sqlConfEntries.get(entry.key) == entry, s"$entry is not registered")
    Option(settings.get(entry.key)).map(entry.valueConverter).getOrElse(defaultValue)
  }

  /**
   * Return the value of Spark SQL configuration property for the given key. If the key is not set
   * yet, return `defaultValue` in [[ConfigEntry]].
   */
  def getConf[T](entry: ConfigEntry[T]): T = {
    require(sqlConfEntries.get(entry.key) == entry, s"$entry is not registered")
    entry.readFrom(reader)
  }

  /**
   * Return the value of an optional Spark SQL configuration property for the given key. If the key
   * is not set yet, returns None.
   */
  def getConf[T](entry: OptionalConfigEntry[T]): Option[T] = {
    require(sqlConfEntries.get(entry.key) == entry, s"$entry is not registered")
    entry.readFrom(reader)
  }

  /**
   * Return the `string` value of Spark SQL configuration property for the given key. If the key is
   * not set yet, return `defaultValue`.
   */
  def getConfString(key: String, defaultValue: String): String = {
    if (defaultValue != null && defaultValue != ConfigEntry.UNDEFINED) {
      val entry = sqlConfEntries.get(key)
      if (entry != null) {
        // Only verify configs in the SQLConf object
        entry.valueConverter(defaultValue)
      }
    }
    Option(settings.get(key)).getOrElse {
      // If the key is not set, need to check whether the config entry is registered and is
      // a fallback conf, so that we can check its parent.
      sqlConfEntries.get(key) match {
        case e: FallbackConfigEntry[_] => getConfString(e.fallback.key, defaultValue)
        case _ => defaultValue
      }
    }
  }

  /**
   * Return all the configuration properties that have been set (i.e. not the default).
   * This creates a new copy of the config properties in the form of a Map.
   */
  def getAllConfs: immutable.Map[String, String] =
    settings.synchronized { settings.asScala.toMap }

  /**
   * Return all the configuration definitions that have been defined in [[SQLConf]]. Each
   * definition contains key, defaultValue and doc.
   */
  def getAllDefinedConfs: Seq[(String, String, String)] = sqlConfEntries.synchronized {
    sqlConfEntries.values.asScala.filter(_.isPublic).map { entry =>
      val displayValue = Option(getConfString(entry.key, null)).getOrElse(entry.defaultValueString)
      (entry.key, displayValue, entry.doc)
    }.toSeq
  }

  /**
   * Redacts the given option map according to the description of SQL_OPTIONS_REDACTION_PATTERN.
   */
  def redactOptions(options: Map[String, String]): Map[String, String] = {
    val regexes = Seq(
      getConf(SQL_OPTIONS_REDACTION_PATTERN),
      SECRET_REDACTION_PATTERN.readFrom(reader))

    regexes.foldLeft(options.toSeq) { case (opts, r) => Utils.redact(Some(r), opts) }.toMap
  }

  /**
   * Return whether a given key is set in this [[SQLConf]].
   */
  def contains(key: String): Boolean = {
    settings.containsKey(key)
  }

  protected def setConfWithCheck(key: String, value: String): Unit = {
    settings.put(key, value)
  }

  def unsetConf(key: String): Unit = {
    settings.remove(key)
  }

  def unsetConf(entry: ConfigEntry[_]): Unit = {
    settings.remove(entry.key)
  }

  def clear(): Unit = {
    settings.clear()
  }

  override def clone(): SQLConf = {
    val result = new SQLConf
    getAllConfs.foreach {
      case(k, v) => if (v ne null) result.setConfString(k, v)
    }
    result
  }

  // For test only
  def copy(entries: (ConfigEntry[_], Any)*): SQLConf = {
    val cloned = clone()
    entries.foreach {
      case (entry, value) => cloned.setConfString(entry.key, value.toString)
    }
    cloned
  }

  def isModifiable(key: String): Boolean = {
    sqlConfEntries.containsKey(key) && !staticConfKeys.contains(key)
  }
}<|MERGE_RESOLUTION|>--- conflicted
+++ resolved
@@ -1396,15 +1396,6 @@
     .booleanConf
     .createWithDefault(false)
 
-<<<<<<< HEAD
-  val CONTINUOUS_STREAMING_EPOCH_BACKLOG_QUEUE_SIZE =
-    buildConf("spark.sql.streaming.continuous.epochBacklogQueueSize")
-    .internal()
-    .doc("The max number of entries to be stored in queue to wait for late epochs. " +
-      "If this parameter is exceeded by the size of the queue, stream will stop with an error.")
-    .intConf
-    .createWithDefault(10000)
-=======
   val VALIDATE_PARTITION_COLUMNS =
     buildConf("spark.sql.sources.validatePartitionColumns")
       .internal()
@@ -1414,7 +1405,14 @@
         "if it can not be casted to corresponding user-specified schema.")
       .booleanConf
       .createWithDefault(true)
->>>>>>> 47722652
+
+  val CONTINUOUS_STREAMING_EPOCH_BACKLOG_QUEUE_SIZE =
+    buildConf("spark.sql.streaming.continuous.epochBacklogQueueSize")
+      .internal()
+      .doc("The max number of entries to be stored in queue to wait for late epochs. " +
+        "If this parameter is exceeded by the size of the queue, stream will stop with an error.")
+      .intConf
+      .createWithDefault(10000)
 
   val CONTINUOUS_STREAMING_EXECUTOR_QUEUE_SIZE =
     buildConf("spark.sql.streaming.continuous.executorQueueSize")
