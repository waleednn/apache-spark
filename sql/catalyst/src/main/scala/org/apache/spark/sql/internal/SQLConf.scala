/*
 * Licensed to the Apache Software Foundation (ASF) under one or more
 * contributor license agreements.  See the NOTICE file distributed with
 * this work for additional information regarding copyright ownership.
 * The ASF licenses this file to You under the Apache License, Version 2.0
 * (the "License"); you may not use this file except in compliance with
 * the License.  You may obtain a copy of the License at
 *
 *    http://www.apache.org/licenses/LICENSE-2.0
 *
 * Unless required by applicable law or agreed to in writing, software
 * distributed under the License is distributed on an "AS IS" BASIS,
 * WITHOUT WARRANTIES OR CONDITIONS OF ANY KIND, either express or implied.
 * See the License for the specific language governing permissions and
 * limitations under the License.
 */

package org.apache.spark.sql.internal

import java.util.{Locale, NoSuchElementException, Properties, TimeZone}
import java.util.concurrent.TimeUnit
import java.util.concurrent.atomic.AtomicReference

import scala.collection.JavaConverters._
import scala.collection.immutable

import org.apache.hadoop.fs.Path

import org.apache.spark.internal.Logging
import org.apache.spark.internal.config._
import org.apache.spark.network.util.ByteUnit
import org.apache.spark.sql.catalyst.analysis.Resolver
import org.apache.spark.sql.catalyst.expressions.codegen.CodeGenerator
import org.apache.spark.util.collection.unsafe.sort.UnsafeExternalSorter

////////////////////////////////////////////////////////////////////////////////////////////////////
// This file defines the configuration options for Spark SQL.
////////////////////////////////////////////////////////////////////////////////////////////////////


object SQLConf {

  private val sqlConfEntries = java.util.Collections.synchronizedMap(
    new java.util.HashMap[String, ConfigEntry[_]]())

  val staticConfKeys: java.util.Set[String] =
    java.util.Collections.synchronizedSet(new java.util.HashSet[String]())

  private def register(entry: ConfigEntry[_]): Unit = sqlConfEntries.synchronized {
    require(!sqlConfEntries.containsKey(entry.key),
      s"Duplicate SQLConfigEntry. ${entry.key} has been registered")
    sqlConfEntries.put(entry.key, entry)
  }

  // For testing only
  private[sql] def unregister(entry: ConfigEntry[_]): Unit = sqlConfEntries.synchronized {
    sqlConfEntries.remove(entry.key)
  }

  def buildConf(key: String): ConfigBuilder = ConfigBuilder(key).onCreate(register)

  def buildStaticConf(key: String): ConfigBuilder = {
    ConfigBuilder(key).onCreate { entry =>
      staticConfKeys.add(entry.key)
      SQLConf.register(entry)
    }
  }

  /**
   * Default config. Only used when there is no active SparkSession for the thread.
   * See [[get]] for more information.
   */
  private val fallbackConf = new ThreadLocal[SQLConf] {
    override def initialValue: SQLConf = new SQLConf
  }

  /** See [[get]] for more information. */
  def getFallbackConf: SQLConf = fallbackConf.get()

  /**
   * Defines a getter that returns the SQLConf within scope.
   * See [[get]] for more information.
   */
  private val confGetter = new AtomicReference[() => SQLConf](() => fallbackConf.get())

  /**
   * Sets the active config object within the current scope.
   * See [[get]] for more information.
   */
  def setSQLConfGetter(getter: () => SQLConf): Unit = {
    confGetter.set(getter)
  }

  /**
   * Returns the active config object within the current scope. If there is an active SparkSession,
   * the proper SQLConf associated with the thread's session is used.
   *
   * The way this works is a little bit convoluted, due to the fact that config was added initially
   * only for physical plans (and as a result not in sql/catalyst module).
   *
   * The first time a SparkSession is instantiated, we set the [[confGetter]] to return the
   * active SparkSession's config. If there is no active SparkSession, it returns using the thread
   * local [[fallbackConf]]. The reason [[fallbackConf]] is a thread local (rather than just a conf)
   * is to support setting different config options for different threads so we can potentially
   * run tests in parallel. At the time this feature was implemented, this was a no-op since we
   * run unit tests (that does not involve SparkSession) in serial order.
   */
  def get: SQLConf = confGetter.get()()

  val OPTIMIZER_MAX_ITERATIONS = buildConf("spark.sql.optimizer.maxIterations")
    .internal()
    .doc("The max number of iterations the optimizer and analyzer runs.")
    .intConf
    .createWithDefault(100)

  val OPTIMIZER_INSET_CONVERSION_THRESHOLD =
    buildConf("spark.sql.optimizer.inSetConversionThreshold")
      .internal()
      .doc("The threshold of set size for InSet conversion.")
      .intConf
      .createWithDefault(10)

  val COMPRESS_CACHED = buildConf("spark.sql.inMemoryColumnarStorage.compressed")
    .internal()
    .doc("When set to true Spark SQL will automatically select a compression codec for each " +
      "column based on statistics of the data.")
    .booleanConf
    .createWithDefault(true)

  val COLUMN_BATCH_SIZE = buildConf("spark.sql.inMemoryColumnarStorage.batchSize")
    .internal()
    .doc("Controls the size of batches for columnar caching.  Larger batch sizes can improve " +
      "memory utilization and compression, but risk OOMs when caching data.")
    .intConf
    .createWithDefault(10000)

  val IN_MEMORY_PARTITION_PRUNING =
    buildConf("spark.sql.inMemoryColumnarStorage.partitionPruning")
      .internal()
      .doc("When true, enable partition pruning for in-memory columnar tables.")
      .booleanConf
      .createWithDefault(true)

  val PREFER_SORTMERGEJOIN = buildConf("spark.sql.join.preferSortMergeJoin")
    .internal()
    .doc("When true, prefer sort merge join over shuffle hash join.")
    .booleanConf
    .createWithDefault(true)

  val RADIX_SORT_ENABLED = buildConf("spark.sql.sort.enableRadixSort")
    .internal()
    .doc("When true, enable use of radix sort when possible. Radix sort is much faster but " +
      "requires additional memory to be reserved up-front. The memory overhead may be " +
      "significant when sorting very small rows (up to 50% more in this case).")
    .booleanConf
    .createWithDefault(true)

  val AUTO_BROADCASTJOIN_THRESHOLD = buildConf("spark.sql.autoBroadcastJoinThreshold")
    .doc("Configures the maximum size in bytes for a table that will be broadcast to all worker " +
      "nodes when performing a join.  By setting this value to -1 broadcasting can be disabled. " +
      "Note that currently statistics are only supported for Hive Metastore tables where the " +
      "command <code>ANALYZE TABLE &lt;tableName&gt; COMPUTE STATISTICS noscan</code> has been " +
      "run, and file-based data source tables where the statistics are computed directly on " +
      "the files of data.")
    .longConf
    .createWithDefault(10L * 1024 * 1024)

  val LIMIT_SCALE_UP_FACTOR = buildConf("spark.sql.limit.scaleUpFactor")
    .internal()
    .doc("Minimal increase rate in number of partitions between attempts when executing a take " +
      "on a query. Higher values lead to more partitions read. Lower values might lead to " +
      "longer execution times as more jobs will be run")
    .intConf
    .createWithDefault(4)

  val ADVANCED_PARTITION_PREDICATE_PUSHDOWN =
    buildConf("spark.sql.hive.advancedPartitionPredicatePushdown.enabled")
      .internal()
      .doc("When true, advanced partition predicate pushdown into Hive metastore is enabled.")
      .booleanConf
      .createWithDefault(true)

  val ENABLE_FALL_BACK_TO_HDFS_FOR_STATS =
    buildConf("spark.sql.statistics.fallBackToHdfs")
    .doc("If the table statistics are not available from table metadata enable fall back to hdfs." +
      " This is useful in determining if a table is small enough to use auto broadcast joins.")
    .booleanConf
    .createWithDefault(false)

  val DEFAULT_SIZE_IN_BYTES = buildConf("spark.sql.defaultSizeInBytes")
    .internal()
    .doc("The default table size used in query planning. By default, it is set to Long.MaxValue " +
      "which is larger than `spark.sql.autoBroadcastJoinThreshold` to be more conservative. " +
      "That is to say by default the optimizer will not choose to broadcast a table unless it " +
      "knows for sure its size is small enough.")
    .longConf
    .createWithDefault(Long.MaxValue)

  val SHUFFLE_PARTITIONS = buildConf("spark.sql.shuffle.partitions")
    .doc("The default number of partitions to use when shuffling data for joins or aggregations.")
    .intConf
    .createWithDefault(200)

  val SHUFFLE_TARGET_POSTSHUFFLE_INPUT_SIZE =
    buildConf("spark.sql.adaptive.shuffle.targetPostShuffleInputSize")
      .doc("The target post-shuffle input size in bytes of a task.")
      .bytesConf(ByteUnit.BYTE)
      .createWithDefault(64 * 1024 * 1024)

  val ADAPTIVE_EXECUTION_ENABLED = buildConf("spark.sql.adaptive.enabled")
    .doc("When true, enable adaptive query execution.")
    .booleanConf
    .createWithDefault(false)

  val SHUFFLE_MIN_NUM_POSTSHUFFLE_PARTITIONS =
    buildConf("spark.sql.adaptive.minNumPostShufflePartitions")
      .internal()
      .doc("The advisory minimal number of post-shuffle partitions provided to " +
        "ExchangeCoordinator. This setting is used in our test to make sure we " +
        "have enough parallelism to expose issues that will not be exposed with a " +
        "single partition. When the value is a non-positive value, this setting will " +
        "not be provided to ExchangeCoordinator.")
      .intConf
      .createWithDefault(-1)

  val SUBEXPRESSION_ELIMINATION_ENABLED =
    buildConf("spark.sql.subexpressionElimination.enabled")
      .internal()
      .doc("When true, common subexpressions will be eliminated.")
      .booleanConf
      .createWithDefault(true)

  val CASE_SENSITIVE = buildConf("spark.sql.caseSensitive")
    .internal()
    .doc("Whether the query analyzer should be case sensitive or not. " +
      "Default to case insensitive. It is highly discouraged to turn on case sensitive mode.")
    .booleanConf
    .createWithDefault(false)

  val CONSTRAINT_PROPAGATION_ENABLED = buildConf("spark.sql.constraintPropagation.enabled")
    .internal()
    .doc("When true, the query optimizer will infer and propagate data constraints in the query " +
      "plan to optimize them. Constraint propagation can sometimes be computationally expensive" +
      "for certain kinds of query plans (such as those with a large number of predicates and " +
      "aliases) which might negatively impact overall runtime.")
    .booleanConf
    .createWithDefault(true)

  val ESCAPED_STRING_LITERALS = buildConf("spark.sql.parser.escapedStringLiterals")
    .internal()
    .doc("When true, string literals (including regex patterns) remain escaped in our SQL " +
      "parser. The default is false since Spark 2.0. Setting it to true can restore the behavior " +
      "prior to Spark 2.0.")
    .booleanConf
    .createWithDefault(false)

  val PARQUET_SCHEMA_MERGING_ENABLED = buildConf("spark.sql.parquet.mergeSchema")
    .doc("When true, the Parquet data source merges schemas collected from all data files, " +
         "otherwise the schema is picked from the summary file or a random data file " +
         "if no summary file is available.")
    .booleanConf
    .createWithDefault(false)

  val PARQUET_SCHEMA_RESPECT_SUMMARIES = buildConf("spark.sql.parquet.respectSummaryFiles")
    .doc("When true, we make assumption that all part-files of Parquet are consistent with " +
         "summary files and we will ignore them when merging schema. Otherwise, if this is " +
         "false, which is the default, we will merge all part-files. This should be considered " +
         "as expert-only option, and shouldn't be enabled before knowing what it means exactly.")
    .booleanConf
    .createWithDefault(false)

  val PARQUET_BINARY_AS_STRING = buildConf("spark.sql.parquet.binaryAsString")
    .doc("Some other Parquet-producing systems, in particular Impala and older versions of " +
      "Spark SQL, do not differentiate between binary data and strings when writing out the " +
      "Parquet schema. This flag tells Spark SQL to interpret binary data as a string to provide " +
      "compatibility with these systems.")
    .booleanConf
    .createWithDefault(false)

  val PARQUET_INT96_AS_TIMESTAMP = buildConf("spark.sql.parquet.int96AsTimestamp")
    .doc("Some Parquet-producing systems, in particular Impala, store Timestamp into INT96. " +
      "Spark would also store Timestamp as INT96 because we need to avoid precision lost of the " +
      "nanoseconds field. This flag tells Spark SQL to interpret INT96 data as a timestamp to " +
      "provide compatibility with these systems.")
    .booleanConf
    .createWithDefault(true)

  val PARQUET_INT64_AS_TIMESTAMP_MILLIS = buildConf("spark.sql.parquet.int64AsTimestampMillis")
    .doc("When true, timestamp values will be stored as INT64 with TIMESTAMP_MILLIS as the " +
      "extended type. In this mode, the microsecond portion of the timestamp value will be" +
      "truncated.")
    .booleanConf
    .createWithDefault(false)

  val PARQUET_COMPRESSION = buildConf("spark.sql.parquet.compression.codec")
    .doc("Sets the compression codec use when writing Parquet files. Acceptable values include: " +
      "uncompressed, snappy, gzip, lzo.")
    .stringConf
    .transform(_.toLowerCase(Locale.ROOT))
    .checkValues(Set("uncompressed", "snappy", "gzip", "lzo"))
    .createWithDefault("snappy")

  val PARQUET_FILTER_PUSHDOWN_ENABLED = buildConf("spark.sql.parquet.filterPushdown")
    .doc("Enables Parquet filter push-down optimization when set to true.")
    .booleanConf
    .createWithDefault(true)

  val PARQUET_WRITE_LEGACY_FORMAT = buildConf("spark.sql.parquet.writeLegacyFormat")
    .doc("Whether to follow Parquet's format specification when converting Parquet schema to " +
      "Spark SQL schema and vice versa.")
    .booleanConf
    .createWithDefault(false)

  val PARQUET_OUTPUT_COMMITTER_CLASS = buildConf("spark.sql.parquet.output.committer.class")
    .doc("The output committer class used by Parquet. The specified class needs to be a " +
      "subclass of org.apache.hadoop.mapreduce.OutputCommitter. Typically, it's also a subclass " +
      "of org.apache.parquet.hadoop.ParquetOutputCommitter. If it is not, then metadata summaries" +
      "will never be created, irrespective of the value of parquet.enable.summary-metadata")
    .internal()
    .stringConf
    .createWithDefault("org.apache.parquet.hadoop.ParquetOutputCommitter")

  val PARQUET_VECTORIZED_READER_ENABLED =
    buildConf("spark.sql.parquet.enableVectorizedReader")
      .doc("Enables vectorized parquet decoding.")
      .booleanConf
      .createWithDefault(true)

  val ORC_COMPRESSION = buildConf("spark.sql.orc.compression.codec")
    .doc("Sets the compression codec use when writing ORC files. Acceptable values include: " +
      "none, uncompressed, snappy, zlib, lzo.")
    .stringConf
    .transform(_.toLowerCase(Locale.ROOT))
    .checkValues(Set("none", "uncompressed", "snappy", "zlib", "lzo"))
    .createWithDefault("snappy")

  val ORC_FILTER_PUSHDOWN_ENABLED = buildConf("spark.sql.orc.filterPushdown")
    .doc("When true, enable filter pushdown for ORC files.")
    .booleanConf
    .createWithDefault(false)

  val HIVE_VERIFY_PARTITION_PATH = buildConf("spark.sql.hive.verifyPartitionPath")
    .doc("When true, check all the partition paths under the table\'s root directory " +
         "when reading data stored in HDFS.")
    .booleanConf
    .createWithDefault(false)

  val HIVE_METASTORE_PARTITION_PRUNING =
    buildConf("spark.sql.hive.metastorePartitionPruning")
      .doc("When true, some predicates will be pushed down into the Hive metastore so that " +
           "unmatching partitions can be eliminated earlier. This only affects Hive tables " +
           "not converted to filesource relations (see HiveUtils.CONVERT_METASTORE_PARQUET and " +
           "HiveUtils.CONVERT_METASTORE_ORC for more information).")
      .booleanConf
      .createWithDefault(true)

  val HIVE_MANAGE_FILESOURCE_PARTITIONS =
    buildConf("spark.sql.hive.manageFilesourcePartitions")
      .doc("When true, enable metastore partition management for file source tables as well. " +
           "This includes both datasource and converted Hive tables. When partition management " +
           "is enabled, datasource tables store partition in the Hive metastore, and use the " +
           "metastore to prune partitions during query planning.")
      .booleanConf
      .createWithDefault(true)

  val HIVE_FILESOURCE_PARTITION_FILE_CACHE_SIZE =
    buildConf("spark.sql.hive.filesourcePartitionFileCacheSize")
      .doc("When nonzero, enable caching of partition file metadata in memory. All tables share " +
           "a cache that can use up to specified num bytes for file metadata. This conf only " +
           "has an effect when hive filesource partition management is enabled.")
      .longConf
      .createWithDefault(250 * 1024 * 1024)

  object HiveCaseSensitiveInferenceMode extends Enumeration {
    val INFER_AND_SAVE, INFER_ONLY, NEVER_INFER = Value
  }

  val HIVE_CASE_SENSITIVE_INFERENCE = buildConf("spark.sql.hive.caseSensitiveInferenceMode")
    .doc("Sets the action to take when a case-sensitive schema cannot be read from a Hive " +
      "table's properties. Although Spark SQL itself is not case-sensitive, Hive compatible file " +
      "formats such as Parquet are. Spark SQL must use a case-preserving schema when querying " +
      "any table backed by files containing case-sensitive field names or queries may not return " +
      "accurate results. Valid options include INFER_AND_SAVE (the default mode-- infer the " +
      "case-sensitive schema from the underlying data files and write it back to the table " +
      "properties), INFER_ONLY (infer the schema but don't attempt to write it to the table " +
      "properties) and NEVER_INFER (fallback to using the case-insensitive metastore schema " +
      "instead of inferring).")
    .stringConf
    .transform(_.toUpperCase(Locale.ROOT))
    .checkValues(HiveCaseSensitiveInferenceMode.values.map(_.toString))
    .createWithDefault(HiveCaseSensitiveInferenceMode.INFER_AND_SAVE.toString)

  val OPTIMIZER_METADATA_ONLY = buildConf("spark.sql.optimizer.metadataOnly")
    .doc("When true, enable the metadata-only query optimization that use the table's metadata " +
      "to produce the partition columns instead of table scans. It applies when all the columns " +
      "scanned are partition columns and the query has an aggregate operator that satisfies " +
      "distinct semantics.")
    .booleanConf
    .createWithDefault(true)

  val COLUMN_NAME_OF_CORRUPT_RECORD = buildConf("spark.sql.columnNameOfCorruptRecord")
    .doc("The name of internal column for storing raw/un-parsed JSON and CSV records that fail " +
      "to parse.")
    .stringConf
    .createWithDefault("_corrupt_record")

  val BROADCAST_TIMEOUT = buildConf("spark.sql.broadcastTimeout")
    .doc("Timeout in seconds for the broadcast wait time in broadcast joins.")
    .timeConf(TimeUnit.SECONDS)
    .createWithDefault(5 * 60)

  // This is only used for the thriftserver
  val THRIFTSERVER_POOL = buildConf("spark.sql.thriftserver.scheduler.pool")
    .doc("Set a Fair Scheduler pool for a JDBC client session.")
    .stringConf
    .createOptional

  val THRIFTSERVER_INCREMENTAL_COLLECT =
    buildConf("spark.sql.thriftServer.incrementalCollect")
      .internal()
      .doc("When true, enable incremental collection for execution in Thrift Server.")
      .booleanConf
      .createWithDefault(false)

  val THRIFTSERVER_UI_STATEMENT_LIMIT =
    buildConf("spark.sql.thriftserver.ui.retainedStatements")
      .doc("The number of SQL statements kept in the JDBC/ODBC web UI history.")
      .intConf
      .createWithDefault(200)

  val THRIFTSERVER_UI_SESSION_LIMIT = buildConf("spark.sql.thriftserver.ui.retainedSessions")
    .doc("The number of SQL client sessions kept in the JDBC/ODBC web UI history.")
    .intConf
    .createWithDefault(200)

  // This is used to set the default data source
  val DEFAULT_DATA_SOURCE_NAME = buildConf("spark.sql.sources.default")
    .doc("The default data source to use in input/output.")
    .stringConf
    .createWithDefault("parquet")

  val CONVERT_CTAS = buildConf("spark.sql.hive.convertCTAS")
    .internal()
    .doc("When true, a table created by a Hive CTAS statement (no USING clause) " +
      "without specifying any storage property will be converted to a data source table, " +
      "using the data source set by spark.sql.sources.default.")
    .booleanConf
    .createWithDefault(false)

  val GATHER_FASTSTAT = buildConf("spark.sql.hive.gatherFastStats")
      .internal()
      .doc("When true, fast stats (number of files and total size of all files) will be gathered" +
        " in parallel while repairing table partitions to avoid the sequential listing in Hive" +
        " metastore.")
      .booleanConf
      .createWithDefault(true)

  val PARTITION_COLUMN_TYPE_INFERENCE =
    buildConf("spark.sql.sources.partitionColumnTypeInference.enabled")
      .doc("When true, automatically infer the data types for partitioned columns.")
      .booleanConf
      .createWithDefault(true)

  val BUCKETING_ENABLED = buildConf("spark.sql.sources.bucketing.enabled")
    .doc("When false, we will treat bucketed table as normal table")
    .booleanConf
    .createWithDefault(true)

  val CROSS_JOINS_ENABLED = buildConf("spark.sql.crossJoin.enabled")
    .doc("When false, we will throw an error if a query contains a cartesian product without " +
        "explicit CROSS JOIN syntax.")
    .booleanConf
    .createWithDefault(false)

  val ORDER_BY_ORDINAL = buildConf("spark.sql.orderByOrdinal")
    .doc("When true, the ordinal numbers are treated as the position in the select list. " +
         "When false, the ordinal numbers in order/sort by clause are ignored.")
    .booleanConf
    .createWithDefault(true)

  val GROUP_BY_ORDINAL = buildConf("spark.sql.groupByOrdinal")
    .doc("When true, the ordinal numbers in group by clauses are treated as the position " +
      "in the select list. When false, the ordinal numbers are ignored.")
    .booleanConf
    .createWithDefault(true)

  val GROUP_BY_ALIASES = buildConf("spark.sql.groupByAliases")
    .doc("When true, aliases in a select list can be used in group by clauses. When false, " +
      "an analysis exception is thrown in the case.")
    .booleanConf
    .createWithDefault(true)

  // The output committer class used by data sources. The specified class needs to be a
  // subclass of org.apache.hadoop.mapreduce.OutputCommitter.
  val OUTPUT_COMMITTER_CLASS = buildConf("spark.sql.sources.outputCommitterClass")
    .internal()
    .stringConf
    .createOptional

  val FILE_COMMIT_PROTOCOL_CLASS =
    buildConf("spark.sql.sources.commitProtocolClass")
      .internal()
      .stringConf
      .createWithDefault(
        "org.apache.spark.sql.execution.datasources.SQLHadoopMapReduceCommitProtocol")

  val PARALLEL_PARTITION_DISCOVERY_THRESHOLD =
    buildConf("spark.sql.sources.parallelPartitionDiscovery.threshold")
      .doc("The maximum number of paths allowed for listing files at driver side. If the number " +
        "of detected paths exceeds this value during partition discovery, it tries to list the " +
        "files with another Spark distributed job. This applies to Parquet, ORC, CSV, JSON and " +
        "LibSVM data sources.")
      .intConf
      .checkValue(parallel => parallel >= 0, "The maximum number of paths allowed for listing " +
        "files at driver side must not be negative")
      .createWithDefault(32)

  val PARALLEL_PARTITION_DISCOVERY_PARALLELISM =
    buildConf("spark.sql.sources.parallelPartitionDiscovery.parallelism")
      .doc("The number of parallelism to list a collection of path recursively, Set the " +
        "number to prevent file listing from generating too many tasks.")
      .internal()
      .intConf
      .createWithDefault(10000)

  // Whether to automatically resolve ambiguity in join conditions for self-joins.
  // See SPARK-6231.
  val DATAFRAME_SELF_JOIN_AUTO_RESOLVE_AMBIGUITY =
    buildConf("spark.sql.selfJoinAutoResolveAmbiguity")
      .internal()
      .booleanConf
      .createWithDefault(true)

  // Whether to retain group by columns or not in GroupedData.agg.
  val DATAFRAME_RETAIN_GROUP_COLUMNS = buildConf("spark.sql.retainGroupColumns")
    .internal()
    .booleanConf
    .createWithDefault(true)

  val DATAFRAME_PIVOT_MAX_VALUES = buildConf("spark.sql.pivotMaxValues")
    .doc("When doing a pivot without specifying values for the pivot column this is the maximum " +
      "number of (distinct) values that will be collected without error.")
    .intConf
    .createWithDefault(10000)

  val RUN_SQL_ON_FILES = buildConf("spark.sql.runSQLOnFiles")
    .internal()
    .doc("When true, we could use `datasource`.`path` as table in SQL query.")
    .booleanConf
    .createWithDefault(true)

  val WHOLESTAGE_CODEGEN_ENABLED = buildConf("spark.sql.codegen.wholeStage")
    .internal()
    .doc("When true, the whole stage (of multiple operators) will be compiled into single java" +
      " method.")
    .booleanConf
    .createWithDefault(true)

  val WHOLESTAGE_MAX_NUM_FIELDS = buildConf("spark.sql.codegen.maxFields")
    .internal()
    .doc("The maximum number of fields (including nested fields) that will be supported before" +
      " deactivating whole-stage codegen.")
    .intConf
    .createWithDefault(100)

  val CODEGEN_FALLBACK = buildConf("spark.sql.codegen.fallback")
    .internal()
    .doc("When true, (whole stage) codegen could be temporary disabled for the part of query that" +
      " fail to compile generated code")
    .booleanConf
    .createWithDefault(true)

  val MAX_CASES_BRANCHES = buildConf("spark.sql.codegen.maxCaseBranches")
    .internal()
    .doc("The maximum number of switches supported with codegen.")
    .intConf
    .createWithDefault(20)

  val CODEGEN_LOGGING_MAX_LINES = buildConf("spark.sql.codegen.logging.maxLines")
    .internal()
    .doc("The maximum number of codegen lines to log when errors occur. Use -1 for unlimited.")
    .intConf
    .checkValue(maxLines => maxLines >= -1, "The maximum must be a positive integer, 0 to " +
      "disable logging or -1 to apply no limit.")
    .createWithDefault(1000)

  val WHOLESTAGE_HUGE_METHOD_LIMIT = buildConf("spark.sql.codegen.hugeMethodLimit")
    .internal()
    .doc("The maximum bytecode size of a single compiled Java function generated by whole-stage " +
      "codegen. When the compiled function exceeds this threshold, " +
      "the whole-stage codegen is deactivated for this subtree of the current query plan. " +
      s"The default value is ${CodeGenerator.DEFAULT_JVM_HUGE_METHOD_LIMIT} and " +
      "this is a limit in the OpenJDK JVM implementation.")
    .intConf
    .createWithDefault(CodeGenerator.DEFAULT_JVM_HUGE_METHOD_LIMIT)

  val FILES_MAX_PARTITION_BYTES = buildConf("spark.sql.files.maxPartitionBytes")
    .doc("The maximum number of bytes to pack into a single partition when reading files.")
    .longConf
    .createWithDefault(128 * 1024 * 1024) // parquet.block.size

  val FILES_OPEN_COST_IN_BYTES = buildConf("spark.sql.files.openCostInBytes")
    .internal()
    .doc("The estimated cost to open a file, measured by the number of bytes could be scanned in" +
      " the same time. This is used when putting multiple files into a partition. It's better to" +
      " over estimated, then the partitions with small files will be faster than partitions with" +
      " bigger files (which is scheduled first).")
    .longConf
    .createWithDefault(4 * 1024 * 1024)

  val IGNORE_CORRUPT_FILES = buildConf("spark.sql.files.ignoreCorruptFiles")
    .doc("Whether to ignore corrupt files. If true, the Spark jobs will continue to run when " +
      "encountering corrupted files and the contents that have been read will still be returned.")
    .booleanConf
    .createWithDefault(false)

  val IGNORE_MISSING_FILES = buildConf("spark.sql.files.ignoreMissingFiles")
    .doc("Whether to ignore missing files. If true, the Spark jobs will continue to run when " +
      "encountering missing files and the contents that have been read will still be returned.")
    .booleanConf
    .createWithDefault(false)

  val MAX_RECORDS_PER_FILE = buildConf("spark.sql.files.maxRecordsPerFile")
    .doc("Maximum number of records to write out to a single file. " +
      "If this value is zero or negative, there is no limit.")
    .longConf
    .createWithDefault(0)

  val EXCHANGE_REUSE_ENABLED = buildConf("spark.sql.exchange.reuse")
    .internal()
    .doc("When true, the planner will try to find out duplicated exchanges and re-use them.")
    .booleanConf
    .createWithDefault(true)

  val STATE_STORE_PROVIDER_CLASS =
    buildConf("spark.sql.streaming.stateStore.providerClass")
      .internal()
      .doc(
        "The class used to manage state data in stateful streaming queries. This class must " +
          "be a subclass of StateStoreProvider, and must have a zero-arg constructor.")
      .stringConf
      .createWithDefault(
        "org.apache.spark.sql.execution.streaming.state.HDFSBackedStateStoreProvider")

  val STATE_STORE_MIN_DELTAS_FOR_SNAPSHOT =
    buildConf("spark.sql.streaming.stateStore.minDeltasForSnapshot")
      .internal()
      .doc("Minimum number of state store delta files that needs to be generated before they " +
        "consolidated into snapshots.")
      .intConf
      .createWithDefault(10)

  val CHECKPOINT_LOCATION = buildConf("spark.sql.streaming.checkpointLocation")
    .doc("The default location for storing checkpoint data for streaming queries.")
    .stringConf
    .createOptional

  val MIN_BATCHES_TO_RETAIN = buildConf("spark.sql.streaming.minBatchesToRetain")
    .internal()
    .doc("The minimum number of batches that must be retained and made recoverable.")
    .intConf
    .createWithDefault(100)

  val UNSUPPORTED_OPERATION_CHECK_ENABLED =
    buildConf("spark.sql.streaming.unsupportedOperationCheck")
      .internal()
      .doc("When true, the logical plan for streaming query will be checked for unsupported" +
        " operations.")
      .booleanConf
      .createWithDefault(true)

  val VARIABLE_SUBSTITUTE_ENABLED =
    buildConf("spark.sql.variable.substitute")
      .doc("This enables substitution using syntax like ${var} ${system:var} and ${env:var}.")
      .booleanConf
      .createWithDefault(true)

  val VARIABLE_SUBSTITUTE_DEPTH =
    buildConf("spark.sql.variable.substitute.depth")
      .internal()
      .doc("Deprecated: The maximum replacements the substitution engine will do.")
      .intConf
      .createWithDefault(40)

  val ENABLE_TWOLEVEL_AGG_MAP =
    buildConf("spark.sql.codegen.aggregate.map.twolevel.enabled")
      .internal()
      .doc("Enable two-level aggregate hash map. When enabled, records will first be " +
        "inserted/looked-up at a 1st-level, small, fast map, and then fallback to a " +
        "2nd-level, larger, slower map when 1st level is full or keys cannot be found. " +
        "When disabled, records go directly to the 2nd level. Defaults to true.")
      .booleanConf
      .createWithDefault(true)

  val MAX_NESTED_VIEW_DEPTH =
    buildConf("spark.sql.view.maxNestedViewDepth")
      .internal()
      .doc("The maximum depth of a view reference in a nested view. A nested view may reference " +
        "other nested views, the dependencies are organized in a directed acyclic graph (DAG). " +
        "However the DAG depth may become too large and cause unexpected behavior. This " +
        "configuration puts a limit on this: when the depth of a view exceeds this value during " +
        "analysis, we terminate the resolution to avoid potential errors.")
      .intConf
      .checkValue(depth => depth > 0, "The maximum depth of a view reference in a nested view " +
        "must be positive.")
      .createWithDefault(100)

  val STREAMING_FILE_COMMIT_PROTOCOL_CLASS =
    buildConf("spark.sql.streaming.commitProtocolClass")
      .internal()
      .stringConf
      .createWithDefault("org.apache.spark.sql.execution.streaming.ManifestFileCommitProtocol")

  val OBJECT_AGG_SORT_BASED_FALLBACK_THRESHOLD =
    buildConf("spark.sql.objectHashAggregate.sortBased.fallbackThreshold")
      .internal()
      .doc("In the case of ObjectHashAggregateExec, when the size of the in-memory hash map " +
        "grows too large, we will fall back to sort-based aggregation. This option sets a row " +
        "count threshold for the size of the hash map.")
      .intConf
      // We are trying to be conservative and use a relatively small default count threshold here
      // since the state object of some TypedImperativeAggregate function can be quite large (e.g.
      // percentile_approx).
      .createWithDefault(128)

  val USE_OBJECT_HASH_AGG = buildConf("spark.sql.execution.useObjectHashAggregateExec")
    .internal()
    .doc("Decides if we use ObjectHashAggregateExec")
    .booleanConf
    .createWithDefault(true)

  val FILE_SINK_LOG_DELETION = buildConf("spark.sql.streaming.fileSink.log.deletion")
    .internal()
    .doc("Whether to delete the expired log files in file stream sink.")
    .booleanConf
    .createWithDefault(true)

  val FILE_SINK_LOG_COMPACT_INTERVAL =
    buildConf("spark.sql.streaming.fileSink.log.compactInterval")
      .internal()
      .doc("Number of log files after which all the previous files " +
        "are compacted into the next log file.")
      .intConf
      .createWithDefault(10)

  val FILE_SINK_LOG_CLEANUP_DELAY =
    buildConf("spark.sql.streaming.fileSink.log.cleanupDelay")
      .internal()
      .doc("How long that a file is guaranteed to be visible for all readers.")
      .timeConf(TimeUnit.MILLISECONDS)
      .createWithDefault(TimeUnit.MINUTES.toMillis(10)) // 10 minutes

  val FILE_SOURCE_LOG_DELETION = buildConf("spark.sql.streaming.fileSource.log.deletion")
    .internal()
    .doc("Whether to delete the expired log files in file stream source.")
    .booleanConf
    .createWithDefault(true)

  val FILE_SOURCE_LOG_COMPACT_INTERVAL =
    buildConf("spark.sql.streaming.fileSource.log.compactInterval")
      .internal()
      .doc("Number of log files after which all the previous files " +
        "are compacted into the next log file.")
      .intConf
      .createWithDefault(10)

  val FILE_SOURCE_LOG_CLEANUP_DELAY =
    buildConf("spark.sql.streaming.fileSource.log.cleanupDelay")
      .internal()
      .doc("How long in milliseconds a file is guaranteed to be visible for all readers.")
      .timeConf(TimeUnit.MILLISECONDS)
      .createWithDefault(TimeUnit.MINUTES.toMillis(10)) // 10 minutes

  val STREAMING_SCHEMA_INFERENCE =
    buildConf("spark.sql.streaming.schemaInference")
      .internal()
      .doc("Whether file-based streaming sources will infer its own schema")
      .booleanConf
      .createWithDefault(false)

  val STREAMING_POLLING_DELAY =
    buildConf("spark.sql.streaming.pollingDelay")
      .internal()
      .doc("How long to delay polling new data when no data is available")
      .timeConf(TimeUnit.MILLISECONDS)
      .createWithDefault(10L)

  val STREAMING_NO_DATA_PROGRESS_EVENT_INTERVAL =
    buildConf("spark.sql.streaming.noDataProgressEventInterval")
      .internal()
      .doc("How long to wait between two progress events when there is no data")
      .timeConf(TimeUnit.MILLISECONDS)
      .createWithDefault(10000L)

  val STREAMING_METRICS_ENABLED =
    buildConf("spark.sql.streaming.metricsEnabled")
      .doc("Whether Dropwizard/Codahale metrics will be reported for active streaming queries.")
      .booleanConf
      .createWithDefault(false)

  val STREAMING_PROGRESS_RETENTION =
    buildConf("spark.sql.streaming.numRecentProgressUpdates")
      .doc("The number of progress updates to retain for a streaming query")
      .intConf
      .createWithDefault(100)

  val NDV_MAX_ERROR =
    buildConf("spark.sql.statistics.ndv.maxError")
      .internal()
      .doc("The maximum estimation error allowed in HyperLogLog++ algorithm when generating " +
        "column level statistics.")
      .doubleConf
      .createWithDefault(0.05)

  val AUTO_SIZE_UPDATE_ENABLED =
    buildConf("spark.sql.statistics.size.autoUpdate.enabled")
      .doc("Enables automatic update for table size once table's data is changed. Note that if " +
        "the total number of files of the table is very large, this can be expensive and slow " +
        "down data change commands.")
      .booleanConf
      .createWithDefault(false)

  val CBO_ENABLED =
    buildConf("spark.sql.cbo.enabled")
      .doc("Enables CBO for estimation of plan statistics when set true.")
      .booleanConf
      .createWithDefault(false)

  val JOIN_REORDER_ENABLED =
    buildConf("spark.sql.cbo.joinReorder.enabled")
      .doc("Enables join reorder in CBO.")
      .booleanConf
      .createWithDefault(false)

  val JOIN_REORDER_DP_THRESHOLD =
    buildConf("spark.sql.cbo.joinReorder.dp.threshold")
      .doc("The maximum number of joined nodes allowed in the dynamic programming algorithm.")
      .intConf
      .checkValue(number => number > 0, "The maximum number must be a positive integer.")
      .createWithDefault(12)

  val JOIN_REORDER_CARD_WEIGHT =
    buildConf("spark.sql.cbo.joinReorder.card.weight")
      .internal()
      .doc("The weight of cardinality (number of rows) for plan cost comparison in join reorder: " +
        "rows * weight + size * (1 - weight).")
      .doubleConf
      .checkValue(weight => weight >= 0 && weight <= 1, "The weight value must be in [0, 1].")
      .createWithDefault(0.7)

  val JOIN_REORDER_DP_STAR_FILTER =
    buildConf("spark.sql.cbo.joinReorder.dp.star.filter")
      .doc("Applies star-join filter heuristics to cost based join enumeration.")
      .booleanConf
      .createWithDefault(false)

  val STARSCHEMA_DETECTION = buildConf("spark.sql.cbo.starSchemaDetection")
    .doc("When true, it enables join reordering based on star schema detection. ")
    .booleanConf
    .createWithDefault(false)

  val STARSCHEMA_FACT_TABLE_RATIO = buildConf("spark.sql.cbo.starJoinFTRatio")
    .internal()
    .doc("Specifies the upper limit of the ratio between the largest fact tables" +
      " for a star join to be considered. ")
    .doubleConf
    .createWithDefault(0.9)

  val SESSION_LOCAL_TIMEZONE =
    buildConf("spark.sql.session.timeZone")
      .doc("""The ID of session local timezone, e.g. "GMT", "America/Los_Angeles", etc.""")
      .stringConf
      .createWithDefaultFunction(() => TimeZone.getDefault.getID)

  val WINDOW_EXEC_BUFFER_IN_MEMORY_THRESHOLD =
    buildConf("spark.sql.windowExec.buffer.in.memory.threshold")
      .internal()
      .doc("Threshold for number of rows guaranteed to be held in memory by the window operator")
      .intConf
      .createWithDefault(4096)

  val WINDOW_EXEC_BUFFER_SPILL_THRESHOLD =
    buildConf("spark.sql.windowExec.buffer.spill.threshold")
      .internal()
      .doc("Threshold for number of rows to be spilled by window operator")
      .intConf
      .createWithDefault(SHUFFLE_SPILL_NUM_ELEMENTS_FORCE_SPILL_THRESHOLD.defaultValue.get)

  val SORT_MERGE_JOIN_EXEC_BUFFER_IN_MEMORY_THRESHOLD =
    buildConf("spark.sql.sortMergeJoinExec.buffer.in.memory.threshold")
      .internal()
      .doc("Threshold for number of rows guaranteed to be held in memory by the sort merge " +
        "join operator")
      .intConf
      .createWithDefault(Int.MaxValue)

  val SORT_MERGE_JOIN_EXEC_BUFFER_SPILL_THRESHOLD =
    buildConf("spark.sql.sortMergeJoinExec.buffer.spill.threshold")
      .internal()
      .doc("Threshold for number of rows to be spilled by sort merge join operator")
      .intConf
      .createWithDefault(SHUFFLE_SPILL_NUM_ELEMENTS_FORCE_SPILL_THRESHOLD.defaultValue.get)

  val CARTESIAN_PRODUCT_EXEC_BUFFER_IN_MEMORY_THRESHOLD =
    buildConf("spark.sql.cartesianProductExec.buffer.in.memory.threshold")
      .internal()
      .doc("Threshold for number of rows guaranteed to be held in memory by the cartesian " +
        "product operator")
      .intConf
      .createWithDefault(4096)

  val CARTESIAN_PRODUCT_EXEC_BUFFER_SPILL_THRESHOLD =
    buildConf("spark.sql.cartesianProductExec.buffer.spill.threshold")
      .internal()
      .doc("Threshold for number of rows to be spilled by cartesian product operator")
      .intConf
      .createWithDefault(SHUFFLE_SPILL_NUM_ELEMENTS_FORCE_SPILL_THRESHOLD.defaultValue.get)

  val SUPPORT_QUOTED_REGEX_COLUMN_NAME = buildConf("spark.sql.parser.quotedRegexColumnNames")
    .doc("When true, quoted Identifiers (using backticks) in SELECT statement are interpreted" +
      " as regular expressions.")
    .booleanConf
    .createWithDefault(false)

  val RANGE_EXCHANGE_SAMPLE_SIZE_PER_PARTITION =
    buildConf("spark.sql.execution.rangeExchange.sampleSizePerPartition")
      .internal()
      .doc("Number of points to sample per partition in order to determine the range boundaries" +
          " for range partitioning, typically used in global sorting (without limit).")
      .intConf
      .createWithDefault(100)

  val ARROW_EXECUTION_ENABLE =
    buildConf("spark.sql.execution.arrow.enabled")
      .internal()
      .doc("Make use of Apache Arrow for columnar data transfers. Currently available " +
        "for use with pyspark.sql.DataFrame.toPandas with the following data types: " +
        "StringType, BinaryType, BooleanType, DoubleType, FloatType, ByteType, IntegerType, " +
        "LongType, ShortType")
      .booleanConf
      .createWithDefault(false)

  val ARROW_EXECUTION_MAX_RECORDS_PER_BATCH =
    buildConf("spark.sql.execution.arrow.maxRecordsPerBatch")
      .internal()
      .doc("When using Apache Arrow, limit the maximum number of records that can be written " +
        "to a single ArrowRecordBatch in memory. If set to zero or negative there is no limit.")
      .intConf
      .createWithDefault(10000)

<<<<<<< HEAD
  val typeCoercionMode =
    buildConf("spark.sql.typeCoercion.mode")
      .doc("The 'legacy' typeCoercion mode was used in spark prior to 2.3, " +
        "and so it continues to be the default to avoid breaking behavior. " +
        "However, it has logical inconsistencies. " +
        "The 'hive' mode is preferred for most new applications, " +
        "though it may require additional manual casting.")
      .stringConf
      .transform(_.toLowerCase(Locale.ROOT))
      .checkValues(Set("legacy", "hive"))
      .createWithDefault("legacy")
=======
  val REPLACE_EXCEPT_WITH_FILTER = buildConf("spark.sql.optimizer.replaceExceptWithFilter")
    .internal()
    .doc("When true, the apply function of the rule verifies whether the right node of the" +
      " except operation is of type Filter or Project followed by Filter. If yes, the rule" +
      " further verifies 1) Excluding the filter operations from the right (as well as the" +
      " left node, if any) on the top, whether both the nodes evaluates to a same result." +
      " 2) The left and right nodes don't contain any SubqueryExpressions. 3) The output" +
      " column names of the left node are distinct. If all the conditions are met, the" +
      " rule will replace the except operation with a Filter by flipping the filter" +
      " condition(s) of the right node.")
    .booleanConf
    .createWithDefault(true)
>>>>>>> 1c923d7d

  object Deprecated {
    val MAPRED_REDUCE_TASKS = "mapred.reduce.tasks"
  }

  object Replaced {
    val MAPREDUCE_JOB_REDUCES = "mapreduce.job.reduces"
  }
}

/**
 * A class that enables the setting and getting of mutable config parameters/hints.
 *
 * In the presence of a SQLContext, these can be set and queried by passing SET commands
 * into Spark SQL's query functions (i.e. sql()). Otherwise, users of this class can
 * modify the hints by programmatically calling the setters and getters of this class.
 *
 * SQLConf is thread-safe (internally synchronized, so safe to be used in multiple threads).
 */
class SQLConf extends Serializable with Logging {
  import SQLConf._

  /** Only low degree of contention is expected for conf, thus NOT using ConcurrentHashMap. */
  @transient protected[spark] val settings = java.util.Collections.synchronizedMap(
    new java.util.HashMap[String, String]())

  @transient private val reader = new ConfigReader(settings)

  /** ************************ Spark SQL Params/Hints ******************* */

  def optimizerMaxIterations: Int = getConf(OPTIMIZER_MAX_ITERATIONS)

  def optimizerInSetConversionThreshold: Int = getConf(OPTIMIZER_INSET_CONVERSION_THRESHOLD)

  def stateStoreProviderClass: String = getConf(STATE_STORE_PROVIDER_CLASS)

  def stateStoreMinDeltasForSnapshot: Int = getConf(STATE_STORE_MIN_DELTAS_FOR_SNAPSHOT)

  def checkpointLocation: Option[String] = getConf(CHECKPOINT_LOCATION)

  def isUnsupportedOperationCheckEnabled: Boolean = getConf(UNSUPPORTED_OPERATION_CHECK_ENABLED)

  def streamingFileCommitProtocolClass: String = getConf(STREAMING_FILE_COMMIT_PROTOCOL_CLASS)

  def fileSinkLogDeletion: Boolean = getConf(FILE_SINK_LOG_DELETION)

  def fileSinkLogCompactInterval: Int = getConf(FILE_SINK_LOG_COMPACT_INTERVAL)

  def fileSinkLogCleanupDelay: Long = getConf(FILE_SINK_LOG_CLEANUP_DELAY)

  def fileSourceLogDeletion: Boolean = getConf(FILE_SOURCE_LOG_DELETION)

  def fileSourceLogCompactInterval: Int = getConf(FILE_SOURCE_LOG_COMPACT_INTERVAL)

  def fileSourceLogCleanupDelay: Long = getConf(FILE_SOURCE_LOG_CLEANUP_DELAY)

  def streamingSchemaInference: Boolean = getConf(STREAMING_SCHEMA_INFERENCE)

  def streamingPollingDelay: Long = getConf(STREAMING_POLLING_DELAY)

  def streamingNoDataProgressEventInterval: Long =
    getConf(STREAMING_NO_DATA_PROGRESS_EVENT_INTERVAL)

  def streamingMetricsEnabled: Boolean = getConf(STREAMING_METRICS_ENABLED)

  def streamingProgressRetention: Int = getConf(STREAMING_PROGRESS_RETENTION)

  def filesMaxPartitionBytes: Long = getConf(FILES_MAX_PARTITION_BYTES)

  def filesOpenCostInBytes: Long = getConf(FILES_OPEN_COST_IN_BYTES)

  def ignoreCorruptFiles: Boolean = getConf(IGNORE_CORRUPT_FILES)

  def ignoreMissingFiles: Boolean = getConf(IGNORE_MISSING_FILES)

  def maxRecordsPerFile: Long = getConf(MAX_RECORDS_PER_FILE)

  def useCompression: Boolean = getConf(COMPRESS_CACHED)

  def orcCompressionCodec: String = getConf(ORC_COMPRESSION)

  def parquetCompressionCodec: String = getConf(PARQUET_COMPRESSION)

  def parquetVectorizedReaderEnabled: Boolean = getConf(PARQUET_VECTORIZED_READER_ENABLED)

  def columnBatchSize: Int = getConf(COLUMN_BATCH_SIZE)

  def numShufflePartitions: Int = getConf(SHUFFLE_PARTITIONS)

  def targetPostShuffleInputSize: Long =
    getConf(SHUFFLE_TARGET_POSTSHUFFLE_INPUT_SIZE)

  def adaptiveExecutionEnabled: Boolean = getConf(ADAPTIVE_EXECUTION_ENABLED)

  def minNumPostShufflePartitions: Int =
    getConf(SHUFFLE_MIN_NUM_POSTSHUFFLE_PARTITIONS)

  def minBatchesToRetain: Int = getConf(MIN_BATCHES_TO_RETAIN)

  def parquetFilterPushDown: Boolean = getConf(PARQUET_FILTER_PUSHDOWN_ENABLED)

  def orcFilterPushDown: Boolean = getConf(ORC_FILTER_PUSHDOWN_ENABLED)

  def verifyPartitionPath: Boolean = getConf(HIVE_VERIFY_PARTITION_PATH)

  def metastorePartitionPruning: Boolean = getConf(HIVE_METASTORE_PARTITION_PRUNING)

  def manageFilesourcePartitions: Boolean = getConf(HIVE_MANAGE_FILESOURCE_PARTITIONS)

  def filesourcePartitionFileCacheSize: Long = getConf(HIVE_FILESOURCE_PARTITION_FILE_CACHE_SIZE)

  def caseSensitiveInferenceMode: HiveCaseSensitiveInferenceMode.Value =
    HiveCaseSensitiveInferenceMode.withName(getConf(HIVE_CASE_SENSITIVE_INFERENCE))

  def gatherFastStats: Boolean = getConf(GATHER_FASTSTAT)

  def optimizerMetadataOnly: Boolean = getConf(OPTIMIZER_METADATA_ONLY)

  def wholeStageEnabled: Boolean = getConf(WHOLESTAGE_CODEGEN_ENABLED)

  def wholeStageMaxNumFields: Int = getConf(WHOLESTAGE_MAX_NUM_FIELDS)

  def codegenFallback: Boolean = getConf(CODEGEN_FALLBACK)

  def maxCaseBranchesForCodegen: Int = getConf(MAX_CASES_BRANCHES)

  def loggingMaxLinesForCodegen: Int = getConf(CODEGEN_LOGGING_MAX_LINES)

  def hugeMethodLimit: Int = getConf(WHOLESTAGE_HUGE_METHOD_LIMIT)

  def tableRelationCacheSize: Int =
    getConf(StaticSQLConf.FILESOURCE_TABLE_RELATION_CACHE_SIZE)

  def exchangeReuseEnabled: Boolean = getConf(EXCHANGE_REUSE_ENABLED)

  def caseSensitiveAnalysis: Boolean = getConf(SQLConf.CASE_SENSITIVE)

  def constraintPropagationEnabled: Boolean = getConf(CONSTRAINT_PROPAGATION_ENABLED)

  def escapedStringLiterals: Boolean = getConf(ESCAPED_STRING_LITERALS)

  /**
   * Returns the [[Resolver]] for the current configuration, which can be used to determine if two
   * identifiers are equal.
   */
  def resolver: Resolver = {
    if (caseSensitiveAnalysis) {
      org.apache.spark.sql.catalyst.analysis.caseSensitiveResolution
    } else {
      org.apache.spark.sql.catalyst.analysis.caseInsensitiveResolution
    }
  }

  def subexpressionEliminationEnabled: Boolean =
    getConf(SUBEXPRESSION_ELIMINATION_ENABLED)

  def autoBroadcastJoinThreshold: Long = getConf(AUTO_BROADCASTJOIN_THRESHOLD)

  def limitScaleUpFactor: Int = getConf(LIMIT_SCALE_UP_FACTOR)

  def advancedPartitionPredicatePushdownEnabled: Boolean =
    getConf(ADVANCED_PARTITION_PREDICATE_PUSHDOWN)

  def fallBackToHdfsForStatsEnabled: Boolean = getConf(ENABLE_FALL_BACK_TO_HDFS_FOR_STATS)

  def preferSortMergeJoin: Boolean = getConf(PREFER_SORTMERGEJOIN)

  def enableRadixSort: Boolean = getConf(RADIX_SORT_ENABLED)

  def defaultSizeInBytes: Long = getConf(DEFAULT_SIZE_IN_BYTES)

  def isParquetSchemaMergingEnabled: Boolean = getConf(PARQUET_SCHEMA_MERGING_ENABLED)

  def isParquetSchemaRespectSummaries: Boolean = getConf(PARQUET_SCHEMA_RESPECT_SUMMARIES)

  def parquetOutputCommitterClass: String = getConf(PARQUET_OUTPUT_COMMITTER_CLASS)

  def isParquetBinaryAsString: Boolean = getConf(PARQUET_BINARY_AS_STRING)

  def isParquetINT96AsTimestamp: Boolean = getConf(PARQUET_INT96_AS_TIMESTAMP)

  def isParquetINT64AsTimestampMillis: Boolean = getConf(PARQUET_INT64_AS_TIMESTAMP_MILLIS)

  def writeLegacyParquetFormat: Boolean = getConf(PARQUET_WRITE_LEGACY_FORMAT)

  def inMemoryPartitionPruning: Boolean = getConf(IN_MEMORY_PARTITION_PRUNING)

  def columnNameOfCorruptRecord: String = getConf(COLUMN_NAME_OF_CORRUPT_RECORD)

  def broadcastTimeout: Long = getConf(BROADCAST_TIMEOUT)

  def defaultDataSourceName: String = getConf(DEFAULT_DATA_SOURCE_NAME)

  def convertCTAS: Boolean = getConf(CONVERT_CTAS)

  def partitionColumnTypeInferenceEnabled: Boolean =
    getConf(SQLConf.PARTITION_COLUMN_TYPE_INFERENCE)

  def fileCommitProtocolClass: String = getConf(SQLConf.FILE_COMMIT_PROTOCOL_CLASS)

  def parallelPartitionDiscoveryThreshold: Int =
    getConf(SQLConf.PARALLEL_PARTITION_DISCOVERY_THRESHOLD)

  def parallelPartitionDiscoveryParallelism: Int =
    getConf(SQLConf.PARALLEL_PARTITION_DISCOVERY_PARALLELISM)

  def bucketingEnabled: Boolean = getConf(SQLConf.BUCKETING_ENABLED)

  def dataFrameSelfJoinAutoResolveAmbiguity: Boolean =
    getConf(DATAFRAME_SELF_JOIN_AUTO_RESOLVE_AMBIGUITY)

  def dataFrameRetainGroupColumns: Boolean = getConf(DATAFRAME_RETAIN_GROUP_COLUMNS)

  def dataFramePivotMaxValues: Int = getConf(DATAFRAME_PIVOT_MAX_VALUES)

  def runSQLonFile: Boolean = getConf(RUN_SQL_ON_FILES)

  def enableTwoLevelAggMap: Boolean = getConf(ENABLE_TWOLEVEL_AGG_MAP)

  def useObjectHashAggregation: Boolean = getConf(USE_OBJECT_HASH_AGG)

  def objectAggSortBasedFallbackThreshold: Int = getConf(OBJECT_AGG_SORT_BASED_FALLBACK_THRESHOLD)

  def variableSubstituteEnabled: Boolean = getConf(VARIABLE_SUBSTITUTE_ENABLED)

  def variableSubstituteDepth: Int = getConf(VARIABLE_SUBSTITUTE_DEPTH)

  def warehousePath: String = new Path(getConf(StaticSQLConf.WAREHOUSE_PATH)).toString

  def hiveThriftServerSingleSession: Boolean =
    getConf(StaticSQLConf.HIVE_THRIFT_SERVER_SINGLESESSION)

  def orderByOrdinal: Boolean = getConf(ORDER_BY_ORDINAL)

  def groupByOrdinal: Boolean = getConf(GROUP_BY_ORDINAL)

  def groupByAliases: Boolean = getConf(GROUP_BY_ALIASES)

  def crossJoinEnabled: Boolean = getConf(SQLConf.CROSS_JOINS_ENABLED)

  def sessionLocalTimeZone: String = getConf(SQLConf.SESSION_LOCAL_TIMEZONE)

  def ndvMaxError: Double = getConf(NDV_MAX_ERROR)

  def cboEnabled: Boolean = getConf(SQLConf.CBO_ENABLED)

  def autoSizeUpdateEnabled: Boolean = getConf(SQLConf.AUTO_SIZE_UPDATE_ENABLED)

  def joinReorderEnabled: Boolean = getConf(SQLConf.JOIN_REORDER_ENABLED)

  def joinReorderDPThreshold: Int = getConf(SQLConf.JOIN_REORDER_DP_THRESHOLD)

  def joinReorderCardWeight: Double = getConf(SQLConf.JOIN_REORDER_CARD_WEIGHT)

  def joinReorderDPStarFilter: Boolean = getConf(SQLConf.JOIN_REORDER_DP_STAR_FILTER)

  def windowExecBufferInMemoryThreshold: Int = getConf(WINDOW_EXEC_BUFFER_IN_MEMORY_THRESHOLD)

  def windowExecBufferSpillThreshold: Int = getConf(WINDOW_EXEC_BUFFER_SPILL_THRESHOLD)

  def sortMergeJoinExecBufferInMemoryThreshold: Int =
    getConf(SORT_MERGE_JOIN_EXEC_BUFFER_IN_MEMORY_THRESHOLD)

  def sortMergeJoinExecBufferSpillThreshold: Int =
    getConf(SORT_MERGE_JOIN_EXEC_BUFFER_SPILL_THRESHOLD)

  def cartesianProductExecBufferInMemoryThreshold: Int =
    getConf(CARTESIAN_PRODUCT_EXEC_BUFFER_IN_MEMORY_THRESHOLD)

  def cartesianProductExecBufferSpillThreshold: Int =
    getConf(CARTESIAN_PRODUCT_EXEC_BUFFER_SPILL_THRESHOLD)

  def maxNestedViewDepth: Int = getConf(SQLConf.MAX_NESTED_VIEW_DEPTH)

  def starSchemaDetection: Boolean = getConf(STARSCHEMA_DETECTION)

  def starSchemaFTRatio: Double = getConf(STARSCHEMA_FACT_TABLE_RATIO)

  def supportQuotedRegexColumnName: Boolean = getConf(SUPPORT_QUOTED_REGEX_COLUMN_NAME)

  def rangeExchangeSampleSizePerPartition: Int = getConf(RANGE_EXCHANGE_SAMPLE_SIZE_PER_PARTITION)

  def arrowEnable: Boolean = getConf(ARROW_EXECUTION_ENABLE)

  def arrowMaxRecordsPerBatch: Int = getConf(ARROW_EXECUTION_MAX_RECORDS_PER_BATCH)

<<<<<<< HEAD
  def isHiveTypeCoercionMode: Boolean = getConf(SQLConf.typeCoercionMode).equals("hive")
=======
  def replaceExceptWithFilter: Boolean = getConf(REPLACE_EXCEPT_WITH_FILTER)
>>>>>>> 1c923d7d

  /** ********************** SQLConf functionality methods ************ */

  /** Set Spark SQL configuration properties. */
  def setConf(props: Properties): Unit = settings.synchronized {
    props.asScala.foreach { case (k, v) => setConfString(k, v) }
  }

  /** Set the given Spark SQL configuration property using a `string` value. */
  def setConfString(key: String, value: String): Unit = {
    require(key != null, "key cannot be null")
    require(value != null, s"value cannot be null for key: $key")
    val entry = sqlConfEntries.get(key)
    if (entry != null) {
      // Only verify configs in the SQLConf object
      entry.valueConverter(value)
    }
    setConfWithCheck(key, value)
  }

  /** Set the given Spark SQL configuration property. */
  def setConf[T](entry: ConfigEntry[T], value: T): Unit = {
    require(entry != null, "entry cannot be null")
    require(value != null, s"value cannot be null for key: ${entry.key}")
    require(sqlConfEntries.get(entry.key) == entry, s"$entry is not registered")
    setConfWithCheck(entry.key, entry.stringConverter(value))
  }

  /** Return the value of Spark SQL configuration property for the given key. */
  @throws[NoSuchElementException]("if key is not set")
  def getConfString(key: String): String = {
    Option(settings.get(key)).
      orElse {
        // Try to use the default value
        Option(sqlConfEntries.get(key)).map(_.defaultValueString)
      }.
      getOrElse(throw new NoSuchElementException(key))
  }

  /**
   * Return the value of Spark SQL configuration property for the given key. If the key is not set
   * yet, return `defaultValue`. This is useful when `defaultValue` in ConfigEntry is not the
   * desired one.
   */
  def getConf[T](entry: ConfigEntry[T], defaultValue: T): T = {
    require(sqlConfEntries.get(entry.key) == entry, s"$entry is not registered")
    Option(settings.get(entry.key)).map(entry.valueConverter).getOrElse(defaultValue)
  }

  /**
   * Return the value of Spark SQL configuration property for the given key. If the key is not set
   * yet, return `defaultValue` in [[ConfigEntry]].
   */
  def getConf[T](entry: ConfigEntry[T]): T = {
    require(sqlConfEntries.get(entry.key) == entry, s"$entry is not registered")
    entry.readFrom(reader)
  }

  /**
   * Return the value of an optional Spark SQL configuration property for the given key. If the key
   * is not set yet, returns None.
   */
  def getConf[T](entry: OptionalConfigEntry[T]): Option[T] = {
    require(sqlConfEntries.get(entry.key) == entry, s"$entry is not registered")
    entry.readFrom(reader)
  }

  /**
   * Return the `string` value of Spark SQL configuration property for the given key. If the key is
   * not set yet, return `defaultValue`.
   */
  def getConfString(key: String, defaultValue: String): String = {
    if (defaultValue != null && defaultValue != "<undefined>") {
      val entry = sqlConfEntries.get(key)
      if (entry != null) {
        // Only verify configs in the SQLConf object
        entry.valueConverter(defaultValue)
      }
    }
    Option(settings.get(key)).getOrElse(defaultValue)
  }

  /**
   * Return all the configuration properties that have been set (i.e. not the default).
   * This creates a new copy of the config properties in the form of a Map.
   */
  def getAllConfs: immutable.Map[String, String] =
    settings.synchronized { settings.asScala.toMap }

  /**
   * Return all the configuration definitions that have been defined in [[SQLConf]]. Each
   * definition contains key, defaultValue and doc.
   */
  def getAllDefinedConfs: Seq[(String, String, String)] = sqlConfEntries.synchronized {
    sqlConfEntries.values.asScala.filter(_.isPublic).map { entry =>
      (entry.key, getConfString(entry.key, entry.defaultValueString), entry.doc)
    }.toSeq
  }

  /**
   * Return whether a given key is set in this [[SQLConf]].
   */
  def contains(key: String): Boolean = {
    settings.containsKey(key)
  }

  private def setConfWithCheck(key: String, value: String): Unit = {
    settings.put(key, value)
  }

  def unsetConf(key: String): Unit = {
    settings.remove(key)
  }

  def unsetConf(entry: ConfigEntry[_]): Unit = {
    settings.remove(entry.key)
  }

  def clear(): Unit = {
    settings.clear()
  }

  override def clone(): SQLConf = {
    val result = new SQLConf
    getAllConfs.foreach {
      case(k, v) => if (v ne null) result.setConfString(k, v)
    }
    result
  }

  // For test only
  def copy(entries: (ConfigEntry[_], Any)*): SQLConf = {
    val cloned = clone()
    entries.foreach {
      case (entry, value) => cloned.setConfString(entry.key, value.toString)
    }
    cloned
  }
}<|MERGE_RESOLUTION|>--- conflicted
+++ resolved
@@ -948,7 +948,6 @@
       .intConf
       .createWithDefault(10000)
 
-<<<<<<< HEAD
   val typeCoercionMode =
     buildConf("spark.sql.typeCoercion.mode")
       .doc("The 'legacy' typeCoercion mode was used in spark prior to 2.3, " +
@@ -960,7 +959,7 @@
       .transform(_.toLowerCase(Locale.ROOT))
       .checkValues(Set("legacy", "hive"))
       .createWithDefault("legacy")
-=======
+
   val REPLACE_EXCEPT_WITH_FILTER = buildConf("spark.sql.optimizer.replaceExceptWithFilter")
     .internal()
     .doc("When true, the apply function of the rule verifies whether the right node of the" +
@@ -973,7 +972,6 @@
       " condition(s) of the right node.")
     .booleanConf
     .createWithDefault(true)
->>>>>>> 1c923d7d
 
   object Deprecated {
     val MAPRED_REDUCE_TASKS = "mapred.reduce.tasks"
@@ -1260,11 +1258,9 @@
 
   def arrowMaxRecordsPerBatch: Int = getConf(ARROW_EXECUTION_MAX_RECORDS_PER_BATCH)
 
-<<<<<<< HEAD
   def isHiveTypeCoercionMode: Boolean = getConf(SQLConf.typeCoercionMode).equals("hive")
-=======
+
   def replaceExceptWithFilter: Boolean = getConf(REPLACE_EXCEPT_WITH_FILTER)
->>>>>>> 1c923d7d
 
   /** ********************** SQLConf functionality methods ************ */
 
