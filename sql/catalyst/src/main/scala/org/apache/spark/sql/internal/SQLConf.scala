--- conflicted
+++ resolved
@@ -1309,20 +1309,21 @@
       .booleanConf
       .createWithDefault(true)
 
-<<<<<<< HEAD
   object TypeCoercionMode extends Enumeration {
     val default, hive = Value
   }
 
   val typeCoercionMode =
     buildConf("spark.sql.typeCoercion.mode")
+      .internal()
       .doc("Since Spark 2.4, the 'hive' mode is introduced for Hive compatiblity. " +
         "Spark SQL has its native type cocersion mode, which is enabled by default.")
       .stringConf
       .transform(_.toLowerCase(Locale.ROOT))
       .checkValues(TypeCoercionMode.values.map(_.toString))
       .createWithDefault(TypeCoercionMode.default.toString)
-=======
+
+
   val TOP_K_SORT_FALLBACK_THRESHOLD =
     buildConf("spark.sql.execution.topKSortFallbackThreshold")
       .internal()
@@ -1331,7 +1332,6 @@
           " in memory, otherwise do a global sort which spills to disk if necessary.")
       .intConf
       .createWithDefault(Int.MaxValue)
->>>>>>> ac78bcce
 
   object Deprecated {
     val MAPRED_REDUCE_TASKS = "mapred.reduce.tasks"
