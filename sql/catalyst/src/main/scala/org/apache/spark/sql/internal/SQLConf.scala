/*
 * Licensed to the Apache Software Foundation (ASF) under one or more
 * contributor license agreements.  See the NOTICE file distributed with
 * this work for additional information regarding copyright ownership.
 * The ASF licenses this file to You under the Apache License, Version 2.0
 * (the "License"); you may not use this file except in compliance with
 * the License.  You may obtain a copy of the License at
 *
 *    http://www.apache.org/licenses/LICENSE-2.0
 *
 * Unless required by applicable law or agreed to in writing, software
 * distributed under the License is distributed on an "AS IS" BASIS,
 * WITHOUT WARRANTIES OR CONDITIONS OF ANY KIND, either express or implied.
 * See the License for the specific language governing permissions and
 * limitations under the License.
 */

package org.apache.spark.sql.internal

import java.util.{Locale, Properties, TimeZone}
import java.util
import java.util.concurrent.TimeUnit
import java.util.concurrent.atomic.AtomicReference
import java.util.zip.Deflater

import scala.collection.immutable
import scala.jdk.CollectionConverters._
import scala.util.Try
import scala.util.control.NonFatal
import scala.util.matching.Regex

import org.apache.hadoop.fs.Path

import org.apache.spark.{ErrorMessageFormat, SparkConf, SparkContext, TaskContext}
import org.apache.spark.internal.Logging
import org.apache.spark.internal.config._
import org.apache.spark.io.CompressionCodec
import org.apache.spark.network.util.ByteUnit
import org.apache.spark.sql.catalyst.ScalaReflection
import org.apache.spark.sql.catalyst.analysis.{HintErrorLogger, Resolver}
import org.apache.spark.sql.catalyst.expressions.CodegenObjectFactoryMode
import org.apache.spark.sql.catalyst.expressions.codegen.CodeGenerator
import org.apache.spark.sql.catalyst.plans.logical.HintErrorHandler
import org.apache.spark.sql.catalyst.util.DateTimeUtils
import org.apache.spark.sql.connector.catalog.CatalogManager.SESSION_CATALOG_NAME
import org.apache.spark.sql.errors.{QueryCompilationErrors, QueryExecutionErrors}
import org.apache.spark.sql.types.{AtomicType, TimestampNTZType, TimestampType}
import org.apache.spark.storage.{StorageLevel, StorageLevelMapper}
import org.apache.spark.unsafe.array.ByteArrayMethods
import org.apache.spark.util.Utils

////////////////////////////////////////////////////////////////////////////////////////////////////
// This file defines the configuration options for Spark SQL.
////////////////////////////////////////////////////////////////////////////////////////////////////


object SQLConf {

  private[this] val sqlConfEntriesUpdateLock = new Object

  @volatile
  private[this] var sqlConfEntries: util.Map[String, ConfigEntry[_]] = util.Collections.emptyMap()

  private[this] val staticConfKeysUpdateLock = new Object

  @volatile
  private[this] var staticConfKeys: java.util.Set[String] = util.Collections.emptySet()

  private def register(entry: ConfigEntry[_]): Unit = sqlConfEntriesUpdateLock.synchronized {
    require(!sqlConfEntries.containsKey(entry.key),
      s"Duplicate SQLConfigEntry. ${entry.key} has been registered")
    val updatedMap = new java.util.HashMap[String, ConfigEntry[_]](sqlConfEntries)
    updatedMap.put(entry.key, entry)
    sqlConfEntries = updatedMap
  }

  // For testing only
  private[sql] def unregister(entry: ConfigEntry[_]): Unit = sqlConfEntriesUpdateLock.synchronized {
    val updatedMap = new java.util.HashMap[String, ConfigEntry[_]](sqlConfEntries)
    updatedMap.remove(entry.key)
    sqlConfEntries = updatedMap
  }

  private[internal] def getConfigEntry(key: String): ConfigEntry[_] = {
    sqlConfEntries.get(key)
  }

  private[internal] def getConfigEntries(): util.Collection[ConfigEntry[_]] = {
    sqlConfEntries.values()
  }

  private[internal] def containsConfigEntry(entry: ConfigEntry[_]): Boolean = {
    getConfigEntry(entry.key) == entry
  }

  private[sql] def containsConfigKey(key: String): Boolean = {
    sqlConfEntries.containsKey(key)
  }

  def registerStaticConfigKey(key: String): Unit = staticConfKeysUpdateLock.synchronized {
    val updated = new util.HashSet[String](staticConfKeys)
    updated.add(key)
    staticConfKeys = updated
  }

  def isStaticConfigKey(key: String): Boolean = staticConfKeys.contains(key)

  def buildConf(key: String): ConfigBuilder = ConfigBuilder(key).onCreate(register)

  def buildStaticConf(key: String): ConfigBuilder = {
    ConfigBuilder(key).onCreate { entry =>
      SQLConf.registerStaticConfigKey(entry.key)
      SQLConf.register(entry)
    }
  }

  /**
   * Merge all non-static configs to the SQLConf. For example, when the 1st [[SparkSession]] and
   * the global [[SharedState]] have been initialized, all static configs have taken affect and
   * should not be set to other values. Other later created sessions should respect all static
   * configs and only be able to change non-static configs.
   */
  private[sql] def mergeNonStaticSQLConfigs(
      sqlConf: SQLConf,
      configs: Map[String, String]): Unit = {
    for ((k, v) <- configs if !staticConfKeys.contains(k)) {
      sqlConf.setConfString(k, v)
    }
  }

  /**
   * Extract entries from `SparkConf` and put them in the `SQLConf`
   */
  private[sql] def mergeSparkConf(sqlConf: SQLConf, sparkConf: SparkConf): Unit = {
    sparkConf.getAll.foreach { case (k, v) =>
      sqlConf.setConfString(k, v)
    }
  }

  /**
   * Default config. Only used when there is no active SparkSession for the thread.
   * See [[get]] for more information.
   */
  private lazy val fallbackConf = new ThreadLocal[SQLConf] {
    override def initialValue: SQLConf = new SQLConf
  }

  /** See [[get]] for more information. */
  def getFallbackConf: SQLConf = fallbackConf.get()

  private lazy val existingConf = new ThreadLocal[SQLConf] {
    override def initialValue: SQLConf = null
  }

  def withExistingConf[T](conf: SQLConf)(f: => T): T = {
    val old = existingConf.get()
    existingConf.set(conf)
    try {
      f
    } finally {
      if (old != null) {
        existingConf.set(old)
      } else {
        existingConf.remove()
      }
    }
  }

  /**
   * Defines a getter that returns the SQLConf within scope.
   * See [[get]] for more information.
   */
  private val confGetter = new AtomicReference[() => SQLConf](() => fallbackConf.get())

  /**
   * Sets the active config object within the current scope.
   * See [[get]] for more information.
   */
  def setSQLConfGetter(getter: () => SQLConf): Unit = {
    confGetter.set(getter)
  }

  // Make sure SqlApiConf is always in sync with SQLConf. SqlApiConf will always try to
  // load SqlConf to make sure both classes are in sync from the get go.
  SqlApiConf.setConfGetter(() => SQLConf.get)

  /**
   * Returns the active config object within the current scope. If there is an active SparkSession,
   * the proper SQLConf associated with the thread's active session is used. If it's called from
   * tasks in the executor side, a SQLConf will be created from job local properties, which are set
   * and propagated from the driver side, unless a `SQLConf` has been set in the scope by
   * `withExistingConf` as done for propagating SQLConf for operations performed on RDDs created
   * from DataFrames.
   *
   * The way this works is a little bit convoluted, due to the fact that config was added initially
   * only for physical plans (and as a result not in sql/catalyst module).
   *
   * The first time a SparkSession is instantiated, we set the [[confGetter]] to return the
   * active SparkSession's config. If there is no active SparkSession, it returns using the thread
   * local [[fallbackConf]]. The reason [[fallbackConf]] is a thread local (rather than just a conf)
   * is to support setting different config options for different threads so we can potentially
   * run tests in parallel. At the time this feature was implemented, this was a no-op since we
   * run unit tests (that does not involve SparkSession) in serial order.
   */
  def get: SQLConf = {
    if (Utils.isInRunningSparkTask) {
      val conf = existingConf.get()
      if (conf != null) {
        conf
      } else {
        new ReadOnlySQLConf(TaskContext.get())
      }
    } else {
      val isSchedulerEventLoopThread = SparkContext.getActive
        .flatMap { sc => Option(sc.dagScheduler) }
        .map(_.eventProcessLoop.eventThread)
        .exists(_.getId == Thread.currentThread().getId)
      if (isSchedulerEventLoopThread) {
        // DAGScheduler event loop thread does not have an active SparkSession, the `confGetter`
        // will return `fallbackConf` which is unexpected. Here we require the caller to get the
        // conf within `withExistingConf`, otherwise fail the query.
        val conf = existingConf.get()
        if (conf != null) {
          conf
        } else if (Utils.isTesting) {
          throw QueryExecutionErrors.cannotGetSQLConfInSchedulerEventLoopThreadError()
        } else {
          confGetter.get()()
        }
      } else {
        val conf = existingConf.get()
        if (conf != null) {
          conf
        } else {
          confGetter.get()()
        }
      }
    }
  }

  val ANALYZER_MAX_ITERATIONS = buildConf("spark.sql.analyzer.maxIterations")
    .internal()
    .doc("The max number of iterations the analyzer runs.")
    .version("3.0.0")
    .intConf
    .createWithDefault(100)

  val MULTI_COMMUTATIVE_OP_OPT_THRESHOLD =
    buildConf("spark.sql.analyzer.canonicalization.multiCommutativeOpMemoryOptThreshold")
      .internal()
      .doc("The minimum number of operands in a commutative expression tree to" +
        " invoke the MultiCommutativeOp memory optimization during canonicalization.")
      .version("3.4.0")
      .intConf
      .createWithDefault(3)

  val OPTIMIZER_EXCLUDED_RULES = buildConf("spark.sql.optimizer.excludedRules")
    .doc("Configures a list of rules to be disabled in the optimizer, in which the rules are " +
      "specified by their rule names and separated by comma. It is not guaranteed that all the " +
      "rules in this configuration will eventually be excluded, as some rules are necessary " +
      "for correctness. The optimizer will log the rules that have indeed been excluded.")
    .version("2.4.0")
    .stringConf
    .createOptional

  val OPTIMIZER_MAX_ITERATIONS = buildConf("spark.sql.optimizer.maxIterations")
    .internal()
    .doc("The max number of iterations the optimizer runs.")
    .version("2.0.0")
    .intConf
    .createWithDefault(100)

  val OPTIMIZER_INSET_CONVERSION_THRESHOLD =
    buildConf("spark.sql.optimizer.inSetConversionThreshold")
      .internal()
      .doc("The threshold of set size for InSet conversion.")
      .version("2.0.0")
      .intConf
      .createWithDefault(10)

  val OPTIMIZER_INSET_SWITCH_THRESHOLD =
    buildConf("spark.sql.optimizer.inSetSwitchThreshold")
      .internal()
      .doc("Configures the max set size in InSet for which Spark will generate code with " +
        "switch statements. This is applicable only to bytes, shorts, ints, dates.")
      .version("3.0.0")
      .intConf
      .checkValue(threshold => threshold >= 0 && threshold <= 600, "The max set size " +
        "for using switch statements in InSet must be non-negative and less than or equal to 600")
      .createWithDefault(400)

  val PLAN_CHANGE_LOG_LEVEL = buildConf("spark.sql.planChangeLog.level")
    .internal()
    .doc("Configures the log level for logging the change from the original plan to the new " +
      "plan after a rule or batch is applied. The value can be 'trace', 'debug', 'info', " +
      "'warn', or 'error'. The default log level is 'trace'.")
    .version("3.1.0")
    .stringConf
    .transform(_.toUpperCase(Locale.ROOT))
    .checkValue(logLevel => Set("TRACE", "DEBUG", "INFO", "WARN", "ERROR").contains(logLevel),
      "Invalid value for 'spark.sql.planChangeLog.level'. Valid values are " +
        "'trace', 'debug', 'info', 'warn' and 'error'.")
    .createWithDefault("trace")

  val PLAN_CHANGE_LOG_RULES = buildConf("spark.sql.planChangeLog.rules")
    .internal()
    .doc("Configures a list of rules for logging plan changes, in which the rules are " +
      "specified by their rule names and separated by comma.")
    .version("3.1.0")
    .stringConf
    .createOptional

  val PLAN_CHANGE_LOG_BATCHES = buildConf("spark.sql.planChangeLog.batches")
    .internal()
    .doc("Configures a list of batches for logging plan changes, in which the batches " +
      "are specified by their batch names and separated by comma.")
    .version("3.1.0")
    .stringConf
    .createOptional

  val PLAN_CHANGE_VALIDATION = buildConf("spark.sql.planChangeValidation")
    .internal()
    .doc("If true, Spark will validate all the plan changes made by analyzer/optimizer and other " +
      "catalyst rules, to make sure every rule returns a valid plan")
    .version("3.4.0")
    .booleanConf
    .createWithDefault(false)

  val ALLOW_NAMED_FUNCTION_ARGUMENTS = buildConf("spark.sql.allowNamedFunctionArguments")
    .doc("If true, Spark will turn on support for named parameters for all functions that has" +
      " it implemented.")
    .version("3.5.0")
    .booleanConf
    .createWithDefault(true)

  val DYNAMIC_PARTITION_PRUNING_ENABLED =
    buildConf("spark.sql.optimizer.dynamicPartitionPruning.enabled")
      .doc("When true, we will generate predicate for partition column when it's used as join key")
      .version("3.0.0")
      .booleanConf
      .createWithDefault(true)

  val DYNAMIC_PARTITION_PRUNING_USE_STATS =
    buildConf("spark.sql.optimizer.dynamicPartitionPruning.useStats")
      .internal()
      .doc("When true, distinct count statistics will be used for computing the data size of the " +
        "partitioned table after dynamic partition pruning, in order to evaluate if it is worth " +
        "adding an extra subquery as the pruning filter if broadcast reuse is not applicable.")
      .version("3.0.0")
      .booleanConf
      .createWithDefault(true)

  val DYNAMIC_PARTITION_PRUNING_FALLBACK_FILTER_RATIO =
    buildConf("spark.sql.optimizer.dynamicPartitionPruning.fallbackFilterRatio")
      .internal()
      .doc("When statistics are not available or configured not to be used, this config will be " +
        "used as the fallback filter ratio for computing the data size of the partitioned table " +
        "after dynamic partition pruning, in order to evaluate if it is worth adding an extra " +
        "subquery as the pruning filter if broadcast reuse is not applicable.")
      .version("3.0.0")
      .doubleConf
      .createWithDefault(0.5)

  val DYNAMIC_PARTITION_PRUNING_REUSE_BROADCAST_ONLY =
    buildConf("spark.sql.optimizer.dynamicPartitionPruning.reuseBroadcastOnly")
      .internal()
      .doc("When true, dynamic partition pruning will only apply when the broadcast exchange of " +
        "a broadcast hash join operation can be reused as the dynamic pruning filter.")
      .version("3.0.0")
      .booleanConf
      .createWithDefault(true)

  val RUNTIME_FILTER_NUMBER_THRESHOLD =
    buildConf("spark.sql.optimizer.runtimeFilter.number.threshold")
      .doc("The total number of injected runtime filters (non-DPP) for a single " +
        "query. This is to prevent driver OOMs with too many Bloom filters.")
      .version("3.3.0")
      .intConf
      .checkValue(threshold => threshold >= 0, "The threshold should be >= 0")
      .createWithDefault(10)

  val RUNTIME_BLOOM_FILTER_ENABLED =
    buildConf("spark.sql.optimizer.runtime.bloomFilter.enabled")
      .doc("When true and if one side of a shuffle join has a selective predicate, we attempt " +
        "to insert a bloom filter in the other side to reduce the amount of shuffle data.")
      .version("3.3.0")
      .booleanConf
      .createWithDefault(true)

  val RUNTIME_BLOOM_FILTER_CREATION_SIDE_THRESHOLD =
    buildConf("spark.sql.optimizer.runtime.bloomFilter.creationSideThreshold")
      .doc("Size threshold of the bloom filter creation side plan. Estimated size needs to be " +
        "under this value to try to inject bloom filter.")
      .version("3.3.0")
      .bytesConf(ByteUnit.BYTE)
      .createWithDefaultString("10MB")

  val RUNTIME_BLOOM_FILTER_APPLICATION_SIDE_SCAN_SIZE_THRESHOLD =
    buildConf("spark.sql.optimizer.runtime.bloomFilter.applicationSideScanSizeThreshold")
      .doc("Byte size threshold of the Bloom filter application side plan's aggregated scan " +
        "size. Aggregated scan byte size of the Bloom filter application side needs to be over " +
        "this value to inject a bloom filter.")
      .version("3.3.0")
      .bytesConf(ByteUnit.BYTE)
      .createWithDefaultString("10GB")

  val RUNTIME_BLOOM_FILTER_EXPECTED_NUM_ITEMS =
    buildConf("spark.sql.optimizer.runtime.bloomFilter.expectedNumItems")
      .doc("The default number of expected items for the runtime bloomfilter")
      .version("3.3.0")
      .longConf
      .createWithDefault(1000000L)

  val RUNTIME_BLOOM_FILTER_MAX_NUM_ITEMS =
    buildConf("spark.sql.optimizer.runtime.bloomFilter.maxNumItems")
      .doc("The max allowed number of expected items for the runtime bloom filter")
      .version("3.3.0")
      .longConf
      .createWithDefault(4000000L)


  val RUNTIME_BLOOM_FILTER_NUM_BITS =
    buildConf("spark.sql.optimizer.runtime.bloomFilter.numBits")
      .doc("The default number of bits to use for the runtime bloom filter")
      .version("3.3.0")
      .longConf
      .createWithDefault(8388608L)

  val RUNTIME_BLOOM_FILTER_MAX_NUM_BITS =
    buildConf("spark.sql.optimizer.runtime.bloomFilter.maxNumBits")
      .doc("The max number of bits to use for the runtime bloom filter")
      .version("3.3.0")
      .longConf
      .createWithDefault(67108864L)

  val RUNTIME_ROW_LEVEL_OPERATION_GROUP_FILTER_ENABLED =
    buildConf("spark.sql.optimizer.runtime.rowLevelOperationGroupFilter.enabled")
      .doc("Enables runtime group filtering for group-based row-level operations. " +
        "Data sources that replace groups of data (e.g. files, partitions) may prune entire " +
        "groups using provided data source filters when planning a row-level operation scan. " +
        "However, such filtering is limited as not all expressions can be converted into data " +
        "source filters and some expressions can only be evaluated by Spark (e.g. subqueries). " +
        "Since rewriting groups is expensive, Spark can execute a query at runtime to find what " +
        "records match the condition of the row-level operation. The information about matching " +
        "records will be passed back to the row-level operation scan, allowing data sources to " +
        "discard groups that don't have to be rewritten.")
      .version("3.4.0")
      .booleanConf
      .createWithDefault(true)

  val PLANNED_WRITE_ENABLED = buildConf("spark.sql.optimizer.plannedWrite.enabled")
    .internal()
    .doc("When set to true, Spark optimizer will add logical sort operators to V1 write commands " +
      "if needed so that `FileFormatWriter` does not need to insert physical sorts.")
    .version("3.4.0")
    .booleanConf
    .createWithDefault(true)

  val EXPRESSION_PROJECTION_CANDIDATE_LIMIT =
    buildConf("spark.sql.optimizer.expressionProjectionCandidateLimit")
      .doc("The maximum number of the candidate of output expressions whose alias are replaced." +
        " It can preserve the output partitioning and ordering." +
        " Negative value means disable this optimization.")
      .internal()
      .version("3.4.0")
      .intConf
      .createWithDefault(100)

  val COMPRESS_CACHED = buildConf("spark.sql.inMemoryColumnarStorage.compressed")
    .doc("When set to true Spark SQL will automatically select a compression codec for each " +
      "column based on statistics of the data.")
    .version("1.0.1")
    .booleanConf
    .createWithDefault(true)

  val COLUMN_BATCH_SIZE = buildConf("spark.sql.inMemoryColumnarStorage.batchSize")
    .doc("Controls the size of batches for columnar caching.  Larger batch sizes can improve " +
      "memory utilization and compression, but risk OOMs when caching data.")
    .version("1.1.1")
    .intConf
    .createWithDefault(10000)

  val VECTORIZED_HUGE_VECTOR_RESERVE_RATIO =
    buildConf("spark.sql.inMemoryColumnarStorage.hugeVectorReserveRatio")
      .doc("When spark.sql.inMemoryColumnarStorage.hugeVectorThreshold <= 0 or the required " +
        "memory is smaller than spark.sql.inMemoryColumnarStorage.hugeVectorThreshold, spark " +
        "reserves required memory * 2 memory; otherwise, spark reserves " +
        "required memory * this ratio memory, and will release this column vector memory before " +
        "reading the next batch rows.")
      .version("4.0.0")
      .doubleConf
      .createWithDefault(1.2)

  val VECTORIZED_HUGE_VECTOR_THRESHOLD =
    buildConf("spark.sql.inMemoryColumnarStorage.hugeVectorThreshold")
      .doc("When the required memory is larger than this, spark reserves required memory * " +
        s"${VECTORIZED_HUGE_VECTOR_RESERVE_RATIO.key} memory next time and release this column " +
        s"vector memory before reading the next batch rows. -1 means disabling the optimization.")
      .version("4.0.0")
      .bytesConf(ByteUnit.BYTE)
      .createWithDefault(-1)

  val IN_MEMORY_PARTITION_PRUNING =
    buildConf("spark.sql.inMemoryColumnarStorage.partitionPruning")
      .internal()
      .doc("When true, enable partition pruning for in-memory columnar tables.")
      .version("1.2.0")
      .booleanConf
      .createWithDefault(true)

  val IN_MEMORY_TABLE_SCAN_STATISTICS_ENABLED =
    buildConf("spark.sql.inMemoryTableScanStatistics.enable")
      .internal()
      .doc("When true, enable in-memory table scan accumulators.")
      .version("3.0.0")
      .booleanConf
      .createWithDefault(false)

  val CACHE_VECTORIZED_READER_ENABLED =
    buildConf("spark.sql.inMemoryColumnarStorage.enableVectorizedReader")
      .doc("Enables vectorized reader for columnar caching.")
      .version("2.3.1")
      .booleanConf
      .createWithDefault(true)

  val COLUMN_VECTOR_OFFHEAP_ENABLED =
    buildConf("spark.sql.columnVector.offheap.enabled")
      .internal()
      .doc("When true, use OffHeapColumnVector in ColumnarBatch. " +
        s"Defaults to $MEMORY_OFFHEAP_ENABLED.")
      .version("2.3.0")
      .fallbackConf(MEMORY_OFFHEAP_ENABLED)

  val PREFER_SORTMERGEJOIN = buildConf("spark.sql.join.preferSortMergeJoin")
    .internal()
    .doc("When true, prefer sort merge join over shuffled hash join. " +
      "Sort merge join consumes less memory than shuffled hash join and it works efficiently " +
      "when both join tables are large. On the other hand, shuffled hash join can improve " +
      "performance (e.g., of full outer joins) when one of join tables is much smaller.")
    .version("2.0.0")
    .booleanConf
    .createWithDefault(true)

  val REQUIRE_ALL_CLUSTER_KEYS_FOR_CO_PARTITION =
    buildConf("spark.sql.requireAllClusterKeysForCoPartition")
      .internal()
      .doc("When true, the planner requires all the clustering keys as the hash partition keys " +
        "of the children, to eliminate the shuffles for the operator that needs its children to " +
        "be co-partitioned, such as JOIN node. This is to avoid data skews which can lead to " +
        "significant performance regression if shuffles are eliminated.")
      .version("3.3.0")
      .booleanConf
      .createWithDefault(true)

  val REQUIRE_ALL_CLUSTER_KEYS_FOR_DISTRIBUTION =
    buildConf("spark.sql.requireAllClusterKeysForDistribution")
      .internal()
      .doc("When true, the planner requires all the clustering keys as the partition keys " +
        "(with same ordering) of the children, to eliminate the shuffle for the operator that " +
        "requires its children be clustered distributed, such as AGGREGATE and WINDOW node. " +
        "This is to avoid data skews which can lead to significant performance regression if " +
        "shuffle is eliminated.")
      .version("3.3.0")
      .booleanConf
      .createWithDefault(false)

  val MAX_SINGLE_PARTITION_BYTES = buildConf("spark.sql.maxSinglePartitionBytes")
    .doc("The maximum number of bytes allowed for a single partition. Otherwise, The planner " +
      "will introduce shuffle to improve parallelism.")
    .version("3.4.0")
    .bytesConf(ByteUnit.BYTE)
    .createWithDefaultString("128m")

  val RADIX_SORT_ENABLED = buildConf("spark.sql.sort.enableRadixSort")
    .internal()
    .doc("When true, enable use of radix sort when possible. Radix sort is much faster but " +
      "requires additional memory to be reserved up-front. The memory overhead may be " +
      "significant when sorting very small rows (up to 50% more in this case).")
    .version("2.0.0")
    .booleanConf
    .createWithDefault(true)

  val AUTO_BROADCASTJOIN_THRESHOLD = buildConf("spark.sql.autoBroadcastJoinThreshold")
    .doc("Configures the maximum size in bytes for a table that will be broadcast to all worker " +
      "nodes when performing a join.  By setting this value to -1 broadcasting can be disabled. " +
      "Note that currently statistics are only supported for Hive Metastore tables where the " +
      "command `ANALYZE TABLE <tableName> COMPUTE STATISTICS noscan` has been " +
      "run, and file-based data source tables where the statistics are computed directly on " +
      "the files of data.")
    .version("1.1.0")
    .bytesConf(ByteUnit.BYTE)
    .createWithDefaultString("10MB")

  val SHUFFLE_HASH_JOIN_FACTOR = buildConf("spark.sql.shuffledHashJoinFactor")
    .doc("The shuffle hash join can be selected if the data size of small" +
      " side multiplied by this factor is still smaller than the large side.")
    .version("3.3.0")
    .intConf
    .checkValue(_ >= 1, "The shuffle hash join factor cannot be negative.")
    .createWithDefault(3)

  val LIMIT_INITIAL_NUM_PARTITIONS = buildConf("spark.sql.limit.initialNumPartitions")
    .internal()
    .doc("Initial number of partitions to try when executing a take on a query. Higher values " +
      "lead to more partitions read. Lower values might lead to longer execution times as more" +
      "jobs will be run")
    .version("3.4.0")
    .intConf
    .checkValue(_ > 0, "value should be positive")
    .createWithDefault(1)

  val LIMIT_SCALE_UP_FACTOR = buildConf("spark.sql.limit.scaleUpFactor")
    .internal()
    .doc("Minimal increase rate in number of partitions between attempts when executing a take " +
      "on a query. Higher values lead to more partitions read. Lower values might lead to " +
      "longer execution times as more jobs will be run")
    .version("2.1.1")
    .intConf
    .createWithDefault(4)

  val ADVANCED_PARTITION_PREDICATE_PUSHDOWN =
    buildConf("spark.sql.hive.advancedPartitionPredicatePushdown.enabled")
      .internal()
      .doc("When true, advanced partition predicate pushdown into Hive metastore is enabled.")
      .version("2.3.0")
      .booleanConf
      .createWithDefault(true)

  val LEAF_NODE_DEFAULT_PARALLELISM = buildConf("spark.sql.leafNodeDefaultParallelism")
    .doc("The default parallelism of Spark SQL leaf nodes that produce data, such as the file " +
      "scan node, the local data scan node, the range node, etc. The default value of this " +
      "config is 'SparkContext#defaultParallelism'.")
    .version("3.2.0")
    .intConf
    .checkValue(_ > 0, "The value of spark.sql.leafNodeDefaultParallelism must be positive.")
    .createOptional

  val SHUFFLE_PARTITIONS = buildConf("spark.sql.shuffle.partitions")
    .doc("The default number of partitions to use when shuffling data for joins or aggregations. " +
      "Note: For structured streaming, this configuration cannot be changed between query " +
      "restarts from the same checkpoint location.")
    .version("1.1.0")
    .intConf
    .checkValue(_ > 0, "The value of spark.sql.shuffle.partitions must be positive")
    .createWithDefault(200)

  val SHUFFLE_TARGET_POSTSHUFFLE_INPUT_SIZE =
    buildConf("spark.sql.adaptive.shuffle.targetPostShuffleInputSize")
      .internal()
      .doc("(Deprecated since Spark 3.0)")
      .version("1.6.0")
      .bytesConf(ByteUnit.BYTE)
      .checkValue(_ > 0, "advisoryPartitionSizeInBytes must be positive")
      .createWithDefaultString("64MB")

  val ADAPTIVE_EXECUTION_ENABLED = buildConf("spark.sql.adaptive.enabled")
    .doc("When true, enable adaptive query execution, which re-optimizes the query plan in the " +
      "middle of query execution, based on accurate runtime statistics.")
    .version("1.6.0")
    .booleanConf
    .createWithDefault(true)

  val ADAPTIVE_EXECUTION_FORCE_APPLY = buildConf("spark.sql.adaptive.forceApply")
    .internal()
    .doc("Adaptive query execution is skipped when the query does not have exchanges or " +
      "sub-queries. By setting this config to true (together with " +
      s"'${ADAPTIVE_EXECUTION_ENABLED.key}' set to true), Spark will force apply adaptive query " +
      "execution for all supported queries.")
    .version("3.0.0")
    .booleanConf
    .createWithDefault(false)

  val ADAPTIVE_EXECUTION_APPLY_FINAL_STAGE_SHUFFLE_OPTIMIZATIONS =
    buildConf("spark.sql.adaptive.applyFinalStageShuffleOptimizations")
      .internal()
      .doc("Configures whether adaptive query execution (if enabled) should apply shuffle " +
        "coalescing and local shuffle read optimization for the final query stage.")
      .version("3.4.2")
      .booleanConf
      .createWithDefault(true)

  val ADAPTIVE_EXECUTION_LOG_LEVEL = buildConf("spark.sql.adaptive.logLevel")
    .internal()
    .doc("Configures the log level for adaptive execution logging of plan changes. The value " +
      "can be 'trace', 'debug', 'info', 'warn', or 'error'. The default log level is 'debug'.")
    .version("3.0.0")
    .stringConf
    .transform(_.toUpperCase(Locale.ROOT))
    .checkValues(Set("TRACE", "DEBUG", "INFO", "WARN", "ERROR"))
    .createWithDefault("debug")

  val ADVISORY_PARTITION_SIZE_IN_BYTES =
    buildConf("spark.sql.adaptive.advisoryPartitionSizeInBytes")
      .doc("The advisory size in bytes of the shuffle partition during adaptive optimization " +
        s"(when ${ADAPTIVE_EXECUTION_ENABLED.key} is true). It takes effect when Spark " +
        "coalesces small shuffle partitions or splits skewed shuffle partition.")
      .version("3.0.0")
      .fallbackConf(SHUFFLE_TARGET_POSTSHUFFLE_INPUT_SIZE)

  val COALESCE_PARTITIONS_ENABLED =
    buildConf("spark.sql.adaptive.coalescePartitions.enabled")
      .doc(s"When true and '${ADAPTIVE_EXECUTION_ENABLED.key}' is true, Spark will coalesce " +
        "contiguous shuffle partitions according to the target size (specified by " +
        s"'${ADVISORY_PARTITION_SIZE_IN_BYTES.key}'), to avoid too many small tasks.")
      .version("3.0.0")
      .booleanConf
      .createWithDefault(true)

  val COALESCE_PARTITIONS_PARALLELISM_FIRST =
    buildConf("spark.sql.adaptive.coalescePartitions.parallelismFirst")
      .doc("When true, Spark does not respect the target size specified by " +
        s"'${ADVISORY_PARTITION_SIZE_IN_BYTES.key}' (default 64MB) when coalescing contiguous " +
        "shuffle partitions, but adaptively calculate the target size according to the default " +
        "parallelism of the Spark cluster. The calculated size is usually smaller than the " +
        "configured target size. This is to maximize the parallelism and avoid performance " +
        "regression when enabling adaptive query execution. It's recommended to set this config " +
        "to false and respect the configured target size.")
      .version("3.2.0")
      .booleanConf
      .createWithDefault(true)

  val COALESCE_PARTITIONS_MIN_PARTITION_SIZE =
    buildConf("spark.sql.adaptive.coalescePartitions.minPartitionSize")
      .doc("The minimum size of shuffle partitions after coalescing. This is useful when the " +
        "adaptively calculated target size is too small during partition coalescing.")
      .version("3.2.0")
      .bytesConf(ByteUnit.BYTE)
      .checkValue(_ > 0, "minPartitionSize must be positive")
      .createWithDefaultString("1MB")

  val COALESCE_PARTITIONS_MIN_PARTITION_NUM =
    buildConf("spark.sql.adaptive.coalescePartitions.minPartitionNum")
      .internal()
      .doc("(deprecated) The suggested (not guaranteed) minimum number of shuffle partitions " +
        "after coalescing. If not set, the default value is the default parallelism of the " +
        "Spark cluster. This configuration only has an effect when " +
        s"'${ADAPTIVE_EXECUTION_ENABLED.key}' and " +
        s"'${COALESCE_PARTITIONS_ENABLED.key}' are both true.")
      .version("3.0.0")
      .intConf
      .checkValue(_ > 0, "The minimum number of partitions must be positive.")
      .createOptional

  val COALESCE_PARTITIONS_INITIAL_PARTITION_NUM =
    buildConf("spark.sql.adaptive.coalescePartitions.initialPartitionNum")
      .doc("The initial number of shuffle partitions before coalescing. If not set, it equals to " +
        s"${SHUFFLE_PARTITIONS.key}. This configuration only has an effect when " +
        s"'${ADAPTIVE_EXECUTION_ENABLED.key}' and '${COALESCE_PARTITIONS_ENABLED.key}' " +
        "are both true.")
      .version("3.0.0")
      .intConf
      .checkValue(_ > 0, "The initial number of partitions must be positive.")
      .createOptional

  val FETCH_SHUFFLE_BLOCKS_IN_BATCH =
    buildConf("spark.sql.adaptive.fetchShuffleBlocksInBatch")
      .internal()
      .doc("Whether to fetch the contiguous shuffle blocks in batch. Instead of fetching blocks " +
        "one by one, fetching contiguous shuffle blocks for the same map task in batch can " +
        "reduce IO and improve performance. Note, multiple contiguous blocks exist in single " +
        s"fetch request only happen when '${ADAPTIVE_EXECUTION_ENABLED.key}' and " +
        s"'${COALESCE_PARTITIONS_ENABLED.key}' are both true. This feature also depends " +
        "on a relocatable serializer, the concatenation support codec in use, the new version " +
        "shuffle fetch protocol and io encryption is disabled.")
      .version("3.0.0")
      .booleanConf
      .createWithDefault(true)

  val LOCAL_SHUFFLE_READER_ENABLED =
    buildConf("spark.sql.adaptive.localShuffleReader.enabled")
      .doc(s"When true and '${ADAPTIVE_EXECUTION_ENABLED.key}' is true, Spark tries to use local " +
        "shuffle reader to read the shuffle data when the shuffle partitioning is not needed, " +
        "for example, after converting sort-merge join to broadcast-hash join.")
      .version("3.0.0")
      .booleanConf
      .createWithDefault(true)

  val SKEW_JOIN_ENABLED =
    buildConf("spark.sql.adaptive.skewJoin.enabled")
      .doc(s"When true and '${ADAPTIVE_EXECUTION_ENABLED.key}' is true, Spark dynamically " +
        "handles skew in shuffled join (sort-merge and shuffled hash) by splitting (and " +
        "replicating if needed) skewed partitions.")
      .version("3.0.0")
      .booleanConf
      .createWithDefault(true)

  val SKEW_JOIN_SKEWED_PARTITION_FACTOR =
    buildConf("spark.sql.adaptive.skewJoin.skewedPartitionFactor")
      .doc("A partition is considered as skewed if its size is larger than this factor " +
        "multiplying the median partition size and also larger than " +
        "'spark.sql.adaptive.skewJoin.skewedPartitionThresholdInBytes'")
      .version("3.0.0")
      .doubleConf
      .checkValue(_ >= 0, "The skew factor cannot be negative.")
      .createWithDefault(5.0)

  val SKEW_JOIN_SKEWED_PARTITION_THRESHOLD =
    buildConf("spark.sql.adaptive.skewJoin.skewedPartitionThresholdInBytes")
      .doc("A partition is considered as skewed if its size in bytes is larger than this " +
        s"threshold and also larger than '${SKEW_JOIN_SKEWED_PARTITION_FACTOR.key}' " +
        "multiplying the median partition size. Ideally this config should be set larger " +
        s"than '${ADVISORY_PARTITION_SIZE_IN_BYTES.key}'.")
      .version("3.0.0")
      .bytesConf(ByteUnit.BYTE)
      .createWithDefaultString("256MB")

  val NON_EMPTY_PARTITION_RATIO_FOR_BROADCAST_JOIN =
    buildConf("spark.sql.adaptive.nonEmptyPartitionRatioForBroadcastJoin")
      .internal()
      .doc("The relation with a non-empty partition ratio lower than this config will not be " +
        "considered as the build side of a broadcast-hash join in adaptive execution regardless " +
        "of its size.This configuration only has an effect when " +
        s"'${ADAPTIVE_EXECUTION_ENABLED.key}' is true.")
      .version("3.0.0")
      .doubleConf
      .checkValue(_ >= 0, "The non-empty partition ratio must be positive number.")
      .createWithDefault(0.2)

  val ADAPTIVE_OPTIMIZER_EXCLUDED_RULES =
    buildConf("spark.sql.adaptive.optimizer.excludedRules")
      .doc("Configures a list of rules to be disabled in the adaptive optimizer, in which the " +
        "rules are specified by their rule names and separated by comma. The optimizer will log " +
        "the rules that have indeed been excluded.")
      .version("3.1.0")
      .stringConf
      .createOptional

  val ADAPTIVE_AUTO_BROADCASTJOIN_THRESHOLD =
    buildConf("spark.sql.adaptive.autoBroadcastJoinThreshold")
      .doc("Configures the maximum size in bytes for a table that will be broadcast to all " +
        "worker nodes when performing a join. By setting this value to -1 broadcasting can be " +
        s"disabled. The default value is same with ${AUTO_BROADCASTJOIN_THRESHOLD.key}. " +
        "Note that, this config is used only in adaptive framework.")
      .version("3.2.0")
      .bytesConf(ByteUnit.BYTE)
      .createOptional

  val ADAPTIVE_MAX_SHUFFLE_HASH_JOIN_LOCAL_MAP_THRESHOLD =
    buildConf("spark.sql.adaptive.maxShuffledHashJoinLocalMapThreshold")
      .doc("Configures the maximum size in bytes per partition that can be allowed to build " +
        "local hash map. If this value is not smaller than " +
        s"${ADVISORY_PARTITION_SIZE_IN_BYTES.key} and all the partition size are not larger " +
        "than this config, join selection prefer to use shuffled hash join instead of " +
        s"sort merge join regardless of the value of ${PREFER_SORTMERGEJOIN.key}.")
      .version("3.2.0")
      .bytesConf(ByteUnit.BYTE)
      .createWithDefault(0L)

  val ADAPTIVE_OPTIMIZE_SKEWS_IN_REBALANCE_PARTITIONS_ENABLED =
    buildConf("spark.sql.adaptive.optimizeSkewsInRebalancePartitions.enabled")
      .doc(s"When true and '${ADAPTIVE_EXECUTION_ENABLED.key}' is true, Spark will optimize the " +
        "skewed shuffle partitions in RebalancePartitions and split them to smaller ones " +
        s"according to the target size (specified by '${ADVISORY_PARTITION_SIZE_IN_BYTES.key}'), " +
        "to avoid data skew.")
      .version("3.2.0")
      .booleanConf
      .createWithDefault(true)

  val ADAPTIVE_REBALANCE_PARTITIONS_SMALL_PARTITION_FACTOR =
    buildConf("spark.sql.adaptive.rebalancePartitionsSmallPartitionFactor")
      .doc(s"A partition will be merged during splitting if its size is small than this factor " +
        s"multiply ${ADVISORY_PARTITION_SIZE_IN_BYTES.key}.")
      .version("3.3.0")
      .doubleConf
      .checkValue(v => v > 0 && v < 1, "the factor must be in (0, 1)")
      .createWithDefault(0.2)

  val ADAPTIVE_FORCE_OPTIMIZE_SKEWED_JOIN =
    buildConf("spark.sql.adaptive.forceOptimizeSkewedJoin")
      .doc("When true, force enable OptimizeSkewedJoin even if it introduces extra shuffle.")
      .version("3.3.0")
      .booleanConf
      .createWithDefault(false)

  val ADAPTIVE_CUSTOM_COST_EVALUATOR_CLASS =
    buildConf("spark.sql.adaptive.customCostEvaluatorClass")
      .doc("The custom cost evaluator class to be used for adaptive execution. If not being set," +
        " Spark will use its own SimpleCostEvaluator by default.")
      .version("3.2.0")
      .stringConf
      .createOptional

  val SUBEXPRESSION_ELIMINATION_ENABLED =
    buildConf("spark.sql.subexpressionElimination.enabled")
      .internal()
      .doc("When true, common subexpressions will be eliminated.")
      .version("1.6.0")
      .booleanConf
      .createWithDefault(true)

  val SUBEXPRESSION_ELIMINATION_CACHE_MAX_ENTRIES =
    buildConf("spark.sql.subexpressionElimination.cache.maxEntries")
      .internal()
      .doc("The maximum entries of the cache used for interpreted subexpression elimination.")
      .version("3.1.0")
      .intConf
      .checkValue(_ >= 0, "The maximum must not be negative")
      .createWithDefault(100)

  val SUBEXPRESSION_ELIMINATION_SKIP_FOR_SHORTCUT_EXPR =
    buildConf("spark.sql.subexpressionElimination.skipForShortcutExpr")
      .internal()
      .doc("When true, shortcut eliminate subexpression with `AND`, `OR`. " +
        "The subexpression may not need to eval even if it appears more than once. " +
        "e.g., `if(or(a, and(b, b)))`, the expression `b` would be skipped if `a` is true.")
      .version("3.5.0")
      .booleanConf
      .createWithDefault(false)

  val CASE_SENSITIVE = buildConf(SqlApiConf.CASE_SENSITIVE_KEY)
    .internal()
    .doc("Whether the query analyzer should be case sensitive or not. " +
      "Default to case insensitive. It is highly discouraged to turn on case sensitive mode.")
    .version("1.4.0")
    .booleanConf
    .createWithDefault(false)

  val CONSTRAINT_PROPAGATION_ENABLED = buildConf("spark.sql.constraintPropagation.enabled")
    .internal()
    .doc("When true, the query optimizer will infer and propagate data constraints in the query " +
      "plan to optimize them. Constraint propagation can sometimes be computationally expensive " +
      "for certain kinds of query plans (such as those with a large number of predicates and " +
      "aliases) which might negatively impact overall runtime.")
    .version("2.2.0")
    .booleanConf
    .createWithDefault(true)

  val PROPAGATE_DISTINCT_KEYS_ENABLED =
    buildConf("spark.sql.optimizer.propagateDistinctKeys.enabled")
      .internal()
      .doc("When true, the query optimizer will propagate a set of distinct attributes from the " +
        "current node and use it to optimize query.")
      .version("3.3.0")
      .booleanConf
      .createWithDefault(true)

  val ESCAPED_STRING_LITERALS = buildConf("spark.sql.parser.escapedStringLiterals")
    .internal()
    .doc("When true, string literals (including regex patterns) remain escaped in our SQL " +
      "parser. The default is false since Spark 2.0. Setting it to true can restore the behavior " +
      "prior to Spark 2.0.")
    .version("2.2.1")
    .booleanConf
    .createWithDefault(false)

  val FILE_COMPRESSION_FACTOR = buildConf("spark.sql.sources.fileCompressionFactor")
    .internal()
    .doc("When estimating the output data size of a table scan, multiply the file size with this " +
      "factor as the estimated data size, in case the data is compressed in the file and lead to" +
      " a heavily underestimated result.")
    .version("2.3.1")
    .doubleConf
    .checkValue(_ > 0, "the value of fileCompressionFactor must be greater than 0")
    .createWithDefault(1.0)

  val PARQUET_SCHEMA_MERGING_ENABLED = buildConf("spark.sql.parquet.mergeSchema")
    .doc("When true, the Parquet data source merges schemas collected from all data files, " +
         "otherwise the schema is picked from the summary file or a random data file " +
         "if no summary file is available.")
    .version("1.5.0")
    .booleanConf
    .createWithDefault(false)

  val PARQUET_SCHEMA_RESPECT_SUMMARIES = buildConf("spark.sql.parquet.respectSummaryFiles")
    .doc("When true, we make assumption that all part-files of Parquet are consistent with " +
         "summary files and we will ignore them when merging schema. Otherwise, if this is " +
         "false, which is the default, we will merge all part-files. This should be considered " +
         "as expert-only option, and shouldn't be enabled before knowing what it means exactly.")
    .version("1.5.0")
    .booleanConf
    .createWithDefault(false)

  val PARQUET_BINARY_AS_STRING = buildConf("spark.sql.parquet.binaryAsString")
    .doc("Some other Parquet-producing systems, in particular Impala and older versions of " +
      "Spark SQL, do not differentiate between binary data and strings when writing out the " +
      "Parquet schema. This flag tells Spark SQL to interpret binary data as a string to provide " +
      "compatibility with these systems.")
    .version("1.1.1")
    .booleanConf
    .createWithDefault(false)

  val PARQUET_INT96_AS_TIMESTAMP = buildConf("spark.sql.parquet.int96AsTimestamp")
    .doc("Some Parquet-producing systems, in particular Impala, store Timestamp into INT96. " +
      "Spark would also store Timestamp as INT96 because we need to avoid precision lost of the " +
      "nanoseconds field. This flag tells Spark SQL to interpret INT96 data as a timestamp to " +
      "provide compatibility with these systems.")
    .version("1.3.0")
    .booleanConf
    .createWithDefault(true)

  val PARQUET_INT96_TIMESTAMP_CONVERSION = buildConf("spark.sql.parquet.int96TimestampConversion")
    .doc("This controls whether timestamp adjustments should be applied to INT96 data when " +
      "converting to timestamps, for data written by Impala.  This is necessary because Impala " +
      "stores INT96 data with a different timezone offset than Hive & Spark.")
    .version("2.3.0")
    .booleanConf
    .createWithDefault(false)

  object ParquetOutputTimestampType extends Enumeration {
    val INT96, TIMESTAMP_MICROS, TIMESTAMP_MILLIS = Value
  }

  val PARQUET_OUTPUT_TIMESTAMP_TYPE = buildConf("spark.sql.parquet.outputTimestampType")
    .doc("Sets which Parquet timestamp type to use when Spark writes data to Parquet files. " +
      "INT96 is a non-standard but commonly used timestamp type in Parquet. TIMESTAMP_MICROS " +
      "is a standard timestamp type in Parquet, which stores number of microseconds from the " +
      "Unix epoch. TIMESTAMP_MILLIS is also standard, but with millisecond precision, which " +
      "means Spark has to truncate the microsecond portion of its timestamp value.")
    .version("2.3.0")
    .stringConf
    .transform(_.toUpperCase(Locale.ROOT))
    .checkValues(ParquetOutputTimestampType.values.map(_.toString))
    .createWithDefault(ParquetOutputTimestampType.INT96.toString)

  val PARQUET_COMPRESSION = buildConf("spark.sql.parquet.compression.codec")
    .doc("Sets the compression codec used when writing Parquet files. If either `compression` or " +
      "`parquet.compression` is specified in the table-specific options/properties, the " +
      "precedence would be `compression`, `parquet.compression`, " +
      "`spark.sql.parquet.compression.codec`. Acceptable values include: none, uncompressed, " +
      "snappy, gzip, lzo, brotli, lz4, lz4_raw, zstd.")
    .version("1.1.1")
    .stringConf
    .transform(_.toLowerCase(Locale.ROOT))
    .checkValues(
      Set("none", "uncompressed", "snappy", "gzip", "lzo", "brotli", "lz4", "lz4_raw", "zstd"))
    .createWithDefault("snappy")

  val PARQUET_FILTER_PUSHDOWN_ENABLED = buildConf("spark.sql.parquet.filterPushdown")
    .doc("Enables Parquet filter push-down optimization when set to true.")
    .version("1.2.0")
    .booleanConf
    .createWithDefault(true)

  val PARQUET_FILTER_PUSHDOWN_DATE_ENABLED = buildConf("spark.sql.parquet.filterPushdown.date")
    .doc("If true, enables Parquet filter push-down optimization for Date. " +
      s"This configuration only has an effect when '${PARQUET_FILTER_PUSHDOWN_ENABLED.key}' is " +
      "enabled.")
    .version("2.4.0")
    .internal()
    .booleanConf
    .createWithDefault(true)

  val PARQUET_FILTER_PUSHDOWN_TIMESTAMP_ENABLED =
    buildConf("spark.sql.parquet.filterPushdown.timestamp")
      .doc("If true, enables Parquet filter push-down optimization for Timestamp. " +
        s"This configuration only has an effect when '${PARQUET_FILTER_PUSHDOWN_ENABLED.key}' is " +
        "enabled and Timestamp stored as TIMESTAMP_MICROS or TIMESTAMP_MILLIS type.")
      .version("2.4.0")
      .internal()
      .booleanConf
      .createWithDefault(true)

  val PARQUET_FILTER_PUSHDOWN_DECIMAL_ENABLED =
    buildConf("spark.sql.parquet.filterPushdown.decimal")
      .doc("If true, enables Parquet filter push-down optimization for Decimal. " +
        s"This configuration only has an effect when '${PARQUET_FILTER_PUSHDOWN_ENABLED.key}' is " +
        "enabled.")
      .version("2.4.0")
      .internal()
      .booleanConf
      .createWithDefault(true)

  val PARQUET_FILTER_PUSHDOWN_STRING_STARTSWITH_ENABLED =
    buildConf("spark.sql.parquet.filterPushdown.string.startsWith")
    .doc("If true, enables Parquet filter push-down optimization for string startsWith function. " +
      s"This configuration only has an effect when '${PARQUET_FILTER_PUSHDOWN_ENABLED.key}' is " +
      "enabled.")
    .version("2.4.0")
    .internal()
    .booleanConf
    .createWithDefault(true)

  val PARQUET_FILTER_PUSHDOWN_STRING_PREDICATE_ENABLED =
    buildConf("spark.sql.parquet.filterPushdown.stringPredicate")
      .doc("If true, enables Parquet filter push-down optimization for string predicate such " +
        "as startsWith/endsWith/contains function. This configuration only has an effect when " +
        s"'${PARQUET_FILTER_PUSHDOWN_ENABLED.key}' is enabled.")
      .version("3.4.0")
      .internal()
      .fallbackConf(PARQUET_FILTER_PUSHDOWN_STRING_STARTSWITH_ENABLED)

  val PARQUET_FILTER_PUSHDOWN_INFILTERTHRESHOLD =
    buildConf("spark.sql.parquet.pushdown.inFilterThreshold")
      .doc("For IN predicate, Parquet filter will push-down a set of OR clauses if its " +
        "number of values not exceeds this threshold. Otherwise, Parquet filter will push-down " +
        "a value greater than or equal to its minimum value and less than or equal to " +
        "its maximum value. By setting this value to 0 this feature can be disabled. " +
        s"This configuration only has an effect when '${PARQUET_FILTER_PUSHDOWN_ENABLED.key}' is " +
        "enabled.")
      .version("2.4.0")
      .internal()
      .intConf
      .checkValue(threshold => threshold >= 0, "The threshold must not be negative.")
      .createWithDefault(10)

  val PARQUET_AGGREGATE_PUSHDOWN_ENABLED = buildConf("spark.sql.parquet.aggregatePushdown")
    .doc("If true, aggregates will be pushed down to Parquet for optimization. Support MIN, MAX " +
      "and COUNT as aggregate expression. For MIN/MAX, support boolean, integer, float and date " +
      "type. For COUNT, support all data types. If statistics is missing from any Parquet file " +
      "footer, exception would be thrown.")
    .version("3.3.0")
    .booleanConf
    .createWithDefault(false)

  val PARQUET_WRITE_LEGACY_FORMAT = buildConf("spark.sql.parquet.writeLegacyFormat")
    .doc("If true, data will be written in a way of Spark 1.4 and earlier. For example, decimal " +
      "values will be written in Apache Parquet's fixed-length byte array format, which other " +
      "systems such as Apache Hive and Apache Impala use. If false, the newer format in Parquet " +
      "will be used. For example, decimals will be written in int-based format. If Parquet " +
      "output is intended for use with systems that do not support this newer format, set to true.")
    .version("1.6.0")
    .booleanConf
    .createWithDefault(false)

  val PARQUET_OUTPUT_COMMITTER_CLASS = buildConf("spark.sql.parquet.output.committer.class")
    .doc("The output committer class used by Parquet. The specified class needs to be a " +
      "subclass of org.apache.hadoop.mapreduce.OutputCommitter. Typically, it's also a subclass " +
      "of org.apache.parquet.hadoop.ParquetOutputCommitter. If it is not, then metadata " +
      "summaries will never be created, irrespective of the value of " +
      "parquet.summary.metadata.level")
    .version("1.5.0")
    .internal()
    .stringConf
    .createWithDefault("org.apache.parquet.hadoop.ParquetOutputCommitter")

  val PARQUET_VECTORIZED_READER_ENABLED =
    buildConf("spark.sql.parquet.enableVectorizedReader")
      .doc("Enables vectorized parquet decoding.")
      .version("2.0.0")
      .booleanConf
      .createWithDefault(true)

  val PARQUET_VECTORIZED_READER_NESTED_COLUMN_ENABLED =
    buildConf("spark.sql.parquet.enableNestedColumnVectorizedReader")
      .doc("Enables vectorized Parquet decoding for nested columns (e.g., struct, list, map). " +
          s"Requires ${PARQUET_VECTORIZED_READER_ENABLED.key} to be enabled.")
      .version("3.3.0")
      .booleanConf
      .createWithDefault(true)

  val PARQUET_RECORD_FILTER_ENABLED = buildConf("spark.sql.parquet.recordLevelFilter.enabled")
    .doc("If true, enables Parquet's native record-level filtering using the pushed down " +
      "filters. " +
      s"This configuration only has an effect when '${PARQUET_FILTER_PUSHDOWN_ENABLED.key}' " +
      "is enabled and the vectorized reader is not used. You can ensure the vectorized reader " +
      s"is not used by setting '${PARQUET_VECTORIZED_READER_ENABLED.key}' to false.")
    .version("2.3.0")
    .booleanConf
    .createWithDefault(false)

  val PARQUET_VECTORIZED_READER_BATCH_SIZE = buildConf("spark.sql.parquet.columnarReaderBatchSize")
    .doc("The number of rows to include in a parquet vectorized reader batch. The number should " +
      "be carefully chosen to minimize overhead and avoid OOMs in reading data.")
    .version("2.4.0")
    .intConf
    .createWithDefault(4096)

  val PARQUET_FIELD_ID_WRITE_ENABLED =
    buildConf("spark.sql.parquet.fieldId.write.enabled")
      .doc("Field ID is a native field of the Parquet schema spec. When enabled, " +
        "Parquet writers will populate the field Id " +
        "metadata (if present) in the Spark schema to the Parquet schema.")
      .version("3.3.0")
      .booleanConf
      .createWithDefault(true)

  val PARQUET_FIELD_ID_READ_ENABLED =
    buildConf("spark.sql.parquet.fieldId.read.enabled")
      .doc("Field ID is a native field of the Parquet schema spec. When enabled, Parquet readers " +
        "will use field IDs (if present) in the requested Spark schema to look up Parquet " +
        "fields instead of using column names")
      .version("3.3.0")
      .booleanConf
      .createWithDefault(false)

  val IGNORE_MISSING_PARQUET_FIELD_ID =
    buildConf("spark.sql.parquet.fieldId.read.ignoreMissing")
      .doc("When the Parquet file doesn't have any field IDs but the " +
        "Spark read schema is using field IDs to read, we will silently return nulls " +
        "when this flag is enabled, or error otherwise.")
      .version("3.3.0")
      .booleanConf
      .createWithDefault(false)

  val PARQUET_INFER_TIMESTAMP_NTZ_ENABLED =
    buildConf("spark.sql.parquet.inferTimestampNTZ.enabled")
      .doc("When enabled, Parquet timestamp columns with annotation isAdjustedToUTC = false " +
        "are inferred as TIMESTAMP_NTZ type during schema inference. Otherwise, all the Parquet " +
        "timestamp columns are inferred as TIMESTAMP_LTZ types. Note that Spark writes the " +
        "output schema into Parquet's footer metadata on file writing and leverages it on file " +
        "reading. Thus this configuration only affects the schema inference on Parquet files " +
        "which are not written by Spark.")
      .version("3.4.0")
      .booleanConf
      .createWithDefault(true)

  val ORC_COMPRESSION = buildConf("spark.sql.orc.compression.codec")
    .doc("Sets the compression codec used when writing ORC files. If either `compression` or " +
      "`orc.compress` is specified in the table-specific options/properties, the precedence " +
      "would be `compression`, `orc.compress`, `spark.sql.orc.compression.codec`." +
      "Acceptable values include: none, uncompressed, snappy, zlib, lzo, zstd, lz4.")
    .version("2.3.0")
    .stringConf
    .transform(_.toLowerCase(Locale.ROOT))
    .checkValues(Set("none", "uncompressed", "snappy", "zlib", "lzo", "zstd", "lz4"))
    .createWithDefault("snappy")

  val ORC_IMPLEMENTATION = buildConf("spark.sql.orc.impl")
    .doc("When native, use the native version of ORC support instead of the ORC library in Hive. " +
      "It is 'hive' by default prior to Spark 2.4.")
    .version("2.3.0")
    .internal()
    .stringConf
    .checkValues(Set("hive", "native"))
    .createWithDefault("native")

  val ORC_VECTORIZED_READER_ENABLED = buildConf("spark.sql.orc.enableVectorizedReader")
    .doc("Enables vectorized orc decoding.")
    .version("2.3.0")
    .booleanConf
    .createWithDefault(true)

  val ORC_VECTORIZED_READER_BATCH_SIZE = buildConf("spark.sql.orc.columnarReaderBatchSize")
    .doc("The number of rows to include in a orc vectorized reader batch. The number should " +
      "be carefully chosen to minimize overhead and avoid OOMs in reading data.")
    .version("2.4.0")
    .intConf
    .createWithDefault(4096)

  val ORC_VECTORIZED_WRITER_BATCH_SIZE = buildConf("spark.sql.orc.columnarWriterBatchSize")
    .doc("The number of rows to include in a orc vectorized writer batch. The number should " +
      "be carefully chosen to minimize overhead and avoid OOMs in writing data.")
    .version("3.4.0")
    .intConf
    .createWithDefault(1024)

  val ORC_VECTORIZED_READER_NESTED_COLUMN_ENABLED =
    buildConf("spark.sql.orc.enableNestedColumnVectorizedReader")
      .doc("Enables vectorized orc decoding for nested column.")
      .version("3.2.0")
      .booleanConf
      .createWithDefault(true)

  val ORC_FILTER_PUSHDOWN_ENABLED = buildConf("spark.sql.orc.filterPushdown")
    .doc("When true, enable filter pushdown for ORC files.")
    .version("1.4.0")
    .booleanConf
    .createWithDefault(true)

  val ORC_AGGREGATE_PUSHDOWN_ENABLED = buildConf("spark.sql.orc.aggregatePushdown")
    .doc("If true, aggregates will be pushed down to ORC for optimization. Support MIN, MAX and " +
      "COUNT as aggregate expression. For MIN/MAX, support boolean, integer, float and date " +
      "type. For COUNT, support all data types. If statistics is missing from any ORC file " +
      "footer, exception would be thrown.")
    .version("3.3.0")
    .booleanConf
    .createWithDefault(false)

  val ORC_SCHEMA_MERGING_ENABLED = buildConf("spark.sql.orc.mergeSchema")
    .doc("When true, the Orc data source merges schemas collected from all data files, " +
      "otherwise the schema is picked from a random data file.")
    .version("3.0.0")
    .booleanConf
    .createWithDefault(false)

  val HIVE_METASTORE_DROP_PARTITION_BY_NAME =
    buildConf("spark.sql.hive.dropPartitionByName.enabled")
      .doc("When true, Spark will get partition name rather than partition object " +
           "to drop partition, which can improve the performance of drop partition.")
      .version("3.4.0")
      .booleanConf
      .createWithDefault(false)

  val HIVE_METASTORE_PARTITION_PRUNING =
    buildConf("spark.sql.hive.metastorePartitionPruning")
      .doc("When true, some predicates will be pushed down into the Hive metastore so that " +
           "unmatching partitions can be eliminated earlier.")
      .version("1.5.0")
      .booleanConf
      .createWithDefault(true)

  val HIVE_METASTORE_PARTITION_PRUNING_INSET_THRESHOLD =
    buildConf("spark.sql.hive.metastorePartitionPruningInSetThreshold")
      .doc("The threshold of set size for InSet predicate when pruning partitions through Hive " +
        "Metastore. When the set size exceeds the threshold, we rewrite the InSet predicate " +
        "to be greater than or equal to the minimum value in set and less than or equal to the " +
        "maximum value in set. Larger values may cause Hive Metastore stack overflow. But for " +
        "InSet inside Not with values exceeding the threshold, we won't push it to Hive Metastore."
      )
      .version("3.1.0")
      .internal()
      .intConf
      .checkValue(_ > 0, "The value of metastorePartitionPruningInSetThreshold must be positive")
      .createWithDefault(1000)

  val HIVE_METASTORE_PARTITION_PRUNING_FALLBACK_ON_EXCEPTION =
    buildConf("spark.sql.hive.metastorePartitionPruningFallbackOnException")
      .doc("Whether to fallback to get all partitions from Hive metastore and perform partition " +
        "pruning on Spark client side, when encountering MetaException from the metastore. Note " +
        "that Spark query performance may degrade if this is enabled and there are many " +
        "partitions to be listed. If this is disabled, Spark will fail the query instead.")
      .version("3.3.0")
      .booleanConf
      .createWithDefault(false)

  val HIVE_METASTORE_PARTITION_PRUNING_FAST_FALLBACK =
    buildConf("spark.sql.hive.metastorePartitionPruningFastFallback")
      .doc("When this config is enabled, if the predicates are not supported by Hive or Spark " +
        "does fallback due to encountering MetaException from the metastore, " +
        "Spark will instead prune partitions by getting the partition names first " +
        "and then evaluating the filter expressions on the client side. " +
        "Note that the predicates with TimeZoneAwareExpression is not supported.")
      .version("3.3.0")
      .booleanConf
      .createWithDefault(false)

  val HIVE_MANAGE_FILESOURCE_PARTITIONS =
    buildConf("spark.sql.hive.manageFilesourcePartitions")
      .doc("When true, enable metastore partition management for file source tables as well. " +
           "This includes both datasource and converted Hive tables. When partition management " +
           "is enabled, datasource tables store partition in the Hive metastore, and use the " +
           s"metastore to prune partitions during query planning when " +
           s"${HIVE_METASTORE_PARTITION_PRUNING.key} is set to true.")
      .version("2.1.1")
      .booleanConf
      .createWithDefault(true)

  val HIVE_FILESOURCE_PARTITION_FILE_CACHE_SIZE =
    buildConf("spark.sql.hive.filesourcePartitionFileCacheSize")
      .doc("When nonzero, enable caching of partition file metadata in memory. All tables share " +
           "a cache that can use up to specified num bytes for file metadata. This conf only " +
           "has an effect when hive filesource partition management is enabled.")
      .version("2.1.1")
      .longConf
      .createWithDefault(250 * 1024 * 1024)

  object HiveCaseSensitiveInferenceMode extends Enumeration {
    val INFER_AND_SAVE, INFER_ONLY, NEVER_INFER = Value
  }

  val HIVE_CASE_SENSITIVE_INFERENCE = buildConf("spark.sql.hive.caseSensitiveInferenceMode")
    .internal()
    .doc("Sets the action to take when a case-sensitive schema cannot be read from a Hive Serde " +
      "table's properties when reading the table with Spark native data sources. Valid options " +
      "include INFER_AND_SAVE (infer the case-sensitive schema from the underlying data files " +
      "and write it back to the table properties), INFER_ONLY (infer the schema but don't " +
      "attempt to write it to the table properties) and NEVER_INFER (the default mode-- fallback " +
      "to using the case-insensitive metastore schema instead of inferring).")
    .version("2.1.1")
    .stringConf
    .transform(_.toUpperCase(Locale.ROOT))
    .checkValues(HiveCaseSensitiveInferenceMode.values.map(_.toString))
    .createWithDefault(HiveCaseSensitiveInferenceMode.NEVER_INFER.toString)

  val HIVE_TABLE_PROPERTY_LENGTH_THRESHOLD =
    buildConf("spark.sql.hive.tablePropertyLengthThreshold")
      .internal()
      .doc("The maximum length allowed in a single cell when storing Spark-specific information " +
        "in Hive's metastore as table properties. Currently it covers 2 things: the schema's " +
        "JSON string, the histogram of column statistics.")
      .version("3.2.0")
      .intConf
      .createOptional

  val OPTIMIZER_METADATA_ONLY = buildConf("spark.sql.optimizer.metadataOnly")
    .internal()
    .doc("When true, enable the metadata-only query optimization that use the table's metadata " +
      "to produce the partition columns instead of table scans. It applies when all the columns " +
      "scanned are partition columns and the query has an aggregate operator that satisfies " +
      "distinct semantics. By default the optimization is disabled, and deprecated as of Spark " +
      "3.0 since it may return incorrect results when the files are empty, see also SPARK-26709." +
      "It will be removed in the future releases. If you must use, use 'SparkSessionExtensions' " +
      "instead to inject it as a custom rule.")
    .version("2.1.1")
    .booleanConf
    .createWithDefault(false)

  val COLUMN_NAME_OF_CORRUPT_RECORD = buildConf("spark.sql.columnNameOfCorruptRecord")
    .doc("The name of internal column for storing raw/un-parsed JSON and CSV records that fail " +
      "to parse.")
    .version("1.2.0")
    .stringConf
    .createWithDefault("_corrupt_record")

  val BROADCAST_TIMEOUT = buildConf("spark.sql.broadcastTimeout")
    .doc("Timeout in seconds for the broadcast wait time in broadcast joins.")
    .version("1.3.0")
    .timeConf(TimeUnit.SECONDS)
    .createWithDefaultString(s"${5 * 60}")

  val INTERRUPT_ON_CANCEL = buildConf("spark.sql.execution.interruptOnCancel")
    .doc("When true, all running tasks will be interrupted if one cancels a query.")
    .version("4.0.0")
    .booleanConf
    .createWithDefault(true)

  // This is only used for the thriftserver
  val THRIFTSERVER_POOL = buildConf("spark.sql.thriftserver.scheduler.pool")
    .doc("Set a Fair Scheduler pool for a JDBC client session.")
    .version("1.1.1")
    .stringConf
    .createOptional

  val THRIFTSERVER_INCREMENTAL_COLLECT =
    buildConf("spark.sql.thriftServer.incrementalCollect")
      .internal()
      .doc("When true, enable incremental collection for execution in Thrift Server.")
      .version("2.0.3")
      .booleanConf
      .createWithDefault(false)

  val THRIFTSERVER_FORCE_CANCEL =
    buildConf("spark.sql.thriftServer.interruptOnCancel")
      .doc("When true, all running tasks will be interrupted if one cancels a query. " +
        "When false, all running tasks will remain until finished.")
      .version("3.2.0")
      .fallbackConf(INTERRUPT_ON_CANCEL)

  val THRIFTSERVER_QUERY_TIMEOUT =
    buildConf("spark.sql.thriftServer.queryTimeout")
      .doc("Set a query duration timeout in seconds in Thrift Server. If the timeout is set to " +
        "a positive value, a running query will be cancelled automatically when the timeout is " +
        "exceeded, otherwise the query continues to run till completion. If timeout values are " +
        "set for each statement via `java.sql.Statement.setQueryTimeout` and they are smaller " +
        "than this configuration value, they take precedence. If you set this timeout and prefer " +
        "to cancel the queries right away without waiting task to finish, consider enabling " +
        s"${THRIFTSERVER_FORCE_CANCEL.key} together.")
      .version("3.1.0")
      .timeConf(TimeUnit.SECONDS)
      .createWithDefault(0L)

  val THRIFTSERVER_UI_STATEMENT_LIMIT =
    buildConf("spark.sql.thriftserver.ui.retainedStatements")
      .doc("The number of SQL statements kept in the JDBC/ODBC web UI history.")
      .version("1.4.0")
      .intConf
      .createWithDefault(200)

  val THRIFTSERVER_UI_SESSION_LIMIT = buildConf("spark.sql.thriftserver.ui.retainedSessions")
    .doc("The number of SQL client sessions kept in the JDBC/ODBC web UI history.")
    .version("1.4.0")
    .intConf
    .createWithDefault(200)

  // This is used to set the default data source
  val DEFAULT_DATA_SOURCE_NAME = buildConf("spark.sql.sources.default")
    .doc("The default data source to use in input/output.")
    .version("1.3.0")
    .stringConf
    .createWithDefault("parquet")

  val CONVERT_CTAS = buildConf("spark.sql.hive.convertCTAS")
    .internal()
    .doc("When true, a table created by a Hive CTAS statement (no USING clause) " +
      "without specifying any storage property will be converted to a data source table, " +
      s"using the data source set by ${DEFAULT_DATA_SOURCE_NAME.key}.")
    .version("2.0.0")
    .booleanConf
    .createWithDefault(false)

  val GATHER_FASTSTAT = buildConf("spark.sql.hive.gatherFastStats")
      .internal()
      .doc("When true, fast stats (number of files and total size of all files) will be gathered" +
        " in parallel while repairing table partitions to avoid the sequential listing in Hive" +
        " metastore.")
      .version("2.0.1")
      .booleanConf
      .createWithDefault(true)

  val PARTITION_COLUMN_TYPE_INFERENCE =
    buildConf("spark.sql.sources.partitionColumnTypeInference.enabled")
      .doc("When true, automatically infer the data types for partitioned columns.")
      .version("1.5.0")
      .booleanConf
      .createWithDefault(true)

  val BUCKETING_ENABLED = buildConf("spark.sql.sources.bucketing.enabled")
    .doc("When false, we will treat bucketed table as normal table")
    .version("2.0.0")
    .booleanConf
    .createWithDefault(true)

  val V2_BUCKETING_ENABLED = buildConf("spark.sql.sources.v2.bucketing.enabled")
      .doc(s"Similar to ${BUCKETING_ENABLED.key}, this config is used to enable bucketing for V2 " +
        "data sources. When turned on, Spark will recognize the specific distribution " +
        "reported by a V2 data source through SupportsReportPartitioning, and will try to " +
        "avoid shuffle if necessary.")
      .version("3.3.0")
      .booleanConf
      .createWithDefault(false)

  val V2_BUCKETING_PUSH_PART_VALUES_ENABLED =
    buildConf("spark.sql.sources.v2.bucketing.pushPartValues.enabled")
      .doc(s"Whether to pushdown common partition values when ${V2_BUCKETING_ENABLED.key} is " +
        "enabled. When turned on, if both sides of a join are of KeyGroupedPartitioning and if " +
        "they share compatible partition keys, even if they don't have the exact same partition " +
        "values, Spark will calculate a superset of partition values and pushdown that info to " +
        "scan nodes, which will use empty partitions for the missing partition values on either " +
        "side. This could help to eliminate unnecessary shuffles")
      .version("3.4.0")
      .booleanConf
      .createWithDefault(false)

  val V2_BUCKETING_PARTIALLY_CLUSTERED_DISTRIBUTION_ENABLED =
    buildConf("spark.sql.sources.v2.bucketing.partiallyClusteredDistribution.enabled")
      .doc("During a storage-partitioned join, whether to allow input partitions to be " +
        "partially clustered, when both sides of the join are of KeyGroupedPartitioning. At " +
        "planning time, Spark will pick the side with less data size based on table " +
        "statistics, group and replicate them to match the other side. This is an optimization " +
        "on skew join and can help to reduce data skewness when certain partitions are assigned " +
        s"large amount of data. This config requires both ${V2_BUCKETING_ENABLED.key} and " +
        s"${V2_BUCKETING_PUSH_PART_VALUES_ENABLED.key} to be enabled")
      .version("3.4.0")
      .booleanConf
      .createWithDefault(false)

  val V2_BUCKETING_SHUFFLE_ENABLED =
    buildConf("spark.sql.sources.v2.bucketing.shuffle.enabled")
      .doc("During a storage-partitioned join, whether to allow to shuffle only one side." +
        "When only one side is KeyGroupedPartitioning, if the conditions are met, spark will " +
        "only shuffle the other side. This optimization will reduce the amount of data that " +
        s"needs to be shuffle. This config requires ${V2_BUCKETING_ENABLED.key} to be enabled")
      .version("4.0.0")
      .booleanConf
      .createWithDefault(false)

   val V2_BUCKETING_ALLOW_JOIN_KEYS_SUBSET_OF_PARTITION_KEYS =
    buildConf("spark.sql.sources.v2.bucketing.allowJoinKeysSubsetOfPartitionKeys.enabled")
      .doc("Whether to allow storage-partition join in the case where join keys are" +
        "a subset of the partition keys of the source tables. At planning time, " +
        "Spark will group the partitions by only those keys that are in the join keys." +
        s"This is currently enabled only if ${REQUIRE_ALL_CLUSTER_KEYS_FOR_DISTRIBUTION.key} " +
        "is false."
      )
      .version("4.0.0")
      .booleanConf
      .createWithDefault(false)

  val BUCKETING_MAX_BUCKETS = buildConf("spark.sql.sources.bucketing.maxBuckets")
    .doc("The maximum number of buckets allowed.")
    .version("2.4.0")
    .intConf
    .checkValue(_ > 0, "the value of spark.sql.sources.bucketing.maxBuckets must be greater than 0")
    .createWithDefault(100000)

  val AUTO_BUCKETED_SCAN_ENABLED =
    buildConf("spark.sql.sources.bucketing.autoBucketedScan.enabled")
      .doc("When true, decide whether to do bucketed scan on input tables based on query plan " +
        "automatically. Do not use bucketed scan if 1. query does not have operators to utilize " +
        "bucketing (e.g. join, group-by, etc), or 2. there's an exchange operator between these " +
        s"operators and table scan. Note when '${BUCKETING_ENABLED.key}' is set to " +
        "false, this configuration does not take any effect.")
      .version("3.1.0")
      .booleanConf
      .createWithDefault(true)

  val CAN_CHANGE_CACHED_PLAN_OUTPUT_PARTITIONING =
    buildConf("spark.sql.optimizer.canChangeCachedPlanOutputPartitioning")
      .internal()
      .doc("Whether to forcibly enable some optimization rules that can change the output " +
        "partitioning of a cached query when executing it for caching. If it is set to true, " +
        "queries may need an extra shuffle to read the cached data. This configuration is " +
        "enabled by default. The optimization rules enabled by this configuration " +
        s"are ${ADAPTIVE_EXECUTION_ENABLED.key} and ${AUTO_BUCKETED_SCAN_ENABLED.key}.")
      .version("3.2.0")
      .booleanConf
      .createWithDefault(true)

  val DEFAULT_CACHE_STORAGE_LEVEL = buildConf("spark.sql.defaultCacheStorageLevel")
    .doc("The default storage level of `dataset.cache()`, `catalog.cacheTable()` and " +
      "sql query `CACHE TABLE t`.")
    .version("4.0.0")
    .stringConf
    .transform(_.toUpperCase(Locale.ROOT))
    .checkValues(StorageLevelMapper.values.map(_.name()).toSet)
    .createWithDefault(StorageLevelMapper.MEMORY_AND_DISK.name())

  val CROSS_JOINS_ENABLED = buildConf("spark.sql.crossJoin.enabled")
    .internal()
    .doc("When false, we will throw an error if a query contains a cartesian product without " +
        "explicit CROSS JOIN syntax.")
    .version("2.0.0")
    .booleanConf
    .createWithDefault(true)

  val ORDER_BY_ORDINAL = buildConf("spark.sql.orderByOrdinal")
    .doc("When true, the ordinal numbers are treated as the position in the select list. " +
         "When false, the ordinal numbers in order/sort by clause are ignored.")
    .version("2.0.0")
    .booleanConf
    .createWithDefault(true)

  val GROUP_BY_ORDINAL = buildConf("spark.sql.groupByOrdinal")
    .doc("When true, the ordinal numbers in group by clauses are treated as the position " +
      "in the select list. When false, the ordinal numbers are ignored.")
    .version("2.0.0")
    .booleanConf
    .createWithDefault(true)

  val GROUP_BY_ALIASES = buildConf("spark.sql.groupByAliases")
    .doc("When true, aliases in a select list can be used in group by clauses. When false, " +
      "an analysis exception is thrown in the case.")
    .version("2.2.0")
    .booleanConf
    .createWithDefault(true)

  // The output committer class used by data sources. The specified class needs to be a
  // subclass of org.apache.hadoop.mapreduce.OutputCommitter.
  val OUTPUT_COMMITTER_CLASS = buildConf("spark.sql.sources.outputCommitterClass")
    .version("1.4.0")
    .internal()
    .stringConf
    .createOptional

  val FILE_COMMIT_PROTOCOL_CLASS =
    buildConf("spark.sql.sources.commitProtocolClass")
      .version("2.1.1")
      .internal()
      .stringConf
      .createWithDefault(
        "org.apache.spark.sql.execution.datasources.SQLHadoopMapReduceCommitProtocol")

  val PARALLEL_PARTITION_DISCOVERY_THRESHOLD =
    buildConf("spark.sql.sources.parallelPartitionDiscovery.threshold")
      .doc("The maximum number of paths allowed for listing files at driver side. If the number " +
        "of detected paths exceeds this value during partition discovery, it tries to list the " +
        "files with another Spark distributed job. This configuration is effective only when " +
        "using file-based sources such as Parquet, JSON and ORC.")
      .version("1.5.0")
      .intConf
      .checkValue(parallel => parallel >= 0, "The maximum number of paths allowed for listing " +
        "files at driver side must not be negative")
      .createWithDefault(32)

  val PARALLEL_PARTITION_DISCOVERY_PARALLELISM =
    buildConf("spark.sql.sources.parallelPartitionDiscovery.parallelism")
      .doc("The number of parallelism to list a collection of path recursively, Set the " +
        "number to prevent file listing from generating too many tasks.")
      .version("2.1.1")
      .internal()
      .intConf
      .createWithDefault(10000)

  val IGNORE_DATA_LOCALITY =
    buildConf("spark.sql.sources.ignoreDataLocality")
      .doc("If true, Spark will not fetch the block locations for each file on " +
        "listing files. This speeds up file listing, but the scheduler cannot " +
        "schedule tasks to take advantage of data locality. It can be particularly " +
        "useful if data is read from a remote cluster so the scheduler could never " +
        "take advantage of locality anyway.")
      .version("3.0.0")
      .internal()
      .booleanConf
      .createWithDefault(false)

  val USE_LISTFILES_FILESYSTEM_LIST =
    buildConf("spark.sql.sources.useListFilesFileSystemList")
      .doc("A comma-separated list of file system schemes to use FileSystem.listFiles API " +
        "for a single root path listing")
      .version("4.0.0")
      .internal()
      .stringConf
      .transform(_.toLowerCase(Locale.ROOT))
      .createWithDefault("s3a")

  // Whether to automatically resolve ambiguity in join conditions for self-joins.
  // See SPARK-6231.
  val DATAFRAME_SELF_JOIN_AUTO_RESOLVE_AMBIGUITY =
    buildConf("spark.sql.selfJoinAutoResolveAmbiguity")
      .version("1.4.0")
      .internal()
      .booleanConf
      .createWithDefault(true)

  val FAIL_AMBIGUOUS_SELF_JOIN_ENABLED =
    buildConf("spark.sql.analyzer.failAmbiguousSelfJoin")
      .doc("When true, fail the Dataset query if it contains ambiguous self-join.")
      .version("3.0.0")
      .internal()
      .booleanConf
      .createWithDefault(true)

  // Whether to retain group by columns or not in GroupedData.agg.
  val DATAFRAME_RETAIN_GROUP_COLUMNS = buildConf("spark.sql.retainGroupColumns")
    .version("1.4.0")
    .internal()
    .booleanConf
    .createWithDefault(true)

  val DATAFRAME_PIVOT_MAX_VALUES = buildConf("spark.sql.pivotMaxValues")
    .doc("When doing a pivot without specifying values for the pivot column this is the maximum " +
      "number of (distinct) values that will be collected without error.")
    .version("1.6.0")
    .intConf
    .createWithDefault(10000)

  val RUN_SQL_ON_FILES = buildConf("spark.sql.runSQLOnFiles")
    .internal()
    .doc("When true, we could use `datasource`.`path` as table in SQL query.")
    .version("1.6.0")
    .booleanConf
    .createWithDefault(true)

  val WHOLESTAGE_CODEGEN_ENABLED = buildConf("spark.sql.codegen.wholeStage")
    .internal()
    .doc("When true, the whole stage (of multiple operators) will be compiled into single java" +
      " method.")
    .version("2.0.0")
    .booleanConf
    .createWithDefault(true)

  val WHOLESTAGE_CODEGEN_USE_ID_IN_CLASS_NAME =
    buildConf("spark.sql.codegen.useIdInClassName")
    .internal()
    .doc("When true, embed the (whole-stage) codegen stage ID into " +
      "the class name of the generated class as a suffix")
    .version("2.3.1")
    .booleanConf
    .createWithDefault(true)

  val WHOLESTAGE_MAX_NUM_FIELDS = buildConf("spark.sql.codegen.maxFields")
    .internal()
    .doc("The maximum number of fields (including nested fields) that will be supported before" +
      " deactivating whole-stage codegen.")
    .version("2.0.0")
    .intConf
    .createWithDefault(100)

  val CODEGEN_FACTORY_MODE = buildConf("spark.sql.codegen.factoryMode")
    .doc("This config determines the fallback behavior of several codegen generators " +
      "during tests. `FALLBACK` means trying codegen first and then falling back to " +
      "interpreted if any compile error happens. Disabling fallback if `CODEGEN_ONLY`. " +
      "`NO_CODEGEN` skips codegen and goes interpreted path always. Note that " +
      "this configuration is only for the internal usage, and NOT supposed to be set by " +
      "end users.")
    .version("2.4.0")
    .internal()
    .stringConf
    .checkValues(CodegenObjectFactoryMode.values.map(_.toString))
    .createWithDefault(CodegenObjectFactoryMode.FALLBACK.toString)

  val CODEGEN_FALLBACK = buildConf("spark.sql.codegen.fallback")
    .internal()
    .doc("When true, (whole stage) codegen could be temporary disabled for the part of query that" +
      " fail to compile generated code")
    .version("2.0.0")
    .booleanConf
    .createWithDefault(true)

  val CODEGEN_LOGGING_MAX_LINES = buildConf("spark.sql.codegen.logging.maxLines")
    .internal()
    .doc("The maximum number of codegen lines to log when errors occur. Use -1 for unlimited.")
    .version("2.3.0")
    .intConf
    .checkValue(maxLines => maxLines >= -1, "The maximum must be a positive integer, 0 to " +
      "disable logging or -1 to apply no limit.")
    .createWithDefault(1000)

  val WHOLESTAGE_HUGE_METHOD_LIMIT = buildConf("spark.sql.codegen.hugeMethodLimit")
    .internal()
    .doc("The maximum bytecode size of a single compiled Java function generated by whole-stage " +
      "codegen. When the compiled function exceeds this threshold, the whole-stage codegen is " +
      "deactivated for this subtree of the current query plan. The default value is 65535, which " +
      "is the largest bytecode size possible for a valid Java method. When running on HotSpot, " +
      s"it may be preferable to set the value to ${CodeGenerator.DEFAULT_JVM_HUGE_METHOD_LIMIT} " +
      "to match HotSpot's implementation.")
    .version("2.3.0")
    .intConf
    .createWithDefault(65535)

  val CODEGEN_METHOD_SPLIT_THRESHOLD = buildConf("spark.sql.codegen.methodSplitThreshold")
    .internal()
    .doc("The threshold of source-code splitting in the codegen. When the number of characters " +
      "in a single Java function (without comment) exceeds the threshold, the function will be " +
      "automatically split to multiple smaller ones. We cannot know how many bytecode will be " +
      "generated, so use the code length as metric. When running on HotSpot, a function's " +
      "bytecode should not go beyond 8KB, otherwise it will not be JITted; it also should not " +
      "be too small, otherwise there will be many function calls.")
    .version("3.0.0")
    .intConf
    .checkValue(threshold => threshold > 0, "The threshold must be a positive integer.")
    .createWithDefault(1024)

  val WHOLESTAGE_SPLIT_CONSUME_FUNC_BY_OPERATOR =
    buildConf("spark.sql.codegen.splitConsumeFuncByOperator")
      .internal()
      .doc("When true, whole stage codegen would put the logic of consuming rows of each " +
        "physical operator into individual methods, instead of a single big method. This can be " +
        "used to avoid oversized function that can miss the opportunity of JIT optimization.")
      .version("2.3.1")
      .booleanConf
      .createWithDefault(true)

  val FILES_MAX_PARTITION_BYTES = buildConf("spark.sql.files.maxPartitionBytes")
    .doc("The maximum number of bytes to pack into a single partition when reading files. " +
      "This configuration is effective only when using file-based sources such as Parquet, JSON " +
      "and ORC.")
    .version("2.0.0")
    .bytesConf(ByteUnit.BYTE)
    .createWithDefaultString("128MB") // parquet.block.size

  val FILES_OPEN_COST_IN_BYTES = buildConf("spark.sql.files.openCostInBytes")
    .internal()
    .doc("The estimated cost to open a file, measured by the number of bytes could be scanned in" +
      " the same time. This is used when putting multiple files into a partition. It's better to" +
      " over estimated, then the partitions with small files will be faster than partitions with" +
      " bigger files (which is scheduled first). This configuration is effective only when using" +
      " file-based sources such as Parquet, JSON and ORC.")
    .version("2.0.0")
    .bytesConf(ByteUnit.BYTE)
    .createWithDefaultString("4MB")

  val FILES_MIN_PARTITION_NUM = buildConf("spark.sql.files.minPartitionNum")
    .doc("The suggested (not guaranteed) minimum number of split file partitions. " +
      s"If not set, the default value is `${LEAF_NODE_DEFAULT_PARALLELISM.key}`. " +
      "This configuration is effective only when using file-based sources " +
      "such as Parquet, JSON and ORC.")
    .version("3.1.0")
    .intConf
    .checkValue(v => v > 0, "The min partition number must be a positive integer.")
    .createOptional

  val FILES_MAX_PARTITION_NUM = buildConf("spark.sql.files.maxPartitionNum")
    .doc("The suggested (not guaranteed) maximum number of split file partitions. If it is set, " +
      "Spark will rescale each partition to make the number of partitions is close to this " +
      "value if the initial number of partitions exceeds this value. This configuration is " +
      "effective only when using file-based sources such as Parquet, JSON and ORC.")
    .version("3.5.0")
    .intConf
    .checkValue(v => v > 0, "The maximum number of partitions must be a positive integer.")
    .createOptional

  val IGNORE_CORRUPT_FILES = buildConf("spark.sql.files.ignoreCorruptFiles")
    .doc("Whether to ignore corrupt files. If true, the Spark jobs will continue to run when " +
      "encountering corrupted files and the contents that have been read will still be returned. " +
      "This configuration is effective only when using file-based sources such as Parquet, JSON " +
      "and ORC.")
    .version("2.1.1")
    .booleanConf
    .createWithDefault(false)

  val IGNORE_MISSING_FILES = buildConf("spark.sql.files.ignoreMissingFiles")
    .doc("Whether to ignore missing files. If true, the Spark jobs will continue to run when " +
      "encountering missing files and the contents that have been read will still be returned. " +
      "This configuration is effective only when using file-based sources such as Parquet, JSON " +
      "and ORC.")
    .version("2.3.0")
    .booleanConf
    .createWithDefault(false)

  val MAX_RECORDS_PER_FILE = buildConf("spark.sql.files.maxRecordsPerFile")
    .doc("Maximum number of records to write out to a single file. " +
      "If this value is zero or negative, there is no limit.")
    .version("2.2.0")
    .longConf
    .createWithDefault(0)

  val EXCHANGE_REUSE_ENABLED = buildConf("spark.sql.exchange.reuse")
    .internal()
    .doc("When true, the planner will try to find out duplicated exchanges and re-use them.")
    .version("2.0.0")
    .booleanConf
    .createWithDefault(true)

  val SUBQUERY_REUSE_ENABLED = buildConf("spark.sql.execution.reuseSubquery")
    .internal()
    .doc("When true, the planner will try to find out duplicated subqueries and re-use them.")
    .version("3.0.0")
    .booleanConf
    .createWithDefault(true)

  val REMOVE_REDUNDANT_PROJECTS_ENABLED = buildConf("spark.sql.execution.removeRedundantProjects")
    .internal()
    .doc("Whether to remove redundant project exec node based on children's output and " +
      "ordering requirement.")
    .version("3.1.0")
    .booleanConf
    .createWithDefault(true)

  val REMOVE_REDUNDANT_SORTS_ENABLED = buildConf("spark.sql.execution.removeRedundantSorts")
    .internal()
    .doc("Whether to remove redundant physical sort node")
    .version("2.4.8")
    .booleanConf
    .createWithDefault(true)

  val REPLACE_HASH_WITH_SORT_AGG_ENABLED = buildConf("spark.sql.execution.replaceHashWithSortAgg")
    .internal()
    .doc("Whether to replace hash aggregate node with sort aggregate based on children's ordering")
    .version("3.3.0")
    .booleanConf
    .createWithDefault(false)

  val USE_PARTITION_EVALUATOR = buildConf("spark.sql.execution.usePartitionEvaluator")
    .internal()
    .doc("When true, use PartitionEvaluator to execute SQL operators.")
    .version("3.5.0")
    .booleanConf
    .createWithDefault(false)

  val STATE_STORE_PROVIDER_CLASS =
    buildConf("spark.sql.streaming.stateStore.providerClass")
      .internal()
      .doc(
        "The class used to manage state data in stateful streaming queries. This class must " +
          "be a subclass of StateStoreProvider, and must have a zero-arg constructor. " +
          "Note: For structured streaming, this configuration cannot be changed between query " +
          "restarts from the same checkpoint location.")
      .version("2.3.0")
      .stringConf
      .createWithDefault(
        "org.apache.spark.sql.execution.streaming.state.HDFSBackedStateStoreProvider")

  val NUM_STATE_STORE_MAINTENANCE_THREADS =
    buildConf("spark.sql.streaming.stateStore.numStateStoreMaintenanceThreads")
      .internal()
      .doc("Number of threads in the thread pool that perform clean up and snapshotting tasks " +
        "for stateful streaming queries. The default value is the number of cores * 0.25 " +
        "so that this thread pool doesn't take too many resources " +
        "away from the query and affect performance.")
      .intConf
      .checkValue(_ > 0, "Must be greater than 0")
      .createWithDefault(Math.max(Runtime.getRuntime.availableProcessors() / 4, 1))

  val STATE_SCHEMA_CHECK_ENABLED =
    buildConf("spark.sql.streaming.stateStore.stateSchemaCheck")
      .doc("When true, Spark will validate the state schema against schema on existing state and " +
        "fail query if it's incompatible.")
      .version("3.1.0")
      .booleanConf
      .createWithDefault(true)

  val STATE_STORE_MIN_DELTAS_FOR_SNAPSHOT =
    buildConf("spark.sql.streaming.stateStore.minDeltasForSnapshot")
      .internal()
      .doc("Minimum number of state store delta files that needs to be generated before they " +
        "consolidated into snapshots.")
      .version("2.0.0")
      .intConf
      .createWithDefault(10)

  val STATE_STORE_FORMAT_VALIDATION_ENABLED =
    buildConf("spark.sql.streaming.stateStore.formatValidation.enabled")
      .internal()
      .doc("When true, check if the data from state store is valid or not when running streaming " +
        "queries. This can happen if the state store format has been changed. Note, the feature " +
        "is only effective in the build-in HDFS state store provider now.")
      .version("3.1.0")
      .booleanConf
      .createWithDefault(true)

  val FLATMAPGROUPSWITHSTATE_STATE_FORMAT_VERSION =
    buildConf("spark.sql.streaming.flatMapGroupsWithState.stateFormatVersion")
      .internal()
      .doc("State format version used by flatMapGroupsWithState operation in a streaming query")
      .version("2.4.0")
      .intConf
      .checkValue(v => Set(1, 2).contains(v), "Valid versions are 1 and 2")
      .createWithDefault(2)

  val CHECKPOINT_LOCATION = buildConf("spark.sql.streaming.checkpointLocation")
    .doc("The default location for storing checkpoint data for streaming queries.")
    .version("2.0.0")
    .stringConf
    .createOptional

  val FORCE_DELETE_TEMP_CHECKPOINT_LOCATION =
    buildConf("spark.sql.streaming.forceDeleteTempCheckpointLocation")
      .doc("When true, enable temporary checkpoint locations force delete.")
      .version("3.0.0")
      .booleanConf
      .createWithDefault(false)

  val MIN_BATCHES_TO_RETAIN = buildConf("spark.sql.streaming.minBatchesToRetain")
    .internal()
    .doc("The minimum number of batches that must be retained and made recoverable.")
    .version("2.1.1")
    .intConf
    .createWithDefault(100)

  val MAX_BATCHES_TO_RETAIN_IN_MEMORY = buildConf("spark.sql.streaming.maxBatchesToRetainInMemory")
    .internal()
    .doc("The maximum number of batches which will be retained in memory to avoid " +
      "loading from files. The value adjusts a trade-off between memory usage vs cache miss: " +
      "'2' covers both success and direct failure cases, '1' covers only success case, " +
      "and '0' covers extreme case - disable cache to maximize memory size of executors.")
    .version("2.4.0")
    .intConf
    .createWithDefault(2)

  val STREAMING_MAINTENANCE_INTERVAL =
    buildConf("spark.sql.streaming.stateStore.maintenanceInterval")
      .internal()
      .doc("The interval in milliseconds between triggering maintenance tasks in StateStore. " +
        "The maintenance task executes background maintenance task in all the loaded store " +
        "providers if they are still the active instances according to the coordinator. If not, " +
        "inactive instances of store providers will be closed.")
      .version("2.0.0")
      .timeConf(TimeUnit.MILLISECONDS)
      .createWithDefault(TimeUnit.MINUTES.toMillis(1)) // 1 minute

  val STATE_STORE_COMPRESSION_CODEC =
    buildConf("spark.sql.streaming.stateStore.compression.codec")
      .internal()
      .doc("The codec used to compress delta and snapshot files generated by StateStore. " +
        "By default, Spark provides four codecs: lz4, lzf, snappy, and zstd. You can also " +
        "use fully qualified class names to specify the codec. Default codec is lz4.")
      .version("3.1.0")
      .stringConf
      .createWithDefault(CompressionCodec.LZ4)

  val CHECKPOINT_RENAMEDFILE_CHECK_ENABLED =
    buildConf("spark.sql.streaming.checkpoint.renamedFileCheck.enabled")
      .doc("When true, Spark will validate if renamed checkpoint file exists.")
      .internal()
      .version("3.4.0")
      .booleanConf
      .createWithDefault(false)

  /**
   * Note: this is defined in `RocksDBConf.FORMAT_VERSION`. These two places should be updated
   * together.
   */
  val STATE_STORE_ROCKSDB_FORMAT_VERSION =
    buildConf("spark.sql.streaming.stateStore.rocksdb.formatVersion")
      .internal()
      .doc("Set the RocksDB format version. This will be stored in the checkpoint when starting " +
        "a streaming query. The checkpoint will use this RocksDB format version in the entire " +
        "lifetime of the query.")
      .version("3.2.0")
      .intConf
      .checkValue(_ >= 0, "Must not be negative")
      // 5 is the default table format version for RocksDB 6.20.3.
      .createWithDefault(5)

  val STREAMING_AGGREGATION_STATE_FORMAT_VERSION =
    buildConf("spark.sql.streaming.aggregation.stateFormatVersion")
      .internal()
      .doc("State format version used by streaming aggregation operations in a streaming query. " +
        "State between versions are tend to be incompatible, so state format version shouldn't " +
        "be modified after running.")
      .version("2.4.0")
      .intConf
      .checkValue(v => Set(1, 2).contains(v), "Valid versions are 1 and 2")
      .createWithDefault(2)

  val STREAMING_STOP_ACTIVE_RUN_ON_RESTART =
    buildConf("spark.sql.streaming.stopActiveRunOnRestart")
    .doc("Running multiple runs of the same streaming query concurrently is not supported. " +
      "If we find a concurrent active run for a streaming query (in the same or different " +
      "SparkSessions on the same cluster) and this flag is true, we will stop the old streaming " +
      "query run to start the new one.")
    .version("3.0.0")
    .booleanConf
    .createWithDefault(true)

  val STREAMING_JOIN_STATE_FORMAT_VERSION =
    buildConf("spark.sql.streaming.join.stateFormatVersion")
      .internal()
      .doc("State format version used by streaming join operations in a streaming query. " +
        "State between versions are tend to be incompatible, so state format version shouldn't " +
        "be modified after running.")
      .version("3.0.0")
      .intConf
      .checkValue(v => Set(1, 2).contains(v), "Valid versions are 1 and 2")
      .createWithDefault(2)

  val STREAMING_SESSION_WINDOW_MERGE_SESSIONS_IN_LOCAL_PARTITION =
    buildConf("spark.sql.streaming.sessionWindow.merge.sessions.in.local.partition")
      .doc("When true, streaming session window sorts and merge sessions in local partition " +
        "prior to shuffle. This is to reduce the rows to shuffle, but only beneficial when " +
        "there're lots of rows in a batch being assigned to same sessions.")
      .version("3.2.0")
      .booleanConf
      .createWithDefault(false)

  val STREAMING_SESSION_WINDOW_STATE_FORMAT_VERSION =
    buildConf("spark.sql.streaming.sessionWindow.stateFormatVersion")
      .internal()
      .doc("State format version used by streaming session window in a streaming query. " +
        "State between versions are tend to be incompatible, so state format version shouldn't " +
        "be modified after running.")
      .version("3.2.0")
      .intConf
      .checkValue(v => Set(1).contains(v), "Valid version is 1")
      .createWithDefault(1)

  val UNSUPPORTED_OPERATION_CHECK_ENABLED =
    buildConf("spark.sql.streaming.unsupportedOperationCheck")
      .internal()
      .doc("When true, the logical plan for streaming query will be checked for unsupported" +
        " operations.")
      .version("2.0.0")
      .booleanConf
      .createWithDefault(true)

  val USE_DEPRECATED_KAFKA_OFFSET_FETCHING =
    buildConf("spark.sql.streaming.kafka.useDeprecatedOffsetFetching")
      .internal()
      .doc("When true, the deprecated Consumer based offset fetching used which could cause " +
        "infinite wait in Spark queries. Such cases query restart is the only workaround. " +
        "For further details please see Offset Fetching chapter of Structured Streaming Kafka " +
        "Integration Guide.")
      .version("3.1.0")
      .booleanConf
      .createWithDefault(false)

  val STATEFUL_OPERATOR_CHECK_CORRECTNESS_ENABLED =
    buildConf("spark.sql.streaming.statefulOperator.checkCorrectness.enabled")
      .internal()
      .doc("When true, the stateful operators for streaming query will be checked for possible " +
        "correctness issue due to global watermark. The correctness issue comes from queries " +
        "containing stateful operation which can emit rows older than the current watermark " +
        "plus allowed late record delay, which are \"late rows\" in downstream stateful " +
        "operations and these rows can be discarded. Please refer the programming guide doc for " +
        "more details. Once the issue is detected, Spark will throw analysis exception. " +
        "When this config is disabled, Spark will just print warning message for users. " +
        "Prior to Spark 3.1.0, the behavior is disabling this config.")
      .version("3.1.0")
      .booleanConf
      .createWithDefault(true)

  val STATEFUL_OPERATOR_ALLOW_MULTIPLE =
    buildConf("spark.sql.streaming.statefulOperator.allowMultiple")
      .internal()
      .doc("When true, multiple stateful operators are allowed to be present in a streaming " +
        "pipeline. The support for multiple stateful operators introduces a minor (semantically " +
        "correct) change in respect to late record filtering - late records are detected and " +
        "filtered in respect to the watermark from the previous microbatch instead of the " +
        "current one. This is a behavior change for Spark streaming pipelines and we allow " +
        "users to revert to the previous behavior of late record filtering (late records are " +
        "detected and filtered by comparing with the current microbatch watermark) by setting " +
        "the flag value to false. In this mode, only a single stateful operator will be allowed " +
        "in a streaming pipeline.")
      .version("3.4.0")
      .booleanConf
      .createWithDefault(true)

  val STATEFUL_OPERATOR_USE_STRICT_DISTRIBUTION =
    buildConf("spark.sql.streaming.statefulOperator.useStrictDistribution")
      .internal()
      .doc("The purpose of this config is only compatibility; DO NOT MANUALLY CHANGE THIS!!! " +
        "When true, the stateful operator for streaming query will use " +
        "StatefulOpClusteredDistribution which guarantees stable state partitioning as long as " +
        "the operator provides consistent grouping keys across the lifetime of query. " +
        "When false, the stateful operator for streaming query will use ClusteredDistribution " +
        "which is not sufficient to guarantee stable state partitioning despite the operator " +
        "provides consistent grouping keys across the lifetime of query. " +
        "This config will be set to true for new streaming queries to guarantee stable state " +
        "partitioning, and set to false for existing streaming queries to not break queries " +
        "which are restored from existing checkpoints. Please refer SPARK-38204 for details.")
      .version("3.3.0")
      .booleanConf
      .createWithDefault(true)

  val FILESTREAM_SINK_METADATA_IGNORED =
    buildConf("spark.sql.streaming.fileStreamSink.ignoreMetadata")
      .internal()
      .doc("If this is enabled, when Spark reads from the results of a streaming query written " +
        "by `FileStreamSink`, Spark will ignore the metadata log and treat it as normal path to " +
        "read, e.g. listing files using HDFS APIs.")
      .version("3.2.0")
      .booleanConf
      .createWithDefault(false)

  /**
   * SPARK-38809 - Config option to allow skipping null values for hash based stream-stream joins.
   * Its possible for us to see nulls if state was written with an older version of Spark,
   * the state was corrupted on disk or if we had an issue with the state iterators.
   */
  val STATE_STORE_SKIP_NULLS_FOR_STREAM_STREAM_JOINS =
  buildConf("spark.sql.streaming.stateStore.skipNullsForStreamStreamJoins.enabled")
    .internal()
    .doc("When true, this config will skip null values in hash based stream-stream joins. " +
      "The number of skipped null values will be shown as custom metric of stream join operator.")
    .version("3.3.0")
    .booleanConf
    .createWithDefault(false)

  val ASYNC_LOG_PURGE =
    buildConf("spark.sql.streaming.asyncLogPurge.enabled")
      .internal()
      .doc("When true, purging the offset log and " +
        "commit log of old entries will be done asynchronously.")
      .version("3.4.0")
      .booleanConf
      .createWithDefault(true)

  val STREAMING_METADATA_CACHE_ENABLED =
    buildConf("spark.sql.streaming.metadataCache.enabled")
      .internal()
      .doc("Whether the streaming HDFSMetadataLog caches the metadata of the latest two batches.")
      .booleanConf
      .createWithDefault(true)

  val STREAMING_TRIGGER_AVAILABLE_NOW_WRAPPER_ENABLED =
    buildConf("spark.sql.streaming.triggerAvailableNowWrapper.enabled")
      .internal()
      .doc("Whether to use the wrapper implementation of Trigger.AvailableNow if the source " +
        "does not support Trigger.AvailableNow. Enabling this allows the benefits of " +
        "Trigger.AvailableNow with sources which don't support it, but some sources " +
        "may show unexpected behavior including duplication, data loss, etc. So use with " +
        "extreme care! The ideal direction is to persuade developers of source(s) to " +
        "support Trigger.AvailableNow.")
      .booleanConf
      .createWithDefault(false)

  val VARIABLE_SUBSTITUTE_ENABLED =
    buildConf("spark.sql.variable.substitute")
      .doc("This enables substitution using syntax like `${var}`, `${system:var}`, " +
        "and `${env:var}`.")
      .version("2.0.0")
      .booleanConf
      .createWithDefault(true)

  val ENABLE_TWOLEVEL_AGG_MAP =
    buildConf("spark.sql.codegen.aggregate.map.twolevel.enabled")
      .internal()
      .doc("Enable two-level aggregate hash map. When enabled, records will first be " +
        "inserted/looked-up at a 1st-level, small, fast map, and then fallback to a " +
        "2nd-level, larger, slower map when 1st level is full or keys cannot be found. " +
        "When disabled, records go directly to the 2nd level.")
      .version("2.3.0")
      .booleanConf
      .createWithDefault(true)

  val ENABLE_TWOLEVEL_AGG_MAP_PARTIAL_ONLY =
    buildConf("spark.sql.codegen.aggregate.map.twolevel.partialOnly")
      .internal()
      .doc("Enable two-level aggregate hash map for partial aggregate only, " +
        "because final aggregate might get more distinct keys compared to partial aggregate. " +
        "Overhead of looking up 1st-level map might dominate when having a lot of distinct keys.")
      .version("3.2.1")
      .booleanConf
      .createWithDefault(true)

  val ENABLE_VECTORIZED_HASH_MAP =
    buildConf("spark.sql.codegen.aggregate.map.vectorized.enable")
      .internal()
      .doc("Enable vectorized aggregate hash map. This is for testing/benchmarking only.")
      .version("3.0.0")
      .booleanConf
      .createWithDefault(false)

  val CODEGEN_SPLIT_AGGREGATE_FUNC =
    buildConf("spark.sql.codegen.aggregate.splitAggregateFunc.enabled")
      .internal()
      .doc("When true, the code generator would split aggregate code into individual methods " +
        "instead of a single big method. This can be used to avoid oversized function that " +
        "can miss the opportunity of JIT optimization.")
      .version("3.0.0")
      .booleanConf
      .createWithDefault(true)

  val ENABLE_SORT_AGGREGATE_CODEGEN =
    buildConf("spark.sql.codegen.aggregate.sortAggregate.enabled")
      .internal()
      .doc("When true, enable code-gen for sort aggregate.")
      .version("3.3.0")
      .booleanConf
      .createWithDefault(true)

  val ENABLE_FULL_OUTER_SHUFFLED_HASH_JOIN_CODEGEN =
    buildConf("spark.sql.codegen.join.fullOuterShuffledHashJoin.enabled")
      .internal()
      .doc("When true, enable code-gen for FULL OUTER shuffled hash join.")
      .version("3.3.0")
      .booleanConf
      .createWithDefault(true)

  val ENABLE_BUILD_SIDE_OUTER_SHUFFLED_HASH_JOIN_CODEGEN =
    buildConf("spark.sql.codegen.join.buildSideOuterShuffledHashJoin.enabled")
      .internal()
      .doc("When true, enable code-gen for an OUTER shuffled hash join where outer side" +
        " is the build side.")
      .version("3.5.0")
      .booleanConf
      .createWithDefault(true)

  val ENABLE_FULL_OUTER_SORT_MERGE_JOIN_CODEGEN =
    buildConf("spark.sql.codegen.join.fullOuterSortMergeJoin.enabled")
      .internal()
      .doc("When true, enable code-gen for FULL OUTER sort merge join.")
      .version("3.3.0")
      .booleanConf
      .createWithDefault(true)

  val ENABLE_EXISTENCE_SORT_MERGE_JOIN_CODEGEN =
    buildConf("spark.sql.codegen.join.existenceSortMergeJoin.enabled")
      .internal()
      .doc("When true, enable code-gen for Existence sort merge join.")
      .version("3.3.0")
      .booleanConf
      .createWithDefault(true)

  val MAX_NESTED_VIEW_DEPTH =
    buildConf("spark.sql.view.maxNestedViewDepth")
      .internal()
      .doc("The maximum depth of a view reference in a nested view. A nested view may reference " +
        "other nested views, the dependencies are organized in a directed acyclic graph (DAG). " +
        "However the DAG depth may become too large and cause unexpected behavior. This " +
        "configuration puts a limit on this: when the depth of a view exceeds this value during " +
        "analysis, we terminate the resolution to avoid potential errors.")
      .version("2.2.0")
      .intConf
      .checkValue(depth => depth > 0, "The maximum depth of a view reference in a nested view " +
        "must be positive.")
      .createWithDefault(100)

  val ALLOW_PARAMETERLESS_COUNT =
    buildConf("spark.sql.legacy.allowParameterlessCount")
      .internal()
      .doc("When true, the SQL function 'count' is allowed to take no parameters.")
      .version("3.1.1")
      .booleanConf
      .createWithDefault(false)

  val ALLOW_NON_EMPTY_LOCATION_IN_CTAS =
    buildConf("spark.sql.legacy.allowNonEmptyLocationInCTAS")
      .internal()
      .doc("When false, CTAS with LOCATION throws an analysis exception if the " +
        "location is not empty.")
      .version("3.2.0")
      .booleanConf
      .createWithDefault(false)

  val ALLOW_STAR_WITH_SINGLE_TABLE_IDENTIFIER_IN_COUNT =
    buildConf("spark.sql.legacy.allowStarWithSingleTableIdentifierInCount")
      .internal()
      .doc("When true, the SQL function 'count' is allowed to take single 'tblName.*' as parameter")
      .version("3.2")
      .booleanConf
      .createWithDefault(false)

  val ALLOW_ZERO_INDEX_IN_FORMAT_STRING =
    buildConf("spark.sql.legacy.allowZeroIndexInFormatString")
      .internal()
      .doc("When false, the `strfmt` in `format_string(strfmt, obj, ...)` and " +
        "`printf(strfmt, obj, ...)` will no longer support to use \"0$\" to specify the first " +
        "argument, the first argument should always reference by \"1$\" when use argument index " +
        "to indicating the position of the argument in the argument list.")
      .version("3.3")
      .booleanConf
      .createWithDefault(false)

  val USE_CURRENT_SQL_CONFIGS_FOR_VIEW =
    buildConf("spark.sql.legacy.useCurrentConfigsForView")
      .internal()
      .doc("When true, SQL Configs of the current active SparkSession instead of the captured " +
        "ones will be applied during the parsing and analysis phases of the view resolution.")
      .version("3.1.0")
      .booleanConf
      .createWithDefault(false)

  val STORE_ANALYZED_PLAN_FOR_VIEW =
    buildConf("spark.sql.legacy.storeAnalyzedPlanForView")
      .internal()
      .doc("When true, analyzed plan instead of SQL text will be stored when creating " +
        "temporary view")
      .version("3.1.0")
      .booleanConf
      .createWithDefault(false)

  val ALLOW_TEMP_VIEW_CREATION_WITH_MULTIPLE_NAME_PARTS =
    buildConf("spark.sql.legacy.allowTempViewCreationWithMultipleNameparts")
      .internal()
      .doc("When true, temp view creation Dataset APIs will allow the view creation even if " +
        "the view name is multiple name parts. The extra name parts will be dropped " +
        "during the view creation")
      .version("3.4.0")
      .booleanConf
      .createWithDefault(false)

  val ALLOW_AUTO_GENERATED_ALIAS_FOR_VEW =
    buildConf("spark.sql.legacy.allowAutoGeneratedAliasForView")
      .internal()
      .doc("When true, it's allowed to use a input query without explicit alias when creating " +
        "a permanent view.")
      .version("3.2.0")
      .booleanConf
      .createWithDefault(false)

  val STREAMING_FILE_COMMIT_PROTOCOL_CLASS =
    buildConf("spark.sql.streaming.commitProtocolClass")
      .version("2.1.0")
      .internal()
      .stringConf
      .createWithDefault("org.apache.spark.sql.execution.streaming.ManifestFileCommitProtocol")

  val STREAMING_MULTIPLE_WATERMARK_POLICY =
    buildConf("spark.sql.streaming.multipleWatermarkPolicy")
      .doc("Policy to calculate the global watermark value when there are multiple watermark " +
        "operators in a streaming query. The default value is 'min' which chooses " +
        "the minimum watermark reported across multiple operators. Other alternative value is " +
        "'max' which chooses the maximum across multiple operators. " +
        "Note: This configuration cannot be changed between query restarts from the same " +
        "checkpoint location.")
      .version("2.4.0")
      .stringConf
      .transform(_.toLowerCase(Locale.ROOT))
      .checkValue(
        str => Set("min", "max").contains(str),
        "Invalid value for 'spark.sql.streaming.multipleWatermarkPolicy'. " +
          "Valid values are 'min' and 'max'")
      .createWithDefault("min") // must be same as MultipleWatermarkPolicy.DEFAULT_POLICY_NAME

  val OBJECT_AGG_SORT_BASED_FALLBACK_THRESHOLD =
    buildConf("spark.sql.objectHashAggregate.sortBased.fallbackThreshold")
      .internal()
      .doc("In the case of ObjectHashAggregateExec, when the size of the in-memory hash map " +
        "grows too large, we will fall back to sort-based aggregation. This option sets a row " +
        "count threshold for the size of the hash map.")
      .version("2.2.0")
      .intConf
      // We are trying to be conservative and use a relatively small default count threshold here
      // since the state object of some TypedImperativeAggregate function can be quite large (e.g.
      // percentile_approx).
      .createWithDefault(128)

  val USE_OBJECT_HASH_AGG = buildConf("spark.sql.execution.useObjectHashAggregateExec")
    .internal()
    .doc("Decides if we use ObjectHashAggregateExec")
    .version("2.2.0")
    .booleanConf
    .createWithDefault(true)

  val JSON_GENERATOR_IGNORE_NULL_FIELDS =
    buildConf("spark.sql.jsonGenerator.ignoreNullFields")
      .doc("Whether to ignore null fields when generating JSON objects in JSON data source and " +
        "JSON functions such as to_json. " +
        "If false, it generates null for null fields in JSON objects.")
      .version("3.0.0")
      .booleanConf
      .createWithDefault(true)

  val JSON_EXPRESSION_OPTIMIZATION =
    buildConf("spark.sql.optimizer.enableJsonExpressionOptimization")
      .doc("Whether to optimize JSON expressions in SQL optimizer. It includes pruning " +
        "unnecessary columns from from_json, simplifying from_json + to_json, to_json + " +
        "named_struct(from_json.col1, from_json.col2, ....).")
      .version("3.1.0")
      .booleanConf
      .createWithDefault(true)

  val CSV_EXPRESSION_OPTIMIZATION =
    buildConf("spark.sql.optimizer.enableCsvExpressionOptimization")
      .doc("Whether to optimize CSV expressions in SQL optimizer. It includes pruning " +
        "unnecessary columns from from_csv.")
      .version("3.2.0")
      .booleanConf
      .createWithDefault(true)

  val COLLAPSE_PROJECT_ALWAYS_INLINE = buildConf("spark.sql.optimizer.collapseProjectAlwaysInline")
    .doc("Whether to always collapse two adjacent projections and inline expressions even if " +
      "it causes extra duplication.")
    .version("3.3.0")
    .booleanConf
    .createWithDefault(false)

  val FILE_SINK_LOG_DELETION = buildConf("spark.sql.streaming.fileSink.log.deletion")
    .internal()
    .doc("Whether to delete the expired log files in file stream sink.")
    .version("2.0.0")
    .booleanConf
    .createWithDefault(true)

  val FILE_SINK_LOG_COMPACT_INTERVAL =
    buildConf("spark.sql.streaming.fileSink.log.compactInterval")
      .internal()
      .doc("Number of log files after which all the previous files " +
        "are compacted into the next log file.")
      .version("2.0.0")
      .intConf
      .createWithDefault(10)

  val FILE_SINK_LOG_CLEANUP_DELAY =
    buildConf("spark.sql.streaming.fileSink.log.cleanupDelay")
      .internal()
      .doc("How long that a file is guaranteed to be visible for all readers.")
      .version("2.0.0")
      .timeConf(TimeUnit.MILLISECONDS)
      .createWithDefault(TimeUnit.MINUTES.toMillis(10)) // 10 minutes

  val FILE_SOURCE_LOG_DELETION = buildConf("spark.sql.streaming.fileSource.log.deletion")
    .internal()
    .doc("Whether to delete the expired log files in file stream source.")
    .version("2.0.1")
    .booleanConf
    .createWithDefault(true)

  val FILE_SOURCE_LOG_COMPACT_INTERVAL =
    buildConf("spark.sql.streaming.fileSource.log.compactInterval")
      .internal()
      .doc("Number of log files after which all the previous files " +
        "are compacted into the next log file.")
      .version("2.0.1")
      .intConf
      .createWithDefault(10)

  val FILE_SOURCE_LOG_CLEANUP_DELAY =
    buildConf("spark.sql.streaming.fileSource.log.cleanupDelay")
      .internal()
      .doc("How long in milliseconds a file is guaranteed to be visible for all readers.")
      .version("2.0.1")
      .timeConf(TimeUnit.MILLISECONDS)
      .createWithDefault(TimeUnit.MINUTES.toMillis(10)) // 10 minutes

  val FILE_SOURCE_SCHEMA_FORCE_NULLABLE =
    buildConf("spark.sql.streaming.fileSource.schema.forceNullable")
      .internal()
      .doc("When true, force the schema of streaming file source to be nullable (including all " +
        "the fields). Otherwise, the schema might not be compatible with actual data, which " +
        "leads to corruptions.")
      .version("3.0.0")
      .booleanConf
      .createWithDefault(true)

  val FILE_SOURCE_CLEANER_NUM_THREADS =
    buildConf("spark.sql.streaming.fileSource.cleaner.numThreads")
      .doc("Number of threads used in the file source completed file cleaner.")
      .version("3.0.0")
      .intConf
      .createWithDefault(1)

  val STREAMING_SCHEMA_INFERENCE =
    buildConf("spark.sql.streaming.schemaInference")
      .internal()
      .doc("Whether file-based streaming sources will infer its own schema")
      .version("2.0.0")
      .booleanConf
      .createWithDefault(false)

  val STREAMING_POLLING_DELAY =
    buildConf("spark.sql.streaming.pollingDelay")
      .internal()
      .doc("How long to delay polling new data when no data is available")
      .version("2.0.0")
      .timeConf(TimeUnit.MILLISECONDS)
      .createWithDefault(10L)

  val STREAMING_STOP_TIMEOUT =
    buildConf("spark.sql.streaming.stopTimeout")
      .doc("How long to wait in milliseconds for the streaming execution thread to stop when " +
        "calling the streaming query's stop() method. 0 or negative values wait indefinitely.")
      .version("3.0.0")
      .timeConf(TimeUnit.MILLISECONDS)
      .createWithDefaultString("0")

  val STREAMING_NO_DATA_PROGRESS_EVENT_INTERVAL =
    buildConf("spark.sql.streaming.noDataProgressEventInterval")
      .internal()
      .doc("How long to wait before providing query idle event when there is no data")
      .version("2.1.1")
      .timeConf(TimeUnit.MILLISECONDS)
      .createWithDefault(10000L)

  val STREAMING_NO_DATA_MICRO_BATCHES_ENABLED =
    buildConf("spark.sql.streaming.noDataMicroBatches.enabled")
      .doc(
        "Whether streaming micro-batch engine will execute batches without data " +
          "for eager state management for stateful streaming queries.")
      .version("2.4.1")
      .booleanConf
      .createWithDefault(true)

  val STREAMING_METRICS_ENABLED =
    buildConf("spark.sql.streaming.metricsEnabled")
      .doc("Whether Dropwizard/Codahale metrics will be reported for active streaming queries.")
      .version("2.0.2")
      .booleanConf
      .createWithDefault(false)

  val STREAMING_PROGRESS_RETENTION =
    buildConf("spark.sql.streaming.numRecentProgressUpdates")
      .doc("The number of progress updates to retain for a streaming query")
      .version("2.1.1")
      .intConf
      .createWithDefault(100)

  val STREAMING_CHECKPOINT_FILE_MANAGER_CLASS =
    buildConf("spark.sql.streaming.checkpointFileManagerClass")
      .internal()
      .doc("The class used to write checkpoint files atomically. This class must be a subclass " +
        "of the interface CheckpointFileManager.")
      .version("2.4.0")
      .stringConf

  val STREAMING_CHECKPOINT_ESCAPED_PATH_CHECK_ENABLED =
    buildConf("spark.sql.streaming.checkpoint.escapedPathCheck.enabled")
      .internal()
      .doc("Whether to detect a streaming query may pick up an incorrect checkpoint path due " +
        "to SPARK-26824.")
      .version("3.0.0")
      .booleanConf
      .createWithDefault(true)

  val PARALLEL_FILE_LISTING_IN_STATS_COMPUTATION =
    buildConf("spark.sql.statistics.parallelFileListingInStatsComputation.enabled")
      .internal()
      .doc("When true, SQL commands use parallel file listing, " +
        "as opposed to single thread listing. " +
        "This usually speeds up commands that need to list many directories.")
      .version("2.4.1")
      .booleanConf
      .createWithDefault(true)

  val DEFAULT_SIZE_IN_BYTES = buildConf("spark.sql.defaultSizeInBytes")
    .internal()
    .doc("The default table size used in query planning. By default, it is set to Long.MaxValue " +
      s"which is larger than `${AUTO_BROADCASTJOIN_THRESHOLD.key}` to be more conservative. " +
      "That is to say by default the optimizer will not choose to broadcast a table unless it " +
      "knows for sure its size is small enough.")
    .version("1.1.0")
    .bytesConf(ByteUnit.BYTE)
    .createWithDefault(Long.MaxValue)

  val ENABLE_FALL_BACK_TO_HDFS_FOR_STATS = buildConf("spark.sql.statistics.fallBackToHdfs")
    .doc("When true, it will fall back to HDFS if the table statistics are not available from " +
      "table metadata. This is useful in determining if a table is small enough to use " +
      "broadcast joins. This flag is effective only for non-partitioned Hive tables. " +
      "For non-partitioned data source tables, it will be automatically recalculated if table " +
      "statistics are not available. For partitioned data source and partitioned Hive tables, " +
      s"It is '${DEFAULT_SIZE_IN_BYTES.key}' if table statistics are not available.")
    .version("2.0.0")
    .booleanConf
    .createWithDefault(false)

  val NDV_MAX_ERROR =
    buildConf("spark.sql.statistics.ndv.maxError")
      .internal()
      .doc("The maximum relative standard deviation allowed in HyperLogLog++ algorithm " +
        "when generating column level statistics.")
      .version("2.1.1")
      .doubleConf
      .createWithDefault(0.05)

  val HISTOGRAM_ENABLED =
    buildConf("spark.sql.statistics.histogram.enabled")
      .doc("Generates histograms when computing column statistics if enabled. Histograms can " +
        "provide better estimation accuracy. Currently, Spark only supports equi-height " +
        "histogram. Note that collecting histograms takes extra cost. For example, collecting " +
        "column statistics usually takes only one table scan, but generating equi-height " +
        "histogram will cause an extra table scan.")
      .version("2.3.0")
      .booleanConf
      .createWithDefault(false)

  val HISTOGRAM_NUM_BINS =
    buildConf("spark.sql.statistics.histogram.numBins")
      .internal()
      .doc("The number of bins when generating histograms.")
      .version("2.3.0")
      .intConf
      .checkValue(num => num > 1, "The number of bins must be greater than 1.")
      .createWithDefault(254)

  val PERCENTILE_ACCURACY =
    buildConf("spark.sql.statistics.percentile.accuracy")
      .internal()
      .doc("Accuracy of percentile approximation when generating equi-height histograms. " +
        "Larger value means better accuracy. The relative error can be deduced by " +
        "1.0 / PERCENTILE_ACCURACY.")
      .version("2.3.0")
      .intConf
      .createWithDefault(10000)

  val AUTO_SIZE_UPDATE_ENABLED =
    buildConf("spark.sql.statistics.size.autoUpdate.enabled")
      .doc("Enables automatic update for table size once table's data is changed. Note that if " +
        "the total number of files of the table is very large, this can be expensive and slow " +
        "down data change commands.")
      .version("2.3.0")
      .booleanConf
      .createWithDefault(false)

  val UPDATE_PART_STATS_IN_ANALYZE_TABLE_ENABLED =
    buildConf("spark.sql.statistics.updatePartitionStatsInAnalyzeTable.enabled")
      .doc("When this config is enabled, Spark will also update partition statistics in analyze " +
        "table command (i.e., ANALYZE TABLE .. COMPUTE STATISTICS [NOSCAN]). Note the command " +
        "will also become more expensive. When this config is disabled, Spark will only " +
        "update table level statistics.")
      .version("4.0.0")
      .booleanConf
      .createWithDefault(false)

  val CBO_ENABLED =
    buildConf("spark.sql.cbo.enabled")
      .doc("Enables CBO for estimation of plan statistics when set true.")
      .version("2.2.0")
      .booleanConf
      .createWithDefault(false)

  val PLAN_STATS_ENABLED =
    buildConf("spark.sql.cbo.planStats.enabled")
      .doc("When true, the logical plan will fetch row counts and column statistics from catalog.")
      .version("3.0.0")
      .booleanConf
      .createWithDefault(false)

  val JOIN_REORDER_ENABLED =
    buildConf("spark.sql.cbo.joinReorder.enabled")
      .doc("Enables join reorder in CBO.")
      .version("2.2.0")
      .booleanConf
      .createWithDefault(false)

  val JOIN_REORDER_DP_THRESHOLD =
    buildConf("spark.sql.cbo.joinReorder.dp.threshold")
      .doc("The maximum number of joined nodes allowed in the dynamic programming algorithm.")
      .version("2.2.0")
      .intConf
      .checkValue(number => number > 0, "The maximum number must be a positive integer.")
      .createWithDefault(12)

  val JOIN_REORDER_CARD_WEIGHT =
    buildConf("spark.sql.cbo.joinReorder.card.weight")
      .internal()
      .doc("The weight of the ratio of cardinalities (number of rows) " +
        "in the cost comparison function. The ratio of sizes in bytes has weight " +
        "1 - this value. The weighted geometric mean of these ratios is used to decide " +
        "which of the candidate plans will be chosen by the CBO.")
      .version("2.2.0")
      .doubleConf
      .checkValue(weight => weight >= 0 && weight <= 1, "The weight value must be in [0, 1].")
      .createWithDefault(0.7)

  val JOIN_REORDER_DP_STAR_FILTER =
    buildConf("spark.sql.cbo.joinReorder.dp.star.filter")
      .doc("Applies star-join filter heuristics to cost based join enumeration.")
      .version("2.2.0")
      .booleanConf
      .createWithDefault(false)

  val STARSCHEMA_DETECTION = buildConf("spark.sql.cbo.starSchemaDetection")
    .doc("When true, it enables join reordering based on star schema detection. ")
    .version("2.2.0")
    .booleanConf
    .createWithDefault(false)

  val STARSCHEMA_FACT_TABLE_RATIO = buildConf("spark.sql.cbo.starJoinFTRatio")
    .internal()
    .doc("Specifies the upper limit of the ratio between the largest fact tables" +
      " for a star join to be considered. ")
    .version("2.2.0")
    .doubleConf
    .createWithDefault(0.9)

  private def isValidTimezone(zone: String): Boolean = {
    Try { DateTimeUtils.getZoneId(zone) }.isSuccess
  }

  val SESSION_LOCAL_TIMEZONE = buildConf(SqlApiConf.SESSION_LOCAL_TIMEZONE_KEY)
    .doc("The ID of session local timezone in the format of either region-based zone IDs or " +
      "zone offsets. Region IDs must have the form 'area/city', such as 'America/Los_Angeles'. " +
      "Zone offsets must be in the format '(+|-)HH', '(+|-)HH:mm' or '(+|-)HH:mm:ss', e.g '-08', " +
      "'+01:00' or '-13:33:33'. Also 'UTC' and 'Z' are supported as aliases of '+00:00'. Other " +
      "short names are not recommended to use because they can be ambiguous.")
    .version("2.2.0")
    .stringConf
    .checkValue(isValidTimezone, s"Cannot resolve the given timezone with" +
      " ZoneId.of(_, ZoneId.SHORT_IDS)")
    .createWithDefaultFunction(() => TimeZone.getDefault.getID)

  val WINDOW_EXEC_BUFFER_IN_MEMORY_THRESHOLD =
    buildConf("spark.sql.windowExec.buffer.in.memory.threshold")
      .internal()
      .doc("Threshold for number of rows guaranteed to be held in memory by the window operator")
      .version("2.2.1")
      .intConf
      .createWithDefault(4096)

  val WINDOW_EXEC_BUFFER_SPILL_THRESHOLD =
    buildConf("spark.sql.windowExec.buffer.spill.threshold")
      .internal()
      .doc("Threshold for number of rows to be spilled by window operator")
      .version("2.2.0")
      .intConf
      .createWithDefault(SHUFFLE_SPILL_NUM_ELEMENTS_FORCE_SPILL_THRESHOLD.defaultValue.get)

  val WINDOW_GROUP_LIMIT_THRESHOLD =
    buildConf("spark.sql.optimizer.windowGroupLimitThreshold")
      .internal()
      .doc("Threshold for triggering `InsertWindowGroupLimit`. " +
        "0 means the output results is empty. -1 means disabling the optimization.")
      .version("3.5.0")
      .intConf
      .checkValue(_ >= -1,
        "The threshold of window group limit must be -1, 0 or positive integer.")
      .createWithDefault(1000)

  val SESSION_WINDOW_BUFFER_IN_MEMORY_THRESHOLD =
    buildConf("spark.sql.sessionWindow.buffer.in.memory.threshold")
      .internal()
      .doc("Threshold for number of windows guaranteed to be held in memory by the " +
        "session window operator. Note that the buffer is used only for the query Spark " +
        "cannot apply aggregations on determining session window.")
      .version("3.2.0")
      .intConf
      .createWithDefault(4096)

  val SESSION_WINDOW_BUFFER_SPILL_THRESHOLD =
    buildConf("spark.sql.sessionWindow.buffer.spill.threshold")
      .internal()
      .doc("Threshold for number of rows to be spilled by window operator. Note that " +
        "the buffer is used only for the query Spark cannot apply aggregations on determining " +
        "session window.")
      .version("3.2.0")
      .intConf
      .createWithDefault(SHUFFLE_SPILL_NUM_ELEMENTS_FORCE_SPILL_THRESHOLD.defaultValue.get)

  val SORT_MERGE_JOIN_EXEC_BUFFER_IN_MEMORY_THRESHOLD =
    buildConf("spark.sql.sortMergeJoinExec.buffer.in.memory.threshold")
      .internal()
      .doc("Threshold for number of rows guaranteed to be held in memory by the sort merge " +
        "join operator")
      .version("2.2.1")
      .intConf
      .createWithDefault(ByteArrayMethods.MAX_ROUNDED_ARRAY_LENGTH)

  val SORT_MERGE_JOIN_EXEC_BUFFER_SPILL_THRESHOLD =
    buildConf("spark.sql.sortMergeJoinExec.buffer.spill.threshold")
      .internal()
      .doc("Threshold for number of rows to be spilled by sort merge join operator")
      .version("2.2.0")
      .intConf
      .createWithDefault(SHUFFLE_SPILL_NUM_ELEMENTS_FORCE_SPILL_THRESHOLD.defaultValue.get)

  val CARTESIAN_PRODUCT_EXEC_BUFFER_IN_MEMORY_THRESHOLD =
    buildConf("spark.sql.cartesianProductExec.buffer.in.memory.threshold")
      .internal()
      .doc("Threshold for number of rows guaranteed to be held in memory by the cartesian " +
        "product operator")
      .version("2.2.1")
      .intConf
      .createWithDefault(4096)

  val CARTESIAN_PRODUCT_EXEC_BUFFER_SPILL_THRESHOLD =
    buildConf("spark.sql.cartesianProductExec.buffer.spill.threshold")
      .internal()
      .doc("Threshold for number of rows to be spilled by cartesian product operator")
      .version("2.2.0")
      .intConf
      .createWithDefault(SHUFFLE_SPILL_NUM_ELEMENTS_FORCE_SPILL_THRESHOLD.defaultValue.get)

  val SUPPORT_QUOTED_REGEX_COLUMN_NAME = buildConf("spark.sql.parser.quotedRegexColumnNames")
    .doc("When true, quoted Identifiers (using backticks) in SELECT statement are interpreted" +
      " as regular expressions.")
    .version("2.3.0")
    .booleanConf
    .createWithDefault(false)

  val TVF_ALLOW_MULTIPLE_TABLE_ARGUMENTS_ENABLED =
    buildConf("spark.sql.tvf.allowMultipleTableArguments.enabled")
      .doc("When true, allows multiple table arguments for table-valued functions, " +
        "receiving the cartesian product of all the rows of these tables.")
      .version("3.5.0")
      .booleanConf
      .createWithDefault(false)

  val RANGE_EXCHANGE_SAMPLE_SIZE_PER_PARTITION =
    buildConf("spark.sql.execution.rangeExchange.sampleSizePerPartition")
      .internal()
      .doc("Number of points to sample per partition in order to determine the range boundaries" +
          " for range partitioning, typically used in global sorting (without limit).")
      .version("2.3.0")
      .intConf
      .createWithDefault(100)

  val ARROW_EXECUTION_ENABLED =
    buildConf("spark.sql.execution.arrow.enabled")
      .doc("(Deprecated since Spark 3.0, please set 'spark.sql.execution.arrow.pyspark.enabled'.)")
      .version("2.3.0")
      .booleanConf
      .createWithDefault(false)

  val ARROW_PYSPARK_EXECUTION_ENABLED =
    buildConf("spark.sql.execution.arrow.pyspark.enabled")
      .doc("When true, make use of Apache Arrow for columnar data transfers in PySpark. " +
        "This optimization applies to: " +
        "1. pyspark.sql.DataFrame.toPandas. " +
        "2. pyspark.sql.SparkSession.createDataFrame when its input is a Pandas DataFrame " +
        "or a NumPy ndarray. " +
        "The following data type is unsupported: " +
        "ArrayType of TimestampType.")
      .version("3.0.0")
      .fallbackConf(ARROW_EXECUTION_ENABLED)

  val ARROW_PYSPARK_SELF_DESTRUCT_ENABLED =
    buildConf("spark.sql.execution.arrow.pyspark.selfDestruct.enabled")
      .doc("(Experimental) When true, make use of Apache Arrow's self-destruct and split-blocks " +
        "options for columnar data transfers in PySpark, when converting from Arrow to Pandas. " +
        "This reduces memory usage at the cost of some CPU time. " +
        "This optimization applies to: pyspark.sql.DataFrame.toPandas " +
        "when 'spark.sql.execution.arrow.pyspark.enabled' is set.")
      .version("3.2.0")
      .booleanConf
      .createWithDefault(false)

  val ARROW_LOCAL_RELATION_THRESHOLD =
    buildConf("spark.sql.execution.arrow.localRelationThreshold")
      .doc(
        "When converting Arrow batches to Spark DataFrame, local collections are used in the " +
          "driver side if the byte size of Arrow batches is smaller than this threshold. " +
          "Otherwise, the Arrow batches are sent and deserialized to Spark internal rows " +
          "in the executors.")
      .version("3.4.0")
      .bytesConf(ByteUnit.BYTE)
      .checkValue(_ >= 0, "This value must be equal to or greater than 0.")
      .createWithDefaultString("48MB")

  val PYSPARK_JVM_STACKTRACE_ENABLED =
    buildConf("spark.sql.pyspark.jvmStacktrace.enabled")
      .doc("When true, it shows the JVM stacktrace in the user-facing PySpark exception " +
        "together with Python stacktrace. By default, it is disabled to hide JVM stacktrace " +
        "and shows a Python-friendly exception only. Note that this is independent from log " +
        "level settings.")
      .version("3.0.0")
      .booleanConf
      // show full stacktrace in tests but hide in production by default.
      .createWithDefault(Utils.isTesting)

  val PYTHON_UDF_WORKER_FAULTHANLDER_ENABLED =
    buildConf("spark.sql.execution.pyspark.udf.faulthandler.enabled")
      .doc(
        s"Same as ${Python.PYTHON_WORKER_FAULTHANLDER_ENABLED.key} for Python execution with " +
        "DataFrame and SQL. It can change during runtime.")
      .version("4.0.0")
      .fallbackConf(Python.PYTHON_WORKER_FAULTHANLDER_ENABLED)

  val ARROW_SPARKR_EXECUTION_ENABLED =
    buildConf("spark.sql.execution.arrow.sparkr.enabled")
      .doc("When true, make use of Apache Arrow for columnar data transfers in SparkR. " +
        "This optimization applies to: " +
        "1. createDataFrame when its input is an R DataFrame " +
        "2. collect " +
        "3. dapply " +
        "4. gapply " +
        "The following data types are unsupported: " +
        "FloatType, BinaryType, ArrayType, StructType and MapType.")
      .version("3.0.0")
      .booleanConf
      .createWithDefault(false)

  val ARROW_FALLBACK_ENABLED =
    buildConf("spark.sql.execution.arrow.fallback.enabled")
      .doc("(Deprecated since Spark 3.0, please set " +
        "'spark.sql.execution.arrow.pyspark.fallback.enabled'.)")
      .version("2.4.0")
      .booleanConf
      .createWithDefault(true)

  val ARROW_PYSPARK_FALLBACK_ENABLED =
    buildConf("spark.sql.execution.arrow.pyspark.fallback.enabled")
      .doc(s"When true, optimizations enabled by '${ARROW_PYSPARK_EXECUTION_ENABLED.key}' will " +
        "fallback automatically to non-optimized implementations if an error occurs.")
      .version("3.0.0")
      .fallbackConf(ARROW_FALLBACK_ENABLED)

  val ARROW_EXECUTION_MAX_RECORDS_PER_BATCH =
    buildConf("spark.sql.execution.arrow.maxRecordsPerBatch")
      .doc("When using Apache Arrow, limit the maximum number of records that can be written " +
        "to a single ArrowRecordBatch in memory. If set to zero or negative there is no limit.")
      .version("2.3.0")
      .intConf
      .createWithDefault(10000)

  val ARROW_EXECUTION_USE_LARGE_VAR_TYPES =
    buildConf("spark.sql.execution.arrow.useLargeVarTypes")
      .doc("When using Apache Arrow, use large variable width vectors for string and binary " +
        "types. Regular string and binary types have a 2GiB limit for a column in a single " +
        "record batch. Large variable types remove this limitation at the cost of higher memory " +
        "usage per value. Note that this only works for DataFrame.mapInArrow.")
      .version("3.5.0")
      .internal()
      .booleanConf
      .createWithDefault(false)

  val PANDAS_UDF_BUFFER_SIZE =
    buildConf("spark.sql.execution.pandas.udf.buffer.size")
      .doc(
        s"Same as `${BUFFER_SIZE.key}` but only applies to Pandas UDF executions. If it is not " +
        s"set, the fallback is `${BUFFER_SIZE.key}`. Note that Pandas execution requires more " +
        "than 4 bytes. Lowering this value could make small Pandas UDF batch iterated and " +
        "pipelined; however, it might degrade performance. See SPARK-27870.")
      .version("3.0.0")
      .fallbackConf(BUFFER_SIZE)

  val PANDAS_STRUCT_HANDLING_MODE =
    buildConf("spark.sql.execution.pandas.structHandlingMode")
      .doc(
        "The conversion mode of struct type when creating pandas DataFrame. " +
        "When \"legacy\"," +
        "1. when Arrow optimization is disabled, convert to Row object, " +
        "2. when Arrow optimization is enabled, convert to dict or raise an Exception " +
        "if there are duplicated nested field names. " +
        "When \"row\", convert to Row object regardless of Arrow optimization. " +
        "When \"dict\", convert to dict and use suffixed key names, e.g., a_0, a_1, " +
        "if there are duplicated nested field names, regardless of Arrow optimization."
      )
      .version("3.5.0")
      .stringConf
      .checkValues(Set("legacy", "row", "dict"))
      .createWithDefaultString("legacy")

  val PYSPARK_SIMPLIFIED_TRACEBACK =
    buildConf("spark.sql.execution.pyspark.udf.simplifiedTraceback.enabled")
      .doc(
        "When true, the traceback from Python UDFs is simplified. It hides " +
        "the Python worker, (de)serialization, etc from PySpark in tracebacks, and only " +
        "shows the exception messages from UDFs. Note that this works only with CPython 3.7+.")
      .version("3.1.0")
      .booleanConf
      // show full stacktrace in tests but hide in production by default.
      .createWithDefault(!Utils.isTesting)

  val PYTHON_UDF_ARROW_ENABLED =
    buildConf("spark.sql.execution.pythonUDF.arrow.enabled")
      .doc("Enable Arrow optimization in regular Python UDFs. This optimization " +
        "can only be enabled when the given function takes at least one argument.")
      .version("3.4.0")
      .booleanConf
      .createWithDefault(false)

  val PYTHON_TABLE_UDF_ARROW_ENABLED =
    buildConf("spark.sql.execution.pythonUDTF.arrow.enabled")
      .doc("Enable Arrow optimization for Python UDTFs.")
      .version("3.5.0")
      .booleanConf
      .createWithDefault(false)

  val PYTHON_PLANNER_EXEC_MEMORY =
    buildConf("spark.sql.planner.pythonExecution.memory")
      .doc("Specifies the memory allocation for executing Python code in Spark driver, in MiB. " +
        "When set, it caps the memory for Python execution to the specified amount. " +
        "If not set, Spark will not limit Python's memory usage and it is up to the application " +
        "to avoid exceeding the overhead memory space shared with other non-JVM processes.\n" +
        "Note: Windows does not support resource limiting and actual resource is not limited " +
        "on MacOS.")
      .version("4.0.0")
      .bytesConf(ByteUnit.MiB)
      .createOptional

  val PANDAS_GROUPED_MAP_ASSIGN_COLUMNS_BY_NAME =
    buildConf("spark.sql.legacy.execution.pandas.groupedMap.assignColumnsByName")
      .internal()
      .doc("When true, columns will be looked up by name if labeled with a string and fallback " +
        "to use position if not. When false, a grouped map Pandas UDF will assign columns from " +
        "the returned Pandas DataFrame based on position, regardless of column label type. " +
        "This configuration will be deprecated in future releases.")
      .version("2.4.1")
      .booleanConf
      .createWithDefault(true)

  val PANDAS_ARROW_SAFE_TYPE_CONVERSION =
    buildConf("spark.sql.execution.pandas.convertToArrowArraySafely")
      .internal()
      .doc("When true, Arrow will perform safe type conversion when converting " +
        "Pandas.Series to Arrow array during serialization. Arrow will raise errors " +
        "when detecting unsafe type conversion like overflow. When false, disabling Arrow's type " +
        "check and do type conversions anyway. This config only works for Arrow 0.11.0+.")
      .version("3.0.0")
      .booleanConf
      .createWithDefault(false)

  val PYSPARK_WORKER_PYTHON_EXECUTABLE =
    buildConf("spark.sql.execution.pyspark.python")
      .internal()
      .doc("Python binary executable to use for PySpark in executors when running Python " +
        "UDF, pandas UDF and pandas function APIs." +
        "If not set, it falls back to 'spark.pyspark.python' by default.")
      .version("3.5.0")
      .stringConf
      .createOptional

  val REPLACE_EXCEPT_WITH_FILTER = buildConf("spark.sql.optimizer.replaceExceptWithFilter")
    .internal()
    .doc("When true, the apply function of the rule verifies whether the right node of the" +
      " except operation is of type Filter or Project followed by Filter. If yes, the rule" +
      " further verifies 1) Excluding the filter operations from the right (as well as the" +
      " left node, if any) on the top, whether both the nodes evaluates to a same result." +
      " 2) The left and right nodes don't contain any SubqueryExpressions. 3) The output" +
      " column names of the left node are distinct. If all the conditions are met, the" +
      " rule will replace the except operation with a Filter by flipping the filter" +
      " condition(s) of the right node.")
    .version("2.3.0")
    .booleanConf
    .createWithDefault(true)

  val DECIMAL_OPERATIONS_ALLOW_PREC_LOSS =
    buildConf("spark.sql.decimalOperations.allowPrecisionLoss")
      .internal()
      .doc("When true (default), establishing the result type of an arithmetic operation " +
        "happens according to Hive behavior and SQL ANSI 2011 specification, i.e. rounding the " +
        "decimal part of the result if an exact representation is not possible. Otherwise, NULL " +
        "is returned in those cases, as previously.")
      .version("2.3.1")
      .booleanConf
      .createWithDefault(true)

  val LITERAL_PICK_MINIMUM_PRECISION =
    buildConf("spark.sql.legacy.literal.pickMinimumPrecision")
      .internal()
      .doc("When integral literal is used in decimal operations, pick a minimum precision " +
        "required by the literal if this config is true, to make the resulting precision and/or " +
        "scale smaller. This can reduce the possibility of precision lose and/or overflow.")
      .version("2.3.3")
      .booleanConf
      .createWithDefault(true)

  val SQL_OPTIONS_REDACTION_PATTERN = buildConf("spark.sql.redaction.options.regex")
    .doc("Regex to decide which keys in a Spark SQL command's options map contain sensitive " +
      "information. The values of options whose names that match this regex will be redacted " +
      "in the explain output. This redaction is applied on top of the global redaction " +
      s"configuration defined by ${SECRET_REDACTION_PATTERN.key}.")
    .version("2.2.2")
    .regexConf
    .createWithDefault("(?i)url".r)

  val SQL_STRING_REDACTION_PATTERN =
    buildConf("spark.sql.redaction.string.regex")
      .doc("Regex to decide which parts of strings produced by Spark contain sensitive " +
        "information. When this regex matches a string part, that string part is replaced by a " +
        "dummy value. This is currently used to redact the output of SQL explain commands. " +
        "When this conf is not set, the value from `spark.redaction.string.regex` is used.")
      .version("2.3.0")
      .fallbackConf(org.apache.spark.internal.config.STRING_REDACTION_PATTERN)

  val CONCAT_BINARY_AS_STRING = buildConf("spark.sql.function.concatBinaryAsString")
    .doc("When this option is set to false and all inputs are binary, `functions.concat` returns " +
      "an output as binary. Otherwise, it returns as a string.")
    .version("2.3.0")
    .booleanConf
    .createWithDefault(false)

  val ELT_OUTPUT_AS_STRING = buildConf("spark.sql.function.eltOutputAsString")
    .doc("When this option is set to false and all inputs are binary, `elt` returns " +
      "an output as binary. Otherwise, it returns as a string.")
    .version("2.3.0")
    .booleanConf
    .createWithDefault(false)

  val VALIDATE_PARTITION_COLUMNS =
    buildConf("spark.sql.sources.validatePartitionColumns")
      .internal()
      .doc("When this option is set to true, partition column values will be validated with " +
        "user-specified schema. If the validation fails, a runtime exception is thrown. " +
        "When this option is set to false, the partition column value will be converted to null " +
        "if it can not be casted to corresponding user-specified schema.")
      .version("3.0.0")
      .booleanConf
      .createWithDefault(true)

  val CONTINUOUS_STREAMING_EPOCH_BACKLOG_QUEUE_SIZE =
    buildConf("spark.sql.streaming.continuous.epochBacklogQueueSize")
      .doc("The max number of entries to be stored in queue to wait for late epochs. " +
        "If this parameter is exceeded by the size of the queue, stream will stop with an error.")
      .version("3.0.0")
      .intConf
      .createWithDefault(10000)

  val CONTINUOUS_STREAMING_EXECUTOR_QUEUE_SIZE =
    buildConf("spark.sql.streaming.continuous.executorQueueSize")
      .internal()
      .doc("The size (measured in number of rows) of the queue used in continuous execution to" +
        " buffer the results of a ContinuousDataReader.")
      .version("2.3.0")
      .intConf
      .createWithDefault(1024)

  val CONTINUOUS_STREAMING_EXECUTOR_POLL_INTERVAL_MS =
    buildConf("spark.sql.streaming.continuous.executorPollIntervalMs")
      .internal()
      .doc("The interval at which continuous execution readers will poll to check whether" +
        " the epoch has advanced on the driver.")
      .version("2.3.0")
      .timeConf(TimeUnit.MILLISECONDS)
      .createWithDefault(100)

  val USE_V1_SOURCE_LIST = buildConf("spark.sql.sources.useV1SourceList")
    .internal()
    .doc("A comma-separated list of data source short names or fully qualified data source " +
      "implementation class names for which Data Source V2 code path is disabled. These data " +
      "sources will fallback to Data Source V1 code path.")
    .version("3.0.0")
    .stringConf
    .createWithDefault("avro,csv,json,kafka,orc,parquet,text")

  val ALLOW_EMPTY_SCHEMAS_FOR_WRITES = buildConf("spark.sql.legacy.allowEmptySchemaWrite")
    .internal()
    .doc("When this option is set to true, validation of empty or empty nested schemas that " +
      "occurs when writing into a FileFormat based data source does not happen.")
    .version("3.4.0")
    .booleanConf
    .createWithDefault(false)

  val DISABLED_V2_STREAMING_WRITERS = buildConf("spark.sql.streaming.disabledV2Writers")
    .doc("A comma-separated list of fully qualified data source register class names for which" +
      " StreamWriteSupport is disabled. Writes to these sources will fall back to the V1 Sinks.")
    .version("2.3.1")
    .stringConf
    .createWithDefault("")

  val DISABLED_V2_STREAMING_MICROBATCH_READERS =
    buildConf("spark.sql.streaming.disabledV2MicroBatchReaders")
      .internal()
      .doc(
        "A comma-separated list of fully qualified data source register class names for which " +
          "MicroBatchReadSupport is disabled. Reads from these sources will fall back to the " +
          "V1 Sources.")
      .version("2.4.0")
      .stringConf
      .createWithDefault("")

  val FASTFAIL_ON_FILEFORMAT_OUTPUT =
    buildConf("spark.sql.execution.fastFailOnFileFormatOutput")
      .internal()
      .doc("Whether to fast fail task execution when writing output to FileFormat datasource. " +
        "If this is enabled, in `FileFormatWriter` we will catch `FileAlreadyExistsException` " +
        "and fast fail output task without further task retry. Only enabling this if you know " +
        "the `FileAlreadyExistsException` of the output task is unrecoverable, i.e., further " +
        "task attempts won't be able to success. If the `FileAlreadyExistsException` might be " +
        "recoverable, you should keep this as disabled and let Spark to retry output tasks. " +
        "This is disabled by default.")
      .version("3.0.2")
      .booleanConf
      .createWithDefault(false)

  object PartitionOverwriteMode extends Enumeration {
    val STATIC, DYNAMIC = Value
  }

  val PARTITION_OVERWRITE_MODE =
    buildConf("spark.sql.sources.partitionOverwriteMode")
      .doc("When INSERT OVERWRITE a partitioned data source table, we currently support 2 modes: " +
        "static and dynamic. In static mode, Spark deletes all the partitions that match the " +
        "partition specification(e.g. PARTITION(a=1,b)) in the INSERT statement, before " +
        "overwriting. In dynamic mode, Spark doesn't delete partitions ahead, and only overwrite " +
        "those partitions that have data written into it at runtime. By default we use static " +
        "mode to keep the same behavior of Spark prior to 2.3. Note that this config doesn't " +
        "affect Hive serde tables, as they are always overwritten with dynamic mode. This can " +
        "also be set as an output option for a data source using key partitionOverwriteMode " +
        "(which takes precedence over this setting), e.g. " +
        "dataframe.write.option(\"partitionOverwriteMode\", \"dynamic\").save(path)."
      )
      .version("2.3.0")
      .stringConf
      .transform(_.toUpperCase(Locale.ROOT))
      .checkValues(PartitionOverwriteMode.values.map(_.toString))
      .createWithDefault(PartitionOverwriteMode.STATIC.toString)

  object StoreAssignmentPolicy extends Enumeration {
    val ANSI, LEGACY, STRICT = Value
  }

  val STORE_ASSIGNMENT_POLICY =
    buildConf("spark.sql.storeAssignmentPolicy")
      .doc("When inserting a value into a column with different data type, Spark will perform " +
        "type coercion. Currently, we support 3 policies for the type coercion rules: ANSI, " +
        "legacy and strict. With ANSI policy, Spark performs the type coercion as per ANSI SQL. " +
        "In practice, the behavior is mostly the same as PostgreSQL. " +
        "It disallows certain unreasonable type conversions such as converting " +
        "`string` to `int` or `double` to `boolean`. " +
        "With legacy policy, Spark allows the type coercion as long as it is a valid `Cast`, " +
        "which is very loose. e.g. converting `string` to `int` or `double` to `boolean` is " +
        "allowed. It is also the only behavior in Spark 2.x and it is compatible with Hive. " +
        "With strict policy, Spark doesn't allow any possible precision loss or data truncation " +
        "in type coercion, e.g. converting `double` to `int` or `decimal` to `double` is " +
        "not allowed."
      )
      .version("3.0.0")
      .stringConf
      .transform(_.toUpperCase(Locale.ROOT))
      .checkValues(StoreAssignmentPolicy.values.map(_.toString))
      .createWithDefault(StoreAssignmentPolicy.ANSI.toString)

  val ANSI_ENABLED = buildConf(SqlApiConf.ANSI_ENABLED_KEY)
    .doc("When true, Spark SQL uses an ANSI compliant dialect instead of being Hive compliant. " +
      "For example, Spark will throw an exception at runtime instead of returning null results " +
      "when the inputs to a SQL operator/function are invalid." +
      "For full details of this dialect, you can find them in the section \"ANSI Compliance\" of " +
      "Spark's documentation. Some ANSI dialect features may be not from the ANSI SQL " +
      "standard directly, but their behaviors align with ANSI SQL's style")
    .version("3.0.0")
    .booleanConf
    .createWithDefault(sys.env.get("SPARK_ANSI_SQL_MODE").contains("true"))

  val ENFORCE_RESERVED_KEYWORDS = buildConf("spark.sql.ansi.enforceReservedKeywords")
    .doc(s"When true and '${ANSI_ENABLED.key}' is true, the Spark SQL parser enforces the ANSI " +
      "reserved keywords and forbids SQL queries that use reserved keywords as alias names " +
      "and/or identifiers for table, view, function, etc.")
    .version("3.3.0")
    .booleanConf
    .createWithDefault(false)

  val DOUBLE_QUOTED_IDENTIFIERS = buildConf("spark.sql.ansi.doubleQuotedIdentifiers")
    .doc(s"When true and '${ANSI_ENABLED.key}' is true, Spark SQL reads literals enclosed in " +
      "double quoted (\") as identifiers. When false they are read as string literals.")
    .version("3.4.0")
    .booleanConf
    .createWithDefault(false)

  val ANSI_RELATION_PRECEDENCE = buildConf("spark.sql.ansi.relationPrecedence")
    .doc(s"When true and '${ANSI_ENABLED.key}' is true, JOIN takes precedence over comma when " +
      "combining relation. For example, `t1, t2 JOIN t3` should result to `t1 X (t2 X t3)`. If " +
      "the config is false, the result is `(t1 X t2) X t3`.")
    .version("3.4.0")
    .booleanConf
    .createWithDefault(false)

  val ENABLE_DEFAULT_COLUMNS =
    buildConf("spark.sql.defaultColumn.enabled")
      .internal()
      .doc("When true, allow CREATE TABLE, REPLACE TABLE, and ALTER COLUMN statements to set or " +
        "update default values for specific columns. Following INSERT, MERGE, and UPDATE " +
        "statements may then omit these values and their values will be injected automatically " +
        "instead.")
      .version("3.4.0")
      .booleanConf
      .createWithDefault(true)

  val DEFAULT_COLUMN_ALLOWED_PROVIDERS =
    buildConf("spark.sql.defaultColumn.allowedProviders")
      .internal()
      .doc("List of table providers wherein SQL commands are permitted to assign DEFAULT column " +
        "values. Comma-separated list, whitespace ignored, case-insensitive. If an asterisk " +
        "appears after any table provider in this list, any command may assign DEFAULT column " +
        "except `ALTER TABLE ... ADD COLUMN`. Otherwise, if no asterisk appears, all commands " +
        "are permitted. This is useful because in order for such `ALTER TABLE ... ADD COLUMN` " +
        "commands to work, the target data source must include support for substituting in the " +
        "provided values when the corresponding fields are not present in storage.")
      .version("3.4.0")
      .stringConf
      .createWithDefault("csv,json,orc,parquet")

  val JSON_GENERATOR_WRITE_NULL_IF_WITH_DEFAULT_VALUE =
    buildConf("spark.sql.jsonGenerator.writeNullIfWithDefaultValue")
      .internal()
      .doc("When true, when writing NULL values to columns of JSON tables with explicit DEFAULT " +
        "values using INSERT, UPDATE, or MERGE commands, never skip writing the NULL values to " +
        "storage, overriding spark.sql.jsonGenerator.ignoreNullFields or the ignoreNullFields " +
        "option. This can be useful to enforce that inserted NULL values are present in " +
        "storage to differentiate from missing data.")
      .version("3.4.0")
      .booleanConf
      .createWithDefault(true)

  val USE_NULLS_FOR_MISSING_DEFAULT_COLUMN_VALUES =
    buildConf("spark.sql.defaultColumn.useNullsForMissingDefaultValues")
      .internal()
      .doc("When true, and DEFAULT columns are enabled, allow INSERT INTO commands with user-" +
        "specified lists of fewer columns than the target table to behave as if they had " +
        "specified DEFAULT for all remaining columns instead, in order.")
      .version("3.4.0")
      .booleanConf
      .createWithDefault(true)

  val SKIP_TYPE_VALIDATION_ON_ALTER_PARTITION =
    buildConf("spark.sql.legacy.skipTypeValidationOnAlterPartition")
      .internal()
      .doc("When true, skip validation for partition spec in ALTER PARTITION. E.g., " +
        "`ALTER TABLE .. ADD PARTITION(p='a')` would work even the partition type is int. " +
        s"When false, the behavior follows ${STORE_ASSIGNMENT_POLICY.key}")
      .version("3.4.0")
      .booleanConf
      .createWithDefault(false)

  val SORT_BEFORE_REPARTITION =
    buildConf("spark.sql.execution.sortBeforeRepartition")
      .internal()
      .doc("When perform a repartition following a shuffle, the output row ordering would be " +
        "nondeterministic. If some downstream stages fail and some tasks of the repartition " +
        "stage retry, these tasks may generate different data, and that can lead to correctness " +
        "issues. Turn on this config to insert a local sort before actually doing repartition " +
        "to generate consistent repartition results. The performance of repartition() may go " +
        "down since we insert extra local sort before it.")
      .version("2.1.4")
      .booleanConf
      .createWithDefault(true)

  val NESTED_SCHEMA_PRUNING_ENABLED =
    buildConf("spark.sql.optimizer.nestedSchemaPruning.enabled")
      .internal()
      .doc("Prune nested fields from a logical relation's output which are unnecessary in " +
        "satisfying a query. This optimization allows columnar file format readers to avoid " +
        "reading unnecessary nested column data. Currently Parquet and ORC are the " +
        "data sources that implement this optimization.")
      .version("2.4.1")
      .booleanConf
      .createWithDefault(true)

  val DISABLE_HINTS =
    buildConf("spark.sql.optimizer.disableHints")
      .internal()
      .doc("When true, the optimizer will disable user-specified hints that are additional " +
        "directives for better planning of a query.")
      .version("3.1.0")
      .booleanConf
      .createWithDefault(false)

  val NESTED_PREDICATE_PUSHDOWN_FILE_SOURCE_LIST =
    buildConf("spark.sql.optimizer.nestedPredicatePushdown.supportedFileSources")
      .internal()
      .doc("A comma-separated list of data source short names or fully qualified data source " +
        "implementation class names for which Spark tries to push down predicates for nested " +
        "columns and/or names containing `dots` to data sources. This configuration is only " +
        "effective with file-based data sources in DSv1. Currently, Parquet and ORC implement " +
        "both optimizations. The other data sources don't support this feature yet. So the " +
        "default value is 'parquet,orc'.")
      .version("3.0.0")
      .stringConf
      .createWithDefault("parquet,orc")

  val SERIALIZER_NESTED_SCHEMA_PRUNING_ENABLED =
    buildConf("spark.sql.optimizer.serializer.nestedSchemaPruning.enabled")
      .internal()
      .doc("Prune nested fields from object serialization operator which are unnecessary in " +
        "satisfying a query. This optimization allows object serializers to avoid " +
        "executing unnecessary nested expressions.")
      .version("3.0.0")
      .booleanConf
      .createWithDefault(true)

  val NESTED_PRUNING_ON_EXPRESSIONS =
    buildConf("spark.sql.optimizer.expression.nestedPruning.enabled")
      .internal()
      .doc("Prune nested fields from expressions in an operator which are unnecessary in " +
        "satisfying a query. Note that this optimization doesn't prune nested fields from " +
        "physical data source scanning. For pruning nested fields from scanning, please use " +
        "`spark.sql.optimizer.nestedSchemaPruning.enabled` config.")
      .version("3.0.0")
      .booleanConf
      .createWithDefault(true)

  val DECORRELATE_INNER_QUERY_ENABLED =
    buildConf("spark.sql.optimizer.decorrelateInnerQuery.enabled")
      .internal()
      .doc("Decorrelate inner query by eliminating correlated references and build domain joins.")
      .version("3.2.0")
      .booleanConf
      .createWithDefault(true)

  val DECORRELATE_SET_OPS_ENABLED =
    buildConf("spark.sql.optimizer.decorrelateSetOps.enabled")
      .internal()
      .doc("Decorrelate subqueries with correlation under set operators.")
      .version("3.4.0")
      .booleanConf
      .createWithDefault(true)

  val DECORRELATE_EXISTS_IN_SUBQUERY_LEGACY_INCORRECT_COUNT_HANDLING_ENABLED =
    buildConf("spark.sql.optimizer.decorrelateExistsSubqueryLegacyIncorrectCountHandling.enabled")
      .internal()
      .doc("If enabled, revert to legacy incorrect behavior for certain EXISTS/IN subqueries " +
           "with COUNT or similar aggregates.")
      .version("4.0.0")
      .booleanConf
      .createWithDefault(false)

  val DECORRELATE_SUBQUERY_LEGACY_INCORRECT_COUNT_HANDLING_ENABLED =
    buildConf("spark.sql.optimizer.decorrelateSubqueryLegacyIncorrectCountHandling.enabled")
      .internal()
      .doc("If enabled, revert to legacy incorrect behavior for certain subqueries with COUNT or " +
        "similar aggregates: see SPARK-43098.")
      .version("3.5.0")
      .booleanConf
      .createWithDefault(false)

  val OPTIMIZE_ONE_ROW_RELATION_SUBQUERY =
    buildConf("spark.sql.optimizer.optimizeOneRowRelationSubquery")
      .internal()
      .doc("When true, the optimizer will inline subqueries with OneRowRelation as leaf nodes.")
      .version("3.2.0")
      .booleanConf
      .createWithDefault(true)

  val ALWAYS_INLINE_ONE_ROW_RELATION_SUBQUERY =
    buildConf("spark.sql.optimizer.optimizeOneRowRelationSubquery.alwaysInline")
      .internal()
      .doc(s"When true, the optimizer will always inline single row subqueries even if it " +
        "causes extra duplication. It only takes effect when " +
        s"${OPTIMIZE_ONE_ROW_RELATION_SUBQUERY.key} is set to true.")
      .version("3.4.0")
      .booleanConf
      .createWithDefault(true)

  val PULL_HINTS_INTO_SUBQUERIES =
    buildConf("spark.sql.optimizer.pullHintsIntoSubqueries")
      .internal()
      .doc("Pull hints into subqueries in EliminateResolvedHint if enabled.")
      .booleanConf
      .createWithDefault(true)

  val TOP_K_SORT_FALLBACK_THRESHOLD =
    buildConf("spark.sql.execution.topKSortFallbackThreshold")
      .doc("In SQL queries with a SORT followed by a LIMIT like " +
          "'SELECT x FROM t ORDER BY y LIMIT m', if m is under this threshold, do a top-K sort" +
          " in memory, otherwise do a global sort which spills to disk if necessary.")
      .version("2.4.0")
      .intConf
      .createWithDefault(ByteArrayMethods.MAX_ROUNDED_ARRAY_LENGTH)

  object Deprecated {
    val MAPRED_REDUCE_TASKS = "mapred.reduce.tasks"
  }

  object Replaced {
    val MAPREDUCE_JOB_REDUCES = "mapreduce.job.reduces"
  }

  val CSV_PARSER_COLUMN_PRUNING = buildConf("spark.sql.csv.parser.columnPruning.enabled")
    .internal()
    .doc("If it is set to true, column names of the requested schema are passed to CSV parser. " +
      "Other column values can be ignored during parsing even if they are malformed.")
    .version("2.4.0")
    .booleanConf
    .createWithDefault(true)

  val CSV_INPUT_BUFFER_SIZE = buildConf("spark.sql.csv.parser.inputBufferSize")
    .internal()
    .doc("If it is set, it configures the buffer size of CSV input during parsing. " +
      "It is the same as inputBufferSize option in CSV which has a higher priority. " +
      "Note that this is a workaround for the parsing library's regression, and this " +
      "configuration is internal and supposed to be removed in the near future.")
    .version("3.0.3")
    .intConf
    .createOptional

  val LEGACY_RESPECT_NULLABILITY_IN_TEXT_DATASET_CONVERSION =
    buildConf("spark.sql.legacy.respectNullabilityInTextDatasetConversion")
      .internal()
      .doc("When true, the nullability in the user-specified schema for " +
        "`DataFrameReader.schema(schema).json(jsonDataset)` and " +
        "`DataFrameReader.schema(schema).csv(csvDataset)` is respected. Otherwise, they are " +
        "turned to a nullable schema forcibly.")
      .version("3.3.0")
      .booleanConf
      .createWithDefault(false)

  val REPL_EAGER_EVAL_ENABLED = buildConf("spark.sql.repl.eagerEval.enabled")
    .doc("Enables eager evaluation or not. When true, the top K rows of Dataset will be " +
      "displayed if and only if the REPL supports the eager evaluation. Currently, the " +
      "eager evaluation is supported in PySpark and SparkR. In PySpark, for the notebooks like " +
      "Jupyter, the HTML table (generated by _repr_html_) will be returned. For plain Python " +
      "REPL, the returned outputs are formatted like dataframe.show(). In SparkR, the returned " +
      "outputs are showed similar to R data.frame would.")
    .version("2.4.0")
    .booleanConf
    .createWithDefault(false)

  val REPL_EAGER_EVAL_MAX_NUM_ROWS = buildConf("spark.sql.repl.eagerEval.maxNumRows")
    .doc("The max number of rows that are returned by eager evaluation. This only takes " +
      s"effect when ${REPL_EAGER_EVAL_ENABLED.key} is set to true. The valid range of this " +
      "config is from 0 to (Int.MaxValue - 1), so the invalid config like negative and " +
      "greater than (Int.MaxValue - 1) will be normalized to 0 and (Int.MaxValue - 1).")
    .version("2.4.0")
    .intConf
    .createWithDefault(20)

  val REPL_EAGER_EVAL_TRUNCATE = buildConf("spark.sql.repl.eagerEval.truncate")
    .doc("The max number of characters for each cell that is returned by eager evaluation. " +
      s"This only takes effect when ${REPL_EAGER_EVAL_ENABLED.key} is set to true.")
    .version("2.4.0")
    .intConf
    .createWithDefault(20)

  val FAST_HASH_AGGREGATE_MAX_ROWS_CAPACITY_BIT =
    buildConf("spark.sql.codegen.aggregate.fastHashMap.capacityBit")
      .internal()
      .doc("Capacity for the max number of rows to be held in memory " +
        "by the fast hash aggregate product operator. The bit is not for actual value, " +
        "but the actual numBuckets is determined by loadFactor " +
        "(e.g: default bit value 16 , the actual numBuckets is ((1 << 16) / 0.5).")
      .version("2.4.0")
      .intConf
      .checkValue(bit => bit >= 10 && bit <= 30, "The bit value must be in [10, 30].")
      .createWithDefault(16)

  val AVRO_COMPRESSION_CODEC = buildConf("spark.sql.avro.compression.codec")
    .doc("Compression codec used in writing of AVRO files. Supported codecs: " +
      "uncompressed, deflate, snappy, bzip2, xz and zstandard. Default codec is snappy.")
    .version("2.4.0")
    .stringConf
    .checkValues(Set("uncompressed", "deflate", "snappy", "bzip2", "xz", "zstandard"))
    .createWithDefault("snappy")

  val AVRO_DEFLATE_LEVEL = buildConf("spark.sql.avro.deflate.level")
    .doc("Compression level for the deflate codec used in writing of AVRO files. " +
      "Valid value must be in the range of from 1 to 9 inclusive or -1. " +
      "The default value is -1 which corresponds to 6 level in the current implementation.")
    .version("2.4.0")
    .intConf
    .checkValues((1 to 9).toSet + Deflater.DEFAULT_COMPRESSION)
    .createWithDefault(Deflater.DEFAULT_COMPRESSION)

  val LEGACY_SIZE_OF_NULL = buildConf("spark.sql.legacy.sizeOfNull")
    .internal()
    .doc(s"If it is set to false, or ${ANSI_ENABLED.key} is true, then size of null returns " +
      "null. Otherwise, it returns -1, which was inherited from Hive.")
    .version("2.4.0")
    .booleanConf
    .createWithDefault(true)

  val LEGACY_PARSE_NULL_PARTITION_SPEC_AS_STRING_LITERAL =
    buildConf("spark.sql.legacy.parseNullPartitionSpecAsStringLiteral")
      .internal()
      .doc("If it is set to true, `PARTITION(col=null)` is parsed as a string literal of its " +
        "text representation, e.g., string 'null', when the partition column is string type. " +
        "Otherwise, it is always parsed as a null literal in the partition spec.")
      .version("3.0.2")
      .booleanConf
      .createWithDefault(false)

  val LEGACY_KEEP_PARTITION_SPEC_AS_STRING_LITERAL =
    buildConf("spark.sql.legacy.keepPartitionSpecAsStringLiteral")
      .internal()
      .doc("If it is set to true, `PARTITION(col=05)` is parsed as a string literal of its " +
        "text representation, e.g., string '05', when the partition column is string type. " +
        "Otherwise, it is always parsed as a numeric literal in the partition spec.")
      .version("3.4.0")
      .booleanConf
      .createWithDefault(false)

  val LEGACY_REPLACE_DATABRICKS_SPARK_AVRO_ENABLED =
    buildConf("spark.sql.legacy.replaceDatabricksSparkAvro.enabled")
      .internal()
      .doc("If it is set to true, the data source provider com.databricks.spark.avro is mapped " +
        "to the built-in but external Avro data source module for backward compatibility.")
      .version("2.4.0")
      .booleanConf
      .createWithDefault(true)

  val LEGACY_SETOPS_PRECEDENCE_ENABLED =
    buildConf("spark.sql.legacy.setopsPrecedence.enabled")
      .internal()
      .doc("When set to true and the order of evaluation is not specified by parentheses, the " +
        "set operations are performed from left to right as they appear in the query. When set " +
        "to false and order of evaluation is not specified by parentheses, INTERSECT operations " +
        "are performed before any UNION, EXCEPT and MINUS operations.")
      .version("2.4.0")
      .booleanConf
      .createWithDefault(false)

  val LEGACY_EXPONENT_LITERAL_AS_DECIMAL_ENABLED =
    buildConf("spark.sql.legacy.exponentLiteralAsDecimal.enabled")
      .internal()
      .doc("When set to true, a literal with an exponent (e.g. 1E-30) would be parsed " +
        "as Decimal rather than Double.")
      .version("3.0.0")
      .booleanConf
      .createWithDefault(false)

  val LEGACY_ALLOW_NEGATIVE_SCALE_OF_DECIMAL_ENABLED =
    buildConf("spark.sql.legacy.allowNegativeScaleOfDecimal")
      .internal()
      .doc("When set to true, negative scale of Decimal type is allowed. For example, " +
        "the type of number 1E10BD under legacy mode is DecimalType(2, -9), but is " +
        "Decimal(11, 0) in non legacy mode.")
      .version("3.0.0")
      .booleanConf
      .createWithDefault(false)

  val LEGACY_BUCKETED_TABLE_SCAN_OUTPUT_ORDERING =
    buildConf("spark.sql.legacy.bucketedTableScan.outputOrdering")
      .internal()
      .doc("When true, the bucketed table scan will list files during planning to figure out the " +
        "output ordering, which is expensive and may make the planning quite slow.")
      .version("3.0.0")
      .booleanConf
      .createWithDefault(false)

  val LEGACY_HAVING_WITHOUT_GROUP_BY_AS_WHERE =
    buildConf("spark.sql.legacy.parser.havingWithoutGroupByAsWhere")
      .internal()
      .doc("If it is set to true, the parser will treat HAVING without GROUP BY as a normal " +
        "WHERE, which does not follow SQL standard.")
      .version("2.4.1")
      .booleanConf
      .createWithDefault(false)

  val LEGACY_ALLOW_EMPTY_STRING_IN_JSON =
    buildConf("spark.sql.legacy.json.allowEmptyString.enabled")
      .internal()
      .doc("When set to true, the parser of JSON data source treats empty strings as null for " +
        "some data types such as `IntegerType`.")
      .version("3.0.0")
      .booleanConf
      .createWithDefault(false)

  val LEGACY_CREATE_EMPTY_COLLECTION_USING_STRING_TYPE =
    buildConf("spark.sql.legacy.createEmptyCollectionUsingStringType")
      .internal()
      .doc("When set to true, Spark returns an empty collection with `StringType` as element " +
        "type if the `array`/`map` function is called without any parameters. Otherwise, Spark " +
        "returns an empty collection with `NullType` as element type.")
      .version("3.0.0")
      .booleanConf
      .createWithDefault(false)

  val LEGACY_ALLOW_UNTYPED_SCALA_UDF =
    buildConf("spark.sql.legacy.allowUntypedScalaUDF")
      .internal()
      .doc("When set to true, user is allowed to use org.apache.spark.sql.functions." +
        "udf(f: AnyRef, dataType: DataType). Otherwise, an exception will be thrown at runtime.")
      .version("3.0.0")
      .booleanConf
      .createWithDefault(false)

  val LEGACY_STATISTICAL_AGGREGATE =
    buildConf("spark.sql.legacy.statisticalAggregate")
      .internal()
      .doc("When set to true, statistical aggregate function returns Double.NaN " +
        "if divide by zero occurred during expression evaluation, otherwise, it returns null. " +
        "Before version 3.1.0, it returns NaN in divideByZero case by default.")
      .version("3.1.0")
      .booleanConf
      .createWithDefault(false)

  val TRUNCATE_TABLE_IGNORE_PERMISSION_ACL =
    buildConf("spark.sql.truncateTable.ignorePermissionAcl.enabled")
      .internal()
      .doc("When set to true, TRUNCATE TABLE command will not try to set back original " +
        "permission and ACLs when re-creating the table/partition paths.")
      .version("2.4.6")
      .booleanConf
      .createWithDefault(false)

  val NAME_NON_STRUCT_GROUPING_KEY_AS_VALUE =
    buildConf("spark.sql.legacy.dataset.nameNonStructGroupingKeyAsValue")
      .internal()
      .doc("When set to true, the key attribute resulted from running `Dataset.groupByKey` " +
        "for non-struct key type, will be named as `value`, following the behavior of Spark " +
        "version 2.4 and earlier.")
      .version("3.0.0")
      .booleanConf
      .createWithDefault(false)

  val MAX_TO_STRING_FIELDS = buildConf("spark.sql.debug.maxToStringFields")
    .doc("Maximum number of fields of sequence-like entries can be converted to strings " +
      "in debug output. Any elements beyond the limit will be dropped and replaced by a" +
      """ "... N more fields" placeholder.""")
    .version("3.0.0")
    .intConf
    .createWithDefault(25)

  val MAX_PLAN_STRING_LENGTH = buildConf("spark.sql.maxPlanStringLength")
    .doc("Maximum number of characters to output for a plan string.  If the plan is " +
      "longer, further output will be truncated.  The default setting always generates a full " +
      "plan.  Set this to a lower value such as 8k if plan strings are taking up too much " +
      "memory or are causing OutOfMemory errors in the driver or UI processes.")
    .version("3.0.0")
    .bytesConf(ByteUnit.BYTE)
    .checkValue(i => i >= 0 && i <= ByteArrayMethods.MAX_ROUNDED_ARRAY_LENGTH, "Invalid " +
      "value for 'spark.sql.maxPlanStringLength'.  Length must be a valid string length " +
      "(nonnegative and shorter than the maximum size).")
    .createWithDefaultString(s"${ByteArrayMethods.MAX_ROUNDED_ARRAY_LENGTH}")

  val MAX_METADATA_STRING_LENGTH = buildConf("spark.sql.maxMetadataStringLength")
    .doc("Maximum number of characters to output for a metadata string. e.g. " +
      "file location in `DataSourceScanExec`, every value will be abbreviated if exceed length.")
    .version("3.1.0")
    .intConf
    .checkValue(_ > 3, "This value must be bigger than 3.")
    .createWithDefault(100)

  val SET_COMMAND_REJECTS_SPARK_CORE_CONFS =
    buildConf("spark.sql.legacy.setCommandRejectsSparkCoreConfs")
      .internal()
      .doc("If it is set to true, SET command will fail when the key is registered as " +
        "a SparkConf entry.")
      .version("3.0.0")
      .booleanConf
      .createWithDefault(true)

  object TimestampTypes extends Enumeration {
    val TIMESTAMP_NTZ, TIMESTAMP_LTZ = Value
  }

  val TIMESTAMP_TYPE =
    buildConf("spark.sql.timestampType")
      .doc("Configures the default timestamp type of Spark SQL, including SQL DDL, Cast clause, " +
        "type literal and the schema inference of data sources. " +
        s"Setting the configuration as ${TimestampTypes.TIMESTAMP_NTZ} will " +
        "use TIMESTAMP WITHOUT TIME ZONE as the default type while putting it as " +
        s"${TimestampTypes.TIMESTAMP_LTZ} will use TIMESTAMP WITH LOCAL TIME ZONE. " +
        "Before the 3.4.0 release, Spark only supports the TIMESTAMP WITH " +
        "LOCAL TIME ZONE type.")
      .version("3.4.0")
      .stringConf
      .transform(_.toUpperCase(Locale.ROOT))
      .checkValues(TimestampTypes.values.map(_.toString))
      .createWithDefault(TimestampTypes.TIMESTAMP_LTZ.toString)

  val DATETIME_JAVA8API_ENABLED = buildConf("spark.sql.datetime.java8API.enabled")
    .doc("If the configuration property is set to true, java.time.Instant and " +
      "java.time.LocalDate classes of Java 8 API are used as external types for " +
      "Catalyst's TimestampType and DateType. If it is set to false, java.sql.Timestamp " +
      "and java.sql.Date are used for the same purpose.")
    .version("3.0.0")
    .booleanConf
    .createWithDefault(false)

  val UI_EXPLAIN_MODE = buildConf("spark.sql.ui.explainMode")
    .doc("Configures the query explain mode used in the Spark SQL UI. The value can be 'simple', " +
      "'extended', 'codegen', 'cost', or 'formatted'. The default value is 'formatted'.")
    .version("3.1.0")
    .stringConf
    .transform(_.toUpperCase(Locale.ROOT))
    .checkValue(mode => Set("SIMPLE", "EXTENDED", "CODEGEN", "COST", "FORMATTED").contains(mode),
      "Invalid value for 'spark.sql.ui.explainMode'. Valid values are 'simple', 'extended', " +
      "'codegen', 'cost' and 'formatted'.")
    .createWithDefault("formatted")

  val SOURCES_BINARY_FILE_MAX_LENGTH = buildConf("spark.sql.sources.binaryFile.maxLength")
    .doc("The max length of a file that can be read by the binary file data source. " +
      "Spark will fail fast and not attempt to read the file if its length exceeds this value. " +
      "The theoretical max is Int.MaxValue, though VMs might implement a smaller max.")
    .version("3.0.0")
    .internal()
    .intConf
    .createWithDefault(Int.MaxValue)

  val LEGACY_CAST_DATETIME_TO_STRING =
    buildConf("spark.sql.legacy.typeCoercion.datetimeToString.enabled")
      .internal()
      .doc("If it is set to true, date/timestamp will cast to string in binary comparisons " +
        s"with String when ${ANSI_ENABLED.key} is false.")
      .version("3.0.0")
      .booleanConf
      .createWithDefault(false)

  val DEFAULT_CATALOG = buildConf("spark.sql.defaultCatalog")
    .doc("Name of the default catalog. This will be the current catalog if users have not " +
      "explicitly set the current catalog yet.")
    .version("3.0.0")
    .stringConf
    .createWithDefault(SESSION_CATALOG_NAME)

  val V2_SESSION_CATALOG_IMPLEMENTATION =
    buildConf(s"spark.sql.catalog.$SESSION_CATALOG_NAME")
      .doc("A catalog implementation that will be used as the v2 interface to Spark's built-in " +
        s"v1 catalog: $SESSION_CATALOG_NAME. This catalog shares its identifier namespace with " +
        s"the $SESSION_CATALOG_NAME and must be consistent with it; for example, if a table can " +
        s"be loaded by the $SESSION_CATALOG_NAME, this catalog must also return the table " +
        s"metadata. To delegate operations to the $SESSION_CATALOG_NAME, implementations can " +
        "extend 'CatalogExtension'.")
      .version("3.0.0")
      .stringConf
      .createOptional

  object MapKeyDedupPolicy extends Enumeration {
    val EXCEPTION, LAST_WIN = Value
  }

  val MAP_KEY_DEDUP_POLICY = buildConf("spark.sql.mapKeyDedupPolicy")
    .doc("The policy to deduplicate map keys in builtin function: CreateMap, MapFromArrays, " +
      "MapFromEntries, StringToMap, MapConcat and TransformKeys. When EXCEPTION, the query " +
      "fails if duplicated map keys are detected. When LAST_WIN, the map key that is inserted " +
      "at last takes precedence.")
    .version("3.0.0")
    .stringConf
    .transform(_.toUpperCase(Locale.ROOT))
    .checkValues(MapKeyDedupPolicy.values.map(_.toString))
    .createWithDefault(MapKeyDedupPolicy.EXCEPTION.toString)

  val LEGACY_LOOSE_UPCAST = buildConf("spark.sql.legacy.doLooseUpcast")
    .internal()
    .doc("When true, the upcast will be loose and allows string to atomic types.")
    .version("3.0.0")
    .booleanConf
    .createWithDefault(false)

  val LEGACY_CTE_PRECEDENCE_POLICY = buildConf("spark.sql.legacy.ctePrecedencePolicy")
    .internal()
    .doc("When LEGACY, outer CTE definitions takes precedence over inner definitions. If set to " +
      "CORRECTED, inner CTE definitions take precedence. The default value is EXCEPTION, " +
      "AnalysisException is thrown while name conflict is detected in nested CTE. This config " +
      "will be removed in future versions and CORRECTED will be the only behavior.")
    .version("3.0.0")
    .stringConf
    .transform(_.toUpperCase(Locale.ROOT))
    .checkValues(LegacyBehaviorPolicy.values.map(_.toString))
    .createWithDefault(LegacyBehaviorPolicy.EXCEPTION.toString)

  val LEGACY_INLINE_CTE_IN_COMMANDS = buildConf("spark.sql.legacy.inlineCTEInCommands")
    .internal()
    .doc("If true, always inline the CTE relations for the queries in commands. This is the " +
      "legacy behavior which may produce incorrect results because Spark may evaluate a CTE " +
      "relation more than once, even if it's nondeterministic.")
    .version("4.0.0")
    .booleanConf
    .createWithDefault(false)

  val LEGACY_TIME_PARSER_POLICY = buildConf(SqlApiConf.LEGACY_TIME_PARSER_POLICY_KEY)
    .internal()
    .doc("When LEGACY, java.text.SimpleDateFormat is used for formatting and parsing " +
      "dates/timestamps in a locale-sensitive manner, which is the approach before Spark 3.0. " +
      "When set to CORRECTED, classes from java.time.* packages are used for the same purpose. " +
      "The default value is EXCEPTION, RuntimeException is thrown when we will get different " +
      "results.")
    .version("3.0.0")
    .stringConf
    .transform(_.toUpperCase(Locale.ROOT))
    .checkValues(LegacyBehaviorPolicy.values.map(_.toString))
    .createWithDefault(LegacyBehaviorPolicy.EXCEPTION.toString)

  val LEGACY_ARRAY_EXISTS_FOLLOWS_THREE_VALUED_LOGIC =
    buildConf("spark.sql.legacy.followThreeValuedLogicInArrayExists")
      .internal()
      .doc("When true, the ArrayExists will follow the three-valued boolean logic.")
      .version("3.0.0")
      .booleanConf
      .createWithDefault(true)

  val ADDITIONAL_REMOTE_REPOSITORIES =
    buildConf("spark.sql.maven.additionalRemoteRepositories")
      .doc("A comma-delimited string config of the optional additional remote Maven mirror " +
        "repositories. This is only used for downloading Hive jars in IsolatedClientLoader " +
        "if the default Maven Central repo is unreachable.")
      .version("3.0.0")
      .stringConf
      .createWithDefault(
        sys.env.getOrElse("DEFAULT_ARTIFACT_REPOSITORY",
          "https://maven-central.storage-download.googleapis.com/maven2/"))

  val LEGACY_FROM_DAYTIME_STRING =
    buildConf("spark.sql.legacy.fromDayTimeString.enabled")
      .internal()
      .doc("When true, the `from` bound is not taken into account in conversion of " +
        "a day-time string to an interval, and the `to` bound is used to skip " +
        "all interval units out of the specified range. If it is set to `false`, " +
        "`ParseException` is thrown if the input does not match to the pattern " +
        "defined by `from` and `to`.")
      .version("3.0.0")
      .booleanConf
      .createWithDefault(false)

  val LEGACY_PROPERTY_NON_RESERVED =
    buildConf("spark.sql.legacy.notReserveProperties")
      .internal()
      .doc("When true, all database and table properties are not reserved and available for " +
        "create/alter syntaxes. But please be aware that the reserved properties will be " +
        "silently removed.")
      .version("3.0.0")
      .booleanConf
      .createWithDefault(false)

  val LEGACY_ADD_SINGLE_FILE_IN_ADD_FILE =
    buildConf("spark.sql.legacy.addSingleFileInAddFile")
      .internal()
      .doc("When true, only a single file can be added using ADD FILE. If false, then users " +
        "can add directory by passing directory path to ADD FILE.")
      .version("3.0.0")
      .booleanConf
      .createWithDefault(false)

  val LEGACY_MSSQLSERVER_NUMERIC_MAPPING_ENABLED =
    buildConf("spark.sql.legacy.mssqlserver.numericMapping.enabled")
      .internal()
      .doc("When true, use legacy MySqlServer SMALLINT and REAL type mapping.")
      .version("2.4.5")
      .booleanConf
      .createWithDefault(false)

  val CSV_FILTER_PUSHDOWN_ENABLED = buildConf("spark.sql.csv.filterPushdown.enabled")
    .doc("When true, enable filter pushdown to CSV datasource.")
    .version("3.0.0")
    .booleanConf
    .createWithDefault(true)

  val JSON_FILTER_PUSHDOWN_ENABLED = buildConf("spark.sql.json.filterPushdown.enabled")
    .doc("When true, enable filter pushdown to JSON datasource.")
    .version("3.1.0")
    .booleanConf
    .createWithDefault(true)

  val AVRO_FILTER_PUSHDOWN_ENABLED = buildConf("spark.sql.avro.filterPushdown.enabled")
    .doc("When true, enable filter pushdown to Avro datasource.")
    .version("3.1.0")
    .booleanConf
    .createWithDefault(true)

  val JSON_ENABLE_PARTIAL_RESULTS =
    buildConf("spark.sql.json.enablePartialResults")
      .internal()
      .doc("When set to true, enables partial results for structs, maps, and arrays in JSON " +
        "when one or more fields do not match the schema")
      .version("3.4.0")
      .booleanConf
      .createWithDefault(true)

  val LEGACY_CSV_ENABLE_DATE_TIME_PARSING_FALLBACK =
    buildConf("spark.sql.legacy.csv.enableDateTimeParsingFallback")
      .internal()
      .doc("When true, enable legacy date/time parsing fallback in CSV")
      .version("3.4.0")
      .booleanConf
      .createOptional

  val LEGACY_JSON_ENABLE_DATE_TIME_PARSING_FALLBACK =
    buildConf("spark.sql.legacy.json.enableDateTimeParsingFallback")
      .internal()
      .doc("When true, enable legacy date/time parsing fallback in JSON")
      .version("3.4.0")
      .booleanConf
      .createOptional

  val ADD_PARTITION_BATCH_SIZE =
    buildConf("spark.sql.addPartitionInBatch.size")
      .internal()
      .doc("The number of partitions to be handled in one turn when use " +
        "`AlterTableAddPartitionCommand` or `RepairTableCommand` to add partitions into table. " +
        "The smaller batch size is, the less memory is required for the real handler, e.g. " +
        "Hive Metastore.")
      .version("3.0.0")
      .intConf
      .checkValue(_ > 0, "The value of spark.sql.addPartitionInBatch.size must be positive")
      .createWithDefault(100)

  val LEGACY_ALLOW_HASH_ON_MAPTYPE = buildConf("spark.sql.legacy.allowHashOnMapType")
    .internal()
    .doc("When set to true, hash expressions can be applied on elements of MapType. Otherwise, " +
      "an analysis exception will be thrown.")
    .version("3.0.0")
    .booleanConf
    .createWithDefault(false)

  val LEGACY_INTEGER_GROUPING_ID =
    buildConf("spark.sql.legacy.integerGroupingId")
      .internal()
      .doc("When true, grouping_id() returns int values instead of long values.")
      .version("3.1.0")
      .booleanConf
      .createWithDefault(false)

  val LEGACY_GROUPING_ID_WITH_APPENDED_USER_GROUPBY =
    buildConf("spark.sql.legacy.groupingIdWithAppendedUserGroupBy")
      .internal()
      .doc("When true, grouping_id() returns values based on grouping set columns plus " +
        "user-given group-by expressions order like Spark 3.2.0, 3.2.1, 3.2.2, and 3.3.0.")
      .version("3.2.3")
      .booleanConf
      .createWithDefault(false)

  val LEGACY_PARQUET_NANOS_AS_LONG = buildConf("spark.sql.legacy.parquet.nanosAsLong")
    .internal()
    .doc("When true, the Parquet's nanos precision timestamps are converted to SQL long values.")
    .version("3.2.4")
    .booleanConf
    .createWithDefault(false)

  val PARQUET_INT96_REBASE_MODE_IN_WRITE =
    buildConf("spark.sql.parquet.int96RebaseModeInWrite")
      .internal()
      .doc("When LEGACY, Spark will rebase INT96 timestamps from Proleptic Gregorian calendar to " +
        "the legacy hybrid (Julian + Gregorian) calendar when writing Parquet files. " +
        "When CORRECTED, Spark will not do rebase and write the timestamps as it is. " +
        "When EXCEPTION, which is the default, Spark will fail the writing if it sees ancient " +
        "timestamps that are ambiguous between the two calendars.")
      .version("3.1.0")
      .withAlternative("spark.sql.legacy.parquet.int96RebaseModeInWrite")
      .stringConf
      .transform(_.toUpperCase(Locale.ROOT))
      .checkValues(LegacyBehaviorPolicy.values.map(_.toString))
      .createWithDefault(LegacyBehaviorPolicy.EXCEPTION.toString)

  val PARQUET_REBASE_MODE_IN_WRITE =
    buildConf("spark.sql.parquet.datetimeRebaseModeInWrite")
      .internal()
      .doc("When LEGACY, Spark will rebase dates/timestamps from Proleptic Gregorian calendar " +
        "to the legacy hybrid (Julian + Gregorian) calendar when writing Parquet files. " +
        "When CORRECTED, Spark will not do rebase and write the dates/timestamps as it is. " +
        "When EXCEPTION, which is the default, Spark will fail the writing if it sees " +
        "ancient dates/timestamps that are ambiguous between the two calendars. " +
        "This config influences on writes of the following parquet logical types: DATE, " +
        "TIMESTAMP_MILLIS, TIMESTAMP_MICROS. The INT96 type has the separate config: " +
        s"${PARQUET_INT96_REBASE_MODE_IN_WRITE.key}.")
      .version("3.0.0")
      .withAlternative("spark.sql.legacy.parquet.datetimeRebaseModeInWrite")
      .stringConf
      .transform(_.toUpperCase(Locale.ROOT))
      .checkValues(LegacyBehaviorPolicy.values.map(_.toString))
      .createWithDefault(LegacyBehaviorPolicy.EXCEPTION.toString)

  val PARQUET_INT96_REBASE_MODE_IN_READ =
    buildConf("spark.sql.parquet.int96RebaseModeInRead")
      .internal()
      .doc("When LEGACY, Spark will rebase INT96 timestamps from the legacy hybrid (Julian + " +
        "Gregorian) calendar to Proleptic Gregorian calendar when reading Parquet files. " +
        "When CORRECTED, Spark will not do rebase and read the timestamps as it is. " +
        "When EXCEPTION, which is the default, Spark will fail the reading if it sees ancient " +
        "timestamps that are ambiguous between the two calendars. This config is only effective " +
        "if the writer info (like Spark, Hive) of the Parquet files is unknown.")
      .version("3.1.0")
      .withAlternative("spark.sql.legacy.parquet.int96RebaseModeInRead")
      .stringConf
      .transform(_.toUpperCase(Locale.ROOT))
      .checkValues(LegacyBehaviorPolicy.values.map(_.toString))
      .createWithDefault(LegacyBehaviorPolicy.EXCEPTION.toString)

  val PARQUET_REBASE_MODE_IN_READ =
    buildConf("spark.sql.parquet.datetimeRebaseModeInRead")
      .internal()
      .doc("When LEGACY, Spark will rebase dates/timestamps from the legacy hybrid (Julian + " +
        "Gregorian) calendar to Proleptic Gregorian calendar when reading Parquet files. " +
        "When CORRECTED, Spark will not do rebase and read the dates/timestamps as it is. " +
        "When EXCEPTION, which is the default, Spark will fail the reading if it sees " +
        "ancient dates/timestamps that are ambiguous between the two calendars. This config is " +
        "only effective if the writer info (like Spark, Hive) of the Parquet files is unknown. " +
        "This config influences on reads of the following parquet logical types: DATE, " +
        "TIMESTAMP_MILLIS, TIMESTAMP_MICROS. The INT96 type has the separate config: " +
        s"${PARQUET_INT96_REBASE_MODE_IN_READ.key}.")
      .version("3.0.0")
      .withAlternative("spark.sql.legacy.parquet.datetimeRebaseModeInRead")
      .stringConf
      .transform(_.toUpperCase(Locale.ROOT))
      .checkValues(LegacyBehaviorPolicy.values.map(_.toString))
      .createWithDefault(LegacyBehaviorPolicy.EXCEPTION.toString)

  val AVRO_REBASE_MODE_IN_WRITE =
    buildConf("spark.sql.avro.datetimeRebaseModeInWrite")
      .internal()
      .doc("When LEGACY, Spark will rebase dates/timestamps from Proleptic Gregorian calendar " +
        "to the legacy hybrid (Julian + Gregorian) calendar when writing Avro files. " +
        "When CORRECTED, Spark will not do rebase and write the dates/timestamps as it is. " +
        "When EXCEPTION, which is the default, Spark will fail the writing if it sees " +
        "ancient dates/timestamps that are ambiguous between the two calendars.")
      .version("3.0.0")
      .withAlternative("spark.sql.legacy.avro.datetimeRebaseModeInWrite")
      .stringConf
      .transform(_.toUpperCase(Locale.ROOT))
      .checkValues(LegacyBehaviorPolicy.values.map(_.toString))
      .createWithDefault(LegacyBehaviorPolicy.EXCEPTION.toString)

  val AVRO_REBASE_MODE_IN_READ =
    buildConf("spark.sql.avro.datetimeRebaseModeInRead")
      .internal()
      .doc("When LEGACY, Spark will rebase dates/timestamps from the legacy hybrid (Julian + " +
        "Gregorian) calendar to Proleptic Gregorian calendar when reading Avro files. " +
        "When CORRECTED, Spark will not do rebase and read the dates/timestamps as it is. " +
        "When EXCEPTION, which is the default, Spark will fail the reading if it sees " +
        "ancient dates/timestamps that are ambiguous between the two calendars. This config is " +
        "only effective if the writer info (like Spark, Hive) of the Avro files is unknown.")
      .version("3.0.0")
      .withAlternative("spark.sql.legacy.avro.datetimeRebaseModeInRead")
      .stringConf
      .transform(_.toUpperCase(Locale.ROOT))
      .checkValues(LegacyBehaviorPolicy.values.map(_.toString))
      .createWithDefault(LegacyBehaviorPolicy.EXCEPTION.toString)

  val SCRIPT_TRANSFORMATION_EXIT_TIMEOUT =
    buildConf("spark.sql.scriptTransformation.exitTimeoutInSeconds")
      .internal()
      .doc("Timeout for executor to wait for the termination of transformation script when EOF.")
      .version("3.0.0")
      .timeConf(TimeUnit.SECONDS)
      .checkValue(_ > 0, "The timeout value must be positive")
      .createWithDefault(10L)

  val COALESCE_BUCKETS_IN_JOIN_ENABLED =
    buildConf("spark.sql.bucketing.coalesceBucketsInJoin.enabled")
      .doc("When true, if two bucketed tables with the different number of buckets are joined, " +
        "the side with a bigger number of buckets will be coalesced to have the same number " +
        "of buckets as the other side. Bigger number of buckets is divisible by the smaller " +
        "number of buckets. Bucket coalescing is applied to sort-merge joins and " +
        "shuffled hash join. Note: Coalescing bucketed table can avoid unnecessary shuffling " +
        "in join, but it also reduces parallelism and could possibly cause OOM for " +
        "shuffled hash join.")
      .version("3.1.0")
      .booleanConf
      .createWithDefault(false)

  val COALESCE_BUCKETS_IN_JOIN_MAX_BUCKET_RATIO =
    buildConf("spark.sql.bucketing.coalesceBucketsInJoin.maxBucketRatio")
      .doc("The ratio of the number of two buckets being coalesced should be less than or " +
        "equal to this value for bucket coalescing to be applied. This configuration only " +
        s"has an effect when '${COALESCE_BUCKETS_IN_JOIN_ENABLED.key}' is set to true.")
      .version("3.1.0")
      .intConf
      .checkValue(_ > 0, "The difference must be positive.")
      .createWithDefault(4)

  val BROADCAST_HASH_JOIN_OUTPUT_PARTITIONING_EXPAND_LIMIT =
    buildConf("spark.sql.execution.broadcastHashJoin.outputPartitioningExpandLimit")
      .internal()
      .doc("The maximum number of partitionings that a HashPartitioning can be expanded to. " +
        "This configuration is applicable only for BroadcastHashJoin inner joins and can be " +
        "set to '0' to disable this feature.")
      .version("3.1.0")
      .intConf
      .checkValue(_ >= 0, "The value must be non-negative.")
      .createWithDefault(8)

  val OPTIMIZE_NULL_AWARE_ANTI_JOIN =
    buildConf("spark.sql.optimizeNullAwareAntiJoin")
      .internal()
      .doc("When true, NULL-aware anti join execution will be planed into " +
        "BroadcastHashJoinExec with flag isNullAwareAntiJoin enabled, " +
        "optimized from O(M*N) calculation into O(M) calculation " +
        "using Hash lookup instead of Looping lookup." +
        "Only support for singleColumn NAAJ for now.")
      .version("3.1.0")
      .booleanConf
      .createWithDefault(true)

  val LEGACY_COMPLEX_TYPES_TO_STRING =
    buildConf("spark.sql.legacy.castComplexTypesToString.enabled")
      .internal()
      .doc("When true, maps and structs are wrapped by [] in casting to strings, and " +
        "NULL elements of structs/maps/arrays will be omitted while converting to strings. " +
        "Otherwise, if this is false, which is the default, maps and structs are wrapped by {}, " +
        "and NULL elements will be converted to \"null\".")
      .version("3.1.0")
      .booleanConf
      .createWithDefault(false)

  val LEGACY_PATH_OPTION_BEHAVIOR =
    buildConf("spark.sql.legacy.pathOptionBehavior.enabled")
      .internal()
      .doc("When true, \"path\" option is overwritten if one path parameter is passed to " +
        "DataFrameReader.load(), DataFrameWriter.save(), DataStreamReader.load(), or " +
        "DataStreamWriter.start(). Also, \"path\" option is added to the overall paths if " +
        "multiple path parameters are passed to DataFrameReader.load()")
      .version("3.1.0")
      .booleanConf
      .createWithDefault(false)

  val LEGACY_EXTRA_OPTIONS_BEHAVIOR =
    buildConf("spark.sql.legacy.extraOptionsBehavior.enabled")
      .internal()
      .doc("When true, the extra options will be ignored for DataFrameReader.table(). If set it " +
        "to false, which is the default, Spark will check if the extra options have the same " +
        "key, but the value is different with the table serde properties. If the check passes, " +
        "the extra options will be merged with the serde properties as the scan options. " +
        "Otherwise, an exception will be thrown.")
      .version("3.1.0")
      .booleanConf
      .createWithDefault(false)

  val LEGACY_CREATE_HIVE_TABLE_BY_DEFAULT =
    buildConf("spark.sql.legacy.createHiveTableByDefault")
      .internal()
      .doc("When set to true, CREATE TABLE syntax without USING or STORED AS will use Hive " +
        s"instead of the value of ${DEFAULT_DATA_SOURCE_NAME.key} as the table provider.")
      .version("3.1.0")
      .booleanConf
      .createWithDefault(true)

  val LEGACY_CHAR_VARCHAR_AS_STRING =
    buildConf("spark.sql.legacy.charVarcharAsString")
      .internal()
      .doc("When true, Spark treats CHAR/VARCHAR type the same as STRING type, which is the " +
        "behavior of Spark 3.0 and earlier. This means no length check for CHAR/VARCHAR type and " +
        "no padding for CHAR type when writing data to the table.")
      .version("3.1.0")
      .booleanConf
      .createWithDefault(false)

  val CHAR_AS_VARCHAR = buildConf("spark.sql.charAsVarchar")
    .doc("When true, Spark replaces CHAR type with VARCHAR type in CREATE/REPLACE/ALTER TABLE " +
      "commands, so that newly created/updated tables will not have CHAR type columns/fields. " +
      "Existing tables with CHAR type columns/fields are not affected by this config.")
    .version("3.3.0")
    .booleanConf
    .createWithDefault(false)

  val READ_SIDE_CHAR_PADDING = buildConf("spark.sql.readSideCharPadding")
    .doc("When true, Spark applies string padding when reading CHAR type columns/fields, " +
      "in addition to the write-side padding. This config is true by default to better enforce " +
      "CHAR type semantic in cases such as external tables.")
    .version("3.4.0")
    .booleanConf
    .createWithDefault(true)

  val CLI_PRINT_HEADER =
    buildConf("spark.sql.cli.print.header")
     .doc("When set to true, spark-sql CLI prints the names of the columns in query output.")
     .version("3.2.0")
    .booleanConf
    .createWithDefault(false)

  val LEGACY_EMPTY_CURRENT_DB_IN_CLI =
    buildConf("spark.sql.legacy.emptyCurrentDBInCli")
      .internal()
      .doc("When false, spark-sql CLI prints the current database in prompt.")
      .version("3.4.0")
      .booleanConf
      .createWithDefault(false)

  val LEGACY_KEEP_COMMAND_OUTPUT_SCHEMA =
    buildConf("spark.sql.legacy.keepCommandOutputSchema")
      .internal()
      .doc("When true, Spark will keep the output schema of commands such as SHOW DATABASES " +
        "unchanged.")
      .version("3.0.2")
      .booleanConf
      .createWithDefault(false)

  val LEGACY_INTERVAL_ENABLED = buildConf("spark.sql.legacy.interval.enabled")
    .internal()
    .doc("When set to true, Spark SQL uses the mixed legacy interval type `CalendarIntervalType` " +
      "instead of the ANSI compliant interval types `YearMonthIntervalType` and " +
      "`DayTimeIntervalType`. For instance, the date subtraction expression returns " +
      "`CalendarIntervalType` when the SQL config is set to `true` otherwise an ANSI interval.")
    .version("3.2.0")
    .booleanConf
    .createWithDefault(false)

  val MAX_CONCURRENT_OUTPUT_FILE_WRITERS = buildConf("spark.sql.maxConcurrentOutputFileWriters")
    .internal()
    .doc("Maximum number of output file writers to use concurrently. If number of writers " +
      "needed reaches this limit, task will sort rest of output then writing them.")
    .version("3.2.0")
    .intConf
    .createWithDefault(0)

  val INFER_NESTED_DICT_AS_STRUCT = buildConf("spark.sql.pyspark.inferNestedDictAsStruct.enabled")
    .doc("PySpark's SparkSession.createDataFrame infers the nested dict as a map by default. " +
      "When it set to true, it infers the nested dict as a struct.")
    .version("3.3.0")
    .booleanConf
    .createWithDefault(false)

  val LEGACY_INFER_ARRAY_TYPE_FROM_FIRST_ELEMENT =
    buildConf("spark.sql.pyspark.legacy.inferArrayTypeFromFirstElement.enabled")
      .doc("PySpark's SparkSession.createDataFrame infers the element type of an array from all " +
        "values in the array by default. If this config is set to true, it restores the legacy " +
        "behavior of only inferring the type from the first array element.")
      .version("3.4.0")
      .booleanConf
      .createWithDefault(false)

  val LEGACY_USE_V1_COMMAND =
    buildConf("spark.sql.legacy.useV1Command")
      .internal()
      .doc("When true, Spark will use legacy V1 SQL commands.")
      .version("3.3.0")
      .booleanConf
      .createWithDefault(false)

  val HISTOGRAM_NUMERIC_PROPAGATE_INPUT_TYPE =
    buildConf("spark.sql.legacy.histogramNumericPropagateInputType")
      .internal()
      .doc("The histogram_numeric function computes a histogram on numeric 'expr' using nb bins. " +
        "The return value is an array of (x,y) pairs representing the centers of the histogram's " +
        "bins. If this config is set to true, the output type of the 'x' field in the return " +
        "value is propagated from the input value consumed in the aggregate function. Otherwise, " +
        "'x' always has double type.")
      .version("3.3.0")
      .booleanConf
      .createWithDefault(true)

  val LEGACY_LPAD_RPAD_BINARY_TYPE_AS_STRING =
    buildConf("spark.sql.legacy.lpadRpadAlwaysReturnString")
      .internal()
      .doc("When set to false, when the first argument and the optional padding pattern is a " +
        "byte sequence, the result is a BINARY value. The default padding pattern in this case " +
        "is the zero byte. " +
        "When set to true, it restores the legacy behavior of always returning string types " +
        "even for binary inputs.")
      .version("3.3.0")
      .booleanConf
      .createWithDefault(false)

  val LEGACY_NULL_VALUE_WRITTEN_AS_QUOTED_EMPTY_STRING_CSV =
    buildConf("spark.sql.legacy.nullValueWrittenAsQuotedEmptyStringCsv")
      .internal()
      .doc("When set to false, nulls are written as unquoted empty strings in CSV data source. " +
        "If set to true, it restores the legacy behavior that nulls were written as quoted " +
        "empty strings, `\"\"`.")
      .version("3.3.0")
      .booleanConf
      .createWithDefault(false)

  val LEGACY_ALLOW_NULL_COMPARISON_RESULT_IN_ARRAY_SORT =
    buildConf("spark.sql.legacy.allowNullComparisonResultInArraySort")
      .internal()
      .doc("When set to false, `array_sort` function throws an error " +
        "if the comparator function returns null. " +
        "If set to true, it restores the legacy behavior that handles null as zero (equal).")
      .version("3.2.2")
      .booleanConf
      .createWithDefault(false)

  val LEGACY_AVRO_ALLOW_INCOMPATIBLE_SCHEMA =
    buildConf("spark.sql.legacy.avro.allowIncompatibleSchema")
      .internal()
      .doc("When set to false, if types in Avro are encoded in the same format, but " +
        "the type in the Avro schema explicitly says that the data types are different, " +
        "reject reading the data type in the format to avoid returning incorrect results. " +
        "When set to true, it restores the legacy behavior of allow reading the data in the" +
        " format, which may return incorrect results.")
      .version("3.5.1")
      .booleanConf
      .createWithDefault(false)

  val LEGACY_NON_IDENTIFIER_OUTPUT_CATALOG_NAME =
    buildConf("spark.sql.legacy.v1IdentifierNoCatalog")
      .internal()
      .doc(s"When set to false, the v1 identifier will include '$SESSION_CATALOG_NAME' as " +
        "the catalog name if database is defined. When set to true, it restores the legacy " +
        "behavior that does not include catalog name.")
      .version("3.4.0")
      .booleanConf
      .createWithDefault(false)

  val LEGACY_IN_SUBQUERY_NULLABILITY =
    buildConf("spark.sql.legacy.inSubqueryNullability")
      .internal()
      .doc(s"When set to false, IN subquery nullability is correctly calculated based on " +
        s"both the left and right sides of the IN. When set to true, restores the legacy " +
        "behavior that does not check the right side's nullability.")
      .version("3.5.0")
      .booleanConf
      .createWithDefault(false)

  // Default is false (new, correct behavior) when ANSI is on, true (legacy, incorrect behavior)
  // when ANSI is off. See legacyNullInEmptyBehavior.
  val LEGACY_NULL_IN_EMPTY_LIST_BEHAVIOR =
    buildConf("spark.sql.legacy.nullInEmptyListBehavior")
      .internal()
      .doc("When set to true, restores the legacy incorrect behavior of IN expressions for " +
        "NULL values IN an empty list (including IN subqueries and literal IN lists): " +
        "`null IN (empty list)` should evaluate to false, but sometimes (not always) " +
        "incorrectly evaluates to null in the legacy behavior.")
      .version("3.5.0")
      .booleanConf
      .createOptional

  val ERROR_MESSAGE_FORMAT = buildConf("spark.sql.error.messageFormat")
    .doc("When PRETTY, the error message consists of textual representation of error class, " +
      "message and query context. The MINIMAL and STANDARD formats are pretty JSON formats where " +
      "STANDARD includes an additional JSON field `message`. This configuration property " +
      "influences on error messages of Thrift Server and SQL CLI while running queries.")
    .version("3.4.0")
    .stringConf.transform(_.toUpperCase(Locale.ROOT))
    .checkValues(ErrorMessageFormat.values.map(_.toString))
    .createWithDefault(ErrorMessageFormat.PRETTY.toString)

  val LATERAL_COLUMN_ALIAS_IMPLICIT_ENABLED =
    buildConf("spark.sql.lateralColumnAlias.enableImplicitResolution")
      .internal()
      .doc("Enable resolving implicit lateral column alias defined in the same SELECT list. For " +
        "example, with this conf turned on, for query `SELECT 1 AS a, a + 1` the `a` in `a + 1` " +
        "can be resolved as the previously defined `1 AS a`. But note that table column has " +
        "higher resolution priority than the lateral column alias.")
      .version("3.4.0")
      .booleanConf
      .createWithDefault(true)

  val STABLE_DERIVED_COLUMN_ALIAS_ENABLED =
    buildConf("spark.sql.stableDerivedColumnAlias.enabled")
      .internal()
      .doc("Enable deriving of stable column aliases from the lexer tree instead of parse tree " +
        "and form them via pretty SQL print.")
      .version("3.5.0")
      .booleanConf
      .createWithDefault(false)

  val LOCAL_RELATION_CACHE_THRESHOLD =
    buildConf(SqlApiConf.LOCAL_RELATION_CACHE_THRESHOLD_KEY)
      .doc("The threshold for the size in bytes of local relations to be cached at " +
        "the driver side after serialization.")
      .version("3.5.0")
      .intConf
      .checkValue(_ >= 0, "The threshold of cached local relations must not be negative")
      .createWithDefault(64 * 1024 * 1024)

  val DECORRELATE_JOIN_PREDICATE_ENABLED =
    buildConf("spark.sql.optimizer.decorrelateJoinPredicate.enabled")
      .internal()
      .doc("Decorrelate scalar and lateral subqueries with correlated references in join " +
        "predicates. This configuration is only effective when " +
        s"'${DECORRELATE_INNER_QUERY_ENABLED.key}' is true.")
      .version("4.0.0")
      .booleanConf
      .createWithDefault(true)

  val DECORRELATE_PREDICATE_SUBQUERIES_IN_JOIN_CONDITION =
    buildConf("spark.sql.optimizer.decorrelatePredicateSubqueriesInJoinPredicate.enabled")
      .internal()
      .doc("Decorrelate predicate (in and exists) subqueries with correlated references in join " +
        "predicates.")
      .version("4.0.0")
      .booleanConf
      .createWithDefault(true)

  val OPTIMIZE_UNCORRELATED_IN_SUBQUERIES_IN_JOIN_CONDITION =
    buildConf("spark.sql.optimizer.optimizeUncorrelatedInSubqueriesInJoinCondition.enabled")
      .internal()
      .doc("When true, optimize uncorrelated IN subqueries in join predicates by rewriting them " +
        s"to joins. This interacts with ${LEGACY_NULL_IN_EMPTY_LIST_BEHAVIOR.key} because it " +
        "can rewrite IN predicates.")
      .version("4.0.0")
      .booleanConf
      .createWithDefault(true)

  val TIME_TRAVEL_TIMESTAMP_KEY =
    buildConf("spark.sql.timeTravelTimestampKey")
      .doc("The option name to specify the time travel timestamp when reading a table.")
      .version("4.0.0")
      .stringConf
      .createWithDefault("timestampAsOf")

  val TIME_TRAVEL_VERSION_KEY =
    buildConf("spark.sql.timeTravelVersionKey")
      .doc("The option name to specify the time travel table version when reading a table.")
      .version("4.0.0")
      .stringConf
      .createWithDefault("versionAsOf")

  val LEGACY_PERCENTILE_DISC_CALCULATION = buildConf("spark.sql.legacy.percentileDiscCalculation")
    .internal()
    .doc("If true, the old bogus percentile_disc calculation is used. The old calculation " +
      "incorrectly mapped the requested percentile to the sorted range of values in some cases " +
      "and so returned incorrect results. Also, the new implementation is faster as it doesn't " +
      "contain the interpolation logic that the old percentile_cont based one did.")
    .version("3.3.4")
    .booleanConf
    .createWithDefault(false)

  val LEGACY_NEGATIVE_INDEX_IN_ARRAY_INSERT =
    buildConf("spark.sql.legacy.negativeIndexInArrayInsert")
      .internal()
      .doc("When set to true, restores the legacy behavior of `array_insert` for " +
        "negative indexes - 0-based: the function inserts new element before the last one " +
        "for the index -1. For example, `array_insert(['a', 'b'], -1, 'x')` returns " +
        "`['a', 'x', 'b']`. When set to false, the -1 index points out to the last element, " +
        "and the given example produces `['a', 'b', 'x']`.")
      .version("3.4.2")
      .booleanConf
      .createWithDefault(false)

  val LEGACY_RAISE_ERROR_WITHOUT_ERROR_CLASS =
    buildConf("spark.sql.legacy.raiseErrorWithoutErrorClass")
      .internal()
      .doc("When set to true, restores the legacy behavior of `raise_error` and `assert_true` to " +
        "not return the `[USER_RAISED_EXCEPTION]` prefix." +
        "For example, `raise_error('error!')` returns `error!` instead of " +
        "`[USER_RAISED_EXCEPTION] Error!`.")
      .version("4.0.0")
      .booleanConf
      .createWithDefault(false)

  val LEGACY_SCALAR_SUBQUERY_COUNT_BUG_HANDLING =
    buildConf("spark.sql.legacy.scalarSubqueryCountBugBehavior")
      .internal()
      .doc("When set to true, restores legacy behavior of potential incorrect count bug " +
        "handling for scalar subqueries.")
      .version("4.0.0")
      .booleanConf
      .createWithDefault(false)

<<<<<<< HEAD
  val ARTIFACT_COPY_FROM_LOCAL_TO_FS_ALLOW_DEST_LOCAL =
    buildConf("spark.sql.artifact.copyFromLocalToFs.allowDestLocal")
      .internal()
      .doc("""
             |Allow `spark.copyFromLocalToFs` destination to be local file system
             | path on spark driver node when
             |`spark.sql.artifact.copyFromLocalToFs.allowDestLocal` is true.
             |This will allow user to overwrite arbitrary file on spark
             |driver node we should only enable it for testing purpose.
             |""".stripMargin)
=======
  val LEGACY_RETAIN_FRACTION_DIGITS_FIRST =
    buildConf("spark.sql.legacy.decimal.retainFractionDigitsOnTruncate")
      .internal()
      .doc("When set to true, we will try to retain the fraction digits first rather than " +
        "integral digits as prior Spark 4.0, when getting a least common type between decimal " +
        "types, and the result decimal precision exceeds the max precision.")
>>>>>>> 7120e6b8
      .version("4.0.0")
      .booleanConf
      .createWithDefault(false)

  /**
   * Holds information about keys that have been deprecated.
   *
   * @param key The deprecated key.
   * @param version Version of Spark where key was deprecated.
   * @param comment Additional info regarding to the removed config. For example,
   *                reasons of config deprecation, what users should use instead of it.
   */
  case class DeprecatedConfig(key: String, version: String, comment: String) {
    def toDeprecationString: String = {
      s"The SQL config '$key' has been deprecated in Spark v$version " +
        s"and may be removed in the future. $comment"
    }
  }

  /**
   * Maps deprecated SQL config keys to information about the deprecation.
   *
   * The extra information is logged as a warning when the SQL config is present
   * in the user's configuration.
   */
  val deprecatedSQLConfigs: Map[String, DeprecatedConfig] = {
    val configs = Seq(
      DeprecatedConfig(
        PANDAS_GROUPED_MAP_ASSIGN_COLUMNS_BY_NAME.key, "2.4",
        "The config allows to switch to the behaviour before Spark 2.4 " +
          "and will be removed in the future releases."),
      DeprecatedConfig(ARROW_EXECUTION_ENABLED.key, "3.0",
        s"Use '${ARROW_PYSPARK_EXECUTION_ENABLED.key}' instead of it."),
      DeprecatedConfig(ARROW_FALLBACK_ENABLED.key, "3.0",
        s"Use '${ARROW_PYSPARK_FALLBACK_ENABLED.key}' instead of it."),
      DeprecatedConfig(SHUFFLE_TARGET_POSTSHUFFLE_INPUT_SIZE.key, "3.0",
        s"Use '${ADVISORY_PARTITION_SIZE_IN_BYTES.key}' instead of it."),
      DeprecatedConfig(OPTIMIZER_METADATA_ONLY.key, "3.0",
        "Avoid to depend on this optimization to prevent a potential correctness issue. " +
          "If you must use, use 'SparkSessionExtensions' instead to inject it as a custom rule."),
      DeprecatedConfig(CONVERT_CTAS.key, "3.1",
        s"Set '${LEGACY_CREATE_HIVE_TABLE_BY_DEFAULT.key}' to false instead."),
      DeprecatedConfig("spark.sql.sources.schemaStringLengthThreshold", "3.2",
        s"Use '${HIVE_TABLE_PROPERTY_LENGTH_THRESHOLD.key}' instead."),
      DeprecatedConfig(PARQUET_INT96_REBASE_MODE_IN_WRITE.alternatives.head, "3.2",
        s"Use '${PARQUET_INT96_REBASE_MODE_IN_WRITE.key}' instead."),
      DeprecatedConfig(PARQUET_INT96_REBASE_MODE_IN_READ.alternatives.head, "3.2",
        s"Use '${PARQUET_INT96_REBASE_MODE_IN_READ.key}' instead."),
      DeprecatedConfig(PARQUET_REBASE_MODE_IN_WRITE.alternatives.head, "3.2",
        s"Use '${PARQUET_REBASE_MODE_IN_WRITE.key}' instead."),
      DeprecatedConfig(PARQUET_REBASE_MODE_IN_READ.alternatives.head, "3.2",
        s"Use '${PARQUET_REBASE_MODE_IN_READ.key}' instead."),
      DeprecatedConfig(AVRO_REBASE_MODE_IN_WRITE.alternatives.head, "3.2",
        s"Use '${AVRO_REBASE_MODE_IN_WRITE.key}' instead."),
      DeprecatedConfig(AVRO_REBASE_MODE_IN_READ.alternatives.head, "3.2",
        s"Use '${AVRO_REBASE_MODE_IN_READ.key}' instead."),
      DeprecatedConfig(LEGACY_REPLACE_DATABRICKS_SPARK_AVRO_ENABLED.key, "3.2",
        """Use `.format("avro")` in `DataFrameWriter` or `DataFrameReader` instead."""),
      DeprecatedConfig(COALESCE_PARTITIONS_MIN_PARTITION_NUM.key, "3.2",
        s"Use '${COALESCE_PARTITIONS_MIN_PARTITION_SIZE.key}' instead."),
      DeprecatedConfig(ESCAPED_STRING_LITERALS.key, "4.0",
        "Use raw string literals with the `r` prefix instead. ")
    )

    Map(configs.map { cfg => cfg.key -> cfg } : _*)
  }

  /**
   * Holds information about keys that have been removed.
   *
   * @param key The removed config key.
   * @param version Version of Spark where key was removed.
   * @param defaultValue The default config value. It can be used to notice
   *                     users that they set non-default value to an already removed config.
   * @param comment Additional info regarding to the removed config.
   */
  case class RemovedConfig(key: String, version: String, defaultValue: String, comment: String)

  /**
   * The map contains info about removed SQL configs. Keys are SQL config names,
   * map values contain extra information like the version in which the config was removed,
   * config's default value and a comment.
   *
   * Please, add a removed SQL configuration property here only when it affects behaviours.
   * For example, `spark.sql.variable.substitute.depth` was not added as it virtually
   * became no-op later. By this, it makes migrations to new Spark versions painless.
   */
  val removedSQLConfigs: Map[String, RemovedConfig] = {
    val configs = Seq(
      RemovedConfig("spark.sql.fromJsonForceNullableSchema", "3.0.0", "true",
        "It was removed to prevent errors like SPARK-23173 for non-default value."),
      RemovedConfig(
        "spark.sql.legacy.allowCreatingManagedTableUsingNonemptyLocation", "3.0.0", "false",
        "It was removed to prevent loss of user data for non-default value."),
      RemovedConfig("spark.sql.legacy.compareDateTimestampInTimestamp", "3.0.0", "true",
        "It was removed to prevent errors like SPARK-23549 for non-default value."),
      RemovedConfig("spark.sql.parquet.int64AsTimestampMillis", "3.0.0", "false",
        "The config was deprecated since Spark 2.3." +
        s"Use '${PARQUET_OUTPUT_TIMESTAMP_TYPE.key}' instead of it."),
      RemovedConfig("spark.sql.execution.pandas.respectSessionTimeZone", "3.0.0", "true",
        "The non-default behavior is considered as a bug, see SPARK-22395. " +
        "The config was deprecated since Spark 2.3."),
      RemovedConfig("spark.sql.optimizer.planChangeLog.level", "3.1.0", "trace",
        s"Please use `${PLAN_CHANGE_LOG_LEVEL.key}` instead."),
      RemovedConfig("spark.sql.optimizer.planChangeLog.rules", "3.1.0", "",
        s"Please use `${PLAN_CHANGE_LOG_RULES.key}` instead."),
      RemovedConfig("spark.sql.optimizer.planChangeLog.batches", "3.1.0", "",
        s"Please use `${PLAN_CHANGE_LOG_BATCHES.key}` instead."),
      RemovedConfig("spark.sql.ansi.strictIndexOperator", "3.4.0", "true",
        "This was an internal configuration. It is not needed anymore since Spark SQL always " +
          "returns null when getting a map value with a non-existing key. See SPARK-40066 " +
          "for more details."),
      RemovedConfig("spark.sql.hive.verifyPartitionPath", "4.0.0", "false",
        s"This config was replaced by '${IGNORE_MISSING_FILES.key}'."),
      RemovedConfig("spark.sql.optimizer.runtimeFilter.semiJoinReduction.enabled", "false", "4.0",
        "This optimizer config is useless as runtime filter cannot be an IN subquery now.")
    )

    Map(configs.map { cfg => cfg.key -> cfg } : _*)
  }
}

/**
 * A class that enables the setting and getting of mutable config parameters/hints.
 *
 * In the presence of a SQLContext, these can be set and queried by passing SET commands
 * into Spark SQL's query functions (i.e. sql()). Otherwise, users of this class can
 * modify the hints by programmatically calling the setters and getters of this class.
 *
 * SQLConf is thread-safe (internally synchronized, so safe to be used in multiple threads).
 */
class SQLConf extends Serializable with Logging with SqlApiConf {
  import SQLConf._

  /** Only low degree of contention is expected for conf, thus NOT using ConcurrentHashMap. */
  @transient protected[spark] val settings = java.util.Collections.synchronizedMap(
    new java.util.HashMap[String, String]())

  @transient protected val reader = new ConfigReader(settings)

  /** ************************ Spark SQL Params/Hints ******************* */

  def analyzerMaxIterations: Int = getConf(ANALYZER_MAX_ITERATIONS)

  def optimizerExcludedRules: Option[String] = getConf(OPTIMIZER_EXCLUDED_RULES)

  def optimizerMaxIterations: Int = getConf(OPTIMIZER_MAX_ITERATIONS)

  def optimizerInSetConversionThreshold: Int = getConf(OPTIMIZER_INSET_CONVERSION_THRESHOLD)

  def optimizerInSetSwitchThreshold: Int = getConf(OPTIMIZER_INSET_SWITCH_THRESHOLD)

  def planChangeLogLevel: String = getConf(PLAN_CHANGE_LOG_LEVEL)

  def planChangeRules: Option[String] = getConf(PLAN_CHANGE_LOG_RULES)

  def planChangeBatches: Option[String] = getConf(PLAN_CHANGE_LOG_BATCHES)

  def dynamicPartitionPruningEnabled: Boolean = getConf(DYNAMIC_PARTITION_PRUNING_ENABLED)

  def dynamicPartitionPruningUseStats: Boolean = getConf(DYNAMIC_PARTITION_PRUNING_USE_STATS)

  def dynamicPartitionPruningFallbackFilterRatio: Double =
    getConf(DYNAMIC_PARTITION_PRUNING_FALLBACK_FILTER_RATIO)

  def dynamicPartitionPruningReuseBroadcastOnly: Boolean =
    getConf(DYNAMIC_PARTITION_PRUNING_REUSE_BROADCAST_ONLY)

  def runtimeFilterBloomFilterEnabled: Boolean =
    getConf(RUNTIME_BLOOM_FILTER_ENABLED)

  def runtimeFilterCreationSideThreshold: Long =
    getConf(RUNTIME_BLOOM_FILTER_CREATION_SIDE_THRESHOLD)

  def runtimeRowLevelOperationGroupFilterEnabled: Boolean =
    getConf(RUNTIME_ROW_LEVEL_OPERATION_GROUP_FILTER_ENABLED)

  def stateStoreProviderClass: String = getConf(STATE_STORE_PROVIDER_CLASS)

  def isStateSchemaCheckEnabled: Boolean = getConf(STATE_SCHEMA_CHECK_ENABLED)

  def numStateStoreMaintenanceThreads: Int = getConf(NUM_STATE_STORE_MAINTENANCE_THREADS)

  def stateStoreMinDeltasForSnapshot: Int = getConf(STATE_STORE_MIN_DELTAS_FOR_SNAPSHOT)

  def stateStoreFormatValidationEnabled: Boolean = getConf(STATE_STORE_FORMAT_VALIDATION_ENABLED)

  def stateStoreSkipNullsForStreamStreamJoins: Boolean =
    getConf(STATE_STORE_SKIP_NULLS_FOR_STREAM_STREAM_JOINS)

  def checkpointLocation: Option[String] = getConf(CHECKPOINT_LOCATION)

  def isUnsupportedOperationCheckEnabled: Boolean = getConf(UNSUPPORTED_OPERATION_CHECK_ENABLED)

  def useDeprecatedKafkaOffsetFetching: Boolean = getConf(USE_DEPRECATED_KAFKA_OFFSET_FETCHING)

  def statefulOperatorCorrectnessCheckEnabled: Boolean =
    getConf(STATEFUL_OPERATOR_CHECK_CORRECTNESS_ENABLED)

  def fileStreamSinkMetadataIgnored: Boolean = getConf(FILESTREAM_SINK_METADATA_IGNORED)

  def streamingFileCommitProtocolClass: String = getConf(STREAMING_FILE_COMMIT_PROTOCOL_CLASS)

  def fileSinkLogDeletion: Boolean = getConf(FILE_SINK_LOG_DELETION)

  def fileSinkLogCompactInterval: Int = getConf(FILE_SINK_LOG_COMPACT_INTERVAL)

  def fileSinkLogCleanupDelay: Long = getConf(FILE_SINK_LOG_CLEANUP_DELAY)

  def fileSourceLogDeletion: Boolean = getConf(FILE_SOURCE_LOG_DELETION)

  def fileSourceLogCompactInterval: Int = getConf(FILE_SOURCE_LOG_COMPACT_INTERVAL)

  def fileSourceLogCleanupDelay: Long = getConf(FILE_SOURCE_LOG_CLEANUP_DELAY)

  def streamingSchemaInference: Boolean = getConf(STREAMING_SCHEMA_INFERENCE)

  def streamingPollingDelay: Long = getConf(STREAMING_POLLING_DELAY)

  def streamingNoDataProgressEventInterval: Long =
    getConf(STREAMING_NO_DATA_PROGRESS_EVENT_INTERVAL)

  def streamingNoDataMicroBatchesEnabled: Boolean =
    getConf(STREAMING_NO_DATA_MICRO_BATCHES_ENABLED)

  def streamingMetricsEnabled: Boolean = getConf(STREAMING_METRICS_ENABLED)

  def streamingProgressRetention: Int = getConf(STREAMING_PROGRESS_RETENTION)

  def filesMaxPartitionBytes: Long = getConf(FILES_MAX_PARTITION_BYTES)

  def filesOpenCostInBytes: Long = getConf(FILES_OPEN_COST_IN_BYTES)

  def filesMinPartitionNum: Option[Int] = getConf(FILES_MIN_PARTITION_NUM)

  def filesMaxPartitionNum: Option[Int] = getConf(FILES_MAX_PARTITION_NUM)

  def ignoreCorruptFiles: Boolean = getConf(IGNORE_CORRUPT_FILES)

  def ignoreMissingFiles: Boolean = getConf(IGNORE_MISSING_FILES)

  def maxRecordsPerFile: Long = getConf(MAX_RECORDS_PER_FILE)

  def useCompression: Boolean = getConf(COMPRESS_CACHED)

  def orcCompressionCodec: String = getConf(ORC_COMPRESSION)

  def orcVectorizedReaderEnabled: Boolean = getConf(ORC_VECTORIZED_READER_ENABLED)

  def orcVectorizedReaderBatchSize: Int = getConf(ORC_VECTORIZED_READER_BATCH_SIZE)

  def orcVectorizedWriterBatchSize: Int = getConf(ORC_VECTORIZED_WRITER_BATCH_SIZE)

  def orcVectorizedReaderNestedColumnEnabled: Boolean =
    getConf(ORC_VECTORIZED_READER_NESTED_COLUMN_ENABLED)

  def parquetCompressionCodec: String = getConf(PARQUET_COMPRESSION)

  def parquetVectorizedReaderEnabled: Boolean = getConf(PARQUET_VECTORIZED_READER_ENABLED)

  def parquetVectorizedReaderNestedColumnEnabled: Boolean =
    getConf(PARQUET_VECTORIZED_READER_NESTED_COLUMN_ENABLED)

  def parquetVectorizedReaderBatchSize: Int = getConf(PARQUET_VECTORIZED_READER_BATCH_SIZE)

  def columnBatchSize: Int = getConf(COLUMN_BATCH_SIZE)

  def vectorizedHugeVectorThreshold: Int = getConf(VECTORIZED_HUGE_VECTOR_THRESHOLD).toInt

  def vectorizedHugeVectorReserveRatio: Double = getConf(VECTORIZED_HUGE_VECTOR_RESERVE_RATIO)

  def cacheVectorizedReaderEnabled: Boolean = getConf(CACHE_VECTORIZED_READER_ENABLED)

  def defaultNumShufflePartitions: Int = getConf(SHUFFLE_PARTITIONS)

  def numShufflePartitions: Int = {
    if (adaptiveExecutionEnabled && coalesceShufflePartitionsEnabled) {
      getConf(COALESCE_PARTITIONS_INITIAL_PARTITION_NUM).getOrElse(defaultNumShufflePartitions)
    } else {
      defaultNumShufflePartitions
    }
  }

  def adaptiveExecutionEnabled: Boolean = getConf(ADAPTIVE_EXECUTION_ENABLED)

  def adaptiveExecutionLogLevel: String = getConf(ADAPTIVE_EXECUTION_LOG_LEVEL)

  def fetchShuffleBlocksInBatch: Boolean = getConf(FETCH_SHUFFLE_BLOCKS_IN_BATCH)

  def nonEmptyPartitionRatioForBroadcastJoin: Double =
    getConf(NON_EMPTY_PARTITION_RATIO_FOR_BROADCAST_JOIN)

  def coalesceShufflePartitionsEnabled: Boolean = getConf(COALESCE_PARTITIONS_ENABLED)

  def minBatchesToRetain: Int = getConf(MIN_BATCHES_TO_RETAIN)

  def maxBatchesToRetainInMemory: Int = getConf(MAX_BATCHES_TO_RETAIN_IN_MEMORY)

  def streamingMaintenanceInterval: Long = getConf(STREAMING_MAINTENANCE_INTERVAL)

  def stateStoreCompressionCodec: String = getConf(STATE_STORE_COMPRESSION_CODEC)

  def checkpointRenamedFileCheck: Boolean = getConf(CHECKPOINT_RENAMEDFILE_CHECK_ENABLED)

  def parquetFilterPushDown: Boolean = getConf(PARQUET_FILTER_PUSHDOWN_ENABLED)

  def parquetFilterPushDownDate: Boolean = getConf(PARQUET_FILTER_PUSHDOWN_DATE_ENABLED)

  def parquetFilterPushDownTimestamp: Boolean = getConf(PARQUET_FILTER_PUSHDOWN_TIMESTAMP_ENABLED)

  def parquetFilterPushDownDecimal: Boolean = getConf(PARQUET_FILTER_PUSHDOWN_DECIMAL_ENABLED)

  def parquetFilterPushDownStringPredicate: Boolean =
    getConf(PARQUET_FILTER_PUSHDOWN_STRING_PREDICATE_ENABLED)

  def parquetFilterPushDownInFilterThreshold: Int =
    getConf(PARQUET_FILTER_PUSHDOWN_INFILTERTHRESHOLD)

  def parquetAggregatePushDown: Boolean = getConf(PARQUET_AGGREGATE_PUSHDOWN_ENABLED)

  def orcFilterPushDown: Boolean = getConf(ORC_FILTER_PUSHDOWN_ENABLED)

  def orcAggregatePushDown: Boolean = getConf(ORC_AGGREGATE_PUSHDOWN_ENABLED)

  def isOrcSchemaMergingEnabled: Boolean = getConf(ORC_SCHEMA_MERGING_ENABLED)

  def metastoreDropPartitionsByName: Boolean = getConf(HIVE_METASTORE_DROP_PARTITION_BY_NAME)

  def metastorePartitionPruning: Boolean = getConf(HIVE_METASTORE_PARTITION_PRUNING)

  def metastorePartitionPruningInSetThreshold: Int =
    getConf(HIVE_METASTORE_PARTITION_PRUNING_INSET_THRESHOLD)

  def metastorePartitionPruningFallbackOnException: Boolean =
    getConf(HIVE_METASTORE_PARTITION_PRUNING_FALLBACK_ON_EXCEPTION)

  def metastorePartitionPruningFastFallback: Boolean =
    getConf(HIVE_METASTORE_PARTITION_PRUNING_FAST_FALLBACK)

  def manageFilesourcePartitions: Boolean = getConf(HIVE_MANAGE_FILESOURCE_PARTITIONS)

  def filesourcePartitionFileCacheSize: Long = getConf(HIVE_FILESOURCE_PARTITION_FILE_CACHE_SIZE)

  def caseSensitiveInferenceMode: HiveCaseSensitiveInferenceMode.Value =
    HiveCaseSensitiveInferenceMode.withName(getConf(HIVE_CASE_SENSITIVE_INFERENCE))

  def gatherFastStats: Boolean = getConf(GATHER_FASTSTAT)

  def optimizerMetadataOnly: Boolean = getConf(OPTIMIZER_METADATA_ONLY)

  def wholeStageEnabled: Boolean = getConf(WHOLESTAGE_CODEGEN_ENABLED)

  def wholeStageUseIdInClassName: Boolean = getConf(WHOLESTAGE_CODEGEN_USE_ID_IN_CLASS_NAME)

  def wholeStageMaxNumFields: Int = getConf(WHOLESTAGE_MAX_NUM_FIELDS)

  def codegenFallback: Boolean = getConf(CODEGEN_FALLBACK)

  def codegenFactoryMode: String = getConf(CODEGEN_FACTORY_MODE)

  def codegenComments: Boolean = getConf(StaticSQLConf.CODEGEN_COMMENTS)

  def loggingMaxLinesForCodegen: Int = getConf(CODEGEN_LOGGING_MAX_LINES)

  def hugeMethodLimit: Int = getConf(WHOLESTAGE_HUGE_METHOD_LIMIT)

  def methodSplitThreshold: Int = getConf(CODEGEN_METHOD_SPLIT_THRESHOLD)

  def wholeStageSplitConsumeFuncByOperator: Boolean =
    getConf(WHOLESTAGE_SPLIT_CONSUME_FUNC_BY_OPERATOR)

  def tableRelationCacheSize: Int =
    getConf(StaticSQLConf.FILESOURCE_TABLE_RELATION_CACHE_SIZE)

  def codegenCacheMaxEntries: Int = getConf(StaticSQLConf.CODEGEN_CACHE_MAX_ENTRIES)

  def exchangeReuseEnabled: Boolean = getConf(EXCHANGE_REUSE_ENABLED)

  def subqueryReuseEnabled: Boolean = getConf(SUBQUERY_REUSE_ENABLED)

  override def caseSensitiveAnalysis: Boolean = getConf(SQLConf.CASE_SENSITIVE)

  def constraintPropagationEnabled: Boolean = getConf(CONSTRAINT_PROPAGATION_ENABLED)

  def escapedStringLiterals: Boolean = getConf(ESCAPED_STRING_LITERALS)

  def fileCompressionFactor: Double = getConf(FILE_COMPRESSION_FACTOR)

  def stringRedactionPattern: Option[Regex] = getConf(SQL_STRING_REDACTION_PATTERN)

  def sortBeforeRepartition: Boolean = getConf(SORT_BEFORE_REPARTITION)

  def topKSortFallbackThreshold: Int = getConf(TOP_K_SORT_FALLBACK_THRESHOLD)

  def fastHashAggregateRowMaxCapacityBit: Int = getConf(FAST_HASH_AGGREGATE_MAX_ROWS_CAPACITY_BIT)

  def streamingSessionWindowMergeSessionInLocalPartition: Boolean =
    getConf(STREAMING_SESSION_WINDOW_MERGE_SESSIONS_IN_LOCAL_PARTITION)

  override def datetimeJava8ApiEnabled: Boolean = getConf(DATETIME_JAVA8API_ENABLED)

  def uiExplainMode: String = getConf(UI_EXPLAIN_MODE)

  def addSingleFileInAddFile: Boolean = getConf(LEGACY_ADD_SINGLE_FILE_IN_ADD_FILE)

  def legacyMsSqlServerNumericMappingEnabled: Boolean =
    getConf(LEGACY_MSSQLSERVER_NUMERIC_MAPPING_ENABLED)

  override def legacyTimeParserPolicy: LegacyBehaviorPolicy.Value = {
    LegacyBehaviorPolicy.withName(getConf(SQLConf.LEGACY_TIME_PARSER_POLICY))
  }

  def broadcastHashJoinOutputPartitioningExpandLimit: Int =
    getConf(BROADCAST_HASH_JOIN_OUTPUT_PARTITIONING_EXPAND_LIMIT)

  /**
   * Returns the [[Resolver]] for the current configuration, which can be used to determine if two
   * identifiers are equal.
   */
  def resolver: Resolver = {
    if (caseSensitiveAnalysis) {
      org.apache.spark.sql.catalyst.analysis.caseSensitiveResolution
    } else {
      org.apache.spark.sql.catalyst.analysis.caseInsensitiveResolution
    }
  }

  /**
   * Returns the error handler for handling hint errors.
   */
  def hintErrorHandler: HintErrorHandler = HintErrorLogger

  def subexpressionEliminationEnabled: Boolean =
    getConf(SUBEXPRESSION_ELIMINATION_ENABLED)

  def subexpressionEliminationCacheMaxEntries: Int =
    getConf(SUBEXPRESSION_ELIMINATION_CACHE_MAX_ENTRIES)

  def subexpressionEliminationSkipForShotcutExpr: Boolean =
    getConf(SUBEXPRESSION_ELIMINATION_SKIP_FOR_SHORTCUT_EXPR)

  def autoBroadcastJoinThreshold: Long = getConf(AUTO_BROADCASTJOIN_THRESHOLD)

  def limitInitialNumPartitions: Int = getConf(LIMIT_INITIAL_NUM_PARTITIONS)

  def limitScaleUpFactor: Int = getConf(LIMIT_SCALE_UP_FACTOR)

  def advancedPartitionPredicatePushdownEnabled: Boolean =
    getConf(ADVANCED_PARTITION_PREDICATE_PUSHDOWN)

  def preferSortMergeJoin: Boolean = getConf(PREFER_SORTMERGEJOIN)

  def enableRadixSort: Boolean = getConf(RADIX_SORT_ENABLED)

  def isParquetSchemaMergingEnabled: Boolean = getConf(PARQUET_SCHEMA_MERGING_ENABLED)

  def isParquetSchemaRespectSummaries: Boolean = getConf(PARQUET_SCHEMA_RESPECT_SUMMARIES)

  def parquetOutputCommitterClass: String = getConf(PARQUET_OUTPUT_COMMITTER_CLASS)

  def isParquetBinaryAsString: Boolean = getConf(PARQUET_BINARY_AS_STRING)

  def isParquetINT96AsTimestamp: Boolean = getConf(PARQUET_INT96_AS_TIMESTAMP)

  def isParquetINT96TimestampConversion: Boolean = getConf(PARQUET_INT96_TIMESTAMP_CONVERSION)

  def parquetOutputTimestampType: ParquetOutputTimestampType.Value = {
    ParquetOutputTimestampType.withName(getConf(PARQUET_OUTPUT_TIMESTAMP_TYPE))
  }

  def writeLegacyParquetFormat: Boolean = getConf(PARQUET_WRITE_LEGACY_FORMAT)

  def parquetRecordFilterEnabled: Boolean = getConf(PARQUET_RECORD_FILTER_ENABLED)

  def inMemoryPartitionPruning: Boolean = getConf(IN_MEMORY_PARTITION_PRUNING)

  def inMemoryTableScanStatisticsEnabled: Boolean = getConf(IN_MEMORY_TABLE_SCAN_STATISTICS_ENABLED)

  def offHeapColumnVectorEnabled: Boolean = getConf(COLUMN_VECTOR_OFFHEAP_ENABLED)

  def columnNameOfCorruptRecord: String = getConf(COLUMN_NAME_OF_CORRUPT_RECORD)

  def broadcastTimeout: Long = {
    val timeoutValue = getConf(BROADCAST_TIMEOUT)
    if (timeoutValue < 0) Long.MaxValue else timeoutValue
  }

  def defaultDataSourceName: String = getConf(DEFAULT_DATA_SOURCE_NAME)

  def convertCTAS: Boolean = getConf(CONVERT_CTAS)

  def partitionColumnTypeInferenceEnabled: Boolean =
    getConf(SQLConf.PARTITION_COLUMN_TYPE_INFERENCE)

  def fileCommitProtocolClass: String = getConf(SQLConf.FILE_COMMIT_PROTOCOL_CLASS)

  def parallelPartitionDiscoveryThreshold: Int =
    getConf(SQLConf.PARALLEL_PARTITION_DISCOVERY_THRESHOLD)

  def parallelPartitionDiscoveryParallelism: Int =
    getConf(SQLConf.PARALLEL_PARTITION_DISCOVERY_PARALLELISM)

  def bucketingEnabled: Boolean = getConf(SQLConf.BUCKETING_ENABLED)

  def bucketingMaxBuckets: Int = getConf(SQLConf.BUCKETING_MAX_BUCKETS)

  def autoBucketedScanEnabled: Boolean = getConf(SQLConf.AUTO_BUCKETED_SCAN_ENABLED)

  def v2BucketingEnabled: Boolean = getConf(SQLConf.V2_BUCKETING_ENABLED)

  def v2BucketingPushPartValuesEnabled: Boolean =
    getConf(SQLConf.V2_BUCKETING_PUSH_PART_VALUES_ENABLED)

  def v2BucketingPartiallyClusteredDistributionEnabled: Boolean =
    getConf(SQLConf.V2_BUCKETING_PARTIALLY_CLUSTERED_DISTRIBUTION_ENABLED)

  def v2BucketingShuffleEnabled: Boolean =
    getConf(SQLConf.V2_BUCKETING_SHUFFLE_ENABLED)

  def v2BucketingAllowJoinKeysSubsetOfPartitionKeys: Boolean =
    getConf(SQLConf.V2_BUCKETING_ALLOW_JOIN_KEYS_SUBSET_OF_PARTITION_KEYS)

  def dataFrameSelfJoinAutoResolveAmbiguity: Boolean =
    getConf(DATAFRAME_SELF_JOIN_AUTO_RESOLVE_AMBIGUITY)

  def dataFrameRetainGroupColumns: Boolean = getConf(DATAFRAME_RETAIN_GROUP_COLUMNS)

  def dataFramePivotMaxValues: Int = getConf(DATAFRAME_PIVOT_MAX_VALUES)

  def runSQLonFile: Boolean = getConf(RUN_SQL_ON_FILES)

  def enableTwoLevelAggMap: Boolean = getConf(ENABLE_TWOLEVEL_AGG_MAP)

  def enableVectorizedHashMap: Boolean = getConf(ENABLE_VECTORIZED_HASH_MAP)

  def useObjectHashAggregation: Boolean = getConf(USE_OBJECT_HASH_AGG)

  def objectAggSortBasedFallbackThreshold: Int = getConf(OBJECT_AGG_SORT_BASED_FALLBACK_THRESHOLD)

  def variableSubstituteEnabled: Boolean = getConf(VARIABLE_SUBSTITUTE_ENABLED)

  def warehousePath: String = new Path(getConf(StaticSQLConf.WAREHOUSE_PATH)).toString

  def hiveThriftServerSingleSession: Boolean =
    getConf(StaticSQLConf.HIVE_THRIFT_SERVER_SINGLESESSION)

  def orderByOrdinal: Boolean = getConf(ORDER_BY_ORDINAL)

  def groupByOrdinal: Boolean = getConf(GROUP_BY_ORDINAL)

  def groupByAliases: Boolean = getConf(GROUP_BY_ALIASES)

  def defaultCacheStorageLevel: StorageLevel =
    StorageLevel.fromString(getConf(DEFAULT_CACHE_STORAGE_LEVEL))

  def crossJoinEnabled: Boolean = getConf(SQLConf.CROSS_JOINS_ENABLED)

  override def sessionLocalTimeZone: String = getConf(SQLConf.SESSION_LOCAL_TIMEZONE)

  def jsonGeneratorIgnoreNullFields: Boolean = getConf(SQLConf.JSON_GENERATOR_IGNORE_NULL_FIELDS)

  def jsonExpressionOptimization: Boolean = getConf(SQLConf.JSON_EXPRESSION_OPTIMIZATION)

  def csvExpressionOptimization: Boolean = getConf(SQLConf.CSV_EXPRESSION_OPTIMIZATION)

  def parallelFileListingInStatsComputation: Boolean =
    getConf(SQLConf.PARALLEL_FILE_LISTING_IN_STATS_COMPUTATION)

  def fallBackToHdfsForStatsEnabled: Boolean = getConf(ENABLE_FALL_BACK_TO_HDFS_FOR_STATS)

  def defaultSizeInBytes: Long = getConf(DEFAULT_SIZE_IN_BYTES)

  def ndvMaxError: Double = getConf(NDV_MAX_ERROR)

  def histogramEnabled: Boolean = getConf(HISTOGRAM_ENABLED)

  def histogramNumBins: Int = getConf(HISTOGRAM_NUM_BINS)

  def percentileAccuracy: Int = getConf(PERCENTILE_ACCURACY)

  def cboEnabled: Boolean = getConf(SQLConf.CBO_ENABLED)

  def planStatsEnabled: Boolean = getConf(SQLConf.PLAN_STATS_ENABLED)

  def autoSizeUpdateEnabled: Boolean = getConf(SQLConf.AUTO_SIZE_UPDATE_ENABLED)

  def updatePartStatsInAnalyzeTableEnabled: Boolean =
    getConf(SQLConf.UPDATE_PART_STATS_IN_ANALYZE_TABLE_ENABLED)

  def joinReorderEnabled: Boolean = getConf(SQLConf.JOIN_REORDER_ENABLED)

  def joinReorderDPThreshold: Int = getConf(SQLConf.JOIN_REORDER_DP_THRESHOLD)

  def joinReorderCardWeight: Double = getConf(SQLConf.JOIN_REORDER_CARD_WEIGHT)

  def joinReorderDPStarFilter: Boolean = getConf(SQLConf.JOIN_REORDER_DP_STAR_FILTER)

  def windowExecBufferInMemoryThreshold: Int = getConf(WINDOW_EXEC_BUFFER_IN_MEMORY_THRESHOLD)

  def windowExecBufferSpillThreshold: Int = getConf(WINDOW_EXEC_BUFFER_SPILL_THRESHOLD)

  def windowGroupLimitThreshold: Int = getConf(WINDOW_GROUP_LIMIT_THRESHOLD)

  def sessionWindowBufferInMemoryThreshold: Int = getConf(SESSION_WINDOW_BUFFER_IN_MEMORY_THRESHOLD)

  def sessionWindowBufferSpillThreshold: Int = getConf(SESSION_WINDOW_BUFFER_SPILL_THRESHOLD)

  def sortMergeJoinExecBufferInMemoryThreshold: Int =
    getConf(SORT_MERGE_JOIN_EXEC_BUFFER_IN_MEMORY_THRESHOLD)

  def sortMergeJoinExecBufferSpillThreshold: Int =
    getConf(SORT_MERGE_JOIN_EXEC_BUFFER_SPILL_THRESHOLD)

  def cartesianProductExecBufferInMemoryThreshold: Int =
    getConf(CARTESIAN_PRODUCT_EXEC_BUFFER_IN_MEMORY_THRESHOLD)

  def cartesianProductExecBufferSpillThreshold: Int =
    getConf(CARTESIAN_PRODUCT_EXEC_BUFFER_SPILL_THRESHOLD)

  def codegenSplitAggregateFunc: Boolean = getConf(SQLConf.CODEGEN_SPLIT_AGGREGATE_FUNC)

  def maxNestedViewDepth: Int = getConf(SQLConf.MAX_NESTED_VIEW_DEPTH)

  def useCurrentSQLConfigsForView: Boolean = getConf(SQLConf.USE_CURRENT_SQL_CONFIGS_FOR_VIEW)

  def storeAnalyzedPlanForView: Boolean = getConf(SQLConf.STORE_ANALYZED_PLAN_FOR_VIEW)

  def allowAutoGeneratedAliasForView: Boolean = getConf(SQLConf.ALLOW_AUTO_GENERATED_ALIAS_FOR_VEW)

  def allowStarWithSingleTableIdentifierInCount: Boolean =
    getConf(SQLConf.ALLOW_STAR_WITH_SINGLE_TABLE_IDENTIFIER_IN_COUNT)

  def allowNonEmptyLocationInCTAS: Boolean =
    getConf(SQLConf.ALLOW_NON_EMPTY_LOCATION_IN_CTAS)

  def starSchemaDetection: Boolean = getConf(STARSCHEMA_DETECTION)

  def starSchemaFTRatio: Double = getConf(STARSCHEMA_FACT_TABLE_RATIO)

  def supportQuotedRegexColumnName: Boolean = getConf(SUPPORT_QUOTED_REGEX_COLUMN_NAME)

  def tvfAllowMultipleTableArguments: Boolean = getConf(TVF_ALLOW_MULTIPLE_TABLE_ARGUMENTS_ENABLED)

  def rangeExchangeSampleSizePerPartition: Int = getConf(RANGE_EXCHANGE_SAMPLE_SIZE_PER_PARTITION)

  def arrowPySparkEnabled: Boolean = getConf(ARROW_PYSPARK_EXECUTION_ENABLED)

  def arrowLocalRelationThreshold: Long = getConf(ARROW_LOCAL_RELATION_THRESHOLD)

  def arrowPySparkSelfDestructEnabled: Boolean = getConf(ARROW_PYSPARK_SELF_DESTRUCT_ENABLED)

  def pysparkJVMStacktraceEnabled: Boolean = getConf(PYSPARK_JVM_STACKTRACE_ENABLED)

  def pythonUDFWorkerFaulthandlerEnabled: Boolean = getConf(PYTHON_UDF_WORKER_FAULTHANLDER_ENABLED)

  def arrowSparkREnabled: Boolean = getConf(ARROW_SPARKR_EXECUTION_ENABLED)

  def arrowPySparkFallbackEnabled: Boolean = getConf(ARROW_PYSPARK_FALLBACK_ENABLED)

  def arrowMaxRecordsPerBatch: Int = getConf(ARROW_EXECUTION_MAX_RECORDS_PER_BATCH)

  def arrowUseLargeVarTypes: Boolean = getConf(ARROW_EXECUTION_USE_LARGE_VAR_TYPES)

  def pandasUDFBufferSize: Int = getConf(PANDAS_UDF_BUFFER_SIZE)

  def pandasStructHandlingMode: String = getConf(PANDAS_STRUCT_HANDLING_MODE)

  def pysparkSimplifiedTraceback: Boolean = getConf(PYSPARK_SIMPLIFIED_TRACEBACK)

  def pandasGroupedMapAssignColumnsByName: Boolean =
    getConf(SQLConf.PANDAS_GROUPED_MAP_ASSIGN_COLUMNS_BY_NAME)

  def arrowSafeTypeConversion: Boolean = getConf(SQLConf.PANDAS_ARROW_SAFE_TYPE_CONVERSION)

  def pysparkWorkerPythonExecutable: Option[String] =
    getConf(SQLConf.PYSPARK_WORKER_PYTHON_EXECUTABLE)

  def pythonPlannerExecMemory: Option[Long] = getConf(PYTHON_PLANNER_EXEC_MEMORY)

  def replaceExceptWithFilter: Boolean = getConf(REPLACE_EXCEPT_WITH_FILTER)

  def decimalOperationsAllowPrecisionLoss: Boolean = getConf(DECIMAL_OPERATIONS_ALLOW_PREC_LOSS)

  def literalPickMinimumPrecision: Boolean = getConf(LITERAL_PICK_MINIMUM_PRECISION)

  def continuousStreamingEpochBacklogQueueSize: Int =
    getConf(CONTINUOUS_STREAMING_EPOCH_BACKLOG_QUEUE_SIZE)

  def continuousStreamingExecutorQueueSize: Int = getConf(CONTINUOUS_STREAMING_EXECUTOR_QUEUE_SIZE)

  def continuousStreamingExecutorPollIntervalMs: Long =
    getConf(CONTINUOUS_STREAMING_EXECUTOR_POLL_INTERVAL_MS)

  def disabledV2StreamingWriters: String = getConf(DISABLED_V2_STREAMING_WRITERS)

  def disabledV2StreamingMicroBatchReaders: String =
    getConf(DISABLED_V2_STREAMING_MICROBATCH_READERS)

  def fastFailFileFormatOutput: Boolean = getConf(FASTFAIL_ON_FILEFORMAT_OUTPUT)

  def concatBinaryAsString: Boolean = getConf(CONCAT_BINARY_AS_STRING)

  def eltOutputAsString: Boolean = getConf(ELT_OUTPUT_AS_STRING)

  def validatePartitionColumns: Boolean = getConf(VALIDATE_PARTITION_COLUMNS)

  def partitionOverwriteMode: PartitionOverwriteMode.Value =
    PartitionOverwriteMode.withName(getConf(PARTITION_OVERWRITE_MODE))

  def storeAssignmentPolicy: StoreAssignmentPolicy.Value =
    StoreAssignmentPolicy.withName(getConf(STORE_ASSIGNMENT_POLICY))

  override def ansiEnabled: Boolean = getConf(ANSI_ENABLED)

  def enableDefaultColumns: Boolean = getConf(SQLConf.ENABLE_DEFAULT_COLUMNS)

  def defaultColumnAllowedProviders: String = getConf(SQLConf.DEFAULT_COLUMN_ALLOWED_PROVIDERS)

  def jsonWriteNullIfWithDefaultValue: Boolean =
    getConf(JSON_GENERATOR_WRITE_NULL_IF_WITH_DEFAULT_VALUE)

  def useNullsForMissingDefaultColumnValues: Boolean =
    getConf(SQLConf.USE_NULLS_FOR_MISSING_DEFAULT_COLUMN_VALUES)

  override def enforceReservedKeywords: Boolean = ansiEnabled && getConf(ENFORCE_RESERVED_KEYWORDS)

  override def doubleQuotedIdentifiers: Boolean = ansiEnabled && getConf(DOUBLE_QUOTED_IDENTIFIERS)

  def ansiRelationPrecedence: Boolean = ansiEnabled && getConf(ANSI_RELATION_PRECEDENCE)

  def timestampType: AtomicType = getConf(TIMESTAMP_TYPE) match {
    case "TIMESTAMP_LTZ" =>
      // For historical reason, the TimestampType maps to TIMESTAMP WITH LOCAL TIME ZONE
      TimestampType

    case "TIMESTAMP_NTZ" =>
      TimestampNTZType
  }

  def nestedSchemaPruningEnabled: Boolean = getConf(NESTED_SCHEMA_PRUNING_ENABLED)

  def serializerNestedSchemaPruningEnabled: Boolean =
    getConf(SERIALIZER_NESTED_SCHEMA_PRUNING_ENABLED)

  def nestedPruningOnExpressions: Boolean = getConf(NESTED_PRUNING_ON_EXPRESSIONS)

  def csvColumnPruning: Boolean = getConf(SQLConf.CSV_PARSER_COLUMN_PRUNING)

  def legacySizeOfNull: Boolean = {
    // size(null) should return null under ansi mode.
    getConf(SQLConf.LEGACY_SIZE_OF_NULL) && !getConf(ANSI_ENABLED)
  }

  def legacyNullInEmptyBehavior: Boolean = {
    getConf(SQLConf.LEGACY_NULL_IN_EMPTY_LIST_BEHAVIOR).getOrElse(!ansiEnabled)
  }

  def isReplEagerEvalEnabled: Boolean = getConf(SQLConf.REPL_EAGER_EVAL_ENABLED)

  def replEagerEvalMaxNumRows: Int = getConf(SQLConf.REPL_EAGER_EVAL_MAX_NUM_ROWS)

  def replEagerEvalTruncate: Int = getConf(SQLConf.REPL_EAGER_EVAL_TRUNCATE)

  def avroCompressionCodec: String = getConf(SQLConf.AVRO_COMPRESSION_CODEC)

  def avroDeflateLevel: Int = getConf(SQLConf.AVRO_DEFLATE_LEVEL)

  def replaceDatabricksSparkAvroEnabled: Boolean =
    getConf(SQLConf.LEGACY_REPLACE_DATABRICKS_SPARK_AVRO_ENABLED)

  override def setOpsPrecedenceEnforced: Boolean =
    getConf(SQLConf.LEGACY_SETOPS_PRECEDENCE_ENABLED)

  override def exponentLiteralAsDecimalEnabled: Boolean =
    getConf(SQLConf.LEGACY_EXPONENT_LITERAL_AS_DECIMAL_ENABLED)

  def allowNegativeScaleOfDecimalEnabled: Boolean =
    getConf(SQLConf.LEGACY_ALLOW_NEGATIVE_SCALE_OF_DECIMAL_ENABLED)

  def legacyStatisticalAggregate: Boolean = getConf(SQLConf.LEGACY_STATISTICAL_AGGREGATE)

  def truncateTableIgnorePermissionAcl: Boolean =
    getConf(SQLConf.TRUNCATE_TABLE_IGNORE_PERMISSION_ACL)

  def nameNonStructGroupingKeyAsValue: Boolean =
    getConf(SQLConf.NAME_NON_STRUCT_GROUPING_KEY_AS_VALUE)

  override def maxToStringFields: Int = getConf(SQLConf.MAX_TO_STRING_FIELDS)

  def maxPlanStringLength: Int = getConf(SQLConf.MAX_PLAN_STRING_LENGTH).toInt

  def maxMetadataStringLength: Int = getConf(SQLConf.MAX_METADATA_STRING_LENGTH)

  def setCommandRejectsSparkCoreConfs: Boolean =
    getConf(SQLConf.SET_COMMAND_REJECTS_SPARK_CORE_CONFS)

  def castDatetimeToString: Boolean = getConf(SQLConf.LEGACY_CAST_DATETIME_TO_STRING)

  def ignoreDataLocality: Boolean = getConf(SQLConf.IGNORE_DATA_LOCALITY)

  def useListFilesFileSystemList: String = getConf(SQLConf.USE_LISTFILES_FILESYSTEM_LIST)

  def csvFilterPushDown: Boolean = getConf(CSV_FILTER_PUSHDOWN_ENABLED)

  def jsonFilterPushDown: Boolean = getConf(JSON_FILTER_PUSHDOWN_ENABLED)

  def avroFilterPushDown: Boolean = getConf(AVRO_FILTER_PUSHDOWN_ENABLED)

  def jsonEnablePartialResults: Boolean = getConf(JSON_ENABLE_PARTIAL_RESULTS)

  def jsonEnableDateTimeParsingFallback: Option[Boolean] =
    getConf(LEGACY_JSON_ENABLE_DATE_TIME_PARSING_FALLBACK)

  def csvEnableDateTimeParsingFallback: Option[Boolean] =
    getConf(LEGACY_CSV_ENABLE_DATE_TIME_PARSING_FALLBACK)

  def integerGroupingIdEnabled: Boolean = getConf(SQLConf.LEGACY_INTEGER_GROUPING_ID)

  def groupingIdWithAppendedUserGroupByEnabled: Boolean =
    getConf(SQLConf.LEGACY_GROUPING_ID_WITH_APPENDED_USER_GROUPBY)

  def metadataCacheTTL: Long = getConf(StaticSQLConf.METADATA_CACHE_TTL_SECONDS)

  def coalesceBucketsInJoinEnabled: Boolean = getConf(SQLConf.COALESCE_BUCKETS_IN_JOIN_ENABLED)

  def coalesceBucketsInJoinMaxBucketRatio: Int =
    getConf(SQLConf.COALESCE_BUCKETS_IN_JOIN_MAX_BUCKET_RATIO)

  def optimizeNullAwareAntiJoin: Boolean =
    getConf(SQLConf.OPTIMIZE_NULL_AWARE_ANTI_JOIN)

  def legacyPathOptionBehavior: Boolean = getConf(SQLConf.LEGACY_PATH_OPTION_BEHAVIOR)

  def disabledJdbcConnectionProviders: String = getConf(
    StaticSQLConf.DISABLED_JDBC_CONN_PROVIDER_LIST)

  def charVarcharAsString: Boolean = getConf(SQLConf.LEGACY_CHAR_VARCHAR_AS_STRING)

  def readSideCharPadding: Boolean = getConf(SQLConf.READ_SIDE_CHAR_PADDING)

  def cliPrintHeader: Boolean = getConf(SQLConf.CLI_PRINT_HEADER)

  def legacyIntervalEnabled: Boolean = getConf(LEGACY_INTERVAL_ENABLED)

  def decorrelateInnerQueryEnabled: Boolean = getConf(SQLConf.DECORRELATE_INNER_QUERY_ENABLED)

  def decorrelateInnerQueryEnabledForExistsIn: Boolean =
    !getConf(SQLConf.DECORRELATE_EXISTS_IN_SUBQUERY_LEGACY_INCORRECT_COUNT_HANDLING_ENABLED)

  def maxConcurrentOutputFileWriters: Int = getConf(SQLConf.MAX_CONCURRENT_OUTPUT_FILE_WRITERS)

  def plannedWriteEnabled: Boolean = getConf(SQLConf.PLANNED_WRITE_ENABLED)

  def inferDictAsStruct: Boolean = getConf(SQLConf.INFER_NESTED_DICT_AS_STRUCT)

  def legacyInferArrayTypeFromFirstElement: Boolean = getConf(
    SQLConf.LEGACY_INFER_ARRAY_TYPE_FROM_FIRST_ELEMENT)

  def parquetFieldIdReadEnabled: Boolean = getConf(SQLConf.PARQUET_FIELD_ID_READ_ENABLED)

  def parquetFieldIdWriteEnabled: Boolean = getConf(SQLConf.PARQUET_FIELD_ID_WRITE_ENABLED)

  def ignoreMissingParquetFieldId: Boolean = getConf(SQLConf.IGNORE_MISSING_PARQUET_FIELD_ID)

  def legacyParquetNanosAsLong: Boolean = getConf(SQLConf.LEGACY_PARQUET_NANOS_AS_LONG)

  def parquetInferTimestampNTZEnabled: Boolean = getConf(PARQUET_INFER_TIMESTAMP_NTZ_ENABLED)

  def useV1Command: Boolean = getConf(SQLConf.LEGACY_USE_V1_COMMAND)

  def histogramNumericPropagateInputType: Boolean =
    getConf(SQLConf.HISTOGRAM_NUMERIC_PROPAGATE_INPUT_TYPE)

  def errorMessageFormat: ErrorMessageFormat.Value =
    ErrorMessageFormat.withName(getConf(SQLConf.ERROR_MESSAGE_FORMAT))

  def defaultDatabase: String = getConf(StaticSQLConf.CATALOG_DEFAULT_DATABASE)

  def allowsTempViewCreationWithMultipleNameparts: Boolean =
    getConf(SQLConf.ALLOW_TEMP_VIEW_CREATION_WITH_MULTIPLE_NAME_PARTS)

  def usePartitionEvaluator: Boolean = getConf(SQLConf.USE_PARTITION_EVALUATOR)

  def legacyNegativeIndexInArrayInsert: Boolean = {
    getConf(SQLConf.LEGACY_NEGATIVE_INDEX_IN_ARRAY_INSERT)
  }

  def legacyRaiseErrorWithoutErrorClass: Boolean =
    getConf(SQLConf.LEGACY_RAISE_ERROR_WITHOUT_ERROR_CLASS)

  def allowDestLocalFs: Boolean = getConf(ARTIFACT_COPY_FROM_LOCAL_TO_FS_ALLOW_DEST_LOCAL)

  /** ********************** SQLConf functionality methods ************ */

  /** Set Spark SQL configuration properties. */
  def setConf(props: Properties): Unit = settings.synchronized {
    props.asScala.foreach { case (k, v) => setConfString(k, v) }
  }

  /** Set the given Spark SQL configuration property using a `string` value. */
  def setConfString(key: String, value: String): Unit = {
    require(key != null, "key cannot be null")
    require(value != null, s"value cannot be null for key: $key")
    val entry = getConfigEntry(key)
    if (entry != null) {
      // Only verify configs in the SQLConf object
      entry.valueConverter(value)
    }
    setConfWithCheck(key, value)
  }

  /** Set the given Spark SQL configuration property. */
  def setConf[T](entry: ConfigEntry[T], value: T): Unit = {
    require(entry != null, "entry cannot be null")
    require(value != null, s"value cannot be null for key: ${entry.key}")
    require(containsConfigEntry(entry), s"$entry is not registered")
    setConfWithCheck(entry.key, entry.stringConverter(value))
  }

  /** Return the value of Spark SQL configuration property for the given key. */
  @throws[NoSuchElementException]("if key is not set")
  def getConfString(key: String): String = {
    Option(settings.get(key)).
      orElse {
        // Try to use the default value
        Option(getConfigEntry(key)).map { e => e.stringConverter(e.readFrom(reader)) }
      }.
      getOrElse(throw QueryExecutionErrors.sqlConfigNotFoundError(key))
  }

  /**
   * Return the value of Spark SQL configuration property for the given key. If the key is not set
   * yet, return `defaultValue`. This is useful when `defaultValue` in ConfigEntry is not the
   * desired one.
   */
  def getConf[T](entry: ConfigEntry[T], defaultValue: T): T = {
    require(containsConfigEntry(entry), s"$entry is not registered")
    Option(settings.get(entry.key)).map(entry.valueConverter).getOrElse(defaultValue)
  }

  /**
   * Return the value of Spark SQL configuration property for the given key. If the key is not set
   * yet, return `defaultValue` in [[ConfigEntry]].
   */
  def getConf[T](entry: ConfigEntry[T]): T = {
    require(containsConfigEntry(entry), s"$entry is not registered")
    entry.readFrom(reader)
  }

  /**
   * Return the value of an optional Spark SQL configuration property for the given key. If the key
   * is not set yet, returns None.
   */
  def getConf[T](entry: OptionalConfigEntry[T]): Option[T] = {
    require(containsConfigEntry(entry), s"$entry is not registered")
    entry.readFrom(reader)
  }

  /**
   * Return the `string` value of Spark SQL configuration property for the given key. If the key is
   * not set yet, return `defaultValue`.
   */
  def getConfString(key: String, defaultValue: String): String = {
    Option(settings.get(key)).getOrElse {
      // If the key is not set, need to check whether the config entry is registered and is
      // a fallback conf, so that we can check its parent.
      getConfigEntry(key) match {
        case e: FallbackConfigEntry[_] =>
          getConfString(e.fallback.key, defaultValue)
        case e: ConfigEntry[_] if defaultValue != null && defaultValue != ConfigEntry.UNDEFINED =>
          // Only verify configs in the SQLConf object
          e.valueConverter(defaultValue)
          defaultValue
        case _ =>
          defaultValue
      }
    }
  }

  private var definedConfsLoaded = false
  /**
   * Init [[StaticSQLConf]] and [[org.apache.spark.sql.hive.HiveUtils]] so that all the defined
   * SQL Configurations will be registered to SQLConf
   */
  private def loadDefinedConfs(): Unit = {
    if (!definedConfsLoaded) {
      definedConfsLoaded = true
      // Force to register static SQL configurations
      StaticSQLConf
      try {
        // Force to register SQL configurations from Hive module
        val symbol = ScalaReflection.mirror.staticModule("org.apache.spark.sql.hive.HiveUtils")
        ScalaReflection.mirror.reflectModule(symbol).instance
      } catch {
        case NonFatal(e) =>
          logWarning("SQL configurations from Hive module is not loaded", e)
      }
    }
  }

  /**
   * Return all the configuration properties that have been set (i.e. not the default).
   * This creates a new copy of the config properties in the form of a Map.
   */
  def getAllConfs: immutable.Map[String, String] =
    settings.synchronized { settings.asScala.toMap }

  /**
   * Return all the configuration definitions that have been defined in [[SQLConf]]. Each
   * definition contains key, defaultValue and doc.
   */
  def getAllDefinedConfs: Seq[(String, String, String, String)] = {
    loadDefinedConfs()
    getConfigEntries().asScala.filter(_.isPublic).map { entry =>
      val displayValue = Option(getConfString(entry.key, null)).getOrElse(entry.defaultValueString)
      (entry.key, displayValue, entry.doc, entry.version)
    }.toSeq
  }

  /**
   * Redacts the given option map according to the description of SQL_OPTIONS_REDACTION_PATTERN.
   */
  def redactOptions[K, V](options: Map[K, V]): Map[K, V] = {
    redactOptions(options.toSeq).toMap
  }

  /**
   * Redacts the given option map according to the description of SQL_OPTIONS_REDACTION_PATTERN.
   */
  def redactOptions[K, V](options: collection.Seq[(K, V)]): collection.Seq[(K, V)] = {
    val regexes = Seq(
      getConf(SQL_OPTIONS_REDACTION_PATTERN),
      SECRET_REDACTION_PATTERN.readFrom(reader))

    regexes.foldLeft(options) { case (opts, r) => Utils.redact(Some(r), opts) }
  }

  /**
   * Return whether a given key is set in this [[SQLConf]].
   */
  def contains(key: String): Boolean = {
    settings.containsKey(key)
  }

  /**
   * Logs a warning message if the given config key is deprecated.
   */
  private def logDeprecationWarning(key: String): Unit = {
    SQLConf.deprecatedSQLConfigs.get(key).foreach { config =>
      logWarning(config.toDeprecationString)
    }
  }

  private def requireDefaultValueOfRemovedConf(key: String, value: String): Unit = {
    SQLConf.removedSQLConfigs.get(key).foreach {
      case RemovedConfig(configName, version, defaultValue, comment) =>
        if (value != defaultValue) {
          throw QueryCompilationErrors.configRemovedInVersionError(configName, version, comment)
        }
    }
  }

  protected def setConfWithCheck(key: String, value: String): Unit = {
    logDeprecationWarning(key)
    requireDefaultValueOfRemovedConf(key, value)
    settings.put(key, value)
  }

  def unsetConf(key: String): Unit = {
    logDeprecationWarning(key)
    settings.remove(key)
  }

  def unsetConf(entry: ConfigEntry[_]): Unit = {
    unsetConf(entry.key)
  }

  def clear(): Unit = {
    settings.clear()
  }

  override def clone(): SQLConf = {
    val result = new SQLConf
    getAllConfs.foreach {
      case(k, v) => if (v ne null) result.setConfString(k, v)
    }
    result
  }

  // For test only
  def copy(entries: (ConfigEntry[_], Any)*): SQLConf = {
    val cloned = clone()
    entries.foreach {
      case (entry, value) => cloned.setConfString(entry.key, value.toString)
    }
    cloned
  }

  def isModifiable(key: String): Boolean = {
    containsConfigKey(key) && !isStaticConfigKey(key)
  }
}<|MERGE_RESOLUTION|>--- conflicted
+++ resolved
@@ -4550,7 +4550,6 @@
       .booleanConf
       .createWithDefault(false)
 
-<<<<<<< HEAD
   val ARTIFACT_COPY_FROM_LOCAL_TO_FS_ALLOW_DEST_LOCAL =
     buildConf("spark.sql.artifact.copyFromLocalToFs.allowDestLocal")
       .internal()
@@ -4561,14 +4560,13 @@
              |This will allow user to overwrite arbitrary file on spark
              |driver node we should only enable it for testing purpose.
              |""".stripMargin)
-=======
+
   val LEGACY_RETAIN_FRACTION_DIGITS_FIRST =
     buildConf("spark.sql.legacy.decimal.retainFractionDigitsOnTruncate")
       .internal()
       .doc("When set to true, we will try to retain the fraction digits first rather than " +
         "integral digits as prior Spark 4.0, when getting a least common type between decimal " +
         "types, and the result decimal precision exceeds the max precision.")
->>>>>>> 7120e6b8
       .version("4.0.0")
       .booleanConf
       .createWithDefault(false)
