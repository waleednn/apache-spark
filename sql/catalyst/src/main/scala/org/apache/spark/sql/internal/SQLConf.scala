--- conflicted
+++ resolved
@@ -823,8 +823,19 @@
       .version("1.5.0")
       .booleanConf
       .createWithDefault(true)
-
-<<<<<<< HEAD
+  
+    val HIVE_METASTORE_PARTITION_PRUNING_INSET_THRESHOLD =
+    buildConf("spark.sql.hive.metastorePartitionPruningInSetThreshold")
+      .doc("The threshold of set size for InSet predicate when pruning partitions through Hive " +
+        "Metastore. When the set size exceeds the threshold, we rewrite the InSet predicate " +
+        "to be greater than or equal to the minimum value in set and less than or equal to the " +
+        "maximum value in set. Larger values may cause Hive Metastore stack overflow.")
+      .version("3.1.0")
+      .internal()
+      .intConf
+      .checkValue(_ > 0, "The value of metastorePartitionPruningInSetThreshold must be positive")
+      .createWithDefault(1000)
+
   val HIVE_METASTORE_PARTITION_LIMIT =
     buildConf("spark.sql.hive.metastorePartitionLimit")
       .doc("The maximum number of metastore partitions allowed for a given table. The default " +
@@ -834,19 +845,6 @@
       .intConf
       .checkValue(_ >= -1, "The maximum must be a positive integer, -1 to follow the Hive config.")
       .createWithDefault(100000)
-=======
-  val HIVE_METASTORE_PARTITION_PRUNING_INSET_THRESHOLD =
-    buildConf("spark.sql.hive.metastorePartitionPruningInSetThreshold")
-      .doc("The threshold of set size for InSet predicate when pruning partitions through Hive " +
-        "Metastore. When the set size exceeds the threshold, we rewrite the InSet predicate " +
-        "to be greater than or equal to the minimum value in set and less than or equal to the " +
-        "maximum value in set. Larger values may cause Hive Metastore stack overflow.")
-      .version("3.1.0")
-      .internal()
-      .intConf
-      .checkValue(_ > 0, "The value of metastorePartitionPruningInSetThreshold must be positive")
-      .createWithDefault(1000)
->>>>>>> 3b2ff16e
 
   val HIVE_MANAGE_FILESOURCE_PARTITIONS =
     buildConf("spark.sql.hive.manageFilesourcePartitions")
@@ -3186,12 +3184,10 @@
 
   def metastorePartitionPruning: Boolean = getConf(HIVE_METASTORE_PARTITION_PRUNING)
 
-<<<<<<< HEAD
-  def metastorePartitionLimit: Int = getConf(HIVE_METASTORE_PARTITION_LIMIT)
-=======
   def metastorePartitionPruningInSetThreshold: Int =
     getConf(HIVE_METASTORE_PARTITION_PRUNING_INSET_THRESHOLD)
->>>>>>> 3b2ff16e
+  
+  def metastorePartitionLimit: Int = getConf(HIVE_METASTORE_PARTITION_LIMIT)
 
   def manageFilesourcePartitions: Boolean = getConf(HIVE_MANAGE_FILESOURCE_PARTITIONS)
 
