--- conflicted
+++ resolved
@@ -121,13 +121,6 @@
 hiveNativeCommands
     : TRUNCATE TABLE tableIdentifier partitionSpec?
         (COLUMNS identifierList)?
-<<<<<<< HEAD
-    | SHOW COLUMNS (FROM | IN) tableIdentifier ((FROM|IN) identifier)?
-=======
-    | START TRANSACTION (transactionMode (',' transactionMode)*)?
-    | COMMIT WORK?
-    | ROLLBACK WORK?
->>>>>>> d93976d8
     | SHOW PARTITIONS tableIdentifier partitionSpec?
     | (CREATE | ALTER | DROP | SHOW | DESC | DESCRIBE) .*?
     ;
