--- conflicted
+++ resolved
@@ -524,15 +524,9 @@
     ;
 
 transformClause
-<<<<<<< HEAD
-    : (SELECT kind=TRANSFORM '(' expressionSeq ')'
-            | kind=MAP expressionSeq
-            | kind=REDUCE expressionSeq)
-=======
-    : (SELECT kind=TRANSFORM '(' setQuantifier? namedExpressionSeq ')'
-            | kind=MAP setQuantifier? namedExpressionSeq
-            | kind=REDUCE setQuantifier? namedExpressionSeq)
->>>>>>> 31555f77
+    : (SELECT kind=TRANSFORM '(' setQuantifier? expressionSeq ')'
+            | kind=MAP setQuantifier? expressionSeq
+            | kind=REDUCE setQuantifier? expressionSeq)
       inRowFormat=rowFormat?
       (RECORDWRITER recordWriter=STRING)?
       USING script=STRING
