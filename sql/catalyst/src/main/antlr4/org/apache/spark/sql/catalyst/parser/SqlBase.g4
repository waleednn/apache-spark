--- conflicted
+++ resolved
@@ -322,11 +322,7 @@
     ;
 
 namedQuery
-<<<<<<< HEAD
-    : name=errorCapturingIdentifier AS? '(' query ')'
-=======
     : name=identifier (columnAliases=identifierList)? AS? '(' query ')'
->>>>>>> ed280c23
     ;
 
 tableProvider
