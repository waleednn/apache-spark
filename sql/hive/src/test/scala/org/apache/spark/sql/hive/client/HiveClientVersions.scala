/*
 * Licensed to the Apache Software Foundation (ASF) under one or more
 * contributor license agreements.  See the NOTICE file distributed with
 * this work for additional information regarding copyright ownership.
 * The ASF licenses this file to You under the Apache License, Version 2.0
 * (the "License"); you may not use this file except in compliance with
 * the License.  You may obtain a copy of the License at
 *
 *    http://www.apache.org/licenses/LICENSE-2.0
 *
 * Unless required by applicable law or agreed to in writing, software
 * distributed under the License is distributed on an "AS IS" BASIS,
 * WITHOUT WARRANTIES OR CONDITIONS OF ANY KIND, either express or implied.
 * See the License for the specific language governing permissions and
 * limitations under the License.
 */

package org.apache.spark.sql.hive.client

import scala.collection.immutable.IndexedSeq

private[client] trait HiveClientVersions {
  private val testVersions = sys.env.get("SPARK_TEST_HIVE_CLIENT_VERSIONS")
  protected val versions = if (testVersions.nonEmpty) {
    testVersions.get.split(",").map(_.trim).filter(_.nonEmpty).toIndexedSeq
<<<<<<< HEAD
  } else if (SystemUtils.isJavaVersionAtLeast(JavaVersion.JAVA_9)) {
    IndexedSeq("2.0", "2.1", "2.2", "2.3", "3.0", "3.1", "4.0")
  } else {
    IndexedSeq("0.12", "0.13", "0.14", "1.0", "1.1", "1.2", "2.0", "2.1", "2.2", "2.3", "3.0",
      "3.1", "4.0")
=======
  } else {
    IndexedSeq("2.0", "2.1", "2.2", "2.3", "3.0", "3.1")
>>>>>>> 0b68e41c
  }
}<|MERGE_RESOLUTION|>--- conflicted
+++ resolved
@@ -23,15 +23,7 @@
   private val testVersions = sys.env.get("SPARK_TEST_HIVE_CLIENT_VERSIONS")
   protected val versions = if (testVersions.nonEmpty) {
     testVersions.get.split(",").map(_.trim).filter(_.nonEmpty).toIndexedSeq
-<<<<<<< HEAD
-  } else if (SystemUtils.isJavaVersionAtLeast(JavaVersion.JAVA_9)) {
+  } else {
     IndexedSeq("2.0", "2.1", "2.2", "2.3", "3.0", "3.1", "4.0")
-  } else {
-    IndexedSeq("0.12", "0.13", "0.14", "1.0", "1.1", "1.2", "2.0", "2.1", "2.2", "2.3", "3.0",
-      "3.1", "4.0")
-=======
-  } else {
-    IndexedSeq("2.0", "2.1", "2.2", "2.3", "3.0", "3.1")
->>>>>>> 0b68e41c
   }
 }