--- conflicted
+++ resolved
@@ -2134,7 +2134,6 @@
     }
   }
 
-<<<<<<< HEAD
   test("the qualified path of a partition is stored in the catalog") {
     withTable("t") {
       withTempDir { dir =>
@@ -2162,7 +2161,10 @@
         val part = spark.sessionState.catalog.getPartition(TableIdentifier("t"), Map("b" -> "2"))
         assert(part.storage.locationUri.contains(makeQualifiedPath(dir.getAbsolutePath)))
         assert(part.storage.locationUri.get.toString.startsWith("file:/"))
-=======
+      }
+    }
+  }
+
   hiveFormats.foreach { tableType =>
     test(s"alter hive serde table add columns -- partitioned - $tableType") {
       withTable("tab") {
@@ -2550,7 +2552,6 @@
           assert(spark.sessionState.catalog.getTableMetadata(TableIdentifier("t"))
             .partitionColumnNames === Seq("b"))
         }
->>>>>>> 34915b22
       }
     }
   }
