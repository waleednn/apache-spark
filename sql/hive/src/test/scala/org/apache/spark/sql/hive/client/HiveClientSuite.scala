/*
 * Licensed to the Apache Software Foundation (ASF) under one or more
 * contributor license agreements.  See the NOTICE file distributed with
 * this work for additional information regarding copyright ownership.
 * The ASF licenses this file to You under the Apache License, Version 2.0
 * (the "License"); you may not use this file except in compliance with
 * the License.  You may obtain a copy of the License at
 *
 *    http://www.apache.org/licenses/LICENSE-2.0
 *
 * Unless required by applicable law or agreed to in writing, software
 * distributed under the License is distributed on an "AS IS" BASIS,
 * WITHOUT WARRANTIES OR CONDITIONS OF ANY KIND, either express or implied.
 * See the License for the specific language governing permissions and
 * limitations under the License.
 */

package org.apache.spark.sql.hive.client

import java.io.{ByteArrayOutputStream, File, PrintStream, PrintWriter}
import java.net.URI

import org.apache.hadoop.conf.Configuration
import org.apache.hadoop.fs.Path
import org.apache.hadoop.hive.common.StatsSetupConst
import org.apache.hadoop.hive.ql.io.HiveIgnoreKeyTextOutputFormat
import org.apache.hadoop.hive.serde2.`lazy`.LazySimpleSerDe
import org.apache.hadoop.mapred.TextInputFormat
import org.apache.hadoop.security.UserGroupInformation

import org.apache.spark.sql.{AnalysisException, Row}
import org.apache.spark.sql.catalyst.{FunctionIdentifier, TableIdentifier}
import org.apache.spark.sql.catalyst.analysis.{DatabaseAlreadyExistsException, NoSuchDatabaseException, NoSuchPermanentFunctionException, PartitionsAlreadyExistException}
import org.apache.spark.sql.catalyst.catalog._
import org.apache.spark.sql.catalyst.expressions.{AttributeReference, EqualTo, Literal}
import org.apache.spark.sql.hive.HiveExternalCatalog
import org.apache.spark.sql.hive.test.TestHiveVersion
import org.apache.spark.sql.types.{IntegerType, StructType}
import org.apache.spark.util.{MutableURLClassLoader, Utils}

class HiveClientSuite(version: String, allVersions: Seq[String])
  extends HiveVersionSuite(version) {

  private var versionSpark: TestHiveVersion = null

  private val emptyDir = Utils.createTempDir().getCanonicalPath

  /**
   * Drops table `tableName` after calling `f`.
   */
  protected def withTable(tableNames: String*)(f: => Unit): Unit = {
    try f finally {
      tableNames.foreach { name =>
        versionSpark.sql(s"DROP TABLE IF EXISTS $name")
      }
    }
  }

  test("create client") {
    client = null
    System.gc() // Hack to avoid SEGV on some JVM versions.
    val hadoopConf = new Configuration()
    hadoopConf.set("test", "success")
    client = buildClient(hadoopConf)
    if (versionSpark != null) versionSpark.reset()
    versionSpark = TestHiveVersion(client)
    assert(versionSpark.sharedState.externalCatalog.unwrapped.asInstanceOf[HiveExternalCatalog]
      .client.version.fullVersion.startsWith(version))
  }

  def table(database: String, tableName: String,
      tableType: CatalogTableType = CatalogTableType.MANAGED): CatalogTable = {
    CatalogTable(
      identifier = TableIdentifier(tableName, Some(database)),
      tableType = tableType,
      schema = new StructType().add("key", "int"),
      storage = CatalogStorageFormat(
        locationUri = None,
        inputFormat = Some(classOf[TextInputFormat].getName),
        outputFormat = Some(classOf[HiveIgnoreKeyTextOutputFormat[_, _]].getName),
        serde = Some(classOf[LazySimpleSerDe].getName),
        compressed = false,
        properties = Map.empty
      ))
  }

  ///////////////////////////////////////////////////////////////////////////
  // Database related API
  ///////////////////////////////////////////////////////////////////////////

  private val tempDatabasePath = Utils.createTempDir().toURI

  test("createDatabase") {
    val defaultDB = CatalogDatabase("default", "desc", new URI("loc"), Map())
    client.createDatabase(defaultDB, ignoreIfExists = true)
    val tempDB = CatalogDatabase(
      "temporary", description = "test create", tempDatabasePath, Map())
    client.createDatabase(tempDB, ignoreIfExists = true)

    intercept[DatabaseAlreadyExistsException] {
      client.createDatabase(tempDB, ignoreIfExists = false)
    }
  }

  test("create/get/alter database should pick right user name as owner") {
    if (version != "0.12") {
      val currentUser = UserGroupInformation.getCurrentUser.getUserName
      val ownerName = "SPARK_29425"
      val db1 = "SPARK_29425_1"
      val db2 = "SPARK_29425_2"
      val ownerProps = Map("owner" -> ownerName)

      // create database with owner
      val dbWithOwner = CatalogDatabase(db1, "desc", Utils.createTempDir().toURI, ownerProps)
      client.createDatabase(dbWithOwner, ignoreIfExists = true)
      val getDbWithOwner = client.getDatabase(db1)
      assert(getDbWithOwner.properties("owner") === ownerName)
      // alter database without owner
      client.alterDatabase(getDbWithOwner.copy(properties = Map()))
      assert(client.getDatabase(db1).properties("owner") === "")

      // create database without owner
      val dbWithoutOwner = CatalogDatabase(db2, "desc", Utils.createTempDir().toURI, Map())
      client.createDatabase(dbWithoutOwner, ignoreIfExists = true)
      val getDbWithoutOwner = client.getDatabase(db2)
      assert(getDbWithoutOwner.properties("owner") === currentUser)
      // alter database with owner
      client.alterDatabase(getDbWithoutOwner.copy(properties = ownerProps))
      assert(client.getDatabase(db2).properties("owner") === ownerName)
    }
  }

  test("createDatabase with null description") {
    withTempDir { tmpDir =>
      val dbWithNullDesc =
        CatalogDatabase("dbWithNullDesc", description = null, tmpDir.toURI, Map())
      client.createDatabase(dbWithNullDesc, ignoreIfExists = true)
      assert(client.getDatabase("dbWithNullDesc").description == "")
    }
  }

  test("setCurrentDatabase") {
    client.setCurrentDatabase("default")
  }

  test("getDatabase") {
    // No exception should be thrown
    client.getDatabase("default")
    intercept[NoSuchDatabaseException](client.getDatabase("nonexist"))
  }

  test("databaseExists") {
    assert(client.databaseExists("default"))
    assert(!client.databaseExists("nonexist"))
  }

  test("listDatabases") {
    assert(client.listDatabases("defau.*") == Seq("default"))
  }

  test("alterDatabase") {
    val database = client.getDatabase("temporary").copy(properties = Map("flag" -> "true"))
    client.alterDatabase(database)
    assert(client.getDatabase("temporary").properties.contains("flag"))

    // test alter database location
    val tempDatabasePath2 = Utils.createTempDir().toURI
    // Hive support altering database location since HIVE-8472.
    if (version == "3.0" || version == "3.1" || version == "4.0") {
      client.alterDatabase(database.copy(locationUri = tempDatabasePath2))
      val uriInCatalog = client.getDatabase("temporary").locationUri
      assert("file" === uriInCatalog.getScheme)
      assert(new Path(tempDatabasePath2.getPath).toUri.getPath === uriInCatalog.getPath,
        "Failed to alter database location")
    } else {
      val e = intercept[AnalysisException] {
        client.alterDatabase(database.copy(locationUri = tempDatabasePath2))
      }
      assert(e.getMessage.contains("does not support altering database location"))
    }
  }

  test("dropDatabase") {
    assert(client.databaseExists("temporary"))

    client.createTable(table("temporary", tableName = "tbl"), ignoreIfExists = false)
    val ex = intercept[AnalysisException] {
      client.dropDatabase("temporary", ignoreIfNotExists = false, cascade = false)
      assert(false, "dropDatabase should throw HiveException")
    }
    checkError(ex,
      errorClass = "SCHEMA_NOT_EMPTY",
      parameters = Map("schemaName" -> "`temporary`"))

    client.dropDatabase("temporary", ignoreIfNotExists = false, cascade = true)
    assert(!client.databaseExists("temporary"))
  }

  ///////////////////////////////////////////////////////////////////////////
  // Table related API
  ///////////////////////////////////////////////////////////////////////////

  test("createTable") {
    client.createTable(table("default", tableName = "src"), ignoreIfExists = false)
    client.createTable(table("default", tableName = "temporary"), ignoreIfExists = false)
    client.createTable(table("default", tableName = "view1", tableType = CatalogTableType.VIEW),
      ignoreIfExists = false)
  }

  test("loadTable") {
    client.loadTable(
      emptyDir,
      tableName = "src",
      replace = false,
      isSrcLocal = false)
  }

  test("tableExists") {
    // No exception should be thrown
    assert(client.tableExists("default", "src"))
    assert(!client.tableExists("default", "nonexistent"))
  }

  test("getTable") {
    // No exception should be thrown
    client.getTable("default", "src")
  }

  test("getTableOption") {
    assert(client.getTableOption("default", "src").isDefined)
  }

  test("getTablesByName") {
    assert(client.getTablesByName("default", Seq("src")).head
      == client.getTableOption("default", "src").get)
  }

  test("getTablesByName when multiple tables") {
    assert(client.getTablesByName("default", Seq("src", "temporary"))
      .map(_.identifier.table) == Seq("src", "temporary"))
  }

  test("getTablesByName when some tables do not exist") {
    assert(client.getTablesByName("default", Seq("src", "notexist"))
      .map(_.identifier.table) == Seq("src"))
  }

  test("getTablesByName when contains invalid name") {
    // scalastyle:off
    val name = "砖"
    // scalastyle:on
    assert(client.getTablesByName("default", Seq("src", name))
      .map(_.identifier.table) == Seq("src"))
  }

  test("getTablesByName when empty") {
    assert(client.getTablesByName("default", Seq.empty).isEmpty)
  }

  test("alterTable(table: CatalogTable)") {
    val newTable = client.getTable("default", "src").copy(properties = Map("changed" -> ""))
    client.alterTable(newTable)
    assert(client.getTable("default", "src").properties.contains("changed"))
  }

  test("alterTable - should respect the original catalog table's owner name") {
    val ownerName = "SPARK-29405"
    val originalTable = client.getTable("default", "src")
    // mocking the owner is what we declared
    val newTable = originalTable.copy(owner = ownerName)
    client.alterTable(newTable)
    assert(client.getTable("default", "src").owner === ownerName)
    // mocking the owner is empty
    val newTable2 = originalTable.copy(owner = "")
    client.alterTable(newTable2)
    assert(client.getTable("default", "src").owner === client.userName)
  }

  test("alterTable(dbName: String, tableName: String, table: CatalogTable)") {
    val newTable = client.getTable("default", "src").copy(properties = Map("changedAgain" -> ""))
    client.alterTable("default", "src", newTable)
    assert(client.getTable("default", "src").properties.contains("changedAgain"))
  }

  test("alterTable - rename") {
    val newTable = client.getTable("default", "src")
      .copy(identifier = TableIdentifier("tgt", database = Some("default")))
    assert(!client.tableExists("default", "tgt"))

    client.alterTable("default", "src", newTable)

    assert(client.tableExists("default", "tgt"))
    assert(!client.tableExists("default", "src"))
  }

  test("alterTable - change database") {
    val tempDB = CatalogDatabase(
      "temporary", description = "test create", tempDatabasePath, Map())
    client.createDatabase(tempDB, ignoreIfExists = true)

    val newTable = client.getTable("default", "tgt")
      .copy(identifier = TableIdentifier("tgt", database = Some("temporary")))
    assert(!client.tableExists("temporary", "tgt"))

    client.alterTable("default", "tgt", newTable)

    assert(client.tableExists("temporary", "tgt"))
    assert(!client.tableExists("default", "tgt"))
  }

  test("alterTable - change database and table names") {
    val newTable = client.getTable("temporary", "tgt")
      .copy(identifier = TableIdentifier("src", database = Some("default")))
    assert(!client.tableExists("default", "src"))

    client.alterTable("temporary", "tgt", newTable)

    assert(client.tableExists("default", "src"))
    assert(!client.tableExists("temporary", "tgt"))
  }

  test("listTables(database)") {
    assert(client.listTables("default") === Seq("src", "temporary", "view1"))
  }

  test("listTables(database, pattern)") {
    assert(client.listTables("default", pattern = "src") === Seq("src"))
    assert(client.listTables("default", pattern = "nonexist").isEmpty)
  }

  test("listTablesByType(database, pattern, tableType)") {
    assert(client.listTablesByType("default", pattern = "view1",
      CatalogTableType.VIEW) === Seq("view1"))
    assert(client.listTablesByType("default", pattern = "nonexist",
      CatalogTableType.VIEW).isEmpty)
  }

  test("dropTable") {
    val versionsWithoutPurge =
      if (allVersions.contains("0.14")) allVersions.takeWhile(_ != "0.14") else Nil
    // First try with the purge option set. This should fail if the version is < 0.14, in which
    // case we check the version and try without it.
    try {
      client.dropTable("default", tableName = "temporary", ignoreIfNotExists = false,
        purge = true)
      assert(!versionsWithoutPurge.contains(version))
    } catch {
      case _: UnsupportedOperationException =>
        assert(versionsWithoutPurge.contains(version))
        client.dropTable("default", tableName = "temporary", ignoreIfNotExists = false,
          purge = false)
    }
    // Drop table with type CatalogTableType.VIEW.
    try {
      client.dropTable("default", tableName = "view1", ignoreIfNotExists = false,
        purge = true)
      assert(!versionsWithoutPurge.contains(version))
    } catch {
      case _: UnsupportedOperationException =>
        client.dropTable("default", tableName = "view1", ignoreIfNotExists = false,
          purge = false)
    }
    assert(client.listTables("default") === Seq("src"))
  }

  ///////////////////////////////////////////////////////////////////////////
  // Partition related API
  ///////////////////////////////////////////////////////////////////////////

  private val storageFormat = CatalogStorageFormat(
    locationUri = None,
    inputFormat = None,
    outputFormat = None,
    serde = None,
    compressed = false,
    properties = Map.empty)

  test("sql create partitioned table") {
    val table = CatalogTable(
      identifier = TableIdentifier("src_part", Some("default")),
      tableType = CatalogTableType.MANAGED,
      schema = new StructType().add("value", "int").add("key1", "int").add("key2", "int"),
      partitionColumnNames = Seq("key1", "key2"),
      storage = CatalogStorageFormat(
        locationUri = None,
        inputFormat = Some(classOf[TextInputFormat].getName),
        outputFormat = Some(classOf[HiveIgnoreKeyTextOutputFormat[_, _]].getName),
        serde = Some(classOf[LazySimpleSerDe].getName),
        compressed = false,
        properties = Map.empty
      ))
    client.createTable(table, ignoreIfExists = false)
  }

  val testPartitionCount = 2

  test("createPartitions") {
    val partitions = (1 to testPartitionCount).map { key2 =>
      CatalogTablePartition(Map("key1" -> "1", "key2" -> key2.toString), storageFormat)
    }
    client.createPartitions(
      "default", "src_part", partitions, ignoreIfExists = true)
  }

  test("getPartitionNames(catalogTable)") {
    val partitionNames = (1 to testPartitionCount).map(key2 => s"key1=1/key2=$key2")
    assert(partitionNames == client.getPartitionNames(client.getTable("default", "src_part")))
  }

  test("getPartitions(db, table, spec)") {
    assert(testPartitionCount ==
      client.getPartitions("default", "src_part", None).size)
  }

  test("getPartitionsByFilter") {
    // Only one partition [1, 1] for key2 == 1
    val result = client.getPartitionsByFilter(client.getRawHiveTable("default", "src_part"),
      Seq(EqualTo(AttributeReference("key2", IntegerType)(), Literal(1))))

    // Hive 0.12 doesn't support getPartitionsByFilter, it ignores the filter condition.
    if (version != "0.12") {
      assert(result.size == 1)
    } else {
      assert(result.size == testPartitionCount)
    }
  }

  test("getPartition") {
    // No exception should be thrown
    client.getPartition("default", "src_part", Map("key1" -> "1", "key2" -> "2"))
  }

  test("getPartitionOption(db: String, table: String, spec: TablePartitionSpec)") {
    val partition = client.getPartitionOption(
      "default", "src_part", Map("key1" -> "1", "key2" -> "2"))
    assert(partition.isDefined)
  }

  test("getPartitionOption(table: CatalogTable, spec: TablePartitionSpec)") {
    val partition = client.getPartitionOption(
      client.getRawHiveTable("default", "src_part"), Map("key1" -> "1", "key2" -> "2"))
    assert(partition.isDefined)
  }

  test("getPartitions(db: String, table: String)") {
    assert(testPartitionCount == client.getPartitions("default", "src_part", None).size)
  }

  test("loadPartition") {
    val partSpec = new java.util.LinkedHashMap[String, String]
    partSpec.put("key1", "1")
    partSpec.put("key2", "2")

    client.loadPartition(
      emptyDir,
      "default",
      "src_part",
      partSpec,
      replace = false,
      inheritTableSpecs = false,
      isSrcLocal = false)
  }

  test("loadDynamicPartitions") {
    val partSpec = new java.util.LinkedHashMap[String, String]
    partSpec.put("key1", "1")
    partSpec.put("key2", "") // Dynamic partition

    client.loadDynamicPartitions(
      emptyDir,
      "default",
      "src_part",
      partSpec,
      replace = false,
      numDP = 1)
  }

  test("renamePartitions") {
    val oldSpec = Map("key1" -> "1", "key2" -> "1")
    val newSpec = Map("key1" -> "1", "key2" -> "3")
    client.renamePartitions("default", "src_part", Seq(oldSpec), Seq(newSpec))

    // Checks the existence of the new partition (key1 = 1, key2 = 3)
    assert(client.getPartitionOption("default", "src_part", newSpec).isDefined)
  }

  test("alterPartitions") {
    val spec = Map("key1" -> "1", "key2" -> "2")
    val parameters = Map(StatsSetupConst.TOTAL_SIZE -> "0", StatsSetupConst.NUM_FILES -> "1")
    val newLocation = new URI(Utils.createTempDir().toURI.toString.stripSuffix("/"))
    val storage = storageFormat.copy(
      locationUri = Some(newLocation),
      // needed for 0.12 alter partitions
      serde = Some("org.apache.hadoop.hive.serde2.lazy.LazySimpleSerDe"))
    val partition = CatalogTablePartition(spec, storage, parameters)
    client.alterPartitions("default", "src_part", Seq(partition))
    assert(client.getPartition("default", "src_part", spec)
      .storage.locationUri.contains(newLocation))
    assert(client.getPartition("default", "src_part", spec)
      .parameters.get(StatsSetupConst.TOTAL_SIZE).contains("0"))
  }

  test("dropPartitions") {
    val spec = Map("key1" -> "1", "key2" -> "3")
    val versionsWithoutPurge =
      if (allVersions.contains("1.2")) allVersions.takeWhile(_ != "1.2") else Nil
    // Similar to dropTable; try with purge set, and if it fails, make sure we're running
    // with a version that is older than the minimum (1.2 in this case).
    try {
      client.dropPartitions("default", "src_part", Seq(spec), ignoreIfNotExists = true,
        purge = true, retainData = false)
      assert(!versionsWithoutPurge.contains(version))
    } catch {
      case _: UnsupportedOperationException =>
        assert(versionsWithoutPurge.contains(version))
        client.dropPartitions("default", "src_part", Seq(spec), ignoreIfNotExists = true,
          purge = false, retainData = false)
    }

    assert(client.getPartitionOption("default", "src_part", spec).isEmpty)
  }

  test("createPartitions if already exists") {
    val partitions = Seq(CatalogTablePartition(
      Map("key1" -> "101", "key2" -> "102"),
      storageFormat))
    try {
      client.createPartitions("default", "src_part", partitions, ignoreIfExists = false)
      val e = intercept[PartitionsAlreadyExistException] {
        client.createPartitions("default", "src_part", partitions, ignoreIfExists = false)
      }
      checkError(e,
        errorClass = "PARTITIONS_ALREADY_EXIST",
        parameters = Map("partitionList" -> "PARTITION (`key1` = 101, `key2` = 102)",
          "tableName" -> "`default`.`src_part`"))
    } finally {
      client.dropPartitions(
        "default",
        "src_part",
        partitions.map(_.spec),
        ignoreIfNotExists = true,
        purge = false,
        retainData = false)
    }
  }

  ///////////////////////////////////////////////////////////////////////////
  // Function related API
  ///////////////////////////////////////////////////////////////////////////

  def function(name: String, className: String): CatalogFunction = {
    CatalogFunction(
      FunctionIdentifier(name, Some("default")), className, Seq.empty[FunctionResource])
  }

  test("createFunction") {
    val functionClass = "org.apache.spark.MyFunc1"
    if (version == "0.12") {
      // Hive 0.12 doesn't support creating permanent functions
      intercept[AnalysisException] {
        client.createFunction("default", function("func1", functionClass))
      }
    } else {
      client.createFunction("default", function("func1", functionClass))
    }
  }

  test("functionExists") {
    if (version == "0.12") {
      // Hive 0.12 doesn't allow customized permanent functions
      assert(!client.functionExists("default", "func1"))
    } else {
      assert(client.functionExists("default", "func1"))
    }
  }

  test("renameFunction") {
    if (version == "0.12") {
      // Hive 0.12 doesn't allow customized permanent functions
      intercept[NoSuchPermanentFunctionException] {
        client.renameFunction("default", "func1", "func2")
      }
    } else {
      client.renameFunction("default", "func1", "func2")
      assert(client.functionExists("default", "func2"))
    }
  }

  test("alterFunction") {
    val functionClass = "org.apache.spark.MyFunc2"
    if (version == "0.12") {
      // Hive 0.12 doesn't allow customized permanent functions
      intercept[NoSuchPermanentFunctionException] {
        client.alterFunction("default", function("func2", functionClass))
      }
    } else {
      client.alterFunction("default", function("func2", functionClass))
    }
  }

  test("getFunction") {
    if (version == "0.12") {
      // Hive 0.12 doesn't allow customized permanent functions
      intercept[NoSuchPermanentFunctionException] {
        client.getFunction("default", "func2")
      }
    } else {
      // No exception should be thrown
      val func = client.getFunction("default", "func2")
      assert(func.className == "org.apache.spark.MyFunc2")
    }
  }

  test("getFunctionOption") {
    if (version == "0.12") {
      // Hive 0.12 doesn't allow customized permanent functions
      assert(client.getFunctionOption("default", "func2").isEmpty)
    } else {
      assert(client.getFunctionOption("default", "func2").isDefined)
      assert(client.getFunctionOption("default", "the_func_not_exists").isEmpty)
    }
  }

  test("listFunctions") {
    if (version == "0.12") {
      // Hive 0.12 doesn't allow customized permanent functions
      assert(client.listFunctions("default", "fun.*").isEmpty)
    } else {
      assert(client.listFunctions("default", "fun.*").size == 1)
    }
  }

  test("dropFunction") {
    if (version == "0.12") {
      // Hive 0.12 doesn't support creating permanent functions
      intercept[NoSuchPermanentFunctionException] {
        client.dropFunction("default", "func2")
      }
    } else {
      // No exception should be thrown
      client.dropFunction("default", "func2")
      assert(client.listFunctions("default", "fun.*").isEmpty)
    }
  }

  ///////////////////////////////////////////////////////////////////////////
  // SQL related API
  ///////////////////////////////////////////////////////////////////////////

  test("sql set command") {
    client.runSqlHive("SET spark.sql.test.key=1")
  }

  test("sql create index and reset") {
    // HIVE-18448 Since Hive 3.0, INDEX is not supported.
    if (version != "3.0" && version != "3.1" && version != "4.0") {
      client.runSqlHive("CREATE TABLE indexed_table (key INT)")
      client.runSqlHive("CREATE INDEX index_1 ON TABLE indexed_table(key) " +
        "as 'COMPACT' WITH DEFERRED REBUILD")
    }
  }

  test("sql read hive materialized view") {
    // HIVE-14249 Since Hive 2.3.0, materialized view is supported.
<<<<<<< HEAD
    if (version == "2.3" || version == "3.0" || version == "3.1" || version == "4.0") {
      // Since Hive 3.0(HIVE-19383), we can not run local MR by `client.runSqlHive` with JDK 11.
      assume(version == "2.3" || !SystemUtils.isJavaVersionAtLeast(JavaVersion.JAVA_9))
=======
    // Since Hive 3.0(HIVE-19383), we can not run local MR by `client.runSqlHive` with JDK 11.
    if (version == "2.3") {
>>>>>>> 0b68e41c
      // Since HIVE-18394(Hive 3.1), "Create Materialized View" should default to rewritable ones
      client.runSqlHive("CREATE TABLE materialized_view_tbl (c1 INT)")
      client.runSqlHive(
        s"CREATE MATERIALIZED VIEW mv1 AS SELECT * FROM materialized_view_tbl")
      checkError(
        exception = intercept[AnalysisException] {
          versionSpark.table("mv1").collect()
        },
        errorClass = "UNSUPPORTED_FEATURE.HIVE_TABLE_TYPE",
        parameters = Map(
          "tableName" -> "`mv1`",
          "tableType" -> "materialized view"
        )
      )
    }
  }

  ///////////////////////////////////////////////////////////////////////////
  // Miscellaneous API
  ///////////////////////////////////////////////////////////////////////////

  test("version") {
    assert(client.version.fullVersion.startsWith(version))
  }

  test("getConf") {
    assert("success" === client.getConf("test", null))
  }

  test("setOut") {
    client.setOut(new PrintStream(new ByteArrayOutputStream()))
  }

  test("setInfo") {
    client.setInfo(new PrintStream(new ByteArrayOutputStream()))
  }

  test("setError") {
    client.setError(new PrintStream(new ByteArrayOutputStream()))
  }

  test("newSession") {
    val newClient = client.newSession()
    assert(newClient != null)
  }

  test("withHiveState and addJar") {
    val newClassPath = "."
    client.addJar(newClassPath)
    client.withHiveState {
      // No exception should be thrown.
      // withHiveState changes the classloader to MutableURLClassLoader
      val classLoader = Thread.currentThread().getContextClassLoader
        .asInstanceOf[MutableURLClassLoader]

      val urls = classLoader.getURLs
      urls.contains(new File(newClassPath).toURI.toURL)
    }
  }

  test("reset") {
    // Clears all database, tables, functions...
    client.reset()
    assert(client.listTables("default").isEmpty)
  }

  ///////////////////////////////////////////////////////////////////////////
  // End-To-End tests
  ///////////////////////////////////////////////////////////////////////////

  test("CREATE TABLE AS SELECT") {
    withTable("tbl") {
      versionSpark.sql("CREATE TABLE tbl AS SELECT 1 AS a")
      assert(versionSpark.table("tbl").collect().toSeq == Seq(Row(1)))
      val tableMeta = versionSpark.sessionState.catalog.getTableMetadata(TableIdentifier("tbl"))
      val totalSize = tableMeta.stats.map(_.sizeInBytes)
      // Except 0.12, all the following versions will fill the Hive-generated statistics
      if (version == "0.12") {
        assert(totalSize.isEmpty)
      } else {
        assert(totalSize.nonEmpty && totalSize.get > 0)
      }
    }
  }

  test("CREATE Partitioned TABLE AS SELECT") {
    withTable("tbl") {
      versionSpark.sql(
        """
          |CREATE TABLE tbl(c1 string)
          |USING hive
          |PARTITIONED BY (ds STRING)
          """.stripMargin)
      versionSpark.sql("INSERT OVERWRITE TABLE tbl partition (ds='2') SELECT '1'")

      assert(versionSpark.table("tbl").collect().toSeq == Seq(Row("1", "2")))
      val partMeta = versionSpark.sessionState.catalog.getPartition(
        TableIdentifier("tbl"), spec = Map("ds" -> "2")).parameters
      val totalSize = partMeta.get(StatsSetupConst.TOTAL_SIZE).map(_.toLong)
      val numFiles = partMeta.get(StatsSetupConst.NUM_FILES).map(_.toLong)
      // Except 0.12, all the following versions will fill the Hive-generated statistics
      if (version == "0.12") {
        assert(totalSize.isEmpty && numFiles.isEmpty)
      } else {
        assert(totalSize.nonEmpty && numFiles.nonEmpty)
      }

      versionSpark.sql(
        """
          |ALTER TABLE tbl PARTITION (ds='2')
          |SET SERDEPROPERTIES ('newKey' = 'vvv')
          """.stripMargin)
      val newPartMeta = versionSpark.sessionState.catalog.getPartition(
        TableIdentifier("tbl"), spec = Map("ds" -> "2")).parameters

      val newTotalSize = newPartMeta.get(StatsSetupConst.TOTAL_SIZE).map(_.toLong)
      val newNumFiles = newPartMeta.get(StatsSetupConst.NUM_FILES).map(_.toLong)
      // Except 0.12, all the following versions will fill the Hive-generated statistics
      if (version == "0.12") {
        assert(newTotalSize.isEmpty && newNumFiles.isEmpty)
      } else {
        assert(newTotalSize.nonEmpty && newNumFiles.nonEmpty)
      }
    }
  }

  test("Delete the temporary staging directory and files after each insert") {
    withTempDir { tmpDir =>
      withTable("tab") {
        versionSpark.sql(
          s"""
             |CREATE TABLE tab(c1 string)
             |location '${tmpDir.toURI.toString}'
             """.stripMargin)

        (1 to 3).map { i =>
          versionSpark.sql(s"INSERT OVERWRITE TABLE tab SELECT '$i'")
        }
        def listFiles(path: File): List[String] = {
          val dir = path.listFiles()
          val folders = dir.filter(_.isDirectory).toList
          val filePaths = dir.map(_.getName).toList
          folders.flatMap(listFiles) ++: filePaths
        }
        // expect 2 files left: `.part-00000-random-uuid.crc` and `part-00000-random-uuid`
        // 0.12, 0.13, 1.0 and 1.1 also has another two more files ._SUCCESS.crc and _SUCCESS
        val metadataFiles = Seq("._SUCCESS.crc", "_SUCCESS")
        assert(listFiles(tmpDir).filterNot(metadataFiles.contains).length == 2)
      }
    }
  }

  test("SPARK-13709: reading partitioned Avro table with nested schema") {
    withTempDir { dir =>
      val path = dir.toURI.toString
      val tableName = "spark_13709"
      val tempTableName = "spark_13709_temp"

      new File(dir.getAbsolutePath, tableName).mkdir()
      new File(dir.getAbsolutePath, tempTableName).mkdir()

      val avroSchema =
        """{
          |  "name": "test_record",
          |  "type": "record",
          |  "fields": [ {
          |    "name": "f0",
          |    "type": "int"
          |  }, {
          |    "name": "f1",
          |    "type": {
          |      "type": "record",
          |      "name": "inner",
          |      "fields": [ {
          |        "name": "f10",
          |        "type": "int"
          |      }, {
          |        "name": "f11",
          |        "type": "double"
          |      } ]
          |    }
          |  } ]
          |}
          """.stripMargin

      withTable(tableName, tempTableName) {
        // Creates the external partitioned Avro table to be tested.
        versionSpark.sql(
          s"""CREATE EXTERNAL TABLE $tableName
             |PARTITIONED BY (ds STRING)
             |ROW FORMAT SERDE 'org.apache.hadoop.hive.serde2.avro.AvroSerDe'
             |STORED AS
             |  INPUTFORMAT 'org.apache.hadoop.hive.ql.io.avro.AvroContainerInputFormat'
             |  OUTPUTFORMAT 'org.apache.hadoop.hive.ql.io.avro.AvroContainerOutputFormat'
             |LOCATION '$path/$tableName'
             |TBLPROPERTIES ('avro.schema.literal' = '$avroSchema')
           """.stripMargin
        )

        // Creates an temporary Avro table used to prepare testing Avro file.
        versionSpark.sql(
          s"""CREATE EXTERNAL TABLE $tempTableName
             |ROW FORMAT SERDE 'org.apache.hadoop.hive.serde2.avro.AvroSerDe'
             |STORED AS
             |  INPUTFORMAT 'org.apache.hadoop.hive.ql.io.avro.AvroContainerInputFormat'
             |  OUTPUTFORMAT 'org.apache.hadoop.hive.ql.io.avro.AvroContainerOutputFormat'
             |LOCATION '$path/$tempTableName'
             |TBLPROPERTIES ('avro.schema.literal' = '$avroSchema')
           """.stripMargin
        )

        // Generates Avro data.
        versionSpark.sql(s"INSERT OVERWRITE TABLE $tempTableName SELECT 1, STRUCT(2, 2.5)")

        // Adds generated Avro data as a new partition to the testing table.
        versionSpark.sql(
          s"ALTER TABLE $tableName ADD PARTITION (ds = 'foo') LOCATION '$path/$tempTableName'")

        // The following query fails before SPARK-13709 is fixed. This is because when reading
        // data from table partitions, Avro deserializer needs the Avro schema, which is defined
        // in table property "avro.schema.literal". However, we only initializes the deserializer
        // using partition properties, which doesn't include the wanted property entry. Merging
        // two sets of properties solves the problem.
        assert(versionSpark.sql(s"SELECT * FROM $tableName").collect() ===
          Array(Row(1, Row(2, 2.5D), "foo")))
      }
    }
  }

  test("CTAS for managed data source tables") {
    withTable("t", "t1") {
      versionSpark.range(1).write.saveAsTable("t")
      assert(versionSpark.table("t").collect() === Array(Row(0)))
      versionSpark.sql("create table t1 using parquet as select 2 as a")
      assert(versionSpark.table("t1").collect() === Array(Row(2)))
    }
  }

  test("Decimal support of Avro Hive serde") {
    val tableName = "tab1"
    // TODO: add the other logical types. For details, see the link:
    // https://avro.apache.org/docs/1.11.3/specification/#logical-types
    val avroSchema =
    """{
      |  "name": "test_record",
      |  "type": "record",
      |  "fields": [ {
      |    "name": "f0",
      |    "type": [
      |      "null",
      |      {
      |        "precision": 38,
      |        "scale": 2,
      |        "type": "bytes",
      |        "logicalType": "decimal"
      |      }
      |    ]
      |  } ]
      |}
        """.stripMargin

    Seq(true, false).foreach { isPartitioned =>
      withTable(tableName) {
        val partitionClause = if (isPartitioned) "PARTITIONED BY (ds STRING)" else ""
        // Creates the (non-)partitioned Avro table
        versionSpark.sql(
          s"""
             |CREATE TABLE $tableName
             |$partitionClause
             |ROW FORMAT SERDE 'org.apache.hadoop.hive.serde2.avro.AvroSerDe'
             |STORED AS
             |  INPUTFORMAT 'org.apache.hadoop.hive.ql.io.avro.AvroContainerInputFormat'
             |  OUTPUTFORMAT 'org.apache.hadoop.hive.ql.io.avro.AvroContainerOutputFormat'
             |TBLPROPERTIES ('avro.schema.literal' = '$avroSchema')
           """.stripMargin
        )

        val errorMsg = "Cannot safely cast 'f0': decimal(2,1) to binary"

        if (isPartitioned) {
          val insertStmt = s"INSERT OVERWRITE TABLE $tableName partition (ds='a') SELECT 1.3"
          if (version == "0.12" || version == "0.13") {
            checkError(
              exception = intercept[AnalysisException](versionSpark.sql(insertStmt)),
              errorClass = "INCOMPATIBLE_DATA_FOR_TABLE.CANNOT_SAFELY_CAST",
              parameters = Map(
                "tableName" -> "`spark_catalog`.`default`.`tab1`",
                "colName" -> "`f0`",
                "srcType" -> "\"DECIMAL(2,1)\"",
                "targetType" -> "\"BINARY\"")
            )
          } else {
            versionSpark.sql(insertStmt)
            assert(versionSpark.table(tableName).collect() ===
              versionSpark.sql("SELECT 1.30, 'a'").collect())
          }
        } else {
          val insertStmt = s"INSERT OVERWRITE TABLE $tableName SELECT 1.3"
          if (version == "0.12" || version == "0.13") {
            checkError(
              exception = intercept[AnalysisException](versionSpark.sql(insertStmt)),
              errorClass = "INCOMPATIBLE_DATA_FOR_TABLE.CANNOT_SAFELY_CAST",
              parameters = Map(
                "tableName" -> "`spark_catalog`.`default`.`tab1`",
                "colName" -> "`f0`",
                "srcType" -> "\"DECIMAL(2,1)\"",
                "targetType" -> "\"BINARY\"")
            )
          } else {
            versionSpark.sql(insertStmt)
            assert(versionSpark.table(tableName).collect() ===
              versionSpark.sql("SELECT 1.30").collect())
          }
        }
      }
    }
  }

  test("read avro file containing decimal") {
    val url = Thread.currentThread().getContextClassLoader.getResource("avroDecimal")
    val location = new File(url.getFile).toURI.toString

    val tableName = "tab1"
    val avroSchema =
      """{
        |  "name": "test_record",
        |  "type": "record",
        |  "fields": [ {
        |    "name": "f0",
        |    "type": [
        |      "null",
        |      {
        |        "precision": 38,
        |        "scale": 2,
        |        "type": "bytes",
        |        "logicalType": "decimal"
        |      }
        |    ]
        |  } ]
        |}
        """.stripMargin
    withTable(tableName) {
      versionSpark.sql(
        s"""
           |CREATE TABLE $tableName
           |ROW FORMAT SERDE 'org.apache.hadoop.hive.serde2.avro.AvroSerDe'
           |WITH SERDEPROPERTIES ('respectSparkSchema' = 'true')
           |STORED AS
           |  INPUTFORMAT 'org.apache.hadoop.hive.ql.io.avro.AvroContainerInputFormat'
           |  OUTPUTFORMAT 'org.apache.hadoop.hive.ql.io.avro.AvroContainerOutputFormat'
           |LOCATION '$location'
           |TBLPROPERTIES ('avro.schema.literal' = '$avroSchema')
           """.stripMargin
      )
      assert(versionSpark.table(tableName).collect() ===
        versionSpark.sql("SELECT 1.30").collect())
    }
  }

  test("SPARK-17920: Insert into/overwrite avro table") {
    // skipped because it's failed in the condition on Windows
    assume(!(Utils.isWindows && version == "0.12"))
    withTempDir { dir =>
      val avroSchema =
        """
          |{
          |  "name": "test_record",
          |  "type": "record",
          |  "fields": [{
          |    "name": "f0",
          |    "type": [
          |      "null",
          |      {
          |        "precision": 38,
          |        "scale": 2,
          |        "type": "bytes",
          |        "logicalType": "decimal"
          |      }
          |    ]
          |  }]
          |}
          """.stripMargin
      val schemaFile = new File(dir, "avroDecimal.avsc")
      Utils.tryWithResource(new PrintWriter(schemaFile)) { writer =>
        writer.write(avroSchema)
      }
      val schemaPath = schemaFile.toURI.toString

      val url = Thread.currentThread().getContextClassLoader.getResource("avroDecimal")
      val srcLocation = new File(url.getFile).toURI.toString
      val destTableName = "tab1"
      val srcTableName = "tab2"

      withTable(srcTableName, destTableName) {
        versionSpark.sql(
          s"""
             |CREATE EXTERNAL TABLE $srcTableName
             |ROW FORMAT SERDE 'org.apache.hadoop.hive.serde2.avro.AvroSerDe'
             |WITH SERDEPROPERTIES ('respectSparkSchema' = 'true')
             |STORED AS
             |  INPUTFORMAT 'org.apache.hadoop.hive.ql.io.avro.AvroContainerInputFormat'
             |  OUTPUTFORMAT 'org.apache.hadoop.hive.ql.io.avro.AvroContainerOutputFormat'
             |LOCATION '$srcLocation'
             |TBLPROPERTIES ('avro.schema.url' = '$schemaPath')
           """.stripMargin
        )

        versionSpark.sql(
          s"""
             |CREATE TABLE $destTableName
             |ROW FORMAT SERDE 'org.apache.hadoop.hive.serde2.avro.AvroSerDe'
             |WITH SERDEPROPERTIES ('respectSparkSchema' = 'true')
             |STORED AS
             |  INPUTFORMAT 'org.apache.hadoop.hive.ql.io.avro.AvroContainerInputFormat'
             |  OUTPUTFORMAT 'org.apache.hadoop.hive.ql.io.avro.AvroContainerOutputFormat'
             |TBLPROPERTIES ('avro.schema.url' = '$schemaPath')
           """.stripMargin
        )
        versionSpark.sql(
          s"""INSERT OVERWRITE TABLE $destTableName SELECT * FROM $srcTableName""")
        val result = versionSpark.table(srcTableName).collect()
        assert(versionSpark.table(destTableName).collect() === result)
        versionSpark.sql(
          s"""INSERT INTO TABLE $destTableName SELECT * FROM $srcTableName""")
        assert(versionSpark.table(destTableName).collect().toSeq === result ++ result)
      }
    }
  }
  // TODO: add more tests.
}<|MERGE_RESOLUTION|>--- conflicted
+++ resolved
@@ -662,14 +662,8 @@
 
   test("sql read hive materialized view") {
     // HIVE-14249 Since Hive 2.3.0, materialized view is supported.
-<<<<<<< HEAD
-    if (version == "2.3" || version == "3.0" || version == "3.1" || version == "4.0") {
-      // Since Hive 3.0(HIVE-19383), we can not run local MR by `client.runSqlHive` with JDK 11.
-      assume(version == "2.3" || !SystemUtils.isJavaVersionAtLeast(JavaVersion.JAVA_9))
-=======
     // Since Hive 3.0(HIVE-19383), we can not run local MR by `client.runSqlHive` with JDK 11.
     if (version == "2.3") {
->>>>>>> 0b68e41c
       // Since HIVE-18394(Hive 3.1), "Create Materialized View" should default to rewritable ones
       client.runSqlHive("CREATE TABLE materialized_view_tbl (c1 INT)")
       client.runSqlHive(
