--- conflicted
+++ resolved
@@ -48,10 +48,6 @@
   with ResetSystemProperties {
 
   override protected val enableAutoThreadAudit = false
-  private val hiveContribJar =
-    if (HiveUtils.isHive2) "hive-contrib-2.3.4.jar" else "hive-contrib-0.13.1.jar"
-  private val hiveHcatalogCoreJar =
-    if (HiveUtils.isHive2) "hive-hcatalog-core-2.3.4.jar" else "hive-hcatalog-core-0.13.1.jar"
 
   override def beforeEach() {
     super.beforeEach()
@@ -112,13 +108,8 @@
     val unusedJar = TestUtils.createJarWithClasses(Seq.empty)
     val jar1 = TestUtils.createJarWithClasses(Seq("SparkSubmitClassA"))
     val jar2 = TestUtils.createJarWithClasses(Seq("SparkSubmitClassB"))
-<<<<<<< HEAD
-    val jar3 = TestHive.getHiveFile(hiveContribJar).getCanonicalPath
-    val jar4 = TestHive.getHiveFile(hiveHcatalogCoreJar).getCanonicalPath
-=======
     val jar3 = TestHive.getHiveContribJar().getCanonicalPath
     val jar4 = TestHive.getHiveHcatalogCoreJar().getCanonicalPath
->>>>>>> 017919b6
     val jarsString = Seq(jar1, jar2, jar3, jar4).map(j => j.toString).mkString(",")
     val args = Seq(
       "--class", SparkSubmitClassLoaderTest.getClass.getName.stripSuffix("$"),
@@ -324,11 +315,7 @@
       "--master", "local-cluster[2,1,1024]",
       "--conf", "spark.ui.enabled=false",
       "--conf", "spark.master.rest.enabled=false",
-<<<<<<< HEAD
-      "--jars", TestHive.getHiveFile(hiveContribJar).getCanonicalPath,
-=======
       "--jars", TestHive.getHiveContribJar().getCanonicalPath,
->>>>>>> 017919b6
       unusedJar.toString)
     runSparkSubmit(argsForCreateTable)
 
@@ -468,16 +455,9 @@
     val sc = new SparkContext(conf)
     val hiveContext = new TestHiveContext(sc)
 
-    val hiveContribJar =
-      if (HiveUtils.isHive2) "hive-contrib-2.3.4.jar" else "hive-contrib-0.13.1.jar"
-
     // Load a Hive UDF from the jar.
     logInfo("Registering a temporary Hive UDF provided in a jar.")
-<<<<<<< HEAD
-    val jar = hiveContext.getHiveFile(hiveContribJar).getCanonicalPath
-=======
     val jar = hiveContext.getHiveContribJar().getCanonicalPath
->>>>>>> 017919b6
     hiveContext.sql(
       s"""
          |CREATE TEMPORARY FUNCTION example_max
@@ -513,16 +493,9 @@
     val sc = new SparkContext(conf)
     val hiveContext = new TestHiveContext(sc)
 
-    val hiveContribJar =
-      if (HiveUtils.isHive2) "hive-contrib-2.3.4.jar" else "hive-contrib-0.13.1.jar"
-
     // Load a Hive UDF from the jar.
     logInfo("Registering a permanent Hive UDF provided in a jar.")
-<<<<<<< HEAD
-    val jar = hiveContext.getHiveFile(hiveContribJar).getCanonicalPath
-=======
     val jar = hiveContext.getHiveContribJar().getCanonicalPath
->>>>>>> 017919b6
     hiveContext.sql(
       s"""
          |CREATE FUNCTION example_max
@@ -557,17 +530,9 @@
     conf.set(UI_ENABLED, false)
     val sc = new SparkContext(conf)
     val hiveContext = new TestHiveContext(sc)
-
-    val hiveContribJar =
-      if (HiveUtils.isHive2) "hive-contrib-2.3.4.jar" else "hive-contrib-0.13.1.jar"
-
     // Load a Hive UDF from the jar.
     logInfo("Write the metadata of a permanent Hive UDF into metastore.")
-<<<<<<< HEAD
-    val jar = hiveContext.getHiveFile(hiveContribJar).getCanonicalPath
-=======
     val jar = hiveContext.getHiveContribJar().getCanonicalPath
->>>>>>> 017919b6
     val function = CatalogFunction(
       FunctionIdentifier("example_max"),
       "org.apache.hadoop.hive.contrib.udaf.example.UDAFExampleMax",
