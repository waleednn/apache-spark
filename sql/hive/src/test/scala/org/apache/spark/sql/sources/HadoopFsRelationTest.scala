--- conflicted
+++ resolved
@@ -552,14 +552,10 @@
 
       // Inferring schema should throw error as it should not find any file to infer
       val e = intercept[Exception] {
-<<<<<<< HEAD
-        sqlContext.read
-          .format(dataSourceName)
-          .options(extraReadOptions)
-          .load(dir.getCanonicalPath)
-=======
-        spark.read.format(dataSourceName).load(dir.getCanonicalPath)
->>>>>>> d9ca9fd3
+      spark.read
+        .format(dataSourceName)
+        .options(extraReadOptions)
+        .load(dir.getCanonicalPath)
       }
 
       e match {
