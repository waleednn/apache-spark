--- conflicted
+++ resolved
@@ -45,16 +45,7 @@
             |LOCATION '${dir.getAbsolutePath}'""".stripMargin)
 
         val tableMeta = spark.sharedState.externalCatalog.getTable("default", "test")
-<<<<<<< HEAD
-        val tableFileCatalog = new TableFileCatalog(
-          spark,
-          tableMeta.database,
-          tableMeta.identifier.table,
-          tableMeta.partitionSchema,
-          0)
-=======
         val tableFileCatalog = new TableFileCatalog(spark, tableMeta, 0)
->>>>>>> d479c526
 
         val dataSchema = StructType(tableMeta.schema.filterNot { f =>
           tableMeta.partitionColumnNames.contains(f.name)
