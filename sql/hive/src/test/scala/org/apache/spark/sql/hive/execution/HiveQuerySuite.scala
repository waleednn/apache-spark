--- conflicted
+++ resolved
@@ -242,7 +242,7 @@
         |  2 = true, 2L = true, 2Y = true, true = 2, true = 2L, true = 2Y,
         |  2 = false, 2L = false, 2Y = false, false = 2, false = 2L, false = 2Y
         |FROM src LIMIT 1
-    """.stripMargin)
+      """.stripMargin)
   }
 
   test("CREATE TABLE AS runs once") {
@@ -284,7 +284,7 @@
       """
         | SELECT DATEDIFF(CAST(value AS timestamp), CAST('2002-03-21 00:00:00' AS timestamp))
         | FROM src LIMIT 1
-    """.stripMargin)
+      """.stripMargin)
   }
 
   createQueryTest("Date comparison test 1",
@@ -373,9 +373,9 @@
 
       val analyzedPlan = sql(
         """
-        |INSERT OVERWRITE table test_partition PARTITION (b=1, c)
-        |SELECT 'a', 'c' from ptest
-      """.stripMargin).queryExecution.analyzed
+          |INSERT OVERWRITE table test_partition PARTITION (b=1, c)
+          |SELECT 'a', 'c' from ptest
+        """.stripMargin).queryExecution.analyzed
 
       assertResult(false, "Incorrect cast detected\n" + analyzedPlan) {
         var hasCast = false
@@ -441,16 +441,16 @@
       val expected = sql("SELECT key FROM small_src").collect().head
       val res = sql(
         """
-        |SELECT TRANSFORM (key) ROW FORMAT SERDE
-        |'org.apache.hadoop.hive.serde2.avro.AvroSerDe'
-        |WITH SERDEPROPERTIES ('avro.schema.literal'='{"namespace":
-        |"testing.hive.avro.serde","name": "src","type": "record","fields":
-        |[{"name":"key","type":"int"}]}') USING 'cat' AS (tKey INT) ROW FORMAT SERDE
-        |'org.apache.hadoop.hive.serde2.avro.AvroSerDe' WITH SERDEPROPERTIES
-        |('avro.schema.literal'='{"namespace": "testing.hive.avro.serde","name":
-        |"src","type": "record","fields": [{"name":"key","type":"int"}]}')
-        |FROM small_src
-      """.stripMargin.replaceAll(System.lineSeparator(), " ")).collect().head
+          |SELECT TRANSFORM (key) ROW FORMAT SERDE
+          |'org.apache.hadoop.hive.serde2.avro.AvroSerDe'
+          |WITH SERDEPROPERTIES ('avro.schema.literal'='{"namespace":
+          |"testing.hive.avro.serde","name": "src","type": "record","fields":
+          |[{"name":"key","type":"int"}]}') USING 'cat' AS (tKey INT) ROW FORMAT SERDE
+          |'org.apache.hadoop.hive.serde2.avro.AvroSerDe' WITH SERDEPROPERTIES
+          |('avro.schema.literal'='{"namespace": "testing.hive.avro.serde","name":
+          |"src","type": "record","fields": [{"name":"key","type":"int"}]}')
+          |FROM small_src
+        """.stripMargin.replaceAll(System.lineSeparator(), " ")).collect().head
 
       assert(expected(0) === res(0))
     }
@@ -1195,7 +1195,7 @@
           sql(
             s"""INSERT INTO TABLE dynamic_part_table PARTITION(partcol1, partcol2)
                |SELECT $value, ${parts.mkString(", ")} FROM src WHERE key=150
-         """.stripMargin)
+             """.stripMargin)
 
           val partFolder = Seq("partcol1", "partcol2")
             .zip(parts)
@@ -1211,11 +1211,12 @@
           // Loads partition data to a temporary table to verify contents
           val path = s"${dir.getCanonicalPath}/dynamic_part_table/$partFolder/part-00000*"
 
-          sql("DROP TABLE IF EXISTS dp_verify")
-          sql("CREATE TABLE dp_verify(intcol INT) USING HIVE")
-          sql(s"LOAD DATA LOCAL INPATH '$path' INTO TABLE dp_verify")
-
-          assert(sql("SELECT * FROM dp_verify").collect() === Array(Row(value)))
+          withTable("dp_verify") {
+            sql("CREATE TABLE dp_verify(intcol INT) USING HIVE")
+            sql(s"LOAD DATA LOCAL INPATH '$path' INTO TABLE dp_verify")
+
+            assert(sql("SELECT * FROM dp_verify").collect() === Array(Row(value)))
+          }
         }
       }
     }
@@ -1277,13 +1278,13 @@
 
       sql(
         """
-        SELECT name, message
-        FROM rawLogs
-        JOIN (
-          SELECT name
-          FROM logFiles
-        ) files
-        ON rawLogs.filename = files.name
+          SELECT name, message
+          FROM rawLogs
+          JOIN (
+            SELECT name
+            FROM logFiles
+          ) files
+          ON rawLogs.filename = files.name
         """).createOrReplaceTempView("boom")
 
       // This should be successfully analyzed
@@ -1401,29 +1402,16 @@
       sql("CREATE DATABASE hive_test_db")
       sql("USE hive_test_db")
       assert("hive_test_db" == sql("select current_database()").first().getString(0))
-
       assert("hive_test_db" == sql("select current_schema()").first().getString(0))
 
-<<<<<<< HEAD
       checkError(
         exception = intercept[AnalysisException] {
           sql("USE not_existing_db")
         },
         errorClass = "SCHEMA_NOT_FOUND",
-        parameters = Map("schemaName" -> "`not_existing_db`"))
-    }
-=======
-    assert("hive_test_db" == sql("select current_schema()").first().getString(0))
-
-    checkError(
-      exception = intercept[AnalysisException] {
-        sql("USE not_existing_db")
-      },
-      errorClass = "SCHEMA_NOT_FOUND",
-      parameters = Map("schemaName" -> "`spark_catalog`.`not_existing_db`"))
-
-    sql(s"USE $currentDatabase")
->>>>>>> b4e3c2ad
+        parameters = Map("schemaName" -> "`spark_catalog`.`not_existing_db`")
+      )
+    }
     assert(currentDatabase == sql("select current_database()").first().getString(0))
   }
 
