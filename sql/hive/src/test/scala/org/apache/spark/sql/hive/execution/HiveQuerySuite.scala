/*
 * Licensed to the Apache Software Foundation (ASF) under one or more
 * contributor license agreements.  See the NOTICE file distributed with
 * this work for additional information regarding copyright ownership.
 * The ASF licenses this file to You under the Apache License, Version 2.0
 * (the "License"); you may not use this file except in compliance with
 * the License.  You may obtain a copy of the License at
 *
 *    http://www.apache.org/licenses/LICENSE-2.0
 *
 * Unless required by applicable law or agreed to in writing, software
 * distributed under the License is distributed on an "AS IS" BASIS,
 * WITHOUT WARRANTIES OR CONDITIONS OF ANY KIND, either express or implied.
 * See the License for the specific language governing permissions and
 * limitations under the License.
 */

package org.apache.spark.sql.hive.execution

import scala.util.Try

import org.apache.spark.sql.hive._
import org.apache.spark.sql.hive.test.TestHive
import org.apache.spark.sql.hive.test.TestHive._
import org.apache.spark.sql.{Row, SchemaRDD}
import org.apache.spark.sql.hive.HiveShim

case class TestData(a: Int, b: String)

/**
 * A set of test cases expressed in Hive QL that are not covered by the tests included in the hive distribution.
 */
class HiveQuerySuite extends HiveComparisonTest {

  createQueryTest("count distinct 0 values",
    """
      |SELECT COUNT(DISTINCT a) FROM (
      |  SELECT 'a' AS a FROM src LIMIT 0) table
    """.stripMargin)

  createQueryTest("count distinct 1 value strings",
    """
      |SELECT COUNT(DISTINCT a) FROM (
      |  SELECT 'a' AS a FROM src LIMIT 1 UNION ALL
      |  SELECT 'b' AS a FROM src LIMIT 1) table
    """.stripMargin)

  createQueryTest("count distinct 1 value",
    """
      |SELECT COUNT(DISTINCT a) FROM (
      |  SELECT 1 AS a FROM src LIMIT 1 UNION ALL
      |  SELECT 1 AS a FROM src LIMIT 1) table
    """.stripMargin)

  createQueryTest("count distinct 2 values",
    """
      |SELECT COUNT(DISTINCT a) FROM (
      |  SELECT 1 AS a FROM src LIMIT 1 UNION ALL
      |  SELECT 2 AS a FROM src LIMIT 1) table
    """.stripMargin)

  createQueryTest("count distinct 2 values including null",
    """
      |SELECT COUNT(DISTINCT a, 1) FROM (
      |  SELECT 1 AS a FROM src LIMIT 1 UNION ALL
      |  SELECT 1 AS a FROM src LIMIT 1 UNION ALL
      |  SELECT null AS a FROM src LIMIT 1) table
    """.stripMargin)

  createQueryTest("count distinct 1 value + null",
  """
    |SELECT COUNT(DISTINCT a) FROM (
    |  SELECT 1 AS a FROM src LIMIT 1 UNION ALL
    |  SELECT 1 AS a FROM src LIMIT 1 UNION ALL
    |  SELECT null AS a FROM src LIMIT 1) table
  """.stripMargin)

  createQueryTest("count distinct 1 value long",
    """
      |SELECT COUNT(DISTINCT a) FROM (
      |  SELECT 1L AS a FROM src LIMIT 1 UNION ALL
      |  SELECT 1L AS a FROM src LIMIT 1) table
    """.stripMargin)

  createQueryTest("count distinct 2 values long",
    """
      |SELECT COUNT(DISTINCT a) FROM (
      |  SELECT 1L AS a FROM src LIMIT 1 UNION ALL
      |  SELECT 2L AS a FROM src LIMIT 1) table
    """.stripMargin)

  createQueryTest("count distinct 1 value + null long",
    """
      |SELECT COUNT(DISTINCT a) FROM (
      |  SELECT 1L AS a FROM src LIMIT 1 UNION ALL
      |  SELECT 1L AS a FROM src LIMIT 1 UNION ALL
      |  SELECT null AS a FROM src LIMIT 1) table
    """.stripMargin)

  createQueryTest("null case",
    "SELECT case when(true) then 1 else null end FROM src LIMIT 1")

  createQueryTest("single case",
    """SELECT case when true then 1 else 2 end FROM src LIMIT 1""")

  createQueryTest("double case",
    """SELECT case when 1 = 2 then 1 when 2 = 2 then 3 else 2 end FROM src LIMIT 1""")

  createQueryTest("case else null",
    """SELECT case when 1 = 2 then 1 when 2 = 2 then 3 else null end FROM src LIMIT 1""")

  createQueryTest("having no references",
    "SELECT key FROM src GROUP BY key HAVING COUNT(*) > 1")

  createQueryTest("boolean = number",
    """
      |SELECT
      |  1 = true, 1L = true, 1Y = true, true = 1, true = 1L, true = 1Y,
      |  0 = true, 0L = true, 0Y = true, true = 0, true = 0L, true = 0Y,
      |  1 = false, 1L = false, 1Y = false, false = 1, false = 1L, false = 1Y,
      |  0 = false, 0L = false, 0Y = false, false = 0, false = 0L, false = 0Y,
      |  2 = true, 2L = true, 2Y = true, true = 2, true = 2L, true = 2Y,
      |  2 = false, 2L = false, 2Y = false, false = 2, false = 2L, false = 2Y
      |FROM src LIMIT 1
    """.stripMargin)

  test("CREATE TABLE AS runs once") {
    sql("CREATE TABLE foo AS SELECT 1 FROM src LIMIT 1").collect()
    assert(sql("SELECT COUNT(*) FROM foo").collect().head.getLong(0) === 1,
      "Incorrect number of rows in created table")
  }

  createQueryTest("between",
    "SELECT * FROM src WHERE key Between 1 and 2")

  createQueryTest("div",
    "SELECT 1 DIV 2, 1 div 2, 1 dIv 2, 100 DIV 51, 100 DIV 49 FROM src LIMIT 1")

  createQueryTest("division",
    "SELECT 2 / 1, 1 / 2, 1 / 3, 1 / COUNT(*) FROM src LIMIT 1")

  test("Query expressed in SQL") {
    setConf("spark.sql.dialect", "sql")
    assert(sql("SELECT 1").collect() === Array(Seq(1)))
    setConf("spark.sql.dialect", "hiveql")

  }

  test("Query expressed in HiveQL") {
    sql("FROM src SELECT key").collect()
  }

  createQueryTest("Constant Folding Optimization for AVG_SUM_COUNT",
    "SELECT AVG(0), SUM(0), COUNT(null), COUNT(value) FROM src GROUP BY key")

  createQueryTest("Simple Average",
    "SELECT AVG(key) FROM src")

  createQueryTest("Simple Average + 1",
    "SELECT AVG(key) + 1.0 FROM src")

  createQueryTest("Simple Average + 1 with group",
    "SELECT AVG(key) + 1.0, value FROM src group by value")

  createQueryTest("string literal",
    "SELECT 'test' FROM src")

  createQueryTest("Escape sequences",
    """SELECT key, '\\\t\\' FROM src WHERE key = 86""")

  createQueryTest("IgnoreExplain",
    """EXPLAIN SELECT key FROM src""")

  createQueryTest("trivial join where clause",
    "SELECT * FROM src a JOIN src b WHERE a.key = b.key")

  createQueryTest("trivial join ON clause",
    "SELECT * FROM src a JOIN src b ON a.key = b.key")

  createQueryTest("small.cartesian",
    "SELECT a.key, b.key FROM (SELECT key FROM src WHERE key < 1) a JOIN (SELECT key FROM src WHERE key = 2) b")

  createQueryTest("length.udf",
    "SELECT length(\"test\") FROM src LIMIT 1")

  createQueryTest("partitioned table scan",
    "SELECT ds, hr, key, value FROM srcpart")

  createQueryTest("hash",
    "SELECT hash('test') FROM src LIMIT 1")

  createQueryTest("create table as",
    """
      |CREATE TABLE createdtable AS SELECT * FROM src;
      |SELECT * FROM createdtable
    """.stripMargin)

  createQueryTest("create table as with db name",
    """
      |CREATE DATABASE IF NOT EXISTS testdb;
      |CREATE TABLE testdb.createdtable AS SELECT * FROM default.src;
      |SELECT * FROM testdb.createdtable;
      |DROP DATABASE IF EXISTS testdb CASCADE
    """.stripMargin)

  createQueryTest("insert table with db name",
    """
      |CREATE DATABASE IF NOT EXISTS testdb;
      |CREATE TABLE testdb.createdtable like default.src;
      |INSERT INTO TABLE testdb.createdtable SELECT * FROM default.src;
      |SELECT * FROM testdb.createdtable;
      |DROP DATABASE IF EXISTS testdb CASCADE
    """.stripMargin)

  createQueryTest("insert into and insert overwrite",
    """
      |CREATE TABLE createdtable like src;
      |INSERT INTO TABLE createdtable SELECT * FROM src;
      |INSERT INTO TABLE createdtable SELECT * FROM src1;
      |SELECT * FROM createdtable;
      |INSERT OVERWRITE TABLE createdtable SELECT * FROM src WHERE key = 86;
      |SELECT * FROM createdtable;
    """.stripMargin)

  createQueryTest("transform",
    "SELECT TRANSFORM (key) USING 'cat' AS (tKey) FROM src")

  createQueryTest("LIKE",
    "SELECT * FROM src WHERE value LIKE '%1%'")

  createQueryTest("DISTINCT",
    "SELECT DISTINCT key, value FROM src")

  ignore("empty aggregate input") {
    createQueryTest("empty aggregate input",
      "SELECT SUM(key) FROM (SELECT * FROM src LIMIT 0) a")
  }

  createQueryTest("lateral view1",
    "SELECT tbl.* FROM src LATERAL VIEW explode(array(1,2)) tbl as a")

  createQueryTest("lateral view2",
    "SELECT * FROM src LATERAL VIEW explode(array(1,2)) tbl")


  createQueryTest("lateral view3",
    "FROM src SELECT key, D.* lateral view explode(array(key+3, key+4)) D as CX")

  createQueryTest("lateral view4",
    """
      |create table src_lv1 (key string, value string);
      |create table src_lv2 (key string, value string);
      |
      |FROM src
      |insert overwrite table src_lv1 SELECT key, D.* lateral view explode(array(key+3, key+4)) D as CX
      |insert overwrite table src_lv2 SELECT key, D.* lateral view explode(array(key+3, key+4)) D as CX
    """.stripMargin)

  createQueryTest("lateral view5",
    "FROM src SELECT explode(array(key+3, key+4))")

  createQueryTest("lateral view6",
    "SELECT * FROM src LATERAL VIEW explode(map(key+3,key+4)) D as k, v")

  test("sampling") {
    sql("SELECT * FROM src TABLESAMPLE(0.1 PERCENT) s")
  }

  test("SchemaRDD toString") {
    sql("SHOW TABLES").toString
    sql("SELECT * FROM src").toString
  }

  createQueryTest("case statements with key #1",
    "SELECT (CASE 1 WHEN 2 THEN 3 END) FROM src where key < 15")

  createQueryTest("case statements with key #2",
    "SELECT (CASE key WHEN 2 THEN 3 ELSE 0 END) FROM src WHERE key < 15")

  createQueryTest("case statements with key #3",
    "SELECT (CASE key WHEN 2 THEN 3 WHEN NULL THEN 4 END) FROM src WHERE key < 15")

  createQueryTest("case statements with key #4",
    "SELECT (CASE key WHEN 2 THEN 3 WHEN NULL THEN 4 ELSE 0 END) FROM src WHERE key < 15")

  createQueryTest("case statements WITHOUT key #1",
    "SELECT (CASE WHEN key > 2 THEN 3 END) FROM src WHERE key < 15")

  createQueryTest("case statements WITHOUT key #2",
    "SELECT (CASE WHEN key > 2 THEN 3 ELSE 4 END) FROM src WHERE key < 15")

  createQueryTest("case statements WITHOUT key #3",
    "SELECT (CASE WHEN key > 2 THEN 3 WHEN 2 > key THEN 2 END) FROM src WHERE key < 15")

  createQueryTest("case statements WITHOUT key #4",
    "SELECT (CASE WHEN key > 2 THEN 3 WHEN 2 > key THEN 2 ELSE 0 END) FROM src WHERE key < 15")

  test("implement identity function using case statement") {
    val actual = sql("SELECT (CASE key WHEN key THEN key END) FROM src").collect().toSet
    val expected = sql("SELECT key FROM src").collect().toSet
    assert(actual === expected)
  }

  // TODO: adopt this test when Spark SQL has the functionality / framework to report errors.
  // See https://github.com/apache/spark/pull/1055#issuecomment-45820167 for a discussion.
  ignore("non-boolean conditions in a CaseWhen are illegal") {
    intercept[Exception] {
      sql("SELECT (CASE WHEN key > 2 THEN 3 WHEN 1 THEN 2 ELSE 0 END) FROM src").collect()
    }
  }

  createQueryTest("case sensitivity when query Hive table",
    "SELECT srcalias.KEY, SRCALIAS.value FROM sRc SrCAlias WHERE SrCAlias.kEy < 15")

  test("case sensitivity: registered table") {
    val testData =
      TestHive.sparkContext.parallelize(
        TestData(1, "str1") ::
        TestData(2, "str2") :: Nil)
    testData.registerTempTable("REGisteredTABle")

    assertResult(Array(Array(2, "str2"))) {
      sql("SELECT tablealias.A, TABLEALIAS.b FROM reGisteredTABle TableAlias " +
        "WHERE TableAliaS.a > 1").collect()
    }
  }

  def isExplanation(result: SchemaRDD) = {
    val explanation = result.select('plan).collect().map { case Row(plan: String) => plan }
    explanation.exists(_ == "== Physical Plan ==")
  }

  test("SPARK-1704: Explain commands as a SchemaRDD") {
    sql("CREATE TABLE IF NOT EXISTS src (key INT, value STRING)")

    val rdd = sql("explain select key, count(value) from src group by key")
    assert(isExplanation(rdd))

    TestHive.reset()
  }

  test("SPARK-2180: HAVING support in GROUP BY clauses (positive)") {
    val fixture = List(("foo", 2), ("bar", 1), ("foo", 4), ("bar", 3))
      .zipWithIndex.map {case Pair(Pair(value, attr), key) => HavingRow(key, value, attr)}
    TestHive.sparkContext.parallelize(fixture).registerTempTable("having_test")
    val results =
      sql("SELECT value, max(attr) AS attr FROM having_test GROUP BY value HAVING attr > 3")
      .collect()
      .map(x => Pair(x.getString(0), x.getInt(1)))

    assert(results === Array(Pair("foo", 4)))
    TestHive.reset()
  }

  test("SPARK-2180: HAVING with non-boolean clause raises no exceptions") {
    sql("select key, count(*) c from src group by key having c").collect()
  }

  test("SPARK-2225: turn HAVING without GROUP BY into a simple filter") {
    assert(sql("select key from src having key > 490").collect().size < 100)
  }

  test("Query Hive native command execution result") {
    val tableName = "test_native_commands"

    assertResult(0) {
      sql(s"DROP TABLE IF EXISTS $tableName").count()
    }

    assertResult(0) {
      sql(s"CREATE TABLE $tableName(key INT, value STRING)").count()
    }

    assert(
      sql("SHOW TABLES")
        .select('result)
        .collect()
        .map(_.getString(0))
        .contains(tableName))

    assert(isExplanation(sql(s"EXPLAIN SELECT key, COUNT(*) FROM $tableName GROUP BY key")))

    TestHive.reset()
  }

  test("Exactly once semantics for DDL and command statements") {
    val tableName = "test_exactly_once"
    val q0 = sql(s"CREATE TABLE $tableName(key INT, value STRING)")

    // If the table was not created, the following assertion would fail
    assert(Try(table(tableName)).isSuccess)

    // If the CREATE TABLE command got executed again, the following assertion would fail
    assert(Try(q0.count()).isSuccess)
  }

  test("DESCRIBE commands") {
    sql(s"CREATE TABLE test_describe_commands1 (key INT, value STRING) PARTITIONED BY (dt STRING)")

    sql(
      """FROM src INSERT OVERWRITE TABLE test_describe_commands1 PARTITION (dt='2008-06-08')
        |SELECT key, value
      """.stripMargin)

    // Describe a table
    assertResult(
      Array(
        Array("key", "int", null),
        Array("value", "string", null),
        Array("dt", "string", null),
        Array("# Partition Information", "", ""),
        Array("# col_name", "data_type", "comment"),
        Array("dt", "string", null))
    ) {
      sql("DESCRIBE test_describe_commands1")
        .select('col_name, 'data_type, 'comment)
        .collect()
    }

    // Describe a table with a fully qualified table name
    assertResult(
      Array(
        Array("key", "int", null),
        Array("value", "string", null),
        Array("dt", "string", null),
        Array("# Partition Information", "", ""),
        Array("# col_name", "data_type", "comment"),
        Array("dt", "string", null))
    ) {
      sql("DESCRIBE default.test_describe_commands1")
        .select('col_name, 'data_type, 'comment)
        .collect()
    }

    // Describe a column is a native command
    assertResult(Array(Array("value", "string", "from deserializer"))) {
      sql("DESCRIBE test_describe_commands1 value")
        .select('result)
        .collect()
        .map(_.getString(0).split("\t").map(_.trim))
    }

    // Describe a column is a native command
    assertResult(Array(Array("value", "string", "from deserializer"))) {
      sql("DESCRIBE default.test_describe_commands1 value")
        .select('result)
        .collect()
        .map(_.getString(0).split("\t").map(_.trim))
    }

    // Describe a partition is a native command
    assertResult(
      Array(
        Array("key", "int", HiveShim.getEmptyCommentsFieldValue),
        Array("value", "string", HiveShim.getEmptyCommentsFieldValue),
        Array("dt", "string", HiveShim.getEmptyCommentsFieldValue),
        Array("", "", ""),
        Array("# Partition Information", "", ""),
        Array("# col_name", "data_type", "comment"),
        Array("", "", ""),
        Array("dt", "string", HiveShim.getEmptyCommentsFieldValue))
    ) {
      sql("DESCRIBE test_describe_commands1 PARTITION (dt='2008-06-08')")
        .select('result)
        .collect()
        .map(_.getString(0).split("\t").map(_.trim))
    }

    // Describe a registered temporary table.
    val testData =
      TestHive.sparkContext.parallelize(
        TestData(1, "str1") ::
        TestData(1, "str2") :: Nil)
    testData.registerTempTable("test_describe_commands2")

    assertResult(
      Array(
        Array("# Registered as a temporary table", null, null),
        Array("a", "IntegerType", null),
        Array("b", "StringType", null))
    ) {
      sql("DESCRIBE test_describe_commands2")
        .select('col_name, 'data_type, 'comment)
        .collect()
    }
  }

  test("SPARK-2263: Insert Map<K, V> values") {
    sql("CREATE TABLE m(value MAP<INT, STRING>)")
    sql("INSERT OVERWRITE TABLE m SELECT MAP(key, value) FROM src LIMIT 10")
    sql("SELECT * FROM m").collect().zip(sql("SELECT * FROM src LIMIT 10").collect()).map {
      case (Row(map: Map[_, _]), Row(key: Int, value: String)) =>
        assert(map.size === 1)
        assert(map.head === (key, value))
    }
  }

  test("ADD JAR command") {
    val testJar = TestHive.getHiveFile("data/files/TestSerDe.jar").getCanonicalPath
    sql("CREATE TABLE alter1(a INT, b INT)")
    intercept[Exception] {
      sql(
        """ALTER TABLE alter1 SET SERDE 'org.apache.hadoop.hive.serde2.TestSerDe'
          |WITH serdeproperties('s1'='9')
        """.stripMargin)
    }
    sql(s"ADD JAR $testJar")
    sql(
      """ALTER TABLE alter1 SET SERDE 'org.apache.hadoop.hive.serde2.TestSerDe'
        |WITH serdeproperties('s1'='9')
      """.stripMargin)
    sql("DROP TABLE alter1")
  }

  case class LogEntry(filename: String, message: String)
  case class LogFile(name: String)

  test("SPARK-3414 regression: should store analyzed logical plan when registering a temp table") {
    sparkContext.makeRDD(Seq.empty[LogEntry]).registerTempTable("rawLogs")
    sparkContext.makeRDD(Seq.empty[LogFile]).registerTempTable("logFiles")

    sql(
      """
      SELECT name, message
      FROM rawLogs
      JOIN (
        SELECT name
        FROM logFiles
      ) files
      ON rawLogs.filename = files.name
      """).registerTempTable("boom")

    // This should be successfully analyzed
    sql("SELECT * FROM boom").queryExecution.analyzed
  }

  test("parse HQL set commands") {
    // Adapted from its SQL counterpart.
    val testKey = "spark.sql.key.usedfortestonly"
    val testVal = "val0,val_1,val2.3,my_table"

    sql(s"set $testKey=$testVal")
    assert(getConf(testKey, testVal + "_") == testVal)

    sql("set some.property=20")
    assert(getConf("some.property", "0") == "20")
    sql("set some.property = 40")
    assert(getConf("some.property", "0") == "40")

    sql(s"set $testKey=$testVal")
    assert(getConf(testKey, "0") == testVal)

    sql(s"set $testKey=")
    assert(getConf(testKey, "0") == "")
  }

  test("SET commands semantics for a HiveContext") {
    // Adapted from its SQL counterpart.
    val testKey = "spark.sql.key.usedfortestonly"
    val testVal = "test.val.0"
    val nonexistentKey = "nonexistent"
    val KV = "([^=]+)=([^=]*)".r
    def collectResults(rdd: SchemaRDD): Set[(String, String)] = 
      rdd.collect().map { 
        case Row(key: String, value: String) => key -> value 
        case Row(KV(key, value)) => key -> value
      }.toSet
    clear()

    // "set" itself returns all config variables currently specified in SQLConf.
    // TODO: Should we be listing the default here always? probably...
    assert(sql("SET").collect().size == 0)

    assertResult(Set(testKey -> testVal)) {
      collectResults(hql(s"SET $testKey=$testVal"))
    }

    assert(hiveconf.get(testKey, "") == testVal)
    assertResult(Set(testKey -> testVal)) {
      collectResults(hql("SET"))
    }

    sql(s"SET ${testKey + testKey}=${testVal + testVal}")
    assert(hiveconf.get(testKey + testKey, "") == testVal + testVal)
<<<<<<< HEAD
    assertResult(Set(s"$testKey=$testVal", s"${testKey + testKey}=${testVal + testVal}")) {
      sql(s"SET").collect().map(_.getString(0)).toSet
=======
    assertResult(Set(testKey -> testVal, (testKey + testKey) -> (testVal + testVal))) {
      collectResults(hql("SET"))
>>>>>>> af9feb92
    }

    // "set key"
    assertResult(Set(testKey -> testVal)) {
      collectResults(hql(s"SET $testKey"))
    }

    assertResult(Set(nonexistentKey -> "<undefined>")) {
      collectResults(hql(s"SET $nonexistentKey"))
    }

    // Assert that sql() should have the same effects as sql() by repeating the above using sql().
    clear()
    assert(sql("SET").collect().size == 0)

    assertResult(Set(testKey -> testVal)) {
      collectResults(sql(s"SET $testKey=$testVal"))
    }

    assert(hiveconf.get(testKey, "") == testVal)
    assertResult(Set(testKey -> testVal)) {
      collectResults(sql("SET"))
    }

    sql(s"SET ${testKey + testKey}=${testVal + testVal}")
    assert(hiveconf.get(testKey + testKey, "") == testVal + testVal)
<<<<<<< HEAD
    assertResult(Set(s"$testKey=$testVal", s"${testKey + testKey}=${testVal + testVal}")) {
      sql("SET").collect().map(_.getString(0)).toSet
=======
    assertResult(Set(testKey -> testVal, (testKey + testKey) -> (testVal + testVal))) {
      collectResults(sql("SET"))
>>>>>>> af9feb92
    }

    assertResult(Set(testKey -> testVal)) {
      collectResults(sql(s"SET $testKey"))
    }

    assertResult(Set(nonexistentKey -> "<undefined>")) {
      collectResults(sql(s"SET $nonexistentKey"))
    }

    clear()
  }

  // Put tests that depend on specific Hive settings before these last two test,
  // since they modify /clear stuff.
}

// for SPARK-2180 test
case class HavingRow(key: Int, value: String, attr: Int)<|MERGE_RESOLUTION|>--- conflicted
+++ resolved
@@ -504,11 +504,14 @@
           |WITH serdeproperties('s1'='9')
         """.stripMargin)
     }
-    sql(s"ADD JAR $testJar")
-    sql(
-      """ALTER TABLE alter1 SET SERDE 'org.apache.hadoop.hive.serde2.TestSerDe'
-        |WITH serdeproperties('s1'='9')
-      """.stripMargin)
+    /*now only verify 0.12.0, and ignore other versions due to binary compatability*/
+    if (HiveShim.version.equals("0.12.0")) {
+      sql(s"ADD JAR $testJar")
+      sql(
+        """ALTER TABLE alter1 SET SERDE 'org.apache.hadoop.hive.serde2.TestSerDe'
+          |WITH serdeproperties('s1'='9')
+        """.stripMargin)
+    }
     sql("DROP TABLE alter1")
   }
 
@@ -582,13 +585,8 @@
 
     sql(s"SET ${testKey + testKey}=${testVal + testVal}")
     assert(hiveconf.get(testKey + testKey, "") == testVal + testVal)
-<<<<<<< HEAD
-    assertResult(Set(s"$testKey=$testVal", s"${testKey + testKey}=${testVal + testVal}")) {
-      sql(s"SET").collect().map(_.getString(0)).toSet
-=======
     assertResult(Set(testKey -> testVal, (testKey + testKey) -> (testVal + testVal))) {
       collectResults(hql("SET"))
->>>>>>> af9feb92
     }
 
     // "set key"
@@ -615,13 +613,8 @@
 
     sql(s"SET ${testKey + testKey}=${testVal + testVal}")
     assert(hiveconf.get(testKey + testKey, "") == testVal + testVal)
-<<<<<<< HEAD
-    assertResult(Set(s"$testKey=$testVal", s"${testKey + testKey}=${testVal + testVal}")) {
-      sql("SET").collect().map(_.getString(0)).toSet
-=======
     assertResult(Set(testKey -> testVal, (testKey + testKey) -> (testVal + testVal))) {
       collectResults(sql("SET"))
->>>>>>> af9feb92
     }
 
     assertResult(Set(testKey -> testVal)) {
