--- conflicted
+++ resolved
@@ -20,13 +20,7 @@
 import scala.util.{Failure, Success, Try}
 import scala.util.control.NonFatal
 
-<<<<<<< HEAD
 import org.apache.hadoop.conf.Configuration
-=======
-import org.apache.hadoop.fs.Path
-import org.apache.hadoop.hive.conf.HiveConf
-import org.apache.hadoop.hive.metastore.MetaStoreUtils
->>>>>>> 9d7c8b20
 import org.apache.hadoop.hive.ql.exec.{UDAF, UDF}
 import org.apache.hadoop.hive.ql.exec.{FunctionRegistry => HiveFunctionRegistry}
 import org.apache.hadoop.hive.ql.udf.generic.{AbstractGenericUDAFResolver, GenericUDF, GenericUDTF}
@@ -84,22 +78,6 @@
   // | Methods and fields for interacting with HiveMetastoreCatalog |
   // ----------------------------------------------------------------
 
-<<<<<<< HEAD
-=======
-  override def validateName(name: String): Boolean = {
-    // Since we are saving metadata to metastore, we need to check if metastore supports
-    // the table name and database name we have for this query. MetaStoreUtils.validateName
-    // is the method used by Hive to check if a table name or a database name is valid for
-    // the metastore.
-    MetaStoreUtils.validateName(name)
-  }
-
-  override def getDefaultDBPath(db: String): String = {
-    val defaultPath = hiveconf.getVar(HiveConf.ConfVars.METASTOREWAREHOUSE)
-    new Path(new Path(defaultPath), db + ".db").toString
-  }
-
->>>>>>> 9d7c8b20
   // Catalog for handling data source tables. TODO: This really doesn't belong here since it is
   // essentially a cache for metastore tables. However, it relies on a lot of session-specific
   // things so it would be a lot of work to split its functionality between HiveSessionCatalog
