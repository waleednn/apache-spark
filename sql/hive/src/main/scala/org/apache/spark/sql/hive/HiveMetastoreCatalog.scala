--- conflicted
+++ resolved
@@ -37,7 +37,6 @@
 import org.apache.spark.sql.hive.orc.{DefaultSource => OrcDefaultSource}
 import org.apache.spark.sql.internal.HiveSerDe
 import org.apache.spark.sql.types._
-import org.apache.spark.unsafe.types.UTF8String
 
 
 /**
@@ -157,278 +156,6 @@
     cachedDataSourceTables.invalidate(getQualifiedTableName(tableIdent))
   }
 
-<<<<<<< HEAD
-  def createDataSourceTable(
-      tableIdent: TableIdentifier,
-      userSpecifiedSchema: Option[StructType],
-      partitionColumns: Array[String],
-      bucketSpec: Option[BucketSpec],
-      provider: String,
-      options: Map[String, String],
-      isExternal: Boolean): Unit = {
-    val QualifiedTableName(dbName, tblName) = getQualifiedTableName(tableIdent)
-
-    val tableProperties = new mutable.HashMap[String, String]
-    tableProperties.put("spark.sql.sources.provider", provider)
-
-    // Saves optional user specified schema.  Serialized JSON schema string may be too long to be
-    // stored into a single metastore SerDe property.  In this case, we split the JSON string and
-    // store each part as a separate SerDe property.
-    userSpecifiedSchema.foreach { schema =>
-      val threshold = conf.schemaStringLengthThreshold
-      val schemaJsonString = schema.json
-      // Split the JSON string.
-      val parts = schemaJsonString.grouped(threshold).toSeq
-      tableProperties.put("spark.sql.sources.schema.numParts", parts.size.toString)
-      parts.zipWithIndex.foreach { case (part, index) =>
-        tableProperties.put(s"spark.sql.sources.schema.part.$index", part)
-      }
-    }
-
-    if (userSpecifiedSchema.isDefined && partitionColumns.length > 0) {
-      tableProperties.put("spark.sql.sources.schema.numPartCols", partitionColumns.length.toString)
-      partitionColumns.zipWithIndex.foreach { case (partCol, index) =>
-        tableProperties.put(s"spark.sql.sources.schema.partCol.$index", partCol)
-      }
-    }
-
-    if (userSpecifiedSchema.isDefined && bucketSpec.isDefined) {
-      val BucketSpec(numBuckets, bucketColumnNames, sortColumnNames) = bucketSpec.get
-
-      tableProperties.put("spark.sql.sources.schema.numBuckets", numBuckets.toString)
-      tableProperties.put("spark.sql.sources.schema.numBucketCols",
-        bucketColumnNames.length.toString)
-      bucketColumnNames.zipWithIndex.foreach { case (bucketCol, index) =>
-        tableProperties.put(s"spark.sql.sources.schema.bucketCol.$index", bucketCol)
-      }
-
-      if (sortColumnNames.nonEmpty) {
-        tableProperties.put("spark.sql.sources.schema.numSortCols",
-          sortColumnNames.length.toString)
-        sortColumnNames.zipWithIndex.foreach { case (sortCol, index) =>
-          tableProperties.put(s"spark.sql.sources.schema.sortCol.$index", sortCol)
-        }
-      }
-    }
-
-    if (userSpecifiedSchema.isEmpty && partitionColumns.length > 0) {
-      // The table does not have a specified schema, which means that the schema will be inferred
-      // when we load the table. So, we are not expecting partition columns and we will discover
-      // partitions when we load the table. However, if there are specified partition columns,
-      // we simply ignore them and provide a warning message.
-      logWarning(
-        s"The schema and partitions of table $tableIdent will be inferred when it is loaded. " +
-          s"Specified partition columns (${partitionColumns.mkString(",")}) will be ignored.")
-    }
-
-    val tableType = if (isExternal) {
-      tableProperties.put("EXTERNAL", "TRUE")
-      CatalogTableType.EXTERNAL_TABLE
-    } else {
-      tableProperties.put("EXTERNAL", "FALSE")
-      CatalogTableType.MANAGED_TABLE
-    }
-
-    val maybeSerDe = HiveSerDe.sourceToSerDe(provider, hive.hiveconf)
-    val dataSource =
-      DataSource(
-        hive,
-        userSpecifiedSchema = userSpecifiedSchema,
-        partitionColumns = partitionColumns,
-        bucketSpec = bucketSpec,
-        className = provider,
-        options = options)
-
-    def newSparkSQLSpecificMetastoreTable(): CatalogTable = {
-      CatalogTable(
-        identifier = TableIdentifier(tblName, Option(dbName)),
-        tableType = tableType,
-        schema = Nil,
-        storage = CatalogStorageFormat(
-          locationUri = None,
-          inputFormat = None,
-          outputFormat = None,
-          serde = None,
-          serdeProperties = options
-        ),
-        properties = tableProperties.toMap)
-    }
-
-    def newHiveCompatibleMetastoreTable(
-        relation: HadoopFsRelation,
-        serde: HiveSerDe): CatalogTable = {
-      // Exclude partition columns from data columns: as HadoopFsRelation's dataSchema
-      // can preserve partition columns if these columns are in actual data files. Hive
-      // doesn't allow partition columns to conflict with data columns. So we need to
-      // exclude partition columns first.
-      val dataSchema = relation.dataSchema.filterNot { f =>
-        relation.partitionSchema.fieldNames.contains(f.name)
-      }
-      CatalogTable(
-        identifier = TableIdentifier(tblName, Option(dbName)),
-        tableType = tableType,
-        storage = CatalogStorageFormat(
-          locationUri = Some(relation.location.paths.map(_.toUri.toString).head),
-          inputFormat = serde.inputFormat,
-          outputFormat = serde.outputFormat,
-          serde = serde.serde,
-          serdeProperties = options
-        ),
-        schema = dataSchema.map { f =>
-          CatalogColumn(f.name, HiveMetastoreTypes.toMetastoreType(f.dataType))
-        },
-        partitionColumns = relation.partitionSchema.map { f =>
-          CatalogColumn(f.name, HiveMetastoreTypes.toMetastoreType(f.dataType))
-        },
-        properties = tableProperties.toMap,
-        viewText = None) // TODO: We need to place the SQL string here
-    }
-
-    val qualifiedTableName = tableIdent.quotedString
-    val skipHiveMetadata = options.getOrElse("skipHiveMetadata", "false").toBoolean
-    val (hiveTable, hiveParts, logMessage) = (maybeSerDe, dataSource.resolveRelation()) match {
-      case _ if skipHiveMetadata =>
-        val message =
-          s"Persisting partitioned data source relation $qualifiedTableName into " +
-            "Hive metastore in Spark SQL specific format, which is NOT compatible with Hive."
-        (None, None, message)
-
-      case (Some(serde), relation: HadoopFsRelation) if relation.location.paths.length == 1 =>
-        val hiveTable = newHiveCompatibleMetastoreTable(relation, serde)
-        val hivePartitions = newHiveMetastorePartitions(relation, serde, options)
-        val message =
-          s"Persisting data source relation $qualifiedTableName with a single input path " +
-            s"into Hive metastore in Hive compatible format. Input path: " +
-            s"${relation.location.paths.head}."
-        (Some(hiveTable), Some(hivePartitions), message)
-
-      case (Some(serde), relation: HadoopFsRelation) =>
-        val message =
-          s"Persisting data source relation $qualifiedTableName with multiple input paths into " +
-            "Hive metastore in Spark SQL specific format, which is NOT compatible with Hive. " +
-            s"Input paths: " + relation.location.paths.mkString("\n", "\n", "")
-        (None, None, message)
-
-      case (Some(serde), _) =>
-        val message =
-          s"Data source relation $qualifiedTableName is not a " +
-            s"${classOf[HadoopFsRelation].getSimpleName}. Persisting it into Hive metastore " +
-            "in Spark SQL specific format, which is NOT compatible with Hive."
-        (None, None, message)
-
-      case _ =>
-        val message =
-          s"Couldn't find corresponding Hive SerDe for data source provider $provider. " +
-            s"Persisting data source relation $qualifiedTableName into Hive metastore in " +
-            s"Spark SQL specific format, which is NOT compatible with Hive."
-        (None, None, message)
-    }
-
-    (hiveTable, logMessage) match {
-      case (Some(table), message) =>
-        // We first try to save the metadata of the table in a Hive compatible way.
-        // If Hive throws an error, we fall back to save its metadata in the Spark SQL
-        // specific way.
-        try {
-          logInfo(message)
-          client.createTable(table, ignoreIfExists = false)
-          hiveParts.map(client.createPartitions(dbName, tblName, _, ignoreIfExists = false))
-        } catch {
-          case throwable: Throwable =>
-            val warningMessage =
-              s"Could not persist $qualifiedTableName in a Hive compatible way. Persisting " +
-                s"it into Hive metastore in Spark SQL specific format."
-            logWarning(warningMessage, throwable)
-            val sparkSqlSpecificTable = newSparkSQLSpecificMetastoreTable()
-            client.createTable(sparkSqlSpecificTable, ignoreIfExists = false)
-        }
-
-      case (None, message) =>
-        logWarning(message)
-        val hiveSparkSQLTable = newSparkSQLSpecificMetastoreTable()
-        client.createTable(hiveSparkSQLTable, ignoreIfExists = false)
-    }
-  }
-
-  private def newHiveMetastorePartitions(
-      relation: HadoopFsRelation,
-      serde: HiveSerDe,
-      options: Map[String, String]): Seq[CatalogTablePartition] = {
-    if (relation.partitionSchema.isEmpty) {
-      Seq.empty[CatalogTablePartition]
-    } else {
-      val columns = relation.location.partitionSpec.partitionColumns
-      relation.location.partitionSpec.partitions.map { part =>
-        val specs = columns.fieldNames.map(_.toLowerCase).zip(part.values.toSeq(columns).map { c =>
-          c match {
-            case b: Boolean => b.toString
-            case i: Int => s"$i"
-            case l: Long => s"$l"
-            case f: Float => s"$f"
-            case d: Double => s"$d"
-            case d: Decimal => d.toString
-            case s: UTF8String => s.toString
-          }
-        }).toMap
-
-        val storage = CatalogStorageFormat(
-          locationUri = Some(part.path.toUri.toString),
-          inputFormat = serde.inputFormat,
-          outputFormat = serde.outputFormat,
-          serde = serde.serde,
-          serdeProperties = options
-        )
-        CatalogTablePartition(specs, storage)
-      }
-    }
-  }
-
-  def updateDataSourceTablePartitions(
-      tableIdent: TableIdentifier,
-      userSpecifiedSchema: Option[StructType],
-      partitionColumns: Array[String],
-      bucketSpec: Option[BucketSpec],
-      provider: String,
-      options: Map[String, String]): Unit = {
-    val QualifiedTableName(dbName, tblName) = getQualifiedTableName(tableIdent)
-
-    val maybeSerDe = HiveSerDe.sourceToSerDe(provider, hive.hiveconf)
-    val dataSource =
-      DataSource(
-        hive,
-        userSpecifiedSchema = userSpecifiedSchema,
-        partitionColumns = partitionColumns,
-        bucketSpec = bucketSpec,
-        className = provider,
-        options = options)
-
-    val existingPartitionSpecs = client.getAllPartitions(dbName, tblName).map(_.spec)
-
-    val qualifiedTableName = tableIdent.quotedString
-    val hiveParts = (maybeSerDe, dataSource.resolveRelation()) match {
-      case (Some(serde), relation: HadoopFsRelation) =>
-        val hivePartitions = newHiveMetastorePartitions(relation, serde, options).filterNot { p =>
-          existingPartitionSpecs.contains(p.spec)
-        }
-
-        if (hivePartitions.size > 0) {
-          Some(hivePartitions)
-        } else {
-          None
-        }
-
-      case _ =>
-        None
-    }
-
-    if (hiveParts.isDefined) {
-      logInfo(s"Persisting partitions of data source relation $qualifiedTableName " +
-        "into Hive metastore in Hive compatible format.")
-      hiveParts.map(client.createPartitions(dbName, tblName, _, ignoreIfExists = false))
-    }
-  }
-=======
->>>>>>> d0ca5797
   def hiveDefaultTableFilePath(tableIdent: TableIdentifier): String = {
     // Code based on: hiveWarehouse.getTablePath(currentDatabase, tableName)
     val QualifiedTableName(dbName, tblName) = getQualifiedTableName(tableIdent)
