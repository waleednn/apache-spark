/*
 * Licensed to the Apache Software Foundation (ASF) under one or more
 * contributor license agreements.  See the NOTICE file distributed with
 * this work for additional information regarding copyright ownership.
 * The ASF licenses this file to You under the Apache License, Version 2.0
 * (the "License"); you may not use this file except in compliance with
 * the License.  You may obtain a copy of the License at
 *
 *    http://www.apache.org/licenses/LICENSE-2.0
 *
 * Unless required by applicable law or agreed to in writing, software
 * distributed under the License is distributed on an "AS IS" BASIS,
 * WITHOUT WARRANTIES OR CONDITIONS OF ANY KIND, either express or implied.
 * See the License for the specific language governing permissions and
 * limitations under the License.
 */

package org.apache.spark.sql.hive.client

import java.lang.{Boolean => JBoolean, Integer => JInteger, Long => JLong}
import java.lang.reflect.{InvocationTargetException, Method, Modifier}
import java.net.URI
import java.util.{ArrayList => JArrayList, List => JList, Locale, Map => JMap, Set => JSet}
import java.util.concurrent.TimeUnit

import scala.collection.JavaConverters._
import scala.util.control.NonFatal

import org.apache.hadoop.fs.Path
import org.apache.hadoop.hive.conf.HiveConf
import org.apache.hadoop.hive.metastore.IMetaStoreClient
import org.apache.hadoop.hive.metastore.TableType
import org.apache.hadoop.hive.metastore.api.{Database, EnvironmentContext, Function => HiveFunction, FunctionType, Index, MetaException, PrincipalType, ResourceType, ResourceUri}
import org.apache.hadoop.hive.ql.Driver
import org.apache.hadoop.hive.ql.io.AcidUtils
import org.apache.hadoop.hive.ql.metadata.{Hive, Partition, Table}
import org.apache.hadoop.hive.ql.plan.AddPartitionDesc
import org.apache.hadoop.hive.ql.processors.{CommandProcessor, CommandProcessorFactory}
import org.apache.hadoop.hive.ql.session.SessionState
import org.apache.hadoop.hive.serde.serdeConstants

import org.apache.spark.internal.Logging
<<<<<<< HEAD
import org.apache.spark.sql.catalyst.{FunctionIdentifier, InternalRow}
=======
import org.apache.spark.metrics.source.HiveCatalogMetrics
import org.apache.spark.sql.catalyst.FunctionIdentifier
>>>>>>> 2c08fc7a
import org.apache.spark.sql.catalyst.analysis.NoSuchPermanentFunctionException
import org.apache.spark.sql.catalyst.catalog.{CatalogFunction, CatalogTable, CatalogTablePartition, CatalogUtils, ExternalCatalogUtils, FunctionResource, FunctionResourceType}
import org.apache.spark.sql.catalyst.catalog.CatalogTypes.TablePartitionSpec
import org.apache.spark.sql.catalyst.expressions._
import org.apache.spark.sql.catalyst.util.{CharVarcharUtils, DateFormatter, TypeUtils}
import org.apache.spark.sql.errors.{QueryCompilationErrors, QueryExecutionErrors}
import org.apache.spark.sql.execution.datasources.PartitioningUtils
import org.apache.spark.sql.internal.SQLConf
import org.apache.spark.sql.types.{AtomicType, DateType, IntegralType, StringType}
import org.apache.spark.unsafe.types.UTF8String
import org.apache.spark.util.Utils

/**
 * A shim that defines the interface between [[HiveClientImpl]] and the underlying Hive library used
 * to talk to the metastore. Each Hive version has its own implementation of this class, defining
 * version-specific version of needed functions.
 *
 * The guideline for writing shims is:
 * - always extend from the previous version unless really not possible
 * - initialize methods in lazy vals, both for quicker access for multiple invocations, and to
 *   avoid runtime errors due to the above guideline.
 */
private[client] sealed abstract class Shim {

  /**
   * Set the current SessionState to the given SessionState. Also, set the context classloader of
   * the current thread to the one set in the HiveConf of this given `state`.
   */
  def setCurrentSessionState(state: SessionState): Unit

  /**
   * This shim is necessary because the return type is different on different versions of Hive.
   * All parameters are the same, though.
   */
  def getDataLocation(table: Table): Option[String]

  def createDatabase(hive: Hive, db: Database, ignoreIfExists: Boolean): Unit

  def dropDatabase(
      hive: Hive,
      dbName: String,
      deleteData: Boolean,
      ignoreUnknownDb: Boolean,
      cascade: Boolean): Unit

  def alterDatabase(hive: Hive, dbName: String, d: Database): Unit

  def getDatabase(hive: Hive, dbName: String): Database

  def getAllDatabases(hive: Hive): Seq[String]

  def getDatabasesByPattern(hive: Hive, pattern: String): Seq[String]

  def databaseExists(hive: Hive, dbName: String): Boolean

  def setDataLocation(table: Table, loc: String): Unit

  def getAllPartitions(hive: Hive, table: Table): Seq[Partition]

  def getPartitionsByFilter(
      hive: Hive,
      table: Table,
      predicates: Seq[Expression],
      catalogTable: CatalogTable): Seq[Partition]

  def getCommandProcessor(token: String, conf: HiveConf): CommandProcessor

  def getDriverResults(driver: Driver): Seq[String]

  def getMetastoreClientConnectRetryDelayMillis(conf: HiveConf): Long

  def alterTable(hive: Hive, tableName: String, table: Table): Unit

  def alterPartitions(hive: Hive, tableName: String, newParts: JList[Partition]): Unit

  def createTable(hive: Hive, table: Table, ifNotExists: Boolean): Unit

  def getTable(
      hive: Hive,
      dbName: String,
      tableName: String,
      throwException: Boolean = true): Table

  def getTablesByType(
      hive: Hive,
      dbName: String,
      pattern: String,
      tableType: TableType): Seq[String]

  def getTablesByPattern(hive: Hive, dbName: String, pattern: String): Seq[String]

  def getAllTables(hive: Hive, dbName: String): Seq[String]

  def dropTable(hive: Hive, dbName: String, tableName: String): Unit

  def getPartition(
      hive: Hive,
      table: Table,
      partSpec: JMap[String, String],
      forceCreate: Boolean): Partition

  def getPartitions(
      hive: Hive,
      table: Table,
      partSpec: JMap[String, String]): Seq[Partition]

  def getPartitionNames(
      hive: Hive,
      dbName: String,
      tableName: String,
      max: Short): Seq[String]

  def getPartitionNames(
      hive: Hive,
      dbName: String,
      tableName: String,
      partSpec: JMap[String, String],
      max: Short): Seq[String]

  def createPartitions(
      hive: Hive,
      dbName: String,
      tableName: String,
      parts: Seq[CatalogTablePartition],
      ignoreIfExists: Boolean): Unit

  def loadPartition(
      hive: Hive,
      loadPath: Path,
      tableName: String,
      partSpec: JMap[String, String],
      replace: Boolean,
      inheritTableSpecs: Boolean,
      isSkewedStoreAsSubdir: Boolean,
      isSrcLocal: Boolean): Unit

  def renamePartition(
      hive: Hive,
      table: Table,
      oldPartSpec: JMap[String, String],
      newPart: Partition): Unit

  def loadTable(
      hive: Hive,
      loadPath: Path,
      tableName: String,
      replace: Boolean,
      isSrcLocal: Boolean): Unit

  def loadDynamicPartitions(
      hive: Hive,
      loadPath: Path,
      tableName: String,
      partSpec: JMap[String, String],
      replace: Boolean,
      numDP: Int,
      listBucketingEnabled: Boolean): Unit

  def createFunction(hive: Hive, db: String, func: CatalogFunction): Unit

  def dropFunction(hive: Hive, db: String, name: String): Unit

  def renameFunction(hive: Hive, db: String, oldName: String, newName: String): Unit

  def alterFunction(hive: Hive, db: String, func: CatalogFunction): Unit

  def getFunctionOption(hive: Hive, db: String, name: String): Option[CatalogFunction]

  def listFunctions(hive: Hive, db: String, pattern: String): Seq[String]

  def dropIndex(hive: Hive, dbName: String, tableName: String, indexName: String): Unit

  def dropTable(
      hive: Hive,
      dbName: String,
      tableName: String,
      deleteData: Boolean,
      ignoreIfNotExists: Boolean,
      purge: Boolean): Unit

  def dropPartition(
      hive: Hive,
      dbName: String,
      tableName: String,
      part: JList[String],
      deleteData: Boolean,
      purge: Boolean): Unit

  def getDatabaseOwnerName(db: Database): String

  def setDatabaseOwnerName(db: Database, owner: String): Unit

  protected def findStaticMethod(klass: Class[_], name: String, args: Class[_]*): Method = {
    val method = findMethod(klass, name, args: _*)
    require(Modifier.isStatic(method.getModifiers()),
      s"Method $name of class $klass is not static.")
    method
  }

  def getMSC(hive: Hive): IMetaStoreClient

  def getIndexes(hive: Hive, dbName: String, tableName: String, max: Short): Seq[Index]

  protected def findMethod(klass: Class[_], name: String, args: Class[_]*): Method = {
    klass.getMethod(name, args: _*)
  }

  // This method should be called before a Hive client call is made.
  def recordHiveCall(): Unit = {
    HiveCatalogMetrics.incrementHiveClientCalls(1)
  }
}

private[client] class Shim_v0_12 extends Shim with Logging {
  // See HIVE-12224, HOLD_DDLTIME was broken as soon as it landed
  protected lazy val holdDDLTime = JBoolean.FALSE
  // deletes the underlying data along with metadata
  protected lazy val deleteDataInDropIndex = JBoolean.TRUE

  protected lazy val getMSCMethod = {
    // Since getMSC() in Hive 0.12 is private, findMethod() could not work here
    val msc = classOf[Hive].getDeclaredMethod("getMSC")
    msc.setAccessible(true)
    msc
  }

  override def getMSC(hive: Hive): IMetaStoreClient = {
    getMSCMethod.invoke(hive).asInstanceOf[IMetaStoreClient]
  }

  private lazy val startMethod =
    findStaticMethod(
      classOf[SessionState],
      "start",
      classOf[SessionState])
  private lazy val getDataLocationMethod = findMethod(classOf[Table], "getDataLocation")
  private lazy val setDataLocationMethod =
    findMethod(
      classOf[Table],
      "setDataLocation",
      classOf[URI])
  private lazy val getAllPartitionsMethod =
    findMethod(
      classOf[Hive],
      "getAllPartitionsForPruner",
      classOf[Table])
  private lazy val getCommandProcessorMethod =
    findStaticMethod(
      classOf[CommandProcessorFactory],
      "get",
      classOf[String],
      classOf[HiveConf])
  private lazy val getDriverResultsMethod =
    findMethod(
      classOf[Driver],
      "getResults",
      classOf[JArrayList[String]])
  private lazy val createPartitionMethod =
    findMethod(
      classOf[Hive],
      "createPartition",
      classOf[Table],
      classOf[JMap[String, String]],
      classOf[Path],
      classOf[JMap[String, String]],
      classOf[String],
      classOf[String],
      JInteger.TYPE,
      classOf[JList[Object]],
      classOf[String],
      classOf[JMap[String, String]],
      classOf[JList[Object]],
      classOf[JList[Object]])
  private lazy val loadPartitionMethod =
    findMethod(
      classOf[Hive],
      "loadPartition",
      classOf[Path],
      classOf[String],
      classOf[JMap[String, String]],
      JBoolean.TYPE,
      JBoolean.TYPE,
      JBoolean.TYPE,
      JBoolean.TYPE)
  private lazy val loadTableMethod =
    findMethod(
      classOf[Hive],
      "loadTable",
      classOf[Path],
      classOf[String],
      JBoolean.TYPE,
      JBoolean.TYPE)
  private lazy val loadDynamicPartitionsMethod =
    findMethod(
      classOf[Hive],
      "loadDynamicPartitions",
      classOf[Path],
      classOf[String],
      classOf[JMap[String, String]],
      JBoolean.TYPE,
      JInteger.TYPE,
      JBoolean.TYPE,
      JBoolean.TYPE)
  private lazy val dropIndexMethod =
    findMethod(
      classOf[Hive],
      "dropIndex",
      classOf[String],
      classOf[String],
      classOf[String],
      JBoolean.TYPE)
  private lazy val alterTableMethod =
    findMethod(
      classOf[Hive],
      "alterTable",
      classOf[String],
      classOf[Table])
  private lazy val alterPartitionsMethod =
    findMethod(
      classOf[Hive],
      "alterPartitions",
      classOf[String],
      classOf[JList[Partition]])

  override def setCurrentSessionState(state: SessionState): Unit = {
    // Starting from Hive 0.13, setCurrentSessionState will internally override
    // the context class loader of the current thread by the class loader set in
    // the conf of the SessionState. So, for this Hive 0.12 shim, we add the same
    // behavior and make shim.setCurrentSessionState of all Hive versions have the
    // consistent behavior.
    Thread.currentThread().setContextClassLoader(state.getConf.getClassLoader)
    startMethod.invoke(null, state)
  }

  override def getDataLocation(table: Table): Option[String] =
    Option(getDataLocationMethod.invoke(table)).map(_.toString())

  override def setDataLocation(table: Table, loc: String): Unit =
    setDataLocationMethod.invoke(table, new URI(loc))

  // Follows exactly the same logic of DDLTask.createPartitions in Hive 0.12
  override def createPartitions(
      hive: Hive,
      database: String,
      tableName: String,
      parts: Seq[CatalogTablePartition],
      ignoreIfExists: Boolean): Unit = {
    recordHiveCall()
    val table = hive.getTable(database, tableName)
    parts.foreach { s =>
      val location = s.storage.locationUri.map(
        uri => new Path(table.getPath, new Path(uri))).orNull
      val params = if (s.parameters.nonEmpty) s.parameters.asJava else null
      val spec = s.spec.asJava
      recordHiveCall()
      if (hive.getPartition(table, spec, false) != null && ignoreIfExists) {
        // Ignore this partition since it already exists and ignoreIfExists == true
      } else {
        if (location == null && table.isView()) {
          throw QueryExecutionErrors.illegalLocationClauseForViewPartitionError()
        }

        recordHiveCall()
        createPartitionMethod.invoke(
          hive,
          table,
          spec,
          location,
          params, // partParams
          null, // inputFormat
          null, // outputFormat
          -1: JInteger, // numBuckets
          null, // cols
          null, // serializationLib
          null, // serdeParams
          null, // bucketCols
          null) // sortCols
      }
    }
  }

  override def getAllPartitions(hive: Hive, table: Table): Seq[Partition] = {
    recordHiveCall()
    getAllPartitionsMethod.invoke(hive, table).asInstanceOf[JSet[Partition]].asScala.toSeq
  }

  override def getPartitionsByFilter(
      hive: Hive,
      table: Table,
      predicates: Seq[Expression],
      catalogTable: CatalogTable): Seq[Partition] = {
    // getPartitionsByFilter() doesn't support binary comparison ops in Hive 0.12.
    // See HIVE-4888.
    logDebug("Hive 0.12 doesn't support predicate pushdown to metastore. " +
      "Please use Hive 0.13 or higher.")
    getAllPartitions(hive, table)
  }

  override def getCommandProcessor(token: String, conf: HiveConf): CommandProcessor =
    getCommandProcessorMethod.invoke(null, token, conf).asInstanceOf[CommandProcessor]

  override def getDriverResults(driver: Driver): Seq[String] = {
    val res = new JArrayList[String]()
    getDriverResultsMethod.invoke(driver, res)
    res.asScala.toSeq
  }

  override def getMetastoreClientConnectRetryDelayMillis(conf: HiveConf): Long = {
    conf.getIntVar(HiveConf.ConfVars.METASTORE_CLIENT_CONNECT_RETRY_DELAY) * 1000L
  }

  override def getTablesByType(
      hive: Hive,
      dbName: String,
      pattern: String,
      tableType: TableType): Seq[String] = {
    throw QueryExecutionErrors.getTablesByTypeUnsupportedByHiveVersionError()
  }

  override def loadPartition(
      hive: Hive,
      loadPath: Path,
      tableName: String,
      partSpec: JMap[String, String],
      replace: Boolean,
      inheritTableSpecs: Boolean,
      isSkewedStoreAsSubdir: Boolean,
      isSrcLocal: Boolean): Unit = {
    recordHiveCall()
    loadPartitionMethod.invoke(hive, loadPath, tableName, partSpec, replace: JBoolean,
      JBoolean.FALSE, inheritTableSpecs: JBoolean, isSkewedStoreAsSubdir: JBoolean)
  }

  override def loadTable(
      hive: Hive,
      loadPath: Path,
      tableName: String,
      replace: Boolean,
      isSrcLocal: Boolean): Unit = {
    recordHiveCall()
    loadTableMethod.invoke(hive, loadPath, tableName, replace: JBoolean, holdDDLTime)
  }

  override def loadDynamicPartitions(
      hive: Hive,
      loadPath: Path,
      tableName: String,
      partSpec: JMap[String, String],
      replace: Boolean,
      numDP: Int,
      listBucketingEnabled: Boolean): Unit = {
    recordHiveCall()
    loadDynamicPartitionsMethod.invoke(hive, loadPath, tableName, partSpec, replace: JBoolean,
      numDP: JInteger, holdDDLTime, listBucketingEnabled: JBoolean)
  }

  override def dropIndex(hive: Hive, dbName: String, tableName: String, indexName: String): Unit = {
    recordHiveCall()
    dropIndexMethod.invoke(hive, dbName, tableName, indexName, deleteDataInDropIndex)
  }

  override def dropTable(
      hive: Hive,
      dbName: String,
      tableName: String,
      deleteData: Boolean,
      ignoreIfNotExists: Boolean,
      purge: Boolean): Unit = {
    if (purge) {
      throw QueryExecutionErrors.dropTableWithPurgeUnsupportedError()
    }
    recordHiveCall()
    hive.dropTable(dbName, tableName, deleteData, ignoreIfNotExists)
  }

  override def alterTable(hive: Hive, tableName: String, table: Table): Unit = {
    recordHiveCall()
    alterTableMethod.invoke(hive, tableName, table)
  }

  override def alterPartitions(hive: Hive, tableName: String, newParts: JList[Partition]): Unit = {
    recordHiveCall()
    alterPartitionsMethod.invoke(hive, tableName, newParts)
  }

  override def dropPartition(
      hive: Hive,
      dbName: String,
      tableName: String,
      part: JList[String],
      deleteData: Boolean,
      purge: Boolean): Unit = {
    if (purge) {
      throw QueryExecutionErrors.alterTableWithDropPartitionAndPurgeUnsupportedError()
    }
    recordHiveCall()
    hive.dropPartition(dbName, tableName, part, deleteData)
  }

  override def createFunction(hive: Hive, db: String, func: CatalogFunction): Unit = {
    throw QueryCompilationErrors.hiveCreatePermanentFunctionsUnsupportedError()
  }

  def dropFunction(hive: Hive, db: String, name: String): Unit = {
    throw new NoSuchPermanentFunctionException(db, name)
  }

  def renameFunction(hive: Hive, db: String, oldName: String, newName: String): Unit = {
    throw new NoSuchPermanentFunctionException(db, oldName)
  }

  def alterFunction(hive: Hive, db: String, func: CatalogFunction): Unit = {
    throw new NoSuchPermanentFunctionException(db, func.identifier.funcName)
  }

  def getFunctionOption(hive: Hive, db: String, name: String): Option[CatalogFunction] = {
    None
  }

  def listFunctions(hive: Hive, db: String, pattern: String): Seq[String] = {
    Seq.empty[String]
  }

  override def getDatabaseOwnerName(db: Database): String = ""

  override def setDatabaseOwnerName(db: Database, owner: String): Unit = {}

  override def createDatabase(hive: Hive, db: Database, ignoreIfExists: Boolean): Unit = {
    recordHiveCall()
    hive.createDatabase(db, ignoreIfExists)
  }

  override def dropDatabase(
      hive: Hive,
      dbName: String,
      deleteData: Boolean,
      ignoreUnknownDb: Boolean,
      cascade: Boolean): Unit = {
    recordHiveCall()
    hive.dropDatabase(dbName, deleteData, ignoreUnknownDb, cascade)
  }

  override def alterDatabase(hive: Hive, dbName: String, d: Database): Unit = {
    recordHiveCall()
    hive.alterDatabase(dbName, d)
  }

  override def getDatabase(hive: Hive, dbName: String): Database = {
    recordHiveCall()
    hive.getDatabase(dbName)
  }

  override def getAllDatabases(hive: Hive): Seq[String] = {
    recordHiveCall()
    hive.getAllDatabases.asScala.toSeq
  }

  override def getDatabasesByPattern(hive: Hive, pattern: String): Seq[String] = {
    recordHiveCall()
    hive.getDatabasesByPattern(pattern).asScala.toSeq
  }

  override def databaseExists(hive: Hive, dbName: String): Boolean = {
    recordHiveCall()
    hive.databaseExists(dbName)
  }

  override def createTable(hive: Hive, table: Table, ifNotExists: Boolean): Unit = {
    recordHiveCall()
    hive.createTable(table, ifNotExists)
  }

  override def getTable(
      hive: Hive,
      dbName: String,
      tableName: String,
      throwException: Boolean): Table = {
    recordHiveCall()
    hive.getTable(dbName, tableName, throwException)
  }

  override def getTablesByPattern(hive: Hive, dbName: String, pattern: String): Seq[String] = {
    recordHiveCall()
    hive.getTablesByPattern(dbName, pattern).asScala.toSeq
  }

  override def getAllTables(hive: Hive, dbName: String): Seq[String] = {
    recordHiveCall()
    hive.getAllTables(dbName).asScala.toSeq
  }

  override def dropTable(hive: Hive, dbName: String, tableName: String): Unit = {
    recordHiveCall()
    hive.dropTable(dbName, tableName)
  }

  override def getPartition(
      hive: Hive,
      table: Table,
      partSpec: JMap[String, String],
      forceCreate: Boolean): Partition = {
    recordHiveCall()
    hive.getPartition(table, partSpec, forceCreate)
  }

  override def getPartitions(
      hive: Hive,
      table: Table,
      partSpec: JMap[String, String]): Seq[Partition] = {
    recordHiveCall()
    hive.getPartitions(table, partSpec).asScala.toSeq
  }

  override def getPartitionNames(
      hive: Hive,
      dbName: String,
      tableName: String,
      max: Short): Seq[String] = {
    recordHiveCall()
    hive.getPartitionNames(dbName, tableName, max).asScala.toSeq
  }

  override def getPartitionNames(
      hive: Hive,
      dbName: String,
      tableName: String,
      partSpec: JMap[String, String],
      max: Short): Seq[String] = {
    recordHiveCall()
    hive.getPartitionNames(dbName, tableName, partSpec, max).asScala.toSeq
  }

  override def renamePartition(
      hive: Hive,
      table: Table,
      oldPartSpec: JMap[String, String],
      newPart: Partition): Unit = {
    recordHiveCall()
    hive.renamePartition(table, oldPartSpec, newPart)
  }

  override def getIndexes(
      hive: Hive,
      dbName: String,
      tableName: String,
      max: Short): Seq[Index] = {
    recordHiveCall()
    hive.getIndexes(dbName, tableName, max).asScala.toSeq
  }
}

private[client] class Shim_v0_13 extends Shim_v0_12 {

  private lazy val setCurrentSessionStateMethod =
    findStaticMethod(
      classOf[SessionState],
      "setCurrentSessionState",
      classOf[SessionState])
  private lazy val setDataLocationMethod =
    findMethod(
      classOf[Table],
      "setDataLocation",
      classOf[Path])
  private lazy val getAllPartitionsMethod =
    findMethod(
      classOf[Hive],
      "getAllPartitionsOf",
      classOf[Table])
  private lazy val getPartitionsByFilterMethod =
    findMethod(
      classOf[Hive],
      "getPartitionsByFilter",
      classOf[Table],
      classOf[String])
  private lazy val getCommandProcessorMethod =
    findStaticMethod(
      classOf[CommandProcessorFactory],
      "get",
      classOf[Array[String]],
      classOf[HiveConf])
  private lazy val getDriverResultsMethod =
    findMethod(
      classOf[Driver],
      "getResults",
      classOf[JList[Object]])

  private lazy val getDatabaseOwnerNameMethod =
    findMethod(
      classOf[Database],
      "getOwnerName")

  private lazy val setDatabaseOwnerNameMethod =
    findMethod(
      classOf[Database],
      "setOwnerName",
      classOf[String])

  override def setCurrentSessionState(state: SessionState): Unit =
    setCurrentSessionStateMethod.invoke(null, state)

  override def setDataLocation(table: Table, loc: String): Unit =
    setDataLocationMethod.invoke(table, new Path(loc))

  override def createPartitions(
      hive: Hive,
      db: String,
      table: String,
      parts: Seq[CatalogTablePartition],
      ignoreIfExists: Boolean): Unit = {
    val addPartitionDesc = new AddPartitionDesc(db, table, ignoreIfExists)
    parts.zipWithIndex.foreach { case (s, i) =>
      addPartitionDesc.addPartition(
        s.spec.asJava, s.storage.locationUri.map(CatalogUtils.URIToString(_)).orNull)
      if (s.parameters.nonEmpty) {
        addPartitionDesc.getPartition(i).setPartParams(s.parameters.asJava)
      }
    }
    recordHiveCall()
    hive.createPartitions(addPartitionDesc)
  }

  override def getAllPartitions(hive: Hive, table: Table): Seq[Partition] = {
    recordHiveCall()
    getAllPartitionsMethod.invoke(hive, table).asInstanceOf[JSet[Partition]].asScala.toSeq
  }

  private def toHiveFunction(f: CatalogFunction, db: String): HiveFunction = {
    val resourceUris = f.resources.map { resource =>
      new ResourceUri(ResourceType.valueOf(
        resource.resourceType.resourceType.toUpperCase(Locale.ROOT)), resource.uri)
    }
    new HiveFunction(
      f.identifier.funcName,
      db,
      f.className,
      null,
      PrincipalType.USER,
      TimeUnit.MILLISECONDS.toSeconds(System.currentTimeMillis).toInt,
      FunctionType.JAVA,
      resourceUris.asJava)
  }

  override def createFunction(hive: Hive, db: String, func: CatalogFunction): Unit = {
    recordHiveCall()
    hive.createFunction(toHiveFunction(func, db))
  }

  override def dropFunction(hive: Hive, db: String, name: String): Unit = {
    recordHiveCall()
    hive.dropFunction(db, name)
  }

  override def renameFunction(hive: Hive, db: String, oldName: String, newName: String): Unit = {
    val catalogFunc = getFunctionOption(hive, db, oldName)
      .getOrElse(throw new NoSuchPermanentFunctionException(db, oldName))
      .copy(identifier = FunctionIdentifier(newName, Some(db)))
    val hiveFunc = toHiveFunction(catalogFunc, db)
    recordHiveCall()
    hive.alterFunction(db, oldName, hiveFunc)
  }

  override def alterFunction(hive: Hive, db: String, func: CatalogFunction): Unit = {
    recordHiveCall()
    hive.alterFunction(db, func.identifier.funcName, toHiveFunction(func, db))
  }

  private def fromHiveFunction(hf: HiveFunction): CatalogFunction = {
    val name = FunctionIdentifier(hf.getFunctionName, Option(hf.getDbName))
    val resources = hf.getResourceUris.asScala.map { uri =>
      val resourceType = uri.getResourceType() match {
        case ResourceType.ARCHIVE => "archive"
        case ResourceType.FILE => "file"
        case ResourceType.JAR => "jar"
        case r => throw QueryCompilationErrors.unknownHiveResourceTypeError(r.toString)
      }
      FunctionResource(FunctionResourceType.fromString(resourceType), uri.getUri())
    }
    CatalogFunction(name, hf.getClassName, resources.toSeq)
  }

  override def getFunctionOption(hive: Hive, db: String, name: String): Option[CatalogFunction] = {
    try {
      recordHiveCall()
      Option(hive.getFunction(db, name)).map(fromHiveFunction)
    } catch {
      case NonFatal(e) if isCausedBy(e, s"$name does not exist") =>
        None
    }
  }

  private def isCausedBy(e: Throwable, matchMassage: String): Boolean = {
    if (e.getMessage.contains(matchMassage)) {
      true
    } else if (e.getCause != null) {
      isCausedBy(e.getCause, matchMassage)
    } else {
      false
    }
  }

  override def listFunctions(hive: Hive, db: String, pattern: String): Seq[String] = {
    recordHiveCall()
    hive.getFunctions(db, pattern).asScala.toSeq
  }

  /**
   * Converts catalyst expression to the format that Hive's getPartitionsByFilter() expects, i.e.
   * a string that represents partition predicates like "str_key=\"value\" and int_key=1 ...".
   *
   * Unsupported predicates are skipped.
   */
  def convertFilters(table: Table, filters: Seq[Expression]): String = {
    lazy val dateFormatter = DateFormatter()

    /**
     * An extractor that matches all binary comparison operators except null-safe equality.
     *
     * Null-safe equality is not supported by Hive metastore partition predicate pushdown
     */
    object SpecialBinaryComparison {
      def unapply(e: BinaryComparison): Option[(Expression, Expression)] = e match {
        case _: EqualNullSafe => None
        case _ => Some((e.left, e.right))
      }
    }

    object ExtractableLiteral {
      def unapply(expr: Expression): Option[String] = expr match {
        case Literal(null, _) => None // `null`s can be cast as other types; we want to avoid NPEs.
        case Literal(value, _: IntegralType) => Some(value.toString)
        case Literal(value, _: StringType) => Some(quoteStringLiteral(value.toString))
        case Literal(value, _: DateType) =>
          Some(dateFormatter.format(value.asInstanceOf[Int]))
        case _ => None
      }
    }

    object ExtractableLiterals {
      def unapply(exprs: Seq[Expression]): Option[Seq[String]] = {
        // SPARK-24879: The Hive metastore filter parser does not support "null", but we still want
        // to push down as many predicates as we can while still maintaining correctness.
        // In SQL, the `IN` expression evaluates as follows:
        //  > `1 in (2, NULL)` -> NULL
        //  > `1 in (1, NULL)` -> true
        //  > `1 in (2)` -> false
        // Since Hive metastore filters are NULL-intolerant binary operations joined only by
        // `AND` and `OR`, we can treat `NULL` as `false` and thus rewrite `1 in (2, NULL)` as
        // `1 in (2)`.
        // If the Hive metastore begins supporting NULL-tolerant predicates and Spark starts
        // pushing down these predicates, then this optimization will become incorrect and need
        // to be changed.
        val extractables = exprs
            .filter {
              case Literal(null, _) => false
              case _ => true
            }.map(ExtractableLiteral.unapply)
        if (extractables.nonEmpty && extractables.forall(_.isDefined)) {
          Some(extractables.map(_.get))
        } else {
          None
        }
      }
    }

    object ExtractableValues {
      private lazy val valueToLiteralString: PartialFunction[Any, String] = {
        case value: Byte => value.toString
        case value: Short => value.toString
        case value: Int => value.toString
        case value: Long => value.toString
        case value: UTF8String => quoteStringLiteral(value.toString)
      }

      def unapply(values: Set[Any]): Option[Seq[String]] = {
        val extractables = values.filter(_ != null).toSeq.map(valueToLiteralString.lift)
        if (extractables.nonEmpty && extractables.forall(_.isDefined)) {
          Some(extractables.map(_.get))
        } else {
          None
        }
      }
    }

    object ExtractableDateValues {
      private lazy val valueToLiteralString: PartialFunction[Any, String] = {
        case value: Int => dateFormatter.format(value)
      }

      def unapply(values: Set[Any]): Option[Seq[String]] = {
        val extractables = values.filter(_ != null).toSeq.map(valueToLiteralString.lift)
        if (extractables.nonEmpty && extractables.forall(_.isDefined)) {
          Some(extractables.map(_.get))
        } else {
          None
        }
      }
    }

    object SupportedAttribute {
      // hive varchar is treated as catalyst string, but hive varchar can't be pushed down.
      private val varcharKeys = table.getPartitionKeys.asScala
        .filter(col => col.getType.startsWith(serdeConstants.VARCHAR_TYPE_NAME) ||
          col.getType.startsWith(serdeConstants.CHAR_TYPE_NAME))
        .map(col => col.getName).toSet

      def unapply(attr: Attribute): Option[String] = {
        val resolver = SQLConf.get.resolver
        if (varcharKeys.exists(c => resolver(c, attr.name))) {
          None
        } else if (attr.dataType.isInstanceOf[IntegralType] || attr.dataType == StringType ||
            attr.dataType == DateType) {
          Some(attr.name)
        } else {
          None
        }
      }
    }

    def convertInToOr(name: String, values: Seq[String]): String = {
      values.map(value => s"$name = $value").mkString("(", " or ", ")")
    }

    def convertNotInToAnd(name: String, values: Seq[String]): String = {
      values.map(value => s"$name != $value").mkString("(", " and ", ")")
    }

    def hasNullLiteral(list: Seq[Expression]): Boolean = list.exists {
      case Literal(null, _) => true
      case _ => false
    }

    val useAdvanced = SQLConf.get.advancedPartitionPredicatePushdownEnabled
    val inSetThreshold = SQLConf.get.metastorePartitionPruningInSetThreshold

    object ExtractAttribute {
      def unapply(expr: Expression): Option[Attribute] = {
        expr match {
          case attr: Attribute => Some(attr)
          case Cast(child @ IntegralType(), dt: IntegralType, _, _)
              if Cast.canUpCast(child.dataType.asInstanceOf[AtomicType], dt) => unapply(child)
          case _ => None
        }
      }
    }

    def convert(expr: Expression): Option[String] = expr match {
      case Not(InSet(_, values)) if values.size > inSetThreshold =>
        None

      case Not(In(_, list)) if hasNullLiteral(list) => None
      case Not(InSet(_, list)) if list.contains(null) => None

      case In(ExtractAttribute(SupportedAttribute(name)), ExtractableLiterals(values))
          if useAdvanced =>
        Some(convertInToOr(name, values))

      case Not(In(ExtractAttribute(SupportedAttribute(name)), ExtractableLiterals(values)))
        if useAdvanced =>
        Some(convertNotInToAnd(name, values))

      case InSet(child, values) if useAdvanced && values.size > inSetThreshold =>
        val dataType = child.dataType
        // Skip null here is safe, more details could see at ExtractableLiterals.
        val sortedValues = values.filter(_ != null).toSeq
          .sorted(TypeUtils.getInterpretedOrdering(dataType))
        convert(And(GreaterThanOrEqual(child, Literal(sortedValues.head, dataType)),
          LessThanOrEqual(child, Literal(sortedValues.last, dataType))))

      case InSet(child @ ExtractAttribute(SupportedAttribute(name)), ExtractableDateValues(values))
          if useAdvanced && child.dataType == DateType =>
        Some(convertInToOr(name, values))

      case Not(InSet(child @ ExtractAttribute(SupportedAttribute(name)),
        ExtractableDateValues(values))) if useAdvanced && child.dataType == DateType =>
        Some(convertNotInToAnd(name, values))

      case InSet(ExtractAttribute(SupportedAttribute(name)), ExtractableValues(values))
          if useAdvanced =>
        Some(convertInToOr(name, values))

      case Not(InSet(ExtractAttribute(SupportedAttribute(name)), ExtractableValues(values)))
        if useAdvanced =>
        Some(convertNotInToAnd(name, values))

      case op @ SpecialBinaryComparison(
          ExtractAttribute(SupportedAttribute(name)), ExtractableLiteral(value)) =>
        Some(s"$name ${op.symbol} $value")

      case op @ SpecialBinaryComparison(
          ExtractableLiteral(value), ExtractAttribute(SupportedAttribute(name))) =>
        Some(s"$value ${op.symbol} $name")

      case Contains(ExtractAttribute(SupportedAttribute(name)), ExtractableLiteral(value)) =>
        Some(s"$name like " + (("\".*" + value.drop(1)).dropRight(1) + ".*\""))

      case StartsWith(ExtractAttribute(SupportedAttribute(name)), ExtractableLiteral(value)) =>
        Some(s"$name like " + (value.dropRight(1) + ".*\""))

      case EndsWith(ExtractAttribute(SupportedAttribute(name)), ExtractableLiteral(value)) =>
        Some(s"$name like " + ("\".*" + value.drop(1)))

      case And(expr1, expr2) if useAdvanced =>
        val converted = convert(expr1) ++ convert(expr2)
        if (converted.isEmpty) {
          None
        } else {
          Some(converted.mkString("(", " and ", ")"))
        }

      case Or(expr1, expr2) if useAdvanced =>
        for {
          left <- convert(expr1)
          right <- convert(expr2)
        } yield s"($left or $right)"

      case Not(EqualTo(
          ExtractAttribute(SupportedAttribute(name)), ExtractableLiteral(value))) if useAdvanced =>
        Some(s"$name != $value")

      case Not(EqualTo(
          ExtractableLiteral(value), ExtractAttribute(SupportedAttribute(name)))) if useAdvanced =>
        Some(s"$value != $name")

      case _ => None
    }

    filters.flatMap(convert).mkString(" and ")
  }

  private def quoteStringLiteral(str: String): String = {
    if (!str.contains("\"")) {
      s""""$str""""
    } else if (!str.contains("'")) {
      s"""'$str'"""
    } else {
      throw QueryExecutionErrors.invalidPartitionFilterError()
    }
  }

  override def getPartitionsByFilter(
      hive: Hive,
      table: Table,
      predicates: Seq[Expression],
      catalogTable: CatalogTable): Seq[Partition] = {
    // Hive getPartitionsByFilter() takes a string that represents partition
    // predicates like "str_key=\"value\" and int_key=1 ..."
    val filter = convertFilters(table, predicates)

    val partitions =
      if (filter.isEmpty) {
<<<<<<< HEAD
        prunePartitionsFastFallback(hive, table, catalogTable, predicates)
=======
        recordHiveCall()
        getAllPartitionsMethod.invoke(hive, table).asInstanceOf[JSet[Partition]]
>>>>>>> 2c08fc7a
      } else {
        logDebug(s"Hive metastore filter is '$filter'.")
        val tryDirectSqlConfVar = HiveConf.ConfVars.METASTORE_TRY_DIRECT_SQL
        val shouldFallback = SQLConf.get.metastorePartitionPruningFallbackOnException
        try {
          // Hive may throw an exception when calling this method in some circumstances, such as
          // when filtering on a non-string partition column when the hive config key
          // hive.metastore.try.direct.sql is false. In some cases the remote metastore will throw
          // exceptions even if the config is true, due to various reasons including the
          // underlying RDBMS, Hive bugs when generating the filter, etc.
          //
          // Because of the above we'll fallback to use `Hive.getAllPartitionsOf` when the exception
          // occurs and the config`spark.sql.hive.metastorePartitionPruningFallbackOnException` is
          // enabled.
          recordHiveCall()
          getPartitionsByFilterMethod.invoke(hive, table, filter)
            .asInstanceOf[JArrayList[Partition]].asScala.toSeq
        } catch {
          case ex: InvocationTargetException if ex.getCause.isInstanceOf[MetaException] &&
              shouldFallback =>
            logWarning("Caught Hive MetaException attempting to get partition metadata by " +
              "filter from Hive. Falling back to fetching all partition metadata, which will " +
              "degrade performance. Modifying your Hive metastore configuration to set " +
              s"${tryDirectSqlConfVar.varname} to true (if it is not true already) may resolve " +
              "this problem. Or you can enable " +
              s"${SQLConf.HIVE_METASTORE_PARTITION_PRUNING_FAST_FALLBACK.key} " +
              "to alleviate performance downgrade. " +
              "Otherwise, to avoid degraded performance you can set " +
              s"${SQLConf.HIVE_METASTORE_PARTITION_PRUNING_FALLBACK_ON_EXCEPTION.key} " +
              " to false and let the query fail instead.", ex)
            // HiveShim clients are expected to handle a superset of the requested partitions
<<<<<<< HEAD
            prunePartitionsFastFallback(hive, table, catalogTable, predicates)
=======
            recordHiveCall()
            getAllPartitionsMethod.invoke(hive, table).asInstanceOf[JSet[Partition]]
>>>>>>> 2c08fc7a
          case ex: InvocationTargetException if ex.getCause.isInstanceOf[MetaException] =>
            throw QueryExecutionErrors.getPartitionMetadataByFilterError(ex)
        }
      }

    partitions
  }

  private def prunePartitionsFastFallback(
      hive: Hive,
      table: Table,
      catalogTable: CatalogTable,
      predicates: Seq[Expression]): Seq[Partition] = {
    val timeZoneId = SQLConf.get.sessionLocalTimeZone

    // Because there is no way to know whether the partition properties has timeZone,
    // client-side filtering cannot be used with TimeZoneAwareExpression.
    def hasTimeZoneAwareExpression(e: Expression): Boolean = {
      e.collectFirst {
        case t: TimeZoneAwareExpression => t
      }.isDefined
    }

    if (!SQLConf.get.metastorePartitionPruningFastFallback ||
        predicates.isEmpty ||
        predicates.exists(hasTimeZoneAwareExpression)) {
      getAllPartitionsMethod.invoke(hive, table).asInstanceOf[JSet[Partition]].asScala.toSeq
    } else {
      try {
        val partitionSchema = CharVarcharUtils.replaceCharVarcharWithStringInSchema(
          catalogTable.partitionSchema)
        val boundPredicate = ExternalCatalogUtils.generatePartitionPredicateByFilter(
          catalogTable, partitionSchema, predicates)

        def toRow(spec: TablePartitionSpec): InternalRow = {
          InternalRow.fromSeq(partitionSchema.map { field =>
            val partValue = if (spec(field.name) == ExternalCatalogUtils.DEFAULT_PARTITION_NAME) {
              null
            } else {
              spec(field.name)
            }
            Cast(Literal(partValue), field.dataType, Option(timeZoneId)).eval()
          })
        }

        val allPartitionNames = hive.getPartitionNames(
          table.getDbName, table.getTableName, -1).asScala
        val partNames = allPartitionNames.filter { p =>
          val spec = PartitioningUtils.parsePathFragment(p)
          boundPredicate.eval(toRow(spec))
        }
        hive.getPartitionsByNames(table, partNames.asJava).asScala.toSeq
      } catch {
        case ex: InvocationTargetException if ex.getCause.isInstanceOf[MetaException] =>
          logWarning("Caught Hive MetaException attempting to get partition metadata by " +
            "filter from client side. Falling back to fetching all partition metadata", ex)
          getAllPartitionsMethod.invoke(hive, table).asInstanceOf[JSet[Partition]].asScala.toSeq
      }
    }
  }

  override def getCommandProcessor(token: String, conf: HiveConf): CommandProcessor =
    getCommandProcessorMethod.invoke(null, Array(token), conf).asInstanceOf[CommandProcessor]

  override def getDriverResults(driver: Driver): Seq[String] = {
    val res = new JArrayList[Object]()
    getDriverResultsMethod.invoke(driver, res)
    res.asScala.map { r =>
      r match {
        case s: String => s
        case a: Array[Object] => a(0).asInstanceOf[String]
      }
    }.toSeq
  }

  override def getDatabaseOwnerName(db: Database): String = {
    Option(getDatabaseOwnerNameMethod.invoke(db)).map(_.asInstanceOf[String]).getOrElse("")
  }

  override def setDatabaseOwnerName(db: Database, owner: String): Unit = {
    setDatabaseOwnerNameMethod.invoke(db, owner)
  }
}

private[client] class Shim_v0_14 extends Shim_v0_13 {

  // true if this is an ACID operation
  protected lazy val isAcid = JBoolean.FALSE
  // true if list bucketing enabled
  protected lazy val isSkewedStoreAsSubdir = JBoolean.FALSE

  private lazy val loadPartitionMethod =
    findMethod(
      classOf[Hive],
      "loadPartition",
      classOf[Path],
      classOf[String],
      classOf[JMap[String, String]],
      JBoolean.TYPE,
      JBoolean.TYPE,
      JBoolean.TYPE,
      JBoolean.TYPE,
      JBoolean.TYPE,
      JBoolean.TYPE)
  private lazy val loadTableMethod =
    findMethod(
      classOf[Hive],
      "loadTable",
      classOf[Path],
      classOf[String],
      JBoolean.TYPE,
      JBoolean.TYPE,
      JBoolean.TYPE,
      JBoolean.TYPE,
      JBoolean.TYPE)
  private lazy val loadDynamicPartitionsMethod =
    findMethod(
      classOf[Hive],
      "loadDynamicPartitions",
      classOf[Path],
      classOf[String],
      classOf[JMap[String, String]],
      JBoolean.TYPE,
      JInteger.TYPE,
      JBoolean.TYPE,
      JBoolean.TYPE,
      JBoolean.TYPE)
  private lazy val dropTableMethod =
    findMethod(
      classOf[Hive],
      "dropTable",
      classOf[String],
      classOf[String],
      JBoolean.TYPE,
      JBoolean.TYPE,
      JBoolean.TYPE)
  private lazy val getTimeVarMethod =
    findMethod(
      classOf[HiveConf],
      "getTimeVar",
      classOf[HiveConf.ConfVars],
      classOf[TimeUnit])

  override def loadPartition(
      hive: Hive,
      loadPath: Path,
      tableName: String,
      partSpec: JMap[String, String],
      replace: Boolean,
      inheritTableSpecs: Boolean,
      isSkewedStoreAsSubdir: Boolean,
      isSrcLocal: Boolean): Unit = {
    recordHiveCall()
    loadPartitionMethod.invoke(hive, loadPath, tableName, partSpec, replace: JBoolean,
      holdDDLTime, inheritTableSpecs: JBoolean, isSkewedStoreAsSubdir: JBoolean,
      isSrcLocal: JBoolean, isAcid)
  }

  override def loadTable(
      hive: Hive,
      loadPath: Path,
      tableName: String,
      replace: Boolean,
      isSrcLocal: Boolean): Unit = {
    recordHiveCall()
    loadTableMethod.invoke(hive, loadPath, tableName, replace: JBoolean, holdDDLTime,
      isSrcLocal: JBoolean, isSkewedStoreAsSubdir, isAcid)
  }

  override def loadDynamicPartitions(
      hive: Hive,
      loadPath: Path,
      tableName: String,
      partSpec: JMap[String, String],
      replace: Boolean,
      numDP: Int,
      listBucketingEnabled: Boolean): Unit = {
    recordHiveCall()
    loadDynamicPartitionsMethod.invoke(hive, loadPath, tableName, partSpec, replace: JBoolean,
      numDP: JInteger, holdDDLTime, listBucketingEnabled: JBoolean, isAcid)
  }

  override def dropTable(
      hive: Hive,
      dbName: String,
      tableName: String,
      deleteData: Boolean,
      ignoreIfNotExists: Boolean,
      purge: Boolean): Unit = {
    recordHiveCall()
    dropTableMethod.invoke(hive, dbName, tableName, deleteData: JBoolean,
      ignoreIfNotExists: JBoolean, purge: JBoolean)
  }

  override def getMetastoreClientConnectRetryDelayMillis(conf: HiveConf): Long = {
    getTimeVarMethod.invoke(
      conf,
      HiveConf.ConfVars.METASTORE_CLIENT_CONNECT_RETRY_DELAY,
      TimeUnit.MILLISECONDS).asInstanceOf[Long]
  }

}

private[client] class Shim_v1_0 extends Shim_v0_14

private[client] class Shim_v1_1 extends Shim_v1_0 {

  // throws an exception if the index does not exist
  protected lazy val throwExceptionInDropIndex = JBoolean.TRUE

  private lazy val dropIndexMethod =
    findMethod(
      classOf[Hive],
      "dropIndex",
      classOf[String],
      classOf[String],
      classOf[String],
      JBoolean.TYPE,
      JBoolean.TYPE)

  override def dropIndex(hive: Hive, dbName: String, tableName: String, indexName: String): Unit = {
    recordHiveCall()
    dropIndexMethod.invoke(hive, dbName, tableName, indexName, throwExceptionInDropIndex,
      deleteDataInDropIndex)
  }

}

private[client] class Shim_v1_2 extends Shim_v1_1 {

  // txnId can be 0 unless isAcid == true
  protected lazy val txnIdInLoadDynamicPartitions: JLong = 0L

  private lazy val loadDynamicPartitionsMethod =
    findMethod(
      classOf[Hive],
      "loadDynamicPartitions",
      classOf[Path],
      classOf[String],
      classOf[JMap[String, String]],
      JBoolean.TYPE,
      JInteger.TYPE,
      JBoolean.TYPE,
      JBoolean.TYPE,
      JBoolean.TYPE,
      JLong.TYPE)

  private lazy val dropOptionsClass =
      Utils.classForName("org.apache.hadoop.hive.metastore.PartitionDropOptions")
  private lazy val dropOptionsDeleteData = dropOptionsClass.getField("deleteData")
  private lazy val dropOptionsPurge = dropOptionsClass.getField("purgeData")
  private lazy val dropPartitionMethod =
    findMethod(
      classOf[Hive],
      "dropPartition",
      classOf[String],
      classOf[String],
      classOf[JList[String]],
      dropOptionsClass)

  override def loadDynamicPartitions(
      hive: Hive,
      loadPath: Path,
      tableName: String,
      partSpec: JMap[String, String],
      replace: Boolean,
      numDP: Int,
      listBucketingEnabled: Boolean): Unit = {
    recordHiveCall()
    loadDynamicPartitionsMethod.invoke(hive, loadPath, tableName, partSpec, replace: JBoolean,
      numDP: JInteger, holdDDLTime, listBucketingEnabled: JBoolean, isAcid,
      txnIdInLoadDynamicPartitions)
  }

  override def dropPartition(
      hive: Hive,
      dbName: String,
      tableName: String,
      part: JList[String],
      deleteData: Boolean,
      purge: Boolean): Unit = {
    val dropOptions = dropOptionsClass.getConstructor().newInstance().asInstanceOf[Object]
    dropOptionsDeleteData.setBoolean(dropOptions, deleteData)
    dropOptionsPurge.setBoolean(dropOptions, purge)
    recordHiveCall()
    dropPartitionMethod.invoke(hive, dbName, tableName, part, dropOptions)
  }

}

private[client] class Shim_v2_0 extends Shim_v1_2 {
  private lazy val loadPartitionMethod =
    findMethod(
      classOf[Hive],
      "loadPartition",
      classOf[Path],
      classOf[String],
      classOf[JMap[String, String]],
      JBoolean.TYPE,
      JBoolean.TYPE,
      JBoolean.TYPE,
      JBoolean.TYPE,
      JBoolean.TYPE)
  private lazy val loadTableMethod =
    findMethod(
      classOf[Hive],
      "loadTable",
      classOf[Path],
      classOf[String],
      JBoolean.TYPE,
      JBoolean.TYPE,
      JBoolean.TYPE,
      JBoolean.TYPE)
  private lazy val loadDynamicPartitionsMethod =
    findMethod(
      classOf[Hive],
      "loadDynamicPartitions",
      classOf[Path],
      classOf[String],
      classOf[JMap[String, String]],
      JBoolean.TYPE,
      JInteger.TYPE,
      JBoolean.TYPE,
      JBoolean.TYPE,
      JLong.TYPE)

  override def loadPartition(
      hive: Hive,
      loadPath: Path,
      tableName: String,
      partSpec: JMap[String, String],
      replace: Boolean,
      inheritTableSpecs: Boolean,
      isSkewedStoreAsSubdir: Boolean,
      isSrcLocal: Boolean): Unit = {
    recordHiveCall()
    loadPartitionMethod.invoke(hive, loadPath, tableName, partSpec, replace: JBoolean,
      inheritTableSpecs: JBoolean, isSkewedStoreAsSubdir: JBoolean,
      isSrcLocal: JBoolean, isAcid)
  }

  override def loadTable(
      hive: Hive,
      loadPath: Path,
      tableName: String,
      replace: Boolean,
      isSrcLocal: Boolean): Unit = {
    recordHiveCall()
    loadTableMethod.invoke(hive, loadPath, tableName, replace: JBoolean, isSrcLocal: JBoolean,
      isSkewedStoreAsSubdir, isAcid)
  }

  override def loadDynamicPartitions(
      hive: Hive,
      loadPath: Path,
      tableName: String,
      partSpec: JMap[String, String],
      replace: Boolean,
      numDP: Int,
      listBucketingEnabled: Boolean): Unit = {
    recordHiveCall()
    loadDynamicPartitionsMethod.invoke(hive, loadPath, tableName, partSpec, replace: JBoolean,
      numDP: JInteger, listBucketingEnabled: JBoolean, isAcid, txnIdInLoadDynamicPartitions)
  }

}

private[client] class Shim_v2_1 extends Shim_v2_0 {

  // true if there is any following stats task
  protected lazy val hasFollowingStatsTask = JBoolean.FALSE
  // TODO: Now, always set environmentContext to null. In the future, we should avoid setting
  // hive-generated stats to -1 when altering tables by using environmentContext. See Hive-12730
  protected lazy val environmentContextInAlterTable = null

  private lazy val loadPartitionMethod =
    findMethod(
      classOf[Hive],
      "loadPartition",
      classOf[Path],
      classOf[String],
      classOf[JMap[String, String]],
      JBoolean.TYPE,
      JBoolean.TYPE,
      JBoolean.TYPE,
      JBoolean.TYPE,
      JBoolean.TYPE,
      JBoolean.TYPE)
  private lazy val loadTableMethod =
    findMethod(
      classOf[Hive],
      "loadTable",
      classOf[Path],
      classOf[String],
      JBoolean.TYPE,
      JBoolean.TYPE,
      JBoolean.TYPE,
      JBoolean.TYPE,
      JBoolean.TYPE)
  private lazy val loadDynamicPartitionsMethod =
    findMethod(
      classOf[Hive],
      "loadDynamicPartitions",
      classOf[Path],
      classOf[String],
      classOf[JMap[String, String]],
      JBoolean.TYPE,
      JInteger.TYPE,
      JBoolean.TYPE,
      JBoolean.TYPE,
      JLong.TYPE,
      JBoolean.TYPE,
      classOf[AcidUtils.Operation])
  private lazy val alterTableMethod =
    findMethod(
      classOf[Hive],
      "alterTable",
      classOf[String],
      classOf[Table],
      classOf[EnvironmentContext])
  private lazy val alterPartitionsMethod =
    findMethod(
      classOf[Hive],
      "alterPartitions",
      classOf[String],
      classOf[JList[Partition]],
      classOf[EnvironmentContext])

  override def loadPartition(
      hive: Hive,
      loadPath: Path,
      tableName: String,
      partSpec: JMap[String, String],
      replace: Boolean,
      inheritTableSpecs: Boolean,
      isSkewedStoreAsSubdir: Boolean,
      isSrcLocal: Boolean): Unit = {
    recordHiveCall()
    loadPartitionMethod.invoke(hive, loadPath, tableName, partSpec, replace: JBoolean,
      inheritTableSpecs: JBoolean, isSkewedStoreAsSubdir: JBoolean,
      isSrcLocal: JBoolean, isAcid, hasFollowingStatsTask)
  }

  override def loadTable(
      hive: Hive,
      loadPath: Path,
      tableName: String,
      replace: Boolean,
      isSrcLocal: Boolean): Unit = {
    recordHiveCall()
    loadTableMethod.invoke(hive, loadPath, tableName, replace: JBoolean, isSrcLocal: JBoolean,
      isSkewedStoreAsSubdir, isAcid, hasFollowingStatsTask)
  }

  override def loadDynamicPartitions(
      hive: Hive,
      loadPath: Path,
      tableName: String,
      partSpec: JMap[String, String],
      replace: Boolean,
      numDP: Int,
      listBucketingEnabled: Boolean): Unit = {
    recordHiveCall()
    loadDynamicPartitionsMethod.invoke(hive, loadPath, tableName, partSpec, replace: JBoolean,
      numDP: JInteger, listBucketingEnabled: JBoolean, isAcid, txnIdInLoadDynamicPartitions,
      hasFollowingStatsTask, AcidUtils.Operation.NOT_ACID)
  }

  override def alterTable(hive: Hive, tableName: String, table: Table): Unit = {
    recordHiveCall()
    alterTableMethod.invoke(hive, tableName, table, environmentContextInAlterTable)
  }

  override def alterPartitions(hive: Hive, tableName: String, newParts: JList[Partition]): Unit = {
    recordHiveCall()
    alterPartitionsMethod.invoke(hive, tableName, newParts, environmentContextInAlterTable)
  }
}

private[client] class Shim_v2_2 extends Shim_v2_1

private[client] class Shim_v2_3 extends Shim_v2_1 {
  private lazy val getTablesByTypeMethod =
    findMethod(
      classOf[Hive],
      "getTablesByType",
      classOf[String],
      classOf[String],
      classOf[TableType])

  override def getTablesByType(
      hive: Hive,
      dbName: String,
      pattern: String,
      tableType: TableType): Seq[String] = {
    recordHiveCall()
    getTablesByTypeMethod.invoke(hive, dbName, pattern, tableType)
      .asInstanceOf[JList[String]].asScala.toSeq
  }
}

private[client] class Shim_v3_0 extends Shim_v2_3 {
  // Spark supports only non-ACID operations
  protected lazy val isAcidIUDoperation = JBoolean.FALSE

  // Writer ID can be 0 for non-ACID operations
  protected lazy val writeIdInLoadTableOrPartition: JLong = 0L

  // Statement ID
  protected lazy val stmtIdInLoadTableOrPartition: JInteger = 0

  protected lazy val listBucketingLevel: JInteger = 0

  private lazy val clazzLoadFileType = getClass.getClassLoader.loadClass(
    "org.apache.hadoop.hive.ql.plan.LoadTableDesc$LoadFileType")

  private lazy val loadPartitionMethod =
    findMethod(
      classOf[Hive],
      "loadPartition",
      classOf[Path],
      classOf[Table],
      classOf[JMap[String, String]],
      clazzLoadFileType,
      JBoolean.TYPE,
      JBoolean.TYPE,
      JBoolean.TYPE,
      JBoolean.TYPE,
      JBoolean.TYPE,
      classOf[JLong],
      JInteger.TYPE,
      JBoolean.TYPE)
  private lazy val loadTableMethod =
    findMethod(
      classOf[Hive],
      "loadTable",
      classOf[Path],
      classOf[String],
      clazzLoadFileType,
      JBoolean.TYPE,
      JBoolean.TYPE,
      JBoolean.TYPE,
      JBoolean.TYPE,
      classOf[JLong],
      JInteger.TYPE,
      JBoolean.TYPE)
  private lazy val loadDynamicPartitionsMethod =
    findMethod(
      classOf[Hive],
      "loadDynamicPartitions",
      classOf[Path],
      classOf[String],
      classOf[JMap[String, String]],
      clazzLoadFileType,
      JInteger.TYPE,
      JInteger.TYPE,
      JBoolean.TYPE,
      JLong.TYPE,
      JInteger.TYPE,
      JBoolean.TYPE,
      classOf[AcidUtils.Operation],
      JBoolean.TYPE)

  override def loadPartition(
      hive: Hive,
      loadPath: Path,
      tableName: String,
      partSpec: JMap[String, String],
      replace: Boolean,
      inheritTableSpecs: Boolean,
      isSkewedStoreAsSubdir: Boolean,
      isSrcLocal: Boolean): Unit = {
    recordHiveCall()
    val table = hive.getTable(tableName)
    val loadFileType = if (replace) {
      clazzLoadFileType.getEnumConstants.find(_.toString.equalsIgnoreCase("REPLACE_ALL"))
    } else {
      clazzLoadFileType.getEnumConstants.find(_.toString.equalsIgnoreCase("KEEP_EXISTING"))
    }
    assert(loadFileType.isDefined)
    recordHiveCall()
    loadPartitionMethod.invoke(hive, loadPath, table, partSpec, loadFileType.get,
      inheritTableSpecs: JBoolean, isSkewedStoreAsSubdir: JBoolean,
      isSrcLocal: JBoolean, isAcid, hasFollowingStatsTask,
      writeIdInLoadTableOrPartition, stmtIdInLoadTableOrPartition, replace: JBoolean)
  }

  override def loadTable(
      hive: Hive,
      loadPath: Path,
      tableName: String,
      replace: Boolean,
      isSrcLocal: Boolean): Unit = {
    val loadFileType = if (replace) {
      clazzLoadFileType.getEnumConstants.find(_.toString.equalsIgnoreCase("REPLACE_ALL"))
    } else {
      clazzLoadFileType.getEnumConstants.find(_.toString.equalsIgnoreCase("KEEP_EXISTING"))
    }
    assert(loadFileType.isDefined)
    recordHiveCall()
    loadTableMethod.invoke(hive, loadPath, tableName, loadFileType.get, isSrcLocal: JBoolean,
      isSkewedStoreAsSubdir, isAcidIUDoperation, hasFollowingStatsTask,
      writeIdInLoadTableOrPartition, stmtIdInLoadTableOrPartition: JInteger, replace: JBoolean)
  }

  override def loadDynamicPartitions(
      hive: Hive,
      loadPath: Path,
      tableName: String,
      partSpec: JMap[String, String],
      replace: Boolean,
      numDP: Int,
      listBucketingEnabled: Boolean): Unit = {
    val loadFileType = if (replace) {
      clazzLoadFileType.getEnumConstants.find(_.toString.equalsIgnoreCase("REPLACE_ALL"))
    } else {
      clazzLoadFileType.getEnumConstants.find(_.toString.equalsIgnoreCase("KEEP_EXISTING"))
    }
    assert(loadFileType.isDefined)
    recordHiveCall()
    loadDynamicPartitionsMethod.invoke(hive, loadPath, tableName, partSpec, loadFileType.get,
      numDP: JInteger, listBucketingLevel, isAcid, writeIdInLoadTableOrPartition,
      stmtIdInLoadTableOrPartition, hasFollowingStatsTask, AcidUtils.Operation.NOT_ACID,
      replace: JBoolean)
  }
}

private[client] class Shim_v3_1 extends Shim_v3_0<|MERGE_RESOLUTION|>--- conflicted
+++ resolved
@@ -40,12 +40,8 @@
 import org.apache.hadoop.hive.serde.serdeConstants
 
 import org.apache.spark.internal.Logging
-<<<<<<< HEAD
 import org.apache.spark.sql.catalyst.{FunctionIdentifier, InternalRow}
-=======
 import org.apache.spark.metrics.source.HiveCatalogMetrics
-import org.apache.spark.sql.catalyst.FunctionIdentifier
->>>>>>> 2c08fc7a
 import org.apache.spark.sql.catalyst.analysis.NoSuchPermanentFunctionException
 import org.apache.spark.sql.catalyst.catalog.{CatalogFunction, CatalogTable, CatalogTablePartition, CatalogUtils, ExternalCatalogUtils, FunctionResource, FunctionResourceType}
 import org.apache.spark.sql.catalyst.catalog.CatalogTypes.TablePartitionSpec
@@ -1096,12 +1092,7 @@
 
     val partitions =
       if (filter.isEmpty) {
-<<<<<<< HEAD
         prunePartitionsFastFallback(hive, table, catalogTable, predicates)
-=======
-        recordHiveCall()
-        getAllPartitionsMethod.invoke(hive, table).asInstanceOf[JSet[Partition]]
->>>>>>> 2c08fc7a
       } else {
         logDebug(s"Hive metastore filter is '$filter'.")
         val tryDirectSqlConfVar = HiveConf.ConfVars.METASTORE_TRY_DIRECT_SQL
@@ -1133,12 +1124,7 @@
               s"${SQLConf.HIVE_METASTORE_PARTITION_PRUNING_FALLBACK_ON_EXCEPTION.key} " +
               " to false and let the query fail instead.", ex)
             // HiveShim clients are expected to handle a superset of the requested partitions
-<<<<<<< HEAD
             prunePartitionsFastFallback(hive, table, catalogTable, predicates)
-=======
-            recordHiveCall()
-            getAllPartitionsMethod.invoke(hive, table).asInstanceOf[JSet[Partition]]
->>>>>>> 2c08fc7a
           case ex: InvocationTargetException if ex.getCause.isInstanceOf[MetaException] =>
             throw QueryExecutionErrors.getPartitionMetadataByFilterError(ex)
         }
