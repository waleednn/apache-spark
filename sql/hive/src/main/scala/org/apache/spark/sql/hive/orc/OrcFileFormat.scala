--- conflicted
+++ resolved
@@ -83,13 +83,6 @@
 
     new OutputWriterFactory {
       override def newInstance(
-<<<<<<< HEAD
-          stagingDir: String,
-          fileNamePrefix: String,
-          dataSchema: StructType,
-          context: TaskAttemptContext): OutputWriter = {
-        new OrcOutputWriter(stagingDir, fileNamePrefix, dataSchema, context)
-=======
           path: String,
           dataSchema: StructType,
           context: TaskAttemptContext): OutputWriter = {
@@ -103,7 +96,6 @@
         }
 
         compressionExtension + ".orc"
->>>>>>> 0cba535a
       }
     }
   }
@@ -226,30 +218,11 @@
 }
 
 private[orc] class OrcOutputWriter(
-<<<<<<< HEAD
-    stagingDir: String,
-    fileNamePrefix: String,
-=======
     path: String,
->>>>>>> 0cba535a
     dataSchema: StructType,
     context: TaskAttemptContext)
   extends OutputWriter {
 
-<<<<<<< HEAD
-  override val path: String = {
-    val compressionExtension: String = {
-      val name = context.getConfiguration.get(OrcRelation.ORC_COMPRESSION)
-      OrcRelation.extensionsForCompressionCodecNames.getOrElse(name, "")
-    }
-    // It has the `.orc` extension at the end because (de)compression tools
-    // such as gunzip would not be able to decompress this as the compression
-    // is not applied on this whole file but on each "stream" in ORC format.
-    new Path(stagingDir, fileNamePrefix + compressionExtension + ".orc").toString
-  }
-
-=======
->>>>>>> 0cba535a
   private[this] val serializer = new OrcSerializer(dataSchema, context.getConfiguration)
 
   // `OrcRecordWriter.close()` creates an empty file if no rows are written at all.  We use this
