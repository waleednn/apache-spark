/*
 * Licensed to the Apache Software Foundation (ASF) under one or more
 * contributor license agreements.  See the NOTICE file distributed with
 * this work for additional information regarding copyright ownership.
 * The ASF licenses this file to You under the Apache License, Version 2.0
 * (the "License"); you may not use this file except in compliance with
 * the License.  You may obtain a copy of the License at
 *
 *    http://www.apache.org/licenses/LICENSE-2.0
 *
 * Unless required by applicable law or agreed to in writing, software
 * distributed under the License is distributed on an "AS IS" BASIS,
 * WITHOUT WARRANTIES OR CONDITIONS OF ANY KIND, either express or implied.
 * See the License for the specific language governing permissions and
 * limitations under the License.
 */

package org.apache.spark.sql.hive

<<<<<<< HEAD
import scala.collection.JavaConversions._

import org.apache.hadoop.conf.Configuration
=======
>>>>>>> 54557f35
import org.apache.hadoop.fs.{Path, PathFilter}
import org.apache.hadoop.hive.conf.HiveConf
import org.apache.hadoop.hive.metastore.api.hive_metastoreConstants._
import org.apache.hadoop.hive.ql.exec.Utilities
import org.apache.hadoop.hive.ql.metadata.{Partition => HivePartition, Table => HiveTable}
import org.apache.hadoop.hive.ql.plan.{PlanUtils, TableDesc}
import org.apache.hadoop.hive.serde2.Deserializer
import org.apache.hadoop.hive.serde2.objectinspector.primitive._
import org.apache.hadoop.hive.serde2.objectinspector.{ObjectInspectorConverters, StructObjectInspector}
import org.apache.hadoop.io.Writable
import org.apache.hadoop.mapred.{FileInputFormat, InputFormat, JobConf}

import org.apache.spark.{Logging}
import org.apache.spark.broadcast.Broadcast
import org.apache.spark.rdd.{EmptyRDD, HadoopRDD, RDD, UnionRDD}
import org.apache.spark.sql.catalyst.expressions._
import org.apache.spark.sql.catalyst.util.DateUtils
import org.apache.spark.util.{SerializableConfiguration, Utils}

/**
 * A trait for subclasses that handle table scans.
 */
private[hive] sealed trait TableReader {
  def makeRDDForTable(hiveTable: HiveTable): RDD[InternalRow]

  def makeRDDForPartitionedTable(partitions: Seq[HivePartition]): RDD[InternalRow]
}


/**
 * Helper class for scanning tables stored in Hadoop - e.g., to read Hive tables that reside in the
 * data warehouse directory.
 */
private[hive]
class HadoopTableReader(
    @transient attributes: Seq[Attribute],
    @transient relation: MetastoreRelation,
    @transient sc: HiveContext,
    @transient hiveExtraConf: HiveConf)
  extends TableReader with Logging {

  // Hadoop honors "mapred.map.tasks" as hint, but will ignore when mapred.job.tracker is "local".
  // https://hadoop.apache.org/docs/r1.0.4/mapred-default.html
  //
  // In order keep consistency with Hive, we will let it be 0 in local mode also.
  private val _minSplitsPerRDD = if (sc.sparkContext.isLocal) {
    0 // will splitted based on block by default.
  } else {
    math.max(sc.hiveconf.getInt("mapred.map.tasks", 1), sc.sparkContext.defaultMinPartitions)
  }

  // TODO: set aws s3 credentials.

  private val _broadcastedHiveConf =
    sc.sparkContext.broadcast(new SerializableConfiguration(hiveExtraConf))

  override def makeRDDForTable(hiveTable: HiveTable): RDD[InternalRow] =
    makeRDDForTable(
      hiveTable,
      Class.forName(
        relation.tableDesc.getSerdeClassName, true, Utils.getContextOrSparkClassLoader)
        .asInstanceOf[Class[Deserializer]],
      filterOpt = None)

  /**
   * Creates a Hadoop RDD to read data from the target table's data directory. Returns a transformed
   * RDD that contains deserialized rows.
   *
   * @param hiveTable Hive metadata for the table being scanned.
   * @param deserializerClass Class of the SerDe used to deserialize Writables read from Hadoop.
   * @param filterOpt If defined, then the filter is used to reject files contained in the data
   *                  directory being read. If None, then all files are accepted.
   */
  def makeRDDForTable(
      hiveTable: HiveTable,
      deserializerClass: Class[_ <: Deserializer],
      filterOpt: Option[PathFilter]): RDD[InternalRow] = {

    assert(!hiveTable.isPartitioned, """makeRDDForTable() cannot be called on a partitioned table,
      since input formats may differ across partitions. Use makeRDDForTablePartitions() instead.""")

    // Create local references to member variables, so that the entire `this` object won't be
    // serialized in the closure below.
    val tableDesc = relation.tableDesc
    val broadcastedHiveConf = _broadcastedHiveConf

    val tablePath = hiveTable.getPath
    val inputPathStr = applyFilterIfNeeded(tablePath, filterOpt)

    // logDebug("Table input: %s".format(tablePath))
    val ifc = hiveTable.getInputFormatClass
      .asInstanceOf[java.lang.Class[InputFormat[Writable, Writable]]]
    val hadoopRDD = createHadoopRdd(tableDesc, inputPathStr, ifc)

    val attrsWithIndex = attributes.zipWithIndex
    val mutableRow = new SpecificMutableRow(attributes.map(_.dataType))

    val deserializedHadoopRDD = hadoopRDD.mapPartitions { iter =>
      val hconf = broadcastedHiveConf.value.value
      val deserializer = deserializerClass.newInstance()
      deserializer.initialize(hconf, tableDesc.getProperties)
      HadoopTableReader.fillObject(iter, deserializer, attrsWithIndex, mutableRow, deserializer)
    }

    deserializedHadoopRDD
  }

  override def makeRDDForPartitionedTable(partitions: Seq[HivePartition]): RDD[InternalRow] = {
    val partitionToDeserializer = partitions.map(part =>
      (part, part.getDeserializer.getClass.asInstanceOf[Class[Deserializer]])).toMap
    makeRDDForPartitionedTable(partitionToDeserializer, filterOpt = None)
  }

  /**
   * Create a HadoopRDD for every partition key specified in the query. Note that for on-disk Hive
   * tables, a data directory is created for each partition corresponding to keys specified using
   * 'PARTITION BY'.
   *
   * @param partitionToDeserializer Mapping from a Hive Partition metadata object to the SerDe
   *     class to use to deserialize input Writables from the corresponding partition.
   * @param filterOpt If defined, then the filter is used to reject files contained in the data
   *     subdirectory of each partition being read. If None, then all files are accepted.
   */
  def makeRDDForPartitionedTable(
      partitionToDeserializer: Map[HivePartition,
      Class[_ <: Deserializer]],
      filterOpt: Option[PathFilter]): RDD[InternalRow] = {

    // SPARK-5068:get FileStatus and do the filtering locally when the path is not exists
    def verifyPartitionPath(
        partitionToDeserializer: Map[HivePartition, Class[_ <: Deserializer]]):
        Map[HivePartition, Class[_ <: Deserializer]] = {
      if (!sc.conf.verifyPartitionPath) {
        partitionToDeserializer
      } else {
        var existPathSet = collection.mutable.Set[String]()
        var pathPatternSet = collection.mutable.Set[String]()
        partitionToDeserializer.filter {
          case (partition, partDeserializer) =>
            def updateExistPathSetByPathPattern(pathPatternStr: String) {
              val pathPattern = new Path(pathPatternStr)
              val fs = pathPattern.getFileSystem(sc.hiveconf)
              val matches = fs.globStatus(pathPattern)
              matches.foreach(fileStatus => existPathSet += fileStatus.getPath.toString)
            }
            // convert  /demo/data/year/month/day  to  /demo/data/*/*/*/
            def getPathPatternByPath(parNum: Int, tempPath: Path): String = {
              var path = tempPath
              for (i <- (1 to parNum)) path = path.getParent
              val tails = (1 to parNum).map(_ => "*").mkString("/", "/", "/")
              path.toString + tails
            }

            val partPath = partition.getDataLocation
            val partNum = Utilities.getPartitionDesc(partition).getPartSpec.size();
            var pathPatternStr = getPathPatternByPath(partNum, partPath)
            if (!pathPatternSet.contains(pathPatternStr)) {
              pathPatternSet += pathPatternStr
              updateExistPathSetByPathPattern(pathPatternStr)
            }
            existPathSet.contains(partPath.toString)
        }
      }
    }

    val hivePartitionRDDs = verifyPartitionPath(partitionToDeserializer)
      .map { case (partition, partDeserializer) =>
      val partDesc = Utilities.getPartitionDesc(partition)
      val partPath = partition.getDataLocation
      val inputPathStr = applyFilterIfNeeded(partPath, filterOpt)
      val ifc = partDesc.getInputFileFormatClass
        .asInstanceOf[java.lang.Class[InputFormat[Writable, Writable]]]
      // Get partition field info
      val partSpec = partDesc.getPartSpec
      val partProps = partDesc.getProperties

      val partColsDelimited: String = partProps.getProperty(META_TABLE_PARTITION_COLUMNS)
      // Partitioning columns are delimited by "/"
      val partCols = partColsDelimited.trim().split("/").toSeq
      // 'partValues[i]' contains the value for the partitioning column at 'partCols[i]'.
      val partValues = if (partSpec == null) {
        Array.fill(partCols.size)(new String)
      } else {
        partCols.map(col => new String(partSpec.get(col))).toArray
      }

      // Create local references so that the outer object isn't serialized.
      val tableDesc = relation.tableDesc
      val broadcastedHiveConf = _broadcastedHiveConf
      val localDeserializer = partDeserializer
      val mutableRow = new SpecificMutableRow(attributes.map(_.dataType))

      // Splits all attributes into two groups, partition key attributes and those that are not.
      // Attached indices indicate the position of each attribute in the output schema.
      val (partitionKeyAttrs, nonPartitionKeyAttrs) =
        attributes.zipWithIndex.partition { case (attr, _) =>
          relation.partitionKeys.contains(attr)
        }

      def fillPartitionKeys(rawPartValues: Array[String], row: MutableRow): Unit = {
        partitionKeyAttrs.foreach { case (attr, ordinal) =>
          val partOrdinal = relation.partitionKeys.indexOf(attr)
          row(ordinal) = Cast(Literal(rawPartValues(partOrdinal)), attr.dataType).eval(null)
        }
      }

      // Fill all partition keys to the given MutableRow object
      fillPartitionKeys(partValues, mutableRow)

      createHadoopRdd(tableDesc, inputPathStr, ifc).mapPartitions { iter =>
        val hconf = broadcastedHiveConf.value.value
        val deserializer = localDeserializer.newInstance()
        deserializer.initialize(hconf, partProps)
        // get the table deserializer
        val tableSerDe = tableDesc.getDeserializerClass.newInstance()
        tableSerDe.initialize(hconf, tableDesc.getProperties)

        // fill the non partition key attributes
        HadoopTableReader.fillObject(iter, deserializer, nonPartitionKeyAttrs,
          mutableRow, tableSerDe)
      }
    }.toSeq

    // Even if we don't use any partitions, we still need an empty RDD
    if (hivePartitionRDDs.size == 0) {
      new EmptyRDD[InternalRow](sc.sparkContext)
    } else {
      new UnionRDD(hivePartitionRDDs(0).context, hivePartitionRDDs)
    }
  }

  /**
   * If `filterOpt` is defined, then it will be used to filter files from `path`. These files are
   * returned in a single, comma-separated string.
   */
  private def applyFilterIfNeeded(path: Path, filterOpt: Option[PathFilter]): String = {
    filterOpt match {
      case Some(filter) =>
        val fs = path.getFileSystem(sc.hiveconf)
        val filteredFiles = fs.listStatus(path, filter).map(_.getPath.toString)
        filteredFiles.mkString(",")
      case None => path.toString
    }
  }

  /**
   * Creates a HadoopRDD based on the broadcasted HiveConf and other job properties that will be
   * applied locally on each slave.
   */
  private def createHadoopRdd(
    tableDesc: TableDesc,
    path: String,
    inputFormatClass: Class[InputFormat[Writable, Writable]]): RDD[Writable] = {

    val initializeJobConfFunc = HadoopTableReader.initializeLocalJobConfFunc(path, tableDesc) _

    val rdd = new HadoopRDD(
      sc.sparkContext,
      _broadcastedHiveConf.asInstanceOf[Broadcast[SerializableConfiguration]],
      Some(initializeJobConfFunc),
      inputFormatClass,
      classOf[Writable],
      classOf[Writable],
      _minSplitsPerRDD)

    // Only take the value (skip the key) because Hive works only with values.
    rdd.map(_._2)
  }
}

private[hive] object HadoopTableReader extends HiveInspectors with Logging {
  /**
   * Curried. After given an argument for 'path', the resulting JobConf => Unit closure is used to
   * instantiate a HadoopRDD.
   */
  def initializeLocalJobConfFunc(path: String, tableDesc: TableDesc)(jobConf: JobConf) {
    FileInputFormat.setInputPaths(jobConf, Seq[Path](new Path(path)): _*)
    if (tableDesc != null) {
      PlanUtils.configureInputJobPropertiesForStorageHandler(tableDesc)
      Utilities.copyTableJobPropertiesToConf(tableDesc, jobConf)
    }
    val bufferSize = System.getProperty("spark.buffer.size", "65536")
    jobConf.set("io.file.buffer.size", bufferSize)
  }

  /**
   * Transform all given raw `Writable`s into `Row`s.
   *
   * @param iterator Iterator of all `Writable`s to be transformed
   * @param rawDeser The `Deserializer` associated with the input `Writable`
   * @param nonPartitionKeyAttrs Attributes that should be filled together with their corresponding
   *                             positions in the output schema
   * @param mutableRow A reusable `MutableRow` that should be filled
   * @param tableDeser Table Deserializer
   * @return An `Iterator[Row]` transformed from `iterator`
   */
  def fillObject(
      iterator: Iterator[Writable],
      rawDeser: Deserializer,
      nonPartitionKeyAttrs: Seq[(Attribute, Int)],
      mutableRow: MutableRow,
      tableDeser: Deserializer): Iterator[InternalRow] = {

    val soi = if (rawDeser.getObjectInspector.equals(tableDeser.getObjectInspector)) {
      rawDeser.getObjectInspector.asInstanceOf[StructObjectInspector]
    } else {
      ObjectInspectorConverters.getConvertedOI(
        rawDeser.getObjectInspector,
        tableDeser.getObjectInspector).asInstanceOf[StructObjectInspector]
    }

    logDebug(soi.toString)

    val allStructFieldNames = soi.getAllStructFieldRefs().toList
      .map(fieldRef => fieldRef.getFieldName())

    val (fieldRefs, fieldOrdinals) = nonPartitionKeyAttrs.map { case (attr, ordinal) =>
      // If the partition contain this attribute or not
      if (allStructFieldNames.contains(attr.name)) {
        soi.getStructFieldRef(attr.name) -> ordinal
      } else {
        (null, ordinal)
      }
    }.unzip

    /**
     * Builds specific unwrappers ahead of time according to object inspector
     * types to avoid pattern matching and branching costs per row.
     */
<<<<<<< HEAD
    val unwrappers: Seq[(Any, MutableRow, Int) => Unit] = fieldRefs.map { ref =>
      if (ref == null) {
          // Placeholder, never used
          (value: Any, row: MutableRow, ordinal: Int) => row.setNullAt(ordinal)
      } else {
        ref.getFieldObjectInspector match {
          case oi: BooleanObjectInspector =>
            (value: Any, row: MutableRow, ordinal: Int) => row.setBoolean(ordinal, oi.get(value))
          case oi: ByteObjectInspector =>
            (value: Any, row: MutableRow, ordinal: Int) => row.setByte(ordinal, oi.get(value))
          case oi: ShortObjectInspector =>
            (value: Any, row: MutableRow, ordinal: Int) => row.setShort(ordinal, oi.get(value))
          case oi: IntObjectInspector =>
            (value: Any, row: MutableRow, ordinal: Int) => row.setInt(ordinal, oi.get(value))
          case oi: LongObjectInspector =>
            (value: Any, row: MutableRow, ordinal: Int) => row.setLong(ordinal, oi.get(value))
          case oi: FloatObjectInspector =>
            (value: Any, row: MutableRow, ordinal: Int) => row.setFloat(ordinal, oi.get(value))
          case oi: DoubleObjectInspector =>
            (value: Any, row: MutableRow, ordinal: Int) => row.setDouble(ordinal, oi.get(value))
          case oi: HiveVarcharObjectInspector =>
            (value: Any, row: MutableRow, ordinal: Int) =>
              row.setString(ordinal, oi.getPrimitiveJavaObject(value).getValue)
          case oi: HiveDecimalObjectInspector =>
            (value: Any, row: MutableRow, ordinal: Int) =>
              row.update(ordinal, HiveShim.toCatalystDecimal(oi, value))
          case oi: TimestampObjectInspector =>
            (value: Any, row: MutableRow, ordinal: Int) =>
              row.update(ordinal, oi.getPrimitiveJavaObject(value).clone())
          case oi: DateObjectInspector =>
            (value: Any, row: MutableRow, ordinal: Int) =>
              row.update(ordinal, DateUtils.fromJavaDate(oi.getPrimitiveJavaObject(value)))
          case oi: BinaryObjectInspector =>
            (value: Any, row: MutableRow, ordinal: Int) =>
              row.update(ordinal, oi.getPrimitiveJavaObject(value))
          case oi =>
            (value: Any, row: MutableRow, ordinal: Int) => row(ordinal) = unwrap(value, oi)
        }
=======
    val unwrappers: Seq[(Any, MutableRow, Int) => Unit] = fieldRefs.map {
      _.getFieldObjectInspector match {
        case oi: BooleanObjectInspector =>
          (value: Any, row: MutableRow, ordinal: Int) => row.setBoolean(ordinal, oi.get(value))
        case oi: ByteObjectInspector =>
          (value: Any, row: MutableRow, ordinal: Int) => row.setByte(ordinal, oi.get(value))
        case oi: ShortObjectInspector =>
          (value: Any, row: MutableRow, ordinal: Int) => row.setShort(ordinal, oi.get(value))
        case oi: IntObjectInspector =>
          (value: Any, row: MutableRow, ordinal: Int) => row.setInt(ordinal, oi.get(value))
        case oi: LongObjectInspector =>
          (value: Any, row: MutableRow, ordinal: Int) => row.setLong(ordinal, oi.get(value))
        case oi: FloatObjectInspector =>
          (value: Any, row: MutableRow, ordinal: Int) => row.setFloat(ordinal, oi.get(value))
        case oi: DoubleObjectInspector =>
          (value: Any, row: MutableRow, ordinal: Int) => row.setDouble(ordinal, oi.get(value))
        case oi: HiveVarcharObjectInspector =>
          (value: Any, row: MutableRow, ordinal: Int) =>
            row.setString(ordinal, oi.getPrimitiveJavaObject(value).getValue)
        case oi: HiveDecimalObjectInspector =>
          (value: Any, row: MutableRow, ordinal: Int) =>
            row.update(ordinal, HiveShim.toCatalystDecimal(oi, value))
        case oi: TimestampObjectInspector =>
          (value: Any, row: MutableRow, ordinal: Int) =>
            row.setLong(ordinal, DateUtils.fromJavaTimestamp(oi.getPrimitiveJavaObject(value)))
        case oi: DateObjectInspector =>
          (value: Any, row: MutableRow, ordinal: Int) =>
            row.setInt(ordinal, DateUtils.fromJavaDate(oi.getPrimitiveJavaObject(value)))
        case oi: BinaryObjectInspector =>
          (value: Any, row: MutableRow, ordinal: Int) =>
            row.update(ordinal, oi.getPrimitiveJavaObject(value))
        case oi =>
          (value: Any, row: MutableRow, ordinal: Int) => row(ordinal) = unwrap(value, oi)
>>>>>>> 54557f35
      }
    }

    val converter = ObjectInspectorConverters.getConverter(rawDeser.getObjectInspector, soi)

    // Map each tuple to a row object
    iterator.map { value =>
      val raw = converter.convert(rawDeser.deserialize(value))
      var i = 0
      while (i < fieldRefs.length) {
        if (fieldRefs(i) == null) {
          mutableRow.setNullAt(fieldOrdinals(i))
        } else {
          val fieldValue = soi.getStructFieldData(raw, fieldRefs(i))
          if (fieldValue == null) {
            mutableRow.setNullAt(fieldOrdinals(i))
          } else {
            unwrappers(i)(fieldValue, mutableRow, fieldOrdinals(i))
          }
        }
        i += 1
      }

      mutableRow: InternalRow
    }
  }
}<|MERGE_RESOLUTION|>--- conflicted
+++ resolved
@@ -17,12 +17,9 @@
 
 package org.apache.spark.sql.hive
 
-<<<<<<< HEAD
 import scala.collection.JavaConversions._
 
 import org.apache.hadoop.conf.Configuration
-=======
->>>>>>> 54557f35
 import org.apache.hadoop.fs.{Path, PathFilter}
 import org.apache.hadoop.hive.conf.HiveConf
 import org.apache.hadoop.hive.metastore.api.hive_metastoreConstants._
@@ -352,7 +349,6 @@
      * Builds specific unwrappers ahead of time according to object inspector
      * types to avoid pattern matching and branching costs per row.
      */
-<<<<<<< HEAD
     val unwrappers: Seq[(Any, MutableRow, Int) => Unit] = fieldRefs.map { ref =>
       if (ref == null) {
           // Placeholder, never used
@@ -391,41 +387,6 @@
           case oi =>
             (value: Any, row: MutableRow, ordinal: Int) => row(ordinal) = unwrap(value, oi)
         }
-=======
-    val unwrappers: Seq[(Any, MutableRow, Int) => Unit] = fieldRefs.map {
-      _.getFieldObjectInspector match {
-        case oi: BooleanObjectInspector =>
-          (value: Any, row: MutableRow, ordinal: Int) => row.setBoolean(ordinal, oi.get(value))
-        case oi: ByteObjectInspector =>
-          (value: Any, row: MutableRow, ordinal: Int) => row.setByte(ordinal, oi.get(value))
-        case oi: ShortObjectInspector =>
-          (value: Any, row: MutableRow, ordinal: Int) => row.setShort(ordinal, oi.get(value))
-        case oi: IntObjectInspector =>
-          (value: Any, row: MutableRow, ordinal: Int) => row.setInt(ordinal, oi.get(value))
-        case oi: LongObjectInspector =>
-          (value: Any, row: MutableRow, ordinal: Int) => row.setLong(ordinal, oi.get(value))
-        case oi: FloatObjectInspector =>
-          (value: Any, row: MutableRow, ordinal: Int) => row.setFloat(ordinal, oi.get(value))
-        case oi: DoubleObjectInspector =>
-          (value: Any, row: MutableRow, ordinal: Int) => row.setDouble(ordinal, oi.get(value))
-        case oi: HiveVarcharObjectInspector =>
-          (value: Any, row: MutableRow, ordinal: Int) =>
-            row.setString(ordinal, oi.getPrimitiveJavaObject(value).getValue)
-        case oi: HiveDecimalObjectInspector =>
-          (value: Any, row: MutableRow, ordinal: Int) =>
-            row.update(ordinal, HiveShim.toCatalystDecimal(oi, value))
-        case oi: TimestampObjectInspector =>
-          (value: Any, row: MutableRow, ordinal: Int) =>
-            row.setLong(ordinal, DateUtils.fromJavaTimestamp(oi.getPrimitiveJavaObject(value)))
-        case oi: DateObjectInspector =>
-          (value: Any, row: MutableRow, ordinal: Int) =>
-            row.setInt(ordinal, DateUtils.fromJavaDate(oi.getPrimitiveJavaObject(value)))
-        case oi: BinaryObjectInspector =>
-          (value: Any, row: MutableRow, ordinal: Int) =>
-            row.update(ordinal, oi.getPrimitiveJavaObject(value))
-        case oi =>
-          (value: Any, row: MutableRow, ordinal: Int) => row(ordinal) = unwrap(value, oi)
->>>>>>> 54557f35
       }
     }
 
