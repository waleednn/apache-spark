--- conflicted
+++ resolved
@@ -97,12 +97,8 @@
     case "1.2" | "1.2.0" | "1.2.1" | "1.2.2" => hive.v1_2
     case "2.0" | "2.0.0" | "2.0.1" => hive.v2_0
     case "2.1" | "2.1.0" | "2.1.1" => hive.v2_1
-<<<<<<< HEAD
-    case "2.3" | "2.3.2" => hive.v2_3
-=======
     case "2.2" | "2.2.0" => hive.v2_2
     case "2.3" | "2.3.0" | "2.3.1" | "2.3.2" => hive.v2_3
->>>>>>> 2ce37b50
   }
 
   private def downloadVersion(
