/*
 * Licensed to the Apache Software Foundation (ASF) under one or more
 * contributor license agreements.  See the NOTICE file distributed with
 * this work for additional information regarding copyright ownership.
 * The ASF licenses this file to You under the Apache License, Version 2.0
 * (the "License"); you may not use this file except in compliance with
 * the License.  You may obtain a copy of the License at
 *
 *    http://www.apache.org/licenses/LICENSE-2.0
 *
 * Unless required by applicable law or agreed to in writing, software
 * distributed under the License is distributed on an "AS IS" BASIS,
 * WITHOUT WARRANTIES OR CONDITIONS OF ANY KIND, either express or implied.
 * See the License for the specific language governing permissions and
 * limitations under the License.
 */

package org.apache.spark.sql.hive.execution

import java.io.IOException
import java.net.URI
import java.text.SimpleDateFormat
import java.util.{Date, Locale, Random}

import org.apache.hadoop.conf.Configuration
import org.apache.hadoop.fs.{FileSystem, Path}
import org.apache.hadoop.hive.common.{FileUtils, HiveStatsUtils}
import org.apache.hadoop.hive.ql.exec.TaskRunner
import org.apache.hadoop.hive.ql.ErrorMsg
import org.apache.hadoop.mapred.{FileOutputFormat, JobConf}

import org.apache.spark.rdd.RDD
import org.apache.spark.sql.AnalysisException
import org.apache.spark.sql.catalyst.InternalRow
import org.apache.spark.sql.catalyst.expressions.Attribute
import org.apache.spark.sql.catalyst.plans.physical.Partitioning
import org.apache.spark.sql.execution.{SparkPlan, UnaryExecNode}
<<<<<<< HEAD
import org.apache.spark.sql.execution.command.{AlterTableAddPartitionCommand, AlterTableDropPartitionCommand}
import org.apache.spark.sql.execution.datasources.PartitioningUtils
=======
>>>>>>> dc4c6009
import org.apache.spark.sql.hive._
import org.apache.spark.sql.hive.HiveShim.{ShimFileSinkDesc => FileSinkDesc}
import org.apache.spark.SparkException
import org.apache.spark.util.SerializableJobConf


/**
 * Command for writing data out to a Hive table.
 *
 * This class is mostly a mess, for legacy reasons (since it evolved in organic ways and had to
 * follow Hive's internal implementations closely, which itself was a mess too). Please don't
 * blame Reynold for this! He was just moving code around!
 *
 * In the future we should converge the write path for Hive with the normal data source write path,
 * as defined in [[org.apache.spark.sql.execution.datasources.FileFormatWriter]].
 *
 * @param table the logical plan representing the table. In the future this should be a
 *              [[org.apache.spark.sql.catalyst.catalog.CatalogTable]] once we converge Hive tables
 *              and data source tables.
 * @param partition a map from the partition key to the partition value (optional). If the partition
 *                  value is optional, dynamic partition insert will be performed.
 *                  As an example, `INSERT INTO tbl PARTITION (a=1, b=2) AS ...` would have
 *                  Map('a' -> Some('1'), 'b' -> Some('2')),
 *                  and `INSERT INTO tbl PARTITION (a=1, b) AS ...`
 *                  would have Map('a' -> Some('1'), 'b' -> None).
 * @param child the logical plan representing data to write to.
 * @param overwrite overwrite existing table or partitions.
 * @param ifNotExists If true, only write if the table or partition does not exist.
 */
case class InsertIntoHiveTable(
    table: MetastoreRelation,
    partition: Map[String, Option[String]],
    child: SparkPlan,
    overwrite: Boolean,
    ifNotExists: Boolean) extends UnaryExecNode {

  @transient private val sessionState = sqlContext.sessionState.asInstanceOf[HiveSessionState]
  @transient private val externalCatalog = sqlContext.sharedState.externalCatalog

  def output: Seq[Attribute] = Seq.empty

  val hadoopConf = sessionState.newHadoopConf()
  val stagingDir = hadoopConf.get("hive.exec.stagingdir", ".hive-staging")

  private def executionId: String = {
    val rand: Random = new Random
    val format = new SimpleDateFormat("yyyy-MM-dd_HH-mm-ss_SSS", Locale.US)
    "hive_" + format.format(new Date) + "_" + Math.abs(rand.nextLong)
  }

  private def getStagingDir(inputPath: Path, hadoopConf: Configuration): Path = {
    val inputPathUri: URI = inputPath.toUri
    val inputPathName: String = inputPathUri.getPath
    val fs: FileSystem = inputPath.getFileSystem(hadoopConf)
    val stagingPathName: String =
      if (inputPathName.indexOf(stagingDir) == -1) {
        new Path(inputPathName, stagingDir).toString
      } else {
        inputPathName.substring(0, inputPathName.indexOf(stagingDir) + stagingDir.length)
      }
    val dir: Path =
      fs.makeQualified(
        new Path(stagingPathName + "_" + executionId + "-" + TaskRunner.getTaskRunnerID))
    logDebug("Created staging dir = " + dir + " for path = " + inputPath)
    try {
      if (!FileUtils.mkdir(fs, dir, true, hadoopConf)) {
        throw new IllegalStateException("Cannot create staging directory  '" + dir.toString + "'")
      }
      fs.deleteOnExit(dir)
    } catch {
      case e: IOException =>
        throw new RuntimeException(
          "Cannot create staging directory '" + dir.toString + "': " + e.getMessage, e)

    }
    return dir
  }

  private def getExternalScratchDir(extURI: URI, hadoopConf: Configuration): Path = {
    getStagingDir(new Path(extURI.getScheme, extURI.getAuthority, extURI.getPath), hadoopConf)
  }

  def getExternalTmpPath(path: Path, hadoopConf: Configuration): Path = {
    val extURI: URI = path.toUri
    if (extURI.getScheme == "viewfs") {
      getExtTmpPathRelTo(path.getParent, hadoopConf)
    } else {
      new Path(getExternalScratchDir(extURI, hadoopConf), "-ext-10000")
    }
  }

  def getExtTmpPathRelTo(path: Path, hadoopConf: Configuration): Path = {
    new Path(getStagingDir(path, hadoopConf), "-ext-10000") // Hive uses 10000
  }

  private def saveAsHiveFile(
      rdd: RDD[InternalRow],
      valueClass: Class[_],
      fileSinkConf: FileSinkDesc,
      conf: SerializableJobConf,
      writerContainer: SparkHiveWriterContainer): Unit = {
    assert(valueClass != null, "Output value class not set")
    conf.value.setOutputValueClass(valueClass)

    val outputFileFormatClassName = fileSinkConf.getTableInfo.getOutputFileFormatClassName
    assert(outputFileFormatClassName != null, "Output format class not set")
    conf.value.set("mapred.output.format.class", outputFileFormatClassName)

    FileOutputFormat.setOutputPath(
      conf.value,
      SparkHiveWriterContainer.createPathFromString(fileSinkConf.getDirName(), conf.value))
    log.debug("Saving as hadoop file of type " + valueClass.getSimpleName)
    writerContainer.driverSideSetup()
    sqlContext.sparkContext.runJob(rdd, writerContainer.writeToFile _)
    writerContainer.commitJob()
  }

  /**
   * Inserts all the rows in the table into Hive.  Row objects are properly serialized with the
   * `org.apache.hadoop.hive.serde2.SerDe` and the
   * `org.apache.hadoop.mapred.OutputFormat` provided by the table definition.
   *
   * Note: this is run once and then kept to avoid double insertions.
   */
  protected[sql] lazy val sideEffectResult: Seq[InternalRow] = {
    // Have to pass the TableDesc object to RDD.mapPartitions and then instantiate new serializer
    // instances within the closure, since Serializer is not serializable while TableDesc is.
    val tableDesc = table.tableDesc
    val tableLocation = table.hiveQlTable.getDataLocation
    val tmpLocation = getExternalTmpPath(tableLocation, hadoopConf)
    val fileSinkConf = new FileSinkDesc(tmpLocation.toString, tableDesc, false)
    val isCompressed = hadoopConf.get("hive.exec.compress.output", "false").toBoolean

    if (isCompressed) {
      // Please note that isCompressed, "mapred.output.compress", "mapred.output.compression.codec",
      // and "mapred.output.compression.type" have no impact on ORC because it uses table properties
      // to store compression information.
      hadoopConf.set("mapred.output.compress", "true")
      fileSinkConf.setCompressed(true)
      fileSinkConf.setCompressCodec(hadoopConf.get("mapred.output.compression.codec"))
      fileSinkConf.setCompressType(hadoopConf.get("mapred.output.compression.type"))
    }

    val numDynamicPartitions = partition.values.count(_.isEmpty)
    val numStaticPartitions = partition.values.count(_.nonEmpty)
    val partitionSpec = partition.map {
      case (key, Some(value)) => key -> value
      case (key, None) => key -> ""
    }

    // All partition column names in the format of "<column name 1>/<column name 2>/..."
    val partitionColumns = fileSinkConf.getTableInfo.getProperties.getProperty("partition_columns")
    val partitionColumnNames = Option(partitionColumns).map(_.split("/")).getOrElse(Array.empty)

    // By this time, the partition map must match the table's partition columns
    if (partitionColumnNames.toSet != partition.keySet) {
      throw new SparkException(
        s"""Requested partitioning does not match the ${table.tableName} table:
           |Requested partitions: ${partition.keys.mkString(",")}
           |Table partitions: ${table.partitionKeys.map(_.name).mkString(",")}""".stripMargin)
    }

    // Validate partition spec if there exist any dynamic partitions
    if (numDynamicPartitions > 0) {
      // Report error if dynamic partitioning is not enabled
      if (!hadoopConf.get("hive.exec.dynamic.partition", "true").toBoolean) {
        throw new SparkException(ErrorMsg.DYNAMIC_PARTITION_DISABLED.getMsg)
      }

      // Report error if dynamic partition strict mode is on but no static partition is found
      if (numStaticPartitions == 0 &&
        hadoopConf.get("hive.exec.dynamic.partition.mode", "strict").equalsIgnoreCase("strict")) {
        throw new SparkException(ErrorMsg.DYNAMIC_PARTITION_STRICT_MODE.getMsg)
      }

      // Report error if any static partition appears after a dynamic partition
      val isDynamic = partitionColumnNames.map(partitionSpec(_).isEmpty)
      if (isDynamic.init.zip(isDynamic.tail).contains((true, false))) {
        throw new AnalysisException(ErrorMsg.PARTITION_DYN_STA_ORDER.getMsg)
      }
    }

    val jobConf = new JobConf(hadoopConf)
    val jobConfSer = new SerializableJobConf(jobConf)

    // When speculation is on and output committer class name contains "Direct", we should warn
    // users that they may loss data if they are using a direct output committer.
    val speculationEnabled = sqlContext.sparkContext.conf.getBoolean("spark.speculation", false)
    val outputCommitterClass = jobConf.get("mapred.output.committer.class", "")
    if (speculationEnabled && outputCommitterClass.contains("Direct")) {
      val warningMessage =
        s"$outputCommitterClass may be an output committer that writes data directly to " +
          "the final location. Because speculation is enabled, this output committer may " +
          "cause data loss (see the case in SPARK-10063). If possible, please use an output " +
          "committer that does not have this behavior (e.g. FileOutputCommitter)."
      logWarning(warningMessage)
    }

    val writerContainer = if (numDynamicPartitions > 0) {
      val dynamicPartColNames = partitionColumnNames.takeRight(numDynamicPartitions)
      new SparkHiveDynamicPartitionWriterContainer(
        jobConf,
        fileSinkConf,
        dynamicPartColNames,
        child.output)
    } else {
      new SparkHiveWriterContainer(
        jobConf,
        fileSinkConf,
        child.output)
    }

    @transient val outputClass = writerContainer.newSerializer(table.tableDesc).getSerializedClass
    saveAsHiveFile(child.execute(), outputClass, fileSinkConf, jobConfSer, writerContainer)

    val outputPath = FileOutputFormat.getOutputPath(jobConf)
    // TODO: Correctly set holdDDLTime.
    // In most of the time, we should have holdDDLTime = false.
    // holdDDLTime will be true when TOK_HOLD_DDLTIME presents in the query as a hint.
    val holdDDLTime = false
    if (partition.nonEmpty) {
      if (numDynamicPartitions > 0) {
        // SPARK-18107: Insert overwrite runs much slower than hive-client.
        // Newer Hive largely improves insert overwrite performance. As Spark uses older Hive
        // version and we may not want to catch up new Hive version every time. We delete the
        // Hive partition first and then load data file into the Hive partition.
        var doHiveOverwrite = overwrite
        if (overwrite) {
          val fs = outputPath.getFileSystem(hadoopConf)
          // Extracts the partition paths from output path.
          // E.g., if the dynamic partition columns are "a" and "b", we would get the paths like
          // "/output/a=1/b=2", "/output/a=2/b=3".
          val partitionPaths =
            HiveStatsUtils.getFileStatusRecurse(outputPath, numDynamicPartitions, fs)
              .map(_.getPath())
          val partitionSpecInOutputPath =
            PartitioningUtils.parsePartitions(
              partitionPaths,
              PartitioningUtils.DEFAULT_PARTITION_NAME,
              true,
              Set(outputPath))

          val schema = partitionSpecInOutputPath.partitionColumns
          val columnNames = schema.fieldNames

          partitionSpecInOutputPath.partitions.flatMap { partition =>
            // Construct partition spec from parsed dynamic partition column names and values.
            val spec = columnNames.zip(partition.values.toSeq(schema).map(_.toString)).toMap
            // Using static partition spec and dynamic partition spec to get partition metadata.
            externalCatalog.getPartitionOption(
              table.catalogTable.database,
              table.catalogTable.identifier.table,
              partitionSpec ++ spec)
          }.foreach { part =>
            part.storage.locationUri.map { uri =>
              if (removePartitionPath(new Path(uri), hadoopConf)) {
                // Don't let Hive do overwrite operation since it is slower.
                doHiveOverwrite = false
              }
            }
          }
        }

        externalCatalog.loadDynamicPartitions(
          db = table.catalogTable.database,
          table = table.catalogTable.identifier.table,
          outputPath.toString,
          partitionSpec,
          doHiveOverwrite,
          numDynamicPartitions,
          holdDDLTime = holdDDLTime)
      } else {
        // scalastyle:off
        // ifNotExists is only valid with static partition, refer to
        // https://cwiki.apache.org/confluence/display/Hive/LanguageManual+DML#LanguageManualDML-InsertingdataintoHiveTablesfromqueries
        // scalastyle:on
        val oldPart =
          externalCatalog.getPartitionOption(
            table.catalogTable.database,
            table.catalogTable.identifier.table,
            partitionSpec)

        var doHiveOverwrite = overwrite

        if (oldPart.isEmpty || !ifNotExists) {
          // SPARK-18107: Insert overwrite runs much slower than hive-client.
          // Newer Hive largely improves insert overwrite performance. As Spark uses older Hive
          // version and we may not want to catch up new Hive version every time. We delete the
          // Hive partition first and then load data file into the Hive partition.
          if (oldPart.nonEmpty && overwrite) {
<<<<<<< HEAD
            oldPart.get.storage.locationUri.map { uri =>
              if (removePartitionPath(new Path(uri), hadoopConf)) {
=======
            oldPart.get.storage.locationUri.foreach { uri =>
              val partitionPath = new Path(uri)
              val fs = partitionPath.getFileSystem(hadoopConf)
              if (fs.exists(partitionPath)) {
                if (!fs.delete(partitionPath, true)) {
                  throw new RuntimeException(
                    "Cannot remove partition directory '" + partitionPath.toString)
                }
>>>>>>> dc4c6009
                // Don't let Hive do overwrite operation since it is slower.
                doHiveOverwrite = false
              }
            }
          }

          // inheritTableSpecs is set to true. It should be set to false for an IMPORT query
          // which is currently considered as a Hive native command.
          val inheritTableSpecs = true
          externalCatalog.loadPartition(
            table.catalogTable.database,
            table.catalogTable.identifier.table,
            outputPath.toString,
            partitionSpec,
            isOverwrite = doHiveOverwrite,
            holdDDLTime = holdDDLTime,
            inheritTableSpecs = inheritTableSpecs)
        }
      }
    } else {
      externalCatalog.loadTable(
        table.catalogTable.database,
        table.catalogTable.identifier.table,
        outputPath.toString, // TODO: URI
        overwrite,
        holdDDLTime)
    }

    // Invalidate the cache.
    sqlContext.sharedState.cacheManager.invalidateCache(table)
    sqlContext.sessionState.catalog.refreshTable(table.catalogTable.identifier)

    // It would be nice to just return the childRdd unchanged so insert operations could be chained,
    // however for now we return an empty list to simplify compatibility checks with hive, which
    // does not return anything for insert operations.
    // TODO: implement hive compatibility as rules.
    Seq.empty[InternalRow]
  }

  // Deletes a partition path. Returns true if the path exists and is successfully deleted.
  // Returns false if the path doesn't exist. Throws RuntimeException if error happens when
  // deleting the path.
  private def removePartitionPath(partitionPath: Path, hadoopConf: Configuration): Boolean = {
    val fs = partitionPath.getFileSystem(hadoopConf)
    if (fs.exists(partitionPath)) {
      if (!fs.delete(partitionPath, true)) {
        throw new RuntimeException(
          "Cannot remove partition directory '" + partitionPath.toString)
      }
      true
    } else {
      false
    }
  }

  override def outputPartitioning: Partitioning = child.outputPartitioning

  override def executeCollect(): Array[InternalRow] = sideEffectResult.toArray

  protected override def doExecute(): RDD[InternalRow] = {
    sqlContext.sparkContext.parallelize(sideEffectResult.asInstanceOf[Seq[InternalRow]], 1)
  }
}<|MERGE_RESOLUTION|>--- conflicted
+++ resolved
@@ -35,11 +35,8 @@
 import org.apache.spark.sql.catalyst.expressions.Attribute
 import org.apache.spark.sql.catalyst.plans.physical.Partitioning
 import org.apache.spark.sql.execution.{SparkPlan, UnaryExecNode}
-<<<<<<< HEAD
 import org.apache.spark.sql.execution.command.{AlterTableAddPartitionCommand, AlterTableDropPartitionCommand}
 import org.apache.spark.sql.execution.datasources.PartitioningUtils
-=======
->>>>>>> dc4c6009
 import org.apache.spark.sql.hive._
 import org.apache.spark.sql.hive.HiveShim.{ShimFileSinkDesc => FileSinkDesc}
 import org.apache.spark.SparkException
@@ -330,19 +327,8 @@
           // version and we may not want to catch up new Hive version every time. We delete the
           // Hive partition first and then load data file into the Hive partition.
           if (oldPart.nonEmpty && overwrite) {
-<<<<<<< HEAD
             oldPart.get.storage.locationUri.map { uri =>
               if (removePartitionPath(new Path(uri), hadoopConf)) {
-=======
-            oldPart.get.storage.locationUri.foreach { uri =>
-              val partitionPath = new Path(uri)
-              val fs = partitionPath.getFileSystem(hadoopConf)
-              if (fs.exists(partitionPath)) {
-                if (!fs.delete(partitionPath, true)) {
-                  throw new RuntimeException(
-                    "Cannot remove partition directory '" + partitionPath.toString)
-                }
->>>>>>> dc4c6009
                 // Don't let Hive do overwrite operation since it is slower.
                 doHiveOverwrite = false
               }
