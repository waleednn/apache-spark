--- conflicted
+++ resolved
@@ -39,13 +39,7 @@
 import org.apache.spark.sql.catalyst.ScalaReflection
 import org.apache.spark.sql.catalyst.analysis.{Analyzer, EliminateAnalysisOperators, OverrideCatalog, OverrideFunctionRegistry}
 import org.apache.spark.sql.catalyst.plans.logical._
-<<<<<<< HEAD
-import org.apache.spark.sql.catalyst.types.DecimalType
-import org.apache.spark.sql.catalyst.types.decimal.Decimal
-import org.apache.spark.sql.execution.{SparkPlan, ExecutedCommand, ExtractPythonUdfs, QueryExecutionException}
-=======
 import org.apache.spark.sql.execution.{ExecutedCommand, ExtractPythonUdfs, SetCommand, QueryExecutionException}
->>>>>>> ae7c1396
 import org.apache.spark.sql.hive.execution.{HiveNativeCommand, DescribeHiveTableCommand}
 import org.apache.spark.sql.sources.DataSourceStrategy
 import org.apache.spark.sql.types._
@@ -333,14 +327,8 @@
   private val hivePlanner = new SparkPlanner with HiveStrategies {
     val hiveContext = self
 
-<<<<<<< HEAD
-    override def strategies: Seq[Strategy] = extraStrategies ++ Seq(
-      DataSourceStrategy,
-      CommandStrategy,
-=======
     override def strategies: Seq[Strategy] = experimental.extraStrategies ++ Seq(
       DataSourceStrategy,
->>>>>>> ae7c1396
       HiveCommandStrategy(self),
       HiveDDLStrategy,
       DDLStrategy,
@@ -382,17 +370,10 @@
               .mkString("\t")
         }
       case command: ExecutedCommand =>
-<<<<<<< HEAD
-        command.executeCollect().map(_.head.toString)
-
-      case other =>
-        val result: Seq[Seq[Any]] = other.executeCollect().toSeq
-=======
         command.executeCollect().map(_(0).toString)
 
       case other =>
         val result: Seq[Seq[Any]] = other.executeCollect().map(_.toSeq).toSeq
->>>>>>> ae7c1396
         // We need the types so we can output struct field names
         val types = analyzed.output.map(_.dataType)
         // Reformat to match hive tab delimited output.
@@ -430,14 +411,9 @@
     case (d: Date, DateType) => new DateWritable(d).toString
     case (t: Timestamp, TimestampType) => new TimestampWritable(t).toString
     case (bin: Array[Byte], BinaryType) => new String(bin, "UTF-8")
-<<<<<<< HEAD
-    case (decimal: BigDecimal, DecimalType()) => // Hive strips trailing zeros so use its toString
-      HiveShim.createDecimal(decimal.underlying()).toString
-=======
     case (decimal: java.math.BigDecimal, DecimalType()) =>
       // Hive strips trailing zeros so use its toString
       HiveShim.createDecimal(decimal).toString
->>>>>>> ae7c1396
     case (other, tpe) if primitiveTypes contains tpe => other.toString
   }
 
