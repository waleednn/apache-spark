/*
 * Licensed to the Apache Software Foundation (ASF) under one or more
 * contributor license agreements.  See the NOTICE file distributed with
 * this work for additional information regarding copyright ownership.
 * The ASF licenses this file to You under the Apache License, Version 2.0
 * (the "License"); you may not use this file except in compliance with
 * the License.  You may obtain a copy of the License at
 *
 *    http://www.apache.org/licenses/LICENSE-2.0
 *
 * Unless required by applicable law or agreed to in writing, software
 * distributed under the License is distributed on an "AS IS" BASIS,
 * WITHOUT WARRANTIES OR CONDITIONS OF ANY KIND, either express or implied.
 * See the License for the specific language governing permissions and
 * limitations under the License.
 */

package org.apache.spark.sql.hive

import java.io.{BufferedReader, File, InputStreamReader, PrintStream}
import java.sql.Timestamp
import java.util.{ArrayList => JArrayList}

import org.apache.hadoop.hive.ql.parse.VariableSubstitution
import org.apache.spark.sql.catalyst.Dialect

import scala.collection.JavaConversions._
import scala.language.implicitConversions

import org.apache.hadoop.fs.{FileSystem, Path}
import org.apache.hadoop.hive.conf.HiveConf
import org.apache.hadoop.hive.ql.Driver
import org.apache.hadoop.hive.ql.metadata.Table
import org.apache.hadoop.hive.ql.parse.VariableSubstitution
import org.apache.hadoop.hive.ql.processors._
import org.apache.hadoop.hive.ql.session.SessionState
import org.apache.hadoop.hive.serde2.io.{DateWritable, TimestampWritable}

import org.apache.spark.{SparkConf, SparkContext}
import org.apache.spark.annotation.Experimental
import org.apache.spark.deploy.SparkHadoopUtil
import org.apache.spark.sql._
import org.apache.spark.sql.catalyst.analysis.{Analyzer, EliminateSubQueries, OverrideCatalog, OverrideFunctionRegistry}
import org.apache.spark.sql.catalyst.plans.logical._
import org.apache.spark.sql.execution.{ExecutedCommand, ExtractPythonUdfs, QueryExecutionException, SetCommand}
import org.apache.spark.sql.hive.client._
import org.apache.spark.sql.hive.execution.{DescribeHiveTableCommand, HiveNativeCommand}
import org.apache.spark.sql.sources.{DDLParser, DataSourceStrategy}
import org.apache.spark.sql.catalyst.CatalystConf
import org.apache.spark.sql.types._
import org.apache.spark.util.Utils


/**
 * This is the HiveQL Dialect, this dialect is strongly bind with HiveContext
 */
private[hive] class HiveQLDialect extends Dialect {
  override def parse(sqlText: String): LogicalPlan = {
    HiveQl.parseSql(sqlText)
  }
}

/**
 * An instance of the Spark SQL execution engine that integrates with data stored in Hive.
 * Configuration for Hive is read from hive-site.xml on the classpath.
 */
class HiveContext(sc: SparkContext) extends SQLContext(sc) {
  self =>

  import HiveContext._

  /**
   * When true, enables an experimental feature where metastore tables that use the parquet SerDe
   * are automatically converted to use the Spark SQL parquet table scan, instead of the Hive
   * SerDe.
   */
  protected[sql] def convertMetastoreParquet: Boolean =
    getConf("spark.sql.hive.convertMetastoreParquet", "true") == "true"

  /**
   * When true, also tries to merge possibly different but compatible Parquet schemas in different
   * Parquet data files.
   *
   * This configuration is only effective when "spark.sql.hive.convertMetastoreParquet" is true.
   */
  protected[sql] def convertMetastoreParquetWithSchemaMerging: Boolean =
    getConf("spark.sql.hive.convertMetastoreParquet.mergeSchema", "false") == "true"

  /**
   * When true, a table created by a Hive CTAS statement (no USING clause) will be
   * converted to a data source table, using the data source set by spark.sql.sources.default.
   * The table in CTAS statement will be converted when it meets any of the following conditions:
   *   - The CTAS does not specify any of a SerDe (ROW FORMAT SERDE), a File Format (STORED AS), or
   *     a Storage Hanlder (STORED BY), and the value of hive.default.fileformat in hive-site.xml
   *     is either TextFile or SequenceFile.
   *   - The CTAS statement specifies TextFile (STORED AS TEXTFILE) as the file format and no SerDe
   *     is specified (no ROW FORMAT SERDE clause).
   *   - The CTAS statement specifies SequenceFile (STORED AS SEQUENCEFILE) as the file format
   *     and no SerDe is specified (no ROW FORMAT SERDE clause).
   */
  protected[sql] def convertCTAS: Boolean =
    getConf("spark.sql.hive.convertCTAS", "false").toBoolean

  /**
   * The version of the hive client that will be used to communicate with the metastore.  Note that
   * this does not necessarily need to be the same version of Hive that is used internally by
   * Spark SQL for execution.
   */
  protected[hive] def hiveMetastoreVersion: String =
    getConf(HIVE_METASTORE_VERSION, hiveExecutionVersion)

  /**
   * The location of the jars that should be used to instantiate the HiveMetastoreClient.  This
   * property can be one of three options:
   *  - a classpath in the standard format for both hive and hadoop.
   *  - builtin - attempt to discover the jars that were used to load Spark SQL and use those. This
   *              option is only valid when using the execution version of Hive.
   *  - maven - download the correct version of hive on demand from maven.
   */
  protected[hive] def hiveMetastoreJars: String =
    getConf(HIVE_METASTORE_JARS, "builtin")

  @transient
  protected[sql] lazy val substitutor = new VariableSubstitution()

  /**
   * The copy of the hive client that is used for execution.  Currently this must always be
   * Hive 13 as this is the version of Hive that is packaged with Spark SQL.  This copy of the
   * client is used for execution related tasks like registering temporary functions or ensuring
   * that the ThreadLocal SessionState is correctly populated.  This copy of Hive is *not* used
   * for storing peristent metadata, and only point to a dummy metastore in a temporary directory.
   */
  @transient
  protected[hive] lazy val executionHive: ClientWrapper = {
    logInfo(s"Initilizing execution hive, version $hiveExecutionVersion")
    new ClientWrapper(
      version = IsolatedClientLoader.hiveVersion(hiveExecutionVersion),
      config = newTemporaryConfiguration())
  }
  SessionState.setCurrentSessionState(executionHive.state)

  /**
   * The copy of the Hive client that is used to retrieve metadata from the Hive MetaStore.
   * The version of the Hive client that is used here must match the metastore that is configured
   * in the hive-site.xml file.
   */
  @transient
  protected[hive] lazy val metadataHive: ClientInterface = {
    val metaVersion = IsolatedClientLoader.hiveVersion(hiveMetastoreVersion)

    // We instantiate a HiveConf here to read in the hive-site.xml file and then pass the options
    // into the isolated client loader
    val metadataConf = new HiveConf()
    // `configure` goes second to override other settings.
    val allConfig = metadataConf.iterator.map(e => e.getKey -> e.getValue).toMap ++ configure

    val isolatedLoader = if (hiveMetastoreJars == "builtin") {
      if (hiveExecutionVersion != hiveMetastoreVersion) {
        throw new IllegalArgumentException(
          "Builtin jars can only be used when hive execution version == hive metastore version. " +
          s"Execution: ${hiveExecutionVersion} != Metastore: ${hiveMetastoreVersion}. " +
          "Specify a vaild path to the correct hive jars using $HIVE_METASTORE_JARS " +
          s"or change $HIVE_METASTORE_VERSION to $hiveExecutionVersion.")
      }
      val jars = getClass.getClassLoader match {
        case urlClassLoader: java.net.URLClassLoader => urlClassLoader.getURLs
        case other =>
          throw new IllegalArgumentException(
            "Unable to locate hive jars to connect to metastore " +
            s"using classloader ${other.getClass.getName}. " +
            "Please set spark.sql.hive.metastore.jars")
      }

      logInfo(
        s"Initializing HiveMetastoreConnection version $hiveMetastoreVersion using Spark classes.")
      new IsolatedClientLoader(
        version = metaVersion,
        execJars = jars.toSeq,
        config = allConfig,
        isolationOn = true)
    } else if (hiveMetastoreJars == "maven") {
      // TODO: Support for loading the jars from an already downloaded location.
      logInfo(
        s"Initializing HiveMetastoreConnection version $hiveMetastoreVersion using maven.")
      IsolatedClientLoader.forVersion(hiveMetastoreVersion, allConfig )
    } else {
      // Convert to files and expand any directories.
      val jars =
        hiveMetastoreJars
          .split(File.pathSeparator)
          .flatMap {
            case path if new File(path).getName() == "*" =>
              val files = new File(path).getParentFile().listFiles()
              if (files == null) {
                logWarning(s"Hive jar path '$path' does not exist.")
                Nil
              } else {
                files.filter(_.getName().toLowerCase().endsWith(".jar"))
              }
            case path =>
              new File(path) :: Nil
          }
          .map(_.toURI.toURL)

      logInfo(
        s"Initializing HiveMetastoreConnection version $hiveMetastoreVersion using $jars")
      new IsolatedClientLoader(
        version = metaVersion,
        execJars = jars.toSeq,
        config = allConfig,
        isolationOn = true)
    }
    isolatedLoader.client
  }

  protected[sql] override def parseSql(sql: String): LogicalPlan = {
    super.parseSql(substitutor.substitute(hiveconf, sql))
  }

  override protected[sql] def executePlan(plan: LogicalPlan): this.QueryExecution =
    new this.QueryExecution(plan)

  /**
   * Invalidate and refresh all the cached the metadata of the given table. For performance reasons,
   * Spark SQL or the external data source library it uses might cache certain metadata about a
   * table, such as the location of blocks. When those change outside of Spark SQL, users should
   * call this function to invalidate the cache.
   */
  def refreshTable(tableName: String): Unit = {
    // TODO: Database support...
    catalog.refreshTable("default", tableName)
  }

  protected[hive] def invalidateTable(tableName: String): Unit = {
    // TODO: Database support...
    catalog.invalidateTable("default", tableName)
  }

  /**
   * Analyzes the given table in the current database to generate statistics, which will be
   * used in query optimizations.
   *
   * Right now, it only supports Hive tables and it only updates the size of a Hive table
   * in the Hive metastore.
   */
  @Experimental
  def analyze(tableName: String) {
    val relation = EliminateSubQueries(catalog.lookupRelation(Seq(tableName)))

    relation match {
      case relation: MetastoreRelation =>
        // This method is mainly based on
        // org.apache.hadoop.hive.ql.stats.StatsUtils.getFileSizeForTable(HiveConf, Table)
        // in Hive 0.13 (except that we do not use fs.getContentSummary).
        // TODO: Generalize statistics collection.
        // TODO: Why fs.getContentSummary returns wrong size on Jenkins?
        // Can we use fs.getContentSummary in future?
        // Seems fs.getContentSummary returns wrong table size on Jenkins. So we use
        // countFileSize to count the table size.
        def calculateTableSize(fs: FileSystem, path: Path): Long = {
          val fileStatus = fs.getFileStatus(path)
          val size = if (fileStatus.isDir) {
            fs.listStatus(path).map(status => calculateTableSize(fs, status.getPath)).sum
          } else {
            fileStatus.getLen
          }

          size
        }

        def getFileSizeForTable(conf: HiveConf, table: Table): Long = {
          val path = table.getPath
          var size: Long = 0L
          try {
            val fs = path.getFileSystem(conf)
            size = calculateTableSize(fs, path)
          } catch {
            case e: Exception =>
              logWarning(
                s"Failed to get the size of table ${table.getTableName} in the " +
                s"database ${table.getDbName} because of ${e.toString}", e)
              size = 0L
          }

          size
        }

        val tableParameters = relation.hiveQlTable.getParameters
        val oldTotalSize =
          Option(tableParameters.get(HiveShim.getStatsSetupConstTotalSize))
            .map(_.toLong)
            .getOrElse(0L)
        val newTotalSize = getFileSizeForTable(hiveconf, relation.hiveQlTable)
        // Update the Hive metastore if the total size of the table is different than the size
        // recorded in the Hive metastore.
        // This logic is based on org.apache.hadoop.hive.ql.exec.StatsTask.aggregateStats().
        if (newTotalSize > 0 && newTotalSize != oldTotalSize) {
          catalog.client.alterTable(
            relation.table.copy(
              properties = relation.table.properties +
                (HiveShim.getStatsSetupConstTotalSize -> newTotalSize.toString)))
        }
      case otherRelation =>
        throw new UnsupportedOperationException(
          s"Analyze only works for Hive tables, but $tableName is a ${otherRelation.nodeName}")
    }
  }

  protected[hive] def hiveconf = tlSession.get().asInstanceOf[this.SQLSession].hiveconf

  override def setConf(key: String, value: String): Unit = {
    super.setConf(key, value)
    hiveconf.set(key, value)
    executionHive.runSqlHive(s"SET $key=$value")
    metadataHive.runSqlHive(s"SET $key=$value")
  }

  /* A catalyst metadata catalog that points to the Hive Metastore. */
  @transient
  override protected[sql] lazy val catalog =
<<<<<<< HEAD
    new HiveMetastoreCatalog(this, conf) with OverrideCatalog
=======
    new HiveMetastoreCatalog(metadataHive, this) with OverrideCatalog
>>>>>>> cd1d4110

  // Note that HiveUDFs will be overridden by functions registered in this context.
  @transient
  override protected[sql] lazy val functionRegistry =
    new HiveFunctionRegistry with OverrideFunctionRegistry {
      def caseSensitive: Boolean = false
    }

  /* An analyzer that uses the Hive metastore. */
  @transient
  override protected[sql] lazy val analyzer =
    new Analyzer(catalog, functionRegistry, conf) {
      override val extendedResolutionRules =
        catalog.ParquetConversions ::
        catalog.CreateTables ::
        catalog.PreInsertionCasts ::
        ExtractPythonUdfs ::
        ResolveHiveWindowFunction ::
        sources.PreInsertCastAndRename ::
        Nil
    }

  override protected[sql] def createSession(): SQLSession = {
    new this.SQLSession()
  }

  /** Overridden by child classes that need to set configuration before the client init. */
  protected def configure(): Map[String, String] = Map.empty

  protected[hive] class SQLSession extends super.SQLSession {
    protected[sql] override lazy val conf: SQLConf = new SQLConf {
      override def dialect: String = getConf(SQLConf.DIALECT, "hiveql")
      override def caseSensitiveAnalysis: Boolean =
        getConf(CatalystConf.CASE_SENSITIVE, "false").toBoolean
    }

    /**
     * SQLConf and HiveConf contracts:
     *
     * 1. reuse existing started SessionState if any
     * 2. when the Hive session is first initialized, params in HiveConf will get picked up by the
     *    SQLConf.  Additionally, any properties set by set() or a SET command inside sql() will be
     *    set in the SQLConf *as well as* in the HiveConf.
     */
    protected[hive] lazy val sessionState: SessionState = {
      var state = SessionState.get()
      if (state == null) {
        state = new SessionState(new HiveConf(classOf[SessionState]))
        SessionState.start(state)
      }
      state
    }

    protected[hive] lazy val hiveconf: HiveConf = {
      setConf(sessionState.getConf.getAllProperties)
      sessionState.getConf
    }
  }

  override protected[sql] def dialectClassName = if (conf.dialect == "hiveql") {
    classOf[HiveQLDialect].getCanonicalName
  } else {
    super.dialectClassName
  }

  @transient
  private val hivePlanner = new SparkPlanner with HiveStrategies {
    val hiveContext = self

    override def strategies: Seq[Strategy] = experimental.extraStrategies ++ Seq(
      DataSourceStrategy,
      HiveCommandStrategy(self),
      HiveDDLStrategy,
      DDLStrategy,
      TakeOrdered,
      ParquetOperations,
      InMemoryScans,
      ParquetConversion, // Must be before HiveTableScans
      HiveTableScans,
      DataSinks,
      Scripts,
      HashAggregation,
      LeftSemiJoin,
      HashJoin,
      BasicOperators,
      CartesianProduct,
      BroadcastNestedLoopJoin
    )
  }

  protected[hive] def runSqlHive(sql: String): Seq[String] = {
    if (sql.toLowerCase.contains("create temporary function")) {
      executionHive.runSqlHive(sql)
    } else if (sql.trim.toLowerCase.startsWith("set")) {
      metadataHive.runSqlHive(sql)
      executionHive.runSqlHive(sql)
    } else {
      metadataHive.runSqlHive(sql)
    }
  }

  @transient
  override protected[sql] val planner = hivePlanner

  /** Extends QueryExecution with hive specific features. */
  protected[sql] class QueryExecution(logicalPlan: LogicalPlan)
    extends super.QueryExecution(logicalPlan) {

    /**
     * Returns the result as a hive compatible sequence of strings.  For native commands, the
     * execution is simply passed back to Hive.
     */
    def stringResult(): Seq[String] = executedPlan match {
      case ExecutedCommand(desc: DescribeHiveTableCommand) =>
        // If it is a describe command for a Hive table, we want to have the output format
        // be similar with Hive.
        desc.run(self).map {
          case Row(name: String, dataType: String, comment) =>
            Seq(name, dataType,
              Option(comment.asInstanceOf[String]).getOrElse(""))
              .map(s => String.format(s"%-20s", s))
              .mkString("\t")
        }
      case command: ExecutedCommand =>
        command.executeCollect().map(_(0).toString)

      case other =>
        val result: Seq[Seq[Any]] = other.executeCollect().map(_.toSeq).toSeq
        // We need the types so we can output struct field names
        val types = analyzed.output.map(_.dataType)
        // Reformat to match hive tab delimited output.
        result.map(_.zip(types).map(HiveContext.toHiveString)).map(_.mkString("\t")).toSeq
    }

    override def simpleString: String =
      logical match {
        case _: HiveNativeCommand => "<Native command: executed by Hive>"
        case _: SetCommand => "<SET command: executed by Hive, and noted by SQLContext>"
        case _ => super.simpleString
      }
  }
}


private[hive] object HiveContext {
  /** The version of hive used internally by Spark SQL. */
  val hiveExecutionVersion: String = "0.13.1"

  val HIVE_METASTORE_VERSION: String = "spark.sql.hive.metastore.version"
  val HIVE_METASTORE_JARS: String = "spark.sql.hive.metastore.jars"

  /** Constructs a configuration for hive, where the metastore is located in a temp directory. */
  def newTemporaryConfiguration(): Map[String, String] = {
    val tempDir = Utils.createTempDir()
    val localMetastore = new File(tempDir, "metastore").getAbsolutePath
    Map(
      "javax.jdo.option.ConnectionURL" -> s"jdbc:derby:;databaseName=$localMetastore;create=true")
  }

  protected val primitiveTypes =
    Seq(StringType, IntegerType, LongType, DoubleType, FloatType, BooleanType, ByteType,
      ShortType, DateType, TimestampType, BinaryType)

  protected[sql] def toHiveString(a: (Any, DataType)): String = a match {
    case (struct: Row, StructType(fields)) =>
      struct.toSeq.zip(fields).map {
        case (v, t) => s""""${t.name}":${toHiveStructString(v, t.dataType)}"""
      }.mkString("{", ",", "}")
    case (seq: Seq[_], ArrayType(typ, _)) =>
      seq.map(v => (v, typ)).map(toHiveStructString).mkString("[", ",", "]")
    case (map: Map[_,_], MapType(kType, vType, _)) =>
      map.map {
        case (key, value) =>
          toHiveStructString((key, kType)) + ":" + toHiveStructString((value, vType))
      }.toSeq.sorted.mkString("{", ",", "}")
    case (null, _) => "NULL"
    case (d: Int, DateType) => new DateWritable(d).toString
    case (t: Timestamp, TimestampType) => new TimestampWritable(t).toString
    case (bin: Array[Byte], BinaryType) => new String(bin, "UTF-8")
    case (decimal: java.math.BigDecimal, DecimalType()) =>
      // Hive strips trailing zeros so use its toString
      HiveShim.createDecimal(decimal).toString
    case (other, tpe) if primitiveTypes contains tpe => other.toString
  }

  /** Hive outputs fields of structs slightly differently than top level attributes. */
  protected def toHiveStructString(a: (Any, DataType)): String = a match {
    case (struct: Row, StructType(fields)) =>
      struct.toSeq.zip(fields).map {
        case (v, t) => s""""${t.name}":${toHiveStructString(v, t.dataType)}"""
      }.mkString("{", ",", "}")
    case (seq: Seq[_], ArrayType(typ, _)) =>
      seq.map(v => (v, typ)).map(toHiveStructString).mkString("[", ",", "]")
    case (map: Map[_, _], MapType(kType, vType, _)) =>
      map.map {
        case (key, value) =>
          toHiveStructString((key, kType)) + ":" + toHiveStructString((value, vType))
      }.toSeq.sorted.mkString("{", ",", "}")
    case (null, _) => "null"
    case (s: String, StringType) => "\"" + s + "\""
    case (decimal, DecimalType()) => decimal.toString
    case (other, tpe) if primitiveTypes contains tpe => other.toString
  }
}<|MERGE_RESOLUTION|>--- conflicted
+++ resolved
@@ -318,11 +318,7 @@
   /* A catalyst metadata catalog that points to the Hive Metastore. */
   @transient
   override protected[sql] lazy val catalog =
-<<<<<<< HEAD
-    new HiveMetastoreCatalog(this, conf) with OverrideCatalog
-=======
     new HiveMetastoreCatalog(metadataHive, this) with OverrideCatalog
->>>>>>> cd1d4110
 
   // Note that HiveUDFs will be overridden by functions registered in this context.
   @transient
