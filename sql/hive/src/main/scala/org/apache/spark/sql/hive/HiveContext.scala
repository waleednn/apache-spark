/*
 * Licensed to the Apache Software Foundation (ASF) under one or more
 * contributor license agreements.  See the NOTICE file distributed with
 * this work for additional information regarding copyright ownership.
 * The ASF licenses this file to You under the Apache License, Version 2.0
 * (the "License"); you may not use this file except in compliance with
 * the License.  You may obtain a copy of the License at
 *
 *    http://www.apache.org/licenses/LICENSE-2.0
 *
 * Unless required by applicable law or agreed to in writing, software
 * distributed under the License is distributed on an "AS IS" BASIS,
 * WITHOUT WARRANTIES OR CONDITIONS OF ANY KIND, either express or implied.
 * See the License for the specific language governing permissions and
 * limitations under the License.
 */

package org.apache.spark.sql.hive

import java.io.{BufferedReader, InputStreamReader, PrintStream}
import java.sql.Timestamp

import scala.collection.JavaConversions._
import scala.language.implicitConversions

import org.apache.hadoop.fs.{FileSystem, Path}
import org.apache.hadoop.hive.conf.HiveConf
import org.apache.hadoop.hive.ql.Driver
import org.apache.hadoop.hive.ql.metadata.Table
import org.apache.hadoop.hive.ql.parse.VariableSubstitution
import org.apache.hadoop.hive.ql.processors._
import org.apache.hadoop.hive.ql.session.SessionState
import org.apache.hadoop.hive.serde2.io.{DateWritable, TimestampWritable}

import org.apache.spark.SparkContext
import org.apache.spark.annotation.Experimental
import org.apache.spark.sql._
import org.apache.spark.sql.catalyst.analysis.{Analyzer, EliminateSubQueries, OverrideCatalog, OverrideFunctionRegistry}
import org.apache.spark.sql.catalyst.plans.logical._
<<<<<<< HEAD
import org.apache.spark.sql.execution.{ExecutedCommand, ExtractPythonUdfs, SetCommand, QueryExecutionException}
import org.apache.spark.sql.hive.execution.{HiveNativeCommand, DescribeHiveTableCommand}
import org.apache.spark.sql.sources.{DDLParser, CreateTableUsing, DataSourceStrategy}
=======
import org.apache.spark.sql.execution.{ExecutedCommand, ExtractPythonUdfs, QueryExecutionException, SetCommand}
import org.apache.spark.sql.hive.execution.{DescribeHiveTableCommand, HiveNativeCommand}
import org.apache.spark.sql.sources.DataSourceStrategy
>>>>>>> 8e25373c
import org.apache.spark.sql.types._

/**
 * An instance of the Spark SQL execution engine that integrates with data stored in Hive.
 * Configuration for Hive is read from hive-site.xml on the classpath.
 */
class HiveContext(sc: SparkContext) extends SQLContext(sc) {
  self =>

  protected[sql] override lazy val conf: SQLConf = new SQLConf {
    override def dialect: String = getConf(SQLConf.DIALECT, "hiveql")
  }

  /**
   * When true, enables an experimental feature where metastore tables that use the parquet SerDe
   * are automatically converted to use the Spark SQL parquet table scan, instead of the Hive
   * SerDe.
   */
  protected[sql] def convertMetastoreParquet: Boolean =
    getConf("spark.sql.hive.convertMetastoreParquet", "true") == "true"

  override protected[sql] def executePlan(plan: LogicalPlan): this.QueryExecution =
    new this.QueryExecution(plan)

  @transient
  protected[sql] val ddlParserWithHiveQL = new DDLParser(HiveQl.parseSql(_))

  override def sql(sqlText: String): DataFrame = {
    val substituted = new VariableSubstitution().substitute(hiveconf, sqlText)
    // TODO: Create a framework for registering parsers instead of just hardcoding if statements.
    if (conf.dialect == "sql") {
      super.sql(substituted)
    } else if (conf.dialect == "hiveql") {
      val ddlPlan = ddlParserWithHiveQL(sqlText, exceptionOnError = false)
      DataFrame(this, ddlPlan.getOrElse(HiveQl.parseSql(substituted)))
    }  else {
      sys.error(s"Unsupported SQL dialect: ${conf.dialect}. Try 'sql' or 'hiveql'")
    }
  }

  /**
   * Invalidate and refresh all the cached the metadata of the given table. For performance reasons,
   * Spark SQL or the external data source library it uses might cache certain metadata about a
   * table, such as the location of blocks. When those change outside of Spark SQL, users should
   * call this function to invalidate the cache.
   */
  def refreshTable(tableName: String): Unit = {
    // TODO: Database support...
    catalog.refreshTable("default", tableName)
  }

  protected[hive] def invalidateTable(tableName: String): Unit = {
    // TODO: Database support...
    catalog.invalidateTable("default", tableName)
  }

  /**
   * Analyzes the given table in the current database to generate statistics, which will be
   * used in query optimizations.
   *
   * Right now, it only supports Hive tables and it only updates the size of a Hive table
   * in the Hive metastore.
   */
  @Experimental
  def analyze(tableName: String) {
    val relation = EliminateSubQueries(catalog.lookupRelation(Seq(tableName)))

    relation match {
      case relation: MetastoreRelation =>
        // This method is mainly based on
        // org.apache.hadoop.hive.ql.stats.StatsUtils.getFileSizeForTable(HiveConf, Table)
        // in Hive 0.13 (except that we do not use fs.getContentSummary).
        // TODO: Generalize statistics collection.
        // TODO: Why fs.getContentSummary returns wrong size on Jenkins?
        // Can we use fs.getContentSummary in future?
        // Seems fs.getContentSummary returns wrong table size on Jenkins. So we use
        // countFileSize to count the table size.
        def calculateTableSize(fs: FileSystem, path: Path): Long = {
          val fileStatus = fs.getFileStatus(path)
          val size = if (fileStatus.isDir) {
            fs.listStatus(path).map(status => calculateTableSize(fs, status.getPath)).sum
          } else {
            fileStatus.getLen
          }

          size
        }

        def getFileSizeForTable(conf: HiveConf, table: Table): Long = {
          val path = table.getPath
          var size: Long = 0L
          try {
            val fs = path.getFileSystem(conf)
            size = calculateTableSize(fs, path)
          } catch {
            case e: Exception =>
              logWarning(
                s"Failed to get the size of table ${table.getTableName} in the " +
                s"database ${table.getDbName} because of ${e.toString}", e)
              size = 0L
          }

          size
        }

        val tableParameters = relation.hiveQlTable.getParameters
        val oldTotalSize =
          Option(tableParameters.get(HiveShim.getStatsSetupConstTotalSize))
            .map(_.toLong)
            .getOrElse(0L)
        val newTotalSize = getFileSizeForTable(hiveconf, relation.hiveQlTable)
        // Update the Hive metastore if the total size of the table is different than the size
        // recorded in the Hive metastore.
        // This logic is based on org.apache.hadoop.hive.ql.exec.StatsTask.aggregateStats().
        if (newTotalSize > 0 && newTotalSize != oldTotalSize) {
          tableParameters.put(HiveShim.getStatsSetupConstTotalSize, newTotalSize.toString)
          val hiveTTable = relation.hiveQlTable.getTTable
          hiveTTable.setParameters(tableParameters)
          val tableFullName =
            relation.hiveQlTable.getDbName + "." + relation.hiveQlTable.getTableName

          catalog.client.alterTable(tableFullName, new Table(hiveTTable))
        }
      case otherRelation =>
        throw new NotImplementedError(
          s"Analyze has only implemented for Hive tables, " +
            s"but $tableName is a ${otherRelation.nodeName}")
    }
  }

  // Circular buffer to hold what hive prints to STDOUT and ERR.  Only printed when failures occur.
  @transient
  protected lazy val outputBuffer =  new java.io.OutputStream {
    var pos: Int = 0
    var buffer = new Array[Int](10240)
    def write(i: Int): Unit = {
      buffer(pos) = i
      pos = (pos + 1) % buffer.size
    }

    override def toString = {
      val (end, start) = buffer.splitAt(pos)
      val input = new java.io.InputStream {
        val iterator = (start ++ end).iterator

        def read(): Int = if (iterator.hasNext) iterator.next() else -1
      }
      val reader = new BufferedReader(new InputStreamReader(input))
      val stringBuilder = new StringBuilder
      var line = reader.readLine()
      while(line != null) {
        stringBuilder.append(line)
        stringBuilder.append("\n")
        line = reader.readLine()
      }
      stringBuilder.toString()
    }
  }

  /**
   * SQLConf and HiveConf contracts:
   *
   * 1. reuse existing started SessionState if any
   * 2. when the Hive session is first initialized, params in HiveConf will get picked up by the
   *    SQLConf.  Additionally, any properties set by set() or a SET command inside sql() will be
   *    set in the SQLConf *as well as* in the HiveConf.
   */
  @transient protected[hive] lazy val (hiveconf, sessionState) =
    Option(SessionState.get())
      .orElse {
        val newState = new SessionState(new HiveConf(classOf[SessionState]))
        // Only starts newly created `SessionState` instance.  Any existing `SessionState` instance
        // returned by `SessionState.get()` must be the most recently started one.
        SessionState.start(newState)
        Some(newState)
      }
      .map { state =>
        setConf(state.getConf.getAllProperties)
        if (state.out == null) state.out = new PrintStream(outputBuffer, true, "UTF-8")
        if (state.err == null) state.err = new PrintStream(outputBuffer, true, "UTF-8")
        (state.getConf, state)
      }
      .get

  override def setConf(key: String, value: String): Unit = {
    super.setConf(key, value)
    runSqlHive(s"SET $key=$value")
  }

  /* A catalyst metadata catalog that points to the Hive Metastore. */
  @transient
  override protected[sql] lazy val catalog = new HiveMetastoreCatalog(this) with OverrideCatalog

  // Note that HiveUDFs will be overridden by functions registered in this context.
  @transient
  override protected[sql] lazy val functionRegistry =
    new HiveFunctionRegistry with OverrideFunctionRegistry {
      def caseSensitive = false
    }

  /* An analyzer that uses the Hive metastore. */
  @transient
  override protected[sql] lazy val analyzer =
    new Analyzer(catalog, functionRegistry, caseSensitive = false) {
<<<<<<< HEAD
      override val extendedResolutionRules =
=======
      override val extendedRules =
        catalog.ParquetConversions ::
>>>>>>> 8e25373c
        catalog.CreateTables ::
        catalog.PreInsertionCasts ::
        ExtractPythonUdfs ::
        ResolveUdtfsAlias ::
        sources.PreWriteCheck(catalog) ::
        sources.PreInsertCastAndRename ::
        Nil
    }

  /**
   * Runs the specified SQL query using Hive.
   */
  protected[sql] def runSqlHive(sql: String): Seq[String] = {
    val maxResults = 100000
    val results = runHive(sql, maxResults)
    // It is very confusing when you only get back some of the results...
    if (results.size == maxResults) sys.error("RESULTS POSSIBLY TRUNCATED")
    results
  }

  /**
   * Execute the command using Hive and return the results as a sequence. Each element
   * in the sequence is one row.
   */
  protected def runHive(cmd: String, maxRows: Int = 1000): Seq[String] = synchronized {
    try {
      val cmd_trimmed: String = cmd.trim()
      val tokens: Array[String] = cmd_trimmed.split("\\s+")
      val cmd_1: String = cmd_trimmed.substring(tokens(0).length()).trim()
      val proc: CommandProcessor = HiveShim.getCommandProcessor(Array(tokens(0)), hiveconf)

      // Makes sure the session represented by the `sessionState` field is activated. This implies
      // Spark SQL Hive support uses a single `SessionState` for all Hive operations and breaks
      // session isolation under multi-user scenarios (i.e. HiveThriftServer2).
      // TODO Fix session isolation
      if (SessionState.get() != sessionState) {
        SessionState.start(sessionState)
      }

      proc match {
        case driver: Driver =>
          val results = HiveShim.createDriverResultsArray
          val response: CommandProcessorResponse = driver.run(cmd)
          // Throw an exception if there is an error in query processing.
          if (response.getResponseCode != 0) {
            driver.close()
            throw new QueryExecutionException(response.getErrorMessage)
          }
          driver.setMaxRows(maxRows)
          driver.getResults(results)
          driver.close()
          HiveShim.processResults(results)
        case _ =>
          if (sessionState.out != null) {
            sessionState.out.println(tokens(0) + " " + cmd_1)
          }
          Seq(proc.run(cmd_1).getResponseCode.toString)
      }
    } catch {
      case e: Exception =>
        logError(
          s"""
            |======================
            |HIVE FAILURE OUTPUT
            |======================
            |${outputBuffer.toString}
            |======================
            |END HIVE FAILURE OUTPUT
            |======================
          """.stripMargin)
        throw e
    }
  }

  @transient
  private val hivePlanner = new SparkPlanner with HiveStrategies {
    val hiveContext = self

    override def strategies: Seq[Strategy] = experimental.extraStrategies ++ Seq(
      DataSourceStrategy,
      HiveCommandStrategy(self),
      HiveDDLStrategy,
      DDLStrategy,
      TakeOrdered,
      ParquetOperations,
      InMemoryScans,
      ParquetConversion, // Must be before HiveTableScans
      HiveTableScans,
      DataSinks,
      Scripts,
      HashAggregation,
      LeftSemiJoin,
      HashJoin,
      BasicOperators,
      CartesianProduct,
      BroadcastNestedLoopJoin
    )
  }

  @transient
  override protected[sql] val planner = hivePlanner

  /** Extends QueryExecution with hive specific features. */
  protected[sql] class QueryExecution(logicalPlan: LogicalPlan)
    extends super.QueryExecution(logicalPlan) {
    // Like what we do in runHive, makes sure the session represented by the
    // `sessionState` field is activated.
    if (SessionState.get() != sessionState) {
      SessionState.start(sessionState)
    }

    /**
     * Returns the result as a hive compatible sequence of strings.  For native commands, the
     * execution is simply passed back to Hive.
     */
    def stringResult(): Seq[String] = executedPlan match {
      case ExecutedCommand(desc: DescribeHiveTableCommand) =>
        // If it is a describe command for a Hive table, we want to have the output format
        // be similar with Hive.
        desc.run(self).map {
          case Row(name: String, dataType: String, comment) =>
            Seq(name, dataType,
              Option(comment.asInstanceOf[String]).getOrElse(""))
              .map(s => String.format(s"%-20s", s))
              .mkString("\t")
        }
      case command: ExecutedCommand =>
        command.executeCollect().map(_(0).toString)

      case other =>
        val result: Seq[Seq[Any]] = other.executeCollect().map(_.toSeq).toSeq
        // We need the types so we can output struct field names
        val types = analyzed.output.map(_.dataType)
        // Reformat to match hive tab delimited output.
        result.map(_.zip(types).map(HiveContext.toHiveString)).map(_.mkString("\t")).toSeq
    }

    override def simpleString: String =
      logical match {
        case _: HiveNativeCommand => "<Native command: executed by Hive>"
        case _: SetCommand => "<SET command: executed by Hive, and noted by SQLContext>"
        case _ => super.simpleString
      }
  }
}


private object HiveContext {
  protected val primitiveTypes =
    Seq(StringType, IntegerType, LongType, DoubleType, FloatType, BooleanType, ByteType,
      ShortType, DateType, TimestampType, BinaryType)

  protected[sql] def toHiveString(a: (Any, DataType)): String = a match {
    case (struct: Row, StructType(fields)) =>
      struct.toSeq.zip(fields).map {
        case (v, t) => s""""${t.name}":${toHiveStructString(v, t.dataType)}"""
      }.mkString("{", ",", "}")
    case (seq: Seq[_], ArrayType(typ, _)) =>
      seq.map(v => (v, typ)).map(toHiveStructString).mkString("[", ",", "]")
    case (map: Map[_,_], MapType(kType, vType, _)) =>
      map.map {
        case (key, value) =>
          toHiveStructString((key, kType)) + ":" + toHiveStructString((value, vType))
      }.toSeq.sorted.mkString("{", ",", "}")
    case (null, _) => "NULL"
    case (d: Int, DateType) => new DateWritable(d).toString
    case (t: Timestamp, TimestampType) => new TimestampWritable(t).toString
    case (bin: Array[Byte], BinaryType) => new String(bin, "UTF-8")
    case (decimal: java.math.BigDecimal, DecimalType()) =>
      // Hive strips trailing zeros so use its toString
      HiveShim.createDecimal(decimal).toString
    case (other, tpe) if primitiveTypes contains tpe => other.toString
  }

  /** Hive outputs fields of structs slightly differently than top level attributes. */
  protected def toHiveStructString(a: (Any, DataType)): String = a match {
    case (struct: Row, StructType(fields)) =>
      struct.toSeq.zip(fields).map {
        case (v, t) => s""""${t.name}":${toHiveStructString(v, t.dataType)}"""
      }.mkString("{", ",", "}")
    case (seq: Seq[_], ArrayType(typ, _)) =>
      seq.map(v => (v, typ)).map(toHiveStructString).mkString("[", ",", "]")
    case (map: Map[_, _], MapType(kType, vType, _)) =>
      map.map {
        case (key, value) =>
          toHiveStructString((key, kType)) + ":" + toHiveStructString((value, vType))
      }.toSeq.sorted.mkString("{", ",", "}")
    case (null, _) => "null"
    case (s: String, StringType) => "\"" + s + "\""
    case (decimal, DecimalType()) => decimal.toString
    case (other, tpe) if primitiveTypes contains tpe => other.toString
  }
}<|MERGE_RESOLUTION|>--- conflicted
+++ resolved
@@ -37,15 +37,9 @@
 import org.apache.spark.sql._
 import org.apache.spark.sql.catalyst.analysis.{Analyzer, EliminateSubQueries, OverrideCatalog, OverrideFunctionRegistry}
 import org.apache.spark.sql.catalyst.plans.logical._
-<<<<<<< HEAD
-import org.apache.spark.sql.execution.{ExecutedCommand, ExtractPythonUdfs, SetCommand, QueryExecutionException}
-import org.apache.spark.sql.hive.execution.{HiveNativeCommand, DescribeHiveTableCommand}
-import org.apache.spark.sql.sources.{DDLParser, CreateTableUsing, DataSourceStrategy}
-=======
 import org.apache.spark.sql.execution.{ExecutedCommand, ExtractPythonUdfs, QueryExecutionException, SetCommand}
 import org.apache.spark.sql.hive.execution.{DescribeHiveTableCommand, HiveNativeCommand}
-import org.apache.spark.sql.sources.DataSourceStrategy
->>>>>>> 8e25373c
+import org.apache.spark.sql.sources.{DDLParser, DataSourceStrategy}
 import org.apache.spark.sql.types._
 
 /**
@@ -250,12 +244,8 @@
   @transient
   override protected[sql] lazy val analyzer =
     new Analyzer(catalog, functionRegistry, caseSensitive = false) {
-<<<<<<< HEAD
       override val extendedResolutionRules =
-=======
-      override val extendedRules =
         catalog.ParquetConversions ::
->>>>>>> 8e25373c
         catalog.CreateTables ::
         catalog.PreInsertionCasts ::
         ExtractPythonUdfs ::
