--- conflicted
+++ resolved
@@ -37,16 +37,10 @@
 import org.apache.spark.sql._
 import org.apache.spark.sql.catalyst.analysis.{Analyzer, EliminateSubQueries, OverrideCatalog, OverrideFunctionRegistry}
 import org.apache.spark.sql.catalyst.plans.logical._
-<<<<<<< HEAD
 import org.apache.spark.sql.execution.{ExecutedCommand, ExtractPythonUdfs, QueryExecutionException, SetCommand}
 import org.apache.spark.sql.hive.execution.{DescribeHiveTableCommand, HiveNativeCommand}
 import org.apache.spark.sql.sources.{DDLParser, DataSourceStrategy}
-=======
 import org.apache.spark.sql.catalyst.CatalystConf
-import org.apache.spark.sql.execution.{ExecutedCommand, ExtractPythonUdfs, SetCommand, QueryExecutionException}
-import org.apache.spark.sql.hive.execution.{HiveNativeCommand, DescribeHiveTableCommand}
-import org.apache.spark.sql.sources.{CreateTableUsing, DataSourceStrategy}
->>>>>>> 39e369c6
 import org.apache.spark.sql.types._
 
 /**
@@ -272,14 +266,9 @@
   /* An analyzer that uses the Hive metastore. */
   @transient
   override protected[sql] lazy val analyzer =
-<<<<<<< HEAD
-    new Analyzer(catalog, functionRegistry, caseSensitive = false) {
+    new Analyzer(catalog, functionRegistry, conf) {
       override val extendedResolutionRules =
         catalog.ParquetConversions ::
-=======
-    new Analyzer(catalog, functionRegistry, conf) {
-      override val extendedRules =
->>>>>>> 39e369c6
         catalog.CreateTables ::
         catalog.PreInsertionCasts ::
         ExtractPythonUdfs ::
