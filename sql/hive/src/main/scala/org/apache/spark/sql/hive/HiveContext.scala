--- conflicted
+++ resolved
@@ -20,9 +20,6 @@
 import java.io.{BufferedReader, InputStreamReader, PrintStream}
 import java.sql.Timestamp
 
-import org.apache.hadoop.hive.ql.parse.VariableSubstitution
-import org.apache.spark.sql.catalyst.Dialect
-
 import scala.collection.JavaConversions._
 import scala.language.implicitConversions
 
@@ -39,6 +36,7 @@
 import org.apache.spark.annotation.Experimental
 import org.apache.spark.sql._
 import org.apache.spark.sql.catalyst.analysis.{Analyzer, EliminateSubQueries, OverrideCatalog, OverrideFunctionRegistry}
+import org.apache.spark.sql.catalyst.Dialect
 import org.apache.spark.sql.catalyst.plans.logical._
 import org.apache.spark.sql.execution.{ExecutedCommand, ExtractPythonUdfs, QueryExecutionException, SetCommand}
 import org.apache.spark.sql.hive.execution.{DescribeHiveTableCommand, HiveNativeCommand}
@@ -49,8 +47,14 @@
  * This is the HiveQL Dialect, this dialect is strongly bind with HiveContext
  */
 private[hive] class HiveQLDialect extends Dialect {
+  @transient
+  protected val sqlParser = {
+    val hiveParser = new ExtendedHiveQlParser
+    new SparkSQLParser(hiveParser.parse)
+  }
+
   override def parse(sqlText: String): LogicalPlan = {
-    HiveQl.parseSql(sqlText)
+    sqlParser.parse(sqlText)
   }
 }
 
@@ -93,7 +97,6 @@
   protected[sql] def convertCTAS: Boolean =
     getConf("spark.sql.hive.convertCTAS", "false").toBoolean
 
-<<<<<<< HEAD
   /* A catalyst metadata catalog that points to the Hive Metastore. */
   @transient
   override protected[sql] lazy val catalog = new HiveMetastoreCatalog(this) with OverrideCatalog
@@ -118,36 +121,15 @@
           Nil
     }
 
-  @transient
-  override protected[sql] val sqlParser = {
-    val fallback = new ExtendedHiveQlParser
-    new SparkSQLParser(fallback.parse(_))
-  }
-
   override protected[sql] def executePlan(plan: LogicalPlan): this.QueryExecution =
     new this.QueryExecution(plan)
 
-  override def sql(sqlText: String): DataFrame = {
-    val substituted = new VariableSubstitution().substitute(hiveconf, sqlText)
-    // TODO: Create a framework for registering parsers instead of just hardcoding if statements.
-    if (conf.dialect == "sql") {
-      super.sql(substituted)
-    } else if (conf.dialect == "hiveql") {
-      DataFrame(this, parseSql(substituted))
-    }  else {
-      sys.error(s"Unsupported SQL dialect: ${conf.dialect}. Try 'sql' or 'hiveql'")
-    }
-=======
   @transient
   protected[sql] lazy val substitutor = new VariableSubstitution()
 
   protected[sql] override def parseSql(sql: String): LogicalPlan = {
     super.parseSql(substitutor.substitute(hiveconf, sql))
->>>>>>> 473552fa
-  }
-
-  override protected[sql] def executePlan(plan: LogicalPlan): this.QueryExecution =
-    new this.QueryExecution(plan)
+  }
 
   /**
    * Invalidate and refresh all the cached the metadata of the given table. For performance reasons,
