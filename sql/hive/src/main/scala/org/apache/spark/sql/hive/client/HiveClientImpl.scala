--- conflicted
+++ resolved
@@ -43,11 +43,7 @@
 import org.apache.spark.sql.catalyst.catalog._
 import org.apache.spark.sql.catalyst.catalog.CatalogTypes.TablePartitionSpec
 import org.apache.spark.sql.catalyst.expressions.Expression
-<<<<<<< HEAD
-import org.apache.spark.sql.catalyst.parser.CatalystSqlParser
-=======
 import org.apache.spark.sql.catalyst.parser.{CatalystSqlParser, ParseException}
->>>>>>> 579fbcf3
 import org.apache.spark.sql.execution.QueryExecutionException
 import org.apache.spark.sql.execution.command.DDLUtils
 import org.apache.spark.sql.types.{StructField, StructType}
@@ -732,13 +728,6 @@
   }
 
   private def fromHiveColumn(hc: FieldSchema): StructField = {
-<<<<<<< HEAD
-    val f = StructField(
-      name = hc.getName,
-      dataType = CatalystSqlParser.parseDataType(hc.getType),
-      nullable = true)
-    Option(hc.getComment).map(f.withComment).getOrElse(f)
-=======
     val columnType = try {
       CatalystSqlParser.parseDataType(hc.getType)
     } catch {
@@ -750,7 +739,6 @@
       dataType = columnType,
       nullable = true)
     Option(hc.getComment).map(field.withComment).getOrElse(field)
->>>>>>> 579fbcf3
   }
 
   private def toHiveTable(table: CatalogTable): HiveTable = {
