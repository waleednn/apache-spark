/*
 * Licensed to the Apache Software Foundation (ASF) under one or more
 * contributor license agreements.  See the NOTICE file distributed with
 * this work for additional information regarding copyright ownership.
 * The ASF licenses this file to You under the Apache License, Version 2.0
 * (the "License"); you may not use this file except in compliance with
 * the License.  You may obtain a copy of the License at
 *
 *    http://www.apache.org/licenses/LICENSE-2.0
 *
 * Unless required by applicable law or agreed to in writing, software
 * distributed under the License is distributed on an "AS IS" BASIS,
 * WITHOUT WARRANTIES OR CONDITIONS OF ANY KIND, either express or implied.
 * See the License for the specific language governing permissions and
 * limitations under the License.
 */

package org.apache.spark.sql.hive.client

import java.io.{File, PrintStream}

import scala.collection.JavaConverters._
import scala.collection.mutable.ArrayBuffer
import scala.language.reflectiveCalls

import org.apache.hadoop.conf.Configuration
import org.apache.hadoop.fs.Path
import org.apache.hadoop.hive.conf.HiveConf
import org.apache.hadoop.hive.metastore.{TableType => HiveTableType}
import org.apache.hadoop.hive.metastore.api.{Database => HiveDatabase, FieldSchema}
import org.apache.hadoop.hive.metastore.api.{SerDeInfo, StorageDescriptor}
import org.apache.hadoop.hive.ql.Driver
import org.apache.hadoop.hive.ql.metadata.{Hive, Partition => HivePartition, Table => HiveTable}
import org.apache.hadoop.hive.ql.processors._
import org.apache.hadoop.hive.ql.session.SessionState
import org.apache.hadoop.security.UserGroupInformation

import org.apache.spark.{SparkConf, SparkException}
import org.apache.spark.internal.Logging
import org.apache.spark.metrics.source.HiveCatalogMetrics
import org.apache.spark.sql.AnalysisException
import org.apache.spark.sql.catalyst.TableIdentifier
import org.apache.spark.sql.catalyst.analysis.{NoSuchDatabaseException, NoSuchPartitionException}
import org.apache.spark.sql.catalyst.catalog._
import org.apache.spark.sql.catalyst.catalog.CatalogTypes.TablePartitionSpec
import org.apache.spark.sql.catalyst.expressions.Expression
import org.apache.spark.sql.catalyst.parser.{CatalystSqlParser, ParseException}
import org.apache.spark.sql.execution.QueryExecutionException
import org.apache.spark.sql.execution.command.DDLUtils
import org.apache.spark.sql.hive.client.HiveClientImpl._
import org.apache.spark.sql.types._
import org.apache.spark.util.{CircularBuffer, Utils}

/**
 * A class that wraps the HiveClient and converts its responses to externally visible classes.
 * Note that this class is typically loaded with an internal classloader for each instantiation,
 * allowing it to interact directly with a specific isolated version of Hive.  Loading this class
 * with the isolated classloader however will result in it only being visible as a [[HiveClient]],
 * not a [[HiveClientImpl]].
 *
 * This class needs to interact with multiple versions of Hive, but will always be compiled with
 * the 'native', execution version of Hive.  Therefore, any places where hive breaks compatibility
 * must use reflection after matching on `version`.
 *
 * Every HiveClientImpl creates an internal HiveConf object. This object is using the given
 * `hadoopConf` as the base. All options set in the `sparkConf` will be applied to the HiveConf
 * object and overrides any exiting options. Then, options in extraConfig will be applied
 * to the HiveConf object and overrides any existing options.
 *
 * @param version the version of hive used when pick function calls that are not compatible.
 * @param sparkConf all configuration options set in SparkConf.
 * @param hadoopConf the base Configuration object used by the HiveConf created inside
 *                   this HiveClientImpl.
 * @param extraConfig a collection of configuration options that will be added to the
 *                hive conf before opening the hive client.
 * @param initClassLoader the classloader used when creating the `state` field of
 *                        this [[HiveClientImpl]].
 */
private[hive] class HiveClientImpl(
    override val version: HiveVersion,
    sparkConf: SparkConf,
    hadoopConf: Configuration,
    extraConfig: Map[String, String],
    initClassLoader: ClassLoader,
    val clientLoader: IsolatedClientLoader)
  extends HiveClient
  with Logging {

  // Circular buffer to hold what hive prints to STDOUT and ERR.  Only printed when failures occur.
  private val outputBuffer = new CircularBuffer()

  private val shim = version match {
    case hive.v12 => new Shim_v0_12()
    case hive.v13 => new Shim_v0_13()
    case hive.v14 => new Shim_v0_14()
    case hive.v1_0 => new Shim_v1_0()
    case hive.v1_1 => new Shim_v1_1()
    case hive.v1_2 => new Shim_v1_2()
    case hive.v2_0 => new Shim_v2_0()
  }

  // Create an internal session state for this HiveClientImpl.
  val state: SessionState = {
    val original = Thread.currentThread().getContextClassLoader
    // Switch to the initClassLoader.
    Thread.currentThread().setContextClassLoader(initClassLoader)

    // Set up kerberos credentials for UserGroupInformation.loginUser within
    // current class loader
    if (sparkConf.contains("spark.yarn.principal") && sparkConf.contains("spark.yarn.keytab")) {
      val principalName = sparkConf.get("spark.yarn.principal")
      val keytabFileName = sparkConf.get("spark.yarn.keytab")
      if (!new File(keytabFileName).exists()) {
        throw new SparkException(s"Keytab file: ${keytabFileName}" +
          " specified in spark.yarn.keytab does not exist")
      } else {
        logInfo("Attempting to login to Kerberos" +
          s" using principal: ${principalName} and keytab: ${keytabFileName}")
        UserGroupInformation.loginUserFromKeytab(principalName, keytabFileName)
      }
    }

    def isCliSessionState(state: SessionState): Boolean = {
      var temp: Class[_] = if (state != null) state.getClass else null
      var found = false
      while (temp != null && !found) {
        found = temp.getName == "org.apache.hadoop.hive.cli.CliSessionState"
        temp = temp.getSuperclass
      }
      found
    }

    val ret = try {
      // originState will be created if not exists, will never be null
      val originalState = SessionState.get()
      if (isCliSessionState(originalState)) {
        // In `SparkSQLCLIDriver`, we have already started a `CliSessionState`,
        // which contains information like configurations from command line. Later
        // we call `SparkSQLEnv.init()` there, which would run into this part again.
        // so we should keep `conf` and reuse the existing instance of `CliSessionState`.
        originalState
      } else {
        val hiveConf = new HiveConf(classOf[SessionState])
        // 1: we set all confs in the hadoopConf to this hiveConf.
        // This hadoopConf contains user settings in Hadoop's core-site.xml file
        // and Hive's hive-site.xml file. Note, we load hive-site.xml file manually in
        // SharedState and put settings in this hadoopConf instead of relying on HiveConf
        // to load user settings. Otherwise, HiveConf's initialize method will override
        // settings in the hadoopConf. This issue only shows up when spark.sql.hive.metastore.jars
        // is not set to builtin. When spark.sql.hive.metastore.jars is builtin, the classpath
        // has hive-site.xml. So, HiveConf will use that to override its default values.
        hadoopConf.iterator().asScala.foreach { entry =>
          val key = entry.getKey
          val value = entry.getValue
          if (key.toLowerCase.contains("password")) {
            logDebug(s"Applying Hadoop and Hive config to Hive Conf: $key=xxx")
          } else {
            logDebug(s"Applying Hadoop and Hive config to Hive Conf: $key=$value")
          }
          hiveConf.set(key, value)
        }
        // HiveConf is a Hadoop Configuration, which has a field of classLoader and
        // the initial value will be the current thread's context class loader
        // (i.e. initClassLoader at here).
        // We call initialConf.setClassLoader(initClassLoader) at here to make
        // this action explicit.
        hiveConf.setClassLoader(initClassLoader)
        // 2: we set all spark confs to this hiveConf.
        sparkConf.getAll.foreach { case (k, v) =>
          if (k.toLowerCase.contains("password")) {
            logDebug(s"Applying Spark config to Hive Conf: $k=xxx")
          } else {
            logDebug(s"Applying Spark config to Hive Conf: $k=$v")
          }
          hiveConf.set(k, v)
        }
        // 3: we set all entries in config to this hiveConf.
        extraConfig.foreach { case (k, v) =>
          if (k.toLowerCase.contains("password")) {
            logDebug(s"Applying extra config to HiveConf: $k=xxx")
          } else {
            logDebug(s"Applying extra config to HiveConf: $k=$v")
          }
          hiveConf.set(k, v)
        }
        val state = new SessionState(hiveConf)
        if (clientLoader.cachedHive != null) {
          Hive.set(clientLoader.cachedHive.asInstanceOf[Hive])
        }
        SessionState.start(state)
        state.out = new PrintStream(outputBuffer, true, "UTF-8")
        state.err = new PrintStream(outputBuffer, true, "UTF-8")
        state
      }
    } finally {
      Thread.currentThread().setContextClassLoader(original)
    }
    ret
  }

  // Log the default warehouse location.
  logInfo(
    s"Warehouse location for Hive client " +
      s"(version ${version.fullVersion}) is ${conf.get("hive.metastore.warehouse.dir")}")

  /** Returns the configuration for the current session. */
  def conf: HiveConf = state.getConf

  override def getConf(key: String, defaultValue: String): String = {
    conf.get(key, defaultValue)
  }

  // We use hive's conf for compatibility.
  private val retryLimit = conf.getIntVar(HiveConf.ConfVars.METASTORETHRIFTFAILURERETRIES)
  private val retryDelayMillis = shim.getMetastoreClientConnectRetryDelayMillis(conf)

  /**
   * Runs `f` with multiple retries in case the hive metastore is temporarily unreachable.
   */
  private def retryLocked[A](f: => A): A = clientLoader.synchronized {
    // Hive sometimes retries internally, so set a deadline to avoid compounding delays.
    val deadline = System.nanoTime + (retryLimit * retryDelayMillis * 1e6).toLong
    var numTries = 0
    var caughtException: Exception = null
    do {
      numTries += 1
      try {
        return f
      } catch {
        case e: Exception if causedByThrift(e) =>
          caughtException = e
          logWarning(
            "HiveClient got thrift exception, destroying client and retrying " +
              s"(${retryLimit - numTries} tries remaining)", e)
          clientLoader.cachedHive = null
          Thread.sleep(retryDelayMillis)
      }
    } while (numTries <= retryLimit && System.nanoTime < deadline)
    if (System.nanoTime > deadline) {
      logWarning("Deadline exceeded")
    }
    throw caughtException
  }

  private def causedByThrift(e: Throwable): Boolean = {
    var target = e
    while (target != null) {
      val msg = target.getMessage()
      if (msg != null && msg.matches("(?s).*(TApplication|TProtocol|TTransport)Exception.*")) {
        return true
      }
      target = target.getCause()
    }
    false
  }

  private def client: Hive = {
    if (clientLoader.cachedHive != null) {
      clientLoader.cachedHive.asInstanceOf[Hive]
    } else {
      val c = Hive.get(conf)
      clientLoader.cachedHive = c
      c
    }
  }

  /**
   * Runs `f` with ThreadLocal session state and classloaders configured for this version of hive.
   */
  def withHiveState[A](f: => A): A = retryLocked {
    val original = Thread.currentThread().getContextClassLoader
<<<<<<< HEAD
    // Set the thread local metastore client to the client associated with this HiveClientImpl.
    Hive.set(client)
    // replace conf in cached hive with current conf
    Hive.get(conf)
=======
    val originalConfLoader = state.getConf.getClassLoader
>>>>>>> 2a0bc867
    // The classloader in clientLoader could be changed after addJar, always use the latest
    // classloader. We explicitly set the context class loader since "conf.setClassLoader" does
    // not do that, and the Hive client libraries may need to load classes defined by the client's
    // class loader.
    Thread.currentThread().setContextClassLoader(clientLoader.classLoader)
    state.getConf.setClassLoader(clientLoader.classLoader)
    // Set the thread local metastore client to the client associated with this HiveClientImpl.
    Hive.set(client)
    // setCurrentSessionState will use the classLoader associated
    // with the HiveConf in `state` to override the context class loader of the current
    // thread.
    shim.setCurrentSessionState(state)
    val ret = try f finally {
      state.getConf.setClassLoader(originalConfLoader)
      Thread.currentThread().setContextClassLoader(original)
      HiveCatalogMetrics.incrementHiveClientCalls(1)
    }
    ret
  }

  def setOut(stream: PrintStream): Unit = withHiveState {
    state.out = stream
  }

  def setInfo(stream: PrintStream): Unit = withHiveState {
    state.info = stream
  }

  def setError(stream: PrintStream): Unit = withHiveState {
    state.err = stream
  }

  override def setCurrentDatabase(databaseName: String): Unit = withHiveState {
    if (databaseExists(databaseName)) {
      state.setCurrentDatabase(databaseName)
    } else {
      throw new NoSuchDatabaseException(databaseName)
    }
  }

  override def createDatabase(
      database: CatalogDatabase,
      ignoreIfExists: Boolean): Unit = withHiveState {
    client.createDatabase(
      new HiveDatabase(
        database.name,
        database.description,
        database.locationUri,
        Option(database.properties).map(_.asJava).orNull),
        ignoreIfExists)
  }

  override def dropDatabase(
      name: String,
      ignoreIfNotExists: Boolean,
      cascade: Boolean): Unit = withHiveState {
    client.dropDatabase(name, true, ignoreIfNotExists, cascade)
  }

  override def alterDatabase(database: CatalogDatabase): Unit = withHiveState {
    client.alterDatabase(
      database.name,
      new HiveDatabase(
        database.name,
        database.description,
        database.locationUri,
        Option(database.properties).map(_.asJava).orNull))
  }

  override def getDatabase(dbName: String): CatalogDatabase = withHiveState {
    Option(client.getDatabase(dbName)).map { d =>
      CatalogDatabase(
        name = d.getName,
        description = d.getDescription,
        locationUri = d.getLocationUri,
        properties = Option(d.getParameters).map(_.asScala.toMap).orNull)
    }.getOrElse(throw new NoSuchDatabaseException(dbName))
  }

  override def databaseExists(dbName: String): Boolean = withHiveState {
    client.databaseExists(dbName)
  }

  override def listDatabases(pattern: String): Seq[String] = withHiveState {
    client.getDatabasesByPattern(pattern).asScala
  }

  override def tableExists(dbName: String, tableName: String): Boolean = withHiveState {
    Option(client.getTable(dbName, tableName, false /* do not throw exception */)).nonEmpty
  }

  override def getTableOption(
      dbName: String,
      tableName: String): Option[CatalogTable] = withHiveState {
    logDebug(s"Looking up $dbName.$tableName")
    Option(client.getTable(dbName, tableName, false)).map { h =>
      // Note: Hive separates partition columns and the schema, but for us the
      // partition columns are part of the schema
      val partCols = h.getPartCols.asScala.map(fromHiveColumn)
      val schema = StructType(h.getCols.asScala.map(fromHiveColumn) ++ partCols)

      // Skew spec, storage handler, and bucketing info can't be mapped to CatalogTable (yet)
      val unsupportedFeatures = ArrayBuffer.empty[String]

      if (!h.getSkewedColNames.isEmpty) {
        unsupportedFeatures += "skewed columns"
      }

      if (h.getStorageHandler != null) {
        unsupportedFeatures += "storage handler"
      }

      if (!h.getBucketCols.isEmpty) {
        unsupportedFeatures += "bucketing"
      }

      if (h.getTableType == HiveTableType.VIRTUAL_VIEW && partCols.nonEmpty) {
        unsupportedFeatures += "partitioned view"
      }

      val properties = Option(h.getParameters).map(_.asScala.toMap).orNull

      CatalogTable(
        identifier = TableIdentifier(h.getTableName, Option(h.getDbName)),
        tableType = h.getTableType match {
          case HiveTableType.EXTERNAL_TABLE => CatalogTableType.EXTERNAL
          case HiveTableType.MANAGED_TABLE => CatalogTableType.MANAGED
          case HiveTableType.VIRTUAL_VIEW => CatalogTableType.VIEW
          case HiveTableType.INDEX_TABLE =>
            throw new AnalysisException("Hive index table is not supported.")
        },
        schema = schema,
        partitionColumnNames = partCols.map(_.name),
        // We can not populate bucketing information for Hive tables as Spark SQL has a different
        // implementation of hash function from Hive.
        bucketSpec = None,
        owner = h.getOwner,
        createTime = h.getTTable.getCreateTime.toLong * 1000,
        lastAccessTime = h.getLastAccessTime.toLong * 1000,
        storage = CatalogStorageFormat(
          locationUri = shim.getDataLocation(h),
          // To avoid ClassNotFound exception, we try our best to not get the format class, but get
          // the class name directly. However, for non-native tables, there is no interface to get
          // the format class name, so we may still throw ClassNotFound in this case.
          inputFormat = Option(h.getTTable.getSd.getInputFormat).orElse {
            Option(h.getStorageHandler).map(_.getInputFormatClass.getName)
          },
          outputFormat = Option(h.getTTable.getSd.getOutputFormat).orElse {
            Option(h.getStorageHandler).map(_.getOutputFormatClass.getName)
          },
          serde = Option(h.getSerializationLib),
          compressed = h.getTTable.getSd.isCompressed,
          properties = Option(h.getTTable.getSd.getSerdeInfo.getParameters)
            .map(_.asScala.toMap).orNull
        ),
        // For EXTERNAL_TABLE, the table properties has a particular field "EXTERNAL". This is added
        // in the function toHiveTable.
        properties = properties.filter(kv => kv._1 != "comment" && kv._1 != "EXTERNAL"),
        comment = properties.get("comment"),
        // In older versions of Spark(before 2.2.0), we expand the view original text and store
        // that into `viewExpandedText`, and that should be used in view resolution. So we get
        // `viewExpandedText` instead of `viewOriginalText` for viewText here.
        viewText = Option(h.getViewExpandedText),
        unsupportedFeatures = unsupportedFeatures)
    }
  }

  override def createTable(table: CatalogTable, ignoreIfExists: Boolean): Unit = withHiveState {
    client.createTable(toHiveTable(table, Some(conf)), ignoreIfExists)
  }

  override def dropTable(
      dbName: String,
      tableName: String,
      ignoreIfNotExists: Boolean,
      purge: Boolean): Unit = withHiveState {
    shim.dropTable(client, dbName, tableName, true, ignoreIfNotExists, purge)
  }

  override def alterTable(tableName: String, table: CatalogTable): Unit = withHiveState {
    val hiveTable = toHiveTable(table, Some(conf))
    // Do not use `table.qualifiedName` here because this may be a rename
    val qualifiedTableName = s"${table.database}.$tableName"
    client.alterTable(qualifiedTableName, hiveTable)
  }

  override def createPartitions(
      db: String,
      table: String,
      parts: Seq[CatalogTablePartition],
      ignoreIfExists: Boolean): Unit = withHiveState {
    shim.createPartitions(client, db, table, parts, ignoreIfExists)
  }

  override def dropPartitions(
      db: String,
      table: String,
      specs: Seq[TablePartitionSpec],
      ignoreIfNotExists: Boolean,
      purge: Boolean,
      retainData: Boolean): Unit = withHiveState {
    // TODO: figure out how to drop multiple partitions in one call
    val hiveTable = client.getTable(db, table, true /* throw exception */)
    // do the check at first and collect all the matching partitions
    val matchingParts =
      specs.flatMap { s =>
        assert(s.values.forall(_.nonEmpty), s"partition spec '$s' is invalid")
        // The provided spec here can be a partial spec, i.e. it will match all partitions
        // whose specs are supersets of this partial spec. E.g. If a table has partitions
        // (b='1', c='1') and (b='1', c='2'), a partial spec of (b='1') will match both.
        val parts = client.getPartitions(hiveTable, s.asJava).asScala
        if (parts.isEmpty && !ignoreIfNotExists) {
          throw new AnalysisException(
            s"No partition is dropped. One partition spec '$s' does not exist in table '$table' " +
            s"database '$db'")
        }
        parts.map(_.getValues)
      }.distinct
    var droppedParts = ArrayBuffer.empty[java.util.List[String]]
    matchingParts.foreach { partition =>
      try {
        shim.dropPartition(client, db, table, partition, !retainData, purge)
      } catch {
        case e: Exception =>
          val remainingParts = matchingParts.toBuffer -- droppedParts
          logError(
            s"""
               |======================
               |Attempt to drop the partition specs in table '$table' database '$db':
               |${specs.mkString("\n")}
               |In this attempt, the following partitions have been dropped successfully:
               |${droppedParts.mkString("\n")}
               |The remaining partitions have not been dropped:
               |${remainingParts.mkString("\n")}
               |======================
             """.stripMargin)
          throw e
      }
      droppedParts += partition
    }
  }

  override def renamePartitions(
      db: String,
      table: String,
      specs: Seq[TablePartitionSpec],
      newSpecs: Seq[TablePartitionSpec]): Unit = withHiveState {
    require(specs.size == newSpecs.size, "number of old and new partition specs differ")
    val catalogTable = getTable(db, table)
    val hiveTable = toHiveTable(catalogTable, Some(conf))
    specs.zip(newSpecs).foreach { case (oldSpec, newSpec) =>
      val hivePart = getPartitionOption(catalogTable, oldSpec)
        .map { p => toHivePartition(p.copy(spec = newSpec), hiveTable) }
        .getOrElse { throw new NoSuchPartitionException(db, table, oldSpec) }
      client.renamePartition(hiveTable, oldSpec.asJava, hivePart)
    }
  }

  override def alterPartitions(
      db: String,
      table: String,
      newParts: Seq[CatalogTablePartition]): Unit = withHiveState {
    val hiveTable = toHiveTable(getTable(db, table), Some(conf))
    client.alterPartitions(table, newParts.map { p => toHivePartition(p, hiveTable) }.asJava)
  }

  /**
   * Returns the partition names for the given table that match the supplied partition spec.
   * If no partition spec is specified, all partitions are returned.
   *
   * The returned sequence is sorted as strings.
   */
  override def getPartitionNames(
      table: CatalogTable,
      partialSpec: Option[TablePartitionSpec] = None): Seq[String] = withHiveState {
    val hivePartitionNames =
      partialSpec match {
        case None =>
          // -1 for result limit means "no limit/return all"
          client.getPartitionNames(table.database, table.identifier.table, -1)
        case Some(s) =>
          assert(s.values.forall(_.nonEmpty), s"partition spec '$s' is invalid")
          client.getPartitionNames(table.database, table.identifier.table, s.asJava, -1)
      }
    hivePartitionNames.asScala.sorted
  }

  override def getPartitionOption(
      table: CatalogTable,
      spec: TablePartitionSpec): Option[CatalogTablePartition] = withHiveState {
    val hiveTable = toHiveTable(table, Some(conf))
    val hivePartition = client.getPartition(hiveTable, spec.asJava, false)
    Option(hivePartition).map(fromHivePartition)
  }

  /**
   * Returns the partitions for the given table that match the supplied partition spec.
   * If no partition spec is specified, all partitions are returned.
   */
  override def getPartitions(
      table: CatalogTable,
      spec: Option[TablePartitionSpec]): Seq[CatalogTablePartition] = withHiveState {
    val hiveTable = toHiveTable(table, Some(conf))
    val parts = spec match {
      case None => shim.getAllPartitions(client, hiveTable).map(fromHivePartition)
      case Some(s) =>
        assert(s.values.forall(_.nonEmpty), s"partition spec '$s' is invalid")
        client.getPartitions(hiveTable, s.asJava).asScala.map(fromHivePartition)
    }
    HiveCatalogMetrics.incrementFetchedPartitions(parts.length)
    parts
  }

  override def getPartitionsByFilter(
      table: CatalogTable,
      predicates: Seq[Expression]): Seq[CatalogTablePartition] = withHiveState {
    val hiveTable = toHiveTable(table, Some(conf))
    val parts = shim.getPartitionsByFilter(client, hiveTable, predicates).map(fromHivePartition)
    HiveCatalogMetrics.incrementFetchedPartitions(parts.length)
    parts
  }

  override def listTables(dbName: String): Seq[String] = withHiveState {
    client.getAllTables(dbName).asScala
  }

  override def listTables(dbName: String, pattern: String): Seq[String] = withHiveState {
    client.getTablesByPattern(dbName, pattern).asScala
  }

  /**
   * Runs the specified SQL query using Hive.
   */
  override def runSqlHive(sql: String): Seq[String] = {
    val maxResults = 100000
    val results = runHive(sql, maxResults)
    // It is very confusing when you only get back some of the results...
    if (results.size == maxResults) sys.error("RESULTS POSSIBLY TRUNCATED")
    results
  }

  /**
   * Execute the command using Hive and return the results as a sequence. Each element
   * in the sequence is one row.
   */
  protected def runHive(cmd: String, maxRows: Int = 1000): Seq[String] = withHiveState {
    logDebug(s"Running hiveql '$cmd'")
    if (cmd.toLowerCase.startsWith("set")) { logDebug(s"Changing config: $cmd") }
    try {
      val cmd_trimmed: String = cmd.trim()
      val tokens: Array[String] = cmd_trimmed.split("\\s+")
      // The remainder of the command.
      val cmd_1: String = cmd_trimmed.substring(tokens(0).length()).trim()
      val proc = shim.getCommandProcessor(tokens(0), conf)
      proc match {
        case driver: Driver =>
          val response: CommandProcessorResponse = driver.run(cmd)
          // Throw an exception if there is an error in query processing.
          if (response.getResponseCode != 0) {
            driver.close()
            CommandProcessorFactory.clean(conf)
            throw new QueryExecutionException(response.getErrorMessage)
          }
          driver.setMaxRows(maxRows)

          val results = shim.getDriverResults(driver)
          driver.close()
          CommandProcessorFactory.clean(conf)
          results

        case _ =>
          if (state.out != null) {
            // scalastyle:off println
            state.out.println(tokens(0) + " " + cmd_1)
            // scalastyle:on println
          }
          Seq(proc.run(cmd_1).getResponseCode.toString)
      }
    } catch {
      case e: Exception =>
        logError(
          s"""
            |======================
            |HIVE FAILURE OUTPUT
            |======================
            |${outputBuffer.toString}
            |======================
            |END HIVE FAILURE OUTPUT
            |======================
          """.stripMargin)
        throw e
    }
  }

  def loadPartition(
      loadPath: String,
      dbName: String,
      tableName: String,
      partSpec: java.util.LinkedHashMap[String, String],
      replace: Boolean,
      inheritTableSpecs: Boolean,
      isSrcLocal: Boolean): Unit = withHiveState {
    val hiveTable = client.getTable(dbName, tableName, true /* throw exception */)
    shim.loadPartition(
      client,
      new Path(loadPath), // TODO: Use URI
      s"$dbName.$tableName",
      partSpec,
      replace,
      inheritTableSpecs,
      isSkewedStoreAsSubdir = hiveTable.isStoredAsSubDirectories,
      isSrcLocal = isSrcLocal)
  }

  def loadTable(
      loadPath: String, // TODO URI
      tableName: String,
      replace: Boolean,
      isSrcLocal: Boolean): Unit = withHiveState {
    shim.loadTable(
      client,
      new Path(loadPath),
      tableName,
      replace,
      isSrcLocal)
  }

  def loadDynamicPartitions(
      loadPath: String,
      dbName: String,
      tableName: String,
      partSpec: java.util.LinkedHashMap[String, String],
      replace: Boolean,
      numDP: Int): Unit = withHiveState {
    val hiveTable = client.getTable(dbName, tableName, true /* throw exception */)
    shim.loadDynamicPartitions(
      client,
      new Path(loadPath),
      s"$dbName.$tableName",
      partSpec,
      replace,
      numDP,
      listBucketingEnabled = hiveTable.isStoredAsSubDirectories)
  }

  override def createFunction(db: String, func: CatalogFunction): Unit = withHiveState {
    shim.createFunction(client, db, func)
  }

  override def dropFunction(db: String, name: String): Unit = withHiveState {
    shim.dropFunction(client, db, name)
  }

  override def renameFunction(db: String, oldName: String, newName: String): Unit = withHiveState {
    shim.renameFunction(client, db, oldName, newName)
  }

  override def alterFunction(db: String, func: CatalogFunction): Unit = withHiveState {
    shim.alterFunction(client, db, func)
  }

  override def getFunctionOption(
      db: String, name: String): Option[CatalogFunction] = withHiveState {
    shim.getFunctionOption(client, db, name)
  }

  override def listFunctions(db: String, pattern: String): Seq[String] = withHiveState {
    shim.listFunctions(client, db, pattern)
  }

  def addJar(path: String): Unit = {
    val uri = new Path(path).toUri
    val jarURL = if (uri.getScheme == null) {
      // `path` is a local file path without a URL scheme
      new File(path).toURI.toURL
    } else {
      // `path` is a URL with a scheme
      uri.toURL
    }
    clientLoader.addJar(jarURL)
    runSqlHive(s"ADD JAR $path")
  }

  def newSession(): HiveClientImpl = {
    clientLoader.createClient().asInstanceOf[HiveClientImpl]
  }

  def reset(): Unit = withHiveState {
    client.getAllTables("default").asScala.foreach { t =>
        logDebug(s"Deleting table $t")
        val table = client.getTable("default", t)
        client.getIndexes("default", t, 255).asScala.foreach { index =>
          shim.dropIndex(client, "default", t, index.getIndexName)
        }
        if (!table.isIndexTable) {
          client.dropTable("default", t)
        }
      }
      client.getAllDatabases.asScala.filterNot(_ == "default").foreach { db =>
        logDebug(s"Dropping Database: $db")
        client.dropDatabase(db, true, false, true)
      }
  }
}

private[hive] object HiveClientImpl {
  /** Converts the native StructField to Hive's FieldSchema. */
  def toHiveColumn(c: StructField): FieldSchema = {
    val typeString = if (c.metadata.contains(HIVE_TYPE_STRING)) {
      c.metadata.getString(HIVE_TYPE_STRING)
    } else {
      c.dataType.catalogString
    }
    new FieldSchema(c.name, typeString, c.getComment().orNull)
  }

  /** Builds the native StructField from Hive's FieldSchema. */
  def fromHiveColumn(hc: FieldSchema): StructField = {
    val columnType = try {
      CatalystSqlParser.parseDataType(hc.getType)
    } catch {
      case e: ParseException =>
        throw new SparkException("Cannot recognize hive type string: " + hc.getType, e)
    }

    val metadata = new MetadataBuilder().putString(HIVE_TYPE_STRING, hc.getType).build()
    val field = StructField(
      name = hc.getName,
      dataType = columnType,
      nullable = true,
      metadata = metadata)
    Option(hc.getComment).map(field.withComment).getOrElse(field)
  }

  private def toInputFormat(name: String) =
    Utils.classForName(name).asInstanceOf[Class[_ <: org.apache.hadoop.mapred.InputFormat[_, _]]]

  private def toOutputFormat(name: String) =
    Utils.classForName(name)
      .asInstanceOf[Class[_ <: org.apache.hadoop.hive.ql.io.HiveOutputFormat[_, _]]]

  /**
   * Converts the native table metadata representation format CatalogTable to Hive's Table.
   */
  def toHiveTable(
      table: CatalogTable,
      conf: Option[HiveConf] = None): HiveTable = {
    val hiveTable = new HiveTable(table.database, table.identifier.table)
    // For EXTERNAL_TABLE, we also need to set EXTERNAL field in the table properties.
    // Otherwise, Hive metastore will change the table to a MANAGED_TABLE.
    // (metastore/src/java/org/apache/hadoop/hive/metastore/ObjectStore.java#L1095-L1105)
    hiveTable.setTableType(table.tableType match {
      case CatalogTableType.EXTERNAL =>
        hiveTable.setProperty("EXTERNAL", "TRUE")
        HiveTableType.EXTERNAL_TABLE
      case CatalogTableType.MANAGED =>
        HiveTableType.MANAGED_TABLE
      case CatalogTableType.VIEW => HiveTableType.VIRTUAL_VIEW
    })
    // Note: In Hive the schema and partition columns must be disjoint sets
    val (partCols, schema) = table.schema.map(toHiveColumn).partition { c =>
      table.partitionColumnNames.contains(c.getName)
    }
    // after SPARK-19279, it is not allowed to create a hive table with an empty schema,
    // so here we should not add a default col schema
    if (schema.isEmpty && DDLUtils.isDatasourceTable(table)) {
      // This is a hack to preserve existing behavior. Before Spark 2.0, we do not
      // set a default serde here (this was done in Hive), and so if the user provides
      // an empty schema Hive would automatically populate the schema with a single
      // field "col". However, after SPARK-14388, we set the default serde to
      // LazySimpleSerde so this implicit behavior no longer happens. Therefore,
      // we need to do it in Spark ourselves.
      hiveTable.setFields(
        Seq(new FieldSchema("col", "array<string>", "from deserializer")).asJava)
    } else {
      hiveTable.setFields(schema.asJava)
    }
    hiveTable.setPartCols(partCols.asJava)
    conf.foreach(c => hiveTable.setOwner(c.getUser))
    hiveTable.setCreateTime((table.createTime / 1000).toInt)
    hiveTable.setLastAccessTime((table.lastAccessTime / 1000).toInt)
    table.storage.locationUri.foreach { loc => hiveTable.getTTable.getSd.setLocation(loc)}
    table.storage.inputFormat.map(toInputFormat).foreach(hiveTable.setInputFormatClass)
    table.storage.outputFormat.map(toOutputFormat).foreach(hiveTable.setOutputFormatClass)
    hiveTable.setSerializationLib(
      table.storage.serde.getOrElse("org.apache.hadoop.hive.serde2.lazy.LazySimpleSerDe"))
    table.storage.properties.foreach { case (k, v) => hiveTable.setSerdeParam(k, v) }
    table.properties.foreach { case (k, v) => hiveTable.setProperty(k, v) }
    table.comment.foreach { c => hiveTable.setProperty("comment", c) }
    // Hive will expand the view text, so it needs 2 fields: viewOriginalText and viewExpandedText.
    // Since we don't expand the view text, but only add table properties, we map the `viewText` to
    // the both fields in hive table.
    table.viewText.foreach { t =>
      hiveTable.setViewOriginalText(t)
      hiveTable.setViewExpandedText(t)
    }
    hiveTable
  }

  /**
   * Converts the native partition metadata representation format CatalogTablePartition to
   * Hive's Partition.
   */
  def toHivePartition(
      p: CatalogTablePartition,
      ht: HiveTable): HivePartition = {
    val tpart = new org.apache.hadoop.hive.metastore.api.Partition
    val partValues = ht.getPartCols.asScala.map { hc =>
      p.spec.get(hc.getName).getOrElse {
        throw new IllegalArgumentException(
          s"Partition spec is missing a value for column '${hc.getName}': ${p.spec}")
      }
    }
    val storageDesc = new StorageDescriptor
    val serdeInfo = new SerDeInfo
    p.storage.locationUri.foreach(storageDesc.setLocation)
    p.storage.inputFormat.foreach(storageDesc.setInputFormat)
    p.storage.outputFormat.foreach(storageDesc.setOutputFormat)
    p.storage.serde.foreach(serdeInfo.setSerializationLib)
    serdeInfo.setParameters(p.storage.properties.asJava)
    storageDesc.setSerdeInfo(serdeInfo)
    tpart.setDbName(ht.getDbName)
    tpart.setTableName(ht.getTableName)
    tpart.setValues(partValues.asJava)
    tpart.setSd(storageDesc)
    new HivePartition(ht, tpart)
  }

  /**
   * Build the native partition metadata from Hive's Partition.
   */
  def fromHivePartition(hp: HivePartition): CatalogTablePartition = {
    val apiPartition = hp.getTPartition
    CatalogTablePartition(
      spec = Option(hp.getSpec).map(_.asScala.toMap).getOrElse(Map.empty),
      storage = CatalogStorageFormat(
        locationUri = Option(apiPartition.getSd.getLocation),
        inputFormat = Option(apiPartition.getSd.getInputFormat),
        outputFormat = Option(apiPartition.getSd.getOutputFormat),
        serde = Option(apiPartition.getSd.getSerdeInfo.getSerializationLib),
        compressed = apiPartition.getSd.isCompressed,
        properties = Option(apiPartition.getSd.getSerdeInfo.getParameters)
          .map(_.asScala.toMap).orNull),
        parameters =
          if (hp.getParameters() != null) hp.getParameters().asScala.toMap else Map.empty)
  }
}<|MERGE_RESOLUTION|>--- conflicted
+++ resolved
@@ -269,14 +269,7 @@
    */
   def withHiveState[A](f: => A): A = retryLocked {
     val original = Thread.currentThread().getContextClassLoader
-<<<<<<< HEAD
-    // Set the thread local metastore client to the client associated with this HiveClientImpl.
-    Hive.set(client)
-    // replace conf in cached hive with current conf
-    Hive.get(conf)
-=======
     val originalConfLoader = state.getConf.getClassLoader
->>>>>>> 2a0bc867
     // The classloader in clientLoader could be changed after addJar, always use the latest
     // classloader. We explicitly set the context class loader since "conf.setClassLoader" does
     // not do that, and the Hive client libraries may need to load classes defined by the client's
@@ -285,6 +278,8 @@
     state.getConf.setClassLoader(clientLoader.classLoader)
     // Set the thread local metastore client to the client associated with this HiveClientImpl.
     Hive.set(client)
+    // Replace conf in the thread local Hive with current conf
+    Hive.get(conf)
     // setCurrentSessionState will use the classLoader associated
     // with the HiveConf in `state` to override the context class loader of the current
     // thread.
