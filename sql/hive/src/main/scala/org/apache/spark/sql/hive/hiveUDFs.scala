/*
 * Licensed to the Apache Software Foundation (ASF) under one or more
 * contributor license agreements.  See the NOTICE file distributed with
 * this work for additional information regarding copyright ownership.
 * The ASF licenses this file to You under the Apache License, Version 2.0
 * (the "License"); you may not use this file except in compliance with
 * the License.  You may obtain a copy of the License at
 *
 *    http://www.apache.org/licenses/LICENSE-2.0
 *
 * Unless required by applicable law or agreed to in writing, software
 * distributed under the License is distributed on an "AS IS" BASIS,
 * WITHOUT WARRANTIES OR CONDITIONS OF ANY KIND, either express or implied.
 * See the License for the specific language governing permissions and
 * limitations under the License.
 */

package org.apache.spark.sql.hive

import scala.collection.JavaConverters._
import scala.collection.mutable.ArrayBuffer
import scala.util.Try

import org.apache.hadoop.hive.ql.exec._
import org.apache.hadoop.hive.ql.udf.{UDFType => HiveUDFType}
import org.apache.hadoop.hive.ql.udf.generic._
import org.apache.hadoop.hive.ql.udf.generic.GenericUDF._
import org.apache.hadoop.hive.ql.udf.generic.GenericUDFUtils.ConversionHelper
import org.apache.hadoop.hive.serde2.objectinspector.{ConstantObjectInspector, ObjectInspector,
  ObjectInspectorFactory}
import org.apache.hadoop.hive.serde2.objectinspector.ObjectInspectorFactory.ObjectInspectorOptions

import org.apache.spark.internal.Logging
import org.apache.spark.sql.AnalysisException
import org.apache.spark.sql.catalyst.{analysis, FunctionIdentifier, InternalRow}
import org.apache.spark.sql.catalyst.analysis.FunctionRegistry.FunctionBuilder
import org.apache.spark.sql.catalyst.catalog.CatalogFunction
import org.apache.spark.sql.catalyst.expressions._
import org.apache.spark.sql.catalyst.expressions.aggregate._
import org.apache.spark.sql.catalyst.expressions.codegen.CodegenFallback
import org.apache.spark.sql.hive.HiveShim._
import org.apache.spark.sql.hive.client.HiveClientImpl
import org.apache.spark.sql.types._

<<<<<<< HEAD
=======

private[hive] class HiveFunctionRegistry(
    underlying: analysis.FunctionRegistry,
    executionHive: HiveClientImpl)
  extends analysis.FunctionRegistry with HiveInspectors {

  def getFunctionInfo(name: String): FunctionInfo = {
    // Hive Registry need current database to lookup function
    // TODO: the current database of executionHive should be consistent with metadataHive
    executionHive.withHiveState {
      FunctionRegistry.getFunctionInfo(name)
    }
  }

  override def lookupFunction(name: String, children: Seq[Expression]): Expression = {
    Try(underlying.lookupFunction(name, children)).getOrElse {
      // We only look it up to see if it exists, but do not include it in the HiveUDF since it is
      // not always serializable.
      val functionInfo: FunctionInfo =
        Option(getFunctionInfo(name.toLowerCase)).getOrElse(
          throw new AnalysisException(s"undefined function $name"))

      val functionClassName = functionInfo.getFunctionClass.getName

      // When we instantiate hive UDF wrapper class, we may throw exception if the input expressions
      // don't satisfy the hive UDF, such as type mismatch, input number mismatch, etc. Here we
      // catch the exception and throw AnalysisException instead.
      try {
        if (classOf[GenericUDFMacro].isAssignableFrom(functionInfo.getFunctionClass)) {
          val udf = HiveGenericUDF(
            name, new HiveFunctionWrapper(functionClassName, functionInfo.getGenericUDF), children)
          udf.dataType // Force it to check input data types.
          udf
        } else if (classOf[UDF].isAssignableFrom(functionInfo.getFunctionClass)) {
          val udf = HiveSimpleUDF(name, new HiveFunctionWrapper(functionClassName), children)
          udf.dataType // Force it to check input data types.
          udf
        } else if (classOf[GenericUDF].isAssignableFrom(functionInfo.getFunctionClass)) {
          val udf = HiveGenericUDF(name, new HiveFunctionWrapper(functionClassName), children)
          udf.dataType // Force it to check input data types.
          udf
        } else if (
          classOf[AbstractGenericUDAFResolver].isAssignableFrom(functionInfo.getFunctionClass)) {
          val udaf = HiveUDAFFunction(name, new HiveFunctionWrapper(functionClassName), children)
          udaf.dataType // Force it to check input data types.
          udaf
        } else if (classOf[UDAF].isAssignableFrom(functionInfo.getFunctionClass)) {
          val udaf = HiveUDAFFunction(
            name, new HiveFunctionWrapper(functionClassName), children, isUDAFBridgeRequired = true)
          udaf.dataType  // Force it to check input data types.
          udaf
        } else if (classOf[GenericUDTF].isAssignableFrom(functionInfo.getFunctionClass)) {
          val udtf = HiveGenericUDTF(name, new HiveFunctionWrapper(functionClassName), children)
          udtf.elementTypes // Force it to check input data types.
          udtf
        } else {
          throw new AnalysisException(s"No handler for udf ${functionInfo.getFunctionClass}")
        }
      } catch {
        case analysisException: AnalysisException =>
          // If the exception is an AnalysisException, just throw it.
          throw analysisException
        case throwable: Throwable =>
          // If there is any other error, we throw an AnalysisException.
          val errorMessage = s"No handler for Hive udf ${functionInfo.getFunctionClass} " +
            s"because: ${throwable.getMessage}."
          val analysisException = new AnalysisException(errorMessage)
          analysisException.setStackTrace(throwable.getStackTrace)
          throw analysisException
      }
    }
  }

  override def registerFunction(name: String, info: ExpressionInfo, builder: FunctionBuilder)
  : Unit = underlying.registerFunction(name, info, builder)

  /* List all of the registered function names. */
  override def listFunction(): Seq[String] = {
    (FunctionRegistry.getFunctionNames.asScala ++ underlying.listFunction()).toList.sorted
  }

  /* Get the class of the registered function by specified name. */
  override def lookupFunction(name: String): Option[ExpressionInfo] = {
    underlying.lookupFunction(name).orElse(
    Try {
      val info = getFunctionInfo(name)
      val annotation = info.getFunctionClass.getAnnotation(classOf[Description])
      if (annotation != null) {
        Some(new ExpressionInfo(
          info.getFunctionClass.getCanonicalName,
          annotation.name(),
          annotation.value(),
          annotation.extended()))
      } else {
        Some(new ExpressionInfo(
          info.getFunctionClass.getCanonicalName,
          name,
          null,
          null))
      }
    }.getOrElse(None))
  }

  override def lookupFunctionBuilder(name: String): Option[FunctionBuilder] = {
    underlying.lookupFunctionBuilder(name)
  }

  // Note: This does not drop functions stored in the metastore
  override def dropFunction(name: String): Boolean = {
    underlying.dropFunction(name)
  }

}

>>>>>>> f4141544
private[hive] case class HiveSimpleUDF(
    name: String, funcWrapper: HiveFunctionWrapper, children: Seq[Expression])
  extends Expression with HiveInspectors with CodegenFallback with Logging {

  override def deterministic: Boolean = isUDFDeterministic

  override def nullable: Boolean = true

  @transient
  lazy val function = funcWrapper.createFunction[UDF]()

  @transient
  private lazy val method =
    function.getResolver.getEvalMethod(children.map(_.dataType.toTypeInfo).asJava)

  @transient
  private lazy val arguments = children.map(toInspector).toArray

  @transient
  private lazy val isUDFDeterministic = {
    val udfType = function.getClass().getAnnotation(classOf[HiveUDFType])
    udfType != null && udfType.deterministic()
  }

  override def foldable: Boolean = isUDFDeterministic && children.forall(_.foldable)

  // Create parameter converters
  @transient
  private lazy val conversionHelper = new ConversionHelper(method, arguments)

  override lazy val dataType = javaClassToDataType(method.getReturnType)

  @transient
  lazy val returnInspector = ObjectInspectorFactory.getReflectionObjectInspector(
    method.getGenericReturnType(), ObjectInspectorOptions.JAVA)

  @transient
  private lazy val cached: Array[AnyRef] = new Array[AnyRef](children.length)

  @transient
  private lazy val inputDataTypes: Array[DataType] = children.map(_.dataType).toArray

  // TODO: Finish input output types.
  override def eval(input: InternalRow): Any = {
    val inputs = wrap(children.map(c => c.eval(input)), arguments, cached, inputDataTypes)
    val ret = FunctionRegistry.invoke(
      method,
      function,
      conversionHelper.convertIfNecessary(inputs : _*): _*)
    unwrap(ret, returnInspector)
  }

  override def toString: String = {
    s"$nodeName#${funcWrapper.functionClassName}(${children.mkString(",")})"
  }

  override def prettyName: String = name

  override def sql: String = s"$name(${children.map(_.sql).mkString(", ")})"
}

// Adapter from Catalyst ExpressionResult to Hive DeferredObject
private[hive] class DeferredObjectAdapter(oi: ObjectInspector, dataType: DataType)
  extends DeferredObject with HiveInspectors {

  private var func: () => Any = _
  def set(func: () => Any): Unit = {
    this.func = func
  }
  override def prepare(i: Int): Unit = {}
  override def get(): AnyRef = wrap(func(), oi, dataType)
}

private[hive] case class HiveGenericUDF(
    name: String, funcWrapper: HiveFunctionWrapper, children: Seq[Expression])
  extends Expression with HiveInspectors with CodegenFallback with Logging {

  override def nullable: Boolean = true

  override def deterministic: Boolean = isUDFDeterministic

  override def foldable: Boolean =
    isUDFDeterministic && returnInspector.isInstanceOf[ConstantObjectInspector]

  @transient
  lazy val function = funcWrapper.createFunction[GenericUDF]()

  @transient
  private lazy val argumentInspectors = children.map(toInspector)

  @transient
  private lazy val returnInspector = {
    function.initializeAndFoldConstants(argumentInspectors.toArray)
  }

  @transient
  private lazy val isUDFDeterministic = {
    val udfType = function.getClass.getAnnotation(classOf[HiveUDFType])
    udfType != null && udfType.deterministic()
  }

  @transient
  private lazy val deferredObjects = argumentInspectors.zip(children).map { case (inspect, child) =>
    new DeferredObjectAdapter(inspect, child.dataType)
  }.toArray[DeferredObject]

  override lazy val dataType: DataType = inspectorToDataType(returnInspector)

  override def eval(input: InternalRow): Any = {
    returnInspector // Make sure initialized.

    var i = 0
    while (i < children.length) {
      val idx = i
      deferredObjects(i).asInstanceOf[DeferredObjectAdapter].set(
        () => {
          children(idx).eval(input)
        })
      i += 1
    }
    unwrap(function.evaluate(deferredObjects), returnInspector)
  }

  override def prettyName: String = name

  override def toString: String = {
    s"$nodeName#${funcWrapper.functionClassName}(${children.mkString(",")})"
  }
}

/**
 * Converts a Hive Generic User Defined Table Generating Function (UDTF) to a
 * [[Generator]].  Note that the semantics of Generators do not allow
 * Generators to maintain state in between input rows.  Thus UDTFs that rely on partitioning
 * dependent operations like calls to `close()` before producing output will not operate the same as
 * in Hive.  However, in practice this should not affect compatibility for most sane UDTFs
 * (e.g. explode or GenericUDTFParseUrlTuple).
 *
 * Operators that require maintaining state in between input rows should instead be implemented as
 * user defined aggregations, which have clean semantics even in a partitioned execution.
 */
private[hive] case class HiveGenericUDTF(
    name: String,
    funcWrapper: HiveFunctionWrapper,
    children: Seq[Expression])
  extends Generator with HiveInspectors with CodegenFallback {

  @transient
  protected lazy val function: GenericUDTF = {
    val fun: GenericUDTF = funcWrapper.createFunction()
    fun.setCollector(collector)
    fun
  }

  @transient
  protected lazy val inputInspectors = children.map(toInspector)

  @transient
  protected lazy val outputInspector = function.initialize(inputInspectors.toArray)

  @transient
  protected lazy val udtInput = new Array[AnyRef](children.length)

  @transient
  protected lazy val collector = new UDTFCollector

  override lazy val elementTypes = outputInspector.getAllStructFieldRefs.asScala.map {
    field => (inspectorToDataType(field.getFieldObjectInspector), true, field.getFieldName)
  }

  @transient
  private lazy val inputDataTypes: Array[DataType] = children.map(_.dataType).toArray

  override def eval(input: InternalRow): TraversableOnce[InternalRow] = {
    outputInspector // Make sure initialized.

    val inputProjection = new InterpretedProjection(children)

    function.process(wrap(inputProjection(input), inputInspectors, udtInput, inputDataTypes))
    collector.collectRows()
  }

  protected class UDTFCollector extends Collector {
    var collected = new ArrayBuffer[InternalRow]

    override def collect(input: java.lang.Object) {
      // We need to clone the input here because implementations of
      // GenericUDTF reuse the same object. Luckily they are always an array, so
      // it is easy to clone.
      collected += unwrap(input, outputInspector).asInstanceOf[InternalRow]
    }

    def collectRows(): Seq[InternalRow] = {
      val toCollect = collected
      collected = new ArrayBuffer[InternalRow]
      toCollect
    }
  }

  override def terminate(): TraversableOnce[InternalRow] = {
    outputInspector // Make sure initialized.
    function.close()
    collector.collectRows()
  }

  override def toString: String = {
    s"$nodeName#${funcWrapper.functionClassName}(${children.mkString(",")})"
  }

  override def prettyName: String = name
}

/**
 * Currently we don't support partial aggregation for queries using Hive UDAF, which may hurt
 * performance a lot.
 */
private[hive] case class HiveUDAFFunction(
    name: String,
    funcWrapper: HiveFunctionWrapper,
    children: Seq[Expression],
    isUDAFBridgeRequired: Boolean = false,
    mutableAggBufferOffset: Int = 0,
    inputAggBufferOffset: Int = 0)
  extends ImperativeAggregate with HiveInspectors {

  override def withNewMutableAggBufferOffset(newMutableAggBufferOffset: Int): ImperativeAggregate =
    copy(mutableAggBufferOffset = newMutableAggBufferOffset)

  override def withNewInputAggBufferOffset(newInputAggBufferOffset: Int): ImperativeAggregate =
    copy(inputAggBufferOffset = newInputAggBufferOffset)

  @transient
  private lazy val resolver =
    if (isUDAFBridgeRequired) {
      new GenericUDAFBridge(funcWrapper.createFunction[UDAF]())
    } else {
      funcWrapper.createFunction[AbstractGenericUDAFResolver]()
    }

  @transient
  private lazy val inspectors = children.map(toInspector).toArray

  @transient
  private lazy val functionAndInspector = {
    val parameterInfo = new SimpleGenericUDAFParameterInfo(inspectors, false, false)
    val f = resolver.getEvaluator(parameterInfo)
    f -> f.init(GenericUDAFEvaluator.Mode.COMPLETE, inspectors)
  }

  @transient
  private lazy val function = functionAndInspector._1

  @transient
  private lazy val returnInspector = functionAndInspector._2

  @transient
  private[this] var buffer: GenericUDAFEvaluator.AggregationBuffer = _

  override def eval(input: InternalRow): Any = unwrap(function.evaluate(buffer), returnInspector)

  @transient
  private lazy val inputProjection = new InterpretedProjection(children)

  @transient
  private lazy val cached = new Array[AnyRef](children.length)

  @transient
  private lazy val inputDataTypes: Array[DataType] = children.map(_.dataType).toArray

  // Hive UDAF has its own buffer, so we don't need to occupy a slot in the aggregation
  // buffer for it.
  override def aggBufferSchema: StructType = StructType(Nil)

  override def update(_buffer: MutableRow, input: InternalRow): Unit = {
    val inputs = inputProjection(input)
    function.iterate(buffer, wrap(inputs, inspectors, cached, inputDataTypes))
  }

  override def merge(buffer1: MutableRow, buffer2: InternalRow): Unit = {
    throw new UnsupportedOperationException(
      "Hive UDAF doesn't support partial aggregate")
  }

  override def initialize(_buffer: MutableRow): Unit = {
    buffer = function.getNewAggregationBuffer
  }

  override val aggBufferAttributes: Seq[AttributeReference] = Nil

  // Note: although this simply copies aggBufferAttributes, this common code can not be placed
  // in the superclass because that will lead to initialization ordering issues.
  override val inputAggBufferAttributes: Seq[AttributeReference] = Nil

  // We rely on Hive to check the input data types, so use `AnyDataType` here to bypass our
  // catalyst type checking framework.
  override def inputTypes: Seq[AbstractDataType] = children.map(_ => AnyDataType)

  override def nullable: Boolean = true

  override def supportsPartial: Boolean = false

  override lazy val dataType: DataType = inspectorToDataType(returnInspector)

  override def prettyName: String = name

  override def sql(isDistinct: Boolean): String = {
    val distinct = if (isDistinct) "DISTINCT " else " "
    s"$name($distinct${children.map(_.sql).mkString(", ")})"
  }
}<|MERGE_RESOLUTION|>--- conflicted
+++ resolved
@@ -19,7 +19,6 @@
 
 import scala.collection.JavaConverters._
 import scala.collection.mutable.ArrayBuffer
-import scala.util.Try
 
 import org.apache.hadoop.hive.ql.exec._
 import org.apache.hadoop.hive.ql.udf.{UDFType => HiveUDFType}
@@ -31,134 +30,14 @@
 import org.apache.hadoop.hive.serde2.objectinspector.ObjectInspectorFactory.ObjectInspectorOptions
 
 import org.apache.spark.internal.Logging
-import org.apache.spark.sql.AnalysisException
-import org.apache.spark.sql.catalyst.{analysis, FunctionIdentifier, InternalRow}
-import org.apache.spark.sql.catalyst.analysis.FunctionRegistry.FunctionBuilder
-import org.apache.spark.sql.catalyst.catalog.CatalogFunction
+import org.apache.spark.sql.catalyst.InternalRow
 import org.apache.spark.sql.catalyst.expressions._
 import org.apache.spark.sql.catalyst.expressions.aggregate._
 import org.apache.spark.sql.catalyst.expressions.codegen.CodegenFallback
 import org.apache.spark.sql.hive.HiveShim._
-import org.apache.spark.sql.hive.client.HiveClientImpl
 import org.apache.spark.sql.types._
 
-<<<<<<< HEAD
-=======
-
-private[hive] class HiveFunctionRegistry(
-    underlying: analysis.FunctionRegistry,
-    executionHive: HiveClientImpl)
-  extends analysis.FunctionRegistry with HiveInspectors {
-
-  def getFunctionInfo(name: String): FunctionInfo = {
-    // Hive Registry need current database to lookup function
-    // TODO: the current database of executionHive should be consistent with metadataHive
-    executionHive.withHiveState {
-      FunctionRegistry.getFunctionInfo(name)
-    }
-  }
-
-  override def lookupFunction(name: String, children: Seq[Expression]): Expression = {
-    Try(underlying.lookupFunction(name, children)).getOrElse {
-      // We only look it up to see if it exists, but do not include it in the HiveUDF since it is
-      // not always serializable.
-      val functionInfo: FunctionInfo =
-        Option(getFunctionInfo(name.toLowerCase)).getOrElse(
-          throw new AnalysisException(s"undefined function $name"))
-
-      val functionClassName = functionInfo.getFunctionClass.getName
-
-      // When we instantiate hive UDF wrapper class, we may throw exception if the input expressions
-      // don't satisfy the hive UDF, such as type mismatch, input number mismatch, etc. Here we
-      // catch the exception and throw AnalysisException instead.
-      try {
-        if (classOf[GenericUDFMacro].isAssignableFrom(functionInfo.getFunctionClass)) {
-          val udf = HiveGenericUDF(
-            name, new HiveFunctionWrapper(functionClassName, functionInfo.getGenericUDF), children)
-          udf.dataType // Force it to check input data types.
-          udf
-        } else if (classOf[UDF].isAssignableFrom(functionInfo.getFunctionClass)) {
-          val udf = HiveSimpleUDF(name, new HiveFunctionWrapper(functionClassName), children)
-          udf.dataType // Force it to check input data types.
-          udf
-        } else if (classOf[GenericUDF].isAssignableFrom(functionInfo.getFunctionClass)) {
-          val udf = HiveGenericUDF(name, new HiveFunctionWrapper(functionClassName), children)
-          udf.dataType // Force it to check input data types.
-          udf
-        } else if (
-          classOf[AbstractGenericUDAFResolver].isAssignableFrom(functionInfo.getFunctionClass)) {
-          val udaf = HiveUDAFFunction(name, new HiveFunctionWrapper(functionClassName), children)
-          udaf.dataType // Force it to check input data types.
-          udaf
-        } else if (classOf[UDAF].isAssignableFrom(functionInfo.getFunctionClass)) {
-          val udaf = HiveUDAFFunction(
-            name, new HiveFunctionWrapper(functionClassName), children, isUDAFBridgeRequired = true)
-          udaf.dataType  // Force it to check input data types.
-          udaf
-        } else if (classOf[GenericUDTF].isAssignableFrom(functionInfo.getFunctionClass)) {
-          val udtf = HiveGenericUDTF(name, new HiveFunctionWrapper(functionClassName), children)
-          udtf.elementTypes // Force it to check input data types.
-          udtf
-        } else {
-          throw new AnalysisException(s"No handler for udf ${functionInfo.getFunctionClass}")
-        }
-      } catch {
-        case analysisException: AnalysisException =>
-          // If the exception is an AnalysisException, just throw it.
-          throw analysisException
-        case throwable: Throwable =>
-          // If there is any other error, we throw an AnalysisException.
-          val errorMessage = s"No handler for Hive udf ${functionInfo.getFunctionClass} " +
-            s"because: ${throwable.getMessage}."
-          val analysisException = new AnalysisException(errorMessage)
-          analysisException.setStackTrace(throwable.getStackTrace)
-          throw analysisException
-      }
-    }
-  }
-
-  override def registerFunction(name: String, info: ExpressionInfo, builder: FunctionBuilder)
-  : Unit = underlying.registerFunction(name, info, builder)
-
-  /* List all of the registered function names. */
-  override def listFunction(): Seq[String] = {
-    (FunctionRegistry.getFunctionNames.asScala ++ underlying.listFunction()).toList.sorted
-  }
-
-  /* Get the class of the registered function by specified name. */
-  override def lookupFunction(name: String): Option[ExpressionInfo] = {
-    underlying.lookupFunction(name).orElse(
-    Try {
-      val info = getFunctionInfo(name)
-      val annotation = info.getFunctionClass.getAnnotation(classOf[Description])
-      if (annotation != null) {
-        Some(new ExpressionInfo(
-          info.getFunctionClass.getCanonicalName,
-          annotation.name(),
-          annotation.value(),
-          annotation.extended()))
-      } else {
-        Some(new ExpressionInfo(
-          info.getFunctionClass.getCanonicalName,
-          name,
-          null,
-          null))
-      }
-    }.getOrElse(None))
-  }
-
-  override def lookupFunctionBuilder(name: String): Option[FunctionBuilder] = {
-    underlying.lookupFunctionBuilder(name)
-  }
-
-  // Note: This does not drop functions stored in the metastore
-  override def dropFunction(name: String): Boolean = {
-    underlying.dropFunction(name)
-  }
-
-}
-
->>>>>>> f4141544
+
 private[hive] case class HiveSimpleUDF(
     name: String, funcWrapper: HiveFunctionWrapper, children: Seq[Expression])
   extends Expression with HiveInspectors with CodegenFallback with Logging {
