--- conflicted
+++ resolved
@@ -17,11 +17,8 @@
 
 package org.apache.spark.sql.hive
 
-<<<<<<< HEAD
-=======
 import scala.collection.JavaConversions._
 
->>>>>>> ae7c1396
 import org.apache.spark.annotation.Experimental
 import org.apache.spark.sql.{SQLContext, SchemaRDD, Strategy}
 import org.apache.spark.sql.catalyst.analysis.UnresolvedAttribute
@@ -30,11 +27,7 @@
 import org.apache.spark.sql.catalyst.planning._
 import org.apache.spark.sql.catalyst.plans._
 import org.apache.spark.sql.catalyst.plans.logical.LogicalPlan
-<<<<<<< HEAD
-import org.apache.spark.sql.catalyst.types.StringType
-=======
 import org.apache.spark.sql.execution.{DescribeCommand => RunnableDescribeCommand}
->>>>>>> ae7c1396
 import org.apache.spark.sql.execution._
 import org.apache.spark.sql.hive
 import org.apache.spark.sql.hive.execution._
@@ -219,9 +212,6 @@
 
   object HiveDDLStrategy extends Strategy {
     def apply(plan: LogicalPlan): Seq[SparkPlan] = plan match {
-<<<<<<< HEAD
-      case describe: logical.DescribeCommand =>
-=======
       case CreateTableUsing(tableName, userSpecifiedSchema, provider, false, options) =>
         ExecutedCommand(
           CreateMetastoreDataSource(tableName, userSpecifiedSchema, provider, options)) :: Nil
@@ -233,18 +223,13 @@
   case class HiveCommandStrategy(context: HiveContext) extends Strategy {
     def apply(plan: LogicalPlan): Seq[SparkPlan] = plan match {
       case describe: DescribeCommand =>
->>>>>>> ae7c1396
         val resolvedTable = context.executePlan(describe.table).analyzed
         resolvedTable match {
           case t: MetastoreRelation =>
             ExecutedCommand(
               DescribeHiveTableCommand(t, describe.output, describe.isExtended)) :: Nil
           case o: LogicalPlan =>
-<<<<<<< HEAD
-            ExecutedCommand(DescribeCommand(planLater(o), describe.output)) :: Nil
-=======
             ExecutedCommand(RunnableDescribeCommand(planLater(o), describe.output)) :: Nil
->>>>>>> ae7c1396
         }
 
       case _ => Nil
