/*
 * Licensed to the Apache Software Foundation (ASF) under one or more
 * contributor license agreements.  See the NOTICE file distributed with
 * this work for additional information regarding copyright ownership.
 * The ASF licenses this file to You under the Apache License, Version 2.0
 * (the "License"); you may not use this file except in compliance with
 * the License.  You may obtain a copy of the License at
 *
 *    http://www.apache.org/licenses/LICENSE-2.0
 *
 * Unless required by applicable law or agreed to in writing, software
 * distributed under the License is distributed on an "AS IS" BASIS,
 * WITHOUT WARRANTIES OR CONDITIONS OF ANY KIND, either express or implied.
 * See the License for the specific language governing permissions and
 * limitations under the License.
 */

package org.apache.spark.sql.hive

import scala.collection.JavaConversions._

import org.apache.spark.annotation.Experimental
import org.apache.spark.sql._
import org.apache.spark.sql.catalyst.analysis.UnresolvedAttribute
import org.apache.spark.sql.catalyst.expressions._
import org.apache.spark.sql.catalyst.expressions.codegen.GeneratePredicate
import org.apache.spark.sql.catalyst.planning._
import org.apache.spark.sql.catalyst.plans._
import org.apache.spark.sql.catalyst.plans.logical.LogicalPlan
import org.apache.spark.sql.sources.DescribeCommand
import org.apache.spark.sql.execution.{DescribeCommand => RunnableDescribeCommand}
import org.apache.spark.sql.execution._
import org.apache.spark.sql.hive.execution._
import org.apache.spark.sql.parquet.ParquetRelation
import org.apache.spark.sql.sources.{CreateTableUsingAsSelect, CreateTableUsing}
import org.apache.spark.sql.types.StringType


private[hive] trait HiveStrategies {
  // Possibly being too clever with types here... or not clever enough.
  self: SQLContext#SparkPlanner =>

  val hiveContext: HiveContext

  /**
   * :: Experimental ::
   * Finds table scans that would use the Hive SerDe and replaces them with our own native parquet
   * table scan operator.
   *
   * TODO: Much of this logic is duplicated in HiveTableScan.  Ideally we would do some refactoring
   * but since this is after the code freeze for 1.1 all logic is here to minimize disruption.
   *
   * Other issues:
   *  - Much of this logic assumes case insensitive resolution.
   */
  @Experimental
  object ParquetConversion extends Strategy {
    implicit class LogicalPlanHacks(s: DataFrame) {
      def lowerCase = DataFrame(s.sqlContext, s.logicalPlan)

      def addPartitioningAttributes(attrs: Seq[Attribute]) = {
        // Don't add the partitioning key if its already present in the data.
        if (attrs.map(_.name).toSet.subsetOf(s.logicalPlan.output.map(_.name).toSet)) {
          s
        } else {
          DataFrame(
            s.sqlContext,
            s.logicalPlan transform {
              case p: ParquetRelation => p.copy(partitioningAttributes = attrs)
            })
        }
      }
    }

    implicit class PhysicalPlanHacks(originalPlan: SparkPlan) {
      def fakeOutput(newOutput: Seq[Attribute]) =
        OutputFaker(
          originalPlan.output.map(a =>
            newOutput.find(a.name.toLowerCase == _.name.toLowerCase)
              .getOrElse(
                sys.error(s"Can't find attribute $a to fake in set ${newOutput.mkString(",")}"))),
          originalPlan)
    }

    def apply(plan: LogicalPlan): Seq[SparkPlan] = plan match {
      case PhysicalOperation(projectList, predicates, relation: MetastoreRelation)
          if relation.tableDesc.getSerdeClassName.contains("Parquet") &&
             hiveContext.convertMetastoreParquet &&
             !hiveContext.conf.parquetUseDataSourceApi =>

        // Filter out all predicates that only deal with partition keys
        val partitionsKeys = AttributeSet(relation.partitionKeys)
        val (pruningPredicates, otherPredicates) = predicates.partition {
          _.references.subsetOf(partitionsKeys)
        }

        // We are going to throw the predicates and projection back at the whole optimization
        // sequence so lets unresolve all the attributes, allowing them to be rebound to the
        // matching parquet attributes.
        val unresolvedOtherPredicates = Column(otherPredicates.map(_ transform {
          case a: AttributeReference => UnresolvedAttribute(a.name)
        }).reduceOption(And).getOrElse(Literal(true)))

        val unresolvedProjection: Seq[Column] = projectList.map(_ transform {
          case a: AttributeReference => UnresolvedAttribute(a.name)
        }).map(Column(_))

        try {
          if (relation.hiveQlTable.isPartitioned) {
            val rawPredicate = pruningPredicates.reduceOption(And).getOrElse(Literal(true))
            // Translate the predicate so that it automatically casts the input values to the
            // correct data types during evaluation.
            val castedPredicate = rawPredicate transform {
              case a: AttributeReference =>
                val idx = relation.partitionKeys.indexWhere(a.exprId == _.exprId)
                val key = relation.partitionKeys(idx)
                Cast(BoundReference(idx, StringType, nullable = true), key.dataType)
            }

            val inputData = new GenericMutableRow(relation.partitionKeys.size)
            val pruningCondition =
              if (codegenEnabled) {
                GeneratePredicate(castedPredicate)
              } else {
                InterpretedPredicate(castedPredicate)
              }

            val partitions = relation.hiveQlPartitions.filter { part =>
              val partitionValues = part.getValues
              var i = 0
              while (i < partitionValues.size()) {
                inputData(i) = partitionValues(i)
                i += 1
              }
              pruningCondition(inputData)
            }

            val partitionLocations = partitions.map(_.getLocation)

            if (partitionLocations.isEmpty) {
              PhysicalRDD(plan.output, sparkContext.emptyRDD[Row]) :: Nil
            } else {
              hiveContext
                .parquetFile(partitionLocations: _*)
                .addPartitioningAttributes(relation.partitionKeys)
                .lowerCase
                .where(unresolvedOtherPredicates)
                .select(unresolvedProjection: _*)
                .queryExecution
                .executedPlan
                .fakeOutput(projectList.map(_.toAttribute)) :: Nil
            }

          } else {
            hiveContext
              .parquetFile(relation.hiveQlTable.getDataLocation.toString)
              .lowerCase
              .where(unresolvedOtherPredicates)
              .select(unresolvedProjection: _*)
              .queryExecution
              .executedPlan
              .fakeOutput(projectList.map(_.toAttribute)) :: Nil
          }
        } catch {
          // parquetFile will throw an exception when there is no data.
          // TODO: Remove this hack for Spark 1.3.
          case iae: java.lang.IllegalArgumentException
              if iae.getMessage.contains("Can not create a Path from an empty string") =>
            PhysicalRDD(plan.output, sparkContext.emptyRDD[Row]) :: Nil
        }
      case _ => Nil
    }
  }

  object Scripts extends Strategy {
    def apply(plan: LogicalPlan): Seq[SparkPlan] = plan match {
      case logical.ScriptTransformation(input, script, output, child, schema: HiveScriptIOSchema) =>
        ScriptTransformation(input, script, output, planLater(child), schema)(hiveContext) :: Nil
      case _ => Nil
    }
  }

  object DataSinks extends Strategy {
    def apply(plan: LogicalPlan): Seq[SparkPlan] = plan match {
      case logical.InsertIntoTable(table: MetastoreRelation, partition, child, overwrite) =>
        execution.InsertIntoHiveTable(
          table, partition, planLater(child), overwrite) :: Nil
      case hive.InsertIntoHiveTable(table: MetastoreRelation, partition, child, overwrite) =>
        execution.InsertIntoHiveTable(
          table, partition, planLater(child), overwrite) :: Nil
      case _ => Nil
    }
  }

  /**
   * Retrieves data using a HiveTableScan.  Partition pruning predicates are also detected and
   * applied.
   */
  object HiveTableScans extends Strategy {
    def apply(plan: LogicalPlan): Seq[SparkPlan] = plan match {
      case PhysicalOperation(projectList, predicates, relation: MetastoreRelation) =>
        // Filter out all predicates that only deal with partition keys, these are given to the
        // hive table scan operator to be used for partition pruning.
        val partitionKeyIds = AttributeSet(relation.partitionKeys)
        val (pruningPredicates, otherPredicates) = predicates.partition { predicate =>
          !predicate.references.isEmpty &&
          predicate.references.subsetOf(partitionKeyIds)
        }

        pruneFilterProject(
          projectList,
          otherPredicates,
          identity[Seq[Expression]],
          HiveTableScan(_, relation, pruningPredicates.reduceLeftOption(And))(hiveContext)) :: Nil
      case _ =>
        Nil
    }
  }

  object HiveDDLStrategy extends Strategy {
    def apply(plan: LogicalPlan): Seq[SparkPlan] = plan match {
      case CreateTableUsing(
<<<<<<< HEAD
      tableIdentifier, userSpecifiedSchema, provider, false, opts, allowExisting) =>
        ExecutedCommand(
          CreateMetastoreDataSource(
            tableIdentifier, userSpecifiedSchema, provider, opts, allowExisting)) :: Nil

      case CreateTableUsingAsSelect(
      tableIdentifier, provider, false, opts, allowExisting, query) =>
        val logicalPlan = hiveContext.parseSql(query)
        val cmd =
          CreateMetastoreDataSourceAsSelect(
            tableIdentifier, provider, opts, allowExisting, logicalPlan)
        ExecutedCommand(cmd) :: Nil

      case CreateTableUsingAsLogicalPlan(
      tableIdentifier, provider, false, opts, allowExisting, query) =>
        val cmd =
          CreateMetastoreDataSourceAsSelect(tableIdentifier, provider, opts, allowExisting, query)
=======
      tableName, userSpecifiedSchema, provider, false, opts, allowExisting, managedIfNoPath) =>
        ExecutedCommand(
          CreateMetastoreDataSource(
            tableName, userSpecifiedSchema, provider, opts, allowExisting, managedIfNoPath)) :: Nil

      case CreateTableUsingAsSelect(tableName, provider, false, mode, opts, query) =>
        val cmd =
          CreateMetastoreDataSourceAsSelect(tableName, provider, mode, opts, query)
>>>>>>> 2c3f83c3
        ExecutedCommand(cmd) :: Nil

      case _ => Nil
    }
  }

  case class HiveCommandStrategy(context: HiveContext) extends Strategy {
    def apply(plan: LogicalPlan): Seq[SparkPlan] = plan match {
      case describe: DescribeCommand =>
        val resolvedTable = context.executePlan(describe.table).analyzed
        resolvedTable match {
          case t: MetastoreRelation =>
            ExecutedCommand(
              DescribeHiveTableCommand(t, describe.output, describe.isExtended)) :: Nil

          case o: LogicalPlan =>
            val resultPlan = context.executePlan(o).executedPlan
            ExecutedCommand(RunnableDescribeCommand(
              resultPlan, describe.output, describe.isExtended)) :: Nil
        }

      case _ => Nil
    }
  }
}<|MERGE_RESOLUTION|>--- conflicted
+++ resolved
@@ -220,34 +220,25 @@
   object HiveDDLStrategy extends Strategy {
     def apply(plan: LogicalPlan): Seq[SparkPlan] = plan match {
       case CreateTableUsing(
-<<<<<<< HEAD
-      tableIdentifier, userSpecifiedSchema, provider, false, opts, allowExisting) =>
+      tableIdentifier,
+      userSpecifiedSchema,
+      provider,
+      false,
+      opts,
+      allowExisting,
+      managedIfNoPath) =>
         ExecutedCommand(
           CreateMetastoreDataSource(
-            tableIdentifier, userSpecifiedSchema, provider, opts, allowExisting)) :: Nil
-
-      case CreateTableUsingAsSelect(
-      tableIdentifier, provider, false, opts, allowExisting, query) =>
-        val logicalPlan = hiveContext.parseSql(query)
+            tableIdentifier,
+            userSpecifiedSchema,
+            provider,
+            opts,
+            allowExisting,
+            managedIfNoPath)) :: Nil
+
+      case CreateTableUsingAsSelect(tableIdentifier, provider, false, mode, opts, query) =>
         val cmd =
-          CreateMetastoreDataSourceAsSelect(
-            tableIdentifier, provider, opts, allowExisting, logicalPlan)
-        ExecutedCommand(cmd) :: Nil
-
-      case CreateTableUsingAsLogicalPlan(
-      tableIdentifier, provider, false, opts, allowExisting, query) =>
-        val cmd =
-          CreateMetastoreDataSourceAsSelect(tableIdentifier, provider, opts, allowExisting, query)
-=======
-      tableName, userSpecifiedSchema, provider, false, opts, allowExisting, managedIfNoPath) =>
-        ExecutedCommand(
-          CreateMetastoreDataSource(
-            tableName, userSpecifiedSchema, provider, opts, allowExisting, managedIfNoPath)) :: Nil
-
-      case CreateTableUsingAsSelect(tableName, provider, false, mode, opts, query) =>
-        val cmd =
-          CreateMetastoreDataSourceAsSelect(tableName, provider, mode, opts, query)
->>>>>>> 2c3f83c3
+          CreateMetastoreDataSourceAsSelect(tableIdentifier, provider, mode, opts, query)
         ExecutedCommand(cmd) :: Nil
 
       case _ => Nil
