--- conflicted
+++ resolved
@@ -109,22 +109,6 @@
           table, partition, planLater(child), overwrite, ifNotExists) :: Nil
 
       case CreateTable(tableDesc, mode, Some(query)) if DDLUtils.isHiveTable(tableDesc) =>
-<<<<<<< HEAD
-        // Currently we will never hit this branch, as SQL string API can only use `Ignore` or
-        // `ErrorIfExists` mode, and `DataFrameWriter.saveAsTable` doesn't support hive serde
-        // tables yet.
-        if (mode == SaveMode.Overwrite) {
-          throw new AnalysisException(
-            "CTAS for hive serde tables does not support overwrite semantics.")
-=======
-        // Currently `DataFrameWriter.saveAsTable` doesn't support
-        // the Append mode of hive serde tables yet.
-        if (mode == SaveMode.Append) {
-          throw new AnalysisException(
-            "CTAS for hive serde tables does not support append semantics.")
->>>>>>> de62ddf7
-        }
-
         val dbName = tableDesc.identifier.database.getOrElse(sparkSession.catalog.currentDatabase)
         val cmd = CreateHiveTableAsSelectCommand(
           tableDesc.copy(identifier = tableDesc.identifier.copy(database = Some(dbName))),
