--- conflicted
+++ resolved
@@ -505,15 +505,13 @@
     "drop_database_removes_partition_dirs",
     "drop_table_removes_partition_dirs",
 
-<<<<<<< HEAD
     // These tests use EXPLAIN FORMATTED, which is not supported
     "input4",
     "join0",
-    "plan_json"
-=======
+    "plan_json",
+
     // We do not support alter table drop partition on multiple partitions in a single command
     "drop_multi_partitions"
->>>>>>> fa152285
   )
 
   /**
