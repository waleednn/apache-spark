--- conflicted
+++ resolved
@@ -25,24 +25,16 @@
 import scala.sys.process.{Process, ProcessLogger}
 
 import org.apache.hadoop.hive.conf.HiveConf.ConfVars
-<<<<<<< HEAD
-import org.scalatest.{BeforeAndAfter, BeforeAndAfterAll}
-=======
-import org.scalatest.{BeforeAndAfter, FunSuite}
->>>>>>> db3fd054
+import org.scalatest.BeforeAndAfter
 
 import org.apache.spark.{Logging, SparkFunSuite}
 import org.apache.spark.util.Utils
 
-<<<<<<< HEAD
-class CliSuite extends SparkFunSuite with BeforeAndAfter with Logging {
-=======
 /**
  * A test suite for the `spark-sql` CLI tool.  Note that all test cases share the same temporary
  * Hive metastore and warehouse.
  */
-class CliSuite extends FunSuite with BeforeAndAfter with Logging {
->>>>>>> db3fd054
+class CliSuite extends SparkFunSuite with BeforeAndAfter with Logging {
   val warehousePath = Utils.createTempDir()
   val metastorePath = Utils.createTempDir()
 
