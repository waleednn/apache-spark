--- conflicted
+++ resolved
@@ -296,13 +296,6 @@
     tmpDir.delete()
   }
 
-<<<<<<< HEAD
-  test("Should not split semicolon within quoted string literals") {
-    runCliWithin(3.minute)(
-      """select "^;^";""" -> """^;^""",
-      """select "\";";""" -> """";""",
-      """select "\';";""" -> """';"""
-=======
   test("Support hive.aux.jars.path") {
     val hiveContribJar = HiveTestUtils.getHiveContribJar.getCanonicalPath
     runCliWithin(
@@ -337,7 +330,14 @@
       "CREATE TEMPORARY FUNCTION example_max AS " +
         "'org.apache.hadoop.hive.contrib.udaf.example.UDAFExampleMax';" -> "",
       "SELECT concat_ws(',', 'First', example_max(1234321), 'Third');" -> "First,1234321,Third"
->>>>>>> 3da2786d
+    )
+  }
+
+  test("Should not split semicolon within quoted string literals") {
+    runCliWithin(3.minute)(
+      """select "^;^";""" -> """^;^""",
+      """select "\";";""" -> """";""",
+      """select "\';";""" -> """';"""
     )
   }
 }