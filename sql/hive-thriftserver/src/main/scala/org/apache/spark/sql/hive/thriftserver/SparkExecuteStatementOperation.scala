/*
 * Licensed to the Apache Software Foundation (ASF) under one or more
 * contributor license agreements.  See the NOTICE file distributed with
 * this work for additional information regarding copyright ownership.
 * The ASF licenses this file to You under the Apache License, Version 2.0
 * (the "License"); you may not use this file except in compliance with
 * the License.  You may obtain a copy of the License at
 *
 *    http://www.apache.org/licenses/LICENSE-2.0
 *
 * Unless required by applicable law or agreed to in writing, software
 * distributed under the License is distributed on an "AS IS" BASIS,
 * WITHOUT WARRANTIES OR CONDITIONS OF ANY KIND, either express or implied.
 * See the License for the specific language governing permissions and
 * limitations under the License.
 */

package org.apache.spark.sql.hive.thriftserver

import java.security.PrivilegedExceptionAction
import java.util.{Arrays, Map => JMap}
import java.util.concurrent.{Executors, RejectedExecutionException, TimeUnit}

import scala.collection.JavaConverters._
import scala.collection.mutable.ArrayBuffer
import scala.util.control.NonFatal

import org.apache.hadoop.hive.metastore.api.FieldSchema
import org.apache.hadoop.hive.shims.Utils
import org.apache.hive.service.cli._
import org.apache.hive.service.cli.operation.ExecuteStatementOperation
import org.apache.hive.service.cli.session.HiveSession

import org.apache.spark.internal.Logging
import org.apache.spark.sql.{DataFrame, Row => SparkRow, SQLContext}
import org.apache.spark.sql.execution.HiveResult.{getTimeFormatters, toHiveString, TimeFormatters}
import org.apache.spark.sql.internal.SQLConf
import org.apache.spark.sql.internal.VariableSubstitution
import org.apache.spark.sql.types._
import org.apache.spark.unsafe.types.CalendarInterval
import org.apache.spark.util.{Utils => SparkUtils}

private[hive] class SparkExecuteStatementOperation(
    val sqlContext: SQLContext,
    parentSession: HiveSession,
    statement: String,
    confOverlay: JMap[String, String],
    runInBackground: Boolean = true,
    queryTimeout: Long)
  extends ExecuteStatementOperation(parentSession, statement, confOverlay, runInBackground)
  with SparkOperation
  with Logging {

  // If a timeout value `queryTimeout` is specified by users and it is smaller than
  // a global timeout value, we use the user-specified value.
  // This code follows the Hive timeout behaviour (See #29933 for details).
  private val timeout = {
    val globalTimeout = sqlContext.conf.getConf(SQLConf.THRIFTSERVER_QUERY_TIMEOUT)
    if (globalTimeout > 0 && (queryTimeout <= 0 || globalTimeout < queryTimeout)) {
      globalTimeout
    } else {
      queryTimeout
    }
  }

  private val forceCancel = sqlContext.conf.getConf(SQLConf.THRIFTSERVER_FORCE_CANCEL)

  private val substitutorStatement = SQLConf.withExistingConf(sqlContext.conf) {
    new VariableSubstitution().substitute(statement)
  }

  private var result: DataFrame = _

  private var iter: FetchIterator[SparkRow] = _
  private var dataTypes: Array[DataType] = _

  private lazy val resultSchema: TableSchema = {
    if (result == null || result.schema.isEmpty) {
      new TableSchema(Arrays.asList(new FieldSchema("Result", "string", "")))
    } else {
      logInfo(s"Result Schema: ${result.schema}")
      SparkExecuteStatementOperation.getTableSchema(result.schema)
    }
  }

  def addNonNullColumnValue(
      from: SparkRow,
      to: ArrayBuffer[Any],
      ordinal: Int,
      timeFormatters: TimeFormatters): Unit = {
    dataTypes(ordinal) match {
      case StringType =>
        to += from.getString(ordinal)
      case IntegerType =>
        to += from.getInt(ordinal)
      case BooleanType =>
        to += from.getBoolean(ordinal)
      case DoubleType =>
        to += from.getDouble(ordinal)
      case FloatType =>
        to += from.getFloat(ordinal)
      case DecimalType() =>
        to += from.getDecimal(ordinal)
      case LongType =>
        to += from.getLong(ordinal)
      case ByteType =>
        to += from.getByte(ordinal)
      case ShortType =>
        to += from.getShort(ordinal)
      case BinaryType =>
        to += from.getAs[Array[Byte]](ordinal)
      // SPARK-31859, SPARK-31861: Date and Timestamp need to be turned to String here to:
      // - respect spark.sql.session.timeZone
      // - work with spark.sql.datetime.java8API.enabled
      // These types have always been sent over the wire as string, converted later.
      case _: DateType | _: TimestampType =>
        to += toHiveString((from.get(ordinal), dataTypes(ordinal)), false, timeFormatters)
      case CalendarIntervalType =>
        to += toHiveString(
          (from.getAs[CalendarInterval](ordinal), CalendarIntervalType),
          false,
          timeFormatters)
      case _: ArrayType | _: StructType | _: MapType | _: UserDefinedType[_] =>
        to += toHiveString((from.get(ordinal), dataTypes(ordinal)), false, timeFormatters)
    }
  }

  def getNextRowSet(order: FetchOrientation, maxRowsL: Long): RowSet = withLocalProperties {
    try {
      sqlContext.sparkContext.setJobGroup(statementId, substitutorStatement, forceCancel)
      getNextRowSetInternal(order, maxRowsL)
    } finally {
      sqlContext.sparkContext.clearJobGroup()
    }
  }

  private def getNextRowSetInternal(
      order: FetchOrientation,
      maxRowsL: Long): RowSet = withLocalProperties {
    log.info(s"Received getNextRowSet request order=${order} and maxRowsL=${maxRowsL} " +
      s"with ${statementId}")
    validateDefaultFetchOrientation(order)
    assertState(OperationState.FINISHED)
    setHasResultSet(true)
    val resultRowSet: RowSet = RowSetFactory.create(getResultSetSchema, getProtocolVersion, false)

<<<<<<< HEAD
    // Reset iter when FETCH_FIRST or FETCH_PRIOR
    if ((order.equals(FetchOrientation.FETCH_FIRST) ||
        order.equals(FetchOrientation.FETCH_PRIOR)) && previousFetchEndOffset != 0) {
      // Reset the iterator to the beginning of the query.
      iter = if (sqlContext.getConf(SQLConf.THRIFTSERVER_INCREMENTAL_COLLECT.key).toBoolean) {
        resultList = None
        result.toLocalIterator().asScala
      } else {
        if (resultList.isEmpty) {
          resultList = Some(result.collect())
        }
        resultList.get.iterator
      }
    }

    var resultOffset = {
      if (order.equals(FetchOrientation.FETCH_FIRST)) {
        logInfo(s"FETCH_FIRST request with $statementId. Resetting to resultOffset=0")
        0
      } else if (order.equals(FetchOrientation.FETCH_PRIOR)) {
        // TODO: FETCH_PRIOR should be handled more efficiently than rewinding to beginning and
        // reiterating.
        val targetOffset = math.max(previousFetchStartOffset - maxRowsL, 0)
        logInfo(s"FETCH_PRIOR request with $statementId. Resetting to resultOffset=$targetOffset")
        var off = 0
        while (off < targetOffset && iter.hasNext) {
          iter.next()
          off += 1
        }
        off
      } else { // FETCH_NEXT
        previousFetchEndOffset
      }
=======
    if (order.equals(FetchOrientation.FETCH_FIRST)) {
      iter.fetchAbsolute(0)
    } else if (order.equals(FetchOrientation.FETCH_PRIOR)) {
      iter.fetchPrior(maxRowsL)
    } else {
      iter.fetchNext()
>>>>>>> 9160d59a
    }
    resultRowSet.setStartOffset(iter.getPosition)
    if (!iter.hasNext) {
      resultRowSet
    } else {
      val timeFormatters = getTimeFormatters
      // maxRowsL here typically maps to java.sql.Statement.getFetchSize, which is an int
      val maxRows = maxRowsL.toInt
      var curRow = 0
      while (curRow < maxRows && iter.hasNext) {
        val sparkRow = iter.next()
        val row = ArrayBuffer[Any]()
        var curCol = 0
        while (curCol < sparkRow.length) {
          if (sparkRow.isNullAt(curCol)) {
            row += null
          } else {
            addNonNullColumnValue(sparkRow, row, curCol, timeFormatters)
          }
          curCol += 1
        }
        resultRowSet.addRow(row.toArray.asInstanceOf[Array[Object]])
        curRow += 1
      }
      log.info(s"Returning result set with ${curRow} rows from offsets " +
        s"[${iter.getFetchStart}, ${iter.getPosition}) with $statementId")
      resultRowSet
    }
  }

  def getResultSetSchema: TableSchema = resultSchema

  override def runInternal(): Unit = {
    setState(OperationState.PENDING)
    logInfo(s"Submitting query '$statement' with $statementId")
    HiveThriftServer2.eventManager.onStatementStart(
      statementId,
      parentSession.getSessionHandle.getSessionId.toString,
      statement,
      statementId,
      parentSession.getUsername)
    setHasResultSet(true) // avoid no resultset for async run

    if (timeout > 0) {
      val timeoutExecutor = Executors.newSingleThreadScheduledExecutor()
      timeoutExecutor.schedule(new Runnable {
        override def run(): Unit = {
          try {
            timeoutCancel()
          } catch {
            case NonFatal(e) =>
              setOperationException(new HiveSQLException(e))
              logError(s"Error cancelling the query after timeout: $timeout seconds")
          } finally {
            timeoutExecutor.shutdown()
          }
        }
      }, timeout, TimeUnit.SECONDS)
    }

    if (!runInBackground) {
      execute()
    } else {
      val sparkServiceUGI = Utils.getUGI()

      // Runnable impl to call runInternal asynchronously,
      // from a different thread
      val backgroundOperation = new Runnable() {

        override def run(): Unit = {
          val doAsAction = new PrivilegedExceptionAction[Unit]() {
            override def run(): Unit = {
              registerCurrentOperationLog()
              try {
                withLocalProperties {
                  execute()
                }
              } catch {
                case e: HiveSQLException => setOperationException(e)
              }
            }
          }

          try {
            sparkServiceUGI.doAs(doAsAction)
          } catch {
            case e: Exception =>
              setOperationException(new HiveSQLException(e))
              logError("Error running hive query as user : " +
                sparkServiceUGI.getShortUserName(), e)
          }
        }
      }
      try {
        // This submit blocks if no background threads are available to run this operation
        val backgroundHandle =
          parentSession.getSessionManager().submitBackgroundOperation(backgroundOperation)
        setBackgroundHandle(backgroundHandle)
      } catch {
        case rejected: RejectedExecutionException =>
          logError("Error submitting query in background, query rejected", rejected)
          setState(OperationState.ERROR)
          HiveThriftServer2.eventManager.onStatementError(
            statementId, rejected.getMessage, SparkUtils.exceptionString(rejected))
          throw new HiveSQLException("The background threadpool cannot accept" +
            " new task for execution, please retry the operation", rejected)
        case NonFatal(e) =>
          logError(s"Error executing query in background", e)
          setState(OperationState.ERROR)
          HiveThriftServer2.eventManager.onStatementError(
            statementId, e.getMessage, SparkUtils.exceptionString(e))
          throw new HiveSQLException(e)
      }
    }
  }

  private def execute(): Unit = {
    try {
      synchronized {
        if (getStatus.getState.isTerminal) {
          logInfo(s"Query with $statementId in terminal state before it started running")
          return
        } else {
          logInfo(s"Running query with $statementId")
          setState(OperationState.RUNNING)
        }
      }
      // Always use the latest class loader provided by executionHive's state.
      val executionHiveClassLoader = sqlContext.sharedState.jarClassLoader
      Thread.currentThread().setContextClassLoader(executionHiveClassLoader)

      // Always set the session state classloader to `executionHiveClassLoader` even for sync mode
      if (!runInBackground) {
        parentSession.getSessionState.getConf.setClassLoader(executionHiveClassLoader)
      }

      sqlContext.sparkContext.setJobGroup(statementId, substitutorStatement, forceCancel)
      result = sqlContext.sql(statement)
      logDebug(result.queryExecution.toString())
      HiveThriftServer2.eventManager.onStatementParsed(statementId,
        result.queryExecution.toString())
<<<<<<< HEAD
      iter = {
        if (sqlContext.getConf(SQLConf.THRIFTSERVER_INCREMENTAL_COLLECT.key).toBoolean) {
          resultList = None
          result.toLocalIterator().asScala
        } else {
          resultList = Some(result.collect())
          resultList.get.iterator
        }
=======
      iter = if (sqlContext.getConf(SQLConf.THRIFTSERVER_INCREMENTAL_COLLECT.key).toBoolean) {
        new IterableFetchIterator[SparkRow](new Iterable[SparkRow] {
          override def iterator: Iterator[SparkRow] = result.toLocalIterator.asScala
        })
      } else {
        new ArrayFetchIterator[SparkRow](result.collect())
>>>>>>> 9160d59a
      }
      dataTypes = result.schema.fields.map(_.dataType)
    } catch {
      // Actually do need to catch Throwable as some failures don't inherit from Exception and
      // HiveServer will silently swallow them.
      case e: Throwable =>
        // When cancel() or close() is called very quickly after the query is started,
        // then they may both call cleanup() before Spark Jobs are started. But before background
        // task interrupted, it may have start some spark job, so we need to cancel again to
        // make sure job was cancelled when background thread was interrupted
        if (statementId != null) {
          sqlContext.sparkContext.cancelJobGroup(statementId)
        }
        val currentState = getStatus().getState()
        if (currentState.isTerminal) {
          // This may happen if the execution was cancelled, and then closed from another thread.
          logWarning(s"Ignore exception in terminal state with $statementId: $e")
        } else {
          logError(s"Error executing query with $statementId, currentState $currentState, ", e)
          setState(OperationState.ERROR)
          HiveThriftServer2.eventManager.onStatementError(
            statementId, e.getMessage, SparkUtils.exceptionString(e))
          e match {
            case _: HiveSQLException => throw e
            case _ => throw new HiveSQLException("Error running query: " + e.toString, e)
          }
        }
    } finally {
      synchronized {
        if (!getStatus.getState.isTerminal) {
          setState(OperationState.FINISHED)
          HiveThriftServer2.eventManager.onStatementFinish(statementId)
        }
      }
      sqlContext.sparkContext.clearJobGroup()
    }
  }

  def timeoutCancel(): Unit = {
    synchronized {
      if (!getStatus.getState.isTerminal) {
        logInfo(s"Query with $statementId timed out after $timeout seconds")
        setState(OperationState.TIMEDOUT)
        cleanup()
        HiveThriftServer2.eventManager.onStatementTimeout(statementId)
      }
    }
  }

  override def cancel(): Unit = {
    synchronized {
      if (!getStatus.getState.isTerminal) {
        logInfo(s"Cancel query with $statementId")
        setState(OperationState.CANCELED)
        cleanup()
        HiveThriftServer2.eventManager.onStatementCanceled(statementId)
      }
    }
  }

  override protected def cleanup(): Unit = {
    if (runInBackground) {
      val backgroundHandle = getBackgroundHandle()
      if (backgroundHandle != null) {
        backgroundHandle.cancel(true)
      }
    }
    // RDDs will be cleaned automatically upon garbage collection.
    if (statementId != null) {
      sqlContext.sparkContext.cancelJobGroup(statementId)
    }
  }
}

object SparkExecuteStatementOperation {
  def getTableSchema(structType: StructType): TableSchema = {
    val schema = structType.map { field =>
      val attrTypeString = field.dataType match {
        case NullType => "void"
        case CalendarIntervalType => StringType.catalogString
        case other => other.catalogString
      }
      new FieldSchema(field.name, attrTypeString, field.getComment().getOrElse(""))
    }
    new TableSchema(schema.asJava)
  }
}<|MERGE_RESOLUTION|>--- conflicted
+++ resolved
@@ -144,48 +144,12 @@
     setHasResultSet(true)
     val resultRowSet: RowSet = RowSetFactory.create(getResultSetSchema, getProtocolVersion, false)
 
-<<<<<<< HEAD
-    // Reset iter when FETCH_FIRST or FETCH_PRIOR
-    if ((order.equals(FetchOrientation.FETCH_FIRST) ||
-        order.equals(FetchOrientation.FETCH_PRIOR)) && previousFetchEndOffset != 0) {
-      // Reset the iterator to the beginning of the query.
-      iter = if (sqlContext.getConf(SQLConf.THRIFTSERVER_INCREMENTAL_COLLECT.key).toBoolean) {
-        resultList = None
-        result.toLocalIterator().asScala
-      } else {
-        if (resultList.isEmpty) {
-          resultList = Some(result.collect())
-        }
-        resultList.get.iterator
-      }
-    }
-
-    var resultOffset = {
-      if (order.equals(FetchOrientation.FETCH_FIRST)) {
-        logInfo(s"FETCH_FIRST request with $statementId. Resetting to resultOffset=0")
-        0
-      } else if (order.equals(FetchOrientation.FETCH_PRIOR)) {
-        // TODO: FETCH_PRIOR should be handled more efficiently than rewinding to beginning and
-        // reiterating.
-        val targetOffset = math.max(previousFetchStartOffset - maxRowsL, 0)
-        logInfo(s"FETCH_PRIOR request with $statementId. Resetting to resultOffset=$targetOffset")
-        var off = 0
-        while (off < targetOffset && iter.hasNext) {
-          iter.next()
-          off += 1
-        }
-        off
-      } else { // FETCH_NEXT
-        previousFetchEndOffset
-      }
-=======
     if (order.equals(FetchOrientation.FETCH_FIRST)) {
       iter.fetchAbsolute(0)
     } else if (order.equals(FetchOrientation.FETCH_PRIOR)) {
       iter.fetchPrior(maxRowsL)
     } else {
       iter.fetchNext()
->>>>>>> 9160d59a
     }
     resultRowSet.setStartOffset(iter.getPosition)
     if (!iter.hasNext) {
@@ -327,23 +291,12 @@
       logDebug(result.queryExecution.toString())
       HiveThriftServer2.eventManager.onStatementParsed(statementId,
         result.queryExecution.toString())
-<<<<<<< HEAD
-      iter = {
-        if (sqlContext.getConf(SQLConf.THRIFTSERVER_INCREMENTAL_COLLECT.key).toBoolean) {
-          resultList = None
-          result.toLocalIterator().asScala
-        } else {
-          resultList = Some(result.collect())
-          resultList.get.iterator
-        }
-=======
       iter = if (sqlContext.getConf(SQLConf.THRIFTSERVER_INCREMENTAL_COLLECT.key).toBoolean) {
         new IterableFetchIterator[SparkRow](new Iterable[SparkRow] {
           override def iterator: Iterator[SparkRow] = result.toLocalIterator.asScala
         })
       } else {
         new ArrayFetchIterator[SparkRow](result.collect())
->>>>>>> 9160d59a
       }
       dataTypes = result.schema.fields.map(_.dataType)
     } catch {
@@ -426,7 +379,7 @@
         case CalendarIntervalType => StringType.catalogString
         case other => other.catalogString
       }
-      new FieldSchema(field.name, attrTypeString, field.getComment().getOrElse(""))
+      new FieldSchema(field.name, attrTypeString, field.getComment.getOrElse(""))
     }
     new TableSchema(schema.asJava)
   }
