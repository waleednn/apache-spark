/*
 * Licensed to the Apache Software Foundation (ASF) under one or more
 * contributor license agreements.  See the NOTICE file distributed with
 * this work for additional information regarding copyright ownership.
 * The ASF licenses this file to You under the Apache License, Version 2.0
 * (the "License"); you may not use this file except in compliance with
 * the License.  You may obtain a copy of the License at
 *
 *    http://www.apache.org/licenses/LICENSE-2.0
 *
 * Unless required by applicable law or agreed to in writing, software
 * distributed under the License is distributed on an "AS IS" BASIS,
 * WITHOUT WARRANTIES OR CONDITIONS OF ANY KIND, either express or implied.
 * See the License for the specific language governing permissions and
 * limitations under the License.
 */

package org.apache.spark.sql.hive.thriftserver.server

import java.util.{List => JList, Map => JMap}
import java.util.concurrent.ConcurrentHashMap

import org.apache.hive.service.cli._
import org.apache.hive.service.cli.operation._
import org.apache.hive.service.cli.session.HiveSession

import org.apache.spark.internal.Logging
import org.apache.spark.sql.SQLContext
import org.apache.spark.sql.hive.HiveUtils
import org.apache.spark.sql.hive.thriftserver._

/**
 * Executes queries using Spark SQL, and maintains a list of handles to active queries.
 */
private[thriftserver] class SparkSQLOperationManager()
  extends OperationManager with Logging {

  val handleToOperation = ReflectionUtils
    .getSuperField[JMap[OperationHandle, Operation]](this, "handleToOperation")

  val sessionToActivePool = new ConcurrentHashMap[SessionHandle, String]()
  val sessionToContexts = new ConcurrentHashMap[SessionHandle, SQLContext]()

  override def newExecuteStatementOperation(
      parentSession: HiveSession,
      statement: String,
      confOverlay: JMap[String, String],
      async: Boolean): ExecuteStatementOperation = synchronized {
    val sqlContext = sessionToContexts.get(parentSession.getSessionHandle)
    require(sqlContext != null, s"Session handle: ${parentSession.getSessionHandle} has not been" +
      s" initialized or had already closed.")
    val conf = sqlContext.sessionState.conf
    val runInBackground = async && conf.getConf(HiveUtils.HIVE_THRIFT_SERVER_ASYNC)
    val operation = new SparkExecuteStatementOperation(parentSession, statement, confOverlay,
      runInBackground)(sqlContext, sessionToActivePool)
    handleToOperation.put(operation.getHandle, operation)
    logDebug(s"Created Operation for $statement with session=$parentSession, " +
      s"runInBackground=$runInBackground")
    operation
  }

  override def newGetCatalogsOperation(
      parentSession: HiveSession): GetCatalogsOperation = synchronized {
    val sqlContext = sessionToContexts.get(parentSession.getSessionHandle)
    require(sqlContext != null, s"Session handle: ${parentSession.getSessionHandle} has not been" +
      " initialized or had already closed.")
    val operation = new SparkGetCatalogsOperation(sqlContext, parentSession)
    handleToOperation.put(operation.getHandle, operation)
    logDebug(s"Created GetCatalogsOperation with session=$parentSession.")
    operation
  }

  override def newGetSchemasOperation(
      parentSession: HiveSession,
      catalogName: String,
      schemaName: String): GetSchemasOperation = synchronized {
    val sqlContext = sessionToContexts.get(parentSession.getSessionHandle)
    require(sqlContext != null, s"Session handle: ${parentSession.getSessionHandle} has not been" +
      " initialized or had already closed.")
    val operation = new SparkGetSchemasOperation(sqlContext, parentSession, catalogName, schemaName)
    handleToOperation.put(operation.getHandle, operation)
    logDebug(s"Created GetSchemasOperation with session=$parentSession.")
    operation
  }

  override def newGetTablesOperation(
      parentSession: HiveSession,
      catalogName: String,
      schemaName: String,
      tableName: String,
      tableTypes: JList[String]): MetadataOperation = synchronized {
    val sqlContext = sessionToContexts.get(parentSession.getSessionHandle)
    require(sqlContext != null, s"Session handle: ${parentSession.getSessionHandle} has not been" +
      " initialized or had already closed.")
    val operation = new SparkGetTablesOperation(sqlContext, parentSession,
      catalogName, schemaName, tableName, tableTypes)
    handleToOperation.put(operation.getHandle, operation)
    logDebug(s"Created GetTablesOperation with session=$parentSession.")
    operation
  }

  override def newGetColumnsOperation(
      parentSession: HiveSession,
      catalogName: String,
      schemaName: String,
      tableName: String,
      columnName: String): GetColumnsOperation = synchronized {
    val sqlContext = sessionToContexts.get(parentSession.getSessionHandle)
    require(sqlContext != null, s"Session handle: ${parentSession.getSessionHandle} has not been" +
      " initialized or had already closed.")
    val operation = new SparkGetColumnsOperation(sqlContext, parentSession,
      catalogName, schemaName, tableName, columnName)
    handleToOperation.put(operation.getHandle, operation)
    logDebug(s"Created GetColumnsOperation with session=$parentSession.")
    operation
  }

  override def newGetTableTypesOperation(
      parentSession: HiveSession): GetTableTypesOperation = synchronized {
    val sqlContext = sessionToContexts.get(parentSession.getSessionHandle)
    require(sqlContext != null, s"Session handle: ${parentSession.getSessionHandle} has not been" +
      " initialized or had already closed.")
    val operation = new SparkGetTableTypesOperation(sqlContext, parentSession)
    handleToOperation.put(operation.getHandle, operation)
    logDebug(s"Created GetTableTypesOperation with session=$parentSession.")
    operation
  }

  override def newGetFunctionsOperation(
      parentSession: HiveSession,
      catalogName: String,
      schemaName: String,
      functionName: String): GetFunctionsOperation = synchronized {
    val sqlContext = sessionToContexts.get(parentSession.getSessionHandle)
    require(sqlContext != null, s"Session handle: ${parentSession.getSessionHandle} has not been" +
      " initialized or had already closed.")
    val operation = new SparkGetFunctionsOperation(sqlContext, parentSession,
      catalogName, schemaName, functionName)
    handleToOperation.put(operation.getHandle, operation)
    logDebug(s"Created GetFunctionsOperation with session=$parentSession.")
    operation
  }
<<<<<<< HEAD

  override def newGetTypeInfoOperation(
       parentSession: HiveSession): GetTypeInfoOperation = synchronized {
    val sqlContext = sessionToContexts.get(parentSession.getSessionHandle)
    require(sqlContext != null, s"Session handle: ${parentSession.getSessionHandle} has not been" +
      " initialized or had already closed.")
    val operation = new SparkGetTypeInfoOperation(sqlContext, parentSession)
    handleToOperation.put(operation.getHandle, operation)
    logDebug(s"Created GetTypeInfoOperation with session=$parentSession.")
    operation
  }

  def setConfMap(conf: SQLConf, confMap: java.util.Map[String, String]): Unit = {
    val iterator = confMap.entrySet().iterator()
    while (iterator.hasNext) {
      val kv = iterator.next()
      conf.setConfString(kv.getKey, kv.getValue)
    }
  }
=======
>>>>>>> 962e3309
}<|MERGE_RESOLUTION|>--- conflicted
+++ resolved
@@ -140,7 +140,6 @@
     logDebug(s"Created GetFunctionsOperation with session=$parentSession.")
     operation
   }
-<<<<<<< HEAD
 
   override def newGetTypeInfoOperation(
        parentSession: HiveSession): GetTypeInfoOperation = synchronized {
@@ -152,14 +151,4 @@
     logDebug(s"Created GetTypeInfoOperation with session=$parentSession.")
     operation
   }
-
-  def setConfMap(conf: SQLConf, confMap: java.util.Map[String, String]): Unit = {
-    val iterator = confMap.entrySet().iterator()
-    while (iterator.hasNext) {
-      val kv = iterator.next()
-      conf.setConfString(kv.getKey, kv.getValue)
-    }
-  }
-=======
->>>>>>> 962e3309
 }