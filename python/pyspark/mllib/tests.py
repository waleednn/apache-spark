--- conflicted
+++ resolved
@@ -49,14 +49,9 @@
 from pyspark.mllib.stat import Statistics
 from pyspark.mllib.feature import Word2Vec
 from pyspark.mllib.feature import IDF
-<<<<<<< HEAD
-from pyspark.mllib.feature import StandardScaler
-from pyspark.mllib.feature import ElementwiseProduct
-from pyspark.mllib.util import MLUtils
-=======
 from pyspark.mllib.feature import StandardScaler, ElementwiseProduct
 from pyspark.mllib.util import LinearDataGenerator
->>>>>>> cc465fd9
+from pyspark.mllib.util import MLUtils
 from pyspark.serializers import PickleSerializer
 from pyspark.streaming import StreamingContext
 from pyspark.sql import SQLContext
@@ -1025,7 +1020,24 @@
         self.assertEqual(predict_results, [[0, 1, 1], [1, 0, 1]])
 
 
-<<<<<<< HEAD
+class LinearDataGeneratorTests(MLlibTestCase):
+    def test_dim(self):
+        linear_data = LinearDataGenerator.generateLinearInput(
+            intercept=0.0, weights=[0.0, 0.0, 0.0],
+            xMean=[0.0, 0.0, 0.0], xVariance=[0.33, 0.33, 0.33],
+            nPoints=4, seed=0, eps=0.1)
+        self.assertEqual(len(linear_data), 4)
+        for point in linear_data:
+            self.assertEqual(len(point.features), 3)
+
+        linear_data = LinearDataGenerator.generateLinearRDD(
+            sc=sc, nexamples=6, nfeatures=2, eps=0.1,
+            nParts=2, intercept=0.0).collect()
+        self.assertEqual(len(linear_data), 6)
+        for point in linear_data:
+            self.assertEqual(len(point.features), 2)
+
+
 class MLUtilsTests(MLlibTestCase):
     def test_append_bias(self):
         data = [2.0, 2.0, 2.0]
@@ -1066,24 +1078,6 @@
             self.fail()
         finally:
             shutil.rmtree(load_vectors_path)
-=======
-class LinearDataGeneratorTests(MLlibTestCase):
-    def test_dim(self):
-        linear_data = LinearDataGenerator.generateLinearInput(
-            intercept=0.0, weights=[0.0, 0.0, 0.0],
-            xMean=[0.0, 0.0, 0.0], xVariance=[0.33, 0.33, 0.33],
-            nPoints=4, seed=0, eps=0.1)
-        self.assertEqual(len(linear_data), 4)
-        for point in linear_data:
-            self.assertEqual(len(point.features), 3)
-
-        linear_data = LinearDataGenerator.generateLinearRDD(
-            sc=sc, nexamples=6, nfeatures=2, eps=0.1,
-            nParts=2, intercept=0.0).collect()
-        self.assertEqual(len(linear_data), 6)
-        for point in linear_data:
-            self.assertEqual(len(point.features), 2)
->>>>>>> cc465fd9
 
 
 if __name__ == "__main__":
