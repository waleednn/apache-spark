--- conflicted
+++ resolved
@@ -37,16 +37,10 @@
     >>> kd.estimate([0.0, 1.0])
     array([ 0.12938758,  0.12938758])
     """
-<<<<<<< HEAD
+
     def __init__(self) -> None:
         self._bandwidth: float = 1.0
         self._sample: Optional[RDD[float]] = None
-=======
-
-    def __init__(self):
-        self._bandwidth = 1.0
-        self._sample = None
->>>>>>> e6865b32
 
     def setBandwidth(self, bandwidth: float) -> None:
         """Set bandwidth of each sample. Defaults to 1.0"""
