#
# Licensed to the Apache Software Foundation (ASF) under one or more
# contributor license agreements.  See the NOTICE file distributed with
# this work for additional information regarding copyright ownership.
# The ASF licenses this file to You under the Apache License, Version 2.0
# (the "License"); you may not use this file except in compliance with
# the License.  You may obtain a copy of the License at
#
#    http://www.apache.org/licenses/LICENSE-2.0
#
# Unless required by applicable law or agreed to in writing, software
# distributed under the License is distributed on an "AS IS" BASIS,
# WITHOUT WARRANTIES OR CONDITIONS OF ANY KIND, either express or implied.
# See the License for the specific language governing permissions and
# limitations under the License.
#

"""
Python package for random data generation.
"""

from functools import wraps

<<<<<<< HEAD
from pyspark.rdd import RDD
=======
from pyspark.mllib.common import callMLlibFunc
>>>>>>> a68ecf32


__all__ = ['RandomRDDs', ]


<<<<<<< HEAD
def serialize(f):
    @wraps(f)
    def func(sc, *a, **kw):
        jrdd = f(sc, *a, **kw)
        return RDD(sc._jvm.SerDe.javaToPython(jrdd), sc)
    return func


=======
>>>>>>> a68ecf32
def toArray(f):
    @wraps(f)
    def func(sc, *a, **kw):
        rdd = f(sc, *a, **kw)
        return rdd.map(lambda vec: vec.toArray())
    return func


class RandomRDDs(object):
    """
    Generator methods for creating RDDs comprised of i.i.d samples from
    some distribution.
    """

    @staticmethod
    def uniformRDD(sc, size, numPartitions=None, seed=None):
        """
        Generates an RDD comprised of i.i.d. samples from the
        uniform distribution U(0.0, 1.0).

        To transform the distribution in the generated RDD from U(0.0, 1.0)
        to U(a, b), use
        C{RandomRDDs.uniformRDD(sc, n, p, seed)\
          .map(lambda v: a + (b - a) * v)}

        >>> x = RandomRDDs.uniformRDD(sc, 100).collect()
        >>> len(x)
        100
        >>> max(x) <= 1.0 and min(x) >= 0.0
        True
        >>> RandomRDDs.uniformRDD(sc, 100, 4).getNumPartitions()
        4
        >>> parts = RandomRDDs.uniformRDD(sc, 100, seed=4).getNumPartitions()
        >>> parts == sc.defaultParallelism
        True
        """
        return callMLlibFunc("uniformRDD", sc._jsc, size, numPartitions, seed)

    @staticmethod
    def normalRDD(sc, size, numPartitions=None, seed=None):
        """
        Generates an RDD comprised of i.i.d. samples from the standard normal
        distribution.

        To transform the distribution in the generated RDD from standard normal
        to some other normal N(mean, sigma^2), use
        C{RandomRDDs.normal(sc, n, p, seed)\
          .map(lambda v: mean + sigma * v)}

        >>> x = RandomRDDs.normalRDD(sc, 1000, seed=1L)
        >>> stats = x.stats()
        >>> stats.count()
        1000L
        >>> abs(stats.mean() - 0.0) < 0.1
        True
        >>> abs(stats.stdev() - 1.0) < 0.1
        True
        """
        return callMLlibFunc("normalRDD", sc._jsc, size, numPartitions, seed)

    @staticmethod
    def poissonRDD(sc, mean, size, numPartitions=None, seed=None):
        """
        Generates an RDD comprised of i.i.d. samples from the Poisson
        distribution with the input mean.

        >>> mean = 100.0
        >>> x = RandomRDDs.poissonRDD(sc, mean, 1000, seed=2L)
        >>> stats = x.stats()
        >>> stats.count()
        1000L
        >>> abs(stats.mean() - mean) < 0.5
        True
        >>> from math import sqrt
        >>> abs(stats.stdev() - sqrt(mean)) < 0.5
        True
        """
        return callMLlibFunc("poissonRDD", sc._jsc, mean, size, numPartitions, seed)

    @staticmethod
    @toArray
    def uniformVectorRDD(sc, numRows, numCols, numPartitions=None, seed=None):
        """
        Generates an RDD comprised of vectors containing i.i.d. samples drawn
        from the uniform distribution U(0.0, 1.0).

        >>> import numpy as np
        >>> mat = np.matrix(RandomRDDs.uniformVectorRDD(sc, 10, 10).collect())
        >>> mat.shape
        (10, 10)
        >>> mat.max() <= 1.0 and mat.min() >= 0.0
        True
        >>> RandomRDDs.uniformVectorRDD(sc, 10, 10, 4).getNumPartitions()
        4
        """
        return callMLlibFunc("uniformVectorRDD", sc._jsc, numRows, numCols, numPartitions, seed)

    @staticmethod
    @toArray
    def normalVectorRDD(sc, numRows, numCols, numPartitions=None, seed=None):
        """
        Generates an RDD comprised of vectors containing i.i.d. samples drawn
        from the standard normal distribution.

        >>> import numpy as np
        >>> mat = np.matrix(RandomRDDs.normalVectorRDD(sc, 100, 100, seed=1L).collect())
        >>> mat.shape
        (100, 100)
        >>> abs(mat.mean() - 0.0) < 0.1
        True
        >>> abs(mat.std() - 1.0) < 0.1
        True
        """
        return callMLlibFunc("normalVectorRDD", sc._jsc, numRows, numCols, numPartitions, seed)

    @staticmethod
    @toArray
    def poissonVectorRDD(sc, mean, numRows, numCols, numPartitions=None, seed=None):
        """
        Generates an RDD comprised of vectors containing i.i.d. samples drawn
        from the Poisson distribution with the input mean.

        >>> import numpy as np
        >>> mean = 100.0
        >>> rdd = RandomRDDs.poissonVectorRDD(sc, mean, 100, 100, seed=1L)
        >>> mat = np.mat(rdd.collect())
        >>> mat.shape
        (100, 100)
        >>> abs(mat.mean() - mean) < 0.5
        True
        >>> from math import sqrt
        >>> abs(mat.std() - sqrt(mean)) < 0.5
        True
        """
        return callMLlibFunc("poissonVectorRDD", sc._jsc, mean, numRows, numCols,
                             numPartitions, seed)


def _test():
    import doctest
    from pyspark.context import SparkContext
    globs = globals().copy()
    # The small batch size here ensures that we see multiple batches,
    # even in these small test examples:
    globs['sc'] = SparkContext('local[2]', 'PythonTest', batchSize=2)
    (failure_count, test_count) = doctest.testmod(globs=globs, optionflags=doctest.ELLIPSIS)
    globs['sc'].stop()
    if failure_count:
        exit(-1)


if __name__ == "__main__":
    _test()<|MERGE_RESOLUTION|>--- conflicted
+++ resolved
@@ -21,27 +21,12 @@
 
 from functools import wraps
 
-<<<<<<< HEAD
-from pyspark.rdd import RDD
-=======
 from pyspark.mllib.common import callMLlibFunc
->>>>>>> a68ecf32
 
 
 __all__ = ['RandomRDDs', ]
 
 
-<<<<<<< HEAD
-def serialize(f):
-    @wraps(f)
-    def func(sc, *a, **kw):
-        jrdd = f(sc, *a, **kw)
-        return RDD(sc._jvm.SerDe.javaToPython(jrdd), sc)
-    return func
-
-
-=======
->>>>>>> a68ecf32
 def toArray(f):
     @wraps(f)
     def func(sc, *a, **kw):
