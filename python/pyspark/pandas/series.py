#
# Licensed to the Apache Software Foundation (ASF) under one or more
# contributor license agreements.  See the NOTICE file distributed with
# this work for additional information regarding copyright ownership.
# The ASF licenses this file to You under the Apache License, Version 2.0
# (the "License"); you may not use this file except in compliance with
# the License.  You may obtain a copy of the License at
#
#    http://www.apache.org/licenses/LICENSE-2.0
#
# Unless required by applicable law or agreed to in writing, software
# distributed under the License is distributed on an "AS IS" BASIS,
# WITHOUT WARRANTIES OR CONDITIONS OF ANY KIND, either express or implied.
# See the License for the specific language governing permissions and
# limitations under the License.
#

"""
A wrapper class for Spark Column to behave similar to pandas Series.
"""
import datetime
import re
import inspect
import sys
from collections.abc import Mapping
from functools import partial, wraps, reduce
from typing import Any, Generic, Iterable, List, Optional, Tuple, TypeVar, Union, cast

import numpy as np
import pandas as pd
from pandas.core.accessor import CachedAccessor
from pandas.io.formats.printing import pprint_thing
from pandas.api.types import is_list_like, is_hashable
from pandas.api.extensions import ExtensionDtype
from pandas.tseries.frequencies import DateOffset
from pyspark import sql as spark
from pyspark.sql import functions as F, Column
from pyspark.sql.types import (
    BooleanType,
    DoubleType,
    FloatType,
    IntegerType,
    LongType,
    NumericType,
    StructType,
    IntegralType,
    ArrayType,
)
from pyspark.sql.window import Window

from pyspark import pandas as ps  # For running doctests and reference resolution in PyCharm.
from pyspark.pandas.accessors import PandasOnSparkSeriesMethods
from pyspark.pandas.categorical import CategoricalAccessor
from pyspark.pandas.config import get_option
from pyspark.pandas.base import IndexOpsMixin
from pyspark.pandas.exceptions import SparkPandasIndexingError
from pyspark.pandas.frame import DataFrame
from pyspark.pandas.generic import Frame
from pyspark.pandas.internal import (
    InternalField,
    InternalFrame,
    DEFAULT_SERIES_NAME,
    NATURAL_ORDER_COLUMN_NAME,
    SPARK_DEFAULT_INDEX_NAME,
    SPARK_DEFAULT_SERIES_NAME,
)
from pyspark.pandas.missing.series import MissingPandasLikeSeries
from pyspark.pandas.plot import PandasOnSparkPlotAccessor
from pyspark.pandas.ml import corr
from pyspark.pandas.utils import (
    combine_frames,
    is_name_like_tuple,
    is_name_like_value,
    name_like_string,
    same_anchor,
    scol_for,
    sql_conf,
    validate_arguments_and_invoke_function,
    validate_axis,
    validate_bool_kwarg,
    verify_temp_column_name,
    SPARK_CONF_ARROW_ENABLED,
)
from pyspark.pandas.datetimes import DatetimeMethods
from pyspark.pandas.spark.accessors import SparkSeriesMethods
from pyspark.pandas.strings import StringMethods
from pyspark.pandas.typedef import (
    infer_return_type,
    spark_type_to_pandas_dtype,
    ScalarType,
    Scalar,
    SeriesType,
)


# This regular expression pattern is complied and defined here to avoid to compile the same
# pattern every time it is used in _repr_ in Series.
# This pattern basically seeks the footer string from pandas'
REPR_PATTERN = re.compile(r"Length: (?P<length>[0-9]+)")

_flex_doc_SERIES = """
Return {desc} of series and other, element-wise (binary operator `{op_name}`).

Equivalent to ``{equiv}``

Parameters
----------
other : Series or scalar value

Returns
-------
Series
    The result of the operation.

See Also
--------
Series.{reverse}

{series_examples}
"""

_add_example_SERIES = """
Examples
--------
>>> df = ps.DataFrame({'a': [2, 2, 4, np.nan],
...                    'b': [2, np.nan, 2, np.nan]},
...                   index=['a', 'b', 'c', 'd'], columns=['a', 'b'])
>>> df
     a    b
a  2.0  2.0
b  2.0  NaN
c  4.0  2.0
d  NaN  NaN

>>> df.a.add(df.b)
a    4.0
b    NaN
c    6.0
d    NaN
dtype: float64

>>> df.a.radd(df.b)
a    4.0
b    NaN
c    6.0
d    NaN
dtype: float64
"""

_sub_example_SERIES = """
Examples
--------
>>> df = ps.DataFrame({'a': [2, 2, 4, np.nan],
...                    'b': [2, np.nan, 2, np.nan]},
...                   index=['a', 'b', 'c', 'd'], columns=['a', 'b'])
>>> df
     a    b
a  2.0  2.0
b  2.0  NaN
c  4.0  2.0
d  NaN  NaN

>>> df.a.subtract(df.b)
a    0.0
b    NaN
c    2.0
d    NaN
dtype: float64

>>> df.a.rsub(df.b)
a    0.0
b    NaN
c   -2.0
d    NaN
dtype: float64
"""

_mul_example_SERIES = """
Examples
--------
>>> df = ps.DataFrame({'a': [2, 2, 4, np.nan],
...                    'b': [2, np.nan, 2, np.nan]},
...                   index=['a', 'b', 'c', 'd'], columns=['a', 'b'])
>>> df
     a    b
a  2.0  2.0
b  2.0  NaN
c  4.0  2.0
d  NaN  NaN

>>> df.a.multiply(df.b)
a    4.0
b    NaN
c    8.0
d    NaN
dtype: float64

>>> df.a.rmul(df.b)
a    4.0
b    NaN
c    8.0
d    NaN
dtype: float64
"""

_div_example_SERIES = """
Examples
--------
>>> df = ps.DataFrame({'a': [2, 2, 4, np.nan],
...                    'b': [2, np.nan, 2, np.nan]},
...                   index=['a', 'b', 'c', 'd'], columns=['a', 'b'])
>>> df
     a    b
a  2.0  2.0
b  2.0  NaN
c  4.0  2.0
d  NaN  NaN

>>> df.a.divide(df.b)
a    1.0
b    NaN
c    2.0
d    NaN
dtype: float64

>>> df.a.rdiv(df.b)
a    1.0
b    NaN
c    0.5
d    NaN
dtype: float64
"""

_pow_example_SERIES = """
Examples
--------
>>> df = ps.DataFrame({'a': [2, 2, 4, np.nan],
...                    'b': [2, np.nan, 2, np.nan]},
...                   index=['a', 'b', 'c', 'd'], columns=['a', 'b'])
>>> df
     a    b
a  2.0  2.0
b  2.0  NaN
c  4.0  2.0
d  NaN  NaN

>>> df.a.pow(df.b)
a     4.0
b     NaN
c    16.0
d     NaN
dtype: float64

>>> df.a.rpow(df.b)
a     4.0
b     NaN
c    16.0
d     NaN
dtype: float64
"""

_mod_example_SERIES = """
Examples
--------
>>> df = ps.DataFrame({'a': [2, 2, 4, np.nan],
...                    'b': [2, np.nan, 2, np.nan]},
...                   index=['a', 'b', 'c', 'd'], columns=['a', 'b'])
>>> df
     a    b
a  2.0  2.0
b  2.0  NaN
c  4.0  2.0
d  NaN  NaN

>>> df.a.mod(df.b)
a    0.0
b    NaN
c    0.0
d    NaN
dtype: float64

>>> df.a.rmod(df.b)
a    0.0
b    NaN
c    2.0
d    NaN
dtype: float64
"""

_floordiv_example_SERIES = """
Examples
--------
>>> df = ps.DataFrame({'a': [2, 2, 4, np.nan],
...                    'b': [2, np.nan, 2, np.nan]},
...                   index=['a', 'b', 'c', 'd'], columns=['a', 'b'])
>>> df
     a    b
a  2.0  2.0
b  2.0  NaN
c  4.0  2.0
d  NaN  NaN

>>> df.a.floordiv(df.b)
a    1.0
b    NaN
c    2.0
d    NaN
dtype: float64

>>> df.a.rfloordiv(df.b)
a    1.0
b    NaN
c    0.0
d    NaN
dtype: float64
"""

T = TypeVar("T")

# Needed to disambiguate Series.str and str type
str_type = str


def _create_type_for_series_type(param):
    from pyspark.pandas.typedef import NameTypeHolder

    if isinstance(param, ExtensionDtype):
        new_class = type("NameType", (NameTypeHolder,), {})
        new_class.tpe = param
    else:
        new_class = param.type if isinstance(param, np.dtype) else param

    return SeriesType[new_class]


if (3, 5) <= sys.version_info < (3, 7) and __name__ != "__main__":
    from typing import GenericMeta  # type: ignore

    old_getitem = GenericMeta.__getitem__  # type: ignore

    def new_getitem(self, params):
        if hasattr(self, "is_series"):
            return old_getitem(self, _create_type_for_series_type(params))
        else:
            return old_getitem(self, params)

    GenericMeta.__getitem__ = new_getitem  # type: ignore


class Series(Frame, IndexOpsMixin, Generic[T]):
    """
    pandas-on-Spark Series that corresponds to pandas Series logically. This holds Spark Column
    internally.

    :ivar _internal: an internal immutable Frame to manage metadata.
    :type _internal: InternalFrame
    :ivar _psdf: Parent's pandas-on-Spark DataFrame
    :type _psdf: ps.DataFrame

    Parameters
    ----------
    data : array-like, dict, or scalar value, pandas Series
        Contains data stored in Series
        If data is a dict, argument order is maintained for Python 3.6
        and later.
        Note that if `data` is a pandas Series, other arguments should not be used.
    index : array-like or Index (1d)
        Values must be hashable and have the same length as `data`.
        Non-unique index values are allowed. Will default to
        RangeIndex (0, 1, 2, ..., n) if not provided. If both a dict and index
        sequence are used, the index will override the keys found in the
        dict.
    dtype : numpy.dtype or None
        If None, dtype will be inferred
    copy : boolean, default False
        Copy input data
    """

    def __init__(self, data=None, index=None, dtype=None, name=None, copy=False, fastpath=False):
        assert data is not None

        if isinstance(data, DataFrame):
            assert dtype is None
            assert name is None
            assert not copy
            assert not fastpath

            self._anchor = data
            self._col_label = index
        else:
            if isinstance(data, pd.Series):
                assert index is None
                assert dtype is None
                assert name is None
                assert not copy
                assert not fastpath
                s = data
            else:
                s = pd.Series(
                    data=data, index=index, dtype=dtype, name=name, copy=copy, fastpath=fastpath
                )
            internal = InternalFrame.from_pandas(pd.DataFrame(s))
            if s.name is None:
                internal = internal.copy(column_labels=[None])
            anchor = DataFrame(internal)

            self._anchor = anchor
            self._col_label = anchor._internal.column_labels[0]
            object.__setattr__(anchor, "_psseries", {self._column_label: self})

    @property
    def _psdf(self) -> DataFrame:
        return self._anchor

    @property
    def _internal(self) -> InternalFrame:
        return self._psdf._internal.select_column(self._column_label)

    @property
    def _column_label(self) -> Optional[Tuple]:
        return self._col_label

    def _update_anchor(self, psdf: DataFrame):
        assert psdf._internal.column_labels == [self._column_label], (
            psdf._internal.column_labels,
            [self._column_label],
        )
        self._anchor = psdf
        object.__setattr__(psdf, "_psseries", {self._column_label: self})

    def _with_new_scol(
        self, scol: spark.Column, *, field: Optional[InternalField] = None
    ) -> "Series":
        """
        Copy pandas-on-Spark Series with the new Spark Column.

        :param scol: the new Spark Column
        :return: the copied Series
        """
        name = name_like_string(self._column_label)
        internal = self._internal.copy(
            data_spark_columns=[scol.alias(name)],
            data_fields=[
                field if field is None or field.struct_field is None else field.copy(name=name)
            ],
        )
        return first_series(DataFrame(internal))

    spark = CachedAccessor("spark", SparkSeriesMethods)

    @property
    def dtypes(self) -> np.dtype:
        """Return the dtype object of the underlying data.

        >>> s = ps.Series(list('abc'))
        >>> s.dtype == s.dtypes
        True
        """
        return self.dtype

    @property
    def axes(self) -> List:
        """
        Return a list of the row axis labels.

        Examples
        --------

        >>> psser = ps.Series([1, 2, 3])
        >>> psser.axes
        [Int64Index([0, 1, 2], dtype='int64')]
        """
        return [self.index]

    # Arithmetic Operators
    def add(self, other) -> "Series":
        return self + other

    add.__doc__ = _flex_doc_SERIES.format(
        desc="Addition",
        op_name="+",
        equiv="series + other",
        reverse="radd",
        series_examples=_add_example_SERIES,
    )

    def radd(self, other) -> "Series":
        return other + self

    radd.__doc__ = _flex_doc_SERIES.format(
        desc="Reverse Addition",
        op_name="+",
        equiv="other + series",
        reverse="add",
        series_examples=_add_example_SERIES,
    )

    def div(self, other) -> "Series":
        return self / other

    div.__doc__ = _flex_doc_SERIES.format(
        desc="Floating division",
        op_name="/",
        equiv="series / other",
        reverse="rdiv",
        series_examples=_div_example_SERIES,
    )

    divide = div

    def rdiv(self, other) -> "Series":
        return other / self

    rdiv.__doc__ = _flex_doc_SERIES.format(
        desc="Reverse Floating division",
        op_name="/",
        equiv="other / series",
        reverse="div",
        series_examples=_div_example_SERIES,
    )

    def truediv(self, other) -> "Series":
        return self / other

    truediv.__doc__ = _flex_doc_SERIES.format(
        desc="Floating division",
        op_name="/",
        equiv="series / other",
        reverse="rtruediv",
        series_examples=_div_example_SERIES,
    )

    def rtruediv(self, other) -> "Series":
        return other / self

    rtruediv.__doc__ = _flex_doc_SERIES.format(
        desc="Reverse Floating division",
        op_name="/",
        equiv="other / series",
        reverse="truediv",
        series_examples=_div_example_SERIES,
    )

    def mul(self, other) -> "Series":
        return self * other

    mul.__doc__ = _flex_doc_SERIES.format(
        desc="Multiplication",
        op_name="*",
        equiv="series * other",
        reverse="rmul",
        series_examples=_mul_example_SERIES,
    )

    multiply = mul

    def rmul(self, other) -> "Series":
        return other * self

    rmul.__doc__ = _flex_doc_SERIES.format(
        desc="Reverse Multiplication",
        op_name="*",
        equiv="other * series",
        reverse="mul",
        series_examples=_mul_example_SERIES,
    )

    def sub(self, other) -> "Series":
        return self - other

    sub.__doc__ = _flex_doc_SERIES.format(
        desc="Subtraction",
        op_name="-",
        equiv="series - other",
        reverse="rsub",
        series_examples=_sub_example_SERIES,
    )

    subtract = sub

    def rsub(self, other) -> "Series":
        return other - self

    rsub.__doc__ = _flex_doc_SERIES.format(
        desc="Reverse Subtraction",
        op_name="-",
        equiv="other - series",
        reverse="sub",
        series_examples=_sub_example_SERIES,
    )

    def mod(self, other) -> "Series":
        return self % other

    mod.__doc__ = _flex_doc_SERIES.format(
        desc="Modulo",
        op_name="%",
        equiv="series % other",
        reverse="rmod",
        series_examples=_mod_example_SERIES,
    )

    def rmod(self, other) -> "Series":
        return other % self

    rmod.__doc__ = _flex_doc_SERIES.format(
        desc="Reverse Modulo",
        op_name="%",
        equiv="other % series",
        reverse="mod",
        series_examples=_mod_example_SERIES,
    )

    def pow(self, other) -> "Series":
        return self ** other

    pow.__doc__ = _flex_doc_SERIES.format(
        desc="Exponential power of series",
        op_name="**",
        equiv="series ** other",
        reverse="rpow",
        series_examples=_pow_example_SERIES,
    )

    def rpow(self, other) -> "Series":
        return other ** self

    rpow.__doc__ = _flex_doc_SERIES.format(
        desc="Reverse Exponential power",
        op_name="**",
        equiv="other ** series",
        reverse="pow",
        series_examples=_pow_example_SERIES,
    )

    def floordiv(self, other) -> "Series":
        return self // other

    floordiv.__doc__ = _flex_doc_SERIES.format(
        desc="Integer division",
        op_name="//",
        equiv="series // other",
        reverse="rfloordiv",
        series_examples=_floordiv_example_SERIES,
    )

    def rfloordiv(self, other) -> "Series":
        return other // self

    rfloordiv.__doc__ = _flex_doc_SERIES.format(
        desc="Reverse Integer division",
        op_name="//",
        equiv="other // series",
        reverse="floordiv",
        series_examples=_floordiv_example_SERIES,
    )

    # create accessor for pandas-on-Spark specific methods.
    pandas_on_spark = CachedAccessor("pandas_on_spark", PandasOnSparkSeriesMethods)

    # keep the name "koalas" for backward compatibility.
    koalas = CachedAccessor("koalas", PandasOnSparkSeriesMethods)

    # Comparison Operators
    def eq(self, other) -> bool:
        """
        Compare if the current value is equal to the other.

        >>> df = ps.DataFrame({'a': [1, 2, 3, 4],
        ...                    'b': [1, np.nan, 1, np.nan]},
        ...                   index=['a', 'b', 'c', 'd'], columns=['a', 'b'])

        >>> df.a == 1
        a     True
        b    False
        c    False
        d    False
        Name: a, dtype: bool

        >>> df.b.eq(1)
        a     True
        b    False
        c     True
        d    False
        Name: b, dtype: bool
        """
        return self == other

    equals = eq

    def gt(self, other) -> "Series":
        """
        Compare if the current value is greater than the other.

        >>> df = ps.DataFrame({'a': [1, 2, 3, 4],
        ...                    'b': [1, np.nan, 1, np.nan]},
        ...                   index=['a', 'b', 'c', 'd'], columns=['a', 'b'])

        >>> df.a > 1
        a    False
        b     True
        c     True
        d     True
        Name: a, dtype: bool

        >>> df.b.gt(1)
        a    False
        b    False
        c    False
        d    False
        Name: b, dtype: bool
        """
        return self > other

    def ge(self, other) -> "Series":
        """
        Compare if the current value is greater than or equal to the other.

        >>> df = ps.DataFrame({'a': [1, 2, 3, 4],
        ...                    'b': [1, np.nan, 1, np.nan]},
        ...                   index=['a', 'b', 'c', 'd'], columns=['a', 'b'])

        >>> df.a >= 2
        a    False
        b     True
        c     True
        d     True
        Name: a, dtype: bool

        >>> df.b.ge(2)
        a    False
        b    False
        c    False
        d    False
        Name: b, dtype: bool
        """
        return self >= other

    def lt(self, other) -> "Series":
        """
        Compare if the current value is less than the other.

        >>> df = ps.DataFrame({'a': [1, 2, 3, 4],
        ...                    'b': [1, np.nan, 1, np.nan]},
        ...                   index=['a', 'b', 'c', 'd'], columns=['a', 'b'])

        >>> df.a < 1
        a    False
        b    False
        c    False
        d    False
        Name: a, dtype: bool

        >>> df.b.lt(2)
        a     True
        b    False
        c     True
        d    False
        Name: b, dtype: bool
        """
        return self < other

    def le(self, other) -> "Series":
        """
        Compare if the current value is less than or equal to the other.

        >>> df = ps.DataFrame({'a': [1, 2, 3, 4],
        ...                    'b': [1, np.nan, 1, np.nan]},
        ...                   index=['a', 'b', 'c', 'd'], columns=['a', 'b'])

        >>> df.a <= 2
        a     True
        b     True
        c    False
        d    False
        Name: a, dtype: bool

        >>> df.b.le(2)
        a     True
        b    False
        c     True
        d    False
        Name: b, dtype: bool
        """
        return self <= other

    def ne(self, other) -> "Series":
        """
        Compare if the current value is not equal to the other.

        >>> df = ps.DataFrame({'a': [1, 2, 3, 4],
        ...                    'b': [1, np.nan, 1, np.nan]},
        ...                   index=['a', 'b', 'c', 'd'], columns=['a', 'b'])

        >>> df.a != 1
        a    False
        b     True
        c     True
        d     True
        Name: a, dtype: bool

        >>> df.b.ne(1)
        a    False
        b     True
        c    False
        d     True
        Name: b, dtype: bool
        """
        return self != other

    def divmod(self, other) -> Tuple["Series", "Series"]:
        """
        Return Integer division and modulo of series and other, element-wise
        (binary operator `divmod`).

        Parameters
        ----------
        other : Series or scalar value

        Returns
        -------
        2-Tuple of Series
            The result of the operation.

        See Also
        --------
        Series.rdivmod
        """
        return (self.floordiv(other), self.mod(other))

    def rdivmod(self, other) -> Tuple["Series", "Series"]:
        """
        Return Integer division and modulo of series and other, element-wise
        (binary operator `rdivmod`).

        Parameters
        ----------
        other : Series or scalar value

        Returns
        -------
        2-Tuple of Series
            The result of the operation.

        See Also
        --------
        Series.divmod
        """
        return (self.rfloordiv(other), self.rmod(other))

    def between(self, left, right, inclusive=True) -> "Series":
        """
        Return boolean Series equivalent to left <= series <= right.
        This function returns a boolean vector containing `True` wherever the
        corresponding Series element is between the boundary values `left` and
        `right`. NA values are treated as `False`.

        Parameters
        ----------
        left : scalar or list-like
            Left boundary.
        right : scalar or list-like
            Right boundary.
        inclusive : bool, default True
            Include boundaries.

        Returns
        -------
        Series
            Series representing whether each element is between left and
            right (inclusive).

        See Also
        --------
        Series.gt : Greater than of series and other.
        Series.lt : Less than of series and other.

        Notes
        -----
        This function is equivalent to ``(left <= ser) & (ser <= right)``

        Examples
        --------
        >>> s = ps.Series([2, 0, 4, 8, np.nan])

        Boundary values are included by default:

        >>> s.between(1, 4)
        0     True
        1    False
        2     True
        3    False
        4    False
        dtype: bool

        With `inclusive` set to ``False`` boundary values are excluded:

        >>> s.between(1, 4, inclusive=False)
        0     True
        1    False
        2    False
        3    False
        4    False
        dtype: bool

        `left` and `right` can be any scalar value:

        >>> s = ps.Series(['Alice', 'Bob', 'Carol', 'Eve'])
        >>> s.between('Anna', 'Daniel')
        0    False
        1     True
        2     True
        3    False
        dtype: bool
        """
        if inclusive:
            lmask = self >= left
            rmask = self <= right
        else:
            lmask = self > left
            rmask = self < right

        return lmask & rmask

    # TODO: arg should support Series
    # TODO: NaN and None
    def map(self, arg) -> "Series":
        """
        Map values of Series according to input correspondence.

        Used for substituting each value in a Series with another value,
        that may be derived from a function, a ``dict``.

        .. note:: make sure the size of the dictionary is not huge because it could
            downgrade the performance or throw OutOfMemoryError due to a huge
            expression within Spark. Consider the input as a functions as an
            alternative instead in this case.

        Parameters
        ----------
        arg : function or dict
            Mapping correspondence.

        Returns
        -------
        Series
            Same index as caller.

        See Also
        --------
        Series.apply : For applying more complex functions on a Series.
        DataFrame.applymap : Apply a function elementwise on a whole DataFrame.

        Notes
        -----
        When ``arg`` is a dictionary, values in Series that are not in the
        dictionary (as keys) are converted to ``None``. However, if the
        dictionary is a ``dict`` subclass that defines ``__missing__`` (i.e.
        provides a method for default values), then this default is used
        rather than ``None``.

        Examples
        --------
        >>> s = ps.Series(['cat', 'dog', None, 'rabbit'])
        >>> s
        0       cat
        1       dog
        2      None
        3    rabbit
        dtype: object

        ``map`` accepts a ``dict``. Values that are not found
        in the ``dict`` are converted to ``None``, unless the dict has a default
        value (e.g. ``defaultdict``):

        >>> s.map({'cat': 'kitten', 'dog': 'puppy'})
        0    kitten
        1     puppy
        2      None
        3      None
        dtype: object

        It also accepts a function:

        >>> def format(x) -> str:
        ...     return 'I am a {}'.format(x)

        >>> s.map(format)
        0       I am a cat
        1       I am a dog
        2      I am a None
        3    I am a rabbit
        dtype: object
        """
        if isinstance(arg, dict):
            is_start = True
            # In case dictionary is empty.
            current = F.when(F.lit(False), F.lit(None).cast(self.spark.data_type))

            for to_replace, value in arg.items():
                if is_start:
                    current = F.when(self.spark.column == F.lit(to_replace), value)
                    is_start = False
                else:
                    current = current.when(self.spark.column == F.lit(to_replace), value)

            if hasattr(arg, "__missing__"):
                tmp_val = arg[np._NoValue]
                del arg[np._NoValue]  # Remove in case it's set in defaultdict.
                current = current.otherwise(F.lit(tmp_val))
            else:
                current = current.otherwise(F.lit(None).cast(self.spark.data_type))
            return self._with_new_scol(current)
        else:
            return self.apply(arg)

    @property
    def shape(self):
        """Return a tuple of the shape of the underlying data."""
        return (len(self),)

    @property
    def name(self) -> Union[Any, Tuple]:
        """Return name of the Series."""
        name = self._column_label
        if name is not None and len(name) == 1:
            return name[0]
        else:
            return name

    @name.setter
    def name(self, name: Union[Any, Tuple]):
        self.rename(name, inplace=True)

    # TODO: Functionality and documentation should be matched. Currently, changing index labels
    # taking dictionary and function to change index are not supported.
    def rename(self, index=None, **kwargs) -> "Series":
        """
        Alter Series name.

        Parameters
        ----------
        index : scalar
            Scalar will alter the ``Series.name`` attribute.

        inplace : bool, default False
            Whether to return a new Series. If True then value of copy is
            ignored.

        Returns
        -------
        Series
            Series with name altered.

        Examples
        --------

        >>> s = ps.Series([1, 2, 3])
        >>> s
        0    1
        1    2
        2    3
        dtype: int64

        >>> s.rename("my_name")  # scalar, changes Series.name
        0    1
        1    2
        2    3
        Name: my_name, dtype: int64
        """
        if index is None:
            pass
        elif not is_hashable(index):
            raise TypeError("Series.name must be a hashable type")
        elif not isinstance(index, tuple):
            index = (index,)
        name = name_like_string(index)
        scol = self.spark.column.alias(name)
        field = self._internal.data_fields[0].copy(name=name)

        internal = self._internal.copy(
            column_labels=[index],
            data_spark_columns=[scol],
            data_fields=[field],
            column_label_names=None,
        )
        psdf = DataFrame(internal)  # type: DataFrame

        if kwargs.get("inplace", False):
            self._col_label = index
            self._update_anchor(psdf)
            return self
        else:
            return first_series(psdf)

    def rename_axis(
        self, mapper: Optional[Any] = None, index: Optional[Any] = None, inplace: bool = False
    ) -> Optional["Series"]:
        """
        Set the name of the axis for the index or columns.

        Parameters
        ----------
        mapper, index :  scalar, list-like, dict-like or function, optional
            A scalar, list-like, dict-like or functions transformations to
            apply to the index values.
        inplace : bool, default False
            Modifies the object directly, instead of creating a new Series.

        Returns
        -------
        Series, or None if `inplace` is True.

        See Also
        --------
        Series.rename : Alter Series index labels or name.
        DataFrame.rename : Alter DataFrame index labels or name.
        Index.rename : Set new names on index.

        Examples
        --------
        >>> s = ps.Series(["dog", "cat", "monkey"], name="animal")
        >>> s  # doctest: +NORMALIZE_WHITESPACE
        0       dog
        1       cat
        2    monkey
        Name: animal, dtype: object
        >>> s.rename_axis("index").sort_index()  # doctest: +NORMALIZE_WHITESPACE
        index
        0       dog
        1       cat
        2    monkey
        Name: animal, dtype: object

        **MultiIndex**

        >>> index = pd.MultiIndex.from_product([['mammal'],
        ...                                        ['dog', 'cat', 'monkey']],
        ...                                       names=['type', 'name'])
        >>> s = ps.Series([4, 4, 2], index=index, name='num_legs')
        >>> s  # doctest: +NORMALIZE_WHITESPACE
        type    name
        mammal  dog       4
                cat       4
                monkey    2
        Name: num_legs, dtype: int64
        >>> s.rename_axis(index={'type': 'class'}).sort_index()  # doctest: +NORMALIZE_WHITESPACE
        class   name
        mammal  cat       4
                dog       4
                monkey    2
        Name: num_legs, dtype: int64
        >>> s.rename_axis(index=str.upper).sort_index()  # doctest: +NORMALIZE_WHITESPACE
        TYPE    NAME
        mammal  cat       4
                dog       4
                monkey    2
        Name: num_legs, dtype: int64
        """
        psdf = self.to_frame().rename_axis(mapper=mapper, index=index, inplace=False)
        if inplace:
            self._update_anchor(psdf)
            return None
        else:
            return first_series(psdf)

    @property
    def index(self) -> "ps.Index":
        """The index (axis labels) Column of the Series.

        See Also
        --------
        Index
        """
        return self._psdf.index

    @property
    def is_unique(self) -> bool:
        """
        Return boolean if values in the object are unique

        Returns
        -------
        is_unique : boolean

        >>> ps.Series([1, 2, 3]).is_unique
        True
        >>> ps.Series([1, 2, 2]).is_unique
        False
        >>> ps.Series([1, 2, 3, None]).is_unique
        True
        """
        scol = self.spark.column

        # Here we check:
        #   1. the distinct count without nulls and count without nulls for non-null values
        #   2. count null values and see if null is a distinct value.
        #
        # This workaround is in order to calculate the distinct count including nulls in
        # single pass. Note that COUNT(DISTINCT expr) in Spark is designed to ignore nulls.
        return self._internal.spark_frame.select(
            (F.count(scol) == F.countDistinct(scol))
            & (F.count(F.when(scol.isNull(), 1).otherwise(None)) <= 1)
        ).collect()[0][0]

    def reset_index(
        self, level=None, drop=False, name=None, inplace=False
    ) -> Optional[Union["Series", DataFrame]]:
        """
        Generate a new DataFrame or Series with the index reset.

        This is useful when the index needs to be treated as a column,
        or when the index is meaningless and needs to be reset
        to the default before another operation.

        Parameters
        ----------
        level : int, str, tuple, or list, default optional
            For a Series with a MultiIndex, only remove the specified levels from the index.
            Removes all levels by default.
        drop : bool, default False
            Just reset the index, without inserting it as a column in the new DataFrame.
        name : object, optional
            The name to use for the column containing the original Series values.
            Uses self.name by default. This argument is ignored when drop is True.
        inplace : bool, default False
            Modify the Series in place (do not create a new object).

        Returns
        -------
        Series or DataFrame
            When `drop` is False (the default), a DataFrame is returned.
            The newly created columns will come first in the DataFrame,
            followed by the original Series values.
            When `drop` is True, a `Series` is returned.
            In either case, if ``inplace=True``, no value is returned.

        Examples
        --------
        >>> s = ps.Series([1, 2, 3, 4], index=pd.Index(['a', 'b', 'c', 'd'], name='idx'))

        Generate a DataFrame with default index.

        >>> s.reset_index()
          idx  0
        0   a  1
        1   b  2
        2   c  3
        3   d  4

        To specify the name of the new column use `name`.

        >>> s.reset_index(name='values')
          idx  values
        0   a       1
        1   b       2
        2   c       3
        3   d       4

        To generate a new Series with the default set `drop` to True.

        >>> s.reset_index(drop=True)
        0    1
        1    2
        2    3
        3    4
        dtype: int64

        To update the Series in place, without generating a new one
        set `inplace` to True. Note that it also requires ``drop=True``.

        >>> s.reset_index(inplace=True, drop=True)
        >>> s
        0    1
        1    2
        2    3
        3    4
        dtype: int64
        """
        inplace = validate_bool_kwarg(inplace, "inplace")
        if inplace and not drop:
            raise TypeError("Cannot reset_index inplace on a Series to create a DataFrame")

        if drop:
            psdf = self._psdf[[self.name]]
        else:
            psser = self
            if name is not None:
                psser = psser.rename(name)
            psdf = psser.to_frame()
        psdf = psdf.reset_index(level=level, drop=drop)
        if drop:
            if inplace:
                self._update_anchor(psdf)
                return None
            else:
                return first_series(psdf)
        else:
            return psdf

    def to_frame(self, name: Union[Any, Tuple] = None) -> DataFrame:
        """
        Convert Series to DataFrame.

        Parameters
        ----------
        name : object, default None
            The passed name should substitute for the series name (if it has
            one).

        Returns
        -------
        DataFrame
            DataFrame representation of Series.

        Examples
        --------
        >>> s = ps.Series(["a", "b", "c"])
        >>> s.to_frame()
           0
        0  a
        1  b
        2  c

        >>> s = ps.Series(["a", "b", "c"], name="vals")
        >>> s.to_frame()
          vals
        0    a
        1    b
        2    c
        """
        if name is not None:
            renamed = self.rename(name)
        elif self._column_label is None:
            renamed = self.rename(DEFAULT_SERIES_NAME)
        else:
            renamed = self
        return DataFrame(renamed._internal)

    to_dataframe = to_frame

    def to_string(
        self,
        buf=None,
        na_rep="NaN",
        float_format=None,
        header=True,
        index=True,
        length=False,
        dtype=False,
        name=False,
        max_rows=None,
    ) -> str:
        """
        Render a string representation of the Series.

        .. note:: This method should only be used if the resulting pandas object is expected
                  to be small, as all the data is loaded into the driver's memory. If the input
                  is large, set max_rows parameter.

        Parameters
        ----------
        buf : StringIO-like, optional
            buffer to write to
        na_rep : string, optional
            string representation of NAN to use, default 'NaN'
        float_format : one-parameter function, optional
            formatter function to apply to columns' elements if they are floats
            default None
        header : boolean, default True
            Add the Series header (index name)
        index : bool, optional
            Add index (row) labels, default True
        length : boolean, default False
            Add the Series length
        dtype : boolean, default False
            Add the Series dtype
        name : boolean, default False
            Add the Series name if not None
        max_rows : int, optional
            Maximum number of rows to show before truncating. If None, show
            all.

        Returns
        -------
        formatted : string (if not buffer passed)

        Examples
        --------
        >>> df = ps.DataFrame([(.2, .3), (.0, .6), (.6, .0), (.2, .1)], columns=['dogs', 'cats'])
        >>> print(df['dogs'].to_string())
        0    0.2
        1    0.0
        2    0.6
        3    0.2

        >>> print(df['dogs'].to_string(max_rows=2))
        0    0.2
        1    0.0
        """
        # Make sure locals() call is at the top of the function so we don't capture local variables.
        args = locals()
        if max_rows is not None:
            psseries = self.head(max_rows)
        else:
            psseries = self

        return validate_arguments_and_invoke_function(
            psseries._to_internal_pandas(), self.to_string, pd.Series.to_string, args
        )

    def to_clipboard(self, excel=True, sep=None, **kwargs) -> None:
        # Docstring defined below by reusing DataFrame.to_clipboard's.
        args = locals()
        psseries = self

        return validate_arguments_and_invoke_function(
            psseries._to_internal_pandas(), self.to_clipboard, pd.Series.to_clipboard, args
        )

    to_clipboard.__doc__ = DataFrame.to_clipboard.__doc__

    def to_dict(self, into=dict) -> Mapping:
        """
        Convert Series to {label -> value} dict or dict-like object.

        .. note:: This method should only be used if the resulting pandas DataFrame is expected
            to be small, as all the data is loaded into the driver's memory.

        Parameters
        ----------
        into : class, default dict
            The collections.abc.Mapping subclass to use as the return
            object. Can be the actual class or an empty
            instance of the mapping type you want.  If you want a
            collections.defaultdict, you must pass it initialized.

        Returns
        -------
        collections.abc.Mapping
            Key-value representation of Series.

        Examples
        --------
        >>> s = ps.Series([1, 2, 3, 4])
        >>> s_dict = s.to_dict()
        >>> sorted(s_dict.items())
        [(0, 1), (1, 2), (2, 3), (3, 4)]

        >>> from collections import OrderedDict, defaultdict
        >>> s.to_dict(OrderedDict)
        OrderedDict([(0, 1), (1, 2), (2, 3), (3, 4)])

        >>> dd = defaultdict(list)
        >>> s.to_dict(dd)  # doctest: +ELLIPSIS
        defaultdict(<class 'list'>, {...})
        """
        # Make sure locals() call is at the top of the function so we don't capture local variables.
        args = locals()
        psseries = self
        return validate_arguments_and_invoke_function(
            psseries._to_internal_pandas(), self.to_dict, pd.Series.to_dict, args
        )

    def to_latex(
        self,
        buf=None,
        columns=None,
        col_space=None,
        header=True,
        index=True,
        na_rep="NaN",
        formatters=None,
        float_format=None,
        sparsify=None,
        index_names=True,
        bold_rows=False,
        column_format=None,
        longtable=None,
        escape=None,
        encoding=None,
        decimal=".",
        multicolumn=None,
        multicolumn_format=None,
        multirow=None,
    ) -> Optional[str]:

        args = locals()
        psseries = self
        return validate_arguments_and_invoke_function(
            psseries._to_internal_pandas(), self.to_latex, pd.Series.to_latex, args
        )

    to_latex.__doc__ = DataFrame.to_latex.__doc__

    def to_pandas(self) -> pd.Series:
        """
        Return a pandas Series.

        .. note:: This method should only be used if the resulting pandas object is expected
                  to be small, as all the data is loaded into the driver's memory.

        Examples
        --------
        >>> df = ps.DataFrame([(.2, .3), (.0, .6), (.6, .0), (.2, .1)], columns=['dogs', 'cats'])
        >>> df['dogs'].to_pandas()
        0    0.2
        1    0.0
        2    0.6
        3    0.2
        Name: dogs, dtype: float64
        """
        return self._to_internal_pandas().copy()

    def to_list(self) -> List:
        """
        Return a list of the values.

        These are each a scalar type, which is a Python scalar
        (for str, int, float) or a pandas scalar
        (for Timestamp/Timedelta/Interval/Period)

        .. note:: This method should only be used if the resulting list is expected
            to be small, as all the data is loaded into the driver's memory.

        """
        return self._to_internal_pandas().tolist()

    tolist = to_list

    def drop_duplicates(self, keep="first", inplace=False) -> Optional["Series"]:
        """
        Return Series with duplicate values removed.

        Parameters
        ----------
        keep : {'first', 'last', ``False``}, default 'first'
            Method to handle dropping duplicates:
            - 'first' : Drop duplicates except for the first occurrence.
            - 'last' : Drop duplicates except for the last occurrence.
            - ``False`` : Drop all duplicates.
        inplace : bool, default ``False``
            If ``True``, performs operation inplace and returns None.

        Returns
        -------
        Series
            Series with duplicates dropped.

        Examples
        --------
        Generate a Series with duplicated entries.

        >>> s = ps.Series(['lama', 'cow', 'lama', 'beetle', 'lama', 'hippo'],
        ...               name='animal')
        >>> s.sort_index()
        0      lama
        1       cow
        2      lama
        3    beetle
        4      lama
        5     hippo
        Name: animal, dtype: object

        With the 'keep' parameter, the selection behaviour of duplicated values
        can be changed. The value 'first' keeps the first occurrence for each
        set of duplicated entries. The default value of keep is 'first'.

        >>> s.drop_duplicates().sort_index()
        0      lama
        1       cow
        3    beetle
        5     hippo
        Name: animal, dtype: object

        The value 'last' for parameter 'keep' keeps the last occurrence for
        each set of duplicated entries.

        >>> s.drop_duplicates(keep='last').sort_index()
        1       cow
        3    beetle
        4      lama
        5     hippo
        Name: animal, dtype: object

        The value ``False`` for parameter 'keep' discards all sets of
        duplicated entries. Setting the value of 'inplace' to ``True`` performs
        the operation inplace and returns ``None``.

        >>> s.drop_duplicates(keep=False, inplace=True)
        >>> s.sort_index()
        1       cow
        3    beetle
        5     hippo
        Name: animal, dtype: object
        """
        inplace = validate_bool_kwarg(inplace, "inplace")
        psdf = self._psdf[[self.name]].drop_duplicates(keep=keep)

        if inplace:
            self._update_anchor(psdf)
            return None
        else:
            return first_series(psdf)

<<<<<<< HEAD
    def reindex(self, index: Optional[Any] = None, fill_value: Optional[Any] = None) -> "Series":
=======
    def reindex(
        self,
        index: Optional[Any] = None,
        fill_value: Optional[Any] = None,
    ) -> "Series":
>>>>>>> 6c3b7f92
        """
        Conform Series to new index with optional filling logic, placing
        NA/NaN in locations having no value in the previous index. A new object
        is produced.

        Parameters
        ----------
        index: array-like, optional
            New labels / index to conform to, should be specified using keywords.
            Preferably an Index object to avoid duplicating data
        fill_value : scalar, default np.NaN
            Value to use for missing values. Defaults to NaN, but can be any
            "compatible" value.

        Returns
        -------
        Series with changed index.

        See Also
        --------
        Series.reset_index : Remove row labels or move them to new columns.

        Examples
        --------

        Create a series with some fictional data.

        >>> index = ['Firefox', 'Chrome', 'Safari', 'IE10', 'Konqueror']
        >>> ser = ps.Series([200, 200, 404, 404, 301],
        ...                 index=index, name='http_status')
        >>> ser
        Firefox      200
        Chrome       200
        Safari       404
        IE10         404
        Konqueror    301
        Name: http_status, dtype: int64

        Create a new index and reindex the Series. By default
        values in the new index that do not have corresponding
        records in the Series are assigned ``NaN``.

        >>> new_index= ['Safari', 'Iceweasel', 'Comodo Dragon', 'IE10',
        ...             'Chrome']
        >>> ser.reindex(new_index).sort_index()
        Chrome           200.0
        Comodo Dragon      NaN
        IE10             404.0
        Iceweasel          NaN
        Safari           404.0
        Name: http_status, dtype: float64

        We can fill in the missing values by passing a value to
        the keyword ``fill_value``.

        >>> ser.reindex(new_index, fill_value=0).sort_index()
        Chrome           200
        Comodo Dragon      0
        IE10             404
        Iceweasel          0
        Safari           404
        Name: http_status, dtype: int64

        To further illustrate the filling functionality in
        ``reindex``, we will create a Series with a
        monotonically increasing index (for example, a sequence
        of dates).

        >>> date_index = pd.date_range('1/1/2010', periods=6, freq='D')
        >>> ser2 = ps.Series([100, 101, np.nan, 100, 89, 88],
        ...                  name='prices', index=date_index)
        >>> ser2.sort_index()
        2010-01-01    100.0
        2010-01-02    101.0
        2010-01-03      NaN
        2010-01-04    100.0
        2010-01-05     89.0
        2010-01-06     88.0
        Name: prices, dtype: float64

        Suppose we decide to expand the series to cover a wider
        date range.

        >>> date_index2 = pd.date_range('12/29/2009', periods=10, freq='D')
        >>> ser2.reindex(date_index2).sort_index()
        2009-12-29      NaN
        2009-12-30      NaN
        2009-12-31      NaN
        2010-01-01    100.0
        2010-01-02    101.0
        2010-01-03      NaN
        2010-01-04    100.0
        2010-01-05     89.0
        2010-01-06     88.0
        2010-01-07      NaN
        Name: prices, dtype: float64
        """

        return first_series(self.to_frame().reindex(index=index, fill_value=fill_value)).rename(
            self.name
        )

    def reindex_like(self, other: Union["Series", "DataFrame"]) -> "Series":
        """
        Return a Series with matching indices as other object.

        Conform the object to the same index on all axes. Places NA/NaN in locations
        having no value in the previous index.

        Parameters
        ----------
        other : Series or DataFrame
            Its row and column indices are used to define the new indices
            of this object.

        Returns
        -------
        Series
            Series with changed indices on each axis.

        See Also
        --------
        DataFrame.set_index : Set row labels.
        DataFrame.reset_index : Remove row labels or move them to new columns.
        DataFrame.reindex : Change to new indices or expand indices.

        Notes
        -----
        Same as calling
        ``.reindex(index=other.index, ...)``.

        Examples
        --------

        >>> s1 = ps.Series([24.3, 31.0, 22.0, 35.0],
        ...                index=pd.date_range(start='2014-02-12',
        ...                                    end='2014-02-15', freq='D'),
        ...                name="temp_celsius")
        >>> s1
        2014-02-12    24.3
        2014-02-13    31.0
        2014-02-14    22.0
        2014-02-15    35.0
        Name: temp_celsius, dtype: float64

        >>> s2 = ps.Series(["low", "low", "medium"],
        ...                index=pd.DatetimeIndex(['2014-02-12', '2014-02-13',
        ...                                        '2014-02-15']),
        ...                name="winspeed")
        >>> s2
        2014-02-12       low
        2014-02-13       low
        2014-02-15    medium
        Name: winspeed, dtype: object

        >>> s2.reindex_like(s1).sort_index()
        2014-02-12       low
        2014-02-13       low
        2014-02-14      None
        2014-02-15    medium
        Name: winspeed, dtype: object
        """
        if isinstance(other, (Series, DataFrame)):
            return self.reindex(index=other.index)
        else:
            raise TypeError("other must be a pandas-on-Spark Series or DataFrame")

    def fillna(
        self, value=None, method=None, axis=None, inplace=False, limit=None
    ) -> Optional["Series"]:
        """Fill NA/NaN values.

        .. note:: the current implementation of 'method' parameter in fillna uses Spark's Window
            without specifying partition specification. This leads to move all data into
            single partition in single machine and could cause serious
            performance degradation. Avoid this method against very large dataset.

        Parameters
        ----------
        value : scalar, dict, Series
            Value to use to fill holes. alternately a dict/Series of values
            specifying which value to use for each column.
            DataFrame is not supported.
        method : {'backfill', 'bfill', 'pad', 'ffill', None}, default None
            Method to use for filling holes in reindexed Series pad / ffill: propagate last valid
            observation forward to next valid backfill / bfill:
            use NEXT valid observation to fill gap
        axis : {0 or `index`}
            1 and `columns` are not supported.
        inplace : boolean, default False
            Fill in place (do not create a new object)
        limit : int, default None
            If method is specified, this is the maximum number of consecutive NaN values to
            forward/backward fill. In other words, if there is a gap with more than this number of
            consecutive NaNs, it will only be partially filled. If method is not specified,
            this is the maximum number of entries along the entire axis where NaNs will be filled.
            Must be greater than 0 if not None

        Returns
        -------
        Series
            Series with NA entries filled.

        Examples
        --------
        >>> s = ps.Series([np.nan, 2, 3, 4, np.nan, 6], name='x')
        >>> s
        0    NaN
        1    2.0
        2    3.0
        3    4.0
        4    NaN
        5    6.0
        Name: x, dtype: float64

        Replace all NaN elements with 0s.

        >>> s.fillna(0)
        0    0.0
        1    2.0
        2    3.0
        3    4.0
        4    0.0
        5    6.0
        Name: x, dtype: float64

        We can also propagate non-null values forward or backward.

        >>> s.fillna(method='ffill')
        0    NaN
        1    2.0
        2    3.0
        3    4.0
        4    4.0
        5    6.0
        Name: x, dtype: float64

        >>> s = ps.Series([np.nan, 'a', 'b', 'c', np.nan], name='x')
        >>> s.fillna(method='ffill')
        0    None
        1       a
        2       b
        3       c
        4       c
        Name: x, dtype: object
        """
        psser = self._fillna(value=value, method=method, axis=axis, limit=limit)

        if method is not None:
            psser = DataFrame(psser._psdf._internal.resolved_copy)._psser_for(self._column_label)

        inplace = validate_bool_kwarg(inplace, "inplace")
        if inplace:
            self._psdf._update_internal_frame(psser._psdf._internal, requires_same_anchor=False)
            return None
        else:
            return psser._with_new_scol(psser.spark.column)  # TODO: dtype?

    def _fillna(self, value=None, method=None, axis=None, limit=None, part_cols=()):
        axis = validate_axis(axis)
        if axis != 0:
            raise NotImplementedError("fillna currently only works for axis=0 or axis='index'")
        if (value is None) and (method is None):
            raise ValueError("Must specify a fillna 'value' or 'method' parameter.")
        if (method is not None) and (method not in ["ffill", "pad", "backfill", "bfill"]):
            raise ValueError("Expecting 'pad', 'ffill', 'backfill' or 'bfill'.")

        scol = self.spark.column

        if isinstance(self.spark.data_type, (FloatType, DoubleType)):
            cond = scol.isNull() | F.isnan(scol)
        else:
            if not self.spark.nullable:
                return self.copy()
            cond = scol.isNull()

        if value is not None:
            if not isinstance(value, (float, int, str, bool)):
                raise TypeError("Unsupported type %s" % type(value).__name__)
            if limit is not None:
                raise ValueError("limit parameter for value is not support now")
            scol = F.when(cond, value).otherwise(scol)
        else:
            if method in ["ffill", "pad"]:
                func = F.last
                end = Window.currentRow - 1
                if limit is not None:
                    begin = Window.currentRow - limit
                else:
                    begin = Window.unboundedPreceding
            elif method in ["bfill", "backfill"]:
                func = F.first
                begin = Window.currentRow + 1
                if limit is not None:
                    end = Window.currentRow + limit
                else:
                    end = Window.unboundedFollowing

            window = (
                Window.partitionBy(*part_cols)
                .orderBy(NATURAL_ORDER_COLUMN_NAME)
                .rowsBetween(begin, end)
            )
            scol = F.when(cond, func(scol, True).over(window)).otherwise(scol)

        return DataFrame(
            self._psdf._internal.with_new_spark_column(
                self._column_label, scol.alias(name_like_string(self.name))  # TODO: dtype?
            )
        )._psser_for(self._column_label)

    def dropna(self, axis=0, inplace=False, **kwargs) -> Optional["Series"]:
        """
        Return a new Series with missing values removed.

        Parameters
        ----------
        axis : {0 or 'index'}, default 0
            There is only one axis to drop values from.
        inplace : bool, default False
            If True, do operation inplace and return None.
        **kwargs
            Not in use.

        Returns
        -------
        Series
            Series with NA entries dropped from it.

        Examples
        --------
        >>> ser = ps.Series([1., 2., np.nan])
        >>> ser
        0    1.0
        1    2.0
        2    NaN
        dtype: float64

        Drop NA values from a Series.

        >>> ser.dropna()
        0    1.0
        1    2.0
        dtype: float64

        Keep the Series with valid entries in the same variable.

        >>> ser.dropna(inplace=True)
        >>> ser
        0    1.0
        1    2.0
        dtype: float64
        """
        inplace = validate_bool_kwarg(inplace, "inplace")
        # TODO: last two examples from pandas produce different results.
        psdf = self._psdf[[self.name]].dropna(axis=axis, inplace=False)
        if inplace:
            self._update_anchor(psdf)
            return None
        else:
            return first_series(psdf)

    def clip(self, lower: Union[float, int] = None, upper: Union[float, int] = None) -> "Series":
        """
        Trim values at input threshold(s).

        Assigns values outside boundary to boundary values.

        Parameters
        ----------
        lower : float or int, default None
            Minimum threshold value. All values below this threshold will be set to it.
        upper : float or int, default None
            Maximum threshold value. All values above this threshold will be set to it.

        Returns
        -------
        Series
            Series with the values outside the clip boundaries replaced

        Examples
        --------
        >>> ps.Series([0, 2, 4]).clip(1, 3)
        0    1
        1    2
        2    3
        dtype: int64

        Notes
        -----
        One difference between this implementation and pandas is that running
        `pd.Series(['a', 'b']).clip(0, 1)` will crash with "TypeError: '<=' not supported between
        instances of 'str' and 'int'" while `ps.Series(['a', 'b']).clip(0, 1)` will output the
        original Series, simply ignoring the incompatible types.
        """
        if is_list_like(lower) or is_list_like(upper):
            raise TypeError(
                "List-like value are not supported for 'lower' and 'upper' at the " + "moment"
            )

        if lower is None and upper is None:
            return self

        if isinstance(self.spark.data_type, NumericType):
            scol = self.spark.column
            if lower is not None:
                scol = F.when(scol < lower, lower).otherwise(scol)
            if upper is not None:
                scol = F.when(scol > upper, upper).otherwise(scol)
            return self._with_new_scol(
                scol.alias(self._internal.data_spark_column_names[0]),
                field=self._internal.data_fields[0],
            )
        else:
            return self

    def drop(
        self, labels=None, index: Union[Any, Tuple, List[Any], List[Tuple]] = None, level=None
    ) -> "Series":
        """
        Return Series with specified index labels removed.

        Remove elements of a Series based on specifying the index labels.
        When using a multi-index, labels on different levels can be removed by specifying the level.

        Parameters
        ----------
        labels : single label or list-like
            Index labels to drop.
        index : None
            Redundant for application on Series, but index can be used instead of labels.
        level : int or level name, optional
            For MultiIndex, level for which the labels will be removed.

        Returns
        -------
        Series
            Series with specified index labels removed.

        See Also
        --------
        Series.dropna

        Examples
        --------
        >>> s = ps.Series(data=np.arange(3), index=['A', 'B', 'C'])
        >>> s
        A    0
        B    1
        C    2
        dtype: int64

        Drop single label A

        >>> s.drop('A')
        B    1
        C    2
        dtype: int64

        Drop labels B and C

        >>> s.drop(labels=['B', 'C'])
        A    0
        dtype: int64

        With 'index' rather than 'labels' returns exactly same result.

        >>> s.drop(index='A')
        B    1
        C    2
        dtype: int64

        >>> s.drop(index=['B', 'C'])
        A    0
        dtype: int64

        Also support for MultiIndex

        >>> midx = pd.MultiIndex([['lama', 'cow', 'falcon'],
        ...                       ['speed', 'weight', 'length']],
        ...                      [[0, 0, 0, 1, 1, 1, 2, 2, 2],
        ...                       [0, 1, 2, 0, 1, 2, 0, 1, 2]])
        >>> s = ps.Series([45, 200, 1.2, 30, 250, 1.5, 320, 1, 0.3],
        ...               index=midx)
        >>> s
        lama    speed      45.0
                weight    200.0
                length      1.2
        cow     speed      30.0
                weight    250.0
                length      1.5
        falcon  speed     320.0
                weight      1.0
                length      0.3
        dtype: float64

        >>> s.drop(labels='weight', level=1)
        lama    speed      45.0
                length      1.2
        cow     speed      30.0
                length      1.5
        falcon  speed     320.0
                length      0.3
        dtype: float64

        >>> s.drop(('lama', 'weight'))
        lama    speed      45.0
                length      1.2
        cow     speed      30.0
                weight    250.0
                length      1.5
        falcon  speed     320.0
                weight      1.0
                length      0.3
        dtype: float64

        >>> s.drop([('lama', 'speed'), ('falcon', 'weight')])
        lama    weight    200.0
                length      1.2
        cow     speed      30.0
                weight    250.0
                length      1.5
        falcon  speed     320.0
                length      0.3
        dtype: float64
        """
        return first_series(self._drop(labels=labels, index=index, level=level))

    def _drop(
        self, labels=None, index: Union[Any, Tuple, List[Any], List[Tuple]] = None, level=None
    ):
        if labels is not None:
            if index is not None:
                raise ValueError("Cannot specify both 'labels' and 'index'")
            return self._drop(index=labels, level=level)
        if index is not None:
            internal = self._internal
            if level is None:
                level = 0
            if level >= internal.index_level:
                raise ValueError("'level' should be less than the number of indexes")

            if is_name_like_tuple(index):  # type: ignore
                index = [index]
            elif is_name_like_value(index):
                index = [(index,)]
            elif all(is_name_like_value(idxes, allow_tuple=False) for idxes in index):
                index = [(idex,) for idex in index]
            elif not all(is_name_like_tuple(idxes) for idxes in index):
                raise ValueError(
                    "If the given index is a list, it "
                    "should only contains names as all tuples or all non tuples "
                    "that contain index names"
                )

            drop_index_scols = []
            for idxes in index:
                try:
                    index_scols = [
                        internal.index_spark_columns[lvl] == idx
                        for lvl, idx in enumerate(idxes, level)
                    ]
                except IndexError:
                    raise KeyError(
                        "Key length ({}) exceeds index depth ({})".format(
                            internal.index_level, len(idxes)
                        )
                    )
                drop_index_scols.append(reduce(lambda x, y: x & y, index_scols))

            cond = ~reduce(lambda x, y: x | y, drop_index_scols)

            return DataFrame(internal.with_filter(cond))
        else:
            raise ValueError("Need to specify at least one of 'labels' or 'index'")

    def head(self, n: int = 5) -> "Series":
        """
        Return the first n rows.

        This function returns the first n rows for the object based on position.
        It is useful for quickly testing if your object has the right type of data in it.

        Parameters
        ----------
        n : Integer, default =  5

        Returns
        -------
        The first n rows of the caller object.

        Examples
        --------
        >>> df = ps.DataFrame({'animal':['alligator', 'bee', 'falcon', 'lion']})
        >>> df.animal.head(2)  # doctest: +NORMALIZE_WHITESPACE
        0     alligator
        1     bee
        Name: animal, dtype: object
        """
        return first_series(self.to_frame().head(n)).rename(self.name)

    def last(self, offset: Union[str, DateOffset]) -> "Series":
        """
        Select final periods of time series data based on a date offset.

        When having a Series with dates as index, this function can
        select the last few elements based on a date offset.

        Parameters
        ----------
        offset : str or DateOffset
            The offset length of the data that will be selected. For instance,
            '3D' will display all the rows having their index within the last 3 days.

        Returns
        -------
        Series
            A subset of the caller.

        Raises
        ------
        TypeError
            If the index is not a :class:`DatetimeIndex`

        Examples
        --------
        >>> index = pd.date_range('2018-04-09', periods=4, freq='2D')
        >>> psser = ps.Series([1, 2, 3, 4], index=index)
        >>> psser
        2018-04-09    1
        2018-04-11    2
        2018-04-13    3
        2018-04-15    4
        dtype: int64

        Get the rows for the last 3 days:

        >>> psser.last('3D')
        2018-04-13    3
        2018-04-15    4
        dtype: int64

        Notice the data for 3 last calendar days were returned, not the last
        3 observed days in the dataset, and therefore data for 2018-04-11 was
        not returned.
        """
        return first_series(self.to_frame().last(offset)).rename(self.name)

    def first(self, offset: Union[str, DateOffset]) -> "Series":
        """
        Select first periods of time series data based on a date offset.

        When having a Series with dates as index, this function can
        select the first few elements based on a date offset.

        Parameters
        ----------
        offset : str or DateOffset
            The offset length of the data that will be selected. For instance,
            '3D' will display all the rows having their index within the first 3 days.

        Returns
        -------
        Series
            A subset of the caller.

        Raises
        ------
        TypeError
            If the index is not a :class:`DatetimeIndex`

        Examples
        --------
        >>> index = pd.date_range('2018-04-09', periods=4, freq='2D')
        >>> psser = ps.Series([1, 2, 3, 4], index=index)
        >>> psser
        2018-04-09    1
        2018-04-11    2
        2018-04-13    3
        2018-04-15    4
        dtype: int64

        Get the rows for the first 3 days:

        >>> psser.first('3D')
        2018-04-09    1
        2018-04-11    2
        dtype: int64

        Notice the data for 3 first calendar days were returned, not the first
        3 observed days in the dataset, and therefore data for 2018-04-13 was
        not returned.
        """
        return first_series(self.to_frame().first(offset)).rename(self.name)

    # TODO: Categorical type isn't supported (due to PySpark's limitation) and
    # some doctests related with timestamps were not added.
    def unique(self) -> "Series":
        """
        Return unique values of Series object.

        Uniques are returned in order of appearance. Hash table-based unique,
        therefore does NOT sort.

        .. note:: This method returns newly created Series whereas pandas returns
                  the unique values as a NumPy array.

        Returns
        -------
        Returns the unique values as a Series.

        See Also
        --------
        Index.unique
        groupby.SeriesGroupBy.unique

        Examples
        --------
        >>> psser = ps.Series([2, 1, 3, 3], name='A')
        >>> psser.unique().sort_values()  # doctest: +NORMALIZE_WHITESPACE, +ELLIPSIS
        <BLANKLINE>
        ...  1
        ...  2
        ...  3
        Name: A, dtype: int64

        >>> ps.Series([pd.Timestamp('2016-01-01') for _ in range(3)]).unique()
        0   2016-01-01
        dtype: datetime64[ns]

        >>> psser.name = ('x', 'a')
        >>> psser.unique().sort_values()  # doctest: +NORMALIZE_WHITESPACE, +ELLIPSIS
        <BLANKLINE>
        ...  1
        ...  2
        ...  3
        Name: (x, a), dtype: int64
        """
        sdf = self._internal.spark_frame.select(self.spark.column).distinct()
        internal = InternalFrame(
            spark_frame=sdf,
            index_spark_columns=None,
            column_labels=[self._column_label],
            data_spark_columns=[scol_for(sdf, self._internal.data_spark_column_names[0])],
            data_fields=[self._internal.data_fields[0]],
            column_label_names=self._internal.column_label_names,
        )
        return first_series(DataFrame(internal))

    def sort_values(
        self, ascending: bool = True, inplace: bool = False, na_position: str = "last"
    ) -> Optional["Series"]:
        """
        Sort by the values.

        Sort a Series in ascending or descending order by some criterion.

        Parameters
        ----------
        ascending : bool or list of bool, default True
             Sort ascending vs. descending. Specify list for multiple sort
             orders.  If this is a list of bools, must match the length of
             the by.
        inplace : bool, default False
             if True, perform operation in-place
        na_position : {'first', 'last'}, default 'last'
             `first` puts NaNs at the beginning, `last` puts NaNs at the end

        Returns
        -------
        sorted_obj : Series ordered by values.

        Examples
        --------
        >>> s = ps.Series([np.nan, 1, 3, 10, 5])
        >>> s
        0     NaN
        1     1.0
        2     3.0
        3    10.0
        4     5.0
        dtype: float64

        Sort values ascending order (default behaviour)

        >>> s.sort_values(ascending=True)
        1     1.0
        2     3.0
        4     5.0
        3    10.0
        0     NaN
        dtype: float64

        Sort values descending order

        >>> s.sort_values(ascending=False)
        3    10.0
        4     5.0
        2     3.0
        1     1.0
        0     NaN
        dtype: float64

        Sort values inplace

        >>> s.sort_values(ascending=False, inplace=True)
        >>> s
        3    10.0
        4     5.0
        2     3.0
        1     1.0
        0     NaN
        dtype: float64

        Sort values putting NAs first

        >>> s.sort_values(na_position='first')
        0     NaN
        1     1.0
        2     3.0
        4     5.0
        3    10.0
        dtype: float64

        Sort a series of strings

        >>> s = ps.Series(['z', 'b', 'd', 'a', 'c'])
        >>> s
        0    z
        1    b
        2    d
        3    a
        4    c
        dtype: object

        >>> s.sort_values()
        3    a
        1    b
        4    c
        2    d
        0    z
        dtype: object
        """
        inplace = validate_bool_kwarg(inplace, "inplace")
        psdf = self._psdf[[self.name]]._sort(
            by=[self.spark.column], ascending=ascending, inplace=False, na_position=na_position
        )

        if inplace:
            self._update_anchor(psdf)
            return None
        else:
            return first_series(psdf)

    def sort_index(
        self,
        axis: int = 0,
        level: Optional[Union[int, List[int]]] = None,
        ascending: bool = True,
        inplace: bool = False,
        kind: str = None,
        na_position: str = "last",
    ) -> Optional["Series"]:
        """
        Sort object by labels (along an axis)

        Parameters
        ----------
        axis : index, columns to direct sorting. Currently, only axis = 0 is supported.
        level : int or level name or list of ints or list of level names
            if not None, sort on values in specified index level(s)
        ascending : boolean, default True
            Sort ascending vs. descending
        inplace : bool, default False
            if True, perform operation in-place
        kind : str, default None
            pandas-on-Spark does not allow specifying the sorting algorithm at the moment,
            default None
        na_position : {‘first’, ‘last’}, default ‘last’
            first puts NaNs at the beginning, last puts NaNs at the end. Not implemented for
            MultiIndex.

        Returns
        -------
        sorted_obj : Series

        Examples
        --------
        >>> df = ps.Series([2, 1, np.nan], index=['b', 'a', np.nan])

        >>> df.sort_index()
        a      1.0
        b      2.0
        NaN    NaN
        dtype: float64

        >>> df.sort_index(ascending=False)
        b      2.0
        a      1.0
        NaN    NaN
        dtype: float64

        >>> df.sort_index(na_position='first')
        NaN    NaN
        a      1.0
        b      2.0
        dtype: float64

        >>> df.sort_index(inplace=True)
        >>> df
        a      1.0
        b      2.0
        NaN    NaN
        dtype: float64

        >>> df = ps.Series(range(4), index=[['b', 'b', 'a', 'a'], [1, 0, 1, 0]], name='0')

        >>> df.sort_index()
        a  0    3
           1    2
        b  0    1
           1    0
        Name: 0, dtype: int64

        >>> df.sort_index(level=1)  # doctest: +SKIP
        a  0    3
        b  0    1
        a  1    2
        b  1    0
        Name: 0, dtype: int64

        >>> df.sort_index(level=[1, 0])
        a  0    3
        b  0    1
        a  1    2
        b  1    0
        Name: 0, dtype: int64
        """
        inplace = validate_bool_kwarg(inplace, "inplace")
        psdf = self._psdf[[self.name]].sort_index(
            axis=axis, level=level, ascending=ascending, kind=kind, na_position=na_position
        )

        if inplace:
            self._update_anchor(psdf)
            return None
        else:
            return first_series(psdf)

    def swaplevel(self, i=-2, j=-1, copy: bool = True) -> "Series":
        """
        Swap levels i and j in a MultiIndex.
        Default is to swap the two innermost levels of the index.

        Parameters
        ----------
        i, j : int, str
            Level of the indices to be swapped. Can pass level name as string.
        copy : bool, default True
            Whether to copy underlying data. Must be True.

        Returns
        -------
        Series
            Series with levels swapped in MultiIndex.

        Examples
        --------
        >>> midx = pd.MultiIndex.from_arrays([['a', 'b'], [1, 2]], names = ['word', 'number'])
        >>> midx  # doctest: +SKIP
        MultiIndex([('a', 1),
                    ('b', 2)],
                   names=['word', 'number'])
        >>> psser = ps.Series(['x', 'y'], index=midx)
        >>> psser
        word  number
        a     1         x
        b     2         y
        dtype: object
        >>> psser.swaplevel()
        number  word
        1       a       x
        2       b       y
        dtype: object
        >>> psser.swaplevel(0, 1)
        number  word
        1       a       x
        2       b       y
        dtype: object
        >>> psser.swaplevel('number', 'word')
        number  word
        1       a       x
        2       b       y
        dtype: object
        """
        assert copy is True

        return first_series(self.to_frame().swaplevel(i, j, axis=0)).rename(self.name)

    def swapaxes(self, i: Union[str, int], j: Union[str, int], copy: bool = True) -> "Series":
        """
        Interchange axes and swap values axes appropriately.

        Parameters
        ----------
        i: {0 or 'index', 1 or 'columns'}. The axis to swap.
        j: {0 or 'index', 1 or 'columns'}. The axis to swap.
        copy : bool, default True.

        Returns
        -------
        Series

        Examples
        --------
        >>> psser = ps.Series([1, 2, 3], index=["x", "y", "z"])
        >>> psser
        x    1
        y    2
        z    3
        dtype: int64
        >>>
        >>> psser.swapaxes(0, 0)
        x    1
        y    2
        z    3
        dtype: int64
        """
        assert copy is True

        i = validate_axis(i)
        j = validate_axis(j)
        if not i == j == 0:
            raise ValueError("Axis must be 0 for Series")

        return self.copy()

    def add_prefix(self, prefix) -> "Series":
        """
        Prefix labels with string `prefix`.

        For Series, the row labels are prefixed.
        For DataFrame, the column labels are prefixed.

        Parameters
        ----------
        prefix : str
           The string to add before each label.

        Returns
        -------
        Series
           New Series with updated labels.

        See Also
        --------
        Series.add_suffix: Suffix column labels with string `suffix`.
        DataFrame.add_suffix: Suffix column labels with string `suffix`.
        DataFrame.add_prefix: Prefix column labels with string `prefix`.

        Examples
        --------
        >>> s = ps.Series([1, 2, 3, 4])
        >>> s
        0    1
        1    2
        2    3
        3    4
        dtype: int64

        >>> s.add_prefix('item_')
        item_0    1
        item_1    2
        item_2    3
        item_3    4
        dtype: int64
        """
        assert isinstance(prefix, str)
        internal = self._internal.resolved_copy
        sdf = internal.spark_frame.select(
            [
                F.concat(F.lit(prefix), index_spark_column).alias(index_spark_column_name)
                for index_spark_column, index_spark_column_name in zip(
                    internal.index_spark_columns, internal.index_spark_column_names
                )
            ]
            + internal.data_spark_columns
        )
        return first_series(
            DataFrame(internal.with_new_sdf(sdf, index_fields=([None] * internal.index_level)))
        )

    def add_suffix(self, suffix) -> "Series":
        """
        Suffix labels with string suffix.

        For Series, the row labels are suffixed.
        For DataFrame, the column labels are suffixed.

        Parameters
        ----------
        suffix : str
           The string to add after each label.

        Returns
        -------
        Series
           New Series with updated labels.

        See Also
        --------
        Series.add_prefix: Prefix row labels with string `prefix`.
        DataFrame.add_prefix: Prefix column labels with string `prefix`.
        DataFrame.add_suffix: Suffix column labels with string `suffix`.

        Examples
        --------
        >>> s = ps.Series([1, 2, 3, 4])
        >>> s
        0    1
        1    2
        2    3
        3    4
        dtype: int64

        >>> s.add_suffix('_item')
        0_item    1
        1_item    2
        2_item    3
        3_item    4
        dtype: int64
        """
        assert isinstance(suffix, str)
        internal = self._internal.resolved_copy
        sdf = internal.spark_frame.select(
            [
                F.concat(index_spark_column, F.lit(suffix)).alias(index_spark_column_name)
                for index_spark_column, index_spark_column_name in zip(
                    internal.index_spark_columns, internal.index_spark_column_names
                )
            ]
            + internal.data_spark_columns
        )
        return first_series(
            DataFrame(internal.with_new_sdf(sdf, index_fields=([None] * internal.index_level)))
        )

    def corr(self, other, method="pearson") -> float:
        """
        Compute correlation with `other` Series, excluding missing values.

        Parameters
        ----------
        other : Series
        method : {'pearson', 'spearman'}
            * pearson : standard correlation coefficient
            * spearman : Spearman rank correlation

        Returns
        -------
        correlation : float

        Examples
        --------
        >>> df = ps.DataFrame({'s1': [.2, .0, .6, .2],
        ...                    's2': [.3, .6, .0, .1]})
        >>> s1 = df.s1
        >>> s2 = df.s2
        >>> s1.corr(s2, method='pearson')  # doctest: +ELLIPSIS
        -0.851064...

        >>> s1.corr(s2, method='spearman')  # doctest: +ELLIPSIS
        -0.948683...

        Notes
        -----
        There are behavior differences between pandas-on-Spark and pandas.

        * the `method` argument only accepts 'pearson', 'spearman'
        * the data should not contain NaNs. pandas-on-Spark will return an error.
        * pandas-on-Spark doesn't support the following argument(s).

          * `min_periods` argument is not supported
        """
        # This implementation is suboptimal because it computes more than necessary,
        # but it should be a start
        columns = ["__corr_arg1__", "__corr_arg2__"]
        psdf = self._psdf.assign(__corr_arg1__=self, __corr_arg2__=other)[columns]
        psdf.columns = columns
        c = corr(psdf, method=method)
        return c.loc[tuple(columns)]

    def nsmallest(self, n: int = 5) -> "Series":
        """
        Return the smallest `n` elements.

        Parameters
        ----------
        n : int, default 5
            Return this many ascending sorted values.

        Returns
        -------
        Series
            The `n` smallest values in the Series, sorted in increasing order.

        See Also
        --------
        Series.nlargest: Get the `n` largest elements.
        Series.sort_values: Sort Series by values.
        Series.head: Return the first `n` rows.

        Notes
        -----
        Faster than ``.sort_values().head(n)`` for small `n` relative to
        the size of the ``Series`` object.
        In pandas-on-Spark, thanks to Spark's lazy execution and query optimizer,
        the two would have same performance.

        Examples
        --------
        >>> data = [1, 2, 3, 4, np.nan ,6, 7, 8]
        >>> s = ps.Series(data)
        >>> s
        0    1.0
        1    2.0
        2    3.0
        3    4.0
        4    NaN
        5    6.0
        6    7.0
        7    8.0
        dtype: float64

        The `n` largest elements where ``n=5`` by default.

        >>> s.nsmallest()
        0    1.0
        1    2.0
        2    3.0
        3    4.0
        5    6.0
        dtype: float64

        >>> s.nsmallest(3)
        0    1.0
        1    2.0
        2    3.0
        dtype: float64
        """
        return self.sort_values(ascending=True).head(n)

    def nlargest(self, n: int = 5) -> "Series":
        """
        Return the largest `n` elements.

        Parameters
        ----------
        n : int, default 5

        Returns
        -------
        Series
            The `n` largest values in the Series, sorted in decreasing order.

        See Also
        --------
        Series.nsmallest: Get the `n` smallest elements.
        Series.sort_values: Sort Series by values.
        Series.head: Return the first `n` rows.

        Notes
        -----
        Faster than ``.sort_values(ascending=False).head(n)`` for small `n`
        relative to the size of the ``Series`` object.

        In pandas-on-Spark, thanks to Spark's lazy execution and query optimizer,
        the two would have same performance.

        Examples
        --------
        >>> data = [1, 2, 3, 4, np.nan ,6, 7, 8]
        >>> s = ps.Series(data)
        >>> s
        0    1.0
        1    2.0
        2    3.0
        3    4.0
        4    NaN
        5    6.0
        6    7.0
        7    8.0
        dtype: float64

        The `n` largest elements where ``n=5`` by default.

        >>> s.nlargest()
        7    8.0
        6    7.0
        5    6.0
        3    4.0
        2    3.0
        dtype: float64

        >>> s.nlargest(n=3)
        7    8.0
        6    7.0
        5    6.0
        dtype: float64


        """
        return self.sort_values(ascending=False).head(n)

    def append(
        self, to_append: "Series", ignore_index: bool = False, verify_integrity: bool = False
    ) -> "Series":
        """
        Concatenate two or more Series.

        Parameters
        ----------
        to_append : Series or list/tuple of Series
        ignore_index : boolean, default False
            If True, do not use the index labels.
        verify_integrity : boolean, default False
            If True, raise Exception on creating index with duplicates

        Returns
        -------
        appended : Series

        Examples
        --------
        >>> s1 = ps.Series([1, 2, 3])
        >>> s2 = ps.Series([4, 5, 6])
        >>> s3 = ps.Series([4, 5, 6], index=[3,4,5])

        >>> s1.append(s2)
        0    1
        1    2
        2    3
        0    4
        1    5
        2    6
        dtype: int64

        >>> s1.append(s3)
        0    1
        1    2
        2    3
        3    4
        4    5
        5    6
        dtype: int64

        With ignore_index set to True:

        >>> s1.append(s2, ignore_index=True)
        0    1
        1    2
        2    3
        3    4
        4    5
        5    6
        dtype: int64
        """
        return first_series(
            self.to_frame().append(to_append.to_frame(), ignore_index, verify_integrity)
        ).rename(self.name)

    def sample(
        self,
        n: Optional[int] = None,
        frac: Optional[float] = None,
        replace: bool = False,
        random_state: Optional[int] = None,
    ) -> "Series":
        return first_series(
            self.to_frame().sample(n=n, frac=frac, replace=replace, random_state=random_state)
        ).rename(self.name)

    sample.__doc__ = DataFrame.sample.__doc__

    def hist(self, bins=10, **kwds):
        return self.plot.hist(bins, **kwds)

    hist.__doc__ = PandasOnSparkPlotAccessor.hist.__doc__

    def apply(self, func, args=(), **kwds) -> "Series":
        """
        Invoke function on values of Series.

        Can be a Python function that only works on the Series.

        .. note:: this API executes the function once to infer the type which is
             potentially expensive, for instance, when the dataset is created after
             aggregations or sorting.

             To avoid this, specify return type in ``func``, for instance, as below:

             >>> def square(x) -> np.int32:
             ...     return x ** 2

             pandas-on-Spark uses return type hint and does not try to infer the type.

        Parameters
        ----------
        func : function
            Python function to apply. Note that type hint for return type is required.
        args : tuple
            Positional arguments passed to func after the series value.
        **kwds
            Additional keyword arguments passed to func.

        Returns
        -------
        Series

        See Also
        --------
        Series.aggregate : Only perform aggregating type operations.
        Series.transform : Only perform transforming type operations.
        DataFrame.apply : The equivalent function for DataFrame.

        Examples
        --------
        Create a Series with typical summer temperatures for each city.

        >>> s = ps.Series([20, 21, 12],
        ...               index=['London', 'New York', 'Helsinki'])
        >>> s
        London      20
        New York    21
        Helsinki    12
        dtype: int64


        Square the values by defining a function and passing it as an
        argument to ``apply()``.

        >>> def square(x) -> np.int64:
        ...     return x ** 2
        >>> s.apply(square)
        London      400
        New York    441
        Helsinki    144
        dtype: int64


        Define a custom function that needs additional positional
        arguments and pass these additional arguments using the
        ``args`` keyword

        >>> def subtract_custom_value(x, custom_value) -> np.int64:
        ...     return x - custom_value

        >>> s.apply(subtract_custom_value, args=(5,))
        London      15
        New York    16
        Helsinki     7
        dtype: int64


        Define a custom function that takes keyword arguments
        and pass these arguments to ``apply``

        >>> def add_custom_values(x, **kwargs) -> np.int64:
        ...     for month in kwargs:
        ...         x += kwargs[month]
        ...     return x

        >>> s.apply(add_custom_values, june=30, july=20, august=25)
        London      95
        New York    96
        Helsinki    87
        dtype: int64


        Use a function from the Numpy library

        >>> def numpy_log(col) -> np.float64:
        ...     return np.log(col)
        >>> s.apply(numpy_log)
        London      2.995732
        New York    3.044522
        Helsinki    2.484907
        dtype: float64


        You can omit the type hint and let pandas-on-Spark infer its type.

        >>> s.apply(np.log)
        London      2.995732
        New York    3.044522
        Helsinki    2.484907
        dtype: float64

        """
        assert callable(func), "the first argument should be a callable function."
        try:
            spec = inspect.getfullargspec(func)
            return_sig = spec.annotations.get("return", None)
            should_infer_schema = return_sig is None
        except TypeError:
            # Falls back to schema inference if it fails to get signature.
            should_infer_schema = True

        apply_each = wraps(func)(lambda s: s.apply(func, args=args, **kwds))

        if should_infer_schema:
            return self.pandas_on_spark._transform_batch(apply_each, None)
        else:
            sig_return = infer_return_type(func)
            if not isinstance(sig_return, ScalarType):
                raise ValueError(
                    "Expected the return type of this function to be of scalar type, "
                    "but found type {}".format(sig_return)
                )
            return_type = cast(ScalarType, sig_return)
            return self.pandas_on_spark._transform_batch(apply_each, return_type)

    # TODO: not all arguments are implemented comparing to pandas' for now.
    def aggregate(self, func: Union[str, List[str]]) -> Union[Scalar, "Series"]:
        """Aggregate using one or more operations over the specified axis.

        Parameters
        ----------
        func : str or a list of str
            function name(s) as string apply to series.

        Returns
        -------
        scalar, Series
            The return can be:
            - scalar : when Series.agg is called with single function
            - Series : when Series.agg is called with several functions

        Notes
        -----
        `agg` is an alias for `aggregate`. Use the alias.

        See Also
        --------
        Series.apply : Invoke function on a Series.
        Series.transform : Only perform transforming type operations.
        Series.groupby : Perform operations over groups.
        DataFrame.aggregate : The equivalent function for DataFrame.

        Examples
        --------
        >>> s = ps.Series([1, 2, 3, 4])
        >>> s.agg('min')
        1

        >>> s.agg(['min', 'max']).sort_index()
        max    4
        min    1
        dtype: int64
        """
        if isinstance(func, list):
            return first_series(self.to_frame().aggregate(func)).rename(self.name)
        elif isinstance(func, str):
            return getattr(self, func)()
        else:
            raise TypeError("func must be a string or list of strings")

    agg = aggregate

    def transpose(self, *args, **kwargs) -> "Series":
        """
        Return the transpose, which is by definition self.

        Examples
        --------
        It returns the same object as the transpose of the given series object, which is by
        definition self.

        >>> s = ps.Series([1, 2, 3])
        >>> s
        0    1
        1    2
        2    3
        dtype: int64

        >>> s.transpose()
        0    1
        1    2
        2    3
        dtype: int64
        """
        return self.copy()

    T = property(transpose)

    def transform(self, func, axis=0, *args, **kwargs) -> Union["Series", DataFrame]:
        """
        Call ``func`` producing the same type as `self` with transformed values
        and that has the same axis length as input.

        .. note:: this API executes the function once to infer the type which is
             potentially expensive, for instance, when the dataset is created after
             aggregations or sorting.

             To avoid this, specify return type in ``func``, for instance, as below:

             >>> def square(x) -> np.int32:
             ...     return x ** 2

             pandas-on-Spark uses return type hint and does not try to infer the type.

        Parameters
        ----------
        func : function or list
            A function or a list of functions to use for transforming the data.
        axis : int, default 0 or 'index'
            Can only be set to 0 at the moment.
        *args
            Positional arguments to pass to `func`.
        **kwargs
            Keyword arguments to pass to `func`.

        Returns
        -------
        An instance of the same type with `self` that must have the same length as input.

        See Also
        --------
        Series.aggregate : Only perform aggregating type operations.
        Series.apply : Invoke function on Series.
        DataFrame.transform : The equivalent function for DataFrame.

        Examples
        --------

        >>> s = ps.Series(range(3))
        >>> s
        0    0
        1    1
        2    2
        dtype: int64

        >>> def sqrt(x) -> float:
        ...     return np.sqrt(x)
        >>> s.transform(sqrt)
        0    0.000000
        1    1.000000
        2    1.414214
        dtype: float64

        Even though the resulting instance must have the same length as the
        input, it is possible to provide several input functions:

        >>> def exp(x) -> float:
        ...     return np.exp(x)
        >>> s.transform([sqrt, exp])
               sqrt       exp
        0  0.000000  1.000000
        1  1.000000  2.718282
        2  1.414214  7.389056

        You can omit the type hint and let pandas-on-Spark infer its type.

        >>> s.transform([np.sqrt, np.exp])
               sqrt       exp
        0  0.000000  1.000000
        1  1.000000  2.718282
        2  1.414214  7.389056
        """
        axis = validate_axis(axis)
        if axis != 0:
            raise NotImplementedError('axis should be either 0 or "index" currently.')

        if isinstance(func, list):
            applied = []
            for f in func:
                applied.append(self.apply(f, args=args, **kwargs).rename(f.__name__))

            internal = self._internal.with_new_columns(applied)
            return DataFrame(internal)
        else:
            return self.apply(func, args=args, **kwargs)

    def round(self, decimals=0) -> "Series":
        """
        Round each value in a Series to the given number of decimals.

        Parameters
        ----------
        decimals : int
            Number of decimal places to round to (default: 0).
            If decimals is negative, it specifies the number of
            positions to the left of the decimal point.

        Returns
        -------
        Series object

        See Also
        --------
        DataFrame.round

        Examples
        --------
        >>> df = ps.Series([0.028208, 0.038683, 0.877076], name='x')
        >>> df
        0    0.028208
        1    0.038683
        2    0.877076
        Name: x, dtype: float64

        >>> df.round(2)
        0    0.03
        1    0.04
        2    0.88
        Name: x, dtype: float64
        """
        if not isinstance(decimals, int):
            raise TypeError("decimals must be an integer")
        scol = F.round(self.spark.column, decimals)
        return self._with_new_scol(scol)

    # TODO: add 'interpolation' parameter.
    def quantile(
        self, q: Union[float, Iterable[float]] = 0.5, accuracy: int = 10000
    ) -> Union[Scalar, "Series"]:
        """
        Return value at the given quantile.

        .. note:: Unlike pandas', the quantile in pandas-on-Spark is an approximated quantile
            based upon approximate percentile computation because computing quantile across
            a large dataset is extremely expensive.

        Parameters
        ----------
        q : float or array-like, default 0.5 (50% quantile)
            0 <= q <= 1, the quantile(s) to compute.
        accuracy : int, optional
            Default accuracy of approximation. Larger value means better accuracy.
            The relative error can be deduced by 1.0 / accuracy.

        Returns
        -------
        float or Series
            If the current object is a Series and ``q`` is an array, a Series will be
            returned where the index is ``q`` and the values are the quantiles, otherwise
            a float will be returned.

        Examples
        --------
        >>> s = ps.Series([1, 2, 3, 4, 5])
        >>> s.quantile(.5)
        3.0

        >>> (s + 1).quantile(.5)
        4.0

        >>> s.quantile([.25, .5, .75])
        0.25    2.0
        0.50    3.0
        0.75    4.0
        dtype: float64

        >>> (s + 1).quantile([.25, .5, .75])
        0.25    3.0
        0.50    4.0
        0.75    5.0
        dtype: float64
        """
        if isinstance(q, Iterable):
            return first_series(
                self.to_frame().quantile(q=q, axis=0, numeric_only=False, accuracy=accuracy)
            ).rename(self.name)
        else:
            if not isinstance(accuracy, int):
                raise TypeError(
                    "accuracy must be an integer; however, got [%s]" % type(accuracy).__name__
                )

            if not isinstance(q, float):
                raise TypeError(
                    "q must be a float or an array of floats; however, [%s] found." % type(q)
                )
            if q < 0.0 or q > 1.0:
                raise ValueError("percentiles should all be in the interval [0, 1].")

            def quantile(spark_column, spark_type):
                if isinstance(spark_type, (BooleanType, NumericType)):
                    return F.percentile_approx(spark_column.cast(DoubleType()), q, accuracy)
                else:
                    raise TypeError(
                        "Could not convert {} ({}) to numeric".format(
                            spark_type_to_pandas_dtype(spark_type), spark_type.simpleString()
                        )
                    )

            return self._reduce_for_stat_function(quantile, name="quantile")

    # TODO: add axis, numeric_only, pct, na_option parameter
    def rank(self, method="average", ascending=True) -> "Series":
        """
        Compute numerical data ranks (1 through n) along axis. Equal values are
        assigned a rank that is the average of the ranks of those values.

        .. note:: the current implementation of rank uses Spark's Window without
            specifying partition specification. This leads to move all data into
            single partition in single machine and could cause serious
            performance degradation. Avoid this method against very large dataset.

        Parameters
        ----------
        method : {'average', 'min', 'max', 'first', 'dense'}
            * average: average rank of group
            * min: lowest rank in group
            * max: highest rank in group
            * first: ranks assigned in order they appear in the array
            * dense: like 'min', but rank always increases by 1 between groups
        ascending : boolean, default True
            False for ranks by high (1) to low (N)

        Returns
        -------
        ranks : same type as caller

        Examples
        --------
        >>> s = ps.Series([1, 2, 2, 3], name='A')
        >>> s
        0    1
        1    2
        2    2
        3    3
        Name: A, dtype: int64

        >>> s.rank()
        0    1.0
        1    2.5
        2    2.5
        3    4.0
        Name: A, dtype: float64

        If method is set to 'min', it use lowest rank in group.

        >>> s.rank(method='min')
        0    1.0
        1    2.0
        2    2.0
        3    4.0
        Name: A, dtype: float64

        If method is set to 'max', it use highest rank in group.

        >>> s.rank(method='max')
        0    1.0
        1    3.0
        2    3.0
        3    4.0
        Name: A, dtype: float64

        If method is set to 'first', it is assigned rank in order without groups.

        >>> s.rank(method='first')
        0    1.0
        1    2.0
        2    3.0
        3    4.0
        Name: A, dtype: float64

        If method is set to 'dense', it leaves no gaps in group.

        >>> s.rank(method='dense')
        0    1.0
        1    2.0
        2    2.0
        3    3.0
        Name: A, dtype: float64
        """
        return self._rank(method, ascending).spark.analyzed

    def _rank(self, method="average", ascending=True, *, part_cols=()):
        if method not in ["average", "min", "max", "first", "dense"]:
            msg = "method must be one of 'average', 'min', 'max', 'first', 'dense'"
            raise ValueError(msg)

        if self._internal.index_level > 1:
            raise ValueError("rank do not support index now")

        if ascending:
            asc_func = lambda scol: scol.asc()
        else:
            asc_func = lambda scol: scol.desc()

        if method == "first":
            window = (
                Window.orderBy(
                    asc_func(self.spark.column),
                    asc_func(F.col(NATURAL_ORDER_COLUMN_NAME)),
                )
                .partitionBy(*part_cols)
                .rowsBetween(Window.unboundedPreceding, Window.currentRow)
            )
            scol = F.row_number().over(window)
        elif method == "dense":
            window = (
                Window.orderBy(asc_func(self.spark.column))
                .partitionBy(*part_cols)
                .rowsBetween(Window.unboundedPreceding, Window.currentRow)
            )
            scol = F.dense_rank().over(window)
        else:
            if method == "average":
                stat_func = F.mean
            elif method == "min":
                stat_func = F.min
            elif method == "max":
                stat_func = F.max
            window1 = (
                Window.orderBy(asc_func(self.spark.column))
                .partitionBy(*part_cols)
                .rowsBetween(Window.unboundedPreceding, Window.currentRow)
            )
            window2 = Window.partitionBy([self.spark.column] + list(part_cols)).rowsBetween(
                Window.unboundedPreceding, Window.unboundedFollowing
            )
            scol = stat_func(F.row_number().over(window1)).over(window2)
        psser = self._with_new_scol(scol)
        return psser.astype(np.float64)

    def filter(self, items=None, like=None, regex=None, axis=None) -> "Series":
        axis = validate_axis(axis)
        if axis == 1:
            raise ValueError("Series does not support columns axis.")
        return first_series(
            self.to_frame().filter(items=items, like=like, regex=regex, axis=axis)
        ).rename(self.name)

    filter.__doc__ = DataFrame.filter.__doc__

    def describe(self, percentiles: Optional[List[float]] = None) -> "Series":
        return first_series(self.to_frame().describe(percentiles)).rename(self.name)

    describe.__doc__ = DataFrame.describe.__doc__

    def diff(self, periods=1) -> "Series":
        """
        First discrete difference of element.

        Calculates the difference of a Series element compared with another element in the
        DataFrame (default is the element in the same column of the previous row).

        .. note:: the current implementation of diff uses Spark's Window without
            specifying partition specification. This leads to move all data into
            single partition in single machine and could cause serious
            performance degradation. Avoid this method against very large dataset.

        Parameters
        ----------
        periods : int, default 1
            Periods to shift for calculating difference, accepts negative values.

        Returns
        -------
        diffed : Series

        Examples
        --------
        >>> df = ps.DataFrame({'a': [1, 2, 3, 4, 5, 6],
        ...                    'b': [1, 1, 2, 3, 5, 8],
        ...                    'c': [1, 4, 9, 16, 25, 36]}, columns=['a', 'b', 'c'])
        >>> df
           a  b   c
        0  1  1   1
        1  2  1   4
        2  3  2   9
        3  4  3  16
        4  5  5  25
        5  6  8  36

        >>> df.b.diff()
        0    NaN
        1    0.0
        2    1.0
        3    1.0
        4    2.0
        5    3.0
        Name: b, dtype: float64

        Difference with previous value

        >>> df.c.diff(periods=3)
        0     NaN
        1     NaN
        2     NaN
        3    15.0
        4    21.0
        5    27.0
        Name: c, dtype: float64

        Difference with following value

        >>> df.c.diff(periods=-1)
        0    -3.0
        1    -5.0
        2    -7.0
        3    -9.0
        4   -11.0
        5     NaN
        Name: c, dtype: float64
        """
        return self._diff(periods).spark.analyzed

    def _diff(self, periods, *, part_cols=()):
        if not isinstance(periods, int):
            raise TypeError("periods should be an int; however, got [%s]" % type(periods).__name__)
        window = (
            Window.partitionBy(*part_cols)
            .orderBy(NATURAL_ORDER_COLUMN_NAME)
            .rowsBetween(-periods, -periods)
        )
        scol = self.spark.column - F.lag(self.spark.column, periods).over(window)
        return self._with_new_scol(scol, field=self._internal.data_fields[0].copy(nullable=True))

    def idxmax(self, skipna=True) -> Union[Tuple, Any]:
        """
        Return the row label of the maximum value.

        If multiple values equal the maximum, the first row label with that
        value is returned.

        Parameters
        ----------
        skipna : bool, default True
            Exclude NA/null values. If the entire Series is NA, the result
            will be NA.

        Returns
        -------
        Index
            Label of the maximum value.

        Raises
        ------
        ValueError
            If the Series is empty.

        See Also
        --------
        Series.idxmin : Return index *label* of the first occurrence
            of minimum of values.

        Examples
        --------
        >>> s = ps.Series(data=[1, None, 4, 3, 5],
        ...               index=['A', 'B', 'C', 'D', 'E'])
        >>> s
        A    1.0
        B    NaN
        C    4.0
        D    3.0
        E    5.0
        dtype: float64

        >>> s.idxmax()
        'E'

        If `skipna` is False and there is an NA value in the data,
        the function returns ``nan``.

        >>> s.idxmax(skipna=False)
        nan

        In case of multi-index, you get a tuple:

        >>> index = pd.MultiIndex.from_arrays([
        ...     ['a', 'a', 'b', 'b'], ['c', 'd', 'e', 'f']], names=('first', 'second'))
        >>> s = ps.Series(data=[1, None, 4, 5], index=index)
        >>> s
        first  second
        a      c         1.0
               d         NaN
        b      e         4.0
               f         5.0
        dtype: float64

        >>> s.idxmax()
        ('b', 'f')

        If multiple values equal the maximum, the first row label with that
        value is returned.

        >>> s = ps.Series([1, 100, 1, 100, 1, 100], index=[10, 3, 5, 2, 1, 8])
        >>> s
        10      1
        3     100
        5       1
        2     100
        1       1
        8     100
        dtype: int64

        >>> s.idxmax()
        3
        """
        sdf = self._internal.spark_frame
        scol = self.spark.column
        index_scols = self._internal.index_spark_columns
        # desc_nulls_(last|first) is used via Py4J directly because
        # it's not supported in Spark 2.3.
        if skipna:
            sdf = sdf.orderBy(Column(scol._jc.desc_nulls_last()), NATURAL_ORDER_COLUMN_NAME)
        else:
            sdf = sdf.orderBy(Column(scol._jc.desc_nulls_first()), NATURAL_ORDER_COLUMN_NAME)
        results = sdf.select([scol] + index_scols).take(1)
        if len(results) == 0:
            raise ValueError("attempt to get idxmin of an empty sequence")
        if results[0][0] is None:
            # This will only happens when skipna is False because we will
            # place nulls first.
            return np.nan
        values = list(results[0][1:])
        if len(values) == 1:
            return values[0]
        else:
            return tuple(values)

    def idxmin(self, skipna=True) -> Union[Tuple, Any]:
        """
        Return the row label of the minimum value.

        If multiple values equal the minimum, the first row label with that
        value is returned.

        Parameters
        ----------
        skipna : bool, default True
            Exclude NA/null values. If the entire Series is NA, the result
            will be NA.

        Returns
        -------
        Index
            Label of the minimum value.

        Raises
        ------
        ValueError
            If the Series is empty.

        See Also
        --------
        Series.idxmax : Return index *label* of the first occurrence
            of maximum of values.

        Notes
        -----
        This method is the Series version of ``ndarray.argmin``. This method
        returns the label of the minimum, while ``ndarray.argmin`` returns
        the position. To get the position, use ``series.values.argmin()``.

        Examples
        --------
        >>> s = ps.Series(data=[1, None, 4, 0],
        ...               index=['A', 'B', 'C', 'D'])
        >>> s
        A    1.0
        B    NaN
        C    4.0
        D    0.0
        dtype: float64

        >>> s.idxmin()
        'D'

        If `skipna` is False and there is an NA value in the data,
        the function returns ``nan``.

        >>> s.idxmin(skipna=False)
        nan

        In case of multi-index, you get a tuple:

        >>> index = pd.MultiIndex.from_arrays([
        ...     ['a', 'a', 'b', 'b'], ['c', 'd', 'e', 'f']], names=('first', 'second'))
        >>> s = ps.Series(data=[1, None, 4, 0], index=index)
        >>> s
        first  second
        a      c         1.0
               d         NaN
        b      e         4.0
               f         0.0
        dtype: float64

        >>> s.idxmin()
        ('b', 'f')

        If multiple values equal the minimum, the first row label with that
        value is returned.

        >>> s = ps.Series([1, 100, 1, 100, 1, 100], index=[10, 3, 5, 2, 1, 8])
        >>> s
        10      1
        3     100
        5       1
        2     100
        1       1
        8     100
        dtype: int64

        >>> s.idxmin()
        10
        """
        sdf = self._internal.spark_frame
        scol = self.spark.column
        index_scols = self._internal.index_spark_columns
        # asc_nulls_(last|first)is used via Py4J directly because
        # it's not supported in Spark 2.3.
        if skipna:
            sdf = sdf.orderBy(Column(scol._jc.asc_nulls_last()), NATURAL_ORDER_COLUMN_NAME)
        else:
            sdf = sdf.orderBy(Column(scol._jc.asc_nulls_first()), NATURAL_ORDER_COLUMN_NAME)
        results = sdf.select([scol] + index_scols).take(1)
        if len(results) == 0:
            raise ValueError("attempt to get idxmin of an empty sequence")
        if results[0][0] is None:
            # This will only happens when skipna is False because we will
            # place nulls first.
            return np.nan
        values = list(results[0][1:])
        if len(values) == 1:
            return values[0]
        else:
            return tuple(values)

    def pop(self, item) -> Union["Series", Scalar]:
        """
        Return item and drop from series.

        Parameters
        ----------
        item : str
            Label of index to be popped.

        Returns
        -------
        Value that is popped from series.

        Examples
        --------
        >>> s = ps.Series(data=np.arange(3), index=['A', 'B', 'C'])
        >>> s
        A    0
        B    1
        C    2
        dtype: int64

        >>> s.pop('A')
        0

        >>> s
        B    1
        C    2
        dtype: int64

        >>> s = ps.Series(data=np.arange(3), index=['A', 'A', 'C'])
        >>> s
        A    0
        A    1
        C    2
        dtype: int64

        >>> s.pop('A')
        A    0
        A    1
        dtype: int64

        >>> s
        C    2
        dtype: int64

        Also support for MultiIndex

        >>> midx = pd.MultiIndex([['lama', 'cow', 'falcon'],
        ...                       ['speed', 'weight', 'length']],
        ...                      [[0, 0, 0, 1, 1, 1, 2, 2, 2],
        ...                       [0, 1, 2, 0, 1, 2, 0, 1, 2]])
        >>> s = ps.Series([45, 200, 1.2, 30, 250, 1.5, 320, 1, 0.3],
        ...               index=midx)
        >>> s
        lama    speed      45.0
                weight    200.0
                length      1.2
        cow     speed      30.0
                weight    250.0
                length      1.5
        falcon  speed     320.0
                weight      1.0
                length      0.3
        dtype: float64

        >>> s.pop('lama')
        speed      45.0
        weight    200.0
        length      1.2
        dtype: float64

        >>> s
        cow     speed      30.0
                weight    250.0
                length      1.5
        falcon  speed     320.0
                weight      1.0
                length      0.3
        dtype: float64

        Also support for MultiIndex with several indexs.

        >>> midx = pd.MultiIndex([['a', 'b', 'c'],
        ...                       ['lama', 'cow', 'falcon'],
        ...                       ['speed', 'weight', 'length']],
        ...                      [[0, 0, 0, 0, 0, 0, 1, 1, 1],
        ...                       [0, 0, 0, 1, 1, 1, 2, 2, 2],
        ...                       [0, 1, 2, 0, 1, 2, 0, 0, 2]]
        ...  )
        >>> s = ps.Series([45, 200, 1.2, 30, 250, 1.5, 320, 1, 0.3],
        ...              index=midx)
        >>> s
        a  lama    speed      45.0
                   weight    200.0
                   length      1.2
           cow     speed      30.0
                   weight    250.0
                   length      1.5
        b  falcon  speed     320.0
                   speed       1.0
                   length      0.3
        dtype: float64

        >>> s.pop(('a', 'lama'))
        speed      45.0
        weight    200.0
        length      1.2
        dtype: float64

        >>> s
        a  cow     speed      30.0
                   weight    250.0
                   length      1.5
        b  falcon  speed     320.0
                   speed       1.0
                   length      0.3
        dtype: float64

        >>> s.pop(('b', 'falcon', 'speed'))
        (b, falcon, speed)    320.0
        (b, falcon, speed)      1.0
        dtype: float64
        """
        if not is_name_like_value(item):
            raise TypeError("'key' should be string or tuple that contains strings")
        if not is_name_like_tuple(item):
            item = (item,)
        if self._internal.index_level < len(item):
            raise KeyError(
                "Key length ({}) exceeds index depth ({})".format(
                    len(item), self._internal.index_level
                )
            )

        internal = self._internal
        scols = internal.index_spark_columns[len(item) :] + [self.spark.column]
        rows = [internal.spark_columns[level] == index for level, index in enumerate(item)]
        sdf = internal.spark_frame.filter(reduce(lambda x, y: x & y, rows)).select(scols)

        psdf = self._drop(item)
        self._update_anchor(psdf)

        if self._internal.index_level == len(item):
            # if spark_frame has one column and one data, return data only without frame
            pdf = sdf.limit(2).toPandas()
            length = len(pdf)
            if length == 1:
                return pdf[internal.data_spark_column_names[0]].iloc[0]

            item_string = name_like_string(item)
            sdf = sdf.withColumn(SPARK_DEFAULT_INDEX_NAME, F.lit(str(item_string)))
            internal = InternalFrame(
                spark_frame=sdf,
                index_spark_columns=[scol_for(sdf, SPARK_DEFAULT_INDEX_NAME)],
                column_labels=[self._column_label],
                data_fields=[self._internal.data_fields[0]],
            )
            return first_series(DataFrame(internal))
        else:
            internal = internal.copy(
                spark_frame=sdf,
                index_spark_columns=[
                    scol_for(sdf, col) for col in internal.index_spark_column_names[len(item) :]
                ],
<<<<<<< HEAD
                index_fields=internal.index_fields[len(item):],
                index_names=self._internal.index_names[len(item):],
=======
                index_dtypes=internal.index_dtypes[len(item) :],
                index_names=self._internal.index_names[len(item) :],
>>>>>>> 6c3b7f92
                data_spark_columns=[scol_for(sdf, internal.data_spark_column_names[0])],
            )
            return first_series(DataFrame(internal))

    def copy(self, deep=None) -> "Series":
        """
        Make a copy of this object's indices and data.

        Parameters
        ----------
        deep : None
            this parameter is not supported but just dummy parameter to match pandas.

        Returns
        -------
        copy : Series

        Examples
        --------
        >>> s = ps.Series([1, 2], index=["a", "b"])
        >>> s
        a    1
        b    2
        dtype: int64
        >>> s_copy = s.copy()
        >>> s_copy
        a    1
        b    2
        dtype: int64
        """
        return self._psdf.copy()._psser_for(self._column_label)

    def mode(self, dropna=True) -> "Series":
        """
        Return the mode(s) of the dataset.

        Always returns Series even if only one value is returned.

        Parameters
        ----------
        dropna : bool, default True
            Don't consider counts of NaN/NaT.

        Returns
        -------
        Series
            Modes of the Series.

        Examples
        --------
        >>> s = ps.Series([0, 0, 1, 1, 1, np.nan, np.nan, np.nan])
        >>> s
        0    0.0
        1    0.0
        2    1.0
        3    1.0
        4    1.0
        5    NaN
        6    NaN
        7    NaN
        dtype: float64

        >>> s.mode()
        0    1.0
        dtype: float64

        If there are several same modes, all items are shown

        >>> s = ps.Series([0, 0, 1, 1, 1, 2, 2, 2, 3, 3, 3,
        ...                np.nan, np.nan, np.nan])
        >>> s
        0     0.0
        1     0.0
        2     1.0
        3     1.0
        4     1.0
        5     2.0
        6     2.0
        7     2.0
        8     3.0
        9     3.0
        10    3.0
        11    NaN
        12    NaN
        13    NaN
        dtype: float64

        >>> s.mode().sort_values()  # doctest: +NORMALIZE_WHITESPACE, +ELLIPSIS
        <BLANKLINE>
        ...  1.0
        ...  2.0
        ...  3.0
        dtype: float64

        With 'dropna' set to 'False', we can also see NaN in the result

        >>> s.mode(False).sort_values()  # doctest: +NORMALIZE_WHITESPACE, +ELLIPSIS
        <BLANKLINE>
        ...  1.0
        ...  2.0
        ...  3.0
        ...  NaN
        dtype: float64
        """
        ser_count = self.value_counts(dropna=dropna, sort=False)
        sdf_count = ser_count._internal.spark_frame
        most_value = ser_count.max()
        sdf_most_value = sdf_count.filter("count == {}".format(most_value))
        sdf = sdf_most_value.select(
            F.col(SPARK_DEFAULT_INDEX_NAME).alias(SPARK_DEFAULT_SERIES_NAME)
        )
        internal = InternalFrame(spark_frame=sdf, index_spark_columns=None, column_labels=[None])

        return first_series(DataFrame(internal))

    def keys(self) -> "ps.Index":
        """
        Return alias for index.

        Returns
        -------
        Index
            Index of the Series.

        Examples
        --------
        >>> midx = pd.MultiIndex([['lama', 'cow', 'falcon'],
        ...                       ['speed', 'weight', 'length']],
        ...                      [[0, 0, 0, 1, 1, 1, 2, 2, 2],
        ...                       [0, 1, 2, 0, 1, 2, 0, 1, 2]])
        >>> psser = ps.Series([45, 200, 1.2, 30, 250, 1.5, 320, 1, 0.3], index=midx)

        >>> psser.keys()  # doctest: +SKIP
        MultiIndex([(  'lama',  'speed'),
                    (  'lama', 'weight'),
                    (  'lama', 'length'),
                    (   'cow',  'speed'),
                    (   'cow', 'weight'),
                    (   'cow', 'length'),
                    ('falcon',  'speed'),
                    ('falcon', 'weight'),
                    ('falcon', 'length')],
                   )
        """
        return self.index

    # TODO: 'regex', 'method' parameter
    def replace(self, to_replace=None, value=None, regex=False) -> "Series":
        """
        Replace values given in to_replace with value.
        Values of the Series are replaced with other values dynamically.

        Parameters
        ----------
        to_replace : str, list, tuple, dict, Series, int, float, or None
            How to find the values that will be replaced.
            * numeric, str:

                - numeric: numeric values equal to to_replace will be replaced with value
                - str: string exactly matching to_replace will be replaced with value

            * list of str or numeric:

                - if to_replace and value are both lists or tuples, they must be the same length.
                - str and numeric rules apply as above.

            * dict:

                - Dicts can be used to specify different replacement values for different
                  existing values.
                  For example, {'a': 'b', 'y': 'z'} replaces the value ‘a’ with ‘b’ and ‘y’
                  with ‘z’. To use a dict in this way the value parameter should be None.
                - For a DataFrame a dict can specify that different values should be replaced
                  in different columns. For example, {'a': 1, 'b': 'z'} looks for the value 1
                  in column ‘a’ and the value ‘z’ in column ‘b’ and replaces these values with
                  whatever is specified in value.
                  The value parameter should not be None in this case.
                  You can treat this as a special case of passing two lists except that you are
                  specifying the column to search in.

            See the examples section for examples of each of these.

        value : scalar, dict, list, tuple, str default None
            Value to replace any values matching to_replace with.
            For a DataFrame a dict of values can be used to specify which value to use
            for each column (columns not in the dict will not be filled).
            Regular expressions, strings and lists or dicts of such objects are also allowed.

        Returns
        -------
        Series
            Object after replacement.

        Examples
        --------

        Scalar `to_replace` and `value`

        >>> s = ps.Series([0, 1, 2, 3, 4])
        >>> s
        0    0
        1    1
        2    2
        3    3
        4    4
        dtype: int64

        >>> s.replace(0, 5)
        0    5
        1    1
        2    2
        3    3
        4    4
        dtype: int64

        List-like `to_replace`

        >>> s.replace([0, 4], 5000)
        0    5000
        1       1
        2       2
        3       3
        4    5000
        dtype: int64

        >>> s.replace([1, 2, 3], [10, 20, 30])
        0     0
        1    10
        2    20
        3    30
        4     4
        dtype: int64

        Dict-like `to_replace`

        >>> s.replace({1: 1000, 2: 2000, 3: 3000, 4: 4000})
        0       0
        1    1000
        2    2000
        3    3000
        4    4000
        dtype: int64

        Also support for MultiIndex

        >>> midx = pd.MultiIndex([['lama', 'cow', 'falcon'],
        ...                       ['speed', 'weight', 'length']],
        ...                      [[0, 0, 0, 1, 1, 1, 2, 2, 2],
        ...                       [0, 1, 2, 0, 1, 2, 0, 1, 2]])
        >>> s = ps.Series([45, 200, 1.2, 30, 250, 1.5, 320, 1, 0.3],
        ...               index=midx)
        >>> s
        lama    speed      45.0
                weight    200.0
                length      1.2
        cow     speed      30.0
                weight    250.0
                length      1.5
        falcon  speed     320.0
                weight      1.0
                length      0.3
        dtype: float64

        >>> s.replace(45, 450)
        lama    speed     450.0
                weight    200.0
                length      1.2
        cow     speed      30.0
                weight    250.0
                length      1.5
        falcon  speed     320.0
                weight      1.0
                length      0.3
        dtype: float64

        >>> s.replace([45, 30, 320], 500)
        lama    speed     500.0
                weight    200.0
                length      1.2
        cow     speed     500.0
                weight    250.0
                length      1.5
        falcon  speed     500.0
                weight      1.0
                length      0.3
        dtype: float64

        >>> s.replace({45: 450, 30: 300})
        lama    speed     450.0
                weight    200.0
                length      1.2
        cow     speed     300.0
                weight    250.0
                length      1.5
        falcon  speed     320.0
                weight      1.0
                length      0.3
        dtype: float64
        """
        if to_replace is None:
            return self.fillna(method="ffill")
        if not isinstance(to_replace, (str, list, tuple, dict, int, float)):
            raise TypeError("'to_replace' should be one of str, list, tuple, dict, int, float")
        if regex:
            raise NotImplementedError("replace currently not support for regex")
        to_replace = list(to_replace) if isinstance(to_replace, tuple) else to_replace
        value = list(value) if isinstance(value, tuple) else value
        if isinstance(to_replace, list) and isinstance(value, list):
            if not len(to_replace) == len(value):
                raise ValueError(
                    "Replacement lists must match in length. Expecting {} got {}".format(
                        len(to_replace), len(value)
                    )
                )
            to_replace = {k: v for k, v in zip(to_replace, value)}
        if isinstance(to_replace, dict):
            is_start = True
            if len(to_replace) == 0:
                current = self.spark.column
            else:
                for to_replace_, value in to_replace.items():
                    cond = (
                        (F.isnan(self.spark.column) | self.spark.column.isNull())
                        if pd.isna(to_replace_)
                        else (self.spark.column == F.lit(to_replace_))
                    )
                    if is_start:
                        current = F.when(cond, value)
                        is_start = False
                    else:
                        current = current.when(cond, value)
                current = current.otherwise(self.spark.column)
        else:
            cond = self.spark.column.isin(to_replace)
            # to_replace may be a scalar
            if np.array(pd.isna(to_replace)).any():
                cond = cond | F.isnan(self.spark.column) | self.spark.column.isNull()
            current = F.when(cond, value).otherwise(self.spark.column)

        return self._with_new_scol(current)  # TODO: dtype?

    def update(self, other) -> None:
        """
        Modify Series in place using non-NA values from passed Series. Aligns on index.

        Parameters
        ----------
        other : Series

        Examples
        --------
        >>> from pyspark.pandas.config import set_option, reset_option
        >>> set_option("compute.ops_on_diff_frames", True)
        >>> s = ps.Series([1, 2, 3])
        >>> s.update(ps.Series([4, 5, 6]))
        >>> s.sort_index()
        0    4
        1    5
        2    6
        dtype: int64

        >>> s = ps.Series(['a', 'b', 'c'])
        >>> s.update(ps.Series(['d', 'e'], index=[0, 2]))
        >>> s.sort_index()
        0    d
        1    b
        2    e
        dtype: object

        >>> s = ps.Series([1, 2, 3])
        >>> s.update(ps.Series([4, 5, 6, 7, 8]))
        >>> s.sort_index()
        0    4
        1    5
        2    6
        dtype: int64

        >>> s = ps.Series([1, 2, 3], index=[10, 11, 12])
        >>> s
        10    1
        11    2
        12    3
        dtype: int64

        >>> s.update(ps.Series([4, 5, 6]))
        >>> s.sort_index()
        10    1
        11    2
        12    3
        dtype: int64

        >>> s.update(ps.Series([4, 5, 6], index=[11, 12, 13]))
        >>> s.sort_index()
        10    1
        11    4
        12    5
        dtype: int64

        If ``other`` contains NaNs the corresponding values are not updated
        in the original Series.

        >>> s = ps.Series([1, 2, 3])
        >>> s.update(ps.Series([4, np.nan, 6]))
        >>> s.sort_index()
        0    4.0
        1    2.0
        2    6.0
        dtype: float64

        >>> reset_option("compute.ops_on_diff_frames")
        """
        if not isinstance(other, Series):
            raise TypeError("'other' must be a Series")

        combined = combine_frames(self._psdf, other._psdf, how="leftouter")

        this_scol = combined["this"]._internal.spark_column_for(self._column_label)
        that_scol = combined["that"]._internal.spark_column_for(other._column_label)

        scol = (
            F.when(that_scol.isNotNull(), that_scol)
            .otherwise(this_scol)
            .alias(self._psdf._internal.spark_column_name_for(self._column_label))
        )

        internal = combined["this"]._internal.with_new_spark_column(
            self._column_label, scol  # TODO: dtype?
        )

        self._psdf._update_internal_frame(internal.resolved_copy, requires_same_anchor=False)

    def where(self, cond, other=np.nan) -> "Series":
        """
        Replace values where the condition is False.

        Parameters
        ----------
        cond : boolean Series
            Where cond is True, keep the original value. Where False,
            replace with corresponding value from other.
        other : scalar, Series
            Entries where cond is False are replaced with corresponding value from other.

        Returns
        -------
        Series

        Examples
        --------

        >>> from pyspark.pandas.config import set_option, reset_option
        >>> set_option("compute.ops_on_diff_frames", True)
        >>> s1 = ps.Series([0, 1, 2, 3, 4])
        >>> s2 = ps.Series([100, 200, 300, 400, 500])
        >>> s1.where(s1 > 0).sort_index()
        0    NaN
        1    1.0
        2    2.0
        3    3.0
        4    4.0
        dtype: float64

        >>> s1.where(s1 > 1, 10).sort_index()
        0    10
        1    10
        2     2
        3     3
        4     4
        dtype: int64

        >>> s1.where(s1 > 1, s1 + 100).sort_index()
        0    100
        1    101
        2      2
        3      3
        4      4
        dtype: int64

        >>> s1.where(s1 > 1, s2).sort_index()
        0    100
        1    200
        2      2
        3      3
        4      4
        dtype: int64

        >>> reset_option("compute.ops_on_diff_frames")
        """
        assert isinstance(cond, Series)

        # We should check the DataFrame from both `cond` and `other`.
        should_try_ops_on_diff_frame = not same_anchor(cond, self) or (
            isinstance(other, Series) and not same_anchor(other, self)
        )

        if should_try_ops_on_diff_frame:
            # Try to perform it with 'compute.ops_on_diff_frame' option.
            psdf = self.to_frame()
            tmp_cond_col = verify_temp_column_name(psdf, "__tmp_cond_col__")
            tmp_other_col = verify_temp_column_name(psdf, "__tmp_other_col__")

            psdf[tmp_cond_col] = cond
            psdf[tmp_other_col] = other

            # above logic makes a Spark DataFrame looks like below:
            # +-----------------+---+----------------+-----------------+
            # |__index_level_0__|  0|__tmp_cond_col__|__tmp_other_col__|
            # +-----------------+---+----------------+-----------------+
            # |                0|  0|           false|              100|
            # |                1|  1|           false|              200|
            # |                3|  3|            true|              400|
            # |                2|  2|            true|              300|
            # |                4|  4|            true|              500|
            # +-----------------+---+----------------+-----------------+
            condition = (
                F.when(
                    psdf[tmp_cond_col].spark.column,
                    psdf._psser_for(psdf._internal.column_labels[0]).spark.column,
                )
                .otherwise(psdf[tmp_other_col].spark.column)
                .alias(psdf._internal.data_spark_column_names[0])
            )

            internal = psdf._internal.with_new_columns(
                [condition], column_labels=self._internal.column_labels
            )
            return first_series(DataFrame(internal))
        else:
            if isinstance(other, Series):
                other = other.spark.column
            condition = (
                F.when(cond.spark.column, self.spark.column)
                .otherwise(other)
                .alias(self._internal.data_spark_column_names[0])
            )
            return self._with_new_scol(condition)

    def mask(self, cond, other=np.nan) -> "Series":
        """
        Replace values where the condition is True.

        Parameters
        ----------
        cond : boolean Series
            Where cond is False, keep the original value. Where True,
            replace with corresponding value from other.
        other : scalar, Series
            Entries where cond is True are replaced with corresponding value from other.

        Returns
        -------
        Series

        Examples
        --------

        >>> from pyspark.pandas.config import set_option, reset_option
        >>> set_option("compute.ops_on_diff_frames", True)
        >>> s1 = ps.Series([0, 1, 2, 3, 4])
        >>> s2 = ps.Series([100, 200, 300, 400, 500])
        >>> s1.mask(s1 > 0).sort_index()
        0    0.0
        1    NaN
        2    NaN
        3    NaN
        4    NaN
        dtype: float64

        >>> s1.mask(s1 > 1, 10).sort_index()
        0     0
        1     1
        2    10
        3    10
        4    10
        dtype: int64

        >>> s1.mask(s1 > 1, s1 + 100).sort_index()
        0      0
        1      1
        2    102
        3    103
        4    104
        dtype: int64

        >>> s1.mask(s1 > 1, s2).sort_index()
        0      0
        1      1
        2    300
        3    400
        4    500
        dtype: int64

        >>> reset_option("compute.ops_on_diff_frames")
        """
        return self.where(~cond, other)

    def xs(self, key, level=None) -> "Series":
        """
        Return cross-section from the Series.

        This method takes a `key` argument to select data at a particular
        level of a MultiIndex.

        Parameters
        ----------
        key : label or tuple of label
            Label contained in the index, or partially in a MultiIndex.
        level : object, defaults to first n levels (n=1 or len(key))
            In case of a key partially contained in a MultiIndex, indicate
            which levels are used. Levels can be referred by label or position.

        Returns
        -------
        Series
            Cross-section from the original Series
            corresponding to the selected index levels.

        Examples
        --------
        >>> midx = pd.MultiIndex([['a', 'b', 'c'],
        ...                       ['lama', 'cow', 'falcon'],
        ...                       ['speed', 'weight', 'length']],
        ...                      [[0, 0, 0, 1, 1, 1, 2, 2, 2],
        ...                       [0, 0, 0, 1, 1, 1, 2, 2, 2],
        ...                       [0, 1, 2, 0, 1, 2, 0, 1, 2]])
        >>> s = ps.Series([45, 200, 1.2, 30, 250, 1.5, 320, 1, 0.3],
        ...               index=midx)
        >>> s
        a  lama    speed      45.0
                   weight    200.0
                   length      1.2
        b  cow     speed      30.0
                   weight    250.0
                   length      1.5
        c  falcon  speed     320.0
                   weight      1.0
                   length      0.3
        dtype: float64

        Get values at specified index

        >>> s.xs('a')
        lama  speed      45.0
              weight    200.0
              length      1.2
        dtype: float64

        Get values at several indexes

        >>> s.xs(('a', 'lama'))
        speed      45.0
        weight    200.0
        length      1.2
        dtype: float64

        Get values at specified index and level

        >>> s.xs('lama', level=1)
        a  speed      45.0
           weight    200.0
           length      1.2
        dtype: float64
        """
        if not isinstance(key, tuple):
            key = (key,)
        if level is None:
            level = 0

        internal = self._internal
        scols = (
            internal.index_spark_columns[:level]
            + internal.index_spark_columns[level + len(key) :]
            + [self.spark.column]
        )
        rows = [internal.spark_columns[lvl] == index for lvl, index in enumerate(key, level)]
        sdf = internal.spark_frame.filter(reduce(lambda x, y: x & y, rows)).select(scols)

        if internal.index_level == len(key):
            # if spark_frame has one column and one data, return data only without frame
            pdf = sdf.limit(2).toPandas()
            length = len(pdf)
            if length == 1:
                return pdf[self._internal.data_spark_column_names[0]].iloc[0]

        index_spark_column_names = (
            internal.index_spark_column_names[:level]
            + internal.index_spark_column_names[level + len(key) :]
        )
<<<<<<< HEAD
        index_names = internal.index_names[:level] + internal.index_names[level + len(key):]
        index_fields = internal.index_fields[:level] + internal.index_fields[level + len(key):]
=======
        index_names = internal.index_names[:level] + internal.index_names[level + len(key) :]
        index_dtypes = internal.index_dtypes[:level] + internal.index_dtypes[level + len(key) :]
>>>>>>> 6c3b7f92

        internal = internal.copy(
            spark_frame=sdf,
            index_spark_columns=[scol_for(sdf, col) for col in index_spark_column_names],
            index_names=index_names,
            index_fields=index_fields,
            data_spark_columns=[scol_for(sdf, internal.data_spark_column_names[0])],
        )
        return first_series(DataFrame(internal))

    def pct_change(self, periods=1) -> "Series":
        """
        Percentage change between the current and a prior element.

        .. note:: the current implementation of this API uses Spark's Window without
            specifying partition specification. This leads to move all data into
            single partition in single machine and could cause serious
            performance degradation. Avoid this method against very large dataset.

        Parameters
        ----------
        periods : int, default 1
            Periods to shift for forming percent change.

        Returns
        -------
        Series

        Examples
        --------

        >>> psser = ps.Series([90, 91, 85], index=[2, 4, 1])
        >>> psser
        2    90
        4    91
        1    85
        dtype: int64

        >>> psser.pct_change()
        2         NaN
        4    0.011111
        1   -0.065934
        dtype: float64

        >>> psser.sort_index().pct_change()
        1         NaN
        2    0.058824
        4    0.011111
        dtype: float64

        >>> psser.pct_change(periods=2)
        2         NaN
        4         NaN
        1   -0.055556
        dtype: float64
        """
        scol = self.spark.column

        window = Window.orderBy(NATURAL_ORDER_COLUMN_NAME).rowsBetween(-periods, -periods)
        prev_row = F.lag(scol, periods).over(window)

        return self._with_new_scol((scol - prev_row) / prev_row).spark.analyzed

    def combine_first(self, other) -> "Series":
        """
        Combine Series values, choosing the calling Series's values first.

        Parameters
        ----------
        other : Series
            The value(s) to be combined with the `Series`.

        Returns
        -------
        Series
            The result of combining the Series with the other object.

        See Also
        --------
        Series.combine : Perform elementwise operation on two Series
            using a given function.

        Notes
        -----
        Result index will be the union of the two indexes.

        Examples
        --------
        >>> s1 = ps.Series([1, np.nan])
        >>> s2 = ps.Series([3, 4])
        >>> with ps.option_context("compute.ops_on_diff_frames", True):
        ...     s1.combine_first(s2)
        0    1.0
        1    4.0
        dtype: float64
        """
        if not isinstance(other, ps.Series):
            raise TypeError("`combine_first` only allows `Series` for parameter `other`")
        if same_anchor(self, other):
            this = self.spark.column
            that = other.spark.column
            combined = self._psdf
        else:
            combined = combine_frames(self._psdf, other._psdf)
            this = combined["this"]._internal.spark_column_for(self._column_label)
            that = combined["that"]._internal.spark_column_for(other._column_label)
        # If `self` has missing value, use value of `other`
        cond = F.when(this.isNull(), that).otherwise(this)
        # If `self` and `other` come from same frame, the anchor should be kept
        if same_anchor(self, other):
            return self._with_new_scol(cond)  # TODO: dtype?
        index_scols = combined._internal.index_spark_columns
        sdf = combined._internal.spark_frame.select(
            *index_scols, cond.alias(self._internal.data_spark_column_names[0])
        ).distinct()
        internal = self._internal.with_new_sdf(
            sdf, index_fields=combined._internal.index_fields, data_fields=[None]  # TODO: dtype?
        )
        return first_series(DataFrame(internal))

    def dot(self, other: Union["Series", DataFrame]) -> Union[Scalar, "Series"]:
        """
        Compute the dot product between the Series and the columns of other.

        This method computes the dot product between the Series and another
        one, or the Series and each columns of a DataFrame.

        It can also be called using `self @ other` in Python >= 3.5.

        .. note:: This API is slightly different from pandas when indexes from both Series
            are not aligned. To match with pandas', it requires to read the whole data for,
            for example, counting. pandas raises an exception; however, pandas-on-Spark
            just proceeds and performs by ignoring mismatches with NaN permissively.

            >>> pdf1 = pd.Series([1, 2, 3], index=[0, 1, 2])
            >>> pdf2 = pd.Series([1, 2, 3], index=[0, 1, 3])
            >>> pdf1.dot(pdf2)  # doctest: +SKIP
            ...
            ValueError: matrices are not aligned

            >>> psdf1 = ps.Series([1, 2, 3], index=[0, 1, 2])
            >>> psdf2 = ps.Series([1, 2, 3], index=[0, 1, 3])
            >>> psdf1.dot(psdf2)  # doctest: +SKIP
            5

        Parameters
        ----------
        other : Series, DataFrame.
            The other object to compute the dot product with its columns.

        Returns
        -------
        scalar, Series
            Return the dot product of the Series and other if other is a
            Series, the Series of the dot product of Series and each rows of
            other if other is a DataFrame.

        Notes
        -----
        The Series and other has to share the same index if other is a Series
        or a DataFrame.

        Examples
        --------
        >>> s = ps.Series([0, 1, 2, 3])

        >>> s.dot(s)
        14

        >>> s @ s
        14

        >>> psdf = ps.DataFrame({'x': [0, 1, 2, 3], 'y': [0, -1, -2, -3]})
        >>> psdf
           x  y
        0  0  0
        1  1 -1
        2  2 -2
        3  3 -3

        >>> with ps.option_context("compute.ops_on_diff_frames", True):
        ...     s.dot(psdf)
        ...
        x    14
        y   -14
        dtype: int64
        """
        if isinstance(other, DataFrame):
            if not same_anchor(self, other):
                if not self.index.sort_values().equals(other.index.sort_values()):
                    raise ValueError("matrices are not aligned")

            other = other.copy()
            column_labels = other._internal.column_labels

            self_column_label = verify_temp_column_name(other, "__self_column__")
            other[self_column_label] = self
            self_psser = other._psser_for(self_column_label)

            product_pssers = [other._psser_for(label) * self_psser for label in column_labels]

            dot_product_psser = DataFrame(
                other._internal.with_new_columns(product_pssers, column_labels=column_labels)
            ).sum()

            return cast(Series, dot_product_psser).rename(self.name)

        else:
            assert isinstance(other, Series)
            if not same_anchor(self, other):
                if len(self.index) != len(other.index):
                    raise ValueError("matrices are not aligned")
            return (self * other).sum()

    def __matmul__(self, other):
        """
        Matrix multiplication using binary `@` operator in Python>=3.5.
        """
        return self.dot(other)

    def repeat(self, repeats: Union[int, "Series"]) -> "Series":
        """
        Repeat elements of a Series.

        Returns a new Series where each element of the current Series
        is repeated consecutively a given number of times.

        Parameters
        ----------
        repeats : int or Series
            The number of repetitions for each element. This should be a
            non-negative integer. Repeating 0 times will return an empty
            Series.

        Returns
        -------
        Series
            Newly created Series with repeated elements.

        See Also
        --------
        Index.repeat : Equivalent function for Index.

        Examples
        --------
        >>> s = ps.Series(['a', 'b', 'c'])
        >>> s
        0    a
        1    b
        2    c
        dtype: object
        >>> s.repeat(2)
        0    a
        1    b
        2    c
        0    a
        1    b
        2    c
        dtype: object
        >>> ps.Series([1, 2, 3]).repeat(0)
        Series([], dtype: int64)
        """
        if not isinstance(repeats, (int, Series)):
            raise TypeError(
                "`repeats` argument must be integer or Series, but got {}".format(type(repeats))
            )

        if isinstance(repeats, Series):
            if not same_anchor(self, repeats):
                psdf = self.to_frame()
                temp_repeats = verify_temp_column_name(psdf, "__temp_repeats__")
                psdf[temp_repeats] = repeats
                return (
                    psdf._psser_for(psdf._internal.column_labels[0])
                    .repeat(psdf[temp_repeats])
                    .rename(self.name)
                )
            else:
                scol = F.explode(
                    F.array_repeat(self.spark.column, repeats.astype("int32").spark.column)
                ).alias(name_like_string(self.name))
                sdf = self._internal.spark_frame.select(self._internal.index_spark_columns + [scol])
                internal = self._internal.copy(
                    spark_frame=sdf,
                    index_spark_columns=[
                        scol_for(sdf, col) for col in self._internal.index_spark_column_names
                    ],
                    data_spark_columns=[scol_for(sdf, name_like_string(self.name))],
                )
                return first_series(DataFrame(internal))
        else:
            if repeats < 0:
                raise ValueError("negative dimensions are not allowed")

            psdf = self._psdf[[self.name]]
            if repeats == 0:
                return first_series(DataFrame(psdf._internal.with_filter(F.lit(False))))
            else:
                return first_series(ps.concat([psdf] * repeats))

    def asof(self, where) -> Union[Scalar, "Series"]:
        """
        Return the last row(s) without any NaNs before `where`.

        The last row (for each element in `where`, if list) without any
        NaN is taken.

        If there is no good value, NaN is returned.

        .. note:: This API is dependent on :meth:`Index.is_monotonic_increasing`
            which can be expensive.

        Parameters
        ----------
        where : index or array-like of indices

        Returns
        -------
        scalar or Series

            The return can be:

            * scalar : when `self` is a Series and `where` is a scalar
            * Series: when `self` is a Series and `where` is an array-like

            Return scalar or Series

        Notes
        -----
        Indices are assumed to be sorted. Raises if this is not the case.

        Examples
        --------
        >>> s = ps.Series([1, 2, np.nan, 4], index=[10, 20, 30, 40])
        >>> s
        10    1.0
        20    2.0
        30    NaN
        40    4.0
        dtype: float64

        A scalar `where`.

        >>> s.asof(20)
        2.0

        For a sequence `where`, a Series is returned. The first value is
        NaN, because the first element of `where` is before the first
        index value.

        >>> s.asof([5, 20]).sort_index()
        5     NaN
        20    2.0
        dtype: float64

        Missing values are not considered. The following is ``2.0``, not
        NaN, even though NaN is at the index location for ``30``.

        >>> s.asof(30)
        2.0
        """
        should_return_series = True
        if isinstance(self.index, ps.MultiIndex):
            raise ValueError("asof is not supported for a MultiIndex")
        if isinstance(where, (ps.Index, ps.Series, DataFrame)):
            raise ValueError("where cannot be an Index, Series or a DataFrame")
        if not self.index.is_monotonic_increasing:
            raise ValueError("asof requires a sorted index")
        if not is_list_like(where):
            should_return_series = False
            where = [where]
        index_scol = self._internal.index_spark_columns[0]
        index_type = self._internal.spark_type_for(index_scol)
        cond = [
            F.max(F.when(index_scol <= F.lit(index).cast(index_type), self.spark.column))
            for index in where
        ]
        sdf = self._internal.spark_frame.select(cond)
        if not should_return_series:
            with sql_conf({SPARK_CONF_ARROW_ENABLED: False}):
                # Disable Arrow to keep row ordering.
                result = cast(pd.DataFrame, sdf.limit(1).toPandas()).iloc[0, 0]
            return result if result is not None else np.nan

        # The data is expected to be small so it's fine to transpose/use default index.
        with ps.option_context("compute.default_index_type", "distributed", "compute.max_rows", 1):
            psdf = ps.DataFrame(sdf)  # type: DataFrame
            psdf.columns = pd.Index(where)
            return first_series(psdf.transpose()).rename(self.name)

    def mad(self) -> float:
        """
        Return the mean absolute deviation of values.

        Examples
        --------
        >>> s = ps.Series([1, 2, 3, 4])
        >>> s
        0    1
        1    2
        2    3
        3    4
        dtype: int64

        >>> s.mad()
        1.0
        """

        sdf = self._internal.spark_frame
        spark_column = self.spark.column
        avg = unpack_scalar(sdf.select(F.avg(spark_column)))
        mad = unpack_scalar(sdf.select(F.avg(F.abs(spark_column - avg))))

        return mad

    def unstack(self, level=-1) -> DataFrame:
        """
        Unstack, a.k.a. pivot, Series with MultiIndex to produce DataFrame.
        The level involved will automatically get sorted.

        Notes
        -----
        Unlike pandas, pandas-on-Spark doesn't check whether an index is duplicated or not
        because the checking of duplicated index requires scanning whole data which
        can be quite expensive.

        Parameters
        ----------
        level : int, str, or list of these, default last level
            Level(s) to unstack, can pass level name.

        Returns
        -------
        DataFrame
            Unstacked Series.

        Examples
        --------
        >>> s = ps.Series([1, 2, 3, 4],
        ...               index=pd.MultiIndex.from_product([['one', 'two'],
        ...                                                 ['a', 'b']]))
        >>> s
        one  a    1
             b    2
        two  a    3
             b    4
        dtype: int64

        >>> s.unstack(level=-1).sort_index()
             a  b
        one  1  2
        two  3  4

        >>> s.unstack(level=0).sort_index()
           one  two
        a    1    3
        b    2    4
        """
        if not isinstance(self.index, ps.MultiIndex):
            raise ValueError("Series.unstack only support for a MultiIndex")
        index_nlevels = self.index.nlevels
        if level > 0 and (level > index_nlevels - 1):
            raise IndexError(
                "Too many levels: Index has only {} levels, not {}".format(index_nlevels, level + 1)
            )
        elif level < 0 and (level < -index_nlevels):
            raise IndexError(
                "Too many levels: Index has only {} levels, {} is not a valid level number".format(
                    index_nlevels, level
                )
            )

        internal = self._internal.resolved_copy

        index_map = list(zip(internal.index_spark_column_names, internal.index_names))
        pivot_col, column_label_names = index_map.pop(level)
        index_scol_names, index_names = zip(*index_map)
        col = internal.data_spark_column_names[0]

        sdf = internal.spark_frame
        sdf = sdf.groupby(list(index_scol_names)).pivot(pivot_col).agg(F.first(scol_for(sdf, col)))
        internal = InternalFrame(  # TODO: dtypes?
            spark_frame=sdf,
            index_spark_columns=[scol_for(sdf, col) for col in index_scol_names],
            index_names=list(index_names),
            column_label_names=[column_label_names],
        )
        return DataFrame(internal)

    def item(self) -> Scalar:
        """
        Return the first element of the underlying data as a Python scalar.

        Returns
        -------
        scalar
            The first element of Series.

        Raises
        ------
        ValueError
            If the data is not length-1.

        Examples
        --------
        >>> psser = ps.Series([10])
        >>> psser.item()
        10
        """
        return self.head(2)._to_internal_pandas().item()

    def iteritems(self) -> Iterable:
        """
        Lazily iterate over (index, value) tuples.

        This method returns an iterable tuple (index, value). This is
        convenient if you want to create a lazy iterator.

        .. note:: Unlike pandas', the iteritems in pandas-on-Spark returns generator rather
            zip object

        Returns
        -------
        iterable
            Iterable of tuples containing the (index, value) pairs from a
            Series.

        See Also
        --------
        DataFrame.items : Iterate over (column name, Series) pairs.
        DataFrame.iterrows : Iterate over DataFrame rows as (index, Series) pairs.

        Examples
        --------
        >>> s = ps.Series(['A', 'B', 'C'])
        >>> for index, value in s.items():
        ...     print("Index : {}, Value : {}".format(index, value))
        Index : 0, Value : A
        Index : 1, Value : B
        Index : 2, Value : C
        """
        internal_index_columns = self._internal.index_spark_column_names
        internal_data_column = self._internal.data_spark_column_names[0]

        def extract_kv_from_spark_row(row):
            k = (
                row[internal_index_columns[0]]
                if len(internal_index_columns) == 1
                else tuple(row[c] for c in internal_index_columns)
            )
            v = row[internal_data_column]
            return k, v

        for k, v in map(
            extract_kv_from_spark_row, self._internal.resolved_copy.spark_frame.toLocalIterator()
        ):
            yield k, v

    def items(self) -> Iterable:
        """This is an alias of ``iteritems``."""
        return self.iteritems()

    def droplevel(self, level) -> "Series":
        """
        Return Series with requested index level(s) removed.

        Parameters
        ----------
        level : int, str, or list-like
            If a string is given, must be the name of a level
            If list-like, elements must be names or positional indexes
            of levels.

        Returns
        -------
        Series
            Series with requested index level(s) removed.

        Examples
        --------
        >>> psser = ps.Series(
        ...     [1, 2, 3],
        ...     index=pd.MultiIndex.from_tuples(
        ...         [("x", "a"), ("x", "b"), ("y", "c")], names=["level_1", "level_2"]
        ...     ),
        ... )
        >>> psser
        level_1  level_2
        x        a          1
                 b          2
        y        c          3
        dtype: int64

        Removing specific index level by level

        >>> psser.droplevel(0)
        level_2
        a    1
        b    2
        c    3
        dtype: int64

        Removing specific index level by name

        >>> psser.droplevel("level_2")
        level_1
        x    1
        x    2
        y    3
        dtype: int64
        """
        return first_series(self.to_frame().droplevel(level=level, axis=0)).rename(self.name)

    def tail(self, n=5) -> "Series":
        """
        Return the last `n` rows.

        This function returns last `n` rows from the object based on
        position. It is useful for quickly verifying data, for example,
        after sorting or appending rows.

        For negative values of `n`, this function returns all rows except
        the first `n` rows, equivalent to ``df[n:]``.

        Parameters
        ----------
        n : int, default 5
            Number of rows to select.

        Returns
        -------
        type of caller
            The last `n` rows of the caller object.

        See Also
        --------
        DataFrame.head : The first `n` rows of the caller object.

        Examples
        --------
        >>> psser = ps.Series([1, 2, 3, 4, 5])
        >>> psser
        0    1
        1    2
        2    3
        3    4
        4    5
        dtype: int64

        >>> psser.tail(3)  # doctest: +SKIP
        2    3
        3    4
        4    5
        dtype: int64
        """
        return first_series(self.to_frame().tail(n=n)).rename(self.name)

    def explode(self) -> "Series":
        """
        Transform each element of a list-like to a row.

        Returns
        -------
        Series
            Exploded lists to rows; index will be duplicated for these rows.

        See Also
        --------
        Series.str.split : Split string values on specified separator.
        Series.unstack : Unstack, a.k.a. pivot, Series with MultiIndex
            to produce DataFrame.
        DataFrame.melt : Unpivot a DataFrame from wide format to long format.
        DataFrame.explode : Explode a DataFrame from list-like
            columns to long format.

        Examples
        --------
        >>> psser = ps.Series([[1, 2, 3], [], [3, 4]])
        >>> psser
        0    [1, 2, 3]
        1           []
        2       [3, 4]
        dtype: object

        >>> psser.explode()  # doctest: +SKIP
        0    1.0
        0    2.0
        0    3.0
        1    NaN
        2    3.0
        2    4.0
        dtype: float64
        """
        if not isinstance(self.spark.data_type, ArrayType):
            return self.copy()

        scol = F.explode_outer(self.spark.column).alias(name_like_string(self._column_label))

        internal = self._internal.with_new_columns([scol], keep_order=False)
        return first_series(DataFrame(internal))

    def argsort(self) -> "Series":
        """
        Return the integer indices that would sort the Series values.
        Unlike pandas, the index order is not preserved in the result.

        Returns
        -------
        Series
            Positions of values within the sort order with -1 indicating
            nan values.

        Examples
        --------
        >>> psser = ps.Series([3, 3, 4, 1, 6, 2, 3, 7, 8, 7, 10])
        >>> psser
        0      3
        1      3
        2      4
        3      1
        4      6
        5      2
        6      3
        7      7
        8      8
        9      7
        10    10
        dtype: int64

        >>> psser.argsort().sort_index()
        0      3
        1      5
        2      0
        3      1
        4      6
        5      2
        6      4
        7      7
        8      9
        9      8
        10    10
        dtype: int64
        """
        notnull = self.loc[self.notnull()]

        sdf_for_index = notnull._internal.spark_frame.select(notnull._internal.index_spark_columns)

        tmp_join_key = verify_temp_column_name(sdf_for_index, "__tmp_join_key__")
        sdf_for_index, _ = InternalFrame.attach_distributed_sequence_column(
            sdf_for_index, tmp_join_key
        )
        # sdf_for_index:
        # +----------------+-----------------+
        # |__tmp_join_key__|__index_level_0__|
        # +----------------+-----------------+
        # |               0|                0|
        # |               1|                1|
        # |               2|                2|
        # |               3|                3|
        # |               4|                4|
        # +----------------+-----------------+

        sdf_for_data = notnull._internal.spark_frame.select(
            notnull.spark.column.alias("values"), NATURAL_ORDER_COLUMN_NAME
        )
        sdf_for_data, _ = InternalFrame.attach_distributed_sequence_column(
            sdf_for_data, SPARK_DEFAULT_SERIES_NAME
        )
        # sdf_for_data:
        # +---+------+-----------------+
        # |  0|values|__natural_order__|
        # +---+------+-----------------+
        # |  0|     3|      25769803776|
        # |  1|     3|      51539607552|
        # |  2|     4|      77309411328|
        # |  3|     1|     103079215104|
        # |  4|     2|     128849018880|
        # +---+------+-----------------+

        sdf_for_data = sdf_for_data.sort(
            scol_for(sdf_for_data, "values"), NATURAL_ORDER_COLUMN_NAME
        ).drop("values", NATURAL_ORDER_COLUMN_NAME)

        tmp_join_key = verify_temp_column_name(sdf_for_data, "__tmp_join_key__")
        sdf_for_data, _ = InternalFrame.attach_distributed_sequence_column(
            sdf_for_data, tmp_join_key
        )
        # sdf_for_index:                         sdf_for_data:
        # +----------------+-----------------+   +----------------+---+
        # |__tmp_join_key__|__index_level_0__|   |__tmp_join_key__|  0|
        # +----------------+-----------------+   +----------------+---+
        # |               0|                0|   |               0|  3|
        # |               1|                1|   |               1|  4|
        # |               2|                2|   |               2|  0|
        # |               3|                3|   |               3|  1|
        # |               4|                4|   |               4|  2|
        # +----------------+-----------------+   +----------------+---+

        sdf = sdf_for_index.join(sdf_for_data, on=tmp_join_key).drop(tmp_join_key)

        internal = self._internal.with_new_sdf(
            spark_frame=sdf,
            data_columns=[SPARK_DEFAULT_SERIES_NAME],
            index_fields=[
                InternalField(dtype=field.dtype) for field in self._internal.index_fields
            ],
            data_fields=[None],
        )
        psser = first_series(DataFrame(internal))

        return cast(
            Series, ps.concat([psser, self.loc[self.isnull()].spark.transform(lambda _: F.lit(-1))])
        )

    def argmax(self) -> int:
        """
        Return int position of the largest value in the Series.

        If the maximum is achieved in multiple locations,
        the first row position is returned.

        Returns
        -------
        int
            Row position of the maximum value.

        Examples
        --------
        Consider dataset containing cereal calories

        >>> s = ps.Series({'Corn Flakes': 100.0, 'Almond Delight': 110.0,
        ...                'Cinnamon Toast Crunch': 120.0, 'Cocoa Puff': 110.0})
        >>> s  # doctest: +SKIP
        Corn Flakes              100.0
        Almond Delight           110.0
        Cinnamon Toast Crunch    120.0
        Cocoa Puff               110.0
        dtype: float64

        >>> s.argmax()  # doctest: +SKIP
        2
        """
        sdf = self._internal.spark_frame.select(self.spark.column, NATURAL_ORDER_COLUMN_NAME)
        max_value = sdf.select(
            F.max(scol_for(sdf, self._internal.data_spark_column_names[0])),
            F.first(NATURAL_ORDER_COLUMN_NAME),
        ).head()
        if max_value[1] is None:
            raise ValueError("attempt to get argmax of an empty sequence")
        elif max_value[0] is None:
            return -1
        # We should remember the natural sequence started from 0
        seq_col_name = verify_temp_column_name(sdf, "__distributed_sequence_column__")
        sdf, _ = InternalFrame.attach_distributed_sequence_column(
            sdf.drop(NATURAL_ORDER_COLUMN_NAME), seq_col_name
        )
        # If the maximum is achieved in multiple locations, the first row position is returned.
        return sdf.filter(
            scol_for(sdf, self._internal.data_spark_column_names[0]) == max_value[0]
        ).head()[0]

    def argmin(self) -> int:
        """
        Return int position of the smallest value in the Series.

        If the minimum is achieved in multiple locations,
        the first row position is returned.

        Returns
        -------
        int
            Row position of the minimum value.

        Examples
        --------
        Consider dataset containing cereal calories

        >>> s = ps.Series({'Corn Flakes': 100.0, 'Almond Delight': 110.0,
        ...                'Cinnamon Toast Crunch': 120.0, 'Cocoa Puff': 110.0})
        >>> s  # doctest: +SKIP
        Corn Flakes              100.0
        Almond Delight           110.0
        Cinnamon Toast Crunch    120.0
        Cocoa Puff               110.0
        dtype: float64

        >>> s.argmin()  # doctest: +SKIP
        0
        """
        sdf = self._internal.spark_frame.select(self.spark.column, NATURAL_ORDER_COLUMN_NAME)
        min_value = sdf.select(
            F.min(scol_for(sdf, self._internal.data_spark_column_names[0])),
            F.first(NATURAL_ORDER_COLUMN_NAME),
        ).head()
        if min_value[1] is None:
            raise ValueError("attempt to get argmin of an empty sequence")
        elif min_value[0] is None:
            return -1
        # We should remember the natural sequence started from 0
        seq_col_name = verify_temp_column_name(sdf, "__distributed_sequence_column__")
        sdf, _ = InternalFrame.attach_distributed_sequence_column(
            sdf.drop(NATURAL_ORDER_COLUMN_NAME), seq_col_name
        )
        # If the minimum is achieved in multiple locations, the first row position is returned.
        return sdf.filter(
            scol_for(sdf, self._internal.data_spark_column_names[0]) == min_value[0]
        ).head()[0]

    def compare(
        self, other: "Series", keep_shape: bool = False, keep_equal: bool = False
    ) -> DataFrame:
        """
        Compare to another Series and show the differences.

        Parameters
        ----------
        other : Series
            Object to compare with.
        keep_shape : bool, default False
            If true, all rows and columns are kept.
            Otherwise, only the ones with different values are kept.
        keep_equal : bool, default False
            If true, the result keeps values that are equal.
            Otherwise, equal values are shown as NaNs.

        Returns
        -------
        DataFrame

        Notes
        -----
        Matching NaNs will not appear as a difference.

        Examples
        --------

        >>> from pyspark.pandas.config import set_option, reset_option
        >>> set_option("compute.ops_on_diff_frames", True)
        >>> s1 = ps.Series(["a", "b", "c", "d", "e"])
        >>> s2 = ps.Series(["a", "a", "c", "b", "e"])

        Align the differences on columns

        >>> s1.compare(s2).sort_index()
          self other
        1    b     a
        3    d     b

        Keep all original rows

        >>> s1.compare(s2, keep_shape=True).sort_index()
           self other
        0  None  None
        1     b     a
        2  None  None
        3     d     b
        4  None  None

        Keep all original rows and also all original values

        >>> s1.compare(s2, keep_shape=True, keep_equal=True).sort_index()
          self other
        0    a     a
        1    b     a
        2    c     c
        3    d     b
        4    e     e

        >>> reset_option("compute.ops_on_diff_frames")
        """
        if same_anchor(self, other):
            self_column_label = verify_temp_column_name(other.to_frame(), "__self_column__")
            other_column_label = verify_temp_column_name(self.to_frame(), "__other_column__")
            combined = DataFrame(
                self._internal.with_new_columns(
                    [self.rename(self_column_label), other.rename(other_column_label)]
                )
            )  # type: DataFrame
        else:
            if not self.index.equals(other.index):
                raise ValueError("Can only compare identically-labeled Series objects")

            combined = combine_frames(self.to_frame(), other.to_frame())

        this_column_label = "self"
        that_column_label = "other"
        if keep_equal and keep_shape:
            combined.columns = pd.Index([this_column_label, that_column_label])
            return combined

        this_data_scol = combined._internal.data_spark_columns[0]
        that_data_scol = combined._internal.data_spark_columns[1]
        index_scols = combined._internal.index_spark_columns
        sdf = combined._internal.spark_frame
        if keep_shape:
            this_scol = (
                F.when(this_data_scol == that_data_scol, None)
                .otherwise(this_data_scol)
                .alias(this_column_label)
            )
            this_field = combined._internal.data_fields[0].copy(
                name=this_column_label, nullable=True
            )

            that_scol = (
                F.when(this_data_scol == that_data_scol, None)
                .otherwise(that_data_scol)
                .alias(that_column_label)
            )
            that_field = combined._internal.data_fields[1].copy(
                name=that_column_label, nullable=True
            )
        else:
            sdf = sdf.filter(~this_data_scol.eqNullSafe(that_data_scol))

            this_scol = this_data_scol.alias(this_column_label)
            this_field = combined._internal.data_fields[0].copy(name=this_column_label)

            that_scol = that_data_scol.alias(that_column_label)
            that_field = combined._internal.data_fields[1].copy(name=that_column_label)

        sdf = sdf.select(*index_scols, this_scol, that_scol, NATURAL_ORDER_COLUMN_NAME)
        internal = InternalFrame(
            spark_frame=sdf,
            index_spark_columns=[
                scol_for(sdf, col) for col in self._internal.index_spark_column_names
            ],
            index_names=self._internal.index_names,
            index_fields=combined._internal.index_fields,
            column_labels=[(this_column_label,), (that_column_label,)],
            data_spark_columns=[scol_for(sdf, this_column_label), scol_for(sdf, that_column_label)],
            data_fields=[this_field, that_field],
            column_label_names=[None],
        )
        return DataFrame(internal)

    def align(
        self,
        other: Union[DataFrame, "Series"],
        join: str = "outer",
        axis: Optional[Union[int, str]] = None,
        copy: bool = True,
    ) -> Tuple["Series", Union[DataFrame, "Series"]]:
        """
        Align two objects on their axes with the specified join method.

        Join method is specified for each axis Index.

        Parameters
        ----------
        other : DataFrame or Series
        join : {{'outer', 'inner', 'left', 'right'}}, default 'outer'
        axis : allowed axis of the other object, default None
            Align on index (0), columns (1), or both (None).
        copy : bool, default True
            Always returns new objects. If copy=False and no reindexing is
            required then original objects are returned.

        Returns
        -------
        (left, right) : (Series, type of other)
            Aligned objects.

        Examples
        --------
        >>> ps.set_option("compute.ops_on_diff_frames", True)
        >>> s1 = ps.Series([7, 8, 9], index=[10, 11, 12])
        >>> s2 = ps.Series(["g", "h", "i"], index=[10, 20, 30])

        >>> aligned_l, aligned_r = s1.align(s2)
        >>> aligned_l.sort_index()
        10    7.0
        11    8.0
        12    9.0
        20    NaN
        30    NaN
        dtype: float64
        >>> aligned_r.sort_index()
        10       g
        11    None
        12    None
        20       h
        30       i
        dtype: object

        Align with the join type "inner":

        >>> aligned_l, aligned_r = s1.align(s2, join="inner")
        >>> aligned_l.sort_index()
        10    7
        dtype: int64
        >>> aligned_r.sort_index()
        10    g
        dtype: object

        Align with a DataFrame:

        >>> df = ps.DataFrame({"a": [1, 2, 3], "b": ["a", "b", "c"]}, index=[10, 20, 30])
        >>> aligned_l, aligned_r = s1.align(df)
        >>> aligned_l.sort_index()
        10    7.0
        11    8.0
        12    9.0
        20    NaN
        30    NaN
        dtype: float64
        >>> aligned_r.sort_index()
              a     b
        10  1.0     a
        11  NaN  None
        12  NaN  None
        20  2.0     b
        30  3.0     c

        >>> ps.reset_option("compute.ops_on_diff_frames")
        """
        axis = validate_axis(axis)
        if axis == 1:
            raise ValueError("Series does not support columns axis.")

        self_df = self.to_frame()
        left, right = self_df.align(other, join=join, axis=axis, copy=False)

        if left is self_df:
            left_ser = self
        else:
            left_ser = first_series(left).rename(self.name)

        return (left_ser.copy(), right.copy()) if copy else (left_ser, right)

    def between_time(
        self,
        start_time: Union[datetime.time, str],
        end_time: Union[datetime.time, str],
        include_start: bool = True,
        include_end: bool = True,
        axis: Union[int, str] = 0,
    ) -> "Series":
        """
        Select values between particular times of the day (example: 9:00-9:30 AM).

        By setting ``start_time`` to be later than ``end_time``,
        you can get the times that are *not* between the two times.

        Parameters
        ----------
        start_time : datetime.time or str
            Initial time as a time filter limit.
        end_time : datetime.time or str
            End time as a time filter limit.
        include_start : bool, default True
            Whether the start time needs to be included in the result.
        include_end : bool, default True
            Whether the end time needs to be included in the result.
        axis : {0 or 'index', 1 or 'columns'}, default 0
            Determine range time on index or columns value.

        Returns
        -------
        Series
            Data from the original object filtered to the specified dates range.

        Raises
        ------
        TypeError
            If the index is not  a :class:`DatetimeIndex`

        See Also
        --------
        at_time : Select values at a particular time of the day.
        last : Select final periods of time series based on a date offset.
        DatetimeIndex.indexer_between_time : Get just the index locations for
            values between particular times of the day.

        Examples
        --------
        >>> idx = pd.date_range('2018-04-09', periods=4, freq='1D20min')
        >>> psser = ps.Series([1, 2, 3, 4], index=idx)
        >>> psser
        2018-04-09 00:00:00    1
        2018-04-10 00:20:00    2
        2018-04-11 00:40:00    3
        2018-04-12 01:00:00    4
        dtype: int64

        >>> psser.between_time('0:15', '0:45')
        2018-04-10 00:20:00    2
        2018-04-11 00:40:00    3
        dtype: int64
        """
        return first_series(
            self.to_frame().between_time(start_time, end_time, include_start, include_end, axis)
        ).rename(self.name)

    def at_time(
        self, time: Union[datetime.time, str], asof: bool = False, axis: Union[int, str] = 0
    ) -> "Series":
        """
        Select values at particular time of day (example: 9:30AM).

        Parameters
        ----------
        time : datetime.time or str
        axis : {0 or 'index', 1 or 'columns'}, default 0

        Returns
        -------
        Series

        Raises
        ------
        TypeError
            If the index is not  a :class:`DatetimeIndex`

        See Also
        --------
        between_time : Select values between particular times of the day.
        DatetimeIndex.indexer_at_time : Get just the index locations for
            values at particular time of the day.

        Examples
        --------
        >>> idx = pd.date_range('2018-04-09', periods=4, freq='12H')
        >>> psser = ps.Series([1, 2, 3, 4], index=idx)
        >>> psser
        2018-04-09 00:00:00    1
        2018-04-09 12:00:00    2
        2018-04-10 00:00:00    3
        2018-04-10 12:00:00    4
        dtype: int64

        >>> psser.at_time('12:00')
        2018-04-09 12:00:00    2
        2018-04-10 12:00:00    4
        dtype: int64
        """
        return first_series(self.to_frame().at_time(time, asof, axis)).rename(self.name)

    def _cum(self, func, skipna, part_cols=(), ascending=True):
        # This is used to cummin, cummax, cumsum, etc.

        if ascending:
            window = (
                Window.orderBy(F.asc(NATURAL_ORDER_COLUMN_NAME))
                .partitionBy(*part_cols)
                .rowsBetween(Window.unboundedPreceding, Window.currentRow)
            )
        else:
            window = (
                Window.orderBy(F.desc(NATURAL_ORDER_COLUMN_NAME))
                .partitionBy(*part_cols)
                .rowsBetween(Window.unboundedPreceding, Window.currentRow)
            )

        if skipna:
            # There is a behavior difference between pandas and PySpark. In case of cummax,
            #
            # Input:
            #      A    B
            # 0  2.0  1.0
            # 1  5.0  NaN
            # 2  1.0  0.0
            # 3  2.0  4.0
            # 4  4.0  9.0
            #
            # pandas:
            #      A    B
            # 0  2.0  1.0
            # 1  5.0  NaN
            # 2  5.0  1.0
            # 3  5.0  4.0
            # 4  5.0  9.0
            #
            # PySpark:
            #      A    B
            # 0  2.0  1.0
            # 1  5.0  1.0
            # 2  5.0  1.0
            # 3  5.0  4.0
            # 4  5.0  9.0

            scol = F.when(
                # Manually sets nulls given the column defined above.
                self.spark.column.isNull(),
                F.lit(None),
            ).otherwise(func(self.spark.column).over(window))
        else:
            # Here, we use two Windows.
            # One for real data.
            # The other one for setting nulls after the first null it meets.
            #
            # There is a behavior difference between pandas and PySpark. In case of cummax,
            #
            # Input:
            #      A    B
            # 0  2.0  1.0
            # 1  5.0  NaN
            # 2  1.0  0.0
            # 3  2.0  4.0
            # 4  4.0  9.0
            #
            # pandas:
            #      A    B
            # 0  2.0  1.0
            # 1  5.0  NaN
            # 2  5.0  NaN
            # 3  5.0  NaN
            # 4  5.0  NaN
            #
            # PySpark:
            #      A    B
            # 0  2.0  1.0
            # 1  5.0  1.0
            # 2  5.0  1.0
            # 3  5.0  4.0
            # 4  5.0  9.0
            scol = F.when(
                # By going through with max, it sets True after the first time it meets null.
                F.max(self.spark.column.isNull()).over(window),
                # Manually sets nulls given the column defined above.
                F.lit(None),
            ).otherwise(func(self.spark.column).over(window))

        return self._with_new_scol(scol)

    def _cumsum(self, skipna, part_cols=()):
        psser = self
        if isinstance(psser.spark.data_type, BooleanType):
            psser = psser.spark.transform(lambda scol: scol.cast(LongType()))
        elif not isinstance(psser.spark.data_type, NumericType):
            raise TypeError(
                "Could not convert {} ({}) to numeric".format(
                    spark_type_to_pandas_dtype(psser.spark.data_type),
                    psser.spark.data_type.simpleString(),
                )
            )
        return psser._cum(F.sum, skipna, part_cols)

    def _cumprod(self, skipna, part_cols=()):
        if isinstance(self.spark.data_type, BooleanType):
            scol = self._cum(
                lambda scol: F.min(F.coalesce(scol, F.lit(True))), skipna, part_cols
            ).spark.column.cast(LongType())
        elif isinstance(self.spark.data_type, NumericType):
            num_zeros = self._cum(
                lambda scol: F.sum(F.when(scol == 0, 1).otherwise(0)), skipna, part_cols
            ).spark.column
            num_negatives = self._cum(
                lambda scol: F.sum(F.when(scol < 0, 1).otherwise(0)), skipna, part_cols
            ).spark.column
            sign = F.when(num_negatives % 2 == 0, 1).otherwise(-1)

            abs_prod = F.exp(
                self._cum(lambda scol: F.sum(F.log(F.abs(scol))), skipna, part_cols).spark.column
            )

            scol = F.when(num_zeros > 0, 0).otherwise(sign * abs_prod)

            if isinstance(self.spark.data_type, IntegralType):
                scol = F.round(scol).cast(LongType())
        else:
            raise TypeError(
                "Could not convert {} ({}) to numeric".format(
                    spark_type_to_pandas_dtype(self.spark.data_type),
                    self.spark.data_type.simpleString(),
                )
            )

        return self._with_new_scol(scol)

    # ----------------------------------------------------------------------
    # Accessor Methods
    # ----------------------------------------------------------------------
    dt = CachedAccessor("dt", DatetimeMethods)
    str = CachedAccessor("str", StringMethods)
    cat = CachedAccessor("cat", CategoricalAccessor)
    plot = CachedAccessor("plot", PandasOnSparkPlotAccessor)

    # ----------------------------------------------------------------------

    def _apply_series_op(self, op, should_resolve: bool = False):
        psser = op(self)
        if should_resolve:
            internal = psser._internal.resolved_copy
            return first_series(DataFrame(internal))
        else:
            return psser

    def _reduce_for_stat_function(self, sfun, name, axis=None, numeric_only=None, **kwargs):
        """
        Applies sfun to the column and returns a scalar

        Parameters
        ----------
        sfun : the stats function to be used for aggregation
        name : original pandas API name.
        axis : used only for sanity check because series only support index axis.
        numeric_only : not used by this implementation, but passed down by stats functions
        """
        from inspect import signature

        axis = validate_axis(axis)
        if axis == 1:
            raise ValueError("Series does not support columns axis.")
        num_args = len(signature(sfun).parameters)
        spark_column = self.spark.column
        spark_type = self.spark.data_type

        if num_args == 1:
            # Only pass in the column if sfun accepts only one arg
            scol = sfun(spark_column)
        else:  # must be 2
            assert num_args == 2
            # Pass in both the column and its data type if sfun accepts two args
            scol = sfun(spark_column, spark_type)

        min_count = kwargs.get("min_count", 0)
        if min_count > 0:
            scol = F.when(Frame._count_expr(spark_column, spark_type) >= min_count, scol)

        result = unpack_scalar(self._internal.spark_frame.select(scol))
        return result if result is not None else np.nan

    def __getitem__(self, key):
        try:
            if (isinstance(key, slice) and any(type(n) == int for n in [key.start, key.stop])) or (
                type(key) == int
                and not isinstance(self.index.spark.data_type, (IntegerType, LongType))
            ):
                # Seems like pandas Series always uses int as positional search when slicing
                # with ints, searches based on index values when the value is int.
                return self.iloc[key]
            return self.loc[key]
        except SparkPandasIndexingError:
            raise KeyError(
                "Key length ({}) exceeds index depth ({})".format(
                    len(key), self._internal.index_level
                )
            )

    def __getattr__(self, item: str_type) -> Any:
        if item.startswith("__"):
            raise AttributeError(item)
        if hasattr(MissingPandasLikeSeries, item):
            property_or_func = getattr(MissingPandasLikeSeries, item)
            if isinstance(property_or_func, property):
                return property_or_func.fget(self)  # type: ignore
            else:
                return partial(property_or_func, self)
        raise AttributeError("'Series' object has no attribute '{}'".format(item))

    def _to_internal_pandas(self):
        """
        Return a pandas Series directly from _internal to avoid overhead of copy.

        This method is for internal use only.
        """
        return self._psdf._internal.to_pandas_frame[self.name]

    def __repr__(self):
        max_display_count = get_option("display.max_rows")
        if max_display_count is None:
            return self._to_internal_pandas().to_string(name=self.name, dtype=self.dtype)

        pser = self._psdf._get_or_create_repr_pandas_cache(max_display_count)[self.name]
        pser_length = len(pser)
        pser = pser.iloc[:max_display_count]
        if pser_length > max_display_count:
            repr_string = pser.to_string(length=True)
            rest, prev_footer = repr_string.rsplit("\n", 1)
            match = REPR_PATTERN.search(prev_footer)
            if match is not None:
                length = match.group("length")
                dtype_name = str(self.dtype.name)
                if self.name is None:
                    footer = "\ndtype: {dtype}\nShowing only the first {length}".format(
                        length=length, dtype=pprint_thing(dtype_name)
                    )
                else:
                    footer = (
                        "\nName: {name}, dtype: {dtype}"
                        "\nShowing only the first {length}".format(
                            length=length, name=self.name, dtype=pprint_thing(dtype_name)
                        )
                    )
                return rest + footer
        return pser.to_string(name=self.name, dtype=self.dtype)

    def __dir__(self):
        if not isinstance(self.spark.data_type, StructType):
            fields = []
        else:
            fields = [f for f in self.spark.data_type.fieldNames() if " " not in f]
        return super().__dir__() + fields

    def __iter__(self):
        return MissingPandasLikeSeries.__iter__(self)

    if sys.version_info >= (3, 7):
        # In order to support the type hints such as Series[...]. See DataFrame.__class_getitem__.
        def __class_getitem__(cls, params):
            return _create_type_for_series_type(params)

    elif (3, 5) <= sys.version_info < (3, 7):
        # The implementation is in its metaclass so this flag is needed to distinguish
        # pandas-on-Spark Series.
        is_series = None


def unpack_scalar(sdf):
    """
    Takes a dataframe that is supposed to contain a single row with a single scalar value,
    and returns this value.
    """
    l = sdf.limit(2).toPandas()
    assert len(l) == 1, (sdf, l)
    row = l.iloc[0]
    l2 = list(row)
    assert len(l2) == 1, (row, l2)
    return l2[0]


def first_series(df) -> Union["Series", pd.Series]:
    """
    Takes a DataFrame and returns the first column of the DataFrame as a Series
    """
    assert isinstance(df, (DataFrame, pd.DataFrame)), type(df)
    if isinstance(df, DataFrame):
        return df._psser_for(df._internal.column_labels[0])
    else:
        return df[df.columns[0]]


def _test():
    import os
    import doctest
    import sys
    from pyspark.sql import SparkSession
    import pyspark.pandas.series

    os.chdir(os.environ["SPARK_HOME"])

    globs = pyspark.pandas.series.__dict__.copy()
    globs["ps"] = pyspark.pandas
    spark = (
        SparkSession.builder.master("local[4]").appName("pyspark.pandas.series tests").getOrCreate()
    )
    (failure_count, test_count) = doctest.testmod(
        pyspark.pandas.series,
        globs=globs,
        optionflags=doctest.ELLIPSIS | doctest.NORMALIZE_WHITESPACE,
    )
    spark.stop()
    if failure_count:
        sys.exit(-1)


if __name__ == "__main__":
    _test()<|MERGE_RESOLUTION|>--- conflicted
+++ resolved
@@ -1603,15 +1603,7 @@
         else:
             return first_series(psdf)
 
-<<<<<<< HEAD
     def reindex(self, index: Optional[Any] = None, fill_value: Optional[Any] = None) -> "Series":
-=======
-    def reindex(
-        self,
-        index: Optional[Any] = None,
-        fill_value: Optional[Any] = None,
-    ) -> "Series":
->>>>>>> 6c3b7f92
         """
         Conform Series to new index with optional filling logic, placing
         NA/NaN in locations having no value in the previous index. A new object
@@ -4010,13 +4002,8 @@
                 index_spark_columns=[
                     scol_for(sdf, col) for col in internal.index_spark_column_names[len(item) :]
                 ],
-<<<<<<< HEAD
-                index_fields=internal.index_fields[len(item):],
-                index_names=self._internal.index_names[len(item):],
-=======
-                index_dtypes=internal.index_dtypes[len(item) :],
+                index_fields=internal.index_fields[len(item) :],
                 index_names=self._internal.index_names[len(item) :],
->>>>>>> 6c3b7f92
                 data_spark_columns=[scol_for(sdf, internal.data_spark_column_names[0])],
             )
             return first_series(DataFrame(internal))
@@ -4705,13 +4692,8 @@
             internal.index_spark_column_names[:level]
             + internal.index_spark_column_names[level + len(key) :]
         )
-<<<<<<< HEAD
-        index_names = internal.index_names[:level] + internal.index_names[level + len(key):]
-        index_fields = internal.index_fields[:level] + internal.index_fields[level + len(key):]
-=======
         index_names = internal.index_names[:level] + internal.index_names[level + len(key) :]
-        index_dtypes = internal.index_dtypes[:level] + internal.index_dtypes[level + len(key) :]
->>>>>>> 6c3b7f92
+        index_fields = internal.index_fields[:level] + internal.index_fields[level + len(key) :]
 
         internal = internal.copy(
             spark_frame=sdf,
