#
# Licensed to the Apache Software Foundation (ASF) under one or more
# contributor license agreements.  See the NOTICE file distributed with
# this work for additional information regarding copyright ownership.
# The ASF licenses this file to You under the Apache License, Version 2.0
# (the "License"); you may not use this file except in compliance with
# the License.  You may obtain a copy of the License at
#
#    http://www.apache.org/licenses/LICENSE-2.0
#
# Unless required by applicable law or agreed to in writing, software
# distributed under the License is distributed on an "AS IS" BASIS,
# WITHOUT WARRANTIES OR CONDITIONS OF ANY KIND, either express or implied.
# See the License for the specific language governing permissions and
# limitations under the License.
#

import datetime

from distutils.version import LooseVersion

import pandas as pd

import pyspark.pandas as ps
from pyspark.testing.pandasutils import PandasOnSparkTestCase, TestUtils


class DatetimeIndexTest(PandasOnSparkTestCase, TestUtils):
    @property
    def fixed_freqs(self):
        return [
            "D",
            "H",
            "T",  # min
            "S",
            "L",  # ms
            "U",  # us
            # 'N' not supported
        ]

    @property
    def non_fixed_freqs(self):
        return ["W", "Q"]

    @property
    def pidxs(self):
        return [
            pd.DatetimeIndex([0]),
            pd.DatetimeIndex(["2004-01-01", "2002-12-31", "2000-04-01"]),
        ] + [
            pd.date_range("2000-01-01", periods=3, freq=freq)
            for freq in (self.fixed_freqs + self.non_fixed_freqs)
        ]

    @property
    def psidxs(self):
        return [ps.from_pandas(pidx) for pidx in self.pidxs]

    @property
    def idx_pairs(self):
        return list(zip(self.psidxs, self.pidxs))

    def _disallow_nanoseconds(self, f):
        self.assertRaises(ValueError, lambda: f(freq="ns"))
        self.assertRaises(ValueError, lambda: f(freq="N"))

    def test_properties(self):
        for psidx, pidx in self.idx_pairs:
            self.assert_eq(psidx.year, pidx.year)
            self.assert_eq(psidx.month, pidx.month)
            self.assert_eq(psidx.day, pidx.day)
            self.assert_eq(psidx.hour, pidx.hour)
            self.assert_eq(psidx.minute, pidx.minute)
            self.assert_eq(psidx.second, pidx.second)
            self.assert_eq(psidx.microsecond, pidx.microsecond)
            self.assert_eq(psidx.week, pidx.week)
            self.assert_eq(psidx.weekofyear, pidx.weekofyear)
            self.assert_eq(psidx.dayofweek, pidx.dayofweek)
            self.assert_eq(psidx.weekday, pidx.weekday)
            self.assert_eq(psidx.dayofyear, pidx.dayofyear)
            self.assert_eq(psidx.quarter, pidx.quarter)
            self.assert_eq(psidx.daysinmonth, pidx.daysinmonth)
            self.assert_eq(psidx.days_in_month, pidx.days_in_month)
            self.assert_eq(psidx.is_month_start, pd.Index(pidx.is_month_start))
            self.assert_eq(psidx.is_month_end, pd.Index(pidx.is_month_end))
            self.assert_eq(psidx.is_quarter_start, pd.Index(pidx.is_quarter_start))
            self.assert_eq(psidx.is_quarter_end, pd.Index(pidx.is_quarter_end))
            self.assert_eq(psidx.is_year_start, pd.Index(pidx.is_year_start))
            self.assert_eq(psidx.is_year_end, pd.Index(pidx.is_year_end))
            self.assert_eq(psidx.is_leap_year, pd.Index(pidx.is_leap_year))

            if LooseVersion(pd.__version__) >= LooseVersion("1.2.0"):
                self.assert_eq(psidx.day_of_year, pidx.day_of_year)
                self.assert_eq(psidx.day_of_week, pidx.day_of_week)

    def test_ceil(self):
        for psidx, pidx in self.idx_pairs:
            for freq in self.fixed_freqs:
                self.assert_eq(psidx.ceil(freq), pidx.ceil(freq))

        self._disallow_nanoseconds(self.psidxs[0].ceil)

    def test_floor(self):
        for psidx, pidx in self.idx_pairs:
            for freq in self.fixed_freqs:
                self.assert_eq(psidx.floor(freq), pidx.floor(freq))

        self._disallow_nanoseconds(self.psidxs[0].floor)

    def test_round(self):
        for psidx, pidx in self.idx_pairs:
            for freq in self.fixed_freqs:
                self.assert_eq(psidx.round(freq), pidx.round(freq))

        self._disallow_nanoseconds(self.psidxs[0].round)

    def test_day_name(self):
        for psidx, pidx in self.idx_pairs:
            self.assert_eq(psidx.day_name(), pidx.day_name())

    def test_month_name(self):
        for psidx, pidx in self.idx_pairs:
            self.assert_eq(psidx.day_name(), pidx.day_name())

    def test_normalize(self):
        for psidx, pidx in self.idx_pairs:
            self.assert_eq(psidx.normalize(), pidx.normalize())

    def test_strftime(self):
        for psidx, pidx in self.idx_pairs:
            self.assert_eq(
                psidx.strftime(date_format="%B %d, %Y"), pidx.strftime(date_format="%B %d, %Y")
            )

    def test_indexer_between_time(self):
        for psidx, pidx in self.idx_pairs:
            self.assert_eq(
                psidx.indexer_between_time("00:00:00", "00:01:00").sort_values(),
                pd.Index(pidx.indexer_between_time("00:00:00", "00:01:00")),
            )

            self.assert_eq(
                psidx.indexer_between_time(
                    datetime.time(0, 0, 0), datetime.time(0, 1, 0)
                ).sort_values(),
                pd.Index(pidx.indexer_between_time(datetime.time(0, 0, 0), datetime.time(0, 1, 0))),
            )

            self.assert_eq(
                psidx.indexer_between_time("00:00:00", "00:01:00", True, False).sort_values(),
                pd.Index(pidx.indexer_between_time("00:00:00", "00:01:00", True, False)),
            )

            self.assert_eq(
                psidx.indexer_between_time("00:00:00", "00:01:00", False, True).sort_values(),
                pd.Index(pidx.indexer_between_time("00:00:00", "00:01:00", False, True)),
            )

            self.assert_eq(
                psidx.indexer_between_time("00:00:00", "00:01:00", False, False).sort_values(),
                pd.Index(pidx.indexer_between_time("00:00:00", "00:01:00", False, False)),
            )

            self.assert_eq(
                psidx.indexer_between_time("00:00:00", "00:01:00", True, True).sort_values(),
                pd.Index(pidx.indexer_between_time("00:00:00", "00:01:00", True, True)),
            )

    def test_indexer_at_time(self):
        for psidx, pidx in self.idx_pairs:
            self.assert_eq(
                psidx.indexer_at_time("00:00:00").sort_values(),
                pd.Index(pidx.indexer_at_time("00:00:00")),
            )

            self.assert_eq(
                psidx.indexer_at_time(datetime.time(0, 1, 0)).sort_values(),
                pd.Index(pidx.indexer_at_time(datetime.time(0, 1, 0))),
            )

            self.assert_eq(
                psidx.indexer_at_time("00:00:01").sort_values(),
                pd.Index(pidx.indexer_at_time("00:00:01")),
            )

        self.assertRaises(
            NotImplementedError,
            lambda: ps.DatetimeIndex([0]).indexer_at_time("00:00:00", asof=True),
        )

    def test_arithmetic_op_exceptions(self):
        for psidx, pidx in self.idx_pairs:
            py_datetime = pidx.to_pydatetime()
<<<<<<< HEAD
            for other in [1, 0.1, psidx, psidx.to_series().reset_index(drop=True), py_datetime]:
                expected_err_msg = "addition can not be applied to date times."
                self.assertRaisesRegex(TypeError, expected_err_msg, lambda: psidx + other)
                self.assertRaisesRegex(TypeError, expected_err_msg, lambda: other + psidx)

                expected_err_msg = "multiplication can not be applied to date times."
                self.assertRaisesRegex(TypeError, expected_err_msg, lambda: psidx * other)
                self.assertRaisesRegex(TypeError, expected_err_msg, lambda: other * psidx)

                expected_err_msg = "division can not be applied to date times."
                self.assertRaisesRegex(TypeError, expected_err_msg, lambda: psidx / other)
                self.assertRaisesRegex(TypeError, expected_err_msg, lambda: other / psidx)
                self.assertRaisesRegex(TypeError, expected_err_msg, lambda: psidx // other)
                self.assertRaisesRegex(TypeError, expected_err_msg, lambda: other // psidx)

                expected_err_msg = "modulo can not be applied to date times."
                self.assertRaisesRegex(TypeError, expected_err_msg, lambda: psidx % other)
                self.assertRaisesRegex(TypeError, expected_err_msg, lambda: other % psidx)
=======
            for other in [1, 0.1, kidx, kidx.to_series().reset_index(drop=True), py_datetime]:
                expected_err_msg = "Addition can not be applied to datetimes."
                self.assertRaisesRegex(TypeError, expected_err_msg, lambda: kidx + other)
                self.assertRaisesRegex(TypeError, expected_err_msg, lambda: other + kidx)

                expected_err_msg = "Multiplication can not be applied to datetimes."
                self.assertRaisesRegex(TypeError, expected_err_msg, lambda: kidx * other)
                self.assertRaisesRegex(TypeError, expected_err_msg, lambda: other * kidx)

                expected_err_msg = "True division can not be applied to datetimes."
                self.assertRaisesRegex(TypeError, expected_err_msg, lambda: kidx / other)
                self.assertRaisesRegex(TypeError, expected_err_msg, lambda: other / kidx)

                expected_err_msg = "Floor division can not be applied to datetimes."
                self.assertRaisesRegex(TypeError, expected_err_msg, lambda: kidx // other)
                self.assertRaisesRegex(TypeError, expected_err_msg, lambda: other // kidx)

                expected_err_msg = "Modulo can not be applied to datetimes."
                self.assertRaisesRegex(TypeError, expected_err_msg, lambda: kidx % other)
                self.assertRaisesRegex(TypeError, expected_err_msg, lambda: other % kidx)
>>>>>>> a970f850

            expected_err_msg = "datetime subtraction can only be applied to datetime series."

            for other in [1, 0.1]:
                self.assertRaisesRegex(TypeError, expected_err_msg, lambda: psidx - other)
                self.assertRaisesRegex(TypeError, expected_err_msg, lambda: other - psidx)

            self.assertRaisesRegex(TypeError, expected_err_msg, lambda: psidx - other)
            self.assertRaises(NotImplementedError, lambda: py_datetime - psidx)


if __name__ == "__main__":
    import unittest
    from pyspark.pandas.tests.indexes.test_datetime import *  # noqa: F401

    try:
        import xmlrunner  # type: ignore[import]

        testRunner = xmlrunner.XMLTestRunner(output="target/test-reports", verbosity=2)
    except ImportError:
        testRunner = None
    unittest.main(testRunner=testRunner, verbosity=2)<|MERGE_RESOLUTION|>--- conflicted
+++ resolved
@@ -191,47 +191,26 @@
     def test_arithmetic_op_exceptions(self):
         for psidx, pidx in self.idx_pairs:
             py_datetime = pidx.to_pydatetime()
-<<<<<<< HEAD
             for other in [1, 0.1, psidx, psidx.to_series().reset_index(drop=True), py_datetime]:
-                expected_err_msg = "addition can not be applied to date times."
+                expected_err_msg = "Addition can not be applied to datetimes."
                 self.assertRaisesRegex(TypeError, expected_err_msg, lambda: psidx + other)
                 self.assertRaisesRegex(TypeError, expected_err_msg, lambda: other + psidx)
 
-                expected_err_msg = "multiplication can not be applied to date times."
+                expected_err_msg = "Multiplication can not be applied to datetimes."
                 self.assertRaisesRegex(TypeError, expected_err_msg, lambda: psidx * other)
                 self.assertRaisesRegex(TypeError, expected_err_msg, lambda: other * psidx)
 
-                expected_err_msg = "division can not be applied to date times."
+                expected_err_msg = "True division can not be applied to datetimes."
                 self.assertRaisesRegex(TypeError, expected_err_msg, lambda: psidx / other)
                 self.assertRaisesRegex(TypeError, expected_err_msg, lambda: other / psidx)
+
+                expected_err_msg = "Floor division can not be applied to datetimes."
                 self.assertRaisesRegex(TypeError, expected_err_msg, lambda: psidx // other)
                 self.assertRaisesRegex(TypeError, expected_err_msg, lambda: other // psidx)
 
-                expected_err_msg = "modulo can not be applied to date times."
+                expected_err_msg = "Modulo can not be applied to datetimes."
                 self.assertRaisesRegex(TypeError, expected_err_msg, lambda: psidx % other)
                 self.assertRaisesRegex(TypeError, expected_err_msg, lambda: other % psidx)
-=======
-            for other in [1, 0.1, kidx, kidx.to_series().reset_index(drop=True), py_datetime]:
-                expected_err_msg = "Addition can not be applied to datetimes."
-                self.assertRaisesRegex(TypeError, expected_err_msg, lambda: kidx + other)
-                self.assertRaisesRegex(TypeError, expected_err_msg, lambda: other + kidx)
-
-                expected_err_msg = "Multiplication can not be applied to datetimes."
-                self.assertRaisesRegex(TypeError, expected_err_msg, lambda: kidx * other)
-                self.assertRaisesRegex(TypeError, expected_err_msg, lambda: other * kidx)
-
-                expected_err_msg = "True division can not be applied to datetimes."
-                self.assertRaisesRegex(TypeError, expected_err_msg, lambda: kidx / other)
-                self.assertRaisesRegex(TypeError, expected_err_msg, lambda: other / kidx)
-
-                expected_err_msg = "Floor division can not be applied to datetimes."
-                self.assertRaisesRegex(TypeError, expected_err_msg, lambda: kidx // other)
-                self.assertRaisesRegex(TypeError, expected_err_msg, lambda: other // kidx)
-
-                expected_err_msg = "Modulo can not be applied to datetimes."
-                self.assertRaisesRegex(TypeError, expected_err_msg, lambda: kidx % other)
-                self.assertRaisesRegex(TypeError, expected_err_msg, lambda: other % kidx)
->>>>>>> a970f850
 
             expected_err_msg = "datetime subtraction can only be applied to datetime series."
 
