--- conflicted
+++ resolved
@@ -367,24 +367,9 @@
         right = transform_boolean_operand_to_numeric(right, left.spark.data_type)
         return numpy_column_op(rfloordiv)(left, right)
 
-<<<<<<< HEAD
     def isnull(self, index_ops) -> Union["Series", "Index"]:
         return index_ops._with_new_scol(index_ops.spark.column.isNull() | F.isnan(index_ops.spark.column))
 
-
-class DecimalOps(FractionalOps):
-    """
-    The class for decimal operations of pandas-on-Spark objects with spark type:
-    DecimalType.
-    """
-
-    @property
-    def pretty_name(self) -> str:
-        return "decimal"
-
-    def isnull(self, index_ops) -> Union["Series", "Index"]:
-        return index_ops._with_new_scol(index_ops.spark.column.isNull())
-=======
     def astype(
         self, index_ops: Union["Index", "Series"], dtype: Union[str, type, Dtype]
     ) -> Union["Index", "Series"]:
@@ -413,4 +398,17 @@
             return _as_string_type(index_ops, dtype, null_str=str(np.nan))
         else:
             return _as_other_type(index_ops, dtype, spark_type)
->>>>>>> 8c4b535b
+
+
+class DecimalOps(FractionalOps):
+    """
+    The class for decimal operations of pandas-on-Spark objects with spark type:
+    DecimalType.
+    """
+
+    @property
+    def pretty_name(self) -> str:
+        return "decimal"
+
+    def isnull(self, index_ops) -> Union["Series", "Index"]:
+        return index_ops._with_new_scol(index_ops.spark.column.isNull())