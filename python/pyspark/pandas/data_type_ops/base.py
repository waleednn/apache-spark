#
# Licensed to the Apache Software Foundation (ASF) under one or more
# contributor license agreements.  See the NOTICE file distributed with
# this work for additional information regarding copyright ownership.
# The ASF licenses this file to You under the Apache License, Version 2.0
# (the "License"); you may not use this file except in compliance with
# the License.  You may obtain a copy of the License at
#
#    http://www.apache.org/licenses/LICENSE-2.0
#
# Unless required by applicable law or agreed to in writing, software
# distributed under the License is distributed on an "AS IS" BASIS,
# WITHOUT WARRANTIES OR CONDITIONS OF ANY KIND, either express or implied.
# See the License for the specific language governing permissions and
# limitations under the License.
#

import numbers
from abc import ABCMeta
from itertools import chain
from typing import Any, Optional, Union

import numpy as np
import pandas as pd
from pandas.api.types import CategoricalDtype

from pyspark.sql import functions as F
from pyspark.sql.types import (
    ArrayType,
    BinaryType,
    BooleanType,
    DataType,
    DateType,
    DecimalType,
    FractionalType,
    IntegralType,
    MapType,
    NullType,
    NumericType,
    StringType,
    StructType,
    TimestampType,
    UserDefinedType,
)
<<<<<<< HEAD
from pyspark.pandas._typing import Dtype, IndexOpsLike, SeriesOrIndex
from pyspark.pandas.typedef import extension_dtypes
=======
from pyspark.pandas.spark import functions as SF
from pyspark.pandas.typedef import Dtype, extension_dtypes
>>>>>>> 5f0113e3
from pyspark.pandas.typedef.typehints import (
    extension_dtypes_available,
    extension_float_dtypes_available,
    extension_object_dtypes_available,
)

if extension_dtypes_available:
    from pandas import Int8Dtype, Int16Dtype, Int32Dtype, Int64Dtype

if extension_float_dtypes_available:
    from pandas import Float32Dtype, Float64Dtype

if extension_object_dtypes_available:
    from pandas import BooleanDtype, StringDtype


def is_valid_operand_for_numeric_arithmetic(operand: Any, *, allow_bool: bool = True) -> bool:
    """Check whether the `operand` is valid for arithmetic operations against numerics."""
    from pyspark.pandas.base import IndexOpsMixin

    if isinstance(operand, numbers.Number):
        return not isinstance(operand, bool) or allow_bool
    elif isinstance(operand, IndexOpsMixin):
        if isinstance(operand.dtype, CategoricalDtype):
            return False
        else:
            return isinstance(operand.spark.data_type, NumericType) or (
                allow_bool and isinstance(operand.spark.data_type, BooleanType)
            )
    else:
        return False


def transform_boolean_operand_to_numeric(
    operand: Any, spark_type: Optional[DataType] = None
) -> Any:
    """Transform boolean operand to numeric.

    If the `operand` is:
        - a boolean IndexOpsMixin, transform the `operand` to the `spark_type`.
        - a boolean literal, transform to the int value.
    Otherwise, return the operand as it is.
    """
    from pyspark.pandas.base import IndexOpsMixin

    if isinstance(operand, IndexOpsMixin) and isinstance(operand.spark.data_type, BooleanType):
        assert spark_type, "spark_type must be provided if the operand is a boolean IndexOpsMixin"
        return operand.spark.transform(lambda scol: scol.cast(spark_type))
    elif isinstance(operand, bool):
        return int(operand)
    else:
        return operand


def _as_categorical_type(
    index_ops: IndexOpsLike, dtype: CategoricalDtype, spark_type: DataType
) -> IndexOpsLike:
    """Cast `index_ops` to categorical dtype, given `dtype` and `spark_type`."""
    assert isinstance(dtype, CategoricalDtype)
    if dtype.categories is None:
        codes, uniques = index_ops.factorize()
        return codes._with_new_scol(
            codes.spark.column,
            field=codes._internal.data_fields[0].copy(dtype=CategoricalDtype(categories=uniques)),
        )
    else:
        categories = dtype.categories
        if len(categories) == 0:
            scol = SF.lit(-1)
        else:
            kvs = chain(
                *[(SF.lit(category), SF.lit(code)) for code, category in enumerate(categories)]
            )
            map_scol = F.create_map(*kvs)

            scol = F.coalesce(map_scol.getItem(index_ops.spark.column), SF.lit(-1))
        return index_ops._with_new_scol(
            scol.cast(spark_type).alias(index_ops._internal.data_fields[0].name),
            field=index_ops._internal.data_fields[0].copy(
                dtype=dtype, spark_type=spark_type, nullable=False
            ),
        )


def _as_bool_type(index_ops: IndexOpsLike, dtype: Union[str, type, Dtype]) -> IndexOpsLike:
    """Cast `index_ops` to BooleanType Spark type, given `dtype`."""
    from pyspark.pandas.internal import InternalField

    if isinstance(dtype, extension_dtypes):
        scol = index_ops.spark.column.cast(BooleanType())
    else:
        scol = F.when(index_ops.spark.column.isNull(), SF.lit(False)).otherwise(
            index_ops.spark.column.cast(BooleanType())
        )
    return index_ops._with_new_scol(
        scol.alias(index_ops._internal.data_spark_column_names[0]),
        field=InternalField(dtype=dtype),
    )


def _as_string_type(
    index_ops: IndexOpsLike, dtype: Union[str, type, Dtype], *, null_str: str = str(None)
) -> IndexOpsLike:
    """Cast `index_ops` to StringType Spark type, given `dtype` and `null_str`,
    representing null Spark column.
    """
    from pyspark.pandas.internal import InternalField

    if isinstance(dtype, extension_dtypes):
        scol = index_ops.spark.column.cast(StringType())
    else:
        casted = index_ops.spark.column.cast(StringType())
        scol = F.when(index_ops.spark.column.isNull(), null_str).otherwise(casted)
    return index_ops._with_new_scol(
        scol.alias(index_ops._internal.data_spark_column_names[0]),
        field=InternalField(dtype=dtype),
    )


def _as_other_type(
    index_ops: IndexOpsLike, dtype: Union[str, type, Dtype], spark_type: DataType
) -> IndexOpsLike:
    """Cast `index_ops` to a `dtype` (`spark_type`) that needs no pre-processing.

    Destination types that need pre-processing: CategoricalDtype, BooleanType, and StringType.
    """
    from pyspark.pandas.internal import InternalField

    need_pre_process = (
        isinstance(dtype, CategoricalDtype)
        or isinstance(spark_type, BooleanType)
        or isinstance(spark_type, StringType)
    )
    assert not need_pre_process, "Pre-processing is needed before the type casting."

    scol = index_ops.spark.column.cast(spark_type)
    return index_ops._with_new_scol(
        scol.alias(index_ops._internal.data_spark_column_names[0]),
        field=InternalField(dtype=dtype),
    )


class DataTypeOps(object, metaclass=ABCMeta):
    """The base class for binary operations of pandas-on-Spark objects (of different data types)."""

    def __new__(cls, dtype: Dtype, spark_type: DataType) -> "DataTypeOps":
        from pyspark.pandas.data_type_ops.binary_ops import BinaryOps
        from pyspark.pandas.data_type_ops.boolean_ops import BooleanOps, BooleanExtensionOps
        from pyspark.pandas.data_type_ops.categorical_ops import CategoricalOps
        from pyspark.pandas.data_type_ops.complex_ops import ArrayOps, MapOps, StructOps
        from pyspark.pandas.data_type_ops.date_ops import DateOps
        from pyspark.pandas.data_type_ops.datetime_ops import DatetimeOps
        from pyspark.pandas.data_type_ops.null_ops import NullOps
        from pyspark.pandas.data_type_ops.num_ops import (
            DecimalOps,
            FractionalExtensionOps,
            FractionalOps,
            IntegralExtensionOps,
            IntegralOps,
        )
        from pyspark.pandas.data_type_ops.string_ops import StringOps, StringExtensionOps
        from pyspark.pandas.data_type_ops.udt_ops import UDTOps

        if isinstance(dtype, CategoricalDtype):
            return object.__new__(CategoricalOps)
        elif isinstance(spark_type, DecimalType):
            return object.__new__(DecimalOps)
        elif isinstance(spark_type, FractionalType):
            if extension_float_dtypes_available and type(dtype) in [Float32Dtype, Float64Dtype]:
                return object.__new__(FractionalExtensionOps)
            else:
                return object.__new__(FractionalOps)
        elif isinstance(spark_type, IntegralType):
            if extension_dtypes_available and type(dtype) in [
                Int8Dtype,
                Int16Dtype,
                Int32Dtype,
                Int64Dtype,
            ]:
                return object.__new__(IntegralExtensionOps)
            else:
                return object.__new__(IntegralOps)
        elif isinstance(spark_type, StringType):
            if extension_object_dtypes_available and isinstance(dtype, StringDtype):
                return object.__new__(StringExtensionOps)
            else:
                return object.__new__(StringOps)
        elif isinstance(spark_type, BooleanType):
            if extension_object_dtypes_available and isinstance(dtype, BooleanDtype):
                return object.__new__(BooleanExtensionOps)
            else:
                return object.__new__(BooleanOps)
        elif isinstance(spark_type, TimestampType):
            return object.__new__(DatetimeOps)
        elif isinstance(spark_type, DateType):
            return object.__new__(DateOps)
        elif isinstance(spark_type, BinaryType):
            return object.__new__(BinaryOps)
        elif isinstance(spark_type, ArrayType):
            return object.__new__(ArrayOps)
        elif isinstance(spark_type, MapType):
            return object.__new__(MapOps)
        elif isinstance(spark_type, StructType):
            return object.__new__(StructOps)
        elif isinstance(spark_type, NullType):
            return object.__new__(NullOps)
        elif isinstance(spark_type, UserDefinedType):
            return object.__new__(UDTOps)
        else:
            raise TypeError("Type %s was not understood." % dtype)

    def __init__(self, dtype: Dtype, spark_type: DataType):
        self.dtype = dtype
        self.spark_type = spark_type

    @property
    def pretty_name(self) -> str:
        raise NotImplementedError()

    def add(self, left: IndexOpsLike, right: Any) -> SeriesOrIndex:
        raise TypeError("Addition can not be applied to %s." % self.pretty_name)

    def sub(self, left: IndexOpsLike, right: Any) -> SeriesOrIndex:
        raise TypeError("Subtraction can not be applied to %s." % self.pretty_name)

    def mul(self, left: IndexOpsLike, right: Any) -> SeriesOrIndex:
        raise TypeError("Multiplication can not be applied to %s." % self.pretty_name)

    def truediv(self, left: IndexOpsLike, right: Any) -> SeriesOrIndex:
        raise TypeError("True division can not be applied to %s." % self.pretty_name)

    def floordiv(self, left: IndexOpsLike, right: Any) -> SeriesOrIndex:
        raise TypeError("Floor division can not be applied to %s." % self.pretty_name)

    def mod(self, left: IndexOpsLike, right: Any) -> SeriesOrIndex:
        raise TypeError("Modulo can not be applied to %s." % self.pretty_name)

    def pow(self, left: IndexOpsLike, right: Any) -> SeriesOrIndex:
        raise TypeError("Exponentiation can not be applied to %s." % self.pretty_name)

    def radd(self, left: IndexOpsLike, right: Any) -> SeriesOrIndex:
        raise TypeError("Addition can not be applied to %s." % self.pretty_name)

    def rsub(self, left: IndexOpsLike, right: Any) -> SeriesOrIndex:
        raise TypeError("Subtraction can not be applied to %s." % self.pretty_name)

    def rmul(self, left: IndexOpsLike, right: Any) -> SeriesOrIndex:
        raise TypeError("Multiplication can not be applied to %s." % self.pretty_name)

    def rtruediv(self, left: IndexOpsLike, right: Any) -> SeriesOrIndex:
        raise TypeError("True division can not be applied to %s." % self.pretty_name)

    def rfloordiv(self, left: IndexOpsLike, right: Any) -> SeriesOrIndex:
        raise TypeError("Floor division can not be applied to %s." % self.pretty_name)

    def rmod(self, left: IndexOpsLike, right: Any) -> SeriesOrIndex:
        raise TypeError("Modulo can not be applied to %s." % self.pretty_name)

    def rpow(self, left: IndexOpsLike, right: Any) -> SeriesOrIndex:
        raise TypeError("Exponentiation can not be applied to %s." % self.pretty_name)

    def __and__(self, left: IndexOpsLike, right: Any) -> SeriesOrIndex:
        raise TypeError("Bitwise and can not be applied to %s." % self.pretty_name)

    def __or__(self, left: IndexOpsLike, right: Any) -> SeriesOrIndex:
        raise TypeError("Bitwise or can not be applied to %s." % self.pretty_name)

    def rand(self, left: IndexOpsLike, right: Any) -> SeriesOrIndex:
        return left.__and__(right)

    def ror(self, left: IndexOpsLike, right: Any) -> SeriesOrIndex:
        return left.__or__(right)

    def restore(self, col: pd.Series) -> pd.Series:
        """Restore column when to_pandas."""
        return col

    def prepare(self, col: pd.Series) -> pd.Series:
        """Prepare column when from_pandas."""
        return col.replace({np.nan: None})

    def isnull(self, index_ops: IndexOpsLike) -> IndexOpsLike:
        return index_ops._with_new_scol(
            index_ops.spark.column.isNull(),
            field=index_ops._internal.data_fields[0].copy(
                dtype=np.dtype("bool"), spark_type=BooleanType(), nullable=False
            ),
        )

    def astype(self, index_ops: IndexOpsLike, dtype: Union[str, type, Dtype]) -> IndexOpsLike:
        raise TypeError("astype can not be applied to %s." % self.pretty_name)<|MERGE_RESOLUTION|>--- conflicted
+++ resolved
@@ -42,13 +42,9 @@
     TimestampType,
     UserDefinedType,
 )
-<<<<<<< HEAD
 from pyspark.pandas._typing import Dtype, IndexOpsLike, SeriesOrIndex
+from pyspark.pandas.spark import functions as SF
 from pyspark.pandas.typedef import extension_dtypes
-=======
-from pyspark.pandas.spark import functions as SF
-from pyspark.pandas.typedef import Dtype, extension_dtypes
->>>>>>> 5f0113e3
 from pyspark.pandas.typedef.typehints import (
     extension_dtypes_available,
     extension_float_dtypes_available,
