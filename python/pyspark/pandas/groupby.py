#
# Licensed to the Apache Software Foundation (ASF) under one or more
# contributor license agreements.  See the NOTICE file distributed with
# this work for additional information regarding copyright ownership.
# The ASF licenses this file to You under the Apache License, Version 2.0
# (the "License"); you may not use this file except in compliance with
# the License.  You may obtain a copy of the License at
#
#    http://www.apache.org/licenses/LICENSE-2.0
#
# Unless required by applicable law or agreed to in writing, software
# distributed under the License is distributed on an "AS IS" BASIS,
# WITHOUT WARRANTIES OR CONDITIONS OF ANY KIND, either express or implied.
# See the License for the specific language governing permissions and
# limitations under the License.
#

"""
A wrapper for GroupedData to behave similar to pandas GroupBy.
"""

from abc import ABCMeta, abstractmethod
import sys
import inspect
from collections import OrderedDict, namedtuple
from collections.abc import Callable
from distutils.version import LooseVersion
from functools import partial
from itertools import product
from typing import Any, List, Set, Tuple, Union, cast

import pandas as pd
from pandas.api.types import is_hashable, is_list_like

from pyspark.sql import Column, Window, functions as F
from pyspark.sql.types import (  # noqa: F401
    DataType,
    FloatType,
    DoubleType,
    NumericType,
    StructField,
    StructType,
    StringType,
)
from pyspark.sql.functions import PandasUDFType, pandas_udf

from pyspark import pandas as ps  # For running doctests and reference resolution in PyCharm.
from pyspark.pandas.typedef import infer_return_type, DataFrameType, ScalarType, SeriesType
from pyspark.pandas.frame import DataFrame
from pyspark.pandas.internal import (
    InternalFrame,
    HIDDEN_COLUMNS,
    NATURAL_ORDER_COLUMN_NAME,
    SPARK_INDEX_NAME_FORMAT,
    SPARK_DEFAULT_SERIES_NAME,
)
from pyspark.pandas.missing.groupby import (
    MissingPandasLikeDataFrameGroupBy,
    MissingPandasLikeSeriesGroupBy,
)
from pyspark.pandas.series import Series, first_series
from pyspark.pandas.config import get_option
from pyspark.pandas.utils import (
    align_diff_frames,
    is_name_like_tuple,
    is_name_like_value,
    name_like_string,
    same_anchor,
    scol_for,
    verify_temp_column_name,
)
from pyspark.pandas.spark.utils import as_nullable_spark_type, force_decimal_precision_scale
from pyspark.pandas.window import RollingGroupby, ExpandingGroupby
from pyspark.pandas.exceptions import DataError

# to keep it the same as pandas
NamedAgg = namedtuple("NamedAgg", ["column", "aggfunc"])


class GroupBy(object, metaclass=ABCMeta):
    """
    :ivar _psdf: The parent dataframe that is used to perform the groupby
    :type _psdf: DataFrame
    :ivar _groupkeys: The list of keys that will be used to perform the grouping
    :type _groupkeys: List[Series]
    """

    def __init__(
        self,
        psdf: DataFrame,
        groupkeys: List[Series],
        as_index: bool,
        dropna: bool,
        column_labels_to_exlcude: Set[Tuple],
        agg_columns_selected: bool,
        agg_columns: List[Series],
    ):
        self._psdf = psdf
        self._groupkeys = groupkeys
        self._as_index = as_index
        self._dropna = dropna
        self._column_labels_to_exlcude = column_labels_to_exlcude
        self._agg_columns_selected = agg_columns_selected
        self._agg_columns = agg_columns

    @property
    def _groupkeys_scols(self):
        return [s.spark.column for s in self._groupkeys]

    @property
    def _agg_columns_scols(self):
        return [s.spark.column for s in self._agg_columns]

    @abstractmethod
    def _apply_series_op(self, op, should_resolve: bool = False, numeric_only: bool = False):
        pass

    # TODO: Series support is not implemented yet.
    # TODO: not all arguments are implemented comparing to pandas' for now.
    def aggregate(self, func_or_funcs=None, *args, **kwargs) -> DataFrame:
        """Aggregate using one or more operations over the specified axis.

        Parameters
        ----------
        func_or_funcs : dict, str or list
             a dict mapping from column name (string) to
             aggregate functions (string or list of strings).

        Returns
        -------
        Series or DataFrame

            The return can be:

            * Series : when DataFrame.agg is called with a single function
            * DataFrame : when DataFrame.agg is called with several functions

            Return Series or DataFrame.

        Notes
        -----
        `agg` is an alias for `aggregate`. Use the alias.

        See Also
        --------
        pyspark.pandas.Series.groupby
        pyspark.pandas.DataFrame.groupby

        Examples
        --------
        >>> df = ps.DataFrame({'A': [1, 1, 2, 2],
        ...                    'B': [1, 2, 3, 4],
        ...                    'C': [0.362, 0.227, 1.267, -0.562]},
        ...                   columns=['A', 'B', 'C'])

        >>> df
           A  B      C
        0  1  1  0.362
        1  1  2  0.227
        2  2  3  1.267
        3  2  4 -0.562

        Different aggregations per column

        >>> aggregated = df.groupby('A').agg({'B': 'min', 'C': 'sum'})
        >>> aggregated[['B', 'C']].sort_index()  # doctest: +NORMALIZE_WHITESPACE
           B      C
        A
        1  1  0.589
        2  3  0.705

        >>> aggregated = df.groupby('A').agg({'B': ['min', 'max']})
        >>> aggregated.sort_index()  # doctest: +NORMALIZE_WHITESPACE
             B
           min  max
        A
        1    1    2
        2    3    4

        >>> aggregated = df.groupby('A').agg('min')
        >>> aggregated.sort_index()  # doctest: +NORMALIZE_WHITESPACE
             B      C
        A
        1    1  0.227
        2    3 -0.562

        >>> aggregated = df.groupby('A').agg(['min', 'max'])
        >>> aggregated.sort_index()  # doctest: +NORMALIZE_WHITESPACE
             B           C
           min  max    min    max
        A
        1    1    2  0.227  0.362
        2    3    4 -0.562  1.267

        To control the output names with different aggregations per column, pandas-on-Spark
        also supports 'named aggregation' or nested renaming in .agg. It can also be
        used when applying multiple aggregation functions to specific columns.

        >>> aggregated = df.groupby('A').agg(b_max=ps.NamedAgg(column='B', aggfunc='max'))
        >>> aggregated.sort_index()  # doctest: +NORMALIZE_WHITESPACE
             b_max
        A
        1        2
        2        4

        >>> aggregated = df.groupby('A').agg(b_max=('B', 'max'), b_min=('B', 'min'))
        >>> aggregated.sort_index()  # doctest: +NORMALIZE_WHITESPACE
             b_max   b_min
        A
        1        2       1
        2        4       3

        >>> aggregated = df.groupby('A').agg(b_max=('B', 'max'), c_min=('C', 'min'))
        >>> aggregated.sort_index()  # doctest: +NORMALIZE_WHITESPACE
             b_max   c_min
        A
        1        2   0.227
        2        4  -0.562
        """
        # I think current implementation of func and arguments in pandas-on-Spark for aggregate
        # is different than pandas, later once arguments are added, this could be removed.
        if func_or_funcs is None and kwargs is None:
            raise ValueError("No aggregation argument or function specified.")

        relabeling = func_or_funcs is None and is_multi_agg_with_relabel(**kwargs)
        if relabeling:
            func_or_funcs, columns, order = normalize_keyword_aggregation(kwargs)

        if not isinstance(func_or_funcs, (str, list)):
            if not isinstance(func_or_funcs, dict) or not all(
                is_name_like_value(key)
                and (
                    isinstance(value, str)
                    or isinstance(value, list)
                    and all(isinstance(v, str) for v in value)
                )
                for key, value in func_or_funcs.items()
            ):
                raise ValueError(
                    "aggs must be a dict mapping from column name "
                    "to aggregate functions (string or list of strings)."
                )

        else:
            agg_cols = [col.name for col in self._agg_columns]
            func_or_funcs = OrderedDict([(col, func_or_funcs) for col in agg_cols])

        psdf = DataFrame(
            GroupBy._spark_groupby(self._psdf, func_or_funcs, self._groupkeys)
        )  # type: DataFrame

        if self._dropna:
            psdf = DataFrame(
                psdf._internal.with_new_sdf(
                    psdf._internal.spark_frame.dropna(
                        subset=psdf._internal.index_spark_column_names
                    )
                )
            )

        if not self._as_index:
            should_drop_index = set(
                i for i, gkey in enumerate(self._groupkeys) if gkey._psdf is not self._psdf
            )
            if len(should_drop_index) > 0:
                psdf = psdf.reset_index(level=should_drop_index, drop=True)
            if len(should_drop_index) < len(self._groupkeys):
                psdf = psdf.reset_index()

        if relabeling:
            psdf = psdf[order]
            psdf.columns = columns
        return psdf

    agg = aggregate

    @staticmethod
    def _spark_groupby(psdf, func, groupkeys=()):
        groupkey_names = [SPARK_INDEX_NAME_FORMAT(i) for i in range(len(groupkeys))]
        groupkey_scols = [s.spark.column.alias(name) for s, name in zip(groupkeys, groupkey_names)]

        multi_aggs = any(isinstance(v, list) for v in func.values())
        reordered = []
        data_columns = []
        column_labels = []
        for key, value in func.items():
            label = key if is_name_like_tuple(key) else (key,)
            if len(label) != psdf._internal.column_labels_level:
                raise TypeError("The length of the key must be the same as the column label level.")
            for aggfunc in [value] if isinstance(value, str) else value:
                column_label = tuple(list(label) + [aggfunc]) if multi_aggs else label
                column_labels.append(column_label)

                data_col = name_like_string(column_label)
                data_columns.append(data_col)

                col_name = psdf._internal.spark_column_name_for(label)
                if aggfunc == "nunique":
                    reordered.append(
                        F.expr("count(DISTINCT `{0}`) as `{1}`".format(col_name, data_col))
                    )

                # Implement "quartiles" aggregate function for ``describe``.
                elif aggfunc == "quartiles":
                    reordered.append(
                        F.expr(
                            "percentile_approx(`{0}`, array(0.25, 0.5, 0.75)) as `{1}`".format(
                                col_name, data_col
                            )
                        )
                    )

                else:
                    reordered.append(
                        F.expr("{1}(`{0}`) as `{2}`".format(col_name, aggfunc, data_col))
                    )

        sdf = psdf._internal.spark_frame.select(groupkey_scols + psdf._internal.data_spark_columns)
        sdf = sdf.groupby(*groupkey_names).agg(*reordered)
        if len(groupkeys) > 0:
            index_spark_column_names = groupkey_names
            index_names = [psser._column_label for psser in groupkeys]
            index_dtypes = [psser.dtype for psser in groupkeys]
        else:
            index_spark_column_names = []
            index_names = []
            index_dtypes = []

        return InternalFrame(
            spark_frame=sdf,
            index_spark_columns=[scol_for(sdf, col) for col in index_spark_column_names],
            index_names=index_names,
            index_dtypes=index_dtypes,
            column_labels=column_labels,
            data_spark_columns=[scol_for(sdf, col) for col in data_columns],
        )

    def count(self) -> Union[DataFrame, Series]:
        """
        Compute count of group, excluding missing values.

        See Also
        --------
        pyspark.pandas.Series.groupby
        pyspark.pandas.DataFrame.groupby

        Examples
        --------
        >>> df = ps.DataFrame({'A': [1, 1, 2, 1, 2],
        ...                    'B': [np.nan, 2, 3, 4, 5],
        ...                    'C': [1, 2, 1, 1, 2]}, columns=['A', 'B', 'C'])
        >>> df.groupby('A').count().sort_index()  # doctest: +NORMALIZE_WHITESPACE
            B  C
        A
        1  2  3
        2  2  2
        """
        return self._reduce_for_stat_function(F.count, only_numeric=False)

    # TODO: We should fix See Also when Series implementation is finished.
    def first(self) -> Union[DataFrame, Series]:
        """
        Compute first of group values.

        See Also
        --------
        pyspark.pandas.Series.groupby
        pyspark.pandas.DataFrame.groupby
        """
        return self._reduce_for_stat_function(F.first, only_numeric=False)

    def last(self) -> Union[DataFrame, Series]:
        """
        Compute last of group values.

        See Also
        --------
        pyspark.pandas.Series.groupby
        pyspark.pandas.DataFrame.groupby
        """
        return self._reduce_for_stat_function(
            lambda col: F.last(col, ignorenulls=True), only_numeric=False
        )

    def max(self) -> Union[DataFrame, Series]:
        """
        Compute max of group values.

        See Also
        --------
        pyspark.pandas.Series.groupby
        pyspark.pandas.DataFrame.groupby
        """
        return self._reduce_for_stat_function(F.max, only_numeric=False)

    # TODO: examples should be updated.
    def mean(self) -> Union[DataFrame, Series]:
        """
        Compute mean of groups, excluding missing values.

        Returns
        -------
        koalas.Series or koalas.DataFrame

        See Also
        --------
        pyspark.pandas.Series.groupby
        pyspark.pandas.DataFrame.groupby

        Examples
        --------
        >>> df = ps.DataFrame({'A': [1, 1, 2, 1, 2],
        ...                    'B': [np.nan, 2, 3, 4, 5],
        ...                    'C': [1, 2, 1, 1, 2]}, columns=['A', 'B', 'C'])

        Groupby one column and return the mean of the remaining columns in
        each group.

        >>> df.groupby('A').mean().sort_index()  # doctest: +NORMALIZE_WHITESPACE
             B         C
        A
        1  3.0  1.333333
        2  4.0  1.500000
        """

        return self._reduce_for_stat_function(F.mean, only_numeric=True)

    def min(self) -> Union[DataFrame, Series]:
        """
        Compute min of group values.

        See Also
        --------
        pyspark.pandas.Series.groupby
        pyspark.pandas.DataFrame.groupby
        """
        return self._reduce_for_stat_function(F.min, only_numeric=False)

    # TODO: sync the doc.
    def std(self, ddof: int = 1) -> Union[DataFrame, Series]:
        """
        Compute standard deviation of groups, excluding missing values.

        Parameters
        ----------
        ddof : int, default 1
            Delta Degrees of Freedom. The divisor used in calculations is N - ddof,
            where N represents the number of elements.

        See Also
        --------
        pyspark.pandas.Series.groupby
        pyspark.pandas.DataFrame.groupby
        """
        assert ddof in (0, 1)

        return self._reduce_for_stat_function(
            F.stddev_pop if ddof == 0 else F.stddev_samp, only_numeric=True
        )

    def sum(self) -> Union[DataFrame, Series]:
        """
        Compute sum of group values

        See Also
        --------
        pyspark.pandas.Series.groupby
        pyspark.pandas.DataFrame.groupby
        """
        return self._reduce_for_stat_function(F.sum, only_numeric=True)

    # TODO: sync the doc.
    def var(self, ddof: int = 1) -> Union[DataFrame, Series]:
        """
        Compute variance of groups, excluding missing values.

        Parameters
        ----------
        ddof : int, default 1
            Delta Degrees of Freedom. The divisor used in calculations is N - ddof,
            where N represents the number of elements.

        See Also
        --------
        pyspark.pandas.Series.groupby
        pyspark.pandas.DataFrame.groupby
        """
        assert ddof in (0, 1)

        return self._reduce_for_stat_function(
            F.var_pop if ddof == 0 else F.var_samp, only_numeric=True
        )

    # TODO: skipna should be implemented.
    def all(self) -> Union[DataFrame, Series]:
        """
        Returns True if all values in the group are truthful, else False.

        See Also
        --------
        pyspark.pandas.Series.groupby
        pyspark.pandas.DataFrame.groupby

        Examples
        --------
        >>> df = ps.DataFrame({'A': [1, 1, 2, 2, 3, 3, 4, 4, 5, 5],
        ...                    'B': [True, True, True, False, False,
        ...                          False, None, True, None, False]},
        ...                   columns=['A', 'B'])
        >>> df
           A      B
        0  1   True
        1  1   True
        2  2   True
        3  2  False
        4  3  False
        5  3  False
        6  4   None
        7  4   True
        8  5   None
        9  5  False

        >>> df.groupby('A').all().sort_index()  # doctest: +NORMALIZE_WHITESPACE
               B
        A
        1   True
        2  False
        3  False
        4   True
        5  False
        """
        return self._reduce_for_stat_function(
            lambda col: F.min(F.coalesce(col.cast("boolean"), F.lit(True))), only_numeric=False
        )

    # TODO: skipna should be implemented.
    def any(self) -> Union[DataFrame, Series]:
        """
        Returns True if any value in the group is truthful, else False.

        See Also
        --------
        pyspark.pandas.Series.groupby
        pyspark.pandas.DataFrame.groupby

        Examples
        --------
        >>> df = ps.DataFrame({'A': [1, 1, 2, 2, 3, 3, 4, 4, 5, 5],
        ...                    'B': [True, True, True, False, False,
        ...                          False, None, True, None, False]},
        ...                   columns=['A', 'B'])
        >>> df
           A      B
        0  1   True
        1  1   True
        2  2   True
        3  2  False
        4  3  False
        5  3  False
        6  4   None
        7  4   True
        8  5   None
        9  5  False

        >>> df.groupby('A').any().sort_index()  # doctest: +NORMALIZE_WHITESPACE
               B
        A
        1   True
        2   True
        3  False
        4   True
        5  False
        """
        return self._reduce_for_stat_function(
            lambda col: F.max(F.coalesce(col.cast("boolean"), F.lit(False))), only_numeric=False
        )

    # TODO: groupby multiply columns should be implemented.
    def size(self) -> Series:
        """
        Compute group sizes.

        See Also
        --------
        pyspark.pandas.Series.groupby
        pyspark.pandas.DataFrame.groupby

        Examples
        --------
        >>> df = ps.DataFrame({'A': [1, 2, 2, 3, 3, 3],
        ...                    'B': [1, 1, 2, 3, 3, 3]},
        ...                   columns=['A', 'B'])
        >>> df
           A  B
        0  1  1
        1  2  1
        2  2  2
        3  3  3
        4  3  3
        5  3  3

        >>> df.groupby('A').size().sort_index()
        A
        1    1
        2    2
        3    3
        dtype: int64

        >>> df.groupby(['A', 'B']).size().sort_index()
        A  B
        1  1    1
        2  1    1
           2    1
        3  3    3
        dtype: int64

        For Series,

        >>> df.B.groupby(df.A).size().sort_index()
        A
        1    1
        2    2
        3    3
        Name: B, dtype: int64

        >>> df.groupby(df.A).B.size().sort_index()
        A
        1    1
        2    2
        3    3
        Name: B, dtype: int64
        """
        groupkeys = self._groupkeys
        groupkey_names = [SPARK_INDEX_NAME_FORMAT(i) for i in range(len(groupkeys))]
        groupkey_scols = [s.spark.column.alias(name) for s, name in zip(groupkeys, groupkey_names)]
        sdf = self._psdf._internal.spark_frame.select(
            groupkey_scols + self._psdf._internal.data_spark_columns
        )
        sdf = sdf.groupby(*groupkey_names).count()
        internal = InternalFrame(
            spark_frame=sdf,
            index_spark_columns=[scol_for(sdf, col) for col in groupkey_names],
            index_names=[psser._column_label for psser in groupkeys],
            index_dtypes=[psser.dtype for psser in groupkeys],
            column_labels=[None],
            data_spark_columns=[scol_for(sdf, "count")],
        )
        return first_series(DataFrame(internal))

    def diff(self, periods=1) -> Union[DataFrame, Series]:
        """
        First discrete difference of element.

        Calculates the difference of a DataFrame element compared with another element in the
        DataFrame group (default is the element in the same column of the previous row).

        Parameters
        ----------
        periods : int, default 1
            Periods to shift for calculating difference, accepts negative values.

        Returns
        -------
        diffed : DataFrame or Series

        See Also
        --------
        pyspark.pandas.Series.groupby
        pyspark.pandas.DataFrame.groupby

        Examples
        --------
        >>> df = ps.DataFrame({'a': [1, 2, 3, 4, 5, 6],
        ...                    'b': [1, 1, 2, 3, 5, 8],
        ...                    'c': [1, 4, 9, 16, 25, 36]}, columns=['a', 'b', 'c'])
        >>> df
           a  b   c
        0  1  1   1
        1  2  1   4
        2  3  2   9
        3  4  3  16
        4  5  5  25
        5  6  8  36

        >>> df.groupby(['b']).diff().sort_index()
             a    c
        0  NaN  NaN
        1  1.0  3.0
        2  NaN  NaN
        3  NaN  NaN
        4  NaN  NaN
        5  NaN  NaN

        Difference with previous column in a group.

        >>> df.groupby(['b'])['a'].diff().sort_index()
        0    NaN
        1    1.0
        2    NaN
        3    NaN
        4    NaN
        5    NaN
        Name: a, dtype: float64
        """
        return self._apply_series_op(
            lambda sg: sg._psser._diff(periods, part_cols=sg._groupkeys_scols), should_resolve=True
        )

    def cumcount(self, ascending=True) -> Series:
        """
        Number each item in each group from 0 to the length of that group - 1.

        Essentially this is equivalent to

        .. code-block:: python

            self.apply(lambda x: pd.Series(np.arange(len(x)), x.index))

        Parameters
        ----------
        ascending : bool, default True
            If False, number in reverse, from length of group - 1 to 0.

        Returns
        -------
        Series
            Sequence number of each element within each group.

        Examples
        --------

        >>> df = ps.DataFrame([['a'], ['a'], ['a'], ['b'], ['b'], ['a']],
        ...                   columns=['A'])
        >>> df
           A
        0  a
        1  a
        2  a
        3  b
        4  b
        5  a
        >>> df.groupby('A').cumcount().sort_index()
        0    0
        1    1
        2    2
        3    0
        4    1
        5    3
        dtype: int64
        >>> df.groupby('A').cumcount(ascending=False).sort_index()
        0    3
        1    2
        2    1
        3    1
        4    0
        5    0
        dtype: int64
        """
        ret = (
            self._groupkeys[0]
            .rename()
            .spark.transform(lambda _: F.lit(0))
            ._cum(F.count, True, part_cols=self._groupkeys_scols, ascending=ascending)
            - 1
        )
        internal = ret._internal.resolved_copy
        return first_series(DataFrame(internal))

    def cummax(self) -> Union[DataFrame, Series]:
        """
        Cumulative max for each group.

        Returns
        -------
        Series or DataFrame

        See Also
        --------
        Series.cummax
        DataFrame.cummax

        Examples
        --------
        >>> df = ps.DataFrame(
        ...     [[1, None, 4], [1, 0.1, 3], [1, 20.0, 2], [4, 10.0, 1]],
        ...     columns=list('ABC'))
        >>> df
           A     B  C
        0  1   NaN  4
        1  1   0.1  3
        2  1  20.0  2
        3  4  10.0  1

        By default, iterates over rows and finds the sum in each column.

        >>> df.groupby("A").cummax().sort_index()
              B  C
        0   NaN  4
        1   0.1  4
        2  20.0  4
        3  10.0  1

        It works as below in Series.

        >>> df.C.groupby(df.A).cummax().sort_index()
        0    4
        1    4
        2    4
        3    1
        Name: C, dtype: int64
        """
        return self._apply_series_op(
            lambda sg: sg._psser._cum(F.max, True, part_cols=sg._groupkeys_scols),
            should_resolve=True,
            numeric_only=True,
        )

    def cummin(self) -> Union[DataFrame, Series]:
        """
        Cumulative min for each group.

        Returns
        -------
        Series or DataFrame

        See Also
        --------
        Series.cummin
        DataFrame.cummin

        Examples
        --------
        >>> df = ps.DataFrame(
        ...     [[1, None, 4], [1, 0.1, 3], [1, 20.0, 2], [4, 10.0, 1]],
        ...     columns=list('ABC'))
        >>> df
           A     B  C
        0  1   NaN  4
        1  1   0.1  3
        2  1  20.0  2
        3  4  10.0  1

        By default, iterates over rows and finds the sum in each column.

        >>> df.groupby("A").cummin().sort_index()
              B  C
        0   NaN  4
        1   0.1  3
        2   0.1  2
        3  10.0  1

        It works as below in Series.

        >>> df.B.groupby(df.A).cummin().sort_index()
        0     NaN
        1     0.1
        2     0.1
        3    10.0
        Name: B, dtype: float64
        """
        return self._apply_series_op(
            lambda sg: sg._psser._cum(F.min, True, part_cols=sg._groupkeys_scols),
            should_resolve=True,
            numeric_only=True,
        )

    def cumprod(self) -> Union[DataFrame, Series]:
        """
        Cumulative product for each group.

        Returns
        -------
        Series or DataFrame

        See Also
        --------
        Series.cumprod
        DataFrame.cumprod

        Examples
        --------
        >>> df = ps.DataFrame(
        ...     [[1, None, 4], [1, 0.1, 3], [1, 20.0, 2], [4, 10.0, 1]],
        ...     columns=list('ABC'))
        >>> df
           A     B  C
        0  1   NaN  4
        1  1   0.1  3
        2  1  20.0  2
        3  4  10.0  1

        By default, iterates over rows and finds the sum in each column.

        >>> df.groupby("A").cumprod().sort_index()
              B   C
        0   NaN   4
        1   0.1  12
        2   2.0  24
        3  10.0   1

        It works as below in Series.

        >>> df.B.groupby(df.A).cumprod().sort_index()
        0     NaN
        1     0.1
        2     2.0
        3    10.0
        Name: B, dtype: float64
        """
        return self._apply_series_op(
            lambda sg: sg._psser._cumprod(True, part_cols=sg._groupkeys_scols),
            should_resolve=True,
            numeric_only=True,
        )

    def cumsum(self) -> Union[DataFrame, Series]:
        """
        Cumulative sum for each group.

        Returns
        -------
        Series or DataFrame

        See Also
        --------
        Series.cumsum
        DataFrame.cumsum

        Examples
        --------
        >>> df = ps.DataFrame(
        ...     [[1, None, 4], [1, 0.1, 3], [1, 20.0, 2], [4, 10.0, 1]],
        ...     columns=list('ABC'))
        >>> df
           A     B  C
        0  1   NaN  4
        1  1   0.1  3
        2  1  20.0  2
        3  4  10.0  1

        By default, iterates over rows and finds the sum in each column.

        >>> df.groupby("A").cumsum().sort_index()
              B  C
        0   NaN  4
        1   0.1  7
        2  20.1  9
        3  10.0  1

        It works as below in Series.

        >>> df.B.groupby(df.A).cumsum().sort_index()
        0     NaN
        1     0.1
        2    20.1
        3    10.0
        Name: B, dtype: float64
        """
        return self._apply_series_op(
            lambda sg: sg._psser._cumsum(True, part_cols=sg._groupkeys_scols),
            should_resolve=True,
            numeric_only=True,
        )

    def apply(self, func, *args, **kwargs) -> Union[DataFrame, Series]:
        """
        Apply function `func` group-wise and combine the results together.

        The function passed to `apply` must take a DataFrame as its first
        argument and return a DataFrame. `apply` will
        then take care of combining the results back together into a single
        dataframe. `apply` is therefore a highly flexible
        grouping method.

        While `apply` is a very flexible method, its downside is that
        using it can be quite a bit slower than using more specific methods
        like `agg` or `transform`. pandas-on-Spark offers a wide range of method that will
        be much faster than using `apply` for their specific purposes, so try to
        use them before reaching for `apply`.

        .. note:: this API executes the function once to infer the type which is
            potentially expensive, for instance, when the dataset is created after
            aggregations or sorting.

            To avoid this, specify return type in ``func``, for instance, as below:

            >>> def pandas_div(x) -> ps.DataFrame[float, float]:
            ...     return x[['B', 'C']] / x[['B', 'C']]

            If the return type is specified, the output column names become
            `c0, c1, c2 ... cn`. These names are positionally mapped to the returned
            DataFrame in ``func``.

            To specify the column names, you can assign them in a pandas friendly style as below:

            >>> def pandas_div(x) -> ps.DataFrame["a": float, "b": float]:
            ...     return x[['B', 'C']] / x[['B', 'C']]

            >>> pdf = pd.DataFrame({'B': [1.], 'C': [3.]})
            >>> def plus_one(x) -> ps.DataFrame[zip(pdf.columns, pdf.dtypes)]:
            ...     return x[['B', 'C']] / x[['B', 'C']]

            When the given function has the return type annotated, the original index of the
            GroupBy object will be lost and a default index will be attached to the result.
            Please be careful about configuring the default index. See also `Default Index Type
            <https://koalas.readthedocs.io/en/latest/user_guide/options.html#default-index-type>`_.

        .. note:: the dataframe within ``func`` is actually a pandas dataframe. Therefore,
            any pandas APIs within this function is allowed.

        Parameters
        ----------
        func : callable
            A callable that takes a DataFrame as its first argument, and
            returns a dataframe.
        *args
            Positional arguments to pass to func.
        **kwargs
            Keyword arguments to pass to func.

        Returns
        -------
        applied : DataFrame or Series

        See Also
        --------
        aggregate : Apply aggregate function to the GroupBy object.
        DataFrame.apply : Apply a function to a DataFrame.
        Series.apply : Apply a function to a Series.

        Examples
        --------
        >>> df = ps.DataFrame({'A': 'a a b'.split(),
        ...                    'B': [1, 2, 3],
        ...                    'C': [4, 6, 5]}, columns=['A', 'B', 'C'])
        >>> g = df.groupby('A')

        Notice that ``g`` has two groups, ``a`` and ``b``.
        Calling `apply` in various ways, we can get different grouping results:

        Below the functions passed to `apply` takes a DataFrame as
        its argument and returns a DataFrame. `apply` combines the result for
        each group together into a new DataFrame:

        >>> def plus_min(x):
        ...     return x + x.min()
        >>> g.apply(plus_min).sort_index()  # doctest: +NORMALIZE_WHITESPACE
            A  B   C
        0  aa  2   8
        1  aa  3  10
        2  bb  6  10

        >>> g.apply(sum).sort_index()  # doctest: +NORMALIZE_WHITESPACE
            A  B   C
        A
        a  aa  3  10
        b   b  3   5

        >>> g.apply(len).sort_index()  # doctest: +NORMALIZE_WHITESPACE
        A
        a    2
        b    1
        dtype: int64

        You can specify the type hint and prevent schema inference for better performance.

        >>> def pandas_div(x) -> ps.DataFrame[float, float]:
        ...     return x[['B', 'C']] / x[['B', 'C']]
        >>> g.apply(pandas_div).sort_index()  # doctest: +NORMALIZE_WHITESPACE
            c0   c1
        0  1.0  1.0
        1  1.0  1.0
        2  1.0  1.0

        In case of Series, it works as below.

        >>> def plus_max(x) -> ps.Series[np.int]:
        ...     return x + x.max()
        >>> df.B.groupby(df.A).apply(plus_max).sort_index()  # doctest: +SKIP
        0    6
        1    3
        2    4
        Name: B, dtype: int64

        >>> def plus_min(x):
        ...     return x + x.min()
        >>> df.B.groupby(df.A).apply(plus_min).sort_index()
        0    2
        1    3
        2    6
        Name: B, dtype: int64

        You can also return a scalar value as a aggregated value of the group:

        >>> def plus_length(x) -> np.int:
        ...     return len(x)
        >>> df.B.groupby(df.A).apply(plus_length).sort_index()  # doctest: +SKIP
        0    1
        1    2
        Name: B, dtype: int64

        The extra arguments to the function can be passed as below.

        >>> def calculation(x, y, z) -> np.int:
        ...     return len(x) + y * z
        >>> df.B.groupby(df.A).apply(calculation, 5, z=10).sort_index()  # doctest: +SKIP
        0    51
        1    52
        Name: B, dtype: int64
        """
        from pandas.core.base import SelectionMixin

        if not isinstance(func, Callable):  # type: ignore
            raise TypeError("%s object is not callable" % type(func).__name__)

        spec = inspect.getfullargspec(func)
        return_sig = spec.annotations.get("return", None)
        should_infer_schema = return_sig is None

        is_series_groupby = isinstance(self, SeriesGroupBy)

        psdf = self._psdf

        if self._agg_columns_selected:
            agg_columns = self._agg_columns
        else:
            agg_columns = [
                psdf._psser_for(label)
                for label in psdf._internal.column_labels
                if label not in self._column_labels_to_exlcude
            ]

        psdf, groupkey_labels, groupkey_names = GroupBy._prepare_group_map_apply(
            psdf, self._groupkeys, agg_columns
        )

        if is_series_groupby:
            name = psdf.columns[-1]
            pandas_apply = SelectionMixin._builtin_table.get(func, func)
        else:
            f = SelectionMixin._builtin_table.get(func, func)

            def pandas_apply(pdf, *a, **k):
                return f(pdf.drop(groupkey_names, axis=1), *a, **k)

        should_return_series = False

        if should_infer_schema:
            # Here we execute with the first 1000 to get the return type.
            limit = get_option("compute.shortcut_limit")
            pdf = psdf.head(limit + 1)._to_internal_pandas()
            groupkeys = [
                pdf[groupkey_name].rename(psser.name)
                for groupkey_name, psser in zip(groupkey_names, self._groupkeys)
            ]
            if is_series_groupby:
                pser_or_pdf = pdf.groupby(groupkeys)[name].apply(pandas_apply, *args, **kwargs)
            else:
                pser_or_pdf = pdf.groupby(groupkeys).apply(pandas_apply, *args, **kwargs)
            psser_or_psdf = ps.from_pandas(pser_or_pdf)

            if len(pdf) <= limit:
                if isinstance(psser_or_psdf, ps.Series) and is_series_groupby:
                    psser_or_psdf = psser_or_psdf.rename(cast(SeriesGroupBy, self)._psser.name)
                return cast(Union[Series, DataFrame], psser_or_psdf)

            if isinstance(psser_or_psdf, Series):
                should_return_series = True
                psdf_from_pandas = psser_or_psdf._psdf
            else:
                psdf_from_pandas = cast(DataFrame, psser_or_psdf)

            return_schema = force_decimal_precision_scale(
                as_nullable_spark_type(
                    psdf_from_pandas._internal.spark_frame.drop(*HIDDEN_COLUMNS).schema
                )
            )  # type: DataType
        else:
            return_type = infer_return_type(func)
            if not is_series_groupby and isinstance(return_type, SeriesType):
                raise TypeError(
                    "Series as a return type hint at frame groupby is not supported "
                    "currently; however got [%s]. Use DataFrame type hint instead." % return_sig
                )

            if isinstance(return_type, DataFrameType):
                return_schema = cast(DataFrameType, return_type).spark_type
                data_dtypes = cast(DataFrameType, return_type).dtypes
            else:
                should_return_series = True
                return_schema = cast(Union[SeriesType, ScalarType], return_type).spark_type
                if is_series_groupby:
                    return_schema = StructType([StructField(name, return_schema)])
                else:
                    return_schema = StructType(
                        [StructField(SPARK_DEFAULT_SERIES_NAME, return_schema)]
                    )
                data_dtypes = [cast(Union[SeriesType, ScalarType], return_type).dtype]

        def pandas_groupby_apply(pdf):

            if not is_series_groupby and LooseVersion(pd.__version__) < LooseVersion("0.25"):
                # `groupby.apply` in pandas<0.25 runs the functions twice for the first group.
                # https://github.com/pandas-dev/pandas/pull/24748

                should_skip_first_call = True

                def wrapped_func(df, *a, **k):
                    nonlocal should_skip_first_call
                    if should_skip_first_call:
                        should_skip_first_call = False
                        if should_return_series:
                            return pd.Series()
                        else:
                            return pd.DataFrame()
                    else:
                        return pandas_apply(df, *a, **k)

            else:
                wrapped_func = pandas_apply

            if is_series_groupby:
                pdf_or_ser = pdf.groupby(groupkey_names)[name].apply(wrapped_func, *args, **kwargs)
            else:
                pdf_or_ser = pdf.groupby(groupkey_names).apply(wrapped_func, *args, **kwargs)

            if not isinstance(pdf_or_ser, pd.DataFrame):
                return pd.DataFrame(pdf_or_ser)
            else:
                return pdf_or_ser

        sdf = GroupBy._spark_group_map_apply(
            psdf,
            pandas_groupby_apply,
            [psdf._internal.spark_column_for(label) for label in groupkey_labels],
            return_schema,
            retain_index=should_infer_schema,
        )

        if should_infer_schema:
            # If schema is inferred, we can restore indexes too.
            internal = psdf_from_pandas._internal.with_new_sdf(sdf)
        else:
            # Otherwise, it loses index.
            internal = InternalFrame(
                spark_frame=sdf, index_spark_columns=None, data_dtypes=data_dtypes
            )

        if should_return_series:
            psser = first_series(DataFrame(internal))
            if is_series_groupby:
                psser = psser.rename(cast(SeriesGroupBy, self)._psser.name)
            return psser
        else:
            return DataFrame(internal)

    # TODO: implement 'dropna' parameter
    def filter(self, func) -> Union[DataFrame, Series]:
        """
        Return a copy of a DataFrame excluding elements from groups that
        do not satisfy the boolean criterion specified by func.

        Parameters
        ----------
        f : function
            Function to apply to each subframe. Should return True or False.
        dropna : Drop groups that do not pass the filter. True by default;
            if False, groups that evaluate False are filled with NaNs.

        Returns
        -------
        filtered : DataFrame or Series

        Notes
        -----
        Each subframe is endowed the attribute 'name' in case you need to know
        which group you are working on.

        Examples
        --------
        >>> df = ps.DataFrame({'A' : ['foo', 'bar', 'foo', 'bar',
        ...                           'foo', 'bar'],
        ...                    'B' : [1, 2, 3, 4, 5, 6],
        ...                    'C' : [2.0, 5., 8., 1., 2., 9.]}, columns=['A', 'B', 'C'])
        >>> grouped = df.groupby('A')
        >>> grouped.filter(lambda x: x['B'].mean() > 3.)
             A  B    C
        1  bar  2  5.0
        3  bar  4  1.0
        5  bar  6  9.0

        >>> df.B.groupby(df.A).filter(lambda x: x.mean() > 3.)
        1    2
        3    4
        5    6
        Name: B, dtype: int64
        """
        from pandas.core.base import SelectionMixin

        if not isinstance(func, Callable):  # type: ignore
            raise TypeError("%s object is not callable" % type(func).__name__)

        is_series_groupby = isinstance(self, SeriesGroupBy)

        psdf = self._psdf

        if self._agg_columns_selected:
            agg_columns = self._agg_columns
        else:
            agg_columns = [
                psdf._psser_for(label)
                for label in psdf._internal.column_labels
                if label not in self._column_labels_to_exlcude
            ]

        data_schema = (
            psdf[agg_columns]._internal.resolved_copy.spark_frame.drop(*HIDDEN_COLUMNS).schema
        )

        psdf, groupkey_labels, groupkey_names = GroupBy._prepare_group_map_apply(
            psdf, self._groupkeys, agg_columns
        )

        if is_series_groupby:

            def pandas_filter(pdf):
                return pd.DataFrame(pdf.groupby(groupkey_names)[pdf.columns[-1]].filter(func))

        else:
            f = SelectionMixin._builtin_table.get(func, func)

            def wrapped_func(pdf):
                return f(pdf.drop(groupkey_names, axis=1))

            def pandas_filter(pdf):
                return pdf.groupby(groupkey_names).filter(wrapped_func).drop(groupkey_names, axis=1)

        sdf = GroupBy._spark_group_map_apply(
            psdf,
            pandas_filter,
            [psdf._internal.spark_column_for(label) for label in groupkey_labels],
            data_schema,
            retain_index=True,
        )

        psdf = DataFrame(self._psdf[agg_columns]._internal.with_new_sdf(sdf))
        if is_series_groupby:
            return first_series(psdf)
        else:
            return psdf

    @staticmethod
    def _prepare_group_map_apply(psdf, groupkeys, agg_columns):
        groupkey_labels = [
            verify_temp_column_name(psdf, "__groupkey_{}__".format(i))
            for i in range(len(groupkeys))
        ]
        psdf = psdf[[s.rename(label) for s, label in zip(groupkeys, groupkey_labels)] + agg_columns]
        groupkey_names = [label if len(label) > 1 else label[0] for label in groupkey_labels]
        return DataFrame(psdf._internal.resolved_copy), groupkey_labels, groupkey_names

    @staticmethod
    def _spark_group_map_apply(psdf, func, groupkeys_scols, return_schema, retain_index):
        output_func = GroupBy._make_pandas_df_builder_func(psdf, func, return_schema, retain_index)
        grouped_map_func = pandas_udf(return_schema, PandasUDFType.GROUPED_MAP)(output_func)
        sdf = psdf._internal.spark_frame.drop(*HIDDEN_COLUMNS)
        return sdf.groupby(*groupkeys_scols).apply(grouped_map_func)

    @staticmethod
    def _make_pandas_df_builder_func(psdf, func, return_schema, retain_index):
        """
        Creates a function that can be used inside the pandas UDF. This function can construct
        the same pandas DataFrame as if the pandas-on-Spark DataFrame is collected to driver side.
        The index, column labels, etc. are re-constructed within the function.
        """
        arguments_for_restore_index = psdf._internal.arguments_for_restore_index

        def rename_output(pdf):
            pdf = InternalFrame.restore_index(pdf.copy(), **arguments_for_restore_index)

            pdf = func(pdf)

            # If schema should be inferred, we don't restore index. pandas seems restoring
            # the index in some cases.
            # When Spark output type is specified, without executing it, we don't know
            # if we should restore the index or not. For instance, see the example in
            # https://github.com/pyspark.pandas/issues/628.
            pdf, _, _, _, _ = InternalFrame.prepare_pandas_frame(pdf, retain_index=retain_index)

            # Just positionally map the column names to given schema's.
            pdf.columns = return_schema.names

            return pdf

        return rename_output

    def rank(self, method="average", ascending=True) -> Union[DataFrame, Series]:
        """
        Provide the rank of values within each group.

        Parameters
        ----------
        method : {'average', 'min', 'max', 'first', 'dense'}, default 'average'
            * average: average rank of group
            * min: lowest rank in group
            * max: highest rank in group
            * first: ranks assigned in order they appear in the array
            * dense: like 'min', but rank always increases by 1 between groups
        ascending : boolean, default True
            False for ranks by high (1) to low (N)

        Returns
        -------
        DataFrame with ranking of values within each group

        Examples
        --------

        >>> df = ps.DataFrame({
        ...     'a': [1, 1, 1, 2, 2, 2, 3, 3, 3],
        ...     'b': [1, 2, 2, 2, 3, 3, 3, 4, 4]}, columns=['a', 'b'])
        >>> df
           a  b
        0  1  1
        1  1  2
        2  1  2
        3  2  2
        4  2  3
        5  2  3
        6  3  3
        7  3  4
        8  3  4

        >>> df.groupby("a").rank().sort_index()
             b
        0  1.0
        1  2.5
        2  2.5
        3  1.0
        4  2.5
        5  2.5
        6  1.0
        7  2.5
        8  2.5

        >>> df.b.groupby(df.a).rank(method='max').sort_index()
        0    1.0
        1    3.0
        2    3.0
        3    1.0
        4    3.0
        5    3.0
        6    1.0
        7    3.0
        8    3.0
        Name: b, dtype: float64

        """
        return self._apply_series_op(
            lambda sg: sg._psser._rank(method, ascending, part_cols=sg._groupkeys_scols),
            should_resolve=True,
        )

    # TODO: add axis parameter
    def idxmax(self, skipna=True) -> Union[DataFrame, Series]:
        """
        Return index of first occurrence of maximum over requested axis in group.
        NA/null values are excluded.

        Parameters
        ----------
        skipna : boolean, default True
            Exclude NA/null values. If an entire row/column is NA, the result will be NA.

        See Also
        --------
        Series.idxmax
        DataFrame.idxmax
        pyspark.pandas.Series.groupby
        pyspark.pandas.DataFrame.groupby

        Examples
        --------
        >>> df = ps.DataFrame({'a': [1, 1, 2, 2, 3],
        ...                    'b': [1, 2, 3, 4, 5],
        ...                    'c': [5, 4, 3, 2, 1]}, columns=['a', 'b', 'c'])

        >>> df.groupby(['a'])['b'].idxmax().sort_index() # doctest: +NORMALIZE_WHITESPACE
        a
        1  1
        2  3
        3  4
        Name: b, dtype: int64

        >>> df.groupby(['a']).idxmax().sort_index() # doctest: +NORMALIZE_WHITESPACE
           b  c
        a
        1  1  0
        2  3  2
        3  4  4
        """
        if self._psdf._internal.index_level != 1:
            raise ValueError("idxmax only support one-level index now")

        groupkey_names = ["__groupkey_{}__".format(i) for i in range(len(self._groupkeys))]

        sdf = self._psdf._internal.spark_frame
        for s, name in zip(self._groupkeys, groupkey_names):
            sdf = sdf.withColumn(name, s.spark.column)
        index = self._psdf._internal.index_spark_column_names[0]

        stat_exprs = []
        for psser, c in zip(self._agg_columns, self._agg_columns_scols):
            name = psser._internal.data_spark_column_names[0]

            if skipna:
                order_column = Column(c._jc.desc_nulls_last())
            else:
                order_column = Column(c._jc.desc_nulls_first())
            window = Window.partitionBy(*groupkey_names).orderBy(
                order_column, NATURAL_ORDER_COLUMN_NAME
            )
            sdf = sdf.withColumn(
                name, F.when(F.row_number().over(window) == 1, scol_for(sdf, index)).otherwise(None)
            )
            stat_exprs.append(F.max(scol_for(sdf, name)).alias(name))

        sdf = sdf.groupby(*groupkey_names).agg(*stat_exprs)

        internal = InternalFrame(
            spark_frame=sdf,
            index_spark_columns=[scol_for(sdf, col) for col in groupkey_names],
            index_names=[psser._column_label for psser in self._groupkeys],
            index_dtypes=[psser.dtype for psser in self._groupkeys],
            column_labels=[psser._column_label for psser in self._agg_columns],
            data_spark_columns=[
                scol_for(sdf, psser._internal.data_spark_column_names[0])
                for psser in self._agg_columns
            ],
        )
        return DataFrame(internal)

    # TODO: add axis parameter
    def idxmin(self, skipna=True) -> Union[DataFrame, Series]:
        """
        Return index of first occurrence of minimum over requested axis in group.
        NA/null values are excluded.

        Parameters
        ----------
        skipna : boolean, default True
            Exclude NA/null values. If an entire row/column is NA, the result will be NA.

        See Also
        --------
        Series.idxmin
        DataFrame.idxmin
        pyspark.pandas.Series.groupby
        pyspark.pandas.DataFrame.groupby

        Examples
        --------
        >>> df = ps.DataFrame({'a': [1, 1, 2, 2, 3],
        ...                    'b': [1, 2, 3, 4, 5],
        ...                    'c': [5, 4, 3, 2, 1]}, columns=['a', 'b', 'c'])

        >>> df.groupby(['a'])['b'].idxmin().sort_index() # doctest: +NORMALIZE_WHITESPACE
        a
        1    0
        2    2
        3    4
        Name: b, dtype: int64

        >>> df.groupby(['a']).idxmin().sort_index() # doctest: +NORMALIZE_WHITESPACE
           b  c
        a
        1  0  1
        2  2  3
        3  4  4
        """
        if self._psdf._internal.index_level != 1:
            raise ValueError("idxmin only support one-level index now")

        groupkey_names = ["__groupkey_{}__".format(i) for i in range(len(self._groupkeys))]

        sdf = self._psdf._internal.spark_frame
        for s, name in zip(self._groupkeys, groupkey_names):
            sdf = sdf.withColumn(name, s.spark.column)
        index = self._psdf._internal.index_spark_column_names[0]

        stat_exprs = []
        for psser, c in zip(self._agg_columns, self._agg_columns_scols):
            name = psser._internal.data_spark_column_names[0]

            if skipna:
                order_column = Column(c._jc.asc_nulls_last())
            else:
                order_column = Column(c._jc.asc_nulls_first())
            window = Window.partitionBy(*groupkey_names).orderBy(
                order_column, NATURAL_ORDER_COLUMN_NAME
            )
            sdf = sdf.withColumn(
                name, F.when(F.row_number().over(window) == 1, scol_for(sdf, index)).otherwise(None)
            )
            stat_exprs.append(F.max(scol_for(sdf, name)).alias(name))

        sdf = sdf.groupby(*groupkey_names).agg(*stat_exprs)

        internal = InternalFrame(
            spark_frame=sdf,
            index_spark_columns=[scol_for(sdf, col) for col in groupkey_names],
            index_names=[psser._column_label for psser in self._groupkeys],
            column_labels=[psser._column_label for psser in self._agg_columns],
            data_spark_columns=[
                scol_for(sdf, psser._internal.data_spark_column_names[0])
                for psser in self._agg_columns
            ],
        )
        return DataFrame(internal)

    def fillna(
        self, value=None, method=None, axis=None, inplace=False, limit=None
    ) -> Union[DataFrame, Series]:
        """Fill NA/NaN values in group.

        Parameters
        ----------
        value : scalar, dict, Series
            Value to use to fill holes. alternately a dict/Series of values
            specifying which value to use for each column.
            DataFrame is not supported.
        method : {'backfill', 'bfill', 'pad', 'ffill', None}, default None
            Method to use for filling holes in reindexed Series pad / ffill: propagate last valid
            observation forward to next valid backfill / bfill:
            use NEXT valid observation to fill gap
        axis : {0 or `index`}
            1 and `columns` are not supported.
        inplace : boolean, default False
            Fill in place (do not create a new object)
        limit : int, default None
            If method is specified, this is the maximum number of consecutive NaN values to
            forward/backward fill. In other words, if there is a gap with more than this number of
            consecutive NaNs, it will only be partially filled. If method is not specified,
            this is the maximum number of entries along the entire axis where NaNs will be filled.
            Must be greater than 0 if not None

        Returns
        -------
        DataFrame
            DataFrame with NA entries filled.

        Examples
        --------
        >>> df = ps.DataFrame({
        ...     'A': [1, 1, 2, 2],
        ...     'B': [2, 4, None, 3],
        ...     'C': [None, None, None, 1],
        ...     'D': [0, 1, 5, 4]
        ...     },
        ...     columns=['A', 'B', 'C', 'D'])
        >>> df
           A    B    C  D
        0  1  2.0  NaN  0
        1  1  4.0  NaN  1
        2  2  NaN  NaN  5
        3  2  3.0  1.0  4

        We can also propagate non-null values forward or backward in group.

        >>> df.groupby(['A'])['B'].fillna(method='ffill').sort_index()
        0    2.0
        1    4.0
        2    NaN
        3    3.0
        Name: B, dtype: float64

        >>> df.groupby(['A']).fillna(method='bfill').sort_index()
             B    C  D
        0  2.0  NaN  0
        1  4.0  NaN  1
        2  3.0  1.0  5
        3  3.0  1.0  4
        """
        return self._apply_series_op(
            lambda sg: sg._psser._fillna(
                value=value, method=method, axis=axis, limit=limit, part_cols=sg._groupkeys_scols
            ),
            should_resolve=(method is not None),
        )

    def bfill(self, limit=None) -> Union[DataFrame, Series]:
        """
        Synonym for `DataFrame.fillna()` with ``method=`bfill```.

        Parameters
        ----------
        axis : {0 or `index`}
            1 and `columns` are not supported.
        inplace : boolean, default False
            Fill in place (do not create a new object)
        limit : int, default None
            If method is specified, this is the maximum number of consecutive NaN values to
            forward/backward fill. In other words, if there is a gap with more than this number of
            consecutive NaNs, it will only be partially filled. If method is not specified,
            this is the maximum number of entries along the entire axis where NaNs will be filled.
            Must be greater than 0 if not None

        Returns
        -------
        DataFrame
            DataFrame with NA entries filled.

        Examples
        --------
        >>> df = ps.DataFrame({
        ...     'A': [1, 1, 2, 2],
        ...     'B': [2, 4, None, 3],
        ...     'C': [None, None, None, 1],
        ...     'D': [0, 1, 5, 4]
        ...     },
        ...     columns=['A', 'B', 'C', 'D'])
        >>> df
           A    B    C  D
        0  1  2.0  NaN  0
        1  1  4.0  NaN  1
        2  2  NaN  NaN  5
        3  2  3.0  1.0  4

        Propagate non-null values backward.

        >>> df.groupby(['A']).bfill().sort_index()
             B    C  D
        0  2.0  NaN  0
        1  4.0  NaN  1
        2  3.0  1.0  5
        3  3.0  1.0  4
        """
        return self.fillna(method="bfill", limit=limit)

    backfill = bfill

    def ffill(self, limit=None) -> Union[DataFrame, Series]:
        """
        Synonym for `DataFrame.fillna()` with ``method=`ffill```.

        Parameters
        ----------
        axis : {0 or `index`}
            1 and `columns` are not supported.
        inplace : boolean, default False
            Fill in place (do not create a new object)
        limit : int, default None
            If method is specified, this is the maximum number of consecutive NaN values to
            forward/backward fill. In other words, if there is a gap with more than this number of
            consecutive NaNs, it will only be partially filled. If method is not specified,
            this is the maximum number of entries along the entire axis where NaNs will be filled.
            Must be greater than 0 if not None

        Returns
        -------
        DataFrame
            DataFrame with NA entries filled.

        Examples
        --------
        >>> df = ps.DataFrame({
        ...     'A': [1, 1, 2, 2],
        ...     'B': [2, 4, None, 3],
        ...     'C': [None, None, None, 1],
        ...     'D': [0, 1, 5, 4]
        ...     },
        ...     columns=['A', 'B', 'C', 'D'])
        >>> df
           A    B    C  D
        0  1  2.0  NaN  0
        1  1  4.0  NaN  1
        2  2  NaN  NaN  5
        3  2  3.0  1.0  4

        Propagate non-null values forward.

        >>> df.groupby(['A']).ffill().sort_index()
             B    C  D
        0  2.0  NaN  0
        1  4.0  NaN  1
        2  NaN  NaN  5
        3  3.0  1.0  4
        """
        return self.fillna(method="ffill", limit=limit)

    pad = ffill

    def _limit(self, n: int, asc: bool):
        """
        Private function for tail and head.
        """
        psdf = self._psdf

        if self._agg_columns_selected:
            agg_columns = self._agg_columns
        else:
            agg_columns = [
                psdf._psser_for(label)
                for label in psdf._internal.column_labels
                if label not in self._column_labels_to_exlcude
            ]

        psdf, groupkey_labels, _ = GroupBy._prepare_group_map_apply(
            psdf, self._groupkeys, agg_columns,
        )

        groupkey_scols = [psdf._internal.spark_column_for(label) for label in groupkey_labels]

        sdf = psdf._internal.spark_frame
        tmp_col = verify_temp_column_name(sdf, "__row_number__")

        # This part is handled differently depending on whether it is a tail or a head.
        window = (
            Window.partitionBy(*groupkey_scols).orderBy(F.col(NATURAL_ORDER_COLUMN_NAME).asc())
            if asc
            else Window.partitionBy(*groupkey_scols).orderBy(
                F.col(NATURAL_ORDER_COLUMN_NAME).desc()
            )
        )

        sdf = (
            sdf.withColumn(tmp_col, F.row_number().over(window))
            .filter(F.col(tmp_col) <= n)
            .drop(tmp_col)
        )

        internal = psdf._internal.with_new_sdf(sdf)
        return DataFrame(internal).drop(groupkey_labels, axis=1)

    def head(self, n=5) -> Union[DataFrame, Series]:
        """
        Return first n rows of each group.

        Returns
        -------
        DataFrame or Series

        Examples
        --------
        >>> df = ps.DataFrame({'a': [1, 1, 1, 1, 2, 2, 2, 3, 3, 3],
        ...                    'b': [2, 3, 1, 4, 6, 9, 8, 10, 7, 5],
        ...                    'c': [3, 5, 2, 5, 1, 2, 6, 4, 3, 6]},
        ...                   columns=['a', 'b', 'c'],
        ...                   index=[7, 2, 4, 1, 3, 4, 9, 10, 5, 6])
        >>> df
            a   b  c
        7   1   2  3
        2   1   3  5
        4   1   1  2
        1   1   4  5
        3   2   6  1
        4   2   9  2
        9   2   8  6
        10  3  10  4
        5   3   7  3
        6   3   5  6

        >>> df.groupby('a').head(2).sort_index()
            a   b  c
        2   1   3  5
        3   2   6  1
        4   2   9  2
        5   3   7  3
        7   1   2  3
        10  3  10  4

        >>> df.groupby('a')['b'].head(2).sort_index()
        2      3
        3      6
        4      9
        5      7
        7      2
        10    10
        Name: b, dtype: int64
        """
        return self._limit(n, asc=True)

    def tail(self, n=5) -> Union[DataFrame, Series]:
        """
        Return last n rows of each group.

        Similar to `.apply(lambda x: x.tail(n))`, but it returns a subset of rows from
        the original DataFrame with original index and order preserved (`as_index` flag is ignored).

        Does not work for negative values of n.

        Returns
        -------
        DataFrame or Series

        Examples
        --------
        >>> df = ps.DataFrame({'a': [1, 1, 1, 1, 2, 2, 2, 3, 3, 3],
        ...                    'b': [2, 3, 1, 4, 6, 9, 8, 10, 7, 5],
        ...                    'c': [3, 5, 2, 5, 1, 2, 6, 4, 3, 6]},
        ...                   columns=['a', 'b', 'c'],
        ...                   index=[7, 2, 3, 1, 3, 4, 9, 10, 5, 6])
        >>> df
            a   b  c
        7   1   2  3
        2   1   3  5
        3   1   1  2
        1   1   4  5
        3   2   6  1
        4   2   9  2
        9   2   8  6
        10  3  10  4
        5   3   7  3
        6   3   5  6

        >>> df.groupby('a').tail(2).sort_index()
           a  b  c
        1  1  4  5
        3  1  1  2
        4  2  9  2
        5  3  7  3
        6  3  5  6
        9  2  8  6

        >>> df.groupby('a')['b'].tail(2).sort_index()
        1    4
        3    1
        4    9
        5    7
        6    5
        9    8
        Name: b, dtype: int64
        """
        return self._limit(n, asc=False)

    def shift(self, periods=1, fill_value=None) -> Union[DataFrame, Series]:
        """
        Shift each group by periods observations.

        Parameters
        ----------
        periods : integer, default 1
            number of periods to shift
        fill_value : optional

        Returns
        -------
        Series or DataFrame
            Object shifted within each group.

        Examples
        --------

        >>> df = ps.DataFrame({
        ...     'a': [1, 1, 1, 2, 2, 2, 3, 3, 3],
        ...     'b': [1, 2, 2, 2, 3, 3, 3, 4, 4]}, columns=['a', 'b'])
        >>> df
           a  b
        0  1  1
        1  1  2
        2  1  2
        3  2  2
        4  2  3
        5  2  3
        6  3  3
        7  3  4
        8  3  4

        >>> df.groupby('a').shift().sort_index()  # doctest: +SKIP
             b
        0  NaN
        1  1.0
        2  2.0
        3  NaN
        4  2.0
        5  3.0
        6  NaN
        7  3.0
        8  4.0

        >>> df.groupby('a').shift(periods=-1, fill_value=0).sort_index()  # doctest: +SKIP
           b
        0  2
        1  2
        2  0
        3  3
        4  3
        5  0
        6  4
        7  4
        8  0
        """
        return self._apply_series_op(
            lambda sg: sg._psser._shift(periods, fill_value, part_cols=sg._groupkeys_scols),
            should_resolve=True,
        )

    def transform(self, func, *args, **kwargs) -> Union[DataFrame, Series]:
        """
        Apply function column-by-column to the GroupBy object.

        The function passed to `transform` must take a Series as its first
        argument and return a Series. The given function is executed for
        each series in each grouped data.

        While `transform` is a very flexible method, its downside is that
        using it can be quite a bit slower than using more specific methods
        like `agg` or `transform`. pandas-on-Spark offers a wide range of method that will
        be much faster than using `transform` for their specific purposes, so try to
        use them before reaching for `transform`.

        .. note:: this API executes the function once to infer the type which is
             potentially expensive, for instance, when the dataset is created after
             aggregations or sorting.

             To avoid this, specify return type in ``func``, for instance, as below:

             >>> def convert_to_string(x) -> ps.Series[str]:
             ...     return x.apply("a string {}".format)

            When the given function has the return type annotated, the original index of the
            GroupBy object will be lost and a default index will be attached to the result.
            Please be careful about configuring the default index. See also `Default Index Type
            <https://koalas.readthedocs.io/en/latest/user_guide/options.html#default-index-type>`_.

        .. note:: the series within ``func`` is actually a pandas series. Therefore,
            any pandas APIs within this function is allowed.


        Parameters
        ----------
        func : callable
            A callable that takes a Series as its first argument, and
            returns a Series.
        *args
            Positional arguments to pass to func.
        **kwargs
            Keyword arguments to pass to func.

        Returns
        -------
        applied : DataFrame

        See Also
        --------
        aggregate : Apply aggregate function to the GroupBy object.
        Series.apply : Apply a function to a Series.

        Examples
        --------

        >>> df = ps.DataFrame({'A': [0, 0, 1],
        ...                    'B': [1, 2, 3],
        ...                    'C': [4, 6, 5]}, columns=['A', 'B', 'C'])

        >>> g = df.groupby('A')

        Notice that ``g`` has two groups, ``0`` and ``1``.
        Calling `transform` in various ways, we can get different grouping results:
        Below the functions passed to `transform` takes a Series as
        its argument and returns a Series. `transform` applies the function on each series
        in each grouped data, and combine them into a new DataFrame:

        >>> def convert_to_string(x) -> ps.Series[str]:
        ...     return x.apply("a string {}".format)
        >>> g.transform(convert_to_string)  # doctest: +NORMALIZE_WHITESPACE
                    B           C
        0  a string 1  a string 4
        1  a string 2  a string 6
        2  a string 3  a string 5

        >>> def plus_max(x) -> ps.Series[np.int]:
        ...     return x + x.max()
        >>> g.transform(plus_max)  # doctest: +NORMALIZE_WHITESPACE
           B   C
        0  3  10
        1  4  12
        2  6  10

        You can omit the type hint and let pandas-on-Spark infer its type.

        >>> def plus_min(x):
        ...     return x + x.min()
        >>> g.transform(plus_min)  # doctest: +NORMALIZE_WHITESPACE
           B   C
        0  2   8
        1  3  10
        2  6  10

        In case of Series, it works as below.

        >>> df.B.groupby(df.A).transform(plus_max)
        0    3
        1    4
        2    6
        Name: B, dtype: int64

        >>> (df * -1).B.groupby(df.A).transform(abs)
        0    1
        1    2
        2    3
        Name: B, dtype: int64

        You can also specify extra arguments to pass to the function.

        >>> def calculation(x, y, z) -> ps.Series[np.int]:
        ...     return x + x.min() + y + z
        >>> g.transform(calculation, 5, z=20)  # doctest: +NORMALIZE_WHITESPACE
            B   C
        0  27  33
        1  28  35
        2  31  35
        """
        if not isinstance(func, Callable):  # type: ignore
            raise TypeError("%s object is not callable" % type(func).__name__)

        spec = inspect.getfullargspec(func)
        return_sig = spec.annotations.get("return", None)

        psdf, groupkey_labels, groupkey_names = GroupBy._prepare_group_map_apply(
            self._psdf, self._groupkeys, agg_columns=self._agg_columns
        )

        def pandas_transform(pdf):
            return pdf.groupby(groupkey_names).transform(func, *args, **kwargs)

        should_infer_schema = return_sig is None

        if should_infer_schema:
            # Here we execute with the first 1000 to get the return type.
            # If the records were less than 1000, it uses pandas API directly for a shortcut.
            limit = get_option("compute.shortcut_limit")
            pdf = psdf.head(limit + 1)._to_internal_pandas()
            pdf = pdf.groupby(groupkey_names).transform(func, *args, **kwargs)
            psdf_from_pandas = DataFrame(pdf)  # type: DataFrame
            return_schema = force_decimal_precision_scale(
                as_nullable_spark_type(
                    psdf_from_pandas._internal.spark_frame.drop(*HIDDEN_COLUMNS).schema
                )
            )  # type: DataType
            if len(pdf) <= limit:
                return psdf_from_pandas

            sdf = GroupBy._spark_group_map_apply(
                psdf,
                pandas_transform,
                [psdf._internal.spark_column_for(label) for label in groupkey_labels],
                return_schema,
                retain_index=True,
            )
            # If schema is inferred, we can restore indexes too.
            internal = psdf_from_pandas._internal.with_new_sdf(sdf)
        else:
            return_type = infer_return_type(func)
            if not isinstance(return_type, SeriesType):
                raise TypeError(
                    "Expected the return type of this function to be of Series type, "
                    "but found type {}".format(return_type)
                )

            return_schema = cast(SeriesType, return_type).spark_type
            data_columns = psdf._internal.data_spark_column_names
            return_schema = StructType(
                [StructField(c, return_schema) for c in data_columns if c not in groupkey_names]
            )
            data_dtypes = [
                cast(SeriesType, return_type).dtype for c in data_columns if c not in groupkey_names
            ]

            sdf = GroupBy._spark_group_map_apply(
                psdf,
                pandas_transform,
                [psdf._internal.spark_column_for(label) for label in groupkey_labels],
                return_schema,
                retain_index=False,
            )
            # Otherwise, it loses index.
            internal = InternalFrame(
                spark_frame=sdf, index_spark_columns=None, data_dtypes=data_dtypes
            )

        return DataFrame(internal)

    def nunique(self, dropna=True) -> Union[DataFrame, Series]:
        """
        Return DataFrame with number of distinct observations per group for each column.

        Parameters
        ----------
        dropna : boolean, default True
            Don’t include NaN in the counts.

        Returns
        -------
        nunique : DataFrame or Series

        Examples
        --------

        >>> df = ps.DataFrame({'id': ['spam', 'egg', 'egg', 'spam',
        ...                           'ham', 'ham'],
        ...                    'value1': [1, 5, 5, 2, 5, 5],
        ...                    'value2': list('abbaxy')}, columns=['id', 'value1', 'value2'])
        >>> df
             id  value1 value2
        0  spam       1      a
        1   egg       5      b
        2   egg       5      b
        3  spam       2      a
        4   ham       5      x
        5   ham       5      y

        >>> df.groupby('id').nunique().sort_index() # doctest: +SKIP
              value1  value2
        id
        egg        1       1
        ham        1       2
        spam       2       1

        >>> df.groupby('id')['value1'].nunique().sort_index() # doctest: +NORMALIZE_WHITESPACE
        id
        egg     1
        ham     1
        spam    2
        Name: value1, dtype: int64
        """
        if dropna:
            stat_function = lambda col: F.countDistinct(col)
        else:
            stat_function = lambda col: (
                F.countDistinct(col)
                + F.when(F.count(F.when(col.isNull(), 1).otherwise(None)) >= 1, 1).otherwise(0)
            )

        return self._reduce_for_stat_function(stat_function, only_numeric=False)

    def rolling(self, window, min_periods=None) -> RollingGroupby:
        """
        Return an rolling grouper, providing rolling
        functionality per group.

        .. note:: 'min_periods' in pandas-on-Spark works as a fixed window size unlike pandas.
        Unlike pandas, NA is also counted as the period. This might be changed
        in the near future.

        Parameters
        ----------
        window : int, or offset
            Size of the moving window.
            This is the number of observations used for calculating the statistic.
            Each window will be a fixed size.

        min_periods : int, default 1
            Minimum number of observations in window required to have a value
            (otherwise result is NA).

        See Also
        --------
        Series.groupby
        DataFrame.groupby
        """
        return RollingGroupby(self, window, min_periods=min_periods)

    def expanding(self, min_periods=1) -> ExpandingGroupby:
        """
        Return an expanding grouper, providing expanding
        functionality per group.

        .. note:: 'min_periods' in pandas-on-Spark works as a fixed window size unlike pandas.
        Unlike pandas, NA is also counted as the period. This might be changed
        in the near future.

        Parameters
        ----------
        min_periods : int, default 1
            Minimum number of observations in window required to have a value
            (otherwise result is NA).

        See Also
        --------
        Series.groupby
        DataFrame.groupby
        """
        return ExpandingGroupby(self, min_periods=min_periods)

    def get_group(self, name) -> Union[DataFrame, Series]:
        """
        Construct DataFrame from group with provided name.

        Parameters
        ----------
        name : object
            The name of the group to get as a DataFrame.

        Returns
        -------
        group : same type as obj

        Examples
        --------
        >>> psdf = ps.DataFrame([('falcon', 'bird', 389.0),
        ...                     ('parrot', 'bird', 24.0),
        ...                     ('lion', 'mammal', 80.5),
        ...                     ('monkey', 'mammal', np.nan)],
        ...                    columns=['name', 'class', 'max_speed'],
        ...                    index=[0, 2, 3, 1])
        >>> psdf
             name   class  max_speed
        0  falcon    bird      389.0
        2  parrot    bird       24.0
        3    lion  mammal       80.5
        1  monkey  mammal        NaN

        >>> psdf.groupby("class").get_group("bird").sort_index()
             name class  max_speed
        0  falcon  bird      389.0
        2  parrot  bird       24.0

        >>> psdf.groupby("class").get_group("mammal").sort_index()
             name   class  max_speed
        1  monkey  mammal        NaN
        3    lion  mammal       80.5
        """
        groupkeys = self._groupkeys
        if not is_hashable(name):
            raise TypeError("unhashable type: '{}'".format(type(name).__name__))
        elif len(groupkeys) > 1:
            if not isinstance(name, tuple):
                raise ValueError("must supply a tuple to get_group with multiple grouping keys")
            if len(groupkeys) != len(name):
                raise ValueError(
                    "must supply a same-length tuple to get_group with multiple grouping keys"
                )
        if not is_list_like(name):
            name = [name]
        cond = F.lit(True)
        for groupkey, item in zip(groupkeys, name):
            scol = groupkey.spark.column
            cond = cond & (scol == item)
        if self._agg_columns_selected:
            internal = self._psdf._internal
            spark_frame = internal.spark_frame.select(
                internal.index_spark_columns + self._agg_columns_scols
            ).filter(cond)

            internal = internal.copy(
                spark_frame=spark_frame,
                index_spark_columns=[
                    scol_for(spark_frame, col) for col in internal.index_spark_column_names
                ],
                column_labels=[s._column_label for s in self._agg_columns],
                data_spark_columns=[
                    scol_for(spark_frame, s._internal.data_spark_column_names[0])
                    for s in self._agg_columns
                ],
                data_dtypes=[s.dtype for s in self._agg_columns],
            )
        else:
            internal = self._psdf._internal.with_filter(cond)
        if internal.spark_frame.head() is None:
            raise KeyError(name)

        return DataFrame(internal)

    def median(self, numeric_only=True, accuracy=10000) -> Union[DataFrame, Series]:
        """
        Compute median of groups, excluding missing values.

        For multiple groupings, the result index will be a MultiIndex

        .. note:: Unlike pandas', the median in pandas-on-Spark is an approximated median based upon
            approximate percentile computation because computing median across a large dataset
            is extremely expensive.

        Parameters
        ----------
        numeric_only : bool, default True
            Include only float, int, boolean columns. False is not supported. This parameter
            is mainly for pandas compatibility.

        Returns
        -------
        Series or DataFrame
            Median of values within each group.

        Examples
        --------
        >>> psdf = ps.DataFrame({'a': [1., 1., 1., 1., 2., 2., 2., 3., 3., 3.],
        ...                     'b': [2., 3., 1., 4., 6., 9., 8., 10., 7., 5.],
        ...                     'c': [3., 5., 2., 5., 1., 2., 6., 4., 3., 6.]},
        ...                    columns=['a', 'b', 'c'],
        ...                    index=[7, 2, 4, 1, 3, 4, 9, 10, 5, 6])
        >>> psdf
              a     b    c
        7   1.0   2.0  3.0
        2   1.0   3.0  5.0
        4   1.0   1.0  2.0
        1   1.0   4.0  5.0
        3   2.0   6.0  1.0
        4   2.0   9.0  2.0
        9   2.0   8.0  6.0
        10  3.0  10.0  4.0
        5   3.0   7.0  3.0
        6   3.0   5.0  6.0

        DataFrameGroupBy

        >>> psdf.groupby('a').median().sort_index()  # doctest: +NORMALIZE_WHITESPACE
               b    c
        a
        1.0  2.0  3.0
        2.0  8.0  2.0
        3.0  7.0  4.0

        SeriesGroupBy

        >>> psdf.groupby('a')['b'].median().sort_index()
        a
        1.0    2.0
        2.0    8.0
        3.0    7.0
        Name: b, dtype: float64
        """
        if not isinstance(accuracy, int):
            raise TypeError(
                "accuracy must be an integer; however, got [%s]" % type(accuracy).__name__
            )

        stat_function = lambda col: F.percentile_approx(col, 0.5, accuracy)
        return self._reduce_for_stat_function(stat_function, only_numeric=numeric_only)

    def _reduce_for_stat_function(self, sfun, only_numeric):
        agg_columns = self._agg_columns
        agg_columns_scols = self._agg_columns_scols

        groupkey_names = [SPARK_INDEX_NAME_FORMAT(i) for i in range(len(self._groupkeys))]
        groupkey_scols = [s.alias(name) for s, name in zip(self._groupkeys_scols, groupkey_names)]

        sdf = self._psdf._internal.spark_frame.select(groupkey_scols + agg_columns_scols)

        data_columns = []
        column_labels = []
        if len(agg_columns) > 0:
            stat_exprs = []
            for psser in agg_columns:
                spark_type = psser.spark.data_type
                name = psser._internal.data_spark_column_names[0]
                label = psser._column_label
                scol = scol_for(sdf, name)
                # TODO: we should have a function that takes dataframes and converts the numeric
                # types. Converting the NaNs is used in a few places, it should be in utils.
                # Special handle floating point types because Spark's count treats nan as a valid
                # value, whereas pandas count doesn't include nan.
                if isinstance(spark_type, DoubleType) or isinstance(spark_type, FloatType):
                    stat_exprs.append(sfun(F.nanvl(scol, F.lit(None))).alias(name))
                    data_columns.append(name)
                    column_labels.append(label)
                elif isinstance(spark_type, NumericType) or not only_numeric:
                    stat_exprs.append(sfun(scol).alias(name))
                    data_columns.append(name)
                    column_labels.append(label)
            sdf = sdf.groupby(*groupkey_names).agg(*stat_exprs)
        else:
            sdf = sdf.select(*groupkey_names).distinct()

        internal = InternalFrame(
            spark_frame=sdf,
            index_spark_columns=[scol_for(sdf, col) for col in groupkey_names],
            index_names=[psser._column_label for psser in self._groupkeys],
            index_dtypes=[psser.dtype for psser in self._groupkeys],
            column_labels=column_labels,
            data_spark_columns=[scol_for(sdf, col) for col in data_columns],
            column_label_names=self._psdf._internal.column_label_names,
        )
        psdf = DataFrame(internal)

        if self._dropna:
            psdf = DataFrame(
                psdf._internal.with_new_sdf(
                    psdf._internal.spark_frame.dropna(
                        subset=psdf._internal.index_spark_column_names
                    )
                )
            )

        if not self._as_index:
            should_drop_index = set(
                i for i, gkey in enumerate(self._groupkeys) if gkey._psdf is not self._psdf
            )
            if len(should_drop_index) > 0:
                psdf = psdf.reset_index(level=should_drop_index, drop=True)
            if len(should_drop_index) < len(self._groupkeys):
                psdf = psdf.reset_index()
        return psdf

    @staticmethod
    def _resolve_grouping_from_diff_dataframes(
        psdf: DataFrame, by: List[Union[Series, Tuple]]
    ) -> Tuple[DataFrame, List[Series], Set[Tuple]]:
        column_labels_level = psdf._internal.column_labels_level

        column_labels = []
        additional_pssers = []
        additional_column_labels = []
        tmp_column_labels = set()
        for i, col_or_s in enumerate(by):
            if isinstance(col_or_s, Series):
                if col_or_s._psdf is psdf:
                    column_labels.append(col_or_s._column_label)
                elif same_anchor(col_or_s, psdf):
                    temp_label = verify_temp_column_name(psdf, "__tmp_groupkey_{}__".format(i))
                    column_labels.append(temp_label)
                    additional_pssers.append(col_or_s.rename(temp_label))
                    additional_column_labels.append(temp_label)
                else:
                    temp_label = verify_temp_column_name(
                        psdf,
                        tuple(
                            ([""] * (column_labels_level - 1)) + ["__tmp_groupkey_{}__".format(i)]
                        ),
                    )
                    column_labels.append(temp_label)
                    tmp_column_labels.add(temp_label)
            elif isinstance(col_or_s, tuple):
                psser = psdf[col_or_s]
                if not isinstance(psser, Series):
                    raise ValueError(name_like_string(col_or_s))
                column_labels.append(col_or_s)
            else:
                raise ValueError(col_or_s)

        psdf = DataFrame(
            psdf._internal.with_new_columns(
                [psdf._psser_for(label) for label in psdf._internal.column_labels]
                + additional_pssers
            )
        )

        def assign_columns(psdf, this_column_labels, that_column_labels):
            raise NotImplementedError(
                "Duplicated labels with groupby() and "
                "'compute.ops_on_diff_frames' option are not supported currently "
                "Please use unique labels in series and frames."
            )

        for col_or_s, label in zip(by, column_labels):
            if label in tmp_column_labels:
                psser = col_or_s
                psdf = align_diff_frames(
                    assign_columns,
                    psdf,
                    psser.rename(label),
                    fillna=False,
                    how="inner",
                    preserve_order_column=True,
                )

        tmp_column_labels |= set(additional_column_labels)

        new_by_series = []
        for col_or_s, label in zip(by, column_labels):
            if label in tmp_column_labels:
                psser = col_or_s
                new_by_series.append(psdf._psser_for(label).rename(psser.name))
            else:
                new_by_series.append(psdf._psser_for(label))

        return psdf, new_by_series, tmp_column_labels

    @staticmethod
    def _resolve_grouping(psdf: DataFrame, by: List[Union[Series, Tuple]]) -> List[Series]:
        new_by_series = []
        for col_or_s in by:
            if isinstance(col_or_s, Series):
                new_by_series.append(col_or_s)
            elif isinstance(col_or_s, tuple):
                psser = psdf[col_or_s]
                if not isinstance(psser, Series):
                    raise ValueError(name_like_string(col_or_s))
                new_by_series.append(psser)
            else:
                raise ValueError(col_or_s)
        return new_by_series


class DataFrameGroupBy(GroupBy):
    @staticmethod
    def _build(
        psdf: DataFrame, by: List[Union[Series, Tuple]], as_index: bool, dropna: bool
    ) -> "DataFrameGroupBy":
        if any(isinstance(col_or_s, Series) and not same_anchor(psdf, col_or_s) for col_or_s in by):
            (
                psdf,
                new_by_series,
                column_labels_to_exlcude,
            ) = GroupBy._resolve_grouping_from_diff_dataframes(psdf, by)
        else:
            new_by_series = GroupBy._resolve_grouping(psdf, by)
            column_labels_to_exlcude = set()
        return DataFrameGroupBy(
            psdf,
            new_by_series,
            as_index=as_index,
            dropna=dropna,
            column_labels_to_exlcude=column_labels_to_exlcude,
        )

    def __init__(
        self,
        psdf: DataFrame,
        by: List[Series],
        as_index: bool,
        dropna: bool,
        column_labels_to_exlcude: Set[Tuple],
        agg_columns: List[Tuple] = None,
    ):

        agg_columns_selected = agg_columns is not None
        if agg_columns_selected:
            for label in agg_columns:
                if label in column_labels_to_exlcude:
                    raise KeyError(label)
        else:
            agg_columns = [
                label
                for label in psdf._internal.column_labels
                if not any(label == key._column_label and key._psdf is psdf for key in by)
                and label not in column_labels_to_exlcude
            ]

        super().__init__(
            psdf=psdf,
            groupkeys=by,
            as_index=as_index,
            dropna=dropna,
            column_labels_to_exlcude=column_labels_to_exlcude,
            agg_columns_selected=agg_columns_selected,
            agg_columns=[psdf[label] for label in agg_columns],
        )

    def __getattr__(self, item: str) -> Any:
        if hasattr(MissingPandasLikeDataFrameGroupBy, item):
            property_or_func = getattr(MissingPandasLikeDataFrameGroupBy, item)
            if isinstance(property_or_func, property):
                return property_or_func.fget(self)  # type: ignore
            else:
                return partial(property_or_func, self)
        return self.__getitem__(item)

    def __getitem__(self, item):
        if self._as_index and is_name_like_value(item):
            return SeriesGroupBy(
                self._psdf._psser_for(item if is_name_like_tuple(item) else (item,)),
                self._groupkeys,
                dropna=self._dropna,
            )
        else:
            if is_name_like_tuple(item):
                item = [item]
            elif is_name_like_value(item):
                item = [(item,)]
            else:
                item = [i if is_name_like_tuple(i) else (i,) for i in item]
            if not self._as_index:
                groupkey_names = set(key._column_label for key in self._groupkeys)
                for name in item:
                    if name in groupkey_names:
                        raise ValueError(
                            "cannot insert {}, already exists".format(name_like_string(name))
                        )
            return DataFrameGroupBy(
                self._psdf,
                self._groupkeys,
                as_index=self._as_index,
                dropna=self._dropna,
                column_labels_to_exlcude=self._column_labels_to_exlcude,
                agg_columns=item,
            )

    def _apply_series_op(self, op, should_resolve: bool = False, numeric_only: bool = False):
        applied = []
        for column in self._agg_columns:
            applied.append(op(column.groupby(self._groupkeys)))
        if numeric_only:
            applied = [col for col in applied if isinstance(col.spark.data_type, NumericType)]
            if not applied:
                raise DataError("No numeric types to aggregate")
        internal = self._psdf._internal.with_new_columns(applied, keep_order=False)
        if should_resolve:
            internal = internal.resolved_copy
        return DataFrame(internal)

    # TODO: Implement 'percentiles', 'include', and 'exclude' arguments.
    # TODO: Add ``DataFrame.select_dtypes`` to See Also when 'include'
    #   and 'exclude' arguments are implemented.
    def describe(self) -> DataFrame:
        """
        Generate descriptive statistics that summarize the central tendency,
        dispersion and shape of a dataset's distribution, excluding
        ``NaN`` values.

        Analyzes both numeric and object series, as well
        as ``DataFrame`` column sets of mixed data types. The output
        will vary depending on what is provided. Refer to the notes
        below for more detail.

        .. note:: Unlike pandas, the percentiles in pandas-on-Spark are based upon
            approximate percentile computation because computing percentiles
            across a large dataset is extremely expensive.

        Returns
        -------
        DataFrame
            Summary statistics of the DataFrame provided.

        See Also
        --------
        DataFrame.count
        DataFrame.max
        DataFrame.min
        DataFrame.mean
        DataFrame.std

        Examples
        --------
        >>> df = ps.DataFrame({'a': [1, 1, 3], 'b': [4, 5, 6], 'c': [7, 8, 9]})
        >>> df
           a  b  c
        0  1  4  7
        1  1  5  8
        2  3  6  9

        Describing a ``DataFrame``. By default only numeric fields
        are returned.

        >>> described = df.groupby('a').describe()
        >>> described.sort_index()  # doctest: +NORMALIZE_WHITESPACE
              b                                        c
          count mean       std min 25% 50% 75% max count mean       std min 25% 50% 75% max
        a
        1   2.0  4.5  0.707107 4.0 4.0 4.0 5.0 5.0   2.0  7.5  0.707107 7.0 7.0 7.0 8.0 8.0
        3   1.0  6.0       NaN 6.0 6.0 6.0 6.0 6.0   1.0  9.0       NaN 9.0 9.0 9.0 9.0 9.0

        """
        for col in self._agg_columns:
            if isinstance(col.spark.data_type, StringType):
                raise NotImplementedError(
                    "DataFrameGroupBy.describe() doesn't support for string type for now"
                )

        psdf = self.aggregate(["count", "mean", "std", "min", "quartiles", "max"])
        sdf = psdf._internal.spark_frame
        agg_column_labels = [col._column_label for col in self._agg_columns]
        formatted_percentiles = ["25%", "50%", "75%"]

        # Split "quartiles" columns into first, second, and third quartiles.
        for label in agg_column_labels:
            quartiles_col = name_like_string(tuple(list(label) + ["quartiles"]))
            for i, percentile in enumerate(formatted_percentiles):
                sdf = sdf.withColumn(
                    name_like_string(tuple(list(label) + [percentile])),
                    scol_for(sdf, quartiles_col)[i],
                )
            sdf = sdf.drop(quartiles_col)

        # Reorder columns lexicographically by agg column followed by stats.
        stats = ["count", "mean", "std", "min"] + formatted_percentiles + ["max"]
        column_labels = [tuple(list(label) + [s]) for label, s in product(agg_column_labels, stats)]
        data_columns = map(name_like_string, column_labels)

        # Reindex the DataFrame to reflect initial grouping and agg columns.
        internal = psdf._internal.copy(
            spark_frame=sdf,
            column_labels=column_labels,
            data_spark_columns=[scol_for(sdf, col) for col in data_columns],
            data_dtypes=None,
        )

        # Cast columns to ``"float64"`` to match `pandas.DataFrame.groupby`.
        return DataFrame(internal).astype("float64")


class SeriesGroupBy(GroupBy):
    @staticmethod
    def _build(
        psser: Series, by: List[Union[Series, Tuple]], as_index: bool, dropna: bool
    ) -> "SeriesGroupBy":
        if any(
            isinstance(col_or_s, Series) and not same_anchor(psser, col_or_s) for col_or_s in by
        ):
            psdf, new_by_series, _ = GroupBy._resolve_grouping_from_diff_dataframes(
                psser.to_frame(), by
            )
            return SeriesGroupBy(
                first_series(psdf).rename(psser.name),
                new_by_series,
                as_index=as_index,
                dropna=dropna,
            )
        else:
            new_by_series = GroupBy._resolve_grouping(psser._psdf, by)
            return SeriesGroupBy(psser, new_by_series, as_index=as_index, dropna=dropna)

    def __init__(self, psser: Series, by: List[Series], as_index: bool = True, dropna: bool = True):
        if not as_index:
            raise TypeError("as_index=False only valid with DataFrame")
        super().__init__(
            psdf=psser._psdf,
            groupkeys=by,
            as_index=True,
            dropna=dropna,
            column_labels_to_exlcude=set(),
            agg_columns_selected=True,
            agg_columns=[psser],
        )
        self._psser = psser

    def __getattr__(self, item: str) -> Any:
        if hasattr(MissingPandasLikeSeriesGroupBy, item):
            property_or_func = getattr(MissingPandasLikeSeriesGroupBy, item)
            if isinstance(property_or_func, property):
                return property_or_func.fget(self)  # type: ignore
            else:
                return partial(property_or_func, self)
        raise AttributeError(item)

    def _apply_series_op(self, op, should_resolve: bool = False, numeric_only: bool = False):
        if numeric_only and not isinstance(self._agg_columns[0].spark.data_type, NumericType):
            raise DataError("No numeric types to aggregate")
        psser = op(self)
        if should_resolve:
            internal = psser._internal.resolved_copy
            return first_series(DataFrame(internal))
        else:
            return psser

    def _reduce_for_stat_function(self, sfun, only_numeric):
        return first_series(super()._reduce_for_stat_function(sfun, only_numeric))

    def agg(self, *args, **kwargs) -> None:
        return MissingPandasLikeSeriesGroupBy.agg(self, *args, **kwargs)

    def aggregate(self, *args, **kwargs) -> None:
        return MissingPandasLikeSeriesGroupBy.aggregate(self, *args, **kwargs)

    def transform(self, func, *args, **kwargs) -> Series:
        return first_series(super().transform(func, *args, **kwargs)).rename(self._psser.name)

    transform.__doc__ = GroupBy.transform.__doc__

    def idxmin(self, skipna=True) -> Series:
        return first_series(super().idxmin(skipna))

    idxmin.__doc__ = GroupBy.idxmin.__doc__

    def idxmax(self, skipna=True) -> Series:
        return first_series(super().idxmax(skipna))

    idxmax.__doc__ = GroupBy.idxmax.__doc__

    def head(self, n=5) -> Series:
        return first_series(super().head(n)).rename(self._psser.name)

    head.__doc__ = GroupBy.head.__doc__

    def tail(self, n=5) -> Series:
        return first_series(super().tail(n)).rename(self._psser.name)

    tail.__doc__ = GroupBy.tail.__doc__

    def size(self) -> Series:
        return super().size().rename(self._psser.name)

    size.__doc__ = GroupBy.size.__doc__

    def get_group(self, name) -> Series:
        return first_series(super().get_group(name))

    get_group.__doc__ = GroupBy.get_group.__doc__

    # TODO: add keep parameter
    def nsmallest(self, n=5) -> Series:
        """
        Return the first n rows ordered by columns in ascending order in group.

        Return the first n rows with the smallest values in columns, in ascending order.
        The columns that are not specified are returned as well, but not used for ordering.

        Parameters
        ----------
        n : int
            Number of items to retrieve.

        See Also
        --------
        pyspark.pandas.Series.nsmallest
        pyspark.pandas.DataFrame.nsmallest

        Examples
        --------
        >>> df = ps.DataFrame({'a': [1, 1, 1, 2, 2, 2, 3, 3, 3],
        ...                    'b': [1, 2, 2, 2, 3, 3, 3, 4, 4]}, columns=['a', 'b'])

        >>> df.groupby(['a'])['b'].nsmallest(1).sort_index()  # doctest: +NORMALIZE_WHITESPACE
        a
        1  0    1
        2  3    2
        3  6    3
        Name: b, dtype: int64
        """
        if self._psser._internal.index_level > 1:
            raise ValueError("nsmallest do not support multi-index now")

        groupkey_col_names = [SPARK_INDEX_NAME_FORMAT(i) for i in range(len(self._groupkeys))]
<<<<<<< HEAD
        sdf = self._psser._internal.spark_frame.select(
            [scol.alias(name) for scol, name in zip(self._groupkeys_scols, groupkey_col_names)]
            + [
                scol.alias(SPARK_INDEX_NAME_FORMAT(i + len(self._groupkeys)))
                for i, scol in enumerate(self._psser._internal.index_spark_columns)
            ]
            + [self._psser.spark.column]
            + [NATURAL_ORDER_COLUMN_NAME]
        )

        window = Window.partitionBy(groupkey_col_names).orderBy(
            scol_for(sdf, self._psser._internal.data_spark_column_names[0]).asc(),
=======
        sdf = self._kser._internal.spark_frame.select(
            *[scol.alias(name) for scol, name in zip(self._groupkeys_scols, groupkey_col_names)],
            *[
                scol.alias(SPARK_INDEX_NAME_FORMAT(i + len(self._groupkeys)))
                for i, scol in enumerate(self._kser._internal.index_spark_columns)
            ],
            self._kser.spark.column,
            NATURAL_ORDER_COLUMN_NAME,
        )

        window = Window.partitionBy(*groupkey_col_names).orderBy(
            scol_for(sdf, self._kser._internal.data_spark_column_names[0]).asc(),
>>>>>>> a60c3645
            NATURAL_ORDER_COLUMN_NAME,
        )

        temp_rank_column = verify_temp_column_name(sdf, "__rank__")
        sdf = (
            sdf.withColumn(temp_rank_column, F.row_number().over(window))
            .filter(F.col(temp_rank_column) <= n)
            .drop(temp_rank_column)
        ).drop(NATURAL_ORDER_COLUMN_NAME)

        internal = InternalFrame(
            spark_frame=sdf,
            index_spark_columns=(
                [scol_for(sdf, col) for col in groupkey_col_names]
                + [
                    scol_for(sdf, SPARK_INDEX_NAME_FORMAT(i + len(self._groupkeys)))
                    for i in range(self._psdf._internal.index_level)
                ]
            ),
            index_names=(
                [psser._column_label for psser in self._groupkeys]
                + self._psdf._internal.index_names
            ),
            index_dtypes=(
                [psser.dtype for psser in self._groupkeys] + self._psdf._internal.index_dtypes
            ),
            column_labels=[self._psser._column_label],
            data_spark_columns=[scol_for(sdf, self._psser._internal.data_spark_column_names[0])],
            data_dtypes=[self._psser.dtype],
        )
        return first_series(DataFrame(internal))

    # TODO: add keep parameter
    def nlargest(self, n=5) -> Series:
        """
        Return the first n rows ordered by columns in descending order in group.

        Return the first n rows with the smallest values in columns, in descending order.
        The columns that are not specified are returned as well, but not used for ordering.

        Parameters
        ----------
        n : int
            Number of items to retrieve.

        See Also
        --------
        pyspark.pandas.Series.nlargest
        pyspark.pandas.DataFrame.nlargest

        Examples
        --------
        >>> df = ps.DataFrame({'a': [1, 1, 1, 2, 2, 2, 3, 3, 3],
        ...                    'b': [1, 2, 2, 2, 3, 3, 3, 4, 4]}, columns=['a', 'b'])

        >>> df.groupby(['a'])['b'].nlargest(1).sort_index()  # doctest: +NORMALIZE_WHITESPACE
        a
        1  1    2
        2  4    3
        3  7    4
        Name: b, dtype: int64
        """
        if self._psser._internal.index_level > 1:
            raise ValueError("nlargest do not support multi-index now")

        groupkey_col_names = [SPARK_INDEX_NAME_FORMAT(i) for i in range(len(self._groupkeys))]
<<<<<<< HEAD
        sdf = self._psser._internal.spark_frame.select(
            [scol.alias(name) for scol, name in zip(self._groupkeys_scols, groupkey_col_names)]
            + [
                scol.alias(SPARK_INDEX_NAME_FORMAT(i + len(self._groupkeys)))
                for i, scol in enumerate(self._psser._internal.index_spark_columns)
            ]
            + [self._psser.spark.column]
            + [NATURAL_ORDER_COLUMN_NAME]
        )

        window = Window.partitionBy(groupkey_col_names).orderBy(
            scol_for(sdf, self._psser._internal.data_spark_column_names[0]).desc(),
=======
        sdf = self._kser._internal.spark_frame.select(
            *[scol.alias(name) for scol, name in zip(self._groupkeys_scols, groupkey_col_names)],
            *[
                scol.alias(SPARK_INDEX_NAME_FORMAT(i + len(self._groupkeys)))
                for i, scol in enumerate(self._kser._internal.index_spark_columns)
            ],
            self._kser.spark.column,
            NATURAL_ORDER_COLUMN_NAME,
        )

        window = Window.partitionBy(*groupkey_col_names).orderBy(
            scol_for(sdf, self._kser._internal.data_spark_column_names[0]).desc(),
>>>>>>> a60c3645
            NATURAL_ORDER_COLUMN_NAME,
        )

        temp_rank_column = verify_temp_column_name(sdf, "__rank__")
        sdf = (
            sdf.withColumn(temp_rank_column, F.row_number().over(window))
            .filter(F.col(temp_rank_column) <= n)
            .drop(temp_rank_column)
        ).drop(NATURAL_ORDER_COLUMN_NAME)

        internal = InternalFrame(
            spark_frame=sdf,
            index_spark_columns=(
                [scol_for(sdf, col) for col in groupkey_col_names]
                + [
                    scol_for(sdf, SPARK_INDEX_NAME_FORMAT(i + len(self._groupkeys)))
                    for i in range(self._psdf._internal.index_level)
                ]
            ),
            index_names=(
                [psser._column_label for psser in self._groupkeys]
                + self._psdf._internal.index_names
            ),
            index_dtypes=(
                [psser.dtype for psser in self._groupkeys] + self._psdf._internal.index_dtypes
            ),
            column_labels=[self._psser._column_label],
            data_spark_columns=[scol_for(sdf, self._psser._internal.data_spark_column_names[0])],
            data_dtypes=[self._psser.dtype],
        )
        return first_series(DataFrame(internal))

    # TODO: add bins, normalize parameter
    def value_counts(self, sort=None, ascending=None, dropna=True) -> Series:
        """
        Compute group sizes.

        Parameters
        ----------
        sort : boolean, default None
            Sort by frequencies.
        ascending : boolean, default False
            Sort in ascending order.
        dropna : boolean, default True
            Don't include counts of NaN.

        See Also
        --------
        pyspark.pandas.Series.groupby
        pyspark.pandas.DataFrame.groupby

        Examples
        --------
        >>> df = ps.DataFrame({'A': [1, 2, 2, 3, 3, 3],
        ...                    'B': [1, 1, 2, 3, 3, 3]},
        ...                   columns=['A', 'B'])
        >>> df
           A  B
        0  1  1
        1  2  1
        2  2  2
        3  3  3
        4  3  3
        5  3  3

        >>> df.groupby('A')['B'].value_counts().sort_index()  # doctest: +NORMALIZE_WHITESPACE
        A  B
        1  1    1
        2  1    1
           2    1
        3  3    3
        Name: B, dtype: int64
        """
        groupkeys = self._groupkeys + self._agg_columns
        groupkey_names = [SPARK_INDEX_NAME_FORMAT(i) for i in range(len(groupkeys))]
        groupkey_cols = [s.spark.column.alias(name) for s, name in zip(groupkeys, groupkey_names)]

        sdf = self._psdf._internal.spark_frame
        agg_column = self._agg_columns[0]._internal.data_spark_column_names[0]
        sdf = sdf.groupby(*groupkey_cols).count().withColumnRenamed("count", agg_column)

        if sort:
            if ascending:
                sdf = sdf.orderBy(scol_for(sdf, agg_column).asc())
            else:
                sdf = sdf.orderBy(scol_for(sdf, agg_column).desc())

        internal = InternalFrame(
            spark_frame=sdf,
            index_spark_columns=[scol_for(sdf, col) for col in groupkey_names],
            index_names=[psser._column_label for psser in groupkeys],
            index_dtypes=[psser.dtype for psser in groupkeys],
            column_labels=[self._agg_columns[0]._column_label],
            data_spark_columns=[scol_for(sdf, agg_column)],
        )
        return first_series(DataFrame(internal))

    def unique(self) -> Series:
        """
        Return unique values in group.

        Uniques are returned in order of unknown. It does NOT sort.

        See Also
        --------
        pyspark.pandas.Series.unique
        pyspark.pandas.Index.unique

        Examples
        --------
        >>> df = ps.DataFrame({'a': [1, 1, 1, 2, 2, 2, 3, 3, 3],
        ...                    'b': [1, 2, 2, 2, 3, 3, 3, 4, 4]}, columns=['a', 'b'])

        >>> df.groupby(['a'])['b'].unique().sort_index()  # doctest: +SKIP
        a
        1    [1, 2]
        2    [2, 3]
        3    [3, 4]
        Name: b, dtype: object
        """
        return self._reduce_for_stat_function(F.collect_set, only_numeric=False)


def is_multi_agg_with_relabel(**kwargs):
    """
    Check whether the kwargs pass to .agg look like multi-agg with relabling.

    Parameters
    ----------
    **kwargs : dict

    Returns
    -------
    bool

    Examples
    --------
    >>> is_multi_agg_with_relabel(a='max')
    False
    >>> is_multi_agg_with_relabel(a_max=('a', 'max'),
    ...                            a_min=('a', 'min'))
    True
    >>> is_multi_agg_with_relabel()
    False
    """
    if not kwargs:
        return False
    return all(isinstance(v, tuple) and len(v) == 2 for v in kwargs.values())


def normalize_keyword_aggregation(kwargs):
    """
    Normalize user-provided kwargs.

    Transforms from the new ``Dict[str, NamedAgg]`` style kwargs
    to the old OrderedDict[str, List[scalar]]].

    Parameters
    ----------
    kwargs : dict

    Returns
    -------
    aggspec : dict
        The transformed kwargs.
    columns : List[str]
        The user-provided keys.
    order : List[Tuple[str, str]]
        Pairs of the input and output column names.

    Examples
    --------
    >>> normalize_keyword_aggregation({'output': ('input', 'sum')})
    (OrderedDict([('input', ['sum'])]), ('output',), [('input', 'sum')])
    """
    # this is due to python version issue, not sure the impact on pandas-on-Spark
    PY36 = sys.version_info >= (3, 6)
    if not PY36:
        kwargs = OrderedDict(sorted(kwargs.items()))

    # TODO(Py35): When we drop python 3.5, change this to defaultdict(list)
    aggspec = OrderedDict()
    order = []
    columns, pairs = list(zip(*kwargs.items()))

    for column, aggfunc in pairs:
        if column in aggspec:
            aggspec[column].append(aggfunc)
        else:
            aggspec[column] = [aggfunc]

        order.append((column, aggfunc))
    # For MultiIndex, we need to flatten the tuple, e.g. (('y', 'A'), 'max') needs to be
    # flattened to ('y', 'A', 'max'), it won't do anything on normal Index.
    if isinstance(order[0][0], tuple):
        order = [(*levs, method) for levs, method in order]
    return aggspec, columns, order


def _test():
    import os
    import doctest
    import sys
    import numpy
    from pyspark.sql import SparkSession
    import pyspark.pandas.groupby

    os.chdir(os.environ["SPARK_HOME"])

    globs = pyspark.pandas.groupby.__dict__.copy()
    globs["np"] = numpy
    globs["ps"] = pyspark.pandas
    spark = (
        SparkSession.builder.master("local[4]")
        .appName("pyspark.pandas.groupby tests")
        .getOrCreate()
    )
    (failure_count, test_count) = doctest.testmod(
        pyspark.pandas.groupby,
        globs=globs,
        optionflags=doctest.ELLIPSIS | doctest.NORMALIZE_WHITESPACE,
    )
    spark.stop()
    if failure_count:
        sys.exit(-1)


if __name__ == "__main__":
    _test()<|MERGE_RESOLUTION|>--- conflicted
+++ resolved
@@ -2912,33 +2912,18 @@
             raise ValueError("nsmallest do not support multi-index now")
 
         groupkey_col_names = [SPARK_INDEX_NAME_FORMAT(i) for i in range(len(self._groupkeys))]
-<<<<<<< HEAD
         sdf = self._psser._internal.spark_frame.select(
-            [scol.alias(name) for scol, name in zip(self._groupkeys_scols, groupkey_col_names)]
-            + [
-                scol.alias(SPARK_INDEX_NAME_FORMAT(i + len(self._groupkeys)))
-                for i, scol in enumerate(self._psser._internal.index_spark_columns)
-            ]
-            + [self._psser.spark.column]
-            + [NATURAL_ORDER_COLUMN_NAME]
-        )
-
-        window = Window.partitionBy(groupkey_col_names).orderBy(
-            scol_for(sdf, self._psser._internal.data_spark_column_names[0]).asc(),
-=======
-        sdf = self._kser._internal.spark_frame.select(
             *[scol.alias(name) for scol, name in zip(self._groupkeys_scols, groupkey_col_names)],
             *[
                 scol.alias(SPARK_INDEX_NAME_FORMAT(i + len(self._groupkeys)))
-                for i, scol in enumerate(self._kser._internal.index_spark_columns)
+                for i, scol in enumerate(self._psser._internal.index_spark_columns)
             ],
-            self._kser.spark.column,
+            self._psser.spark.column,
             NATURAL_ORDER_COLUMN_NAME,
         )
 
         window = Window.partitionBy(*groupkey_col_names).orderBy(
-            scol_for(sdf, self._kser._internal.data_spark_column_names[0]).asc(),
->>>>>>> a60c3645
+            scol_for(sdf, self._psser._internal.data_spark_column_names[0]).asc(),
             NATURAL_ORDER_COLUMN_NAME,
         )
 
@@ -3005,33 +2990,18 @@
             raise ValueError("nlargest do not support multi-index now")
 
         groupkey_col_names = [SPARK_INDEX_NAME_FORMAT(i) for i in range(len(self._groupkeys))]
-<<<<<<< HEAD
         sdf = self._psser._internal.spark_frame.select(
-            [scol.alias(name) for scol, name in zip(self._groupkeys_scols, groupkey_col_names)]
-            + [
-                scol.alias(SPARK_INDEX_NAME_FORMAT(i + len(self._groupkeys)))
-                for i, scol in enumerate(self._psser._internal.index_spark_columns)
-            ]
-            + [self._psser.spark.column]
-            + [NATURAL_ORDER_COLUMN_NAME]
-        )
-
-        window = Window.partitionBy(groupkey_col_names).orderBy(
-            scol_for(sdf, self._psser._internal.data_spark_column_names[0]).desc(),
-=======
-        sdf = self._kser._internal.spark_frame.select(
             *[scol.alias(name) for scol, name in zip(self._groupkeys_scols, groupkey_col_names)],
             *[
                 scol.alias(SPARK_INDEX_NAME_FORMAT(i + len(self._groupkeys)))
-                for i, scol in enumerate(self._kser._internal.index_spark_columns)
+                for i, scol in enumerate(self._psser._internal.index_spark_columns)
             ],
-            self._kser.spark.column,
+            self._psser.spark.column,
             NATURAL_ORDER_COLUMN_NAME,
         )
 
         window = Window.partitionBy(*groupkey_col_names).orderBy(
-            scol_for(sdf, self._kser._internal.data_spark_column_names[0]).desc(),
->>>>>>> a60c3645
+            scol_for(sdf, self._psser._internal.data_spark_column_names[0]).desc(),
             NATURAL_ORDER_COLUMN_NAME,
         )
 
