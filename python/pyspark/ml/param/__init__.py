--- conflicted
+++ resolved
@@ -149,19 +149,9 @@
         Gets the value of a param in the user-supplied param map or its
         default value. Raises an error if neither is set.
         """
-<<<<<<< HEAD
-        if isinstance(param, Param):
-            if param in self.paramMap and self.paramMap[param]:
-                return self.paramMap[param]
-            else:
-                return self.defaultParamMap[param]
-        elif isinstance(param, str):
-            return self.getOrDefault(self.getParam(param))
-=======
-        param = self._resolveParam(param)
-        if param in self._paramMap:
+        param = self._resolveParam(param)
+        if param in self._paramMap and self.paramMap[param]:
             return self._paramMap[param]
->>>>>>> c9fa870a
         else:
             return self._defaultParamMap[param]
 
