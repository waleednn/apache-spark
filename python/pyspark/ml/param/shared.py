#
# Licensed to the Apache Software Foundation (ASF) under one or more
# contributor license agreements.  See the NOTICE file distributed with
# this work for additional information regarding copyright ownership.
# The ASF licenses this file to You under the Apache License, Version 2.0
# (the "License"); you may not use this file except in compliance with
# the License.  You may obtain a copy of the License at
#
#    http://www.apache.org/licenses/LICENSE-2.0
#
# Unless required by applicable law or agreed to in writing, software
# distributed under the License is distributed on an "AS IS" BASIS,
# WITHOUT WARRANTIES OR CONDITIONS OF ANY KIND, either express or implied.
# See the License for the specific language governing permissions and
# limitations under the License.
#

# DO NOT MODIFY THIS FILE! It was generated by _shared_params_code_gen.py.

from pyspark.ml.param import Param, Params


class HasMaxIter(Params):
    """
    Mixin for param maxIter: max number of iterations (>= 0).
    """

    # a placeholder to make it appear in the generated doc
    maxIter = Param(Params._dummy(), "maxIter", "max number of iterations (>= 0)")

    def __init__(self):
        super(HasMaxIter, self).__init__()
        #: param for max number of iterations (>= 0)
        self.maxIter = Param(self, "maxIter", "max number of iterations (>= 0)")

    def setMaxIter(self, value):
        """
        Sets the value of :py:attr:`maxIter`.
        """
        self._paramMap[self.maxIter] = value
        return self

    def getMaxIter(self):
        """
        Gets the value of maxIter or its default value.
        """
        return self.getOrDefault(self.maxIter)


class HasRegParam(Params):
    """
    Mixin for param regParam: regularization parameter (>= 0).
    """

    # a placeholder to make it appear in the generated doc
    regParam = Param(Params._dummy(), "regParam", "regularization parameter (>= 0)")

    def __init__(self):
        super(HasRegParam, self).__init__()
        #: param for regularization parameter (>= 0)
        self.regParam = Param(self, "regParam", "regularization parameter (>= 0)")

    def setRegParam(self, value):
        """
        Sets the value of :py:attr:`regParam`.
        """
        self._paramMap[self.regParam] = value
        return self

    def getRegParam(self):
        """
        Gets the value of regParam or its default value.
        """
        return self.getOrDefault(self.regParam)


class HasFeaturesCol(Params):
    """
    Mixin for param featuresCol: features column name.
    """

    # a placeholder to make it appear in the generated doc
    featuresCol = Param(Params._dummy(), "featuresCol", "features column name")

    def __init__(self):
        super(HasFeaturesCol, self).__init__()
        #: param for features column name
        self.featuresCol = Param(self, "featuresCol", "features column name")
        self._setDefault(featuresCol='features')

    def setFeaturesCol(self, value):
        """
        Sets the value of :py:attr:`featuresCol`.
        """
        self._paramMap[self.featuresCol] = value
        return self

    def getFeaturesCol(self):
        """
        Gets the value of featuresCol or its default value.
        """
        return self.getOrDefault(self.featuresCol)


class HasLabelCol(Params):
    """
    Mixin for param labelCol: label column name.
    """

    # a placeholder to make it appear in the generated doc
    labelCol = Param(Params._dummy(), "labelCol", "label column name")

    def __init__(self):
        super(HasLabelCol, self).__init__()
        #: param for label column name
        self.labelCol = Param(self, "labelCol", "label column name")
        self._setDefault(labelCol='label')

    def setLabelCol(self, value):
        """
        Sets the value of :py:attr:`labelCol`.
        """
        self._paramMap[self.labelCol] = value
        return self

    def getLabelCol(self):
        """
        Gets the value of labelCol or its default value.
        """
        return self.getOrDefault(self.labelCol)


class HasPredictionCol(Params):
    """
    Mixin for param predictionCol: prediction column name.
    """

    # a placeholder to make it appear in the generated doc
    predictionCol = Param(Params._dummy(), "predictionCol", "prediction column name")

    def __init__(self):
        super(HasPredictionCol, self).__init__()
        #: param for prediction column name
        self.predictionCol = Param(self, "predictionCol", "prediction column name")
        self._setDefault(predictionCol='prediction')

    def setPredictionCol(self, value):
        """
        Sets the value of :py:attr:`predictionCol`.
        """
        self._paramMap[self.predictionCol] = value
        return self

    def getPredictionCol(self):
        """
        Gets the value of predictionCol or its default value.
        """
        return self.getOrDefault(self.predictionCol)


class HasProbabilityCol(Params):
    """
    Mixin for param probabilityCol: Column name for predicted class conditional probabilities. Note: Not all models output well-calibrated probability estimates! These probabilities should be treated as confidences, not precise probabilities..
    """

    # a placeholder to make it appear in the generated doc
    probabilityCol = Param(Params._dummy(), "probabilityCol", "Column name for predicted class conditional probabilities. Note: Not all models output well-calibrated probability estimates! These probabilities should be treated as confidences, not precise probabilities.")

    def __init__(self):
        super(HasProbabilityCol, self).__init__()
        #: param for Column name for predicted class conditional probabilities. Note: Not all models output well-calibrated probability estimates! These probabilities should be treated as confidences, not precise probabilities.
        self.probabilityCol = Param(self, "probabilityCol", "Column name for predicted class conditional probabilities. Note: Not all models output well-calibrated probability estimates! These probabilities should be treated as confidences, not precise probabilities.")
        self._setDefault(probabilityCol='probability')

    def setProbabilityCol(self, value):
        """
        Sets the value of :py:attr:`probabilityCol`.
        """
        self._paramMap[self.probabilityCol] = value
        return self

    def getProbabilityCol(self):
        """
        Gets the value of probabilityCol or its default value.
        """
        return self.getOrDefault(self.probabilityCol)


class HasRawPredictionCol(Params):
    """
    Mixin for param rawPredictionCol: raw prediction (a.k.a. confidence) column name.
    """

    # a placeholder to make it appear in the generated doc
    rawPredictionCol = Param(Params._dummy(), "rawPredictionCol", "raw prediction (a.k.a. confidence) column name")

    def __init__(self):
        super(HasRawPredictionCol, self).__init__()
        #: param for raw prediction (a.k.a. confidence) column name
        self.rawPredictionCol = Param(self, "rawPredictionCol", "raw prediction (a.k.a. confidence) column name")
        self._setDefault(rawPredictionCol='rawPrediction')

    def setRawPredictionCol(self, value):
        """
        Sets the value of :py:attr:`rawPredictionCol`.
        """
        self._paramMap[self.rawPredictionCol] = value
        return self

    def getRawPredictionCol(self):
        """
        Gets the value of rawPredictionCol or its default value.
        """
        return self.getOrDefault(self.rawPredictionCol)


class HasInputCol(Params):
    """
    Mixin for param inputCol: input column name.
    """

    # a placeholder to make it appear in the generated doc
    inputCol = Param(Params._dummy(), "inputCol", "input column name")

    def __init__(self):
        super(HasInputCol, self).__init__()
        #: param for input column name
        self.inputCol = Param(self, "inputCol", "input column name")

    def setInputCol(self, value):
        """
        Sets the value of :py:attr:`inputCol`.
        """
        self._paramMap[self.inputCol] = value
        return self

    def getInputCol(self):
        """
        Gets the value of inputCol or its default value.
        """
        return self.getOrDefault(self.inputCol)


class HasInputCols(Params):
    """
    Mixin for param inputCols: input column names.
    """

    # a placeholder to make it appear in the generated doc
    inputCols = Param(Params._dummy(), "inputCols", "input column names")

    def __init__(self):
        super(HasInputCols, self).__init__()
        #: param for input column names
        self.inputCols = Param(self, "inputCols", "input column names")

    def setInputCols(self, value):
        """
        Sets the value of :py:attr:`inputCols`.
        """
        self._paramMap[self.inputCols] = value
        return self

    def getInputCols(self):
        """
        Gets the value of inputCols or its default value.
        """
        return self.getOrDefault(self.inputCols)


class HasOutputCol(Params):
    """
    Mixin for param outputCol: output column name.
    """

    # a placeholder to make it appear in the generated doc
    outputCol = Param(Params._dummy(), "outputCol", "output column name")

    def __init__(self):
        super(HasOutputCol, self).__init__()
        #: param for output column name
        self.outputCol = Param(self, "outputCol", "output column name")
        self._setDefault(outputCol=self.uid + '__output')

    def setOutputCol(self, value):
        """
        Sets the value of :py:attr:`outputCol`.
        """
        self._paramMap[self.outputCol] = value
        return self

    def getOutputCol(self):
        """
        Gets the value of outputCol or its default value.
        """
        return self.getOrDefault(self.outputCol)


class HasNumFeatures(Params):
    """
    Mixin for param numFeatures: number of features.
    """

    # a placeholder to make it appear in the generated doc
    numFeatures = Param(Params._dummy(), "numFeatures", "number of features")

    def __init__(self):
        super(HasNumFeatures, self).__init__()
        #: param for number of features
        self.numFeatures = Param(self, "numFeatures", "number of features")

    def setNumFeatures(self, value):
        """
        Sets the value of :py:attr:`numFeatures`.
        """
        self._paramMap[self.numFeatures] = value
        return self

    def getNumFeatures(self):
        """
        Gets the value of numFeatures or its default value.
        """
        return self.getOrDefault(self.numFeatures)


class HasCheckpointInterval(Params):
    """
    Mixin for param checkpointInterval: checkpoint interval (>= 1).
    """

    # a placeholder to make it appear in the generated doc
    checkpointInterval = Param(Params._dummy(), "checkpointInterval", "checkpoint interval (>= 1)")

    def __init__(self):
        super(HasCheckpointInterval, self).__init__()
        #: param for checkpoint interval (>= 1)
        self.checkpointInterval = Param(self, "checkpointInterval", "checkpoint interval (>= 1)")

    def setCheckpointInterval(self, value):
        """
        Sets the value of :py:attr:`checkpointInterval`.
        """
        self._paramMap[self.checkpointInterval] = value
        return self

    def getCheckpointInterval(self):
        """
        Gets the value of checkpointInterval or its default value.
        """
        return self.getOrDefault(self.checkpointInterval)


class HasSeed(Params):
    """
    Mixin for param seed: random seed.
    """

    # a placeholder to make it appear in the generated doc
    seed = Param(Params._dummy(), "seed", "random seed")

    def __init__(self):
        super(HasSeed, self).__init__()
        #: param for random seed
        self.seed = Param(self, "seed", "random seed")
        self._setDefault(seed=hash(type(self).__name__))

    def setSeed(self, value):
        """
        Sets the value of :py:attr:`seed`.
        """
        self._paramMap[self.seed] = value
        return self

    def getSeed(self):
        """
        Gets the value of seed or its default value.
        """
        return self.getOrDefault(self.seed)


class HasTol(Params):
    """
    Mixin for param tol: the convergence tolerance for iterative algorithms.
    """

    # a placeholder to make it appear in the generated doc
    tol = Param(Params._dummy(), "tol", "the convergence tolerance for iterative algorithms")

    def __init__(self):
        super(HasTol, self).__init__()
        #: param for the convergence tolerance for iterative algorithms
        self.tol = Param(self, "tol", "the convergence tolerance for iterative algorithms")

    def setTol(self, value):
        """
        Sets the value of :py:attr:`tol`.
        """
        self._paramMap[self.tol] = value
        return self

    def getTol(self):
        """
        Gets the value of tol or its default value.
        """
        return self.getOrDefault(self.tol)


class HasStepSize(Params):
    """
    Mixin for param stepSize: Step size to be used for each iteration of optimization..
    """

    # a placeholder to make it appear in the generated doc
    stepSize = Param(Params._dummy(), "stepSize", "Step size to be used for each iteration of optimization.")

    def __init__(self):
        super(HasStepSize, self).__init__()
        #: param for Step size to be used for each iteration of optimization.
        self.stepSize = Param(self, "stepSize", "Step size to be used for each iteration of optimization.")

    def setStepSize(self, value):
        """
        Sets the value of :py:attr:`stepSize`.
        """
        self._paramMap[self.stepSize] = value
        return self

    def getStepSize(self):
        """
        Gets the value of stepSize or its default value.
        """
        return self.getOrDefault(self.stepSize)


<<<<<<< HEAD
class HasElasticNetParam(Params):
    """
    Mixin for param elasticNetParam: the ElasticNet mixing parameter, in range [0, 1]. For alpha = 0, the penalty is an L2 penalty. For alpha = 1, it is an L1 penalty..
    """

    # a placeholder to make it appear in the generated doc
    elasticNetParam = Param(Params._dummy(), "elasticNetParam", "the ElasticNet mixing parameter, in range [0, 1]. For alpha = 0, the penalty is an L2 penalty. For alpha = 1, it is an L1 penalty.")

    def __init__(self):
        super(HasElasticNetParam, self).__init__()
        #: param for the ElasticNet mixing parameter, in range [0, 1]. For alpha = 0, the penalty is an L2 penalty. For alpha = 1, it is an L1 penalty.
        self.elasticNetParam = Param(self, "elasticNetParam", "the ElasticNet mixing parameter, in range [0, 1]. For alpha = 0, the penalty is an L2 penalty. For alpha = 1, it is an L1 penalty.")
        self._setDefault(elasticNetParam=0.0)

    def setElasticNetParam(self, value):
        """
        Sets the value of :py:attr:`elasticNetParam`.
        """
        self._paramMap[self.elasticNetParam] = value
        return self

    def getElasticNetParam(self):
        """
        Gets the value of elasticNetParam or its default value.
        """
        return self.getOrDefault(self.elasticNetParam)


class HasFitIntercept(Params):
    """
    Mixin for param fitIntercept: whether to fit an intercept term..
    """

    # a placeholder to make it appear in the generated doc
    fitIntercept = Param(Params._dummy(), "fitIntercept", "whether to fit an intercept term.")

    def __init__(self):
        super(HasFitIntercept, self).__init__()
        #: param for whether to fit an intercept term.
        self.fitIntercept = Param(self, "fitIntercept", "whether to fit an intercept term.")
        self._setDefault(fitIntercept=True)

    def setFitIntercept(self, value):
        """
        Sets the value of :py:attr:`fitIntercept`.
        """
        self._paramMap[self.fitIntercept] = value
        return self

    def getFitIntercept(self):
        """
        Gets the value of fitIntercept or its default value.
        """
        return self.getOrDefault(self.fitIntercept)


class HasStandardization(Params):
    """
    Mixin for param standardization: whether to standardize the training features before fitting the model..
    """

    # a placeholder to make it appear in the generated doc
    standardization = Param(Params._dummy(), "standardization", "whether to standardize the training features before fitting the model.")

    def __init__(self):
        super(HasStandardization, self).__init__()
        #: param for whether to standardize the training features before fitting the model.
        self.standardization = Param(self, "standardization", "whether to standardize the training features before fitting the model.")
        self._setDefault(standardization=True)

    def setStandardization(self, value):
        """
        Sets the value of :py:attr:`standardization`.
        """
        self._paramMap[self.standardization] = value
        return self

    def getStandardization(self):
        """
        Gets the value of standardization or its default value.
        """
        return self.getOrDefault(self.standardization)


class HasThresholds(Params):
    """
    Mixin for param thresholds: Thresholds in multi-class classification to adjust the probability of predicting each class. Array must have length equal to the number of classes, with values >= 0. The class with largest value p/t is predicted, where p is the original probability of that class and t is the class' threshold..
    """

    # a placeholder to make it appear in the generated doc
    thresholds = Param(Params._dummy(), "thresholds", "Thresholds in multi-class classification to adjust the probability of predicting each class. Array must have length equal to the number of classes, with values >= 0. The class with largest value p/t is predicted, where p is the original probability of that class and t is the class' threshold.")

    def __init__(self):
        super(HasThresholds, self).__init__()
        #: param for Thresholds in multi-class classification to adjust the probability of predicting each class. Array must have length equal to the number of classes, with values >= 0. The class with largest value p/t is predicted, where p is the original probability of that class and t is the class' threshold.
        self.thresholds = Param(self, "thresholds", "Thresholds in multi-class classification to adjust the probability of predicting each class. Array must have length equal to the number of classes, with values >= 0. The class with largest value p/t is predicted, where p is the original probability of that class and t is the class' threshold.")

    def setThresholds(self, value):
        """
        Sets the value of :py:attr:`thresholds`.
        """
        self._paramMap[self.thresholds] = value
        return self

    def getThresholds(self):
        """
        Gets the value of thresholds or its default value.
        """
        return self.getOrDefault(self.thresholds)
=======
class HasHandleInvalid(Params):
    """
    Mixin for param handleInvalid: how to handle invalid entries. Options are skip (which will filter out rows with bad values), or error (which will throw an errror). More options may be added later..
    """

    # a placeholder to make it appear in the generated doc
    handleInvalid = Param(Params._dummy(), "handleInvalid", "how to handle invalid entries. Options are skip (which will filter out rows with bad values), or error (which will throw an errror). More options may be added later.")

    def __init__(self):
        super(HasHandleInvalid, self).__init__()
        #: param for how to handle invalid entries. Options are skip (which will filter out rows with bad values), or error (which will throw an errror). More options may be added later.
        self.handleInvalid = Param(self, "handleInvalid", "how to handle invalid entries. Options are skip (which will filter out rows with bad values), or error (which will throw an errror). More options may be added later.")

    def setHandleInvalid(self, value):
        """
        Sets the value of :py:attr:`handleInvalid`.
        """
        self._paramMap[self.handleInvalid] = value
        return self

    def getHandleInvalid(self):
        """
        Gets the value of handleInvalid or its default value.
        """
        return self.getOrDefault(self.handleInvalid)
>>>>>>> a140dd77


class DecisionTreeParams(Params):
    """
    Mixin for Decision Tree parameters.
    """

    # a placeholder to make it appear in the generated doc
    maxDepth = Param(Params._dummy(), "maxDepth", "Maximum depth of the tree. (>= 0) E.g., depth 0 means 1 leaf node; depth 1 means 1 internal node + 2 leaf nodes.")
    maxBins = Param(Params._dummy(), "maxBins", "Max number of bins for discretizing continuous features.  Must be >=2 and >= number of categories for any categorical feature.")
    minInstancesPerNode = Param(Params._dummy(), "minInstancesPerNode", "Minimum number of instances each child must have after split. If a split causes the left or right child to have fewer than minInstancesPerNode, the split will be discarded as invalid. Should be >= 1.")
    minInfoGain = Param(Params._dummy(), "minInfoGain", "Minimum information gain for a split to be considered at a tree node.")
    maxMemoryInMB = Param(Params._dummy(), "maxMemoryInMB", "Maximum memory in MB allocated to histogram aggregation.")
    cacheNodeIds = Param(Params._dummy(), "cacheNodeIds", "If false, the algorithm will pass trees to executors to match instances with nodes. If true, the algorithm will cache node IDs for each instance. Caching can speed up training of deeper trees.")
    

    def __init__(self):
        super(DecisionTreeParams, self).__init__()
        #: param for Maximum depth of the tree. (>= 0) E.g., depth 0 means 1 leaf node; depth 1 means 1 internal node + 2 leaf nodes.
        self.maxDepth = Param(self, "maxDepth", "Maximum depth of the tree. (>= 0) E.g., depth 0 means 1 leaf node; depth 1 means 1 internal node + 2 leaf nodes.")
        #: param for Max number of bins for discretizing continuous features.  Must be >=2 and >= number of categories for any categorical feature.
        self.maxBins = Param(self, "maxBins", "Max number of bins for discretizing continuous features.  Must be >=2 and >= number of categories for any categorical feature.")
        #: param for Minimum number of instances each child must have after split. If a split causes the left or right child to have fewer than minInstancesPerNode, the split will be discarded as invalid. Should be >= 1.
        self.minInstancesPerNode = Param(self, "minInstancesPerNode", "Minimum number of instances each child must have after split. If a split causes the left or right child to have fewer than minInstancesPerNode, the split will be discarded as invalid. Should be >= 1.")
        #: param for Minimum information gain for a split to be considered at a tree node.
        self.minInfoGain = Param(self, "minInfoGain", "Minimum information gain for a split to be considered at a tree node.")
        #: param for Maximum memory in MB allocated to histogram aggregation.
        self.maxMemoryInMB = Param(self, "maxMemoryInMB", "Maximum memory in MB allocated to histogram aggregation.")
        #: param for If false, the algorithm will pass trees to executors to match instances with nodes. If true, the algorithm will cache node IDs for each instance. Caching can speed up training of deeper trees.
        self.cacheNodeIds = Param(self, "cacheNodeIds", "If false, the algorithm will pass trees to executors to match instances with nodes. If true, the algorithm will cache node IDs for each instance. Caching can speed up training of deeper trees.")
        
    def setMaxDepth(self, value):
        """
        Sets the value of :py:attr:`maxDepth`.
        """
        self._paramMap[self.maxDepth] = value
        return self

    def getMaxDepth(self):
        """
        Gets the value of maxDepth or its default value.
        """
        return self.getOrDefault(self.maxDepth)

    def setMaxBins(self, value):
        """
        Sets the value of :py:attr:`maxBins`.
        """
        self._paramMap[self.maxBins] = value
        return self

    def getMaxBins(self):
        """
        Gets the value of maxBins or its default value.
        """
        return self.getOrDefault(self.maxBins)

    def setMinInstancesPerNode(self, value):
        """
        Sets the value of :py:attr:`minInstancesPerNode`.
        """
        self._paramMap[self.minInstancesPerNode] = value
        return self

    def getMinInstancesPerNode(self):
        """
        Gets the value of minInstancesPerNode or its default value.
        """
        return self.getOrDefault(self.minInstancesPerNode)

    def setMinInfoGain(self, value):
        """
        Sets the value of :py:attr:`minInfoGain`.
        """
        self._paramMap[self.minInfoGain] = value
        return self

    def getMinInfoGain(self):
        """
        Gets the value of minInfoGain or its default value.
        """
        return self.getOrDefault(self.minInfoGain)

    def setMaxMemoryInMB(self, value):
        """
        Sets the value of :py:attr:`maxMemoryInMB`.
        """
        self._paramMap[self.maxMemoryInMB] = value
        return self

    def getMaxMemoryInMB(self):
        """
        Gets the value of maxMemoryInMB or its default value.
        """
        return self.getOrDefault(self.maxMemoryInMB)

    def setCacheNodeIds(self, value):
        """
        Sets the value of :py:attr:`cacheNodeIds`.
        """
        self._paramMap[self.cacheNodeIds] = value
        return self

    def getCacheNodeIds(self):
        """
        Gets the value of cacheNodeIds or its default value.
        """
        return self.getOrDefault(self.cacheNodeIds)
<|MERGE_RESOLUTION|>--- conflicted
+++ resolved
@@ -432,7 +432,33 @@
         return self.getOrDefault(self.stepSize)
 
 
-<<<<<<< HEAD
+class HasHandleInvalid(Params):
+    """
+    Mixin for param handleInvalid: how to handle invalid entries. Options are skip (which will filter out rows with bad values), or error (which will throw an errror). More options may be added later..
+    """
+
+    # a placeholder to make it appear in the generated doc
+    handleInvalid = Param(Params._dummy(), "handleInvalid", "how to handle invalid entries. Options are skip (which will filter out rows with bad values), or error (which will throw an errror). More options may be added later.")
+
+    def __init__(self):
+        super(HasHandleInvalid, self).__init__()
+        #: param for how to handle invalid entries. Options are skip (which will filter out rows with bad values), or error (which will throw an errror). More options may be added later.
+        self.handleInvalid = Param(self, "handleInvalid", "how to handle invalid entries. Options are skip (which will filter out rows with bad values), or error (which will throw an errror). More options may be added later.")
+
+    def setHandleInvalid(self, value):
+        """
+        Sets the value of :py:attr:`handleInvalid`.
+        """
+        self._paramMap[self.handleInvalid] = value
+        return self
+
+    def getHandleInvalid(self):
+        """
+        Gets the value of handleInvalid or its default value.
+        """
+        return self.getOrDefault(self.handleInvalid)
+
+
 class HasElasticNetParam(Params):
     """
     Mixin for param elasticNetParam: the ElasticNet mixing parameter, in range [0, 1]. For alpha = 0, the penalty is an L2 penalty. For alpha = 1, it is an L1 penalty..
@@ -542,33 +568,6 @@
         Gets the value of thresholds or its default value.
         """
         return self.getOrDefault(self.thresholds)
-=======
-class HasHandleInvalid(Params):
-    """
-    Mixin for param handleInvalid: how to handle invalid entries. Options are skip (which will filter out rows with bad values), or error (which will throw an errror). More options may be added later..
-    """
-
-    # a placeholder to make it appear in the generated doc
-    handleInvalid = Param(Params._dummy(), "handleInvalid", "how to handle invalid entries. Options are skip (which will filter out rows with bad values), or error (which will throw an errror). More options may be added later.")
-
-    def __init__(self):
-        super(HasHandleInvalid, self).__init__()
-        #: param for how to handle invalid entries. Options are skip (which will filter out rows with bad values), or error (which will throw an errror). More options may be added later.
-        self.handleInvalid = Param(self, "handleInvalid", "how to handle invalid entries. Options are skip (which will filter out rows with bad values), or error (which will throw an errror). More options may be added later.")
-
-    def setHandleInvalid(self, value):
-        """
-        Sets the value of :py:attr:`handleInvalid`.
-        """
-        self._paramMap[self.handleInvalid] = value
-        return self
-
-    def getHandleInvalid(self):
-        """
-        Gets the value of handleInvalid or its default value.
-        """
-        return self.getOrDefault(self.handleInvalid)
->>>>>>> a140dd77
 
 
 class DecisionTreeParams(Params):
