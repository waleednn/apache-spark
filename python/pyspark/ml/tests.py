#
# Licensed to the Apache Software Foundation (ASF) under one or more
# contributor license agreements.  See the NOTICE file distributed with
# this work for additional information regarding copyright ownership.
# The ASF licenses this file to You under the Apache License, Version 2.0
# (the "License"); you may not use this file except in compliance with
# the License.  You may obtain a copy of the License at
#
#    http://www.apache.org/licenses/LICENSE-2.0
#
# Unless required by applicable law or agreed to in writing, software
# distributed under the License is distributed on an "AS IS" BASIS,
# WITHOUT WARRANTIES OR CONDITIONS OF ANY KIND, either express or implied.
# See the License for the specific language governing permissions and
# limitations under the License.
#

"""
Unit tests for Spark ML Python APIs.
"""

import sys
try:
    import xmlrunner
except ImportError:
    xmlrunner = None

if sys.version_info[:2] <= (2, 6):
    try:
        import unittest2 as unittest
    except ImportError:
        sys.stderr.write('Please install unittest2 to test with Python 2.6 or earlier')
        sys.exit(1)
else:
    import unittest

from shutil import rmtree
import tempfile

from pyspark.ml import Estimator, Model, Pipeline, Transformer
from pyspark.ml.classification import LogisticRegression
from pyspark.ml.clustering import KMeans
from pyspark.ml.evaluation import RegressionEvaluator
from pyspark.ml.feature import *
from pyspark.ml.param import Param, Params
from pyspark.ml.param.shared import HasMaxIter, HasInputCol, HasSeed
from pyspark.ml.regression import LinearRegression
from pyspark.ml.tuning import *
from pyspark.ml.util import keyword_only
from pyspark.mllib.linalg import DenseVector
from pyspark.sql import DataFrame, SQLContext, Row
from pyspark.sql.functions import rand
from pyspark.tests import ReusedPySparkTestCase as PySparkTestCase


class MockDataset(DataFrame):

    def __init__(self):
        self.index = 0


class HasFake(Params):

    def __init__(self):
        super(HasFake, self).__init__()
        self.fake = Param(self, "fake", "fake param")

    def getFake(self):
        return self.getOrDefault(self.fake)


class MockTransformer(Transformer, HasFake):

    def __init__(self):
        super(MockTransformer, self).__init__()
        self.dataset_index = None

    def _transform(self, dataset):
        self.dataset_index = dataset.index
        dataset.index += 1
        return dataset


class MockEstimator(Estimator, HasFake):

    def __init__(self):
        super(MockEstimator, self).__init__()
        self.dataset_index = None

    def _fit(self, dataset):
        self.dataset_index = dataset.index
        model = MockModel()
        self._copyValues(model)
        return model


class MockModel(MockTransformer, Model, HasFake):
    pass


class ParamTypeConversionTests(PySparkTestCase):
    """
    Test that param type conversion happens.
    """

    def test_int_to_float(self):
        from pyspark.mllib.linalg import Vectors
        df = self.sc.parallelize([
            Row(label=1.0, weight=2.0, features=Vectors.dense(1.0))]).toDF()
        lr = LogisticRegression(elasticNetParam=0)
        lr.fit(df)
        lr.setElasticNetParam(0)
        lr.fit(df)

    def test_invalid_to_float(self):
        from pyspark.mllib.linalg import Vectors
        self.assertRaises(Exception, lambda: LogisticRegression(elasticNetParam="happy"))
        lr = LogisticRegression(elasticNetParam=0)
        self.assertRaises(Exception, lambda: lr.setElasticNetParam("panda"))


class PipelineTests(PySparkTestCase):

    def test_pipeline(self):
        dataset = MockDataset()
        estimator0 = MockEstimator()
        transformer1 = MockTransformer()
        estimator2 = MockEstimator()
        transformer3 = MockTransformer()
        pipeline = Pipeline(stages=[estimator0, transformer1, estimator2, transformer3])
        pipeline_model = pipeline.fit(dataset, {estimator0.fake: 0, transformer1.fake: 1})
        model0, transformer1, model2, transformer3 = pipeline_model.stages
        self.assertEqual(0, model0.dataset_index)
        self.assertEqual(0, model0.getFake())
        self.assertEqual(1, transformer1.dataset_index)
        self.assertEqual(1, transformer1.getFake())
        self.assertEqual(2, dataset.index)
        self.assertIsNone(model2.dataset_index, "The last model shouldn't be called in fit.")
        self.assertIsNone(transformer3.dataset_index,
                          "The last transformer shouldn't be called in fit.")
        dataset = pipeline_model.transform(dataset)
        self.assertEqual(2, model0.dataset_index)
        self.assertEqual(3, transformer1.dataset_index)
        self.assertEqual(4, model2.dataset_index)
        self.assertEqual(5, transformer3.dataset_index)
        self.assertEqual(6, dataset.index)


class TestParams(HasMaxIter, HasInputCol, HasSeed):
    """
    A subclass of Params mixed with HasMaxIter, HasInputCol and HasSeed.
    """
    @keyword_only
    def __init__(self, seed=None):
        super(TestParams, self).__init__()
        self._setDefault(maxIter=10)
        kwargs = self.__init__._input_kwargs
        self.setParams(**kwargs)

    @keyword_only
    def setParams(self, seed=None):
        """
        setParams(self, seed=None)
        Sets params for this test.
        """
        kwargs = self.setParams._input_kwargs
        return self._set(**kwargs)


class OtherTestParams(HasMaxIter, HasInputCol, HasSeed):
    """
    A subclass of Params mixed with HasMaxIter, HasInputCol and HasSeed.
    """
    @keyword_only
    def __init__(self, seed=None):
        super(OtherTestParams, self).__init__()
        self._setDefault(maxIter=10)
        kwargs = self.__init__._input_kwargs
        self.setParams(**kwargs)

    @keyword_only
    def setParams(self, seed=None):
        """
        setParams(self, seed=None)
        Sets params for this test.
        """
        kwargs = self.setParams._input_kwargs
        return self._set(**kwargs)


class ParamTests(PySparkTestCase):

    def test_copy_new_parent(self):
        testParams = TestParams()
        # Copying an instantiated param should fail
        with self.assertRaises(ValueError):
            testParams.maxIter._copy_new_parent(testParams)
        # Copying a dummy param should succeed
        TestParams.maxIter._copy_new_parent(testParams)
        maxIter = testParams.maxIter
        self.assertEqual(maxIter.name, "maxIter")
        self.assertEqual(maxIter.doc, "max number of iterations (>= 0).")
        self.assertTrue(maxIter.parent == testParams.uid)

    def test_param(self):
        testParams = TestParams()
        maxIter = testParams.maxIter
        self.assertEqual(maxIter.name, "maxIter")
        self.assertEqual(maxIter.doc, "max number of iterations (>= 0).")
        self.assertTrue(maxIter.parent == testParams.uid)

    def test_hasparam(self):
        testParams = TestParams()
        self.assertTrue(all([testParams.hasParam(p.name) for p in testParams.params]))
        self.assertFalse(testParams.hasParam("notAParameter"))

    def test_params(self):
        testParams = TestParams()
        maxIter = testParams.maxIter
        inputCol = testParams.inputCol
        seed = testParams.seed

        params = testParams.params
        self.assertEqual(params, [inputCol, maxIter, seed])

        self.assertTrue(testParams.hasParam(maxIter.name))
        self.assertTrue(testParams.hasDefault(maxIter))
        self.assertFalse(testParams.isSet(maxIter))
        self.assertTrue(testParams.isDefined(maxIter))
        self.assertEqual(testParams.getMaxIter(), 10)
        testParams.setMaxIter(100)
        self.assertTrue(testParams.isSet(maxIter))
        self.assertEqual(testParams.getMaxIter(), 100)

        self.assertTrue(testParams.hasParam(inputCol.name))
        self.assertFalse(testParams.hasDefault(inputCol))
        self.assertFalse(testParams.isSet(inputCol))
        self.assertFalse(testParams.isDefined(inputCol))
        with self.assertRaises(KeyError):
            testParams.getInputCol()

        # Since the default is normally random, set it to a known number for debug str
        testParams._setDefault(seed=41)
        testParams.setSeed(43)

        self.assertEqual(
            testParams.explainParams(),
            "\n".join(["inputCol: input column name. (undefined)",
                       "maxIter: max number of iterations (>= 0). (default: 10, current: 100)",
                       "seed: random seed. (default: 41, current: 43)"]))

    def test_kmeans_param(self):
        algo = KMeans()
        self.assertEqual(algo.getInitMode(), "k-means||")
        algo.setK(10)
        self.assertEqual(algo.getK(), 10)
        algo.setInitSteps(10)
        self.assertEqual(algo.getInitSteps(), 10)

    def test_hasseed(self):
        noSeedSpecd = TestParams()
        withSeedSpecd = TestParams(seed=42)
        other = OtherTestParams()
        # Check that we no longer use 42 as the magic number
        self.assertNotEqual(noSeedSpecd.getSeed(), 42)
        origSeed = noSeedSpecd.getSeed()
        # Check that we only compute the seed once
        self.assertEqual(noSeedSpecd.getSeed(), origSeed)
        # Check that a specified seed is honored
        self.assertEqual(withSeedSpecd.getSeed(), 42)
        # Check that a different class has a different seed
        self.assertNotEqual(other.getSeed(), noSeedSpecd.getSeed())

    def test_param_property_error(self):
        param_store = HasThrowableProperty()
        self.assertRaises(RuntimeError, lambda: param_store.test_property)
        params = param_store.params  # should not invoke the property 'test_property'
        self.assertEqual(len(params), 1)


class FeatureTests(PySparkTestCase):

    def test_binarizer(self):
        b0 = Binarizer()
        self.assertListEqual(b0.params, [b0.inputCol, b0.outputCol, b0.threshold])
        self.assertTrue(all([~b0.isSet(p) for p in b0.params]))
        self.assertTrue(b0.hasDefault(b0.threshold))
        self.assertEqual(b0.getThreshold(), 0.0)
        b0.setParams(inputCol="input", outputCol="output").setThreshold(1.0)
        self.assertTrue(all([b0.isSet(p) for p in b0.params]))
        self.assertEqual(b0.getThreshold(), 1.0)
        self.assertEqual(b0.getInputCol(), "input")
        self.assertEqual(b0.getOutputCol(), "output")

        b0c = b0.copy({b0.threshold: 2.0})
        self.assertEqual(b0c.uid, b0.uid)
        self.assertListEqual(b0c.params, b0.params)
        self.assertEqual(b0c.getThreshold(), 2.0)

        b1 = Binarizer(threshold=2.0, inputCol="input", outputCol="output")
        self.assertNotEqual(b1.uid, b0.uid)
        self.assertEqual(b1.getThreshold(), 2.0)
        self.assertEqual(b1.getInputCol(), "input")
        self.assertEqual(b1.getOutputCol(), "output")

    def test_idf(self):
        sqlContext = SQLContext(self.sc)
        dataset = sqlContext.createDataFrame([
            (DenseVector([1.0, 2.0]),),
            (DenseVector([0.0, 1.0]),),
            (DenseVector([3.0, 0.2]),)], ["tf"])
        idf0 = IDF(inputCol="tf")
        self.assertListEqual(idf0.params, [idf0.inputCol, idf0.minDocFreq, idf0.outputCol])
        idf0m = idf0.fit(dataset, {idf0.outputCol: "idf"})
        self.assertEqual(idf0m.uid, idf0.uid,
                         "Model should inherit the UID from its parent estimator.")
        output = idf0m.transform(dataset)
        self.assertIsNotNone(output.head().idf)

    def test_ngram(self):
        sqlContext = SQLContext(self.sc)
        dataset = sqlContext.createDataFrame([
            Row(input=["a", "b", "c", "d", "e"])])
        ngram0 = NGram(n=4, inputCol="input", outputCol="output")
        self.assertEqual(ngram0.getN(), 4)
        self.assertEqual(ngram0.getInputCol(), "input")
        self.assertEqual(ngram0.getOutputCol(), "output")
        transformedDF = ngram0.transform(dataset)
        self.assertEqual(transformedDF.head().output, ["a b c d", "b c d e"])

    def test_stopwordsremover(self):
        sqlContext = SQLContext(self.sc)
        dataset = sqlContext.createDataFrame([Row(input=["a", "panda"])])
        stopWordRemover = StopWordsRemover(inputCol="input", outputCol="output")
        # Default
        self.assertEqual(stopWordRemover.getInputCol(), "input")
        transformedDF = stopWordRemover.transform(dataset)
        self.assertEqual(transformedDF.head().output, ["panda"])
        # Custom
        stopwords = ["panda"]
        stopWordRemover.setStopWords(stopwords)
        self.assertEqual(stopWordRemover.getInputCol(), "input")
        self.assertEqual(stopWordRemover.getStopWords(), stopwords)
        transformedDF = stopWordRemover.transform(dataset)
        self.assertEqual(transformedDF.head().output, ["a"])


class HasInducedError(Params):

    def __init__(self):
        super(HasInducedError, self).__init__()
        self.inducedError = Param(self, "inducedError",
                                  "Uniformly-distributed error added to feature")

    def getInducedError(self):
        return self.getOrDefault(self.inducedError)


class InducedErrorModel(Model, HasInducedError):

    def __init__(self):
        super(InducedErrorModel, self).__init__()

    def _transform(self, dataset):
        return dataset.withColumn("prediction",
                                  dataset.feature + (rand(0) * self.getInducedError()))


class InducedErrorEstimator(Estimator, HasInducedError):

    def __init__(self, inducedError=1.0):
        super(InducedErrorEstimator, self).__init__()
        self._set(inducedError=inducedError)

    def _fit(self, dataset):
        model = InducedErrorModel()
        self._copyValues(model)
        return model


class CrossValidatorTests(PySparkTestCase):

    def test_fit_minimize_metric(self):
        sqlContext = SQLContext(self.sc)
        dataset = sqlContext.createDataFrame([
            (10, 10.0),
            (50, 50.0),
            (100, 100.0),
            (500, 500.0)] * 10,
            ["feature", "label"])

        iee = InducedErrorEstimator()
        evaluator = RegressionEvaluator(metricName="rmse")

        grid = (ParamGridBuilder()
                .addGrid(iee.inducedError, [100.0, 0.0, 10000.0])
                .build())
        cv = CrossValidator(estimator=iee, estimatorParamMaps=grid, evaluator=evaluator)
        cvModel = cv.fit(dataset)
        bestModel = cvModel.bestModel
        bestModelMetric = evaluator.evaluate(bestModel.transform(dataset))

        self.assertEqual(0.0, bestModel.getOrDefault('inducedError'),
                         "Best model should have zero induced error")
        self.assertEqual(0.0, bestModelMetric, "Best model has RMSE of 0")

    def test_fit_maximize_metric(self):
        sqlContext = SQLContext(self.sc)
        dataset = sqlContext.createDataFrame([
            (10, 10.0),
            (50, 50.0),
            (100, 100.0),
            (500, 500.0)] * 10,
            ["feature", "label"])

        iee = InducedErrorEstimator()
        evaluator = RegressionEvaluator(metricName="r2")

        grid = (ParamGridBuilder()
                .addGrid(iee.inducedError, [100.0, 0.0, 10000.0])
                .build())
        cv = CrossValidator(estimator=iee, estimatorParamMaps=grid, evaluator=evaluator)
        cvModel = cv.fit(dataset)
        bestModel = cvModel.bestModel
        bestModelMetric = evaluator.evaluate(bestModel.transform(dataset))

        self.assertEqual(0.0, bestModel.getOrDefault('inducedError'),
                         "Best model should have zero induced error")
        self.assertEqual(1.0, bestModelMetric, "Best model has R-squared of 1")


class TrainValidationSplitTests(PySparkTestCase):

    def test_fit_minimize_metric(self):
        sqlContext = SQLContext(self.sc)
        dataset = sqlContext.createDataFrame([
            (10, 10.0),
            (50, 50.0),
            (100, 100.0),
            (500, 500.0)] * 10,
            ["feature", "label"])

        iee = InducedErrorEstimator()
        evaluator = RegressionEvaluator(metricName="rmse")

        grid = (ParamGridBuilder()
                .addGrid(iee.inducedError, [100.0, 0.0, 10000.0])
                .build())
        tvs = TrainValidationSplit(estimator=iee, estimatorParamMaps=grid, evaluator=evaluator)
        tvsModel = tvs.fit(dataset)
        bestModel = tvsModel.bestModel
        bestModelMetric = evaluator.evaluate(bestModel.transform(dataset))

        self.assertEqual(0.0, bestModel.getOrDefault('inducedError'),
                         "Best model should have zero induced error")
        self.assertEqual(0.0, bestModelMetric, "Best model has RMSE of 0")

    def test_fit_maximize_metric(self):
        sqlContext = SQLContext(self.sc)
        dataset = sqlContext.createDataFrame([
            (10, 10.0),
            (50, 50.0),
            (100, 100.0),
            (500, 500.0)] * 10,
            ["feature", "label"])

        iee = InducedErrorEstimator()
        evaluator = RegressionEvaluator(metricName="r2")

        grid = (ParamGridBuilder()
                .addGrid(iee.inducedError, [100.0, 0.0, 10000.0])
                .build())
        tvs = TrainValidationSplit(estimator=iee, estimatorParamMaps=grid, evaluator=evaluator)
        tvsModel = tvs.fit(dataset)
        bestModel = tvsModel.bestModel
        bestModelMetric = evaluator.evaluate(bestModel.transform(dataset))

        self.assertEqual(0.0, bestModel.getOrDefault('inducedError'),
                         "Best model should have zero induced error")
        self.assertEqual(1.0, bestModelMetric, "Best model has R-squared of 1")


class PersistenceTest(PySparkTestCase):

    def test_linear_regression(self):
        lr = LinearRegression(maxIter=1)
        path = tempfile.mkdtemp()
        lr_path = path + "/lr"
        lr.save(lr_path)
        lr2 = LinearRegression.load(lr_path)
        self.assertEqual(lr2.uid, lr2.maxIter.parent,
                         "Loaded LinearRegression instance uid (%s) did not match Param's uid (%s)"
                         % (lr2.uid, lr2.maxIter.parent))
        self.assertEqual(lr._defaultParamMap[lr.maxIter], lr2._defaultParamMap[lr2.maxIter],
                         "Loaded LinearRegression instance default params did not match " +
                         "original defaults")
        try:
            rmtree(path)
        except OSError:
            pass


<<<<<<< HEAD
class TrainingSummaryTest(PySparkTestCase):

    def test_linear_regression_summary(self):
        from pyspark.mllib.linalg import Vectors
        sqlContext = SQLContext(self.sc)
        df = sqlContext.createDataFrame([(1.0, 2.0, Vectors.dense(1.0)),
                                         (0.0, 2.0, Vectors.sparse(1, [], []))],
                                        ["label", "weight", "features"])
        lr = LinearRegression(maxIter=5, regParam=0.0, solver="normal", weightCol="weight",
                              fitIntercept=False)
        model = lr.fit(df)
        self.assertTrue(model.hasSummary)
        s = model.summary
        # test that api is callable and returns expected types
        self.assertGreater(s.totalIterations, 0)
        self.assertTrue(isinstance(s.predictions, DataFrame))
        self.assertEqual(s.predictionCol, "prediction")
        self.assertEqual(s.labelCol, "label")
        self.assertAlmostEqual(s.explainedVariance, 0.25, 2)
        self.assertAlmostEqual(s.meanAbsoluteError, 0.0)
        self.assertAlmostEqual(s.meanSquaredError, 0.0)
        self.assertAlmostEqual(s.rootMeanSquaredError, 0.0)
        self.assertAlmostEqual(s.r2, 1.0, 2)
        self.assertTrue(isinstance(s.residuals, DataFrame))
        self.assertEqual(s.numInstances, 2)
        devResiduals = s.devianceResiduals
        self.assertTrue(isinstance(devResiduals, list) and isinstance(devResiduals[0], float))
        coefStdErr = s.coefficientStandardErrors
        self.assertTrue(isinstance(coefStdErr, list) and isinstance(coefStdErr[0], float))
        tValues = s.tValues
        self.assertTrue(isinstance(tValues, list) and isinstance(tValues[0], float))
        pValues = s.pValues
        self.assertTrue(isinstance(pValues, list) and isinstance(pValues[0], float))

    def test_logistic_regression_summary(self):
        from pyspark.mllib.linalg import Vectors
        sqlContext = SQLContext(self.sc)
        df = sqlContext.createDataFrame([(1.0, 2.0, Vectors.dense(1.0)),
                                         (0.0, 2.0, Vectors.sparse(1, [], []))],
                                        ["label", "weight", "features"])
        lr = LogisticRegression(maxIter=5, regParam=0.01, weightCol="weight", fitIntercept=False)
        model = lr.fit(df)
        self.assertTrue(model.hasSummary)
        s = model.summary
        # test that api is callable and returns expected types
        self.assertTrue(isinstance(s.predictions, DataFrame))
        self.assertEqual(s.probabilityCol, "probability")
        self.assertEqual(s.labelCol, "label")
        self.assertEqual(s.featuresCol, "features")
        objHist = s.objectiveHistory
        self.assertTrue(isinstance(objHist, list) and isinstance(objHist[0], float))
        self.assertGreater(s.totalIterations, 0)
        self.assertTrue(isinstance(s.roc, DataFrame))
        self.assertAlmostEqual(s.areaUnderROC, 1.0, 2)
        self.assertTrue(isinstance(s.pr, DataFrame))
        self.assertTrue(isinstance(s.fMeasureByThreshold, DataFrame))
        self.assertTrue(isinstance(s.precisionByThreshold, DataFrame))
        self.assertTrue(isinstance(s.recallByThreshold, DataFrame))
=======
class HasThrowableProperty(Params):

    def __init__(self):
        super(HasThrowableProperty, self).__init__()
        self.p = Param(self, "none", "empty param")

    @property
    def test_property(self):
        raise RuntimeError("Test property to raise error when invoked")
>>>>>>> 3dc9ae2e


if __name__ == "__main__":
    from pyspark.ml.tests import *
    if xmlrunner:
        unittest.main(testRunner=xmlrunner.XMLTestRunner(output='target/test-reports'))
    else:
        unittest.main()<|MERGE_RESOLUTION|>--- conflicted
+++ resolved
@@ -188,6 +188,17 @@
         return self._set(**kwargs)
 
 
+class HasThrowableProperty(Params):
+
+    def __init__(self):
+        super(HasThrowableProperty, self).__init__()
+        self.p = Param(self, "none", "empty param")
+
+    @property
+    def test_property(self):
+        raise RuntimeError("Test property to raise error when invoked")
+
+
 class ParamTests(PySparkTestCase):
 
     def test_copy_new_parent(self):
@@ -500,7 +511,6 @@
             pass
 
 
-<<<<<<< HEAD
 class TrainingSummaryTest(PySparkTestCase):
 
     def test_linear_regression_summary(self):
@@ -559,17 +569,6 @@
         self.assertTrue(isinstance(s.fMeasureByThreshold, DataFrame))
         self.assertTrue(isinstance(s.precisionByThreshold, DataFrame))
         self.assertTrue(isinstance(s.recallByThreshold, DataFrame))
-=======
-class HasThrowableProperty(Params):
-
-    def __init__(self):
-        super(HasThrowableProperty, self).__init__()
-        self.p = Param(self, "none", "empty param")
-
-    @property
-    def test_property(self):
-        raise RuntimeError("Test property to raise error when invoked")
->>>>>>> 3dc9ae2e
 
 
 if __name__ == "__main__":
