--- conflicted
+++ resolved
@@ -2789,10 +2789,4 @@
     if xmlrunner:
         unittest.main(testRunner=xmlrunner.XMLTestRunner(output='target/test-reports'), verbosity=2)
     else:
-<<<<<<< HEAD
-        unittest.main()
-    if not _have_scipy:
-        print("NOTE: SciPy tests were skipped as it does not seem to be installed")
-=======
         unittest.main(verbosity=2)
->>>>>>> ed0c57e1
