--- conflicted
+++ resolved
@@ -573,7 +573,8 @@
     >>> tvs = TrainValidationSplit(estimator=lr, estimatorParamMaps=grid, evaluator=evaluator,
     ...     parallelism=1, seed=42)
     >>> tvsModel = tvs.fit(dataset)
-<<<<<<< HEAD
+    >>> tvsModel.getTrainRatio()
+    0.75
     >>> tvsModel.validationMetrics
     [0.5, ...
     >>> import tempfile
@@ -583,10 +584,6 @@
     >>> tvsModelRead = TrainValidationSplitModel.read().load(model_path)
     >>> tvsModelRead.validationMetrics
     [0.5, ...
-=======
-    >>> tvsModel.getTrainRatio()
-    0.75
->>>>>>> 78bdcfad
     >>> evaluator.evaluate(tvsModel.transform(dataset))
     0.833...
 
