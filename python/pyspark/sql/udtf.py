#
# Licensed to the Apache Software Foundation (ASF) under one or more
# contributor license agreements.  See the NOTICE file distributed with
# this work for additional information regarding copyright ownership.
# The ASF licenses this file to You under the Apache License, Version 2.0
# (the "License"); you may not use this file except in compliance with
# the License.  You may obtain a copy of the License at
#
#    http://www.apache.org/licenses/LICENSE-2.0
#
# Unless required by applicable law or agreed to in writing, software
# distributed under the License is distributed on an "AS IS" BASIS,
# WITHOUT WARRANTIES OR CONDITIONS OF ANY KIND, either express or implied.
# See the License for the specific language governing permissions and
# limitations under the License.
#
"""
User-defined table function related classes and functions
"""
import inspect
import sys
import warnings
<<<<<<< HEAD
from typing import Any, Dict, Iterator, Type, TYPE_CHECKING, Optional, Union
=======
from typing import Any, Iterator, Type, TYPE_CHECKING, Optional, Union
>>>>>>> 85d8d622

from py4j.java_gateway import JavaObject

from pyspark.errors import PySparkAttributeError, PySparkTypeError
from pyspark.rdd import PythonEvalType
from pyspark.sql.column import _to_java_column, _to_seq
from pyspark.sql.pandas.utils import require_minimum_pandas_version, require_minimum_pyarrow_version
from pyspark.sql.types import StructType, _parse_datatype_string
from pyspark.sql.udf import _wrap_function

if TYPE_CHECKING:
    from pyspark.sql._typing import ColumnOrName
    from pyspark.sql.dataframe import DataFrame
    from pyspark.sql.session import SparkSession

__all__ = ["UDTFRegistration"]


def _create_udtf(
    cls: Type,
    returnType: Optional[Union[StructType, str]],
    name: Optional[str] = None,
    evalType: int = PythonEvalType.SQL_TABLE_UDF,
    deterministic: bool = True,
) -> "UserDefinedTableFunction":
    """Create a Python UDTF with the given eval type."""
    udtf_obj = UserDefinedTableFunction(
        cls, returnType=returnType, name=name, evalType=evalType, deterministic=deterministic
    )

    return udtf_obj


def _create_py_udtf(
    cls: Type,
    returnType: Optional[Union[StructType, str]],
    name: Optional[str] = None,
    deterministic: bool = True,
    useArrow: Optional[bool] = None,
) -> "UserDefinedTableFunction":
    """Create a regular or an Arrow-optimized Python UDTF."""
    # Determine whether to create Arrow-optimized UDTFs.
    if useArrow is not None:
        arrow_enabled = useArrow
    else:
        from pyspark.sql import SparkSession

        session = SparkSession._instantiatedSession
        arrow_enabled = (
            session.conf.get("spark.sql.execution.pythonUDTF.arrow.enabled") == "true"
            if session is not None
            else True
        )

    # Create a regular Python UDTF and check for invalid handler class.
    regular_udtf = _create_udtf(cls, returnType, name, PythonEvalType.SQL_TABLE_UDF, deterministic)

    if not arrow_enabled:
        return regular_udtf

    # Return the regular UDTF if the required dependencies are not satisfied.
    try:
        require_minimum_pandas_version()
        require_minimum_pyarrow_version()
    except ImportError as e:
        warnings.warn(
            f"Arrow optimization for Python UDTFs cannot be enabled: {str(e)}. "
            f"Falling back to using regular Python UDTFs.",
            UserWarning,
        )
        return regular_udtf

    # Return the vectorized UDTF.
    vectorized_udtf = _vectorize_udtf(cls)
    return _create_udtf(
        cls=vectorized_udtf,
        returnType=returnType,
        name=name,
        evalType=PythonEvalType.SQL_ARROW_TABLE_UDF,
        deterministic=regular_udtf.deterministic,
    )


def _vectorize_udtf(cls: Type) -> Type:
    """Vectorize a Python UDTF handler class."""
    import pandas as pd

    class VectorizedUDTF:
        def __init__(self) -> None:
            self.func = cls()

        if hasattr(cls, "analyze") and isinstance(
            inspect.getattr_static(cls, "analyze"), staticmethod
        ):

            @staticmethod
            def analyze(*args: Dict[str, Any]) -> StructType:
                return cls.analyze(*args)

        def eval(self, *args: pd.Series) -> Iterator[pd.DataFrame]:
            if len(args) == 0:
                yield pd.DataFrame(self.func.eval())
            else:
                # Create tuples from the input pandas Series, each tuple
                # represents a row across all Series.
                row_tuples = zip(*args)
                for row in row_tuples:
                    yield pd.DataFrame(self.func.eval(*row))

        def terminate(self) -> Iterator[pd.DataFrame]:
            if hasattr(self.func, "terminate"):
                yield pd.DataFrame(self.func.terminate())

    vectorized_udtf = VectorizedUDTF
    vectorized_udtf.__name__ = cls.__name__
    vectorized_udtf.__module__ = cls.__module__
    vectorized_udtf.__doc__ = cls.__doc__
    vectorized_udtf.__init__.__doc__ = cls.__init__.__doc__
    vectorized_udtf.eval.__doc__ = getattr(cls, "eval").__doc__
    if hasattr(cls, "terminate"):
        getattr(vectorized_udtf, "terminate").__doc__ = getattr(cls, "terminate").__doc__

    return vectorized_udtf


def _validate_udtf_handler(cls: Any) -> None:
    """Validate the handler class of a UDTF."""
    # TODO(SPARK-43968): add more compile time checks for UDTFs

    if not isinstance(cls, type):
        raise PySparkTypeError(
            f"Invalid user defined table function: the function handler "
            f"must be a class, but got {type(cls).__name__}. Please provide "
            "a class as the handler."
        )

    if not hasattr(cls, "eval"):
        raise PySparkAttributeError(
            error_class="INVALID_UDTF_NO_EVAL", message_parameters={"name": cls.__name__}
        )


class UserDefinedTableFunction:
    """
    User-defined table function in Python

    .. versionadded:: 3.5.0

    Notes
    -----
    The constructor of this class is not supposed to be directly called.
    Use :meth:`pyspark.sql.functions.udtf` to create this instance.

    This API is evolving.
    """

    def __init__(
        self,
        func: Type,
        returnType: Optional[Union[StructType, str]],
        name: Optional[str] = None,
        evalType: int = PythonEvalType.SQL_TABLE_UDF,
        deterministic: bool = True,
    ):
        self.func = func
        self._returnType = returnType
        self._returnType_placeholder: Optional[StructType] = None
        self._inputTypes_placeholder = None
        self._judtf_placeholder = None
        self._name = name or func.__name__
        self.evalType = evalType
        self.deterministic = deterministic

        _validate_udtf_handler(func)

        has_analyze_staticmethod = hasattr(func, "analyze") and isinstance(
            inspect.getattr_static(func, "analyze"), staticmethod
        )
        if returnType is None and not has_analyze_staticmethod:
            raise PySparkAttributeError(
                error_class="INVALID_UDTF_RETURN_TYPE", message_parameters={"name": self._name}
            )
        if returnType is not None and has_analyze_staticmethod:
            raise PySparkAttributeError(
                error_class="INVALID_UDTF_BOTH_RETURN_TYPE_AND_ANALYZE_STATICMETHOD",
                message_parameters={"name": self._name},
            )

    @property
    def returnType(self) -> Optional[StructType]:
        if self._returnType is None:
            return None
        # `_parse_datatype_string` accesses to JVM for parsing a DDL formatted string.
        # This makes sure this is called after SparkContext is initialized.
        if self._returnType_placeholder is None:
            if isinstance(self._returnType, str):
                parsed = _parse_datatype_string(self._returnType)
            else:
                parsed = self._returnType
            if not isinstance(parsed, StructType):
                raise PySparkTypeError(
                    error_class="UDTF_RETURN_TYPE_MISMATCH",
                    message_parameters={
                        "name": self._name,
                        "return_type": f"{parsed}",
                    },
                )
            self._returnType_placeholder = parsed
        return self._returnType_placeholder

    @property
    def _judtf(self) -> JavaObject:
        if self._judtf_placeholder is None:
            self._judtf_placeholder = self._create_judtf(self.func)
        return self._judtf_placeholder

    def _create_judtf(self, func: Type) -> JavaObject:
        from pyspark.sql import SparkSession

        spark = SparkSession._getActiveSessionOrCreate()
        sc = spark.sparkContext

        wrapped_func = _wrap_function(sc, func)
        assert sc._jvm is not None
        if self.returnType is None:
            judtf = sc._jvm.org.apache.spark.sql.execution.python.UserDefinedPythonTableFunction(
                self._name, wrapped_func, self.evalType, self.deterministic
            )
        else:
            jdt = spark._jsparkSession.parseDataType(self.returnType.json())
            judtf = sc._jvm.org.apache.spark.sql.execution.python.UserDefinedPythonTableFunction(
                self._name, wrapped_func, jdt, self.evalType, self.deterministic
            )
        return judtf

    def __call__(self, *cols: "ColumnOrName") -> "DataFrame":
        from pyspark.sql import DataFrame, SparkSession

        spark = SparkSession._getActiveSessionOrCreate()
        sc = spark.sparkContext

        judtf = self._judtf
        jPythonUDTF = judtf.apply(spark._jsparkSession, _to_seq(sc, cols, _to_java_column))
        return DataFrame(jPythonUDTF, spark)

    def asNondeterministic(self) -> "UserDefinedTableFunction":
        """
        Updates UserDefinedTableFunction to nondeterministic.
        """
        # Explicitly clean the cache to create a JVM UDTF instance.
        self._judtf_placeholder = None
        self.deterministic = False
        return self


class UDTFRegistration:
    """
    Wrapper for user-defined table function registration. This instance can be accessed by
    :attr:`spark.udtf` or :attr:`sqlContext.udtf`.

    .. versionadded:: 3.5.0
    """

    def __init__(self, sparkSession: "SparkSession"):
        self.sparkSession = sparkSession

    def register(
        self,
        name: str,
        f: "UserDefinedTableFunction",
    ) -> "UserDefinedTableFunction":
        """Register a Python user-defined table function as a SQL table function.

        .. versionadded:: 3.5.0

        Parameters
        ----------
        name : str
            The name of the user-defined table function in SQL statements.
        f : function or :meth:`pyspark.sql.functions.udtf`
            The user-defined table function.

        Returns
        -------
        function
            The registered user-defined table function.

        Notes
        -----
        Spark uses the return type of the given user-defined table function as the return
        type of the registered user-defined function.

        To register a nondeterministic Python table function, users need to first build
        a nondeterministic user-defined table function and then register it as a SQL function.

        Examples
        --------
        >>> from pyspark.sql.functions import udtf
        >>> @udtf(returnType="c1: int, c2: int")
        ... class PlusOne:
        ...     def eval(self, x: int):
        ...         yield x, x + 1
        ...
        >>> _ = spark.udtf.register(name="plus_one", f=PlusOne)
        >>> spark.sql("SELECT * FROM plus_one(1)").collect()
        [Row(c1=1, c2=2)]

        Use it with lateral join

        >>> spark.sql("SELECT * FROM VALUES (0, 1), (1, 2) t(x, y), LATERAL plus_one(x)").collect()
        [Row(x=0, y=1, c1=0, c2=1), Row(x=1, y=2, c1=1, c2=2)]
        """
        if f.evalType not in [PythonEvalType.SQL_TABLE_UDF, PythonEvalType.SQL_ARROW_TABLE_UDF]:
            raise PySparkTypeError(
                error_class="INVALID_UDTF_EVAL_TYPE",
                message_parameters={
                    "name": name,
                    "eval_type": "SQL_TABLE_UDF, SQL_ARROW_TABLE_UDF",
                },
            )

        register_udtf = _create_udtf(
            cls=f.func,
            returnType=f.returnType,
            name=name,
            evalType=f.evalType,
            deterministic=f.deterministic,
        )
        self.sparkSession._jsparkSession.udtf().registerPython(name, register_udtf._judtf)
        return register_udtf


def _test() -> None:
    import doctest
    from pyspark.sql import SparkSession
    import pyspark.sql.udf

    globs = pyspark.sql.udtf.__dict__.copy()
    spark = SparkSession.builder.master("local[4]").appName("sql.udtf tests").getOrCreate()
    globs["spark"] = spark
    (failure_count, test_count) = doctest.testmod(
        pyspark.sql.udtf, globs=globs, optionflags=doctest.ELLIPSIS | doctest.NORMALIZE_WHITESPACE
    )
    spark.stop()
    if failure_count:
        sys.exit(-1)


if __name__ == "__main__":
    _test()<|MERGE_RESOLUTION|>--- conflicted
+++ resolved
@@ -20,11 +20,7 @@
 import inspect
 import sys
 import warnings
-<<<<<<< HEAD
 from typing import Any, Dict, Iterator, Type, TYPE_CHECKING, Optional, Union
-=======
-from typing import Any, Iterator, Type, TYPE_CHECKING, Optional, Union
->>>>>>> 85d8d622
 
 from py4j.java_gateway import JavaObject
 
