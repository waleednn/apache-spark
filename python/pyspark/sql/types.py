--- conflicted
+++ resolved
@@ -614,7 +614,7 @@
             _parse_datatype_json_string(f.dataType().json()),
             f.nullable(),
             json.loads(f.metadata().json())), java_fields)
-    
+
     def simpleString(self):
         return self._jstructtype.simpleString()
 
@@ -669,7 +669,7 @@
             values = obj
         return _create_row(self.names, values)
 
-    
+
 class UserDefinedType(DataType):
     """User-defined type (UDT).
 
@@ -783,8 +783,6 @@
                           for v in [ArrayType, MapType, StructType])
 
 
-<<<<<<< HEAD
-=======
 _FIXED_DECIMAL = re.compile("decimal\\(\\s*(\\d+)\\s*,\\s*(\\d+)\\s*\\)")
 
 
@@ -907,7 +905,6 @@
     else:
         return _parse_basic_datatype_string(s)
 
->>>>>>> e76679a8
 
 def _parse_datatype_json_string(json_string):
     """Parses the given data type JSON string.
