--- conflicted
+++ resolved
@@ -1702,7 +1702,12 @@
             "does_not_exist",
             lambda: spark.catalog.uncacheTable("does_not_exist"))
 
-<<<<<<< HEAD
+    def test_read_text_file_list(self):
+        df = self.spark.read.text(['python/test_support/sql/text-test.txt',
+                                   'python/test_support/sql/text-test.txt'])
+        count = df.count()
+        self.assertEquals(count, 4)
+
     def test_BinaryType_serialization(self):
         # Pyrolite version <= 4.9 could not serialize BinaryType with Python3 SPARK-17808
         schema = StructType([StructField('mybytes', BinaryType())])
@@ -1710,13 +1715,6 @@
                 [bytearray(b'and here is some more')]]
         df = self.spark.createDataFrame(data, schema=schema)
         df.collect()
-=======
-    def test_read_text_file_list(self):
-        df = self.spark.read.text(['python/test_support/sql/text-test.txt',
-                                   'python/test_support/sql/text-test.txt'])
-        count = df.count()
-        self.assertEquals(count, 4)
->>>>>>> e56614cb
 
 
 class HiveSparkSubmitTests(SparkSubmitTests):
