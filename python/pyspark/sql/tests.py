--- conflicted
+++ resolved
@@ -3403,7 +3403,15 @@
         res = df.select(f(col('id')))
         self.assertEquals(df.collect(), res.collect())
 
-<<<<<<< HEAD
+    def test_vectorized_udf_unsupported_types(self):
+        from pyspark.sql.functions import pandas_udf, col
+        schema = StructType([StructField("dt", DateType(), True)])
+        df = self.spark.createDataFrame([(datetime.date(1970, 1, 1),)], schema=schema)
+        f = pandas_udf(lambda x: x, DateType())
+        with QuietTest(self.sc):
+            with self.assertRaisesRegexp(Exception, 'Unsupported data type'):
+                df.select(f(col('dt'))).collect()
+
     def test_vectorized_udf_timestamps(self):
         from pyspark.sql.functions import pandas_udf, col
         from datetime import date, datetime
@@ -3439,16 +3447,6 @@
             self.assertEquals(data[i][1], result[i][1])  # "date" col
             self.assertEquals(data[i][2], result[i][2])  # "timestamp" col
             self.assertTrue(result[i][4])  # "is_equal" data in udf was as expected
-=======
-    def test_vectorized_udf_unsupported_types(self):
-        from pyspark.sql.functions import pandas_udf, col
-        schema = StructType([StructField("dt", DateType(), True)])
-        df = self.spark.createDataFrame([(datetime.date(1970, 1, 1),)], schema=schema)
-        f = pandas_udf(lambda x: x, DateType())
-        with QuietTest(self.sc):
-            with self.assertRaisesRegexp(Exception, 'Unsupported data type'):
-                df.select(f(col('dt'))).collect()
->>>>>>> b8624b06
 
 
 @unittest.skipIf(not _have_pandas or not _have_arrow, "Pandas or Arrow not installed")
