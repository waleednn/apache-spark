# -*- encoding: utf-8 -*-
#
# Licensed to the Apache Software Foundation (ASF) under one or more
# contributor license agreements.  See the NOTICE file distributed with
# this work for additional information regarding copyright ownership.
# The ASF licenses this file to You under the Apache License, Version 2.0
# (the "License"); you may not use this file except in compliance with
# the License.  You may obtain a copy of the License at
#
#    http://www.apache.org/licenses/LICENSE-2.0
#
# Unless required by applicable law or agreed to in writing, software
# distributed under the License is distributed on an "AS IS" BASIS,
# WITHOUT WARRANTIES OR CONDITIONS OF ANY KIND, either express or implied.
# See the License for the specific language governing permissions and
# limitations under the License.
#

"""
Unit tests for pyspark.sql; additional tests are implemented as doctests in
individual modules.
"""
import os
import sys
import subprocess
import pydoc
import shutil
import tempfile
import pickle
import functools
import time
import datetime
import array
import ctypes
import warnings
import py4j
from contextlib import contextmanager

try:
    import xmlrunner
except ImportError:
    xmlrunner = None

if sys.version_info[:2] <= (2, 6):
    try:
        import unittest2 as unittest
    except ImportError:
        sys.stderr.write('Please install unittest2 to test with Python 2.6 or earlier')
        sys.exit(1)
else:
    import unittest

from pyspark.util import _exception_message

_pandas_requirement_message = None
try:
    from pyspark.sql.utils import require_minimum_pandas_version
    require_minimum_pandas_version()
except ImportError as e:
    # If Pandas version requirement is not satisfied, skip related tests.
    _pandas_requirement_message = _exception_message(e)

_pyarrow_requirement_message = None
try:
    from pyspark.sql.utils import require_minimum_pyarrow_version
    require_minimum_pyarrow_version()
except ImportError as e:
    # If Arrow version requirement is not satisfied, skip related tests.
    _pyarrow_requirement_message = _exception_message(e)

_have_pandas = _pandas_requirement_message is None
_have_pyarrow = _pyarrow_requirement_message is None

from pyspark import SparkContext
from pyspark.sql import SparkSession, SQLContext, HiveContext, Column, Row
from pyspark.sql.types import *
from pyspark.sql.types import UserDefinedType, _infer_type, _make_type_verifier
from pyspark.sql.types import _array_signed_int_typecode_ctype_mappings, _array_type_mappings
from pyspark.sql.types import _array_unsigned_int_typecode_ctype_mappings
from pyspark.sql.types import _merge_type
from pyspark.tests import QuietTest, ReusedPySparkTestCase, PySparkTestCase, SparkSubmitTests
from pyspark.sql.functions import UserDefinedFunction, sha2, lit
from pyspark.sql.window import Window
from pyspark.sql.utils import AnalysisException, ParseException, IllegalArgumentException


class UTCOffsetTimezone(datetime.tzinfo):
    """
    Specifies timezone in UTC offset
    """

    def __init__(self, offset=0):
        self.ZERO = datetime.timedelta(hours=offset)

    def utcoffset(self, dt):
        return self.ZERO

    def dst(self, dt):
        return self.ZERO


class ExamplePointUDT(UserDefinedType):
    """
    User-defined type (UDT) for ExamplePoint.
    """

    @classmethod
    def sqlType(self):
        return ArrayType(DoubleType(), False)

    @classmethod
    def module(cls):
        return 'pyspark.sql.tests'

    @classmethod
    def scalaUDT(cls):
        return 'org.apache.spark.sql.test.ExamplePointUDT'

    def serialize(self, obj):
        return [obj.x, obj.y]

    def deserialize(self, datum):
        return ExamplePoint(datum[0], datum[1])


class ExamplePoint:
    """
    An example class to demonstrate UDT in Scala, Java, and Python.
    """

    __UDT__ = ExamplePointUDT()

    def __init__(self, x, y):
        self.x = x
        self.y = y

    def __repr__(self):
        return "ExamplePoint(%s,%s)" % (self.x, self.y)

    def __str__(self):
        return "(%s,%s)" % (self.x, self.y)

    def __eq__(self, other):
        return isinstance(other, self.__class__) and \
            other.x == self.x and other.y == self.y


class PythonOnlyUDT(UserDefinedType):
    """
    User-defined type (UDT) for ExamplePoint.
    """

    @classmethod
    def sqlType(self):
        return ArrayType(DoubleType(), False)

    @classmethod
    def module(cls):
        return '__main__'

    def serialize(self, obj):
        return [obj.x, obj.y]

    def deserialize(self, datum):
        return PythonOnlyPoint(datum[0], datum[1])

    @staticmethod
    def foo():
        pass

    @property
    def props(self):
        return {}


class PythonOnlyPoint(ExamplePoint):
    """
    An example class to demonstrate UDT in only Python
    """
    __UDT__ = PythonOnlyUDT()


class MyObject(object):
    def __init__(self, key, value):
        self.key = key
        self.value = value


class ReusedSQLTestCase(ReusedPySparkTestCase):
    @classmethod
    def setUpClass(cls):
        ReusedPySparkTestCase.setUpClass()
        cls.spark = SparkSession(cls.sc)

    @classmethod
    def tearDownClass(cls):
        ReusedPySparkTestCase.tearDownClass()
        cls.spark.stop()

    @contextmanager
    def sql_conf(self, pairs):
        """
        A convenient context manager to test some configuration specific logic. This sets
        `value` to the configuration `key` and then restores it back when it exits.
        """
        assert isinstance(pairs, dict), "pairs should be a dictionary."

        keys = pairs.keys()
        new_values = pairs.values()
        old_values = [self.spark.conf.get(key, None) for key in keys]
        for key, new_value in zip(keys, new_values):
            self.spark.conf.set(key, new_value)
        try:
            yield
        finally:
            for key, old_value in zip(keys, old_values):
                if old_value is None:
                    self.spark.conf.unset(key)
                else:
                    self.spark.conf.set(key, old_value)

    def assertPandasEqual(self, expected, result):
        msg = ("DataFrames are not equal: " +
               "\n\nExpected:\n%s\n%s" % (expected, expected.dtypes) +
               "\n\nResult:\n%s\n%s" % (result, result.dtypes))
        self.assertTrue(expected.equals(result), msg=msg)


class DataTypeTests(unittest.TestCase):
    # regression test for SPARK-6055
    def test_data_type_eq(self):
        lt = LongType()
        lt2 = pickle.loads(pickle.dumps(LongType()))
        self.assertEqual(lt, lt2)

    # regression test for SPARK-7978
    def test_decimal_type(self):
        t1 = DecimalType()
        t2 = DecimalType(10, 2)
        self.assertTrue(t2 is not t1)
        self.assertNotEqual(t1, t2)
        t3 = DecimalType(8)
        self.assertNotEqual(t2, t3)

    # regression test for SPARK-10392
    def test_datetype_equal_zero(self):
        dt = DateType()
        self.assertEqual(dt.fromInternal(0), datetime.date(1970, 1, 1))

    # regression test for SPARK-17035
    def test_timestamp_microsecond(self):
        tst = TimestampType()
        self.assertEqual(tst.toInternal(datetime.datetime.max) % 1000000, 999999)

    def test_empty_row(self):
        row = Row()
        self.assertEqual(len(row), 0)

    def test_struct_field_type_name(self):
        struct_field = StructField("a", IntegerType())
        self.assertRaises(TypeError, struct_field.typeName)


class SQLTests(ReusedSQLTestCase):

    @classmethod
    def setUpClass(cls):
        ReusedSQLTestCase.setUpClass()
        cls.tempdir = tempfile.NamedTemporaryFile(delete=False)
        os.unlink(cls.tempdir.name)
        cls.testData = [Row(key=i, value=str(i)) for i in range(100)]
        cls.df = cls.spark.createDataFrame(cls.testData)

    @classmethod
    def tearDownClass(cls):
        ReusedSQLTestCase.tearDownClass()
        shutil.rmtree(cls.tempdir.name, ignore_errors=True)

    def test_sqlcontext_reuses_sparksession(self):
        sqlContext1 = SQLContext(self.sc)
        sqlContext2 = SQLContext(self.sc)
        self.assertTrue(sqlContext1.sparkSession is sqlContext2.sparkSession)

    def tearDown(self):
        super(SQLTests, self).tearDown()

        # tear down test_bucketed_write state
        self.spark.sql("DROP TABLE IF EXISTS pyspark_bucket")

    def test_row_should_be_read_only(self):
        row = Row(a=1, b=2)
        self.assertEqual(1, row.a)

        def foo():
            row.a = 3
        self.assertRaises(Exception, foo)

        row2 = self.spark.range(10).first()
        self.assertEqual(0, row2.id)

        def foo2():
            row2.id = 2
        self.assertRaises(Exception, foo2)

    def test_range(self):
        self.assertEqual(self.spark.range(1, 1).count(), 0)
        self.assertEqual(self.spark.range(1, 0, -1).count(), 1)
        self.assertEqual(self.spark.range(0, 1 << 40, 1 << 39).count(), 2)
        self.assertEqual(self.spark.range(-2).count(), 0)
        self.assertEqual(self.spark.range(3).count(), 3)

    def test_duplicated_column_names(self):
        df = self.spark.createDataFrame([(1, 2)], ["c", "c"])
        row = df.select('*').first()
        self.assertEqual(1, row[0])
        self.assertEqual(2, row[1])
        self.assertEqual("Row(c=1, c=2)", str(row))
        # Cannot access columns
        self.assertRaises(AnalysisException, lambda: df.select(df[0]).first())
        self.assertRaises(AnalysisException, lambda: df.select(df.c).first())
        self.assertRaises(AnalysisException, lambda: df.select(df["c"]).first())

    def test_column_name_encoding(self):
        """Ensure that created columns has `str` type consistently."""
        columns = self.spark.createDataFrame([('Alice', 1)], ['name', u'age']).columns
        self.assertEqual(columns, ['name', 'age'])
        self.assertTrue(isinstance(columns[0], str))
        self.assertTrue(isinstance(columns[1], str))

    def test_explode(self):
        from pyspark.sql.functions import explode, explode_outer, posexplode_outer
        d = [
            Row(a=1, intlist=[1, 2, 3], mapfield={"a": "b"}),
            Row(a=1, intlist=[], mapfield={}),
            Row(a=1, intlist=None, mapfield=None),
        ]
        rdd = self.sc.parallelize(d)
        data = self.spark.createDataFrame(rdd)

        result = data.select(explode(data.intlist).alias("a")).select("a").collect()
        self.assertEqual(result[0][0], 1)
        self.assertEqual(result[1][0], 2)
        self.assertEqual(result[2][0], 3)

        result = data.select(explode(data.mapfield).alias("a", "b")).select("a", "b").collect()
        self.assertEqual(result[0][0], "a")
        self.assertEqual(result[0][1], "b")

        result = [tuple(x) for x in data.select(posexplode_outer("intlist")).collect()]
        self.assertEqual(result, [(0, 1), (1, 2), (2, 3), (None, None), (None, None)])

        result = [tuple(x) for x in data.select(posexplode_outer("mapfield")).collect()]
        self.assertEqual(result, [(0, 'a', 'b'), (None, None, None), (None, None, None)])

        result = [x[0] for x in data.select(explode_outer("intlist")).collect()]
        self.assertEqual(result, [1, 2, 3, None, None])

        result = [tuple(x) for x in data.select(explode_outer("mapfield")).collect()]
        self.assertEqual(result, [('a', 'b'), (None, None), (None, None)])

    def test_and_in_expression(self):
        self.assertEqual(4, self.df.filter((self.df.key <= 10) & (self.df.value <= "2")).count())
        self.assertRaises(ValueError, lambda: (self.df.key <= 10) and (self.df.value <= "2"))
        self.assertEqual(14, self.df.filter((self.df.key <= 3) | (self.df.value < "2")).count())
        self.assertRaises(ValueError, lambda: self.df.key <= 3 or self.df.value < "2")
        self.assertEqual(99, self.df.filter(~(self.df.key == 1)).count())
        self.assertRaises(ValueError, lambda: not self.df.key == 1)

    def test_udf_with_callable(self):
        d = [Row(number=i, squared=i**2) for i in range(10)]
        rdd = self.sc.parallelize(d)
        data = self.spark.createDataFrame(rdd)

        class PlusFour:
            def __call__(self, col):
                if col is not None:
                    return col + 4

        call = PlusFour()
        pudf = UserDefinedFunction(call, LongType())
        res = data.select(pudf(data['number']).alias('plus_four'))
        self.assertEqual(res.agg({'plus_four': 'sum'}).collect()[0][0], 85)

    def test_udf_with_partial_function(self):
        d = [Row(number=i, squared=i**2) for i in range(10)]
        rdd = self.sc.parallelize(d)
        data = self.spark.createDataFrame(rdd)

        def some_func(col, param):
            if col is not None:
                return col + param

        pfunc = functools.partial(some_func, param=4)
        pudf = UserDefinedFunction(pfunc, LongType())
        res = data.select(pudf(data['number']).alias('plus_four'))
        self.assertEqual(res.agg({'plus_four': 'sum'}).collect()[0][0], 85)

    def test_udf(self):
        self.spark.catalog.registerFunction("twoArgs", lambda x, y: len(x) + y, IntegerType())
        [row] = self.spark.sql("SELECT twoArgs('test', 1)").collect()
        self.assertEqual(row[0], 5)

        # This is to check if a deprecated 'SQLContext.registerFunction' can call its alias.
        sqlContext = self.spark._wrapped
        sqlContext.registerFunction("oneArg", lambda x: len(x), IntegerType())
        [row] = sqlContext.sql("SELECT oneArg('test')").collect()
        self.assertEqual(row[0], 4)

    def test_udf2(self):
        self.spark.catalog.registerFunction("strlen", lambda string: len(string), IntegerType())
        self.spark.createDataFrame(self.sc.parallelize([Row(a="test")]))\
            .createOrReplaceTempView("test")
        [res] = self.spark.sql("SELECT strlen(a) FROM test WHERE strlen(a) > 1").collect()
        self.assertEqual(4, res[0])

    def test_udf3(self):
        two_args = self.spark.catalog.registerFunction(
            "twoArgs", UserDefinedFunction(lambda x, y: len(x) + y))
        self.assertEqual(two_args.deterministic, True)
        [row] = self.spark.sql("SELECT twoArgs('test', 1)").collect()
        self.assertEqual(row[0], u'5')

    def test_udf_registration_return_type_none(self):
        two_args = self.spark.catalog.registerFunction(
            "twoArgs", UserDefinedFunction(lambda x, y: len(x) + y, "integer"), None)
        self.assertEqual(two_args.deterministic, True)
        [row] = self.spark.sql("SELECT twoArgs('test', 1)").collect()
        self.assertEqual(row[0], 5)

    def test_udf_registration_return_type_not_none(self):
        with QuietTest(self.sc):
            with self.assertRaisesRegexp(TypeError, "Invalid returnType"):
                self.spark.catalog.registerFunction(
                    "f", UserDefinedFunction(lambda x, y: len(x) + y, StringType()), StringType())

    def test_nondeterministic_udf(self):
        # Test that nondeterministic UDFs are evaluated only once in chained UDF evaluations
        from pyspark.sql.functions import udf
        import random
        udf_random_col = udf(lambda: int(100 * random.random()), IntegerType()).asNondeterministic()
        self.assertEqual(udf_random_col.deterministic, False)
        df = self.spark.createDataFrame([Row(1)]).select(udf_random_col().alias('RAND'))
        udf_add_ten = udf(lambda rand: rand + 10, IntegerType())
        [row] = df.withColumn('RAND_PLUS_TEN', udf_add_ten('RAND')).collect()
        self.assertEqual(row[0] + 10, row[1])

    def test_nondeterministic_udf2(self):
        import random
        from pyspark.sql.functions import udf
        random_udf = udf(lambda: random.randint(6, 6), IntegerType()).asNondeterministic()
        self.assertEqual(random_udf.deterministic, False)
        random_udf1 = self.spark.catalog.registerFunction("randInt", random_udf)
        self.assertEqual(random_udf1.deterministic, False)
        [row] = self.spark.sql("SELECT randInt()").collect()
        self.assertEqual(row[0], 6)
        [row] = self.spark.range(1).select(random_udf1()).collect()
        self.assertEqual(row[0], 6)
        [row] = self.spark.range(1).select(random_udf()).collect()
        self.assertEqual(row[0], 6)
        # render_doc() reproduces the help() exception without printing output
        pydoc.render_doc(udf(lambda: random.randint(6, 6), IntegerType()))
        pydoc.render_doc(random_udf)
        pydoc.render_doc(random_udf1)
        pydoc.render_doc(udf(lambda x: x).asNondeterministic)

    def test_nondeterministic_udf3(self):
        # regression test for SPARK-23233
        from pyspark.sql.functions import udf
        f = udf(lambda x: x)
        # Here we cache the JVM UDF instance.
        self.spark.range(1).select(f("id"))
        # This should reset the cache to set the deterministic status correctly.
        f = f.asNondeterministic()
        # Check the deterministic status of udf.
        df = self.spark.range(1).select(f("id"))
        deterministic = df._jdf.logicalPlan().projectList().head().deterministic()
        self.assertFalse(deterministic)

    def test_nondeterministic_udf_in_aggregate(self):
        from pyspark.sql.functions import udf, sum
        import random
        udf_random_col = udf(lambda: int(100 * random.random()), 'int').asNondeterministic()
        df = self.spark.range(10)

        with QuietTest(self.sc):
            with self.assertRaisesRegexp(AnalysisException, "nondeterministic"):
                df.groupby('id').agg(sum(udf_random_col())).collect()
            with self.assertRaisesRegexp(AnalysisException, "nondeterministic"):
                df.agg(sum(udf_random_col())).collect()

    def test_chained_udf(self):
        self.spark.catalog.registerFunction("double", lambda x: x + x, IntegerType())
        [row] = self.spark.sql("SELECT double(1)").collect()
        self.assertEqual(row[0], 2)
        [row] = self.spark.sql("SELECT double(double(1))").collect()
        self.assertEqual(row[0], 4)
        [row] = self.spark.sql("SELECT double(double(1) + 1)").collect()
        self.assertEqual(row[0], 6)

    def test_single_udf_with_repeated_argument(self):
        # regression test for SPARK-20685
        self.spark.catalog.registerFunction("add", lambda x, y: x + y, IntegerType())
        row = self.spark.sql("SELECT add(1, 1)").first()
        self.assertEqual(tuple(row), (2, ))

    def test_multiple_udfs(self):
        self.spark.catalog.registerFunction("double", lambda x: x * 2, IntegerType())
        [row] = self.spark.sql("SELECT double(1), double(2)").collect()
        self.assertEqual(tuple(row), (2, 4))
        [row] = self.spark.sql("SELECT double(double(1)), double(double(2) + 2)").collect()
        self.assertEqual(tuple(row), (4, 12))
        self.spark.catalog.registerFunction("add", lambda x, y: x + y, IntegerType())
        [row] = self.spark.sql("SELECT double(add(1, 2)), add(double(2), 1)").collect()
        self.assertEqual(tuple(row), (6, 5))

    def test_udf_in_filter_on_top_of_outer_join(self):
        from pyspark.sql.functions import udf
        left = self.spark.createDataFrame([Row(a=1)])
        right = self.spark.createDataFrame([Row(a=1)])
        df = left.join(right, on='a', how='left_outer')
        df = df.withColumn('b', udf(lambda x: 'x')(df.a))
        self.assertEqual(df.filter('b = "x"').collect(), [Row(a=1, b='x')])

    def test_udf_in_filter_on_top_of_join(self):
        # regression test for SPARK-18589
        from pyspark.sql.functions import udf
        left = self.spark.createDataFrame([Row(a=1)])
        right = self.spark.createDataFrame([Row(b=1)])
        f = udf(lambda a, b: a == b, BooleanType())
        df = left.crossJoin(right).filter(f("a", "b"))
        self.assertEqual(df.collect(), [Row(a=1, b=1)])

    def test_udf_without_arguments(self):
        self.spark.catalog.registerFunction("foo", lambda: "bar")
        [row] = self.spark.sql("SELECT foo()").collect()
        self.assertEqual(row[0], "bar")

    def test_udf_with_array_type(self):
        d = [Row(l=list(range(3)), d={"key": list(range(5))})]
        rdd = self.sc.parallelize(d)
        self.spark.createDataFrame(rdd).createOrReplaceTempView("test")
        self.spark.catalog.registerFunction("copylist", lambda l: list(l), ArrayType(IntegerType()))
        self.spark.catalog.registerFunction("maplen", lambda d: len(d), IntegerType())
        [(l1, l2)] = self.spark.sql("select copylist(l), maplen(d) from test").collect()
        self.assertEqual(list(range(3)), l1)
        self.assertEqual(1, l2)

    def test_broadcast_in_udf(self):
        bar = {"a": "aa", "b": "bb", "c": "abc"}
        foo = self.sc.broadcast(bar)
        self.spark.catalog.registerFunction("MYUDF", lambda x: foo.value[x] if x else '')
        [res] = self.spark.sql("SELECT MYUDF('c')").collect()
        self.assertEqual("abc", res[0])
        [res] = self.spark.sql("SELECT MYUDF('')").collect()
        self.assertEqual("", res[0])

    def test_udf_with_filter_function(self):
        df = self.spark.createDataFrame([(1, "1"), (2, "2"), (1, "2"), (1, "2")], ["key", "value"])
        from pyspark.sql.functions import udf, col
        from pyspark.sql.types import BooleanType

        my_filter = udf(lambda a: a < 2, BooleanType())
        sel = df.select(col("key"), col("value")).filter((my_filter(col("key"))) & (df.value < "2"))
        self.assertEqual(sel.collect(), [Row(key=1, value='1')])

    def test_udf_with_aggregate_function(self):
        df = self.spark.createDataFrame([(1, "1"), (2, "2"), (1, "2"), (1, "2")], ["key", "value"])
        from pyspark.sql.functions import udf, col, sum
        from pyspark.sql.types import BooleanType

        my_filter = udf(lambda a: a == 1, BooleanType())
        sel = df.select(col("key")).distinct().filter(my_filter(col("key")))
        self.assertEqual(sel.collect(), [Row(key=1)])

        my_copy = udf(lambda x: x, IntegerType())
        my_add = udf(lambda a, b: int(a + b), IntegerType())
        my_strlen = udf(lambda x: len(x), IntegerType())
        sel = df.groupBy(my_copy(col("key")).alias("k"))\
            .agg(sum(my_strlen(col("value"))).alias("s"))\
            .select(my_add(col("k"), col("s")).alias("t"))
        self.assertEqual(sel.collect(), [Row(t=4), Row(t=3)])

    def test_udf_in_generate(self):
        from pyspark.sql.functions import udf, explode
        df = self.spark.range(5)
        f = udf(lambda x: list(range(x)), ArrayType(LongType()))
        row = df.select(explode(f(*df))).groupBy().sum().first()
        self.assertEqual(row[0], 10)

        df = self.spark.range(3)
        res = df.select("id", explode(f(df.id))).collect()
        self.assertEqual(res[0][0], 1)
        self.assertEqual(res[0][1], 0)
        self.assertEqual(res[1][0], 2)
        self.assertEqual(res[1][1], 0)
        self.assertEqual(res[2][0], 2)
        self.assertEqual(res[2][1], 1)

        range_udf = udf(lambda value: list(range(value - 1, value + 1)), ArrayType(IntegerType()))
        res = df.select("id", explode(range_udf(df.id))).collect()
        self.assertEqual(res[0][0], 0)
        self.assertEqual(res[0][1], -1)
        self.assertEqual(res[1][0], 0)
        self.assertEqual(res[1][1], 0)
        self.assertEqual(res[2][0], 1)
        self.assertEqual(res[2][1], 0)
        self.assertEqual(res[3][0], 1)
        self.assertEqual(res[3][1], 1)

    def test_udf_with_order_by_and_limit(self):
        from pyspark.sql.functions import udf
        my_copy = udf(lambda x: x, IntegerType())
        df = self.spark.range(10).orderBy("id")
        res = df.select(df.id, my_copy(df.id).alias("copy")).limit(1)
        res.explain(True)
        self.assertEqual(res.collect(), [Row(id=0, copy=0)])

    def test_udf_registration_returns_udf(self):
        df = self.spark.range(10)
        add_three = self.spark.udf.register("add_three", lambda x: x + 3, IntegerType())

        self.assertListEqual(
            df.selectExpr("add_three(id) AS plus_three").collect(),
            df.select(add_three("id").alias("plus_three")).collect()
        )

        # This is to check if a 'SQLContext.udf' can call its alias.
        sqlContext = self.spark._wrapped
        add_four = sqlContext.udf.register("add_four", lambda x: x + 4, IntegerType())

        self.assertListEqual(
            df.selectExpr("add_four(id) AS plus_four").collect(),
            df.select(add_four("id").alias("plus_four")).collect()
        )

    def test_non_existed_udf(self):
        spark = self.spark
        self.assertRaisesRegexp(AnalysisException, "Can not load class non_existed_udf",
                                lambda: spark.udf.registerJavaFunction("udf1", "non_existed_udf"))

        # This is to check if a deprecated 'SQLContext.registerJavaFunction' can call its alias.
        sqlContext = spark._wrapped
        self.assertRaisesRegexp(AnalysisException, "Can not load class non_existed_udf",
                                lambda: sqlContext.registerJavaFunction("udf1", "non_existed_udf"))

    def test_non_existed_udaf(self):
        spark = self.spark
        self.assertRaisesRegexp(AnalysisException, "Can not load class non_existed_udaf",
                                lambda: spark.udf.registerJavaUDAF("udaf1", "non_existed_udaf"))

    def test_linesep_text(self):
        df = self.spark.read.text("python/test_support/sql/ages_newlines.csv", lineSep=",")
        expected = [Row(value=u'Joe'), Row(value=u'20'), Row(value=u'"Hi'),
                    Row(value=u'\nI am Jeo"\nTom'), Row(value=u'30'),
                    Row(value=u'"My name is Tom"\nHyukjin'), Row(value=u'25'),
                    Row(value=u'"I am Hyukjin\n\nI love Spark!"\n')]
        self.assertEqual(df.collect(), expected)

        tpath = tempfile.mkdtemp()
        shutil.rmtree(tpath)
        try:
            df.write.text(tpath, lineSep="!")
            expected = [Row(value=u'Joe!20!"Hi!'), Row(value=u'I am Jeo"'),
                        Row(value=u'Tom!30!"My name is Tom"'),
                        Row(value=u'Hyukjin!25!"I am Hyukjin'),
                        Row(value=u''), Row(value=u'I love Spark!"'),
                        Row(value=u'!')]
            readback = self.spark.read.text(tpath)
            self.assertEqual(readback.collect(), expected)
        finally:
            shutil.rmtree(tpath)

    def test_multiline_json(self):
        people1 = self.spark.read.json("python/test_support/sql/people.json")
        people_array = self.spark.read.json("python/test_support/sql/people_array.json",
                                            multiLine=True)
        self.assertEqual(people1.collect(), people_array.collect())

    def test_linesep_json(self):
        df = self.spark.read.json("python/test_support/sql/people.json", lineSep=",")
        expected = [Row(_corrupt_record=None, name=u'Michael'),
                    Row(_corrupt_record=u' "age":30}\n{"name":"Justin"', name=None),
                    Row(_corrupt_record=u' "age":19}\n', name=None)]
        self.assertEqual(df.collect(), expected)

        tpath = tempfile.mkdtemp()
        shutil.rmtree(tpath)
        try:
            df = self.spark.read.json("python/test_support/sql/people.json")
            df.write.json(tpath, lineSep="!!")
            readback = self.spark.read.json(tpath, lineSep="!!")
            self.assertEqual(readback.collect(), df.collect())
        finally:
            shutil.rmtree(tpath)

    def test_multiline_csv(self):
        ages_newlines = self.spark.read.csv(
            "python/test_support/sql/ages_newlines.csv", multiLine=True)
        expected = [Row(_c0=u'Joe', _c1=u'20', _c2=u'Hi,\nI am Jeo'),
                    Row(_c0=u'Tom', _c1=u'30', _c2=u'My name is Tom'),
                    Row(_c0=u'Hyukjin', _c1=u'25', _c2=u'I am Hyukjin\n\nI love Spark!')]
        self.assertEqual(ages_newlines.collect(), expected)

    def test_ignorewhitespace_csv(self):
        tmpPath = tempfile.mkdtemp()
        shutil.rmtree(tmpPath)
        self.spark.createDataFrame([[" a", "b  ", " c "]]).write.csv(
            tmpPath,
            ignoreLeadingWhiteSpace=False,
            ignoreTrailingWhiteSpace=False)

        expected = [Row(value=u' a,b  , c ')]
        readback = self.spark.read.text(tmpPath)
        self.assertEqual(readback.collect(), expected)
        shutil.rmtree(tmpPath)

    def test_read_multiple_orc_file(self):
        df = self.spark.read.orc(["python/test_support/sql/orc_partitioned/b=0/c=0",
                                  "python/test_support/sql/orc_partitioned/b=1/c=1"])
        self.assertEqual(2, df.count())

    def test_udf_with_input_file_name(self):
        from pyspark.sql.functions import udf, input_file_name
        sourceFile = udf(lambda path: path, StringType())
        filePath = "python/test_support/sql/people1.json"
        row = self.spark.read.json(filePath).select(sourceFile(input_file_name())).first()
        self.assertTrue(row[0].find("people1.json") != -1)

    def test_udf_with_input_file_name_for_hadooprdd(self):
        from pyspark.sql.functions import udf, input_file_name

        def filename(path):
            return path

        sameText = udf(filename, StringType())

        rdd = self.sc.textFile('python/test_support/sql/people.json')
        df = self.spark.read.json(rdd).select(input_file_name().alias('file'))
        row = df.select(sameText(df['file'])).first()
        self.assertTrue(row[0].find("people.json") != -1)

        rdd2 = self.sc.newAPIHadoopFile(
            'python/test_support/sql/people.json',
            'org.apache.hadoop.mapreduce.lib.input.TextInputFormat',
            'org.apache.hadoop.io.LongWritable',
            'org.apache.hadoop.io.Text')

        df2 = self.spark.read.json(rdd2).select(input_file_name().alias('file'))
        row2 = df2.select(sameText(df2['file'])).first()
        self.assertTrue(row2[0].find("people.json") != -1)

    def test_udf_defers_judf_initalization(self):
        # This is separate of  UDFInitializationTests
        # to avoid context initialization
        # when udf is called

        from pyspark.sql.functions import UserDefinedFunction

        f = UserDefinedFunction(lambda x: x, StringType())

        self.assertIsNone(
            f._judf_placeholder,
            "judf should not be initialized before the first call."
        )

        self.assertIsInstance(f("foo"), Column, "UDF call should return a Column.")

        self.assertIsNotNone(
            f._judf_placeholder,
            "judf should be initialized after UDF has been called."
        )

    def test_udf_with_string_return_type(self):
        from pyspark.sql.functions import UserDefinedFunction

        add_one = UserDefinedFunction(lambda x: x + 1, "integer")
        make_pair = UserDefinedFunction(lambda x: (-x, x), "struct<x:integer,y:integer>")
        make_array = UserDefinedFunction(
            lambda x: [float(x) for x in range(x, x + 3)], "array<double>")

        expected = (2, Row(x=-1, y=1), [1.0, 2.0, 3.0])
        actual = (self.spark.range(1, 2).toDF("x")
                  .select(add_one("x"), make_pair("x"), make_array("x"))
                  .first())

        self.assertTupleEqual(expected, actual)

    def test_udf_shouldnt_accept_noncallable_object(self):
        from pyspark.sql.functions import UserDefinedFunction

        non_callable = None
        self.assertRaises(TypeError, UserDefinedFunction, non_callable, StringType())

    def test_udf_with_decorator(self):
        from pyspark.sql.functions import lit, udf
        from pyspark.sql.types import IntegerType, DoubleType

        @udf(IntegerType())
        def add_one(x):
            if x is not None:
                return x + 1

        @udf(returnType=DoubleType())
        def add_two(x):
            if x is not None:
                return float(x + 2)

        @udf
        def to_upper(x):
            if x is not None:
                return x.upper()

        @udf()
        def to_lower(x):
            if x is not None:
                return x.lower()

        @udf
        def substr(x, start, end):
            if x is not None:
                return x[start:end]

        @udf("long")
        def trunc(x):
            return int(x)

        @udf(returnType="double")
        def as_double(x):
            return float(x)

        df = (
            self.spark
                .createDataFrame(
                    [(1, "Foo", "foobar", 3.0)], ("one", "Foo", "foobar", "float"))
                .select(
                    add_one("one"), add_two("one"),
                    to_upper("Foo"), to_lower("Foo"),
                    substr("foobar", lit(0), lit(3)),
                    trunc("float"), as_double("one")))

        self.assertListEqual(
            [tpe for _, tpe in df.dtypes],
            ["int", "double", "string", "string", "string", "bigint", "double"]
        )

        self.assertListEqual(
            list(df.first()),
            [2, 3.0, "FOO", "foo", "foo", 3, 1.0]
        )

    def test_udf_wrapper(self):
        from pyspark.sql.functions import udf
        from pyspark.sql.types import IntegerType

        def f(x):
            """Identity"""
            return x

        return_type = IntegerType()
        f_ = udf(f, return_type)

        self.assertTrue(f.__doc__ in f_.__doc__)
        self.assertEqual(f, f_.func)
        self.assertEqual(return_type, f_.returnType)

        class F(object):
            """Identity"""
            def __call__(self, x):
                return x

        f = F()
        return_type = IntegerType()
        f_ = udf(f, return_type)

        self.assertTrue(f.__doc__ in f_.__doc__)
        self.assertEqual(f, f_.func)
        self.assertEqual(return_type, f_.returnType)

        f = functools.partial(f, x=1)
        return_type = IntegerType()
        f_ = udf(f, return_type)

        self.assertTrue(f.__doc__ in f_.__doc__)
        self.assertEqual(f, f_.func)
        self.assertEqual(return_type, f_.returnType)

    def test_validate_column_types(self):
        from pyspark.sql.functions import udf, to_json
        from pyspark.sql.column import _to_java_column

        self.assertTrue("Column" in _to_java_column("a").getClass().toString())
        self.assertTrue("Column" in _to_java_column(u"a").getClass().toString())
        self.assertTrue("Column" in _to_java_column(self.spark.range(1).id).getClass().toString())

        self.assertRaisesRegexp(
            TypeError,
            "Invalid argument, not a string or column",
            lambda: _to_java_column(1))

        class A():
            pass

        self.assertRaises(TypeError, lambda: _to_java_column(A()))
        self.assertRaises(TypeError, lambda: _to_java_column([]))

        self.assertRaisesRegexp(
            TypeError,
            "Invalid argument, not a string or column",
            lambda: udf(lambda x: x)(None))
        self.assertRaises(TypeError, lambda: to_json(1))

    def test_basic_functions(self):
        rdd = self.sc.parallelize(['{"foo":"bar"}', '{"foo":"baz"}'])
        df = self.spark.read.json(rdd)
        df.count()
        df.collect()
        df.schema

        # cache and checkpoint
        self.assertFalse(df.is_cached)
        df.persist()
        df.unpersist(True)
        df.cache()
        self.assertTrue(df.is_cached)
        self.assertEqual(2, df.count())

        df.createOrReplaceTempView("temp")
        df = self.spark.sql("select foo from temp")
        df.count()
        df.collect()

    def test_apply_schema_to_row(self):
        df = self.spark.read.json(self.sc.parallelize(["""{"a":2}"""]))
        df2 = self.spark.createDataFrame(df.rdd.map(lambda x: x), df.schema)
        self.assertEqual(df.collect(), df2.collect())

        rdd = self.sc.parallelize(range(10)).map(lambda x: Row(a=x))
        df3 = self.spark.createDataFrame(rdd, df.schema)
        self.assertEqual(10, df3.count())

    def test_infer_schema_to_local(self):
        input = [{"a": 1}, {"b": "coffee"}]
        rdd = self.sc.parallelize(input)
        df = self.spark.createDataFrame(input)
        df2 = self.spark.createDataFrame(rdd, samplingRatio=1.0)
        self.assertEqual(df.schema, df2.schema)

        rdd = self.sc.parallelize(range(10)).map(lambda x: Row(a=x, b=None))
        df3 = self.spark.createDataFrame(rdd, df.schema)
        self.assertEqual(10, df3.count())

    def test_apply_schema_to_dict_and_rows(self):
        schema = StructType().add("b", StringType()).add("a", IntegerType())
        input = [{"a": 1}, {"b": "coffee"}]
        rdd = self.sc.parallelize(input)
        for verify in [False, True]:
            df = self.spark.createDataFrame(input, schema, verifySchema=verify)
            df2 = self.spark.createDataFrame(rdd, schema, verifySchema=verify)
            self.assertEqual(df.schema, df2.schema)

            rdd = self.sc.parallelize(range(10)).map(lambda x: Row(a=x, b=None))
            df3 = self.spark.createDataFrame(rdd, schema, verifySchema=verify)
            self.assertEqual(10, df3.count())
            input = [Row(a=x, b=str(x)) for x in range(10)]
            df4 = self.spark.createDataFrame(input, schema, verifySchema=verify)
            self.assertEqual(10, df4.count())

    def test_create_dataframe_schema_mismatch(self):
        input = [Row(a=1)]
        rdd = self.sc.parallelize(range(3)).map(lambda i: Row(a=i))
        schema = StructType([StructField("a", IntegerType()), StructField("b", StringType())])
        df = self.spark.createDataFrame(rdd, schema)
        self.assertRaises(Exception, lambda: df.show())

    def test_serialize_nested_array_and_map(self):
        d = [Row(l=[Row(a=1, b='s')], d={"key": Row(c=1.0, d="2")})]
        rdd = self.sc.parallelize(d)
        df = self.spark.createDataFrame(rdd)
        row = df.head()
        self.assertEqual(1, len(row.l))
        self.assertEqual(1, row.l[0].a)
        self.assertEqual("2", row.d["key"].d)

        l = df.rdd.map(lambda x: x.l).first()
        self.assertEqual(1, len(l))
        self.assertEqual('s', l[0].b)

        d = df.rdd.map(lambda x: x.d).first()
        self.assertEqual(1, len(d))
        self.assertEqual(1.0, d["key"].c)

        row = df.rdd.map(lambda x: x.d["key"]).first()
        self.assertEqual(1.0, row.c)
        self.assertEqual("2", row.d)

    def test_infer_schema(self):
        d = [Row(l=[], d={}, s=None),
             Row(l=[Row(a=1, b='s')], d={"key": Row(c=1.0, d="2")}, s="")]
        rdd = self.sc.parallelize(d)
        df = self.spark.createDataFrame(rdd)
        self.assertEqual([], df.rdd.map(lambda r: r.l).first())
        self.assertEqual([None, ""], df.rdd.map(lambda r: r.s).collect())
        df.createOrReplaceTempView("test")
        result = self.spark.sql("SELECT l[0].a from test where d['key'].d = '2'")
        self.assertEqual(1, result.head()[0])

        df2 = self.spark.createDataFrame(rdd, samplingRatio=1.0)
        self.assertEqual(df.schema, df2.schema)
        self.assertEqual({}, df2.rdd.map(lambda r: r.d).first())
        self.assertEqual([None, ""], df2.rdd.map(lambda r: r.s).collect())
        df2.createOrReplaceTempView("test2")
        result = self.spark.sql("SELECT l[0].a from test2 where d['key'].d = '2'")
        self.assertEqual(1, result.head()[0])

    def test_infer_schema_not_enough_names(self):
        df = self.spark.createDataFrame([["a", "b"]], ["col1"])
        self.assertEqual(df.columns, ['col1', '_2'])

    def test_infer_schema_fails(self):
        with self.assertRaisesRegexp(TypeError, 'field a'):
            self.spark.createDataFrame(self.spark.sparkContext.parallelize([[1, 1], ["x", 1]]),
                                       schema=["a", "b"], samplingRatio=0.99)

    def test_infer_nested_schema(self):
        NestedRow = Row("f1", "f2")
        nestedRdd1 = self.sc.parallelize([NestedRow([1, 2], {"row1": 1.0}),
                                          NestedRow([2, 3], {"row2": 2.0})])
        df = self.spark.createDataFrame(nestedRdd1)
        self.assertEqual(Row(f1=[1, 2], f2={u'row1': 1.0}), df.collect()[0])

        nestedRdd2 = self.sc.parallelize([NestedRow([[1, 2], [2, 3]], [1, 2]),
                                          NestedRow([[2, 3], [3, 4]], [2, 3])])
        df = self.spark.createDataFrame(nestedRdd2)
        self.assertEqual(Row(f1=[[1, 2], [2, 3]], f2=[1, 2]), df.collect()[0])

        from collections import namedtuple
        CustomRow = namedtuple('CustomRow', 'field1 field2')
        rdd = self.sc.parallelize([CustomRow(field1=1, field2="row1"),
                                   CustomRow(field1=2, field2="row2"),
                                   CustomRow(field1=3, field2="row3")])
        df = self.spark.createDataFrame(rdd)
        self.assertEqual(Row(field1=1, field2=u'row1'), df.first())

    def test_create_dataframe_from_dict_respects_schema(self):
        df = self.spark.createDataFrame([{'a': 1}], ["b"])
        self.assertEqual(df.columns, ['b'])

    def test_create_dataframe_from_objects(self):
        data = [MyObject(1, "1"), MyObject(2, "2")]
        df = self.spark.createDataFrame(data)
        self.assertEqual(df.dtypes, [("key", "bigint"), ("value", "string")])
        self.assertEqual(df.first(), Row(key=1, value="1"))

    def test_select_null_literal(self):
        df = self.spark.sql("select null as col")
        self.assertEqual(Row(col=None), df.first())

    def test_apply_schema(self):
        from datetime import date, datetime
        rdd = self.sc.parallelize([(127, -128, -32768, 32767, 2147483647, 1.0,
                                    date(2010, 1, 1), datetime(2010, 1, 1, 1, 1, 1),
                                    {"a": 1}, (2,), [1, 2, 3], None)])
        schema = StructType([
            StructField("byte1", ByteType(), False),
            StructField("byte2", ByteType(), False),
            StructField("short1", ShortType(), False),
            StructField("short2", ShortType(), False),
            StructField("int1", IntegerType(), False),
            StructField("float1", FloatType(), False),
            StructField("date1", DateType(), False),
            StructField("time1", TimestampType(), False),
            StructField("map1", MapType(StringType(), IntegerType(), False), False),
            StructField("struct1", StructType([StructField("b", ShortType(), False)]), False),
            StructField("list1", ArrayType(ByteType(), False), False),
            StructField("null1", DoubleType(), True)])
        df = self.spark.createDataFrame(rdd, schema)
        results = df.rdd.map(lambda x: (x.byte1, x.byte2, x.short1, x.short2, x.int1, x.float1,
                             x.date1, x.time1, x.map1["a"], x.struct1.b, x.list1, x.null1))
        r = (127, -128, -32768, 32767, 2147483647, 1.0, date(2010, 1, 1),
             datetime(2010, 1, 1, 1, 1, 1), 1, 2, [1, 2, 3], None)
        self.assertEqual(r, results.first())

        df.createOrReplaceTempView("table2")
        r = self.spark.sql("SELECT byte1 - 1 AS byte1, byte2 + 1 AS byte2, " +
                           "short1 + 1 AS short1, short2 - 1 AS short2, int1 - 1 AS int1, " +
                           "float1 + 1.5 as float1 FROM table2").first()

        self.assertEqual((126, -127, -32767, 32766, 2147483646, 2.5), tuple(r))

    def test_struct_in_map(self):
        d = [Row(m={Row(i=1): Row(s="")})]
        df = self.sc.parallelize(d).toDF()
        k, v = list(df.head().m.items())[0]
        self.assertEqual(1, k.i)
        self.assertEqual("", v.s)

    def test_convert_row_to_dict(self):
        row = Row(l=[Row(a=1, b='s')], d={"key": Row(c=1.0, d="2")})
        self.assertEqual(1, row.asDict()['l'][0].a)
        df = self.sc.parallelize([row]).toDF()
        df.createOrReplaceTempView("test")
        row = self.spark.sql("select l, d from test").head()
        self.assertEqual(1, row.asDict()["l"][0].a)
        self.assertEqual(1.0, row.asDict()['d']['key'].c)

    def test_udt(self):
        from pyspark.sql.types import _parse_datatype_json_string, _infer_type, _make_type_verifier
        from pyspark.sql.tests import ExamplePointUDT, ExamplePoint

        def check_datatype(datatype):
            pickled = pickle.loads(pickle.dumps(datatype))
            assert datatype == pickled
            scala_datatype = self.spark._jsparkSession.parseDataType(datatype.json())
            python_datatype = _parse_datatype_json_string(scala_datatype.json())
            assert datatype == python_datatype

        check_datatype(ExamplePointUDT())
        structtype_with_udt = StructType([StructField("label", DoubleType(), False),
                                          StructField("point", ExamplePointUDT(), False)])
        check_datatype(structtype_with_udt)
        p = ExamplePoint(1.0, 2.0)
        self.assertEqual(_infer_type(p), ExamplePointUDT())
        _make_type_verifier(ExamplePointUDT())(ExamplePoint(1.0, 2.0))
        self.assertRaises(ValueError, lambda: _make_type_verifier(ExamplePointUDT())([1.0, 2.0]))

        check_datatype(PythonOnlyUDT())
        structtype_with_udt = StructType([StructField("label", DoubleType(), False),
                                          StructField("point", PythonOnlyUDT(), False)])
        check_datatype(structtype_with_udt)
        p = PythonOnlyPoint(1.0, 2.0)
        self.assertEqual(_infer_type(p), PythonOnlyUDT())
        _make_type_verifier(PythonOnlyUDT())(PythonOnlyPoint(1.0, 2.0))
        self.assertRaises(
            ValueError,
            lambda: _make_type_verifier(PythonOnlyUDT())([1.0, 2.0]))

    def test_simple_udt_in_df(self):
        schema = StructType().add("key", LongType()).add("val", PythonOnlyUDT())
        df = self.spark.createDataFrame(
            [(i % 3, PythonOnlyPoint(float(i), float(i))) for i in range(10)],
            schema=schema)
        df.show()

    def test_nested_udt_in_df(self):
        schema = StructType().add("key", LongType()).add("val", ArrayType(PythonOnlyUDT()))
        df = self.spark.createDataFrame(
            [(i % 3, [PythonOnlyPoint(float(i), float(i))]) for i in range(10)],
            schema=schema)
        df.collect()

        schema = StructType().add("key", LongType()).add("val",
                                                         MapType(LongType(), PythonOnlyUDT()))
        df = self.spark.createDataFrame(
            [(i % 3, {i % 3: PythonOnlyPoint(float(i + 1), float(i + 1))}) for i in range(10)],
            schema=schema)
        df.collect()

    def test_complex_nested_udt_in_df(self):
        from pyspark.sql.functions import udf

        schema = StructType().add("key", LongType()).add("val", PythonOnlyUDT())
        df = self.spark.createDataFrame(
            [(i % 3, PythonOnlyPoint(float(i), float(i))) for i in range(10)],
            schema=schema)
        df.collect()

        gd = df.groupby("key").agg({"val": "collect_list"})
        gd.collect()
        udf = udf(lambda k, v: [(k, v[0])], ArrayType(df.schema))
        gd.select(udf(*gd)).collect()

    def test_udt_with_none(self):
        df = self.spark.range(0, 10, 1, 1)

        def myudf(x):
            if x > 0:
                return PythonOnlyPoint(float(x), float(x))

        self.spark.catalog.registerFunction("udf", myudf, PythonOnlyUDT())
        rows = [r[0] for r in df.selectExpr("udf(id)").take(2)]
        self.assertEqual(rows, [None, PythonOnlyPoint(1, 1)])

    def test_nonparam_udf_with_aggregate(self):
        import pyspark.sql.functions as f

        df = self.spark.createDataFrame([(1, 2), (1, 2)])
        f_udf = f.udf(lambda: "const_str")
        rows = df.distinct().withColumn("a", f_udf()).collect()
        self.assertEqual(rows, [Row(_1=1, _2=2, a=u'const_str')])

    def test_infer_schema_with_udt(self):
        from pyspark.sql.tests import ExamplePoint, ExamplePointUDT
        row = Row(label=1.0, point=ExamplePoint(1.0, 2.0))
        df = self.spark.createDataFrame([row])
        schema = df.schema
        field = [f for f in schema.fields if f.name == "point"][0]
        self.assertEqual(type(field.dataType), ExamplePointUDT)
        df.createOrReplaceTempView("labeled_point")
        point = self.spark.sql("SELECT point FROM labeled_point").head().point
        self.assertEqual(point, ExamplePoint(1.0, 2.0))

        row = Row(label=1.0, point=PythonOnlyPoint(1.0, 2.0))
        df = self.spark.createDataFrame([row])
        schema = df.schema
        field = [f for f in schema.fields if f.name == "point"][0]
        self.assertEqual(type(field.dataType), PythonOnlyUDT)
        df.createOrReplaceTempView("labeled_point")
        point = self.spark.sql("SELECT point FROM labeled_point").head().point
        self.assertEqual(point, PythonOnlyPoint(1.0, 2.0))

    def test_apply_schema_with_udt(self):
        from pyspark.sql.tests import ExamplePoint, ExamplePointUDT
        row = (1.0, ExamplePoint(1.0, 2.0))
        schema = StructType([StructField("label", DoubleType(), False),
                             StructField("point", ExamplePointUDT(), False)])
        df = self.spark.createDataFrame([row], schema)
        point = df.head().point
        self.assertEqual(point, ExamplePoint(1.0, 2.0))

        row = (1.0, PythonOnlyPoint(1.0, 2.0))
        schema = StructType([StructField("label", DoubleType(), False),
                             StructField("point", PythonOnlyUDT(), False)])
        df = self.spark.createDataFrame([row], schema)
        point = df.head().point
        self.assertEqual(point, PythonOnlyPoint(1.0, 2.0))

    def test_udf_with_udt(self):
        from pyspark.sql.tests import ExamplePoint, ExamplePointUDT
        row = Row(label=1.0, point=ExamplePoint(1.0, 2.0))
        df = self.spark.createDataFrame([row])
        self.assertEqual(1.0, df.rdd.map(lambda r: r.point.x).first())
        udf = UserDefinedFunction(lambda p: p.y, DoubleType())
        self.assertEqual(2.0, df.select(udf(df.point)).first()[0])
        udf2 = UserDefinedFunction(lambda p: ExamplePoint(p.x + 1, p.y + 1), ExamplePointUDT())
        self.assertEqual(ExamplePoint(2.0, 3.0), df.select(udf2(df.point)).first()[0])

        row = Row(label=1.0, point=PythonOnlyPoint(1.0, 2.0))
        df = self.spark.createDataFrame([row])
        self.assertEqual(1.0, df.rdd.map(lambda r: r.point.x).first())
        udf = UserDefinedFunction(lambda p: p.y, DoubleType())
        self.assertEqual(2.0, df.select(udf(df.point)).first()[0])
        udf2 = UserDefinedFunction(lambda p: PythonOnlyPoint(p.x + 1, p.y + 1), PythonOnlyUDT())
        self.assertEqual(PythonOnlyPoint(2.0, 3.0), df.select(udf2(df.point)).first()[0])

    def test_parquet_with_udt(self):
        from pyspark.sql.tests import ExamplePoint, ExamplePointUDT
        row = Row(label=1.0, point=ExamplePoint(1.0, 2.0))
        df0 = self.spark.createDataFrame([row])
        output_dir = os.path.join(self.tempdir.name, "labeled_point")
        df0.write.parquet(output_dir)
        df1 = self.spark.read.parquet(output_dir)
        point = df1.head().point
        self.assertEqual(point, ExamplePoint(1.0, 2.0))

        row = Row(label=1.0, point=PythonOnlyPoint(1.0, 2.0))
        df0 = self.spark.createDataFrame([row])
        df0.write.parquet(output_dir, mode='overwrite')
        df1 = self.spark.read.parquet(output_dir)
        point = df1.head().point
        self.assertEqual(point, PythonOnlyPoint(1.0, 2.0))

    def test_union_with_udt(self):
        from pyspark.sql.tests import ExamplePoint, ExamplePointUDT
        row1 = (1.0, ExamplePoint(1.0, 2.0))
        row2 = (2.0, ExamplePoint(3.0, 4.0))
        schema = StructType([StructField("label", DoubleType(), False),
                             StructField("point", ExamplePointUDT(), False)])
        df1 = self.spark.createDataFrame([row1], schema)
        df2 = self.spark.createDataFrame([row2], schema)

        result = df1.union(df2).orderBy("label").collect()
        self.assertEqual(
            result,
            [
                Row(label=1.0, point=ExamplePoint(1.0, 2.0)),
                Row(label=2.0, point=ExamplePoint(3.0, 4.0))
            ]
        )

    def test_cast_to_string_with_udt(self):
        from pyspark.sql.tests import ExamplePointUDT, ExamplePoint
        from pyspark.sql.functions import col
        row = (ExamplePoint(1.0, 2.0), PythonOnlyPoint(3.0, 4.0))
        schema = StructType([StructField("point", ExamplePointUDT(), False),
                             StructField("pypoint", PythonOnlyUDT(), False)])
        df = self.spark.createDataFrame([row], schema)

        result = df.select(col('point').cast('string'), col('pypoint').cast('string')).head()
        self.assertEqual(result, Row(point=u'(1.0, 2.0)', pypoint=u'[3.0, 4.0]'))

    def test_column_operators(self):
        ci = self.df.key
        cs = self.df.value
        c = ci == cs
        self.assertTrue(isinstance((- ci - 1 - 2) % 3 * 2.5 / 3.5, Column))
        rcc = (1 + ci), (1 - ci), (1 * ci), (1 / ci), (1 % ci), (1 ** ci), (ci ** 1)
        self.assertTrue(all(isinstance(c, Column) for c in rcc))
        cb = [ci == 5, ci != 0, ci > 3, ci < 4, ci >= 0, ci <= 7]
        self.assertTrue(all(isinstance(c, Column) for c in cb))
        cbool = (ci & ci), (ci | ci), (~ci)
        self.assertTrue(all(isinstance(c, Column) for c in cbool))
        css = cs.contains('a'), cs.like('a'), cs.rlike('a'), cs.asc(), cs.desc(),\
            cs.startswith('a'), cs.endswith('a'), ci.eqNullSafe(cs)
        self.assertTrue(all(isinstance(c, Column) for c in css))
        self.assertTrue(isinstance(ci.cast(LongType()), Column))
        self.assertRaisesRegexp(ValueError,
                                "Cannot apply 'in' operator against a column",
                                lambda: 1 in cs)

    def test_column_getitem(self):
        from pyspark.sql.functions import col

        self.assertIsInstance(col("foo")[1:3], Column)
        self.assertIsInstance(col("foo")[0], Column)
        self.assertIsInstance(col("foo")["bar"], Column)
        self.assertRaises(ValueError, lambda: col("foo")[0:10:2])

    def test_column_select(self):
        df = self.df
        self.assertEqual(self.testData, df.select("*").collect())
        self.assertEqual(self.testData, df.select(df.key, df.value).collect())
        self.assertEqual([Row(value='1')], df.where(df.key == 1).select(df.value).collect())

    def test_freqItems(self):
        vals = [Row(a=1, b=-2.0) if i % 2 == 0 else Row(a=i, b=i * 1.0) for i in range(100)]
        df = self.sc.parallelize(vals).toDF()
        items = df.stat.freqItems(("a", "b"), 0.4).collect()[0]
        self.assertTrue(1 in items[0])
        self.assertTrue(-2.0 in items[1])

    def test_aggregator(self):
        df = self.df
        g = df.groupBy()
        self.assertEqual([99, 100], sorted(g.agg({'key': 'max', 'value': 'count'}).collect()[0]))
        self.assertEqual([Row(**{"AVG(key#0)": 49.5})], g.mean().collect())

        from pyspark.sql import functions
        self.assertEqual((0, u'99'),
                         tuple(g.agg(functions.first(df.key), functions.last(df.value)).first()))
        self.assertTrue(95 < g.agg(functions.approxCountDistinct(df.key)).first()[0])
        self.assertEqual(100, g.agg(functions.countDistinct(df.value)).first()[0])

    def test_first_last_ignorenulls(self):
        from pyspark.sql import functions
        df = self.spark.range(0, 100)
        df2 = df.select(functions.when(df.id % 3 == 0, None).otherwise(df.id).alias("id"))
        df3 = df2.select(functions.first(df2.id, False).alias('a'),
                         functions.first(df2.id, True).alias('b'),
                         functions.last(df2.id, False).alias('c'),
                         functions.last(df2.id, True).alias('d'))
        self.assertEqual([Row(a=None, b=1, c=None, d=98)], df3.collect())

    def test_approxQuantile(self):
        df = self.sc.parallelize([Row(a=i, b=i+10) for i in range(10)]).toDF()
        for f in ["a", u"a"]:
            aq = df.stat.approxQuantile(f, [0.1, 0.5, 0.9], 0.1)
            self.assertTrue(isinstance(aq, list))
            self.assertEqual(len(aq), 3)
        self.assertTrue(all(isinstance(q, float) for q in aq))
        aqs = df.stat.approxQuantile(["a", u"b"], [0.1, 0.5, 0.9], 0.1)
        self.assertTrue(isinstance(aqs, list))
        self.assertEqual(len(aqs), 2)
        self.assertTrue(isinstance(aqs[0], list))
        self.assertEqual(len(aqs[0]), 3)
        self.assertTrue(all(isinstance(q, float) for q in aqs[0]))
        self.assertTrue(isinstance(aqs[1], list))
        self.assertEqual(len(aqs[1]), 3)
        self.assertTrue(all(isinstance(q, float) for q in aqs[1]))
        aqt = df.stat.approxQuantile((u"a", "b"), [0.1, 0.5, 0.9], 0.1)
        self.assertTrue(isinstance(aqt, list))
        self.assertEqual(len(aqt), 2)
        self.assertTrue(isinstance(aqt[0], list))
        self.assertEqual(len(aqt[0]), 3)
        self.assertTrue(all(isinstance(q, float) for q in aqt[0]))
        self.assertTrue(isinstance(aqt[1], list))
        self.assertEqual(len(aqt[1]), 3)
        self.assertTrue(all(isinstance(q, float) for q in aqt[1]))
        self.assertRaises(ValueError, lambda: df.stat.approxQuantile(123, [0.1, 0.9], 0.1))
        self.assertRaises(ValueError, lambda: df.stat.approxQuantile(("a", 123), [0.1, 0.9], 0.1))
        self.assertRaises(ValueError, lambda: df.stat.approxQuantile(["a", 123], [0.1, 0.9], 0.1))

    def test_corr(self):
        import math
        df = self.sc.parallelize([Row(a=i, b=math.sqrt(i)) for i in range(10)]).toDF()
        corr = df.stat.corr(u"a", "b")
        self.assertTrue(abs(corr - 0.95734012) < 1e-6)

    def test_sampleby(self):
        df = self.sc.parallelize([Row(a=i, b=(i % 3)) for i in range(10)]).toDF()
        sampled = df.stat.sampleBy(u"b", fractions={0: 0.5, 1: 0.5}, seed=0)
        self.assertTrue(sampled.count() == 3)

    def test_cov(self):
        df = self.sc.parallelize([Row(a=i, b=2 * i) for i in range(10)]).toDF()
        cov = df.stat.cov(u"a", "b")
        self.assertTrue(abs(cov - 55.0 / 3) < 1e-6)

    def test_crosstab(self):
        df = self.sc.parallelize([Row(a=i % 3, b=i % 2) for i in range(1, 7)]).toDF()
        ct = df.stat.crosstab(u"a", "b").collect()
        ct = sorted(ct, key=lambda x: x[0])
        for i, row in enumerate(ct):
            self.assertEqual(row[0], str(i))
            self.assertTrue(row[1], 1)
            self.assertTrue(row[2], 1)

    def test_math_functions(self):
        df = self.sc.parallelize([Row(a=i, b=2 * i) for i in range(10)]).toDF()
        from pyspark.sql import functions
        import math

        def get_values(l):
            return [j[0] for j in l]

        def assert_close(a, b):
            c = get_values(b)
            diff = [abs(v - c[k]) < 1e-6 for k, v in enumerate(a)]
            return sum(diff) == len(a)
        assert_close([math.cos(i) for i in range(10)],
                     df.select(functions.cos(df.a)).collect())
        assert_close([math.cos(i) for i in range(10)],
                     df.select(functions.cos("a")).collect())
        assert_close([math.sin(i) for i in range(10)],
                     df.select(functions.sin(df.a)).collect())
        assert_close([math.sin(i) for i in range(10)],
                     df.select(functions.sin(df['a'])).collect())
        assert_close([math.pow(i, 2 * i) for i in range(10)],
                     df.select(functions.pow(df.a, df.b)).collect())
        assert_close([math.pow(i, 2) for i in range(10)],
                     df.select(functions.pow(df.a, 2)).collect())
        assert_close([math.pow(i, 2) for i in range(10)],
                     df.select(functions.pow(df.a, 2.0)).collect())
        assert_close([math.hypot(i, 2 * i) for i in range(10)],
                     df.select(functions.hypot(df.a, df.b)).collect())

    def test_rand_functions(self):
        df = self.df
        from pyspark.sql import functions
        rnd = df.select('key', functions.rand()).collect()
        for row in rnd:
            assert row[1] >= 0.0 and row[1] <= 1.0, "got: %s" % row[1]
        rndn = df.select('key', functions.randn(5)).collect()
        for row in rndn:
            assert row[1] >= -4.0 and row[1] <= 4.0, "got: %s" % row[1]

        # If the specified seed is 0, we should use it.
        # https://issues.apache.org/jira/browse/SPARK-9691
        rnd1 = df.select('key', functions.rand(0)).collect()
        rnd2 = df.select('key', functions.rand(0)).collect()
        self.assertEqual(sorted(rnd1), sorted(rnd2))

        rndn1 = df.select('key', functions.randn(0)).collect()
        rndn2 = df.select('key', functions.randn(0)).collect()
        self.assertEqual(sorted(rndn1), sorted(rndn2))

    def test_string_functions(self):
        from pyspark.sql.functions import col, lit
        df = self.spark.createDataFrame([['nick']], schema=['name'])
        self.assertRaisesRegexp(
            TypeError,
            "must be the same type",
            lambda: df.select(col('name').substr(0, lit(1))))
        if sys.version_info.major == 2:
            self.assertRaises(
                TypeError,
                lambda: df.select(col('name').substr(long(0), long(1))))

    def test_array_contains_function(self):
        from pyspark.sql.functions import array_contains

        df = self.spark.createDataFrame([(["1", "2", "3"],), ([],)], ['data'])
        actual = df.select(array_contains(df.data, 1).alias('b')).collect()
        # The value argument can be implicitly castable to the element's type of the array.
        self.assertEqual([Row(b=True), Row(b=False)], actual)

    def test_between_function(self):
        df = self.sc.parallelize([
            Row(a=1, b=2, c=3),
            Row(a=2, b=1, c=3),
            Row(a=4, b=1, c=4)]).toDF()
        self.assertEqual([Row(a=2, b=1, c=3), Row(a=4, b=1, c=4)],
                         df.filter(df.a.between(df.b, df.c)).collect())

    def test_struct_type(self):
        struct1 = StructType().add("f1", StringType(), True).add("f2", StringType(), True, None)
        struct2 = StructType([StructField("f1", StringType(), True),
                              StructField("f2", StringType(), True, None)])
        self.assertEqual(struct1.fieldNames(), struct2.names)
        self.assertEqual(struct1, struct2)

        struct1 = StructType().add("f1", StringType(), True).add("f2", StringType(), True, None)
        struct2 = StructType([StructField("f1", StringType(), True)])
        self.assertNotEqual(struct1.fieldNames(), struct2.names)
        self.assertNotEqual(struct1, struct2)

        struct1 = (StructType().add(StructField("f1", StringType(), True))
                   .add(StructField("f2", StringType(), True, None)))
        struct2 = StructType([StructField("f1", StringType(), True),
                              StructField("f2", StringType(), True, None)])
        self.assertEqual(struct1.fieldNames(), struct2.names)
        self.assertEqual(struct1, struct2)

        struct1 = (StructType().add(StructField("f1", StringType(), True))
                   .add(StructField("f2", StringType(), True, None)))
        struct2 = StructType([StructField("f1", StringType(), True)])
        self.assertNotEqual(struct1.fieldNames(), struct2.names)
        self.assertNotEqual(struct1, struct2)

        # Catch exception raised during improper construction
        self.assertRaises(ValueError, lambda: StructType().add("name"))

        struct1 = StructType().add("f1", StringType(), True).add("f2", StringType(), True, None)
        for field in struct1:
            self.assertIsInstance(field, StructField)

        struct1 = StructType().add("f1", StringType(), True).add("f2", StringType(), True, None)
        self.assertEqual(len(struct1), 2)

        struct1 = StructType().add("f1", StringType(), True).add("f2", StringType(), True, None)
        self.assertIs(struct1["f1"], struct1.fields[0])
        self.assertIs(struct1[0], struct1.fields[0])
        self.assertEqual(struct1[0:1], StructType(struct1.fields[0:1]))
        self.assertRaises(KeyError, lambda: struct1["f9"])
        self.assertRaises(IndexError, lambda: struct1[9])
        self.assertRaises(TypeError, lambda: struct1[9.9])

    def test_parse_datatype_string(self):
        from pyspark.sql.types import _all_atomic_types, _parse_datatype_string
        for k, t in _all_atomic_types.items():
            if t != NullType:
                self.assertEqual(t(), _parse_datatype_string(k))
        self.assertEqual(IntegerType(), _parse_datatype_string("int"))
        self.assertEqual(DecimalType(1, 1), _parse_datatype_string("decimal(1  ,1)"))
        self.assertEqual(DecimalType(10, 1), _parse_datatype_string("decimal( 10,1 )"))
        self.assertEqual(DecimalType(11, 1), _parse_datatype_string("decimal(11,1)"))
        self.assertEqual(
            ArrayType(IntegerType()),
            _parse_datatype_string("array<int >"))
        self.assertEqual(
            MapType(IntegerType(), DoubleType()),
            _parse_datatype_string("map< int, double  >"))
        self.assertEqual(
            StructType([StructField("a", IntegerType()), StructField("c", DoubleType())]),
            _parse_datatype_string("struct<a:int, c:double >"))
        self.assertEqual(
            StructType([StructField("a", IntegerType()), StructField("c", DoubleType())]),
            _parse_datatype_string("a:int, c:double"))
        self.assertEqual(
            StructType([StructField("a", IntegerType()), StructField("c", DoubleType())]),
            _parse_datatype_string("a INT, c DOUBLE"))

    def test_metadata_null(self):
        schema = StructType([StructField("f1", StringType(), True, None),
                             StructField("f2", StringType(), True, {'a': None})])
        rdd = self.sc.parallelize([["a", "b"], ["c", "d"]])
        self.spark.createDataFrame(rdd, schema)

    def test_save_and_load(self):
        df = self.df
        tmpPath = tempfile.mkdtemp()
        shutil.rmtree(tmpPath)
        df.write.json(tmpPath)
        actual = self.spark.read.json(tmpPath)
        self.assertEqual(sorted(df.collect()), sorted(actual.collect()))

        schema = StructType([StructField("value", StringType(), True)])
        actual = self.spark.read.json(tmpPath, schema)
        self.assertEqual(sorted(df.select("value").collect()), sorted(actual.collect()))

        df.write.json(tmpPath, "overwrite")
        actual = self.spark.read.json(tmpPath)
        self.assertEqual(sorted(df.collect()), sorted(actual.collect()))

        df.write.save(format="json", mode="overwrite", path=tmpPath,
                      noUse="this options will not be used in save.")
        actual = self.spark.read.load(format="json", path=tmpPath,
                                      noUse="this options will not be used in load.")
        self.assertEqual(sorted(df.collect()), sorted(actual.collect()))

        defaultDataSourceName = self.spark.conf.get("spark.sql.sources.default",
                                                    "org.apache.spark.sql.parquet")
        self.spark.sql("SET spark.sql.sources.default=org.apache.spark.sql.json")
        actual = self.spark.read.load(path=tmpPath)
        self.assertEqual(sorted(df.collect()), sorted(actual.collect()))
        self.spark.sql("SET spark.sql.sources.default=" + defaultDataSourceName)

        csvpath = os.path.join(tempfile.mkdtemp(), 'data')
        df.write.option('quote', None).format('csv').save(csvpath)

        shutil.rmtree(tmpPath)

    def test_save_and_load_builder(self):
        df = self.df
        tmpPath = tempfile.mkdtemp()
        shutil.rmtree(tmpPath)
        df.write.json(tmpPath)
        actual = self.spark.read.json(tmpPath)
        self.assertEqual(sorted(df.collect()), sorted(actual.collect()))

        schema = StructType([StructField("value", StringType(), True)])
        actual = self.spark.read.json(tmpPath, schema)
        self.assertEqual(sorted(df.select("value").collect()), sorted(actual.collect()))

        df.write.mode("overwrite").json(tmpPath)
        actual = self.spark.read.json(tmpPath)
        self.assertEqual(sorted(df.collect()), sorted(actual.collect()))

        df.write.mode("overwrite").options(noUse="this options will not be used in save.")\
                .option("noUse", "this option will not be used in save.")\
                .format("json").save(path=tmpPath)
        actual =\
            self.spark.read.format("json")\
                           .load(path=tmpPath, noUse="this options will not be used in load.")
        self.assertEqual(sorted(df.collect()), sorted(actual.collect()))

        defaultDataSourceName = self.spark.conf.get("spark.sql.sources.default",
                                                    "org.apache.spark.sql.parquet")
        self.spark.sql("SET spark.sql.sources.default=org.apache.spark.sql.json")
        actual = self.spark.read.load(path=tmpPath)
        self.assertEqual(sorted(df.collect()), sorted(actual.collect()))
        self.spark.sql("SET spark.sql.sources.default=" + defaultDataSourceName)

        shutil.rmtree(tmpPath)

    def test_stream_trigger(self):
        df = self.spark.readStream.format('text').load('python/test_support/sql/streaming')

        # Should take at least one arg
        try:
            df.writeStream.trigger()
        except ValueError:
            pass

        # Should not take multiple args
        try:
            df.writeStream.trigger(once=True, processingTime='5 seconds')
        except ValueError:
            pass

        # Should not take multiple args
        try:
            df.writeStream.trigger(processingTime='5 seconds', continuous='1 second')
        except ValueError:
            pass

        # Should take only keyword args
        try:
            df.writeStream.trigger('5 seconds')
            self.fail("Should have thrown an exception")
        except TypeError:
            pass

    def test_stream_read_options(self):
        schema = StructType([StructField("data", StringType(), False)])
        df = self.spark.readStream\
            .format('text')\
            .option('path', 'python/test_support/sql/streaming')\
            .schema(schema)\
            .load()
        self.assertTrue(df.isStreaming)
        self.assertEqual(df.schema.simpleString(), "struct<data:string>")

    def test_stream_read_options_overwrite(self):
        bad_schema = StructType([StructField("test", IntegerType(), False)])
        schema = StructType([StructField("data", StringType(), False)])
        df = self.spark.readStream.format('csv').option('path', 'python/test_support/sql/fake') \
            .schema(bad_schema)\
            .load(path='python/test_support/sql/streaming', schema=schema, format='text')
        self.assertTrue(df.isStreaming)
        self.assertEqual(df.schema.simpleString(), "struct<data:string>")

    def test_stream_save_options(self):
        df = self.spark.readStream.format('text').load('python/test_support/sql/streaming') \
            .withColumn('id', lit(1))
        for q in self.spark._wrapped.streams.active:
            q.stop()
        tmpPath = tempfile.mkdtemp()
        shutil.rmtree(tmpPath)
        self.assertTrue(df.isStreaming)
        out = os.path.join(tmpPath, 'out')
        chk = os.path.join(tmpPath, 'chk')
        q = df.writeStream.option('checkpointLocation', chk).queryName('this_query') \
            .format('parquet').partitionBy('id').outputMode('append').option('path', out).start()
        try:
            self.assertEqual(q.name, 'this_query')
            self.assertTrue(q.isActive)
            q.processAllAvailable()
            output_files = []
            for _, _, files in os.walk(out):
                output_files.extend([f for f in files if not f.startswith('.')])
            self.assertTrue(len(output_files) > 0)
            self.assertTrue(len(os.listdir(chk)) > 0)
        finally:
            q.stop()
            shutil.rmtree(tmpPath)

    def test_stream_save_options_overwrite(self):
        df = self.spark.readStream.format('text').load('python/test_support/sql/streaming')
        for q in self.spark._wrapped.streams.active:
            q.stop()
        tmpPath = tempfile.mkdtemp()
        shutil.rmtree(tmpPath)
        self.assertTrue(df.isStreaming)
        out = os.path.join(tmpPath, 'out')
        chk = os.path.join(tmpPath, 'chk')
        fake1 = os.path.join(tmpPath, 'fake1')
        fake2 = os.path.join(tmpPath, 'fake2')
        q = df.writeStream.option('checkpointLocation', fake1)\
            .format('memory').option('path', fake2) \
            .queryName('fake_query').outputMode('append') \
            .start(path=out, format='parquet', queryName='this_query', checkpointLocation=chk)

        try:
            self.assertEqual(q.name, 'this_query')
            self.assertTrue(q.isActive)
            q.processAllAvailable()
            output_files = []
            for _, _, files in os.walk(out):
                output_files.extend([f for f in files if not f.startswith('.')])
            self.assertTrue(len(output_files) > 0)
            self.assertTrue(len(os.listdir(chk)) > 0)
            self.assertFalse(os.path.isdir(fake1))  # should not have been created
            self.assertFalse(os.path.isdir(fake2))  # should not have been created
        finally:
            q.stop()
            shutil.rmtree(tmpPath)

    def test_stream_status_and_progress(self):
        df = self.spark.readStream.format('text').load('python/test_support/sql/streaming')
        for q in self.spark._wrapped.streams.active:
            q.stop()
        tmpPath = tempfile.mkdtemp()
        shutil.rmtree(tmpPath)
        self.assertTrue(df.isStreaming)
        out = os.path.join(tmpPath, 'out')
        chk = os.path.join(tmpPath, 'chk')

        def func(x):
            time.sleep(1)
            return x

        from pyspark.sql.functions import col, udf
        sleep_udf = udf(func)

        # Use "sleep_udf" to delay the progress update so that we can test `lastProgress` when there
        # were no updates.
        q = df.select(sleep_udf(col("value")).alias('value')).writeStream \
            .start(path=out, format='parquet', queryName='this_query', checkpointLocation=chk)
        try:
            # "lastProgress" will return None in most cases. However, as it may be flaky when
            # Jenkins is very slow, we don't assert it. If there is something wrong, "lastProgress"
            # may throw error with a high chance and make this test flaky, so we should still be
            # able to detect broken codes.
            q.lastProgress

            q.processAllAvailable()
            lastProgress = q.lastProgress
            recentProgress = q.recentProgress
            status = q.status
            self.assertEqual(lastProgress['name'], q.name)
            self.assertEqual(lastProgress['id'], q.id)
            self.assertTrue(any(p == lastProgress for p in recentProgress))
            self.assertTrue(
                "message" in status and
                "isDataAvailable" in status and
                "isTriggerActive" in status)
        finally:
            q.stop()
            shutil.rmtree(tmpPath)

    def test_stream_await_termination(self):
        df = self.spark.readStream.format('text').load('python/test_support/sql/streaming')
        for q in self.spark._wrapped.streams.active:
            q.stop()
        tmpPath = tempfile.mkdtemp()
        shutil.rmtree(tmpPath)
        self.assertTrue(df.isStreaming)
        out = os.path.join(tmpPath, 'out')
        chk = os.path.join(tmpPath, 'chk')
        q = df.writeStream\
            .start(path=out, format='parquet', queryName='this_query', checkpointLocation=chk)
        try:
            self.assertTrue(q.isActive)
            try:
                q.awaitTermination("hello")
                self.fail("Expected a value exception")
            except ValueError:
                pass
            now = time.time()
            # test should take at least 2 seconds
            res = q.awaitTermination(2.6)
            duration = time.time() - now
            self.assertTrue(duration >= 2)
            self.assertFalse(res)
        finally:
            q.stop()
            shutil.rmtree(tmpPath)

    def test_stream_exception(self):
        sdf = self.spark.readStream.format('text').load('python/test_support/sql/streaming')
        sq = sdf.writeStream.format('memory').queryName('query_explain').start()
        try:
            sq.processAllAvailable()
            self.assertEqual(sq.exception(), None)
        finally:
            sq.stop()

        from pyspark.sql.functions import col, udf
        from pyspark.sql.utils import StreamingQueryException
        bad_udf = udf(lambda x: 1 / 0)
        sq = sdf.select(bad_udf(col("value")))\
            .writeStream\
            .format('memory')\
            .queryName('this_query')\
            .start()
        try:
            # Process some data to fail the query
            sq.processAllAvailable()
            self.fail("bad udf should fail the query")
        except StreamingQueryException as e:
            # This is expected
            self.assertTrue("ZeroDivisionError" in e.desc)
        finally:
            sq.stop()
        self.assertTrue(type(sq.exception()) is StreamingQueryException)
        self.assertTrue("ZeroDivisionError" in sq.exception().desc)

    def test_query_manager_await_termination(self):
        df = self.spark.readStream.format('text').load('python/test_support/sql/streaming')
        for q in self.spark._wrapped.streams.active:
            q.stop()
        tmpPath = tempfile.mkdtemp()
        shutil.rmtree(tmpPath)
        self.assertTrue(df.isStreaming)
        out = os.path.join(tmpPath, 'out')
        chk = os.path.join(tmpPath, 'chk')
        q = df.writeStream\
            .start(path=out, format='parquet', queryName='this_query', checkpointLocation=chk)
        try:
            self.assertTrue(q.isActive)
            try:
                self.spark._wrapped.streams.awaitAnyTermination("hello")
                self.fail("Expected a value exception")
            except ValueError:
                pass
            now = time.time()
            # test should take at least 2 seconds
            res = self.spark._wrapped.streams.awaitAnyTermination(2.6)
            duration = time.time() - now
            self.assertTrue(duration >= 2)
            self.assertFalse(res)
        finally:
            q.stop()
            shutil.rmtree(tmpPath)

    def test_help_command(self):
        # Regression test for SPARK-5464
        rdd = self.sc.parallelize(['{"foo":"bar"}', '{"foo":"baz"}'])
        df = self.spark.read.json(rdd)
        # render_doc() reproduces the help() exception without printing output
        pydoc.render_doc(df)
        pydoc.render_doc(df.foo)
        pydoc.render_doc(df.take(1))

    def test_access_column(self):
        df = self.df
        self.assertTrue(isinstance(df.key, Column))
        self.assertTrue(isinstance(df['key'], Column))
        self.assertTrue(isinstance(df[0], Column))
        self.assertRaises(IndexError, lambda: df[2])
        self.assertRaises(AnalysisException, lambda: df["bad_key"])
        self.assertRaises(TypeError, lambda: df[{}])

    def test_column_name_with_non_ascii(self):
        if sys.version >= '3':
            columnName = "数量"
            self.assertTrue(isinstance(columnName, str))
        else:
            columnName = unicode("数量", "utf-8")
            self.assertTrue(isinstance(columnName, unicode))
        schema = StructType([StructField(columnName, LongType(), True)])
        df = self.spark.createDataFrame([(1,)], schema)
        self.assertEqual(schema, df.schema)
        self.assertEqual("DataFrame[数量: bigint]", str(df))
        self.assertEqual([("数量", 'bigint')], df.dtypes)
        self.assertEqual(1, df.select("数量").first()[0])
        self.assertEqual(1, df.select(df["数量"]).first()[0])

    def test_access_nested_types(self):
        df = self.sc.parallelize([Row(l=[1], r=Row(a=1, b="b"), d={"k": "v"})]).toDF()
        self.assertEqual(1, df.select(df.l[0]).first()[0])
        self.assertEqual(1, df.select(df.l.getItem(0)).first()[0])
        self.assertEqual(1, df.select(df.r.a).first()[0])
        self.assertEqual("b", df.select(df.r.getField("b")).first()[0])
        self.assertEqual("v", df.select(df.d["k"]).first()[0])
        self.assertEqual("v", df.select(df.d.getItem("k")).first()[0])

    def test_field_accessor(self):
        df = self.sc.parallelize([Row(l=[1], r=Row(a=1, b="b"), d={"k": "v"})]).toDF()
        self.assertEqual(1, df.select(df.l[0]).first()[0])
        self.assertEqual(1, df.select(df.r["a"]).first()[0])
        self.assertEqual(1, df.select(df["r.a"]).first()[0])
        self.assertEqual("b", df.select(df.r["b"]).first()[0])
        self.assertEqual("b", df.select(df["r.b"]).first()[0])
        self.assertEqual("v", df.select(df.d["k"]).first()[0])

    def test_infer_long_type(self):
        longrow = [Row(f1='a', f2=100000000000000)]
        df = self.sc.parallelize(longrow).toDF()
        self.assertEqual(df.schema.fields[1].dataType, LongType())

        # this saving as Parquet caused issues as well.
        output_dir = os.path.join(self.tempdir.name, "infer_long_type")
        df.write.parquet(output_dir)
        df1 = self.spark.read.parquet(output_dir)
        self.assertEqual('a', df1.first().f1)
        self.assertEqual(100000000000000, df1.first().f2)

        self.assertEqual(_infer_type(1), LongType())
        self.assertEqual(_infer_type(2**10), LongType())
        self.assertEqual(_infer_type(2**20), LongType())
        self.assertEqual(_infer_type(2**31 - 1), LongType())
        self.assertEqual(_infer_type(2**31), LongType())
        self.assertEqual(_infer_type(2**61), LongType())
        self.assertEqual(_infer_type(2**71), LongType())

    def test_merge_type(self):
        self.assertEqual(_merge_type(LongType(), NullType()), LongType())
        self.assertEqual(_merge_type(NullType(), LongType()), LongType())

        self.assertEqual(_merge_type(LongType(), LongType()), LongType())

        self.assertEqual(_merge_type(
            ArrayType(LongType()),
            ArrayType(LongType())
        ), ArrayType(LongType()))
        with self.assertRaisesRegexp(TypeError, 'element in array'):
            _merge_type(ArrayType(LongType()), ArrayType(DoubleType()))

        self.assertEqual(_merge_type(
            MapType(StringType(), LongType()),
            MapType(StringType(), LongType())
        ), MapType(StringType(), LongType()))
        with self.assertRaisesRegexp(TypeError, 'key of map'):
            _merge_type(
                MapType(StringType(), LongType()),
                MapType(DoubleType(), LongType()))
        with self.assertRaisesRegexp(TypeError, 'value of map'):
            _merge_type(
                MapType(StringType(), LongType()),
                MapType(StringType(), DoubleType()))

        self.assertEqual(_merge_type(
            StructType([StructField("f1", LongType()), StructField("f2", StringType())]),
            StructType([StructField("f1", LongType()), StructField("f2", StringType())])
        ), StructType([StructField("f1", LongType()), StructField("f2", StringType())]))
        with self.assertRaisesRegexp(TypeError, 'field f1'):
            _merge_type(
                StructType([StructField("f1", LongType()), StructField("f2", StringType())]),
                StructType([StructField("f1", DoubleType()), StructField("f2", StringType())]))

        self.assertEqual(_merge_type(
            StructType([StructField("f1", StructType([StructField("f2", LongType())]))]),
            StructType([StructField("f1", StructType([StructField("f2", LongType())]))])
        ), StructType([StructField("f1", StructType([StructField("f2", LongType())]))]))
        with self.assertRaisesRegexp(TypeError, 'field f2 in field f1'):
            _merge_type(
                StructType([StructField("f1", StructType([StructField("f2", LongType())]))]),
                StructType([StructField("f1", StructType([StructField("f2", StringType())]))]))

        self.assertEqual(_merge_type(
            StructType([StructField("f1", ArrayType(LongType())), StructField("f2", StringType())]),
            StructType([StructField("f1", ArrayType(LongType())), StructField("f2", StringType())])
        ), StructType([StructField("f1", ArrayType(LongType())), StructField("f2", StringType())]))
        with self.assertRaisesRegexp(TypeError, 'element in array field f1'):
            _merge_type(
                StructType([
                    StructField("f1", ArrayType(LongType())),
                    StructField("f2", StringType())]),
                StructType([
                    StructField("f1", ArrayType(DoubleType())),
                    StructField("f2", StringType())]))

        self.assertEqual(_merge_type(
            StructType([
                StructField("f1", MapType(StringType(), LongType())),
                StructField("f2", StringType())]),
            StructType([
                StructField("f1", MapType(StringType(), LongType())),
                StructField("f2", StringType())])
        ), StructType([
            StructField("f1", MapType(StringType(), LongType())),
            StructField("f2", StringType())]))
        with self.assertRaisesRegexp(TypeError, 'value of map field f1'):
            _merge_type(
                StructType([
                    StructField("f1", MapType(StringType(), LongType())),
                    StructField("f2", StringType())]),
                StructType([
                    StructField("f1", MapType(StringType(), DoubleType())),
                    StructField("f2", StringType())]))

        self.assertEqual(_merge_type(
            StructType([StructField("f1", ArrayType(MapType(StringType(), LongType())))]),
            StructType([StructField("f1", ArrayType(MapType(StringType(), LongType())))])
        ), StructType([StructField("f1", ArrayType(MapType(StringType(), LongType())))]))
        with self.assertRaisesRegexp(TypeError, 'key of map element in array field f1'):
            _merge_type(
                StructType([StructField("f1", ArrayType(MapType(StringType(), LongType())))]),
                StructType([StructField("f1", ArrayType(MapType(DoubleType(), LongType())))])
            )

    def test_filter_with_datetime(self):
        time = datetime.datetime(2015, 4, 17, 23, 1, 2, 3000)
        date = time.date()
        row = Row(date=date, time=time)
        df = self.spark.createDataFrame([row])
        self.assertEqual(1, df.filter(df.date == date).count())
        self.assertEqual(1, df.filter(df.time == time).count())
        self.assertEqual(0, df.filter(df.date > date).count())
        self.assertEqual(0, df.filter(df.time > time).count())

    def test_filter_with_datetime_timezone(self):
        dt1 = datetime.datetime(2015, 4, 17, 23, 1, 2, 3000, tzinfo=UTCOffsetTimezone(0))
        dt2 = datetime.datetime(2015, 4, 17, 23, 1, 2, 3000, tzinfo=UTCOffsetTimezone(1))
        row = Row(date=dt1)
        df = self.spark.createDataFrame([row])
        self.assertEqual(0, df.filter(df.date == dt2).count())
        self.assertEqual(1, df.filter(df.date > dt2).count())
        self.assertEqual(0, df.filter(df.date < dt2).count())

    def test_time_with_timezone(self):
        day = datetime.date.today()
        now = datetime.datetime.now()
        ts = time.mktime(now.timetuple())
        # class in __main__ is not serializable
        from pyspark.sql.tests import UTCOffsetTimezone
        utc = UTCOffsetTimezone()
        utcnow = datetime.datetime.utcfromtimestamp(ts)  # without microseconds
        # add microseconds to utcnow (keeping year,month,day,hour,minute,second)
        utcnow = datetime.datetime(*(utcnow.timetuple()[:6] + (now.microsecond, utc)))
        df = self.spark.createDataFrame([(day, now, utcnow)])
        day1, now1, utcnow1 = df.first()
        self.assertEqual(day1, day)
        self.assertEqual(now, now1)
        self.assertEqual(now, utcnow1)

    # regression test for SPARK-19561
    def test_datetime_at_epoch(self):
        epoch = datetime.datetime.fromtimestamp(0)
        df = self.spark.createDataFrame([Row(date=epoch)])
        first = df.select('date', lit(epoch).alias('lit_date')).first()
        self.assertEqual(first['date'], epoch)
        self.assertEqual(first['lit_date'], epoch)

    def test_dayofweek(self):
        from pyspark.sql.functions import dayofweek
        dt = datetime.datetime(2017, 11, 6)
        df = self.spark.createDataFrame([Row(date=dt)])
        row = df.select(dayofweek(df.date)).first()
        self.assertEqual(row[0], 2)

    def test_decimal(self):
        from decimal import Decimal
        schema = StructType([StructField("decimal", DecimalType(10, 5))])
        df = self.spark.createDataFrame([(Decimal("3.14159"),)], schema)
        row = df.select(df.decimal + 1).first()
        self.assertEqual(row[0], Decimal("4.14159"))
        tmpPath = tempfile.mkdtemp()
        shutil.rmtree(tmpPath)
        df.write.parquet(tmpPath)
        df2 = self.spark.read.parquet(tmpPath)
        row = df2.first()
        self.assertEqual(row[0], Decimal("3.14159"))

    def test_dropna(self):
        schema = StructType([
            StructField("name", StringType(), True),
            StructField("age", IntegerType(), True),
            StructField("height", DoubleType(), True)])

        # shouldn't drop a non-null row
        self.assertEqual(self.spark.createDataFrame(
            [(u'Alice', 50, 80.1)], schema).dropna().count(),
            1)

        # dropping rows with a single null value
        self.assertEqual(self.spark.createDataFrame(
            [(u'Alice', None, 80.1)], schema).dropna().count(),
            0)
        self.assertEqual(self.spark.createDataFrame(
            [(u'Alice', None, 80.1)], schema).dropna(how='any').count(),
            0)

        # if how = 'all', only drop rows if all values are null
        self.assertEqual(self.spark.createDataFrame(
            [(u'Alice', None, 80.1)], schema).dropna(how='all').count(),
            1)
        self.assertEqual(self.spark.createDataFrame(
            [(None, None, None)], schema).dropna(how='all').count(),
            0)

        # how and subset
        self.assertEqual(self.spark.createDataFrame(
            [(u'Alice', 50, None)], schema).dropna(how='any', subset=['name', 'age']).count(),
            1)
        self.assertEqual(self.spark.createDataFrame(
            [(u'Alice', None, None)], schema).dropna(how='any', subset=['name', 'age']).count(),
            0)

        # threshold
        self.assertEqual(self.spark.createDataFrame(
            [(u'Alice', None, 80.1)], schema).dropna(thresh=2).count(),
            1)
        self.assertEqual(self.spark.createDataFrame(
            [(u'Alice', None, None)], schema).dropna(thresh=2).count(),
            0)

        # threshold and subset
        self.assertEqual(self.spark.createDataFrame(
            [(u'Alice', 50, None)], schema).dropna(thresh=2, subset=['name', 'age']).count(),
            1)
        self.assertEqual(self.spark.createDataFrame(
            [(u'Alice', None, 180.9)], schema).dropna(thresh=2, subset=['name', 'age']).count(),
            0)

        # thresh should take precedence over how
        self.assertEqual(self.spark.createDataFrame(
            [(u'Alice', 50, None)], schema).dropna(
                how='any', thresh=2, subset=['name', 'age']).count(),
            1)

    def test_fillna(self):
        schema = StructType([
            StructField("name", StringType(), True),
            StructField("age", IntegerType(), True),
            StructField("height", DoubleType(), True),
            StructField("spy", BooleanType(), True)])

        # fillna shouldn't change non-null values
        row = self.spark.createDataFrame([(u'Alice', 10, 80.1, True)], schema).fillna(50).first()
        self.assertEqual(row.age, 10)

        # fillna with int
        row = self.spark.createDataFrame([(u'Alice', None, None, None)], schema).fillna(50).first()
        self.assertEqual(row.age, 50)
        self.assertEqual(row.height, 50.0)

        # fillna with double
        row = self.spark.createDataFrame(
            [(u'Alice', None, None, None)], schema).fillna(50.1).first()
        self.assertEqual(row.age, 50)
        self.assertEqual(row.height, 50.1)

        # fillna with bool
        row = self.spark.createDataFrame(
            [(u'Alice', None, None, None)], schema).fillna(True).first()
        self.assertEqual(row.age, None)
        self.assertEqual(row.spy, True)

        # fillna with string
        row = self.spark.createDataFrame([(None, None, None, None)], schema).fillna("hello").first()
        self.assertEqual(row.name, u"hello")
        self.assertEqual(row.age, None)

        # fillna with subset specified for numeric cols
        row = self.spark.createDataFrame(
            [(None, None, None, None)], schema).fillna(50, subset=['name', 'age']).first()
        self.assertEqual(row.name, None)
        self.assertEqual(row.age, 50)
        self.assertEqual(row.height, None)
        self.assertEqual(row.spy, None)

        # fillna with subset specified for string cols
        row = self.spark.createDataFrame(
            [(None, None, None, None)], schema).fillna("haha", subset=['name', 'age']).first()
        self.assertEqual(row.name, "haha")
        self.assertEqual(row.age, None)
        self.assertEqual(row.height, None)
        self.assertEqual(row.spy, None)

        # fillna with subset specified for bool cols
        row = self.spark.createDataFrame(
            [(None, None, None, None)], schema).fillna(True, subset=['name', 'spy']).first()
        self.assertEqual(row.name, None)
        self.assertEqual(row.age, None)
        self.assertEqual(row.height, None)
        self.assertEqual(row.spy, True)

        # fillna with dictionary for boolean types
        row = self.spark.createDataFrame([Row(a=None), Row(a=True)]).fillna({"a": True}).first()
        self.assertEqual(row.a, True)

    def test_bitwise_operations(self):
        from pyspark.sql import functions
        row = Row(a=170, b=75)
        df = self.spark.createDataFrame([row])
        result = df.select(df.a.bitwiseAND(df.b)).collect()[0].asDict()
        self.assertEqual(170 & 75, result['(a & b)'])
        result = df.select(df.a.bitwiseOR(df.b)).collect()[0].asDict()
        self.assertEqual(170 | 75, result['(a | b)'])
        result = df.select(df.a.bitwiseXOR(df.b)).collect()[0].asDict()
        self.assertEqual(170 ^ 75, result['(a ^ b)'])
        result = df.select(functions.bitwiseNOT(df.b)).collect()[0].asDict()
        self.assertEqual(~75, result['~b'])

    def test_expr(self):
        from pyspark.sql import functions
        row = Row(a="length string", b=75)
        df = self.spark.createDataFrame([row])
        result = df.select(functions.expr("length(a)")).collect()[0].asDict()
        self.assertEqual(13, result["length(a)"])

    def test_repartitionByRange_dataframe(self):
        schema = StructType([
            StructField("name", StringType(), True),
            StructField("age", IntegerType(), True),
            StructField("height", DoubleType(), True)])

        df1 = self.spark.createDataFrame(
            [(u'Bob', 27, 66.0), (u'Alice', 10, 10.0), (u'Bob', 10, 66.0)], schema)
        df2 = self.spark.createDataFrame(
            [(u'Alice', 10, 10.0), (u'Bob', 10, 66.0), (u'Bob', 27, 66.0)], schema)

        # test repartitionByRange(numPartitions, *cols)
        df3 = df1.repartitionByRange(2, "name", "age")
        self.assertEqual(df3.rdd.getNumPartitions(), 2)
        self.assertEqual(df3.rdd.first(), df2.rdd.first())
        self.assertEqual(df3.rdd.take(3), df2.rdd.take(3))

        # test repartitionByRange(numPartitions, *cols)
        df4 = df1.repartitionByRange(3, "name", "age")
        self.assertEqual(df4.rdd.getNumPartitions(), 3)
        self.assertEqual(df4.rdd.first(), df2.rdd.first())
        self.assertEqual(df4.rdd.take(3), df2.rdd.take(3))

        # test repartitionByRange(*cols)
        df5 = df1.repartitionByRange("name", "age")
        self.assertEqual(df5.rdd.first(), df2.rdd.first())
        self.assertEqual(df5.rdd.take(3), df2.rdd.take(3))

    def test_replace(self):
        schema = StructType([
            StructField("name", StringType(), True),
            StructField("age", IntegerType(), True),
            StructField("height", DoubleType(), True)])

        # replace with int
        row = self.spark.createDataFrame([(u'Alice', 10, 10.0)], schema).replace(10, 20).first()
        self.assertEqual(row.age, 20)
        self.assertEqual(row.height, 20.0)

        # replace with double
        row = self.spark.createDataFrame(
            [(u'Alice', 80, 80.0)], schema).replace(80.0, 82.1).first()
        self.assertEqual(row.age, 82)
        self.assertEqual(row.height, 82.1)

        # replace with string
        row = self.spark.createDataFrame(
            [(u'Alice', 10, 80.1)], schema).replace(u'Alice', u'Ann').first()
        self.assertEqual(row.name, u"Ann")
        self.assertEqual(row.age, 10)

        # replace with subset specified by a string of a column name w/ actual change
        row = self.spark.createDataFrame(
            [(u'Alice', 10, 80.1)], schema).replace(10, 20, subset='age').first()
        self.assertEqual(row.age, 20)

        # replace with subset specified by a string of a column name w/o actual change
        row = self.spark.createDataFrame(
            [(u'Alice', 10, 80.1)], schema).replace(10, 20, subset='height').first()
        self.assertEqual(row.age, 10)

        # replace with subset specified with one column replaced, another column not in subset
        # stays unchanged.
        row = self.spark.createDataFrame(
            [(u'Alice', 10, 10.0)], schema).replace(10, 20, subset=['name', 'age']).first()
        self.assertEqual(row.name, u'Alice')
        self.assertEqual(row.age, 20)
        self.assertEqual(row.height, 10.0)

        # replace with subset specified but no column will be replaced
        row = self.spark.createDataFrame(
            [(u'Alice', 10, None)], schema).replace(10, 20, subset=['name', 'height']).first()
        self.assertEqual(row.name, u'Alice')
        self.assertEqual(row.age, 10)
        self.assertEqual(row.height, None)

        # replace with lists
        row = self.spark.createDataFrame(
            [(u'Alice', 10, 80.1)], schema).replace([u'Alice'], [u'Ann']).first()
        self.assertTupleEqual(row, (u'Ann', 10, 80.1))

        # replace with dict
        row = self.spark.createDataFrame(
            [(u'Alice', 10, 80.1)], schema).replace({10: 11}).first()
        self.assertTupleEqual(row, (u'Alice', 11, 80.1))

        # test backward compatibility with dummy value
        dummy_value = 1
        row = self.spark.createDataFrame(
            [(u'Alice', 10, 80.1)], schema).replace({'Alice': 'Bob'}, dummy_value).first()
        self.assertTupleEqual(row, (u'Bob', 10, 80.1))

        # test dict with mixed numerics
        row = self.spark.createDataFrame(
            [(u'Alice', 10, 80.1)], schema).replace({10: -10, 80.1: 90.5}).first()
        self.assertTupleEqual(row, (u'Alice', -10, 90.5))

        # replace with tuples
        row = self.spark.createDataFrame(
            [(u'Alice', 10, 80.1)], schema).replace((u'Alice', ), (u'Bob', )).first()
        self.assertTupleEqual(row, (u'Bob', 10, 80.1))

        # replace multiple columns
        row = self.spark.createDataFrame(
            [(u'Alice', 10, 80.0)], schema).replace((10, 80.0), (20, 90)).first()
        self.assertTupleEqual(row, (u'Alice', 20, 90.0))

        # test for mixed numerics
        row = self.spark.createDataFrame(
            [(u'Alice', 10, 80.0)], schema).replace((10, 80), (20, 90.5)).first()
        self.assertTupleEqual(row, (u'Alice', 20, 90.5))

        row = self.spark.createDataFrame(
            [(u'Alice', 10, 80.0)], schema).replace({10: 20, 80: 90.5}).first()
        self.assertTupleEqual(row, (u'Alice', 20, 90.5))

        # replace with boolean
        row = (self
               .spark.createDataFrame([(u'Alice', 10, 80.0)], schema)
               .selectExpr("name = 'Bob'", 'age <= 15')
               .replace(False, True).first())
        self.assertTupleEqual(row, (True, True))

        # replace string with None and then drop None rows
        row = self.spark.createDataFrame(
            [(u'Alice', 10, 80.0)], schema).replace(u'Alice', None).dropna()
        self.assertEqual(row.count(), 0)

        # replace with number and None
        row = self.spark.createDataFrame(
            [(u'Alice', 10, 80.0)], schema).replace([10, 80], [20, None]).first()
        self.assertTupleEqual(row, (u'Alice', 20, None))

        # should fail if subset is not list, tuple or None
        with self.assertRaises(ValueError):
            self.spark.createDataFrame(
                [(u'Alice', 10, 80.1)], schema).replace({10: 11}, subset=1).first()

        # should fail if to_replace and value have different length
        with self.assertRaises(ValueError):
            self.spark.createDataFrame(
                [(u'Alice', 10, 80.1)], schema).replace(["Alice", "Bob"], ["Eve"]).first()

        # should fail if when received unexpected type
        with self.assertRaises(ValueError):
            from datetime import datetime
            self.spark.createDataFrame(
                [(u'Alice', 10, 80.1)], schema).replace(datetime.now(), datetime.now()).first()

        # should fail if provided mixed type replacements
        with self.assertRaises(ValueError):
            self.spark.createDataFrame(
                [(u'Alice', 10, 80.1)], schema).replace(["Alice", 10], ["Eve", 20]).first()

        with self.assertRaises(ValueError):
            self.spark.createDataFrame(
                [(u'Alice', 10, 80.1)], schema).replace({u"Alice": u"Bob", 10: 20}).first()

        with self.assertRaisesRegexp(
                TypeError,
                'value argument is required when to_replace is not a dictionary.'):
            self.spark.createDataFrame(
                [(u'Alice', 10, 80.0)], schema).replace(["Alice", "Bob"]).first()

    def test_capture_analysis_exception(self):
        self.assertRaises(AnalysisException, lambda: self.spark.sql("select abc"))
        self.assertRaises(AnalysisException, lambda: self.df.selectExpr("a + b"))

    def test_capture_parse_exception(self):
        self.assertRaises(ParseException, lambda: self.spark.sql("abc"))

    def test_capture_illegalargument_exception(self):
        self.assertRaisesRegexp(IllegalArgumentException, "Setting negative mapred.reduce.tasks",
                                lambda: self.spark.sql("SET mapred.reduce.tasks=-1"))
        df = self.spark.createDataFrame([(1, 2)], ["a", "b"])
        self.assertRaisesRegexp(IllegalArgumentException, "1024 is not in the permitted values",
                                lambda: df.select(sha2(df.a, 1024)).collect())
        try:
            df.select(sha2(df.a, 1024)).collect()
        except IllegalArgumentException as e:
            self.assertRegexpMatches(e.desc, "1024 is not in the permitted values")
            self.assertRegexpMatches(e.stackTrace,
                                     "org.apache.spark.sql.functions")

    def test_with_column_with_existing_name(self):
        keys = self.df.withColumn("key", self.df.key).select("key").collect()
        self.assertEqual([r.key for r in keys], list(range(100)))

    # regression test for SPARK-10417
    def test_column_iterator(self):

        def foo():
            for x in self.df.key:
                break

        self.assertRaises(TypeError, foo)

    # add test for SPARK-10577 (test broadcast join hint)
    def test_functions_broadcast(self):
        from pyspark.sql.functions import broadcast

        df1 = self.spark.createDataFrame([(1, "1"), (2, "2")], ("key", "value"))
        df2 = self.spark.createDataFrame([(1, "1"), (2, "2")], ("key", "value"))

        # equijoin - should be converted into broadcast join
        plan1 = df1.join(broadcast(df2), "key")._jdf.queryExecution().executedPlan()
        self.assertEqual(1, plan1.toString().count("BroadcastHashJoin"))

        # no join key -- should not be a broadcast join
        plan2 = df1.crossJoin(broadcast(df2))._jdf.queryExecution().executedPlan()
        self.assertEqual(0, plan2.toString().count("BroadcastHashJoin"))

        # planner should not crash without a join
        broadcast(df1)._jdf.queryExecution().executedPlan()

    def test_generic_hints(self):
        from pyspark.sql import DataFrame

        df1 = self.spark.range(10e10).toDF("id")
        df2 = self.spark.range(10e10).toDF("id")

        self.assertIsInstance(df1.hint("broadcast"), DataFrame)
        self.assertIsInstance(df1.hint("broadcast", []), DataFrame)

        # Dummy rules
        self.assertIsInstance(df1.hint("broadcast", "foo", "bar"), DataFrame)
        self.assertIsInstance(df1.hint("broadcast", ["foo", "bar"]), DataFrame)

        plan = df1.join(df2.hint("broadcast"), "id")._jdf.queryExecution().executedPlan()
        self.assertEqual(1, plan.toString().count("BroadcastHashJoin"))

    def test_sample(self):
        self.assertRaisesRegexp(
            TypeError,
            "should be a bool, float and number",
            lambda: self.spark.range(1).sample())

        self.assertRaises(
            TypeError,
            lambda: self.spark.range(1).sample("a"))

        self.assertRaises(
            TypeError,
            lambda: self.spark.range(1).sample(seed="abc"))

        self.assertRaises(
            IllegalArgumentException,
            lambda: self.spark.range(1).sample(-1.0))

    def test_toDF_with_schema_string(self):
        data = [Row(key=i, value=str(i)) for i in range(100)]
        rdd = self.sc.parallelize(data, 5)

        df = rdd.toDF("key: int, value: string")
        self.assertEqual(df.schema.simpleString(), "struct<key:int,value:string>")
        self.assertEqual(df.collect(), data)

        # different but compatible field types can be used.
        df = rdd.toDF("key: string, value: string")
        self.assertEqual(df.schema.simpleString(), "struct<key:string,value:string>")
        self.assertEqual(df.collect(), [Row(key=str(i), value=str(i)) for i in range(100)])

        # field names can differ.
        df = rdd.toDF(" a: int, b: string ")
        self.assertEqual(df.schema.simpleString(), "struct<a:int,b:string>")
        self.assertEqual(df.collect(), data)

        # number of fields must match.
        self.assertRaisesRegexp(Exception, "Length of object",
                                lambda: rdd.toDF("key: int").collect())

        # field types mismatch will cause exception at runtime.
        self.assertRaisesRegexp(Exception, "FloatType can not accept",
                                lambda: rdd.toDF("key: float, value: string").collect())

        # flat schema values will be wrapped into row.
        df = rdd.map(lambda row: row.key).toDF("int")
        self.assertEqual(df.schema.simpleString(), "struct<value:int>")
        self.assertEqual(df.collect(), [Row(key=i) for i in range(100)])

        # users can use DataType directly instead of data type string.
        df = rdd.map(lambda row: row.key).toDF(IntegerType())
        self.assertEqual(df.schema.simpleString(), "struct<value:int>")
        self.assertEqual(df.collect(), [Row(key=i) for i in range(100)])

    def test_join_without_on(self):
        df1 = self.spark.range(1).toDF("a")
        df2 = self.spark.range(1).toDF("b")

        with self.sql_conf({"spark.sql.crossJoin.enabled": False}):
            self.assertRaises(AnalysisException, lambda: df1.join(df2, how="inner").collect())

        with self.sql_conf({"spark.sql.crossJoin.enabled": True}):
            actual = df1.join(df2, how="inner").collect()
            expected = [Row(a=0, b=0)]
            self.assertEqual(actual, expected)

    # Regression test for invalid join methods when on is None, Spark-14761
    def test_invalid_join_method(self):
        df1 = self.spark.createDataFrame([("Alice", 5), ("Bob", 8)], ["name", "age"])
        df2 = self.spark.createDataFrame([("Alice", 80), ("Bob", 90)], ["name", "height"])
        self.assertRaises(IllegalArgumentException, lambda: df1.join(df2, how="invalid-join-type"))

    # Cartesian products require cross join syntax
    def test_require_cross(self):
        from pyspark.sql.functions import broadcast

        df1 = self.spark.createDataFrame([(1, "1")], ("key", "value"))
        df2 = self.spark.createDataFrame([(1, "1")], ("key", "value"))

        # joins without conditions require cross join syntax
        self.assertRaises(AnalysisException, lambda: df1.join(df2).collect())

        # works with crossJoin
        self.assertEqual(1, df1.crossJoin(df2).count())

    def test_conf(self):
        spark = self.spark
        spark.conf.set("bogo", "sipeo")
        self.assertEqual(spark.conf.get("bogo"), "sipeo")
        spark.conf.set("bogo", "ta")
        self.assertEqual(spark.conf.get("bogo"), "ta")
        self.assertEqual(spark.conf.get("bogo", "not.read"), "ta")
        self.assertEqual(spark.conf.get("not.set", "ta"), "ta")
        self.assertRaisesRegexp(Exception, "not.set", lambda: spark.conf.get("not.set"))
        spark.conf.unset("bogo")
        self.assertEqual(spark.conf.get("bogo", "colombia"), "colombia")

        self.assertEqual(spark.conf.get("hyukjin", None), None)

        # This returns 'STATIC' because it's the default value of
        # 'spark.sql.sources.partitionOverwriteMode', and `defaultValue` in
        # `spark.conf.get` is unset.
        self.assertEqual(spark.conf.get("spark.sql.sources.partitionOverwriteMode"), "STATIC")

        # This returns None because 'spark.sql.sources.partitionOverwriteMode' is unset, but
        # `defaultValue` in `spark.conf.get` is set to None.
        self.assertEqual(spark.conf.get("spark.sql.sources.partitionOverwriteMode", None), None)

    def test_current_database(self):
        spark = self.spark
        spark.catalog._reset()
        self.assertEquals(spark.catalog.currentDatabase(), "default")
        spark.sql("CREATE DATABASE some_db")
        spark.catalog.setCurrentDatabase("some_db")
        self.assertEquals(spark.catalog.currentDatabase(), "some_db")
        self.assertRaisesRegexp(
            AnalysisException,
            "does_not_exist",
            lambda: spark.catalog.setCurrentDatabase("does_not_exist"))

    def test_list_databases(self):
        spark = self.spark
        spark.catalog._reset()
        databases = [db.name for db in spark.catalog.listDatabases()]
        self.assertEquals(databases, ["default"])
        spark.sql("CREATE DATABASE some_db")
        databases = [db.name for db in spark.catalog.listDatabases()]
        self.assertEquals(sorted(databases), ["default", "some_db"])

    def test_list_tables(self):
        from pyspark.sql.catalog import Table
        spark = self.spark
        spark.catalog._reset()
        spark.sql("CREATE DATABASE some_db")
        self.assertEquals(spark.catalog.listTables(), [])
        self.assertEquals(spark.catalog.listTables("some_db"), [])
        spark.createDataFrame([(1, 1)]).createOrReplaceTempView("temp_tab")
        spark.sql("CREATE TABLE tab1 (name STRING, age INT) USING parquet")
        spark.sql("CREATE TABLE some_db.tab2 (name STRING, age INT) USING parquet")
        tables = sorted(spark.catalog.listTables(), key=lambda t: t.name)
        tablesDefault = sorted(spark.catalog.listTables("default"), key=lambda t: t.name)
        tablesSomeDb = sorted(spark.catalog.listTables("some_db"), key=lambda t: t.name)
        self.assertEquals(tables, tablesDefault)
        self.assertEquals(len(tables), 2)
        self.assertEquals(len(tablesSomeDb), 2)
        self.assertEquals(tables[0], Table(
            name="tab1",
            database="default",
            description=None,
            tableType="MANAGED",
            isTemporary=False))
        self.assertEquals(tables[1], Table(
            name="temp_tab",
            database=None,
            description=None,
            tableType="TEMPORARY",
            isTemporary=True))
        self.assertEquals(tablesSomeDb[0], Table(
            name="tab2",
            database="some_db",
            description=None,
            tableType="MANAGED",
            isTemporary=False))
        self.assertEquals(tablesSomeDb[1], Table(
            name="temp_tab",
            database=None,
            description=None,
            tableType="TEMPORARY",
            isTemporary=True))
        self.assertRaisesRegexp(
            AnalysisException,
            "does_not_exist",
            lambda: spark.catalog.listTables("does_not_exist"))

    def test_list_functions(self):
        from pyspark.sql.catalog import Function
        spark = self.spark
        spark.catalog._reset()
        spark.sql("CREATE DATABASE some_db")
        functions = dict((f.name, f) for f in spark.catalog.listFunctions())
        functionsDefault = dict((f.name, f) for f in spark.catalog.listFunctions("default"))
        self.assertTrue(len(functions) > 200)
        self.assertTrue("+" in functions)
        self.assertTrue("like" in functions)
        self.assertTrue("month" in functions)
        self.assertTrue("to_date" in functions)
        self.assertTrue("to_timestamp" in functions)
        self.assertTrue("to_unix_timestamp" in functions)
        self.assertTrue("current_database" in functions)
        self.assertEquals(functions["+"], Function(
            name="+",
            description=None,
            className="org.apache.spark.sql.catalyst.expressions.Add",
            isTemporary=True))
        self.assertEquals(functions, functionsDefault)
        spark.catalog.registerFunction("temp_func", lambda x: str(x))
        spark.sql("CREATE FUNCTION func1 AS 'org.apache.spark.data.bricks'")
        spark.sql("CREATE FUNCTION some_db.func2 AS 'org.apache.spark.data.bricks'")
        newFunctions = dict((f.name, f) for f in spark.catalog.listFunctions())
        newFunctionsSomeDb = dict((f.name, f) for f in spark.catalog.listFunctions("some_db"))
        self.assertTrue(set(functions).issubset(set(newFunctions)))
        self.assertTrue(set(functions).issubset(set(newFunctionsSomeDb)))
        self.assertTrue("temp_func" in newFunctions)
        self.assertTrue("func1" in newFunctions)
        self.assertTrue("func2" not in newFunctions)
        self.assertTrue("temp_func" in newFunctionsSomeDb)
        self.assertTrue("func1" not in newFunctionsSomeDb)
        self.assertTrue("func2" in newFunctionsSomeDb)
        self.assertRaisesRegexp(
            AnalysisException,
            "does_not_exist",
            lambda: spark.catalog.listFunctions("does_not_exist"))

    def test_list_columns(self):
        from pyspark.sql.catalog import Column
        spark = self.spark
        spark.catalog._reset()
        spark.sql("CREATE DATABASE some_db")
        spark.sql("CREATE TABLE tab1 (name STRING, age INT) USING parquet")
        spark.sql("CREATE TABLE some_db.tab2 (nickname STRING, tolerance FLOAT) USING parquet")
        columns = sorted(spark.catalog.listColumns("tab1"), key=lambda c: c.name)
        columnsDefault = sorted(spark.catalog.listColumns("tab1", "default"), key=lambda c: c.name)
        self.assertEquals(columns, columnsDefault)
        self.assertEquals(len(columns), 2)
        self.assertEquals(columns[0], Column(
            name="age",
            description=None,
            dataType="int",
            nullable=True,
            isPartition=False,
            isBucket=False))
        self.assertEquals(columns[1], Column(
            name="name",
            description=None,
            dataType="string",
            nullable=True,
            isPartition=False,
            isBucket=False))
        columns2 = sorted(spark.catalog.listColumns("tab2", "some_db"), key=lambda c: c.name)
        self.assertEquals(len(columns2), 2)
        self.assertEquals(columns2[0], Column(
            name="nickname",
            description=None,
            dataType="string",
            nullable=True,
            isPartition=False,
            isBucket=False))
        self.assertEquals(columns2[1], Column(
            name="tolerance",
            description=None,
            dataType="float",
            nullable=True,
            isPartition=False,
            isBucket=False))
        self.assertRaisesRegexp(
            AnalysisException,
            "tab2",
            lambda: spark.catalog.listColumns("tab2"))
        self.assertRaisesRegexp(
            AnalysisException,
            "does_not_exist",
            lambda: spark.catalog.listColumns("does_not_exist"))

    def test_cache(self):
        spark = self.spark
        spark.createDataFrame([(2, 2), (3, 3)]).createOrReplaceTempView("tab1")
        spark.createDataFrame([(2, 2), (3, 3)]).createOrReplaceTempView("tab2")
        self.assertFalse(spark.catalog.isCached("tab1"))
        self.assertFalse(spark.catalog.isCached("tab2"))
        spark.catalog.cacheTable("tab1")
        self.assertTrue(spark.catalog.isCached("tab1"))
        self.assertFalse(spark.catalog.isCached("tab2"))
        spark.catalog.cacheTable("tab2")
        spark.catalog.uncacheTable("tab1")
        self.assertFalse(spark.catalog.isCached("tab1"))
        self.assertTrue(spark.catalog.isCached("tab2"))
        spark.catalog.clearCache()
        self.assertFalse(spark.catalog.isCached("tab1"))
        self.assertFalse(spark.catalog.isCached("tab2"))
        self.assertRaisesRegexp(
            AnalysisException,
            "does_not_exist",
            lambda: spark.catalog.isCached("does_not_exist"))
        self.assertRaisesRegexp(
            AnalysisException,
            "does_not_exist",
            lambda: spark.catalog.cacheTable("does_not_exist"))
        self.assertRaisesRegexp(
            AnalysisException,
            "does_not_exist",
            lambda: spark.catalog.uncacheTable("does_not_exist"))

    def test_read_text_file_list(self):
        df = self.spark.read.text(['python/test_support/sql/text-test.txt',
                                   'python/test_support/sql/text-test.txt'])
        count = df.count()
        self.assertEquals(count, 4)

    def test_BinaryType_serialization(self):
        # Pyrolite version <= 4.9 could not serialize BinaryType with Python3 SPARK-17808
        # The empty bytearray is test for SPARK-21534.
        schema = StructType([StructField('mybytes', BinaryType())])
        data = [[bytearray(b'here is my data')],
                [bytearray(b'and here is some more')],
                [bytearray(b'')]]
        df = self.spark.createDataFrame(data, schema=schema)
        df.collect()

    # test for SPARK-16542
    def test_array_types(self):
        # This test need to make sure that the Scala type selected is at least
        # as large as the python's types. This is necessary because python's
        # array types depend on C implementation on the machine. Therefore there
        # is no machine independent correspondence between python's array types
        # and Scala types.
        # See: https://docs.python.org/2/library/array.html

        def assertCollectSuccess(typecode, value):
            row = Row(myarray=array.array(typecode, [value]))
            df = self.spark.createDataFrame([row])
            self.assertEqual(df.first()["myarray"][0], value)

        # supported string types
        #
        # String types in python's array are "u" for Py_UNICODE and "c" for char.
        # "u" will be removed in python 4, and "c" is not supported in python 3.
        supported_string_types = []
        if sys.version_info[0] < 4:
            supported_string_types += ['u']
            # test unicode
            assertCollectSuccess('u', u'a')
        if sys.version_info[0] < 3:
            supported_string_types += ['c']
            # test string
            assertCollectSuccess('c', 'a')

        # supported float and double
        #
        # Test max, min, and precision for float and double, assuming IEEE 754
        # floating-point format.
        supported_fractional_types = ['f', 'd']
        assertCollectSuccess('f', ctypes.c_float(1e+38).value)
        assertCollectSuccess('f', ctypes.c_float(1e-38).value)
        assertCollectSuccess('f', ctypes.c_float(1.123456).value)
        assertCollectSuccess('d', sys.float_info.max)
        assertCollectSuccess('d', sys.float_info.min)
        assertCollectSuccess('d', sys.float_info.epsilon)

        # supported signed int types
        #
        # The size of C types changes with implementation, we need to make sure
        # that there is no overflow error on the platform running this test.
        supported_signed_int_types = list(
            set(_array_signed_int_typecode_ctype_mappings.keys())
            .intersection(set(_array_type_mappings.keys())))
        for t in supported_signed_int_types:
            ctype = _array_signed_int_typecode_ctype_mappings[t]
            max_val = 2 ** (ctypes.sizeof(ctype) * 8 - 1)
            assertCollectSuccess(t, max_val - 1)
            assertCollectSuccess(t, -max_val)

        # supported unsigned int types
        #
        # JVM does not have unsigned types. We need to be very careful to make
        # sure that there is no overflow error.
        supported_unsigned_int_types = list(
            set(_array_unsigned_int_typecode_ctype_mappings.keys())
            .intersection(set(_array_type_mappings.keys())))
        for t in supported_unsigned_int_types:
            ctype = _array_unsigned_int_typecode_ctype_mappings[t]
            assertCollectSuccess(t, 2 ** (ctypes.sizeof(ctype) * 8) - 1)

        # all supported types
        #
        # Make sure the types tested above:
        # 1. are all supported types
        # 2. cover all supported types
        supported_types = (supported_string_types +
                           supported_fractional_types +
                           supported_signed_int_types +
                           supported_unsigned_int_types)
        self.assertEqual(set(supported_types), set(_array_type_mappings.keys()))

        # all unsupported types
        #
        # Keys in _array_type_mappings is a complete list of all supported types,
        # and types not in _array_type_mappings are considered unsupported.
        # `array.typecodes` are not supported in python 2.
        if sys.version_info[0] < 3:
            all_types = set(['c', 'b', 'B', 'u', 'h', 'H', 'i', 'I', 'l', 'L', 'f', 'd'])
        else:
            all_types = set(array.typecodes)
        unsupported_types = all_types - set(supported_types)
        # test unsupported types
        for t in unsupported_types:
            with self.assertRaises(TypeError):
                a = array.array(t)
                self.spark.createDataFrame([Row(myarray=a)]).collect()

    def test_bucketed_write(self):
        data = [
            (1, "foo", 3.0), (2, "foo", 5.0),
            (3, "bar", -1.0), (4, "bar", 6.0),
        ]
        df = self.spark.createDataFrame(data, ["x", "y", "z"])

        def count_bucketed_cols(names, table="pyspark_bucket"):
            """Given a sequence of column names and a table name
            query the catalog and return number o columns which are
            used for bucketing
            """
            cols = self.spark.catalog.listColumns(table)
            num = len([c for c in cols if c.name in names and c.isBucket])
            return num

        # Test write with one bucketing column
        df.write.bucketBy(3, "x").mode("overwrite").saveAsTable("pyspark_bucket")
        self.assertEqual(count_bucketed_cols(["x"]), 1)
        self.assertSetEqual(set(data), set(self.spark.table("pyspark_bucket").collect()))

        # Test write two bucketing columns
        df.write.bucketBy(3, "x", "y").mode("overwrite").saveAsTable("pyspark_bucket")
        self.assertEqual(count_bucketed_cols(["x", "y"]), 2)
        self.assertSetEqual(set(data), set(self.spark.table("pyspark_bucket").collect()))

        # Test write with bucket and sort
        df.write.bucketBy(2, "x").sortBy("z").mode("overwrite").saveAsTable("pyspark_bucket")
        self.assertEqual(count_bucketed_cols(["x"]), 1)
        self.assertSetEqual(set(data), set(self.spark.table("pyspark_bucket").collect()))

        # Test write with a list of columns
        df.write.bucketBy(3, ["x", "y"]).mode("overwrite").saveAsTable("pyspark_bucket")
        self.assertEqual(count_bucketed_cols(["x", "y"]), 2)
        self.assertSetEqual(set(data), set(self.spark.table("pyspark_bucket").collect()))

        # Test write with bucket and sort with a list of columns
        (df.write.bucketBy(2, "x")
            .sortBy(["y", "z"])
            .mode("overwrite").saveAsTable("pyspark_bucket"))
        self.assertSetEqual(set(data), set(self.spark.table("pyspark_bucket").collect()))

        # Test write with bucket and sort with multiple columns
        (df.write.bucketBy(2, "x")
            .sortBy("y", "z")
            .mode("overwrite").saveAsTable("pyspark_bucket"))
        self.assertSetEqual(set(data), set(self.spark.table("pyspark_bucket").collect()))

    def _to_pandas(self):
        from datetime import datetime, date
        schema = StructType().add("a", IntegerType()).add("b", StringType())\
                             .add("c", BooleanType()).add("d", FloatType())\
                             .add("dt", DateType()).add("ts", TimestampType())
        data = [
            (1, "foo", True, 3.0, date(1969, 1, 1), datetime(1969, 1, 1, 1, 1, 1)),
            (2, "foo", True, 5.0, None, None),
            (3, "bar", False, -1.0, date(2012, 3, 3), datetime(2012, 3, 3, 3, 3, 3)),
            (4, "bar", False, 6.0, date(2100, 4, 4), datetime(2100, 4, 4, 4, 4, 4)),
        ]
        df = self.spark.createDataFrame(data, schema)
        return df.toPandas()

    @unittest.skipIf(not _have_pandas, _pandas_requirement_message)
    def test_to_pandas(self):
        import numpy as np
        pdf = self._to_pandas()
        types = pdf.dtypes
        self.assertEquals(types[0], np.int32)
        self.assertEquals(types[1], np.object)
        self.assertEquals(types[2], np.bool)
        self.assertEquals(types[3], np.float32)
        self.assertEquals(types[4], np.object)  # datetime.date
        self.assertEquals(types[5], 'datetime64[ns]')

    @unittest.skipIf(_have_pandas, "Required Pandas was found.")
    def test_to_pandas_required_pandas_not_found(self):
        with QuietTest(self.sc):
            with self.assertRaisesRegexp(ImportError, 'Pandas >= .* must be installed'):
                self._to_pandas()

    @unittest.skipIf(not _have_pandas, _pandas_requirement_message)
    def test_to_pandas_avoid_astype(self):
        import numpy as np
        schema = StructType().add("a", IntegerType()).add("b", StringType())\
                             .add("c", IntegerType())
        data = [(1, "foo", 16777220), (None, "bar", None)]
        df = self.spark.createDataFrame(data, schema)
        types = df.toPandas().dtypes
        self.assertEquals(types[0], np.float64)  # doesn't convert to np.int32 due to NaN value.
        self.assertEquals(types[1], np.object)
        self.assertEquals(types[2], np.float64)

    def test_create_dataframe_from_array_of_long(self):
        import array
        data = [Row(longarray=array.array('l', [-9223372036854775808, 0, 9223372036854775807]))]
        df = self.spark.createDataFrame(data)
        self.assertEqual(df.first(), Row(longarray=[-9223372036854775808, 0, 9223372036854775807]))

    @unittest.skipIf(not _have_pandas, _pandas_requirement_message)
    def test_create_dataframe_from_pandas_with_timestamp(self):
        import pandas as pd
        from datetime import datetime
        pdf = pd.DataFrame({"ts": [datetime(2017, 10, 31, 1, 1, 1)],
                            "d": [pd.Timestamp.now().date()]})
        # test types are inferred correctly without specifying schema
        df = self.spark.createDataFrame(pdf)
        self.assertTrue(isinstance(df.schema['ts'].dataType, TimestampType))
        self.assertTrue(isinstance(df.schema['d'].dataType, DateType))
        # test with schema will accept pdf as input
        df = self.spark.createDataFrame(pdf, schema="d date, ts timestamp")
        self.assertTrue(isinstance(df.schema['ts'].dataType, TimestampType))
        self.assertTrue(isinstance(df.schema['d'].dataType, DateType))

    @unittest.skipIf(_have_pandas, "Required Pandas was found.")
    def test_create_dataframe_required_pandas_not_found(self):
        with QuietTest(self.sc):
            with self.assertRaisesRegexp(
                    ImportError,
                    "(Pandas >= .* must be installed|No module named '?pandas'?)"):
                import pandas as pd
                from datetime import datetime
                pdf = pd.DataFrame({"ts": [datetime(2017, 10, 31, 1, 1, 1)],
                                    "d": [pd.Timestamp.now().date()]})
                self.spark.createDataFrame(pdf)

    # Regression test for SPARK-23360
    @unittest.skipIf(not _have_pandas, _pandas_requirement_message)
    def test_create_dateframe_from_pandas_with_dst(self):
        import pandas as pd
        from datetime import datetime

        pdf = pd.DataFrame({'time': [datetime(2015, 10, 31, 22, 30)]})

        df = self.spark.createDataFrame(pdf)
        self.assertPandasEqual(pdf, df.toPandas())

        orig_env_tz = os.environ.get('TZ', None)
        try:
            tz = 'America/Los_Angeles'
            os.environ['TZ'] = tz
            time.tzset()
            with self.sql_conf({'spark.sql.session.timeZone': tz}):
                df = self.spark.createDataFrame(pdf)
                self.assertPandasEqual(pdf, df.toPandas())
        finally:
            del os.environ['TZ']
            if orig_env_tz is not None:
                os.environ['TZ'] = orig_env_tz
            time.tzset()

<<<<<<< HEAD
    def test_csv_sampling_ratio(self):
        rdd = self.spark.sparkContext.range(0, 100).\
            map(lambda x: '0.1' if x == 1 else str(x)).\
            repartition(1)
        schema = self.spark.read.option('inferSchema', True).\
            option('samplingRatio', 0.5).\
            csv(rdd).schema
        self.assertEquals(schema, StructType([StructField("_c0", IntegerType(), True)]))
=======
    def test_sort_with_nulls_order(self):
        from pyspark.sql import functions

        df = self.spark.createDataFrame(
            [('Tom', 80), (None, 60), ('Alice', 50)], ["name", "height"])
        self.assertEquals(
            df.select(df.name).orderBy(functions.asc_nulls_first('name')).collect(),
            [Row(name=None), Row(name=u'Alice'), Row(name=u'Tom')])
        self.assertEquals(
            df.select(df.name).orderBy(functions.asc_nulls_last('name')).collect(),
            [Row(name=u'Alice'), Row(name=u'Tom'), Row(name=None)])
        self.assertEquals(
            df.select(df.name).orderBy(functions.desc_nulls_first('name')).collect(),
            [Row(name=None), Row(name=u'Tom'), Row(name=u'Alice')])
        self.assertEquals(
            df.select(df.name).orderBy(functions.desc_nulls_last('name')).collect(),
            [Row(name=u'Tom'), Row(name=u'Alice'), Row(name=None)])

>>>>>>> 75a18307

class HiveSparkSubmitTests(SparkSubmitTests):

    def test_hivecontext(self):
        # This test checks that HiveContext is using Hive metastore (SPARK-16224).
        # It sets a metastore url and checks if there is a derby dir created by
        # Hive metastore. If this derby dir exists, HiveContext is using
        # Hive metastore.
        metastore_path = os.path.join(tempfile.mkdtemp(), "spark16224_metastore_db")
        metastore_URL = "jdbc:derby:;databaseName=" + metastore_path + ";create=true"
        hive_site_dir = os.path.join(self.programDir, "conf")
        hive_site_file = self.createTempFile("hive-site.xml", ("""
            |<configuration>
            |  <property>
            |  <name>javax.jdo.option.ConnectionURL</name>
            |  <value>%s</value>
            |  </property>
            |</configuration>
            """ % metastore_URL).lstrip(), "conf")
        script = self.createTempFile("test.py", """
            |import os
            |
            |from pyspark.conf import SparkConf
            |from pyspark.context import SparkContext
            |from pyspark.sql import HiveContext
            |
            |conf = SparkConf()
            |sc = SparkContext(conf=conf)
            |hive_context = HiveContext(sc)
            |print(hive_context.sql("show databases").collect())
            """)
        proc = subprocess.Popen(
            [self.sparkSubmit, "--master", "local-cluster[1,1,1024]",
             "--driver-class-path", hive_site_dir, script],
            stdout=subprocess.PIPE)
        out, err = proc.communicate()
        self.assertEqual(0, proc.returncode)
        self.assertIn("default", out.decode('utf-8'))
        self.assertTrue(os.path.exists(metastore_path))


class SQLTests2(ReusedSQLTestCase):

    # We can't include this test into SQLTests because we will stop class's SparkContext and cause
    # other tests failed.
    def test_sparksession_with_stopped_sparkcontext(self):
        self.sc.stop()
        sc = SparkContext('local[4]', self.sc.appName)
        spark = SparkSession.builder.getOrCreate()
        try:
            df = spark.createDataFrame([(1, 2)], ["c", "c"])
            df.collect()
        finally:
            spark.stop()
            sc.stop()


class SparkSessionTests(PySparkTestCase):

    # This test is separate because it's closely related with session's start and stop.
    # See SPARK-23228.
    def test_set_jvm_default_session(self):
        spark = SparkSession.builder.getOrCreate()
        try:
            self.assertTrue(spark._jvm.SparkSession.getDefaultSession().isDefined())
        finally:
            spark.stop()
            self.assertTrue(spark._jvm.SparkSession.getDefaultSession().isEmpty())

    def test_jvm_default_session_already_set(self):
        # Here, we assume there is the default session already set in JVM.
        jsession = self.sc._jvm.SparkSession(self.sc._jsc.sc())
        self.sc._jvm.SparkSession.setDefaultSession(jsession)

        spark = SparkSession.builder.getOrCreate()
        try:
            self.assertTrue(spark._jvm.SparkSession.getDefaultSession().isDefined())
            # The session should be the same with the exiting one.
            self.assertTrue(jsession.equals(spark._jvm.SparkSession.getDefaultSession().get()))
        finally:
            spark.stop()


class UDFInitializationTests(unittest.TestCase):
    def tearDown(self):
        if SparkSession._instantiatedSession is not None:
            SparkSession._instantiatedSession.stop()

        if SparkContext._active_spark_context is not None:
            SparkContext._active_spark_contex.stop()

    def test_udf_init_shouldnt_initalize_context(self):
        from pyspark.sql.functions import UserDefinedFunction

        UserDefinedFunction(lambda x: x, StringType())

        self.assertIsNone(
            SparkContext._active_spark_context,
            "SparkContext shouldn't be initialized when UserDefinedFunction is created."
        )
        self.assertIsNone(
            SparkSession._instantiatedSession,
            "SparkSession shouldn't be initialized when UserDefinedFunction is created."
        )


class HiveContextSQLTests(ReusedPySparkTestCase):

    @classmethod
    def setUpClass(cls):
        ReusedPySparkTestCase.setUpClass()
        cls.tempdir = tempfile.NamedTemporaryFile(delete=False)
        try:
            cls.sc._jvm.org.apache.hadoop.hive.conf.HiveConf()
        except py4j.protocol.Py4JError:
            cls.tearDownClass()
            raise unittest.SkipTest("Hive is not available")
        except TypeError:
            cls.tearDownClass()
            raise unittest.SkipTest("Hive is not available")
        os.unlink(cls.tempdir.name)
        cls.spark = HiveContext._createForTesting(cls.sc)
        cls.testData = [Row(key=i, value=str(i)) for i in range(100)]
        cls.df = cls.sc.parallelize(cls.testData).toDF()

    @classmethod
    def tearDownClass(cls):
        ReusedPySparkTestCase.tearDownClass()
        shutil.rmtree(cls.tempdir.name, ignore_errors=True)

    def test_save_and_load_table(self):
        df = self.df
        tmpPath = tempfile.mkdtemp()
        shutil.rmtree(tmpPath)
        df.write.saveAsTable("savedJsonTable", "json", "append", path=tmpPath)
        actual = self.spark.createExternalTable("externalJsonTable", tmpPath, "json")
        self.assertEqual(sorted(df.collect()),
                         sorted(self.spark.sql("SELECT * FROM savedJsonTable").collect()))
        self.assertEqual(sorted(df.collect()),
                         sorted(self.spark.sql("SELECT * FROM externalJsonTable").collect()))
        self.assertEqual(sorted(df.collect()), sorted(actual.collect()))
        self.spark.sql("DROP TABLE externalJsonTable")

        df.write.saveAsTable("savedJsonTable", "json", "overwrite", path=tmpPath)
        schema = StructType([StructField("value", StringType(), True)])
        actual = self.spark.createExternalTable("externalJsonTable", source="json",
                                                schema=schema, path=tmpPath,
                                                noUse="this options will not be used")
        self.assertEqual(sorted(df.collect()),
                         sorted(self.spark.sql("SELECT * FROM savedJsonTable").collect()))
        self.assertEqual(sorted(df.select("value").collect()),
                         sorted(self.spark.sql("SELECT * FROM externalJsonTable").collect()))
        self.assertEqual(sorted(df.select("value").collect()), sorted(actual.collect()))
        self.spark.sql("DROP TABLE savedJsonTable")
        self.spark.sql("DROP TABLE externalJsonTable")

        defaultDataSourceName = self.spark.getConf("spark.sql.sources.default",
                                                   "org.apache.spark.sql.parquet")
        self.spark.sql("SET spark.sql.sources.default=org.apache.spark.sql.json")
        df.write.saveAsTable("savedJsonTable", path=tmpPath, mode="overwrite")
        actual = self.spark.createExternalTable("externalJsonTable", path=tmpPath)
        self.assertEqual(sorted(df.collect()),
                         sorted(self.spark.sql("SELECT * FROM savedJsonTable").collect()))
        self.assertEqual(sorted(df.collect()),
                         sorted(self.spark.sql("SELECT * FROM externalJsonTable").collect()))
        self.assertEqual(sorted(df.collect()), sorted(actual.collect()))
        self.spark.sql("DROP TABLE savedJsonTable")
        self.spark.sql("DROP TABLE externalJsonTable")
        self.spark.sql("SET spark.sql.sources.default=" + defaultDataSourceName)

        shutil.rmtree(tmpPath)

    def test_window_functions(self):
        df = self.spark.createDataFrame([(1, "1"), (2, "2"), (1, "2"), (1, "2")], ["key", "value"])
        w = Window.partitionBy("value").orderBy("key")
        from pyspark.sql import functions as F
        sel = df.select(df.value, df.key,
                        F.max("key").over(w.rowsBetween(0, 1)),
                        F.min("key").over(w.rowsBetween(0, 1)),
                        F.count("key").over(w.rowsBetween(float('-inf'), float('inf'))),
                        F.row_number().over(w),
                        F.rank().over(w),
                        F.dense_rank().over(w),
                        F.ntile(2).over(w))
        rs = sorted(sel.collect())
        expected = [
            ("1", 1, 1, 1, 1, 1, 1, 1, 1),
            ("2", 1, 1, 1, 3, 1, 1, 1, 1),
            ("2", 1, 2, 1, 3, 2, 1, 1, 1),
            ("2", 2, 2, 2, 3, 3, 3, 2, 2)
        ]
        for r, ex in zip(rs, expected):
            self.assertEqual(tuple(r), ex[:len(r)])

    def test_window_functions_without_partitionBy(self):
        df = self.spark.createDataFrame([(1, "1"), (2, "2"), (1, "2"), (1, "2")], ["key", "value"])
        w = Window.orderBy("key", df.value)
        from pyspark.sql import functions as F
        sel = df.select(df.value, df.key,
                        F.max("key").over(w.rowsBetween(0, 1)),
                        F.min("key").over(w.rowsBetween(0, 1)),
                        F.count("key").over(w.rowsBetween(float('-inf'), float('inf'))),
                        F.row_number().over(w),
                        F.rank().over(w),
                        F.dense_rank().over(w),
                        F.ntile(2).over(w))
        rs = sorted(sel.collect())
        expected = [
            ("1", 1, 1, 1, 4, 1, 1, 1, 1),
            ("2", 1, 1, 1, 4, 2, 2, 2, 1),
            ("2", 1, 2, 1, 4, 3, 2, 2, 2),
            ("2", 2, 2, 2, 4, 4, 4, 3, 2)
        ]
        for r, ex in zip(rs, expected):
            self.assertEqual(tuple(r), ex[:len(r)])

    def test_window_functions_cumulative_sum(self):
        df = self.spark.createDataFrame([("one", 1), ("two", 2)], ["key", "value"])
        from pyspark.sql import functions as F

        # Test cumulative sum
        sel = df.select(
            df.key,
            F.sum(df.value).over(Window.rowsBetween(Window.unboundedPreceding, 0)))
        rs = sorted(sel.collect())
        expected = [("one", 1), ("two", 3)]
        for r, ex in zip(rs, expected):
            self.assertEqual(tuple(r), ex[:len(r)])

        # Test boundary values less than JVM's Long.MinValue and make sure we don't overflow
        sel = df.select(
            df.key,
            F.sum(df.value).over(Window.rowsBetween(Window.unboundedPreceding - 1, 0)))
        rs = sorted(sel.collect())
        expected = [("one", 1), ("two", 3)]
        for r, ex in zip(rs, expected):
            self.assertEqual(tuple(r), ex[:len(r)])

        # Test boundary values greater than JVM's Long.MaxValue and make sure we don't overflow
        frame_end = Window.unboundedFollowing + 1
        sel = df.select(
            df.key,
            F.sum(df.value).over(Window.rowsBetween(Window.currentRow, frame_end)))
        rs = sorted(sel.collect())
        expected = [("one", 3), ("two", 2)]
        for r, ex in zip(rs, expected):
            self.assertEqual(tuple(r), ex[:len(r)])

    def test_collect_functions(self):
        df = self.spark.createDataFrame([(1, "1"), (2, "2"), (1, "2"), (1, "2")], ["key", "value"])
        from pyspark.sql import functions

        self.assertEqual(
            sorted(df.select(functions.collect_set(df.key).alias('r')).collect()[0].r),
            [1, 2])
        self.assertEqual(
            sorted(df.select(functions.collect_list(df.key).alias('r')).collect()[0].r),
            [1, 1, 1, 2])
        self.assertEqual(
            sorted(df.select(functions.collect_set(df.value).alias('r')).collect()[0].r),
            ["1", "2"])
        self.assertEqual(
            sorted(df.select(functions.collect_list(df.value).alias('r')).collect()[0].r),
            ["1", "2", "2", "2"])

    def test_limit_and_take(self):
        df = self.spark.range(1, 1000, numPartitions=10)

        def assert_runs_only_one_job_stage_and_task(job_group_name, f):
            tracker = self.sc.statusTracker()
            self.sc.setJobGroup(job_group_name, description="")
            f()
            jobs = tracker.getJobIdsForGroup(job_group_name)
            self.assertEqual(1, len(jobs))
            stages = tracker.getJobInfo(jobs[0]).stageIds
            self.assertEqual(1, len(stages))
            self.assertEqual(1, tracker.getStageInfo(stages[0]).numTasks)

        # Regression test for SPARK-10731: take should delegate to Scala implementation
        assert_runs_only_one_job_stage_and_task("take", lambda: df.take(1))
        # Regression test for SPARK-17514: limit(n).collect() should the perform same as take(n)
        assert_runs_only_one_job_stage_and_task("collect_limit", lambda: df.limit(1).collect())

    def test_datetime_functions(self):
        from pyspark.sql import functions
        from datetime import date, datetime
        df = self.spark.range(1).selectExpr("'2017-01-22' as dateCol")
        parse_result = df.select(functions.to_date(functions.col("dateCol"))).first()
        self.assertEquals(date(2017, 1, 22), parse_result['to_date(`dateCol`)'])

    @unittest.skipIf(sys.version_info < (3, 3), "Unittest < 3.3 doesn't support mocking")
    def test_unbounded_frames(self):
        from unittest.mock import patch
        from pyspark.sql import functions as F
        from pyspark.sql import window
        import importlib

        df = self.spark.range(0, 3)

        def rows_frame_match():
            return "ROWS BETWEEN UNBOUNDED PRECEDING AND UNBOUNDED FOLLOWING" in df.select(
                F.count("*").over(window.Window.rowsBetween(-sys.maxsize, sys.maxsize))
            ).columns[0]

        def range_frame_match():
            return "RANGE BETWEEN UNBOUNDED PRECEDING AND UNBOUNDED FOLLOWING" in df.select(
                F.count("*").over(window.Window.rangeBetween(-sys.maxsize, sys.maxsize))
            ).columns[0]

        with patch("sys.maxsize", 2 ** 31 - 1):
            importlib.reload(window)
            self.assertTrue(rows_frame_match())
            self.assertTrue(range_frame_match())

        with patch("sys.maxsize", 2 ** 63 - 1):
            importlib.reload(window)
            self.assertTrue(rows_frame_match())
            self.assertTrue(range_frame_match())

        with patch("sys.maxsize", 2 ** 127 - 1):
            importlib.reload(window)
            self.assertTrue(rows_frame_match())
            self.assertTrue(range_frame_match())

        importlib.reload(window)


class DataTypeVerificationTests(unittest.TestCase):

    def test_verify_type_exception_msg(self):
        self.assertRaisesRegexp(
            ValueError,
            "test_name",
            lambda: _make_type_verifier(StringType(), nullable=False, name="test_name")(None))

        schema = StructType([StructField('a', StructType([StructField('b', IntegerType())]))])
        self.assertRaisesRegexp(
            TypeError,
            "field b in field a",
            lambda: _make_type_verifier(schema)([["data"]]))

    def test_verify_type_ok_nullable(self):
        obj = None
        types = [IntegerType(), FloatType(), StringType(), StructType([])]
        for data_type in types:
            try:
                _make_type_verifier(data_type, nullable=True)(obj)
            except Exception:
                self.fail("verify_type(%s, %s, nullable=True)" % (obj, data_type))

    def test_verify_type_not_nullable(self):
        import array
        import datetime
        import decimal

        schema = StructType([
            StructField('s', StringType(), nullable=False),
            StructField('i', IntegerType(), nullable=True)])

        class MyObj:
            def __init__(self, **kwargs):
                for k, v in kwargs.items():
                    setattr(self, k, v)

        # obj, data_type
        success_spec = [
            # String
            ("", StringType()),
            (u"", StringType()),
            (1, StringType()),
            (1.0, StringType()),
            ([], StringType()),
            ({}, StringType()),

            # UDT
            (ExamplePoint(1.0, 2.0), ExamplePointUDT()),

            # Boolean
            (True, BooleanType()),

            # Byte
            (-(2**7), ByteType()),
            (2**7 - 1, ByteType()),

            # Short
            (-(2**15), ShortType()),
            (2**15 - 1, ShortType()),

            # Integer
            (-(2**31), IntegerType()),
            (2**31 - 1, IntegerType()),

            # Long
            (2**64, LongType()),

            # Float & Double
            (1.0, FloatType()),
            (1.0, DoubleType()),

            # Decimal
            (decimal.Decimal("1.0"), DecimalType()),

            # Binary
            (bytearray([1, 2]), BinaryType()),

            # Date/Timestamp
            (datetime.date(2000, 1, 2), DateType()),
            (datetime.datetime(2000, 1, 2, 3, 4), DateType()),
            (datetime.datetime(2000, 1, 2, 3, 4), TimestampType()),

            # Array
            ([], ArrayType(IntegerType())),
            (["1", None], ArrayType(StringType(), containsNull=True)),
            ([1, 2], ArrayType(IntegerType())),
            ((1, 2), ArrayType(IntegerType())),
            (array.array('h', [1, 2]), ArrayType(IntegerType())),

            # Map
            ({}, MapType(StringType(), IntegerType())),
            ({"a": 1}, MapType(StringType(), IntegerType())),
            ({"a": None}, MapType(StringType(), IntegerType(), valueContainsNull=True)),

            # Struct
            ({"s": "a", "i": 1}, schema),
            ({"s": "a", "i": None}, schema),
            ({"s": "a"}, schema),
            ({"s": "a", "f": 1.0}, schema),
            (Row(s="a", i=1), schema),
            (Row(s="a", i=None), schema),
            (Row(s="a", i=1, f=1.0), schema),
            (["a", 1], schema),
            (["a", None], schema),
            (("a", 1), schema),
            (MyObj(s="a", i=1), schema),
            (MyObj(s="a", i=None), schema),
            (MyObj(s="a"), schema),
        ]

        # obj, data_type, exception class
        failure_spec = [
            # String (match anything but None)
            (None, StringType(), ValueError),

            # UDT
            (ExamplePoint(1.0, 2.0), PythonOnlyUDT(), ValueError),

            # Boolean
            (1, BooleanType(), TypeError),
            ("True", BooleanType(), TypeError),
            ([1], BooleanType(), TypeError),

            # Byte
            (-(2**7) - 1, ByteType(), ValueError),
            (2**7, ByteType(), ValueError),
            ("1", ByteType(), TypeError),
            (1.0, ByteType(), TypeError),

            # Short
            (-(2**15) - 1, ShortType(), ValueError),
            (2**15, ShortType(), ValueError),

            # Integer
            (-(2**31) - 1, IntegerType(), ValueError),
            (2**31, IntegerType(), ValueError),

            # Float & Double
            (1, FloatType(), TypeError),
            (1, DoubleType(), TypeError),

            # Decimal
            (1.0, DecimalType(), TypeError),
            (1, DecimalType(), TypeError),
            ("1.0", DecimalType(), TypeError),

            # Binary
            (1, BinaryType(), TypeError),

            # Date/Timestamp
            ("2000-01-02", DateType(), TypeError),
            (946811040, TimestampType(), TypeError),

            # Array
            (["1", None], ArrayType(StringType(), containsNull=False), ValueError),
            ([1, "2"], ArrayType(IntegerType()), TypeError),

            # Map
            ({"a": 1}, MapType(IntegerType(), IntegerType()), TypeError),
            ({"a": "1"}, MapType(StringType(), IntegerType()), TypeError),
            ({"a": None}, MapType(StringType(), IntegerType(), valueContainsNull=False),
             ValueError),

            # Struct
            ({"s": "a", "i": "1"}, schema, TypeError),
            (Row(s="a"), schema, ValueError),     # Row can't have missing field
            (Row(s="a", i="1"), schema, TypeError),
            (["a"], schema, ValueError),
            (["a", "1"], schema, TypeError),
            (MyObj(s="a", i="1"), schema, TypeError),
            (MyObj(s=None, i="1"), schema, ValueError),
        ]

        # Check success cases
        for obj, data_type in success_spec:
            try:
                _make_type_verifier(data_type, nullable=False)(obj)
            except Exception:
                self.fail("verify_type(%s, %s, nullable=False)" % (obj, data_type))

        # Check failure cases
        for obj, data_type, exp in failure_spec:
            msg = "verify_type(%s, %s, nullable=False) == %s" % (obj, data_type, exp)
            with self.assertRaises(exp, msg=msg):
                _make_type_verifier(data_type, nullable=False)(obj)


@unittest.skipIf(
    not _have_pandas or not _have_pyarrow,
    _pandas_requirement_message or _pyarrow_requirement_message)
class ArrowTests(ReusedSQLTestCase):

    @classmethod
    def setUpClass(cls):
        from datetime import date, datetime
        from decimal import Decimal
        ReusedSQLTestCase.setUpClass()

        # Synchronize default timezone between Python and Java
        cls.tz_prev = os.environ.get("TZ", None)  # save current tz if set
        tz = "America/Los_Angeles"
        os.environ["TZ"] = tz
        time.tzset()

        cls.spark.conf.set("spark.sql.session.timeZone", tz)
        cls.spark.conf.set("spark.sql.execution.arrow.enabled", "true")
        # Disable fallback by default to easily detect the failures.
        cls.spark.conf.set("spark.sql.execution.arrow.fallback.enabled", "false")
        cls.schema = StructType([
            StructField("1_str_t", StringType(), True),
            StructField("2_int_t", IntegerType(), True),
            StructField("3_long_t", LongType(), True),
            StructField("4_float_t", FloatType(), True),
            StructField("5_double_t", DoubleType(), True),
            StructField("6_decimal_t", DecimalType(38, 18), True),
            StructField("7_date_t", DateType(), True),
            StructField("8_timestamp_t", TimestampType(), True)])
        cls.data = [(u"a", 1, 10, 0.2, 2.0, Decimal("2.0"),
                     date(1969, 1, 1), datetime(1969, 1, 1, 1, 1, 1)),
                    (u"b", 2, 20, 0.4, 4.0, Decimal("4.0"),
                     date(2012, 2, 2), datetime(2012, 2, 2, 2, 2, 2)),
                    (u"c", 3, 30, 0.8, 6.0, Decimal("6.0"),
                     date(2100, 3, 3), datetime(2100, 3, 3, 3, 3, 3))]

    @classmethod
    def tearDownClass(cls):
        del os.environ["TZ"]
        if cls.tz_prev is not None:
            os.environ["TZ"] = cls.tz_prev
        time.tzset()
        ReusedSQLTestCase.tearDownClass()

    def create_pandas_data_frame(self):
        import pandas as pd
        import numpy as np
        data_dict = {}
        for j, name in enumerate(self.schema.names):
            data_dict[name] = [self.data[i][j] for i in range(len(self.data))]
        # need to convert these to numpy types first
        data_dict["2_int_t"] = np.int32(data_dict["2_int_t"])
        data_dict["4_float_t"] = np.float32(data_dict["4_float_t"])
        return pd.DataFrame(data=data_dict)

    def test_toPandas_fallback_enabled(self):
        import pandas as pd

        with self.sql_conf({"spark.sql.execution.arrow.fallback.enabled": True}):
            schema = StructType([StructField("map", MapType(StringType(), IntegerType()), True)])
            df = self.spark.createDataFrame([({u'a': 1},)], schema=schema)
            with QuietTest(self.sc):
                with warnings.catch_warnings(record=True) as warns:
                    pdf = df.toPandas()
                    # Catch and check the last UserWarning.
                    user_warns = [
                        warn.message for warn in warns if isinstance(warn.message, UserWarning)]
                    self.assertTrue(len(user_warns) > 0)
                    self.assertTrue(
                        "Attempting non-optimization" in _exception_message(user_warns[-1]))
                    self.assertPandasEqual(pdf, pd.DataFrame({u'map': [{u'a': 1}]}))

    def test_toPandas_fallback_disabled(self):
        schema = StructType([StructField("map", MapType(StringType(), IntegerType()), True)])
        df = self.spark.createDataFrame([(None,)], schema=schema)
        with QuietTest(self.sc):
            with self.assertRaisesRegexp(Exception, 'Unsupported type'):
                df.toPandas()

    def test_null_conversion(self):
        df_null = self.spark.createDataFrame([tuple([None for _ in range(len(self.data[0]))])] +
                                             self.data)
        pdf = df_null.toPandas()
        null_counts = pdf.isnull().sum().tolist()
        self.assertTrue(all([c == 1 for c in null_counts]))

    def _toPandas_arrow_toggle(self, df):
        with self.sql_conf({"spark.sql.execution.arrow.enabled": False}):
            pdf = df.toPandas()

        pdf_arrow = df.toPandas()

        return pdf, pdf_arrow

    def test_toPandas_arrow_toggle(self):
        df = self.spark.createDataFrame(self.data, schema=self.schema)
        pdf, pdf_arrow = self._toPandas_arrow_toggle(df)
        expected = self.create_pandas_data_frame()
        self.assertPandasEqual(expected, pdf)
        self.assertPandasEqual(expected, pdf_arrow)

    def test_toPandas_respect_session_timezone(self):
        df = self.spark.createDataFrame(self.data, schema=self.schema)

        timezone = "America/New_York"
        with self.sql_conf({
                "spark.sql.execution.pandas.respectSessionTimeZone": False,
                "spark.sql.session.timeZone": timezone}):
            pdf_la, pdf_arrow_la = self._toPandas_arrow_toggle(df)
            self.assertPandasEqual(pdf_arrow_la, pdf_la)

        with self.sql_conf({
                "spark.sql.execution.pandas.respectSessionTimeZone": True,
                "spark.sql.session.timeZone": timezone}):
            pdf_ny, pdf_arrow_ny = self._toPandas_arrow_toggle(df)
            self.assertPandasEqual(pdf_arrow_ny, pdf_ny)

            self.assertFalse(pdf_ny.equals(pdf_la))

            from pyspark.sql.types import _check_series_convert_timestamps_local_tz
            pdf_la_corrected = pdf_la.copy()
            for field in self.schema:
                if isinstance(field.dataType, TimestampType):
                    pdf_la_corrected[field.name] = _check_series_convert_timestamps_local_tz(
                        pdf_la_corrected[field.name], timezone)
            self.assertPandasEqual(pdf_ny, pdf_la_corrected)

    def test_pandas_round_trip(self):
        pdf = self.create_pandas_data_frame()
        df = self.spark.createDataFrame(self.data, schema=self.schema)
        pdf_arrow = df.toPandas()
        self.assertPandasEqual(pdf_arrow, pdf)

    def test_filtered_frame(self):
        df = self.spark.range(3).toDF("i")
        pdf = df.filter("i < 0").toPandas()
        self.assertEqual(len(pdf.columns), 1)
        self.assertEqual(pdf.columns[0], "i")
        self.assertTrue(pdf.empty)

    def _createDataFrame_toggle(self, pdf, schema=None):
        with self.sql_conf({"spark.sql.execution.arrow.enabled": False}):
            df_no_arrow = self.spark.createDataFrame(pdf, schema=schema)

        df_arrow = self.spark.createDataFrame(pdf, schema=schema)

        return df_no_arrow, df_arrow

    def test_createDataFrame_toggle(self):
        pdf = self.create_pandas_data_frame()
        df_no_arrow, df_arrow = self._createDataFrame_toggle(pdf, schema=self.schema)
        self.assertEquals(df_no_arrow.collect(), df_arrow.collect())

    def test_createDataFrame_respect_session_timezone(self):
        from datetime import timedelta
        pdf = self.create_pandas_data_frame()
        timezone = "America/New_York"
        with self.sql_conf({
                "spark.sql.execution.pandas.respectSessionTimeZone": False,
                "spark.sql.session.timeZone": timezone}):
            df_no_arrow_la, df_arrow_la = self._createDataFrame_toggle(pdf, schema=self.schema)
            result_la = df_no_arrow_la.collect()
            result_arrow_la = df_arrow_la.collect()
            self.assertEqual(result_la, result_arrow_la)

        with self.sql_conf({
                "spark.sql.execution.pandas.respectSessionTimeZone": True,
                "spark.sql.session.timeZone": timezone}):
            df_no_arrow_ny, df_arrow_ny = self._createDataFrame_toggle(pdf, schema=self.schema)
            result_ny = df_no_arrow_ny.collect()
            result_arrow_ny = df_arrow_ny.collect()
            self.assertEqual(result_ny, result_arrow_ny)

            self.assertNotEqual(result_ny, result_la)

            # Correct result_la by adjusting 3 hours difference between Los Angeles and New York
            result_la_corrected = [Row(**{k: v - timedelta(hours=3) if k == '8_timestamp_t' else v
                                          for k, v in row.asDict().items()})
                                   for row in result_la]
            self.assertEqual(result_ny, result_la_corrected)

    def test_createDataFrame_with_schema(self):
        pdf = self.create_pandas_data_frame()
        df = self.spark.createDataFrame(pdf, schema=self.schema)
        self.assertEquals(self.schema, df.schema)
        pdf_arrow = df.toPandas()
        self.assertPandasEqual(pdf_arrow, pdf)

    def test_createDataFrame_with_incorrect_schema(self):
        pdf = self.create_pandas_data_frame()
        wrong_schema = StructType(list(reversed(self.schema)))
        with QuietTest(self.sc):
            with self.assertRaisesRegexp(Exception, ".*No cast.*string.*timestamp.*"):
                self.spark.createDataFrame(pdf, schema=wrong_schema)

    def test_createDataFrame_with_names(self):
        pdf = self.create_pandas_data_frame()
        # Test that schema as a list of column names gets applied
        df = self.spark.createDataFrame(pdf, schema=list('abcdefgh'))
        self.assertEquals(df.schema.fieldNames(), list('abcdefgh'))
        # Test that schema as tuple of column names gets applied
        df = self.spark.createDataFrame(pdf, schema=tuple('abcdefgh'))
        self.assertEquals(df.schema.fieldNames(), list('abcdefgh'))

    def test_createDataFrame_column_name_encoding(self):
        import pandas as pd
        pdf = pd.DataFrame({u'a': [1]})
        columns = self.spark.createDataFrame(pdf).columns
        self.assertTrue(isinstance(columns[0], str))
        self.assertEquals(columns[0], 'a')
        columns = self.spark.createDataFrame(pdf, [u'b']).columns
        self.assertTrue(isinstance(columns[0], str))
        self.assertEquals(columns[0], 'b')

    def test_createDataFrame_with_single_data_type(self):
        import pandas as pd
        with QuietTest(self.sc):
            with self.assertRaisesRegexp(ValueError, ".*IntegerType.*not supported.*"):
                self.spark.createDataFrame(pd.DataFrame({"a": [1]}), schema="int")

    def test_createDataFrame_does_not_modify_input(self):
        import pandas as pd
        # Some series get converted for Spark to consume, this makes sure input is unchanged
        pdf = self.create_pandas_data_frame()
        # Use a nanosecond value to make sure it is not truncated
        pdf.ix[0, '8_timestamp_t'] = pd.Timestamp(1)
        # Integers with nulls will get NaNs filled with 0 and will be casted
        pdf.ix[1, '2_int_t'] = None
        pdf_copy = pdf.copy(deep=True)
        self.spark.createDataFrame(pdf, schema=self.schema)
        self.assertTrue(pdf.equals(pdf_copy))

    def test_schema_conversion_roundtrip(self):
        from pyspark.sql.types import from_arrow_schema, to_arrow_schema
        arrow_schema = to_arrow_schema(self.schema)
        schema_rt = from_arrow_schema(arrow_schema)
        self.assertEquals(self.schema, schema_rt)

    def test_createDataFrame_with_array_type(self):
        import pandas as pd
        pdf = pd.DataFrame({"a": [[1, 2], [3, 4]], "b": [[u"x", u"y"], [u"y", u"z"]]})
        df, df_arrow = self._createDataFrame_toggle(pdf)
        result = df.collect()
        result_arrow = df_arrow.collect()
        expected = [tuple(list(e) for e in rec) for rec in pdf.to_records(index=False)]
        for r in range(len(expected)):
            for e in range(len(expected[r])):
                self.assertTrue(expected[r][e] == result_arrow[r][e] and
                                result[r][e] == result_arrow[r][e])

    def test_toPandas_with_array_type(self):
        expected = [([1, 2], [u"x", u"y"]), ([3, 4], [u"y", u"z"])]
        array_schema = StructType([StructField("a", ArrayType(IntegerType())),
                                   StructField("b", ArrayType(StringType()))])
        df = self.spark.createDataFrame(expected, schema=array_schema)
        pdf, pdf_arrow = self._toPandas_arrow_toggle(df)
        result = [tuple(list(e) for e in rec) for rec in pdf.to_records(index=False)]
        result_arrow = [tuple(list(e) for e in rec) for rec in pdf_arrow.to_records(index=False)]
        for r in range(len(expected)):
            for e in range(len(expected[r])):
                self.assertTrue(expected[r][e] == result_arrow[r][e] and
                                result[r][e] == result_arrow[r][e])

    def test_createDataFrame_with_int_col_names(self):
        import numpy as np
        import pandas as pd
        pdf = pd.DataFrame(np.random.rand(4, 2))
        df, df_arrow = self._createDataFrame_toggle(pdf)
        pdf_col_names = [str(c) for c in pdf.columns]
        self.assertEqual(pdf_col_names, df.columns)
        self.assertEqual(pdf_col_names, df_arrow.columns)

    def test_createDataFrame_fallback_enabled(self):
        import pandas as pd

        with QuietTest(self.sc):
            with self.sql_conf({"spark.sql.execution.arrow.fallback.enabled": True}):
                with warnings.catch_warnings(record=True) as warns:
                    df = self.spark.createDataFrame(
                        pd.DataFrame([[{u'a': 1}]]), "a: map<string, int>")
                    # Catch and check the last UserWarning.
                    user_warns = [
                        warn.message for warn in warns if isinstance(warn.message, UserWarning)]
                    self.assertTrue(len(user_warns) > 0)
                    self.assertTrue(
                        "Attempting non-optimization" in _exception_message(user_warns[-1]))
                    self.assertEqual(df.collect(), [Row(a={u'a': 1})])

    def test_createDataFrame_fallback_disabled(self):
        import pandas as pd

        with QuietTest(self.sc):
            with self.assertRaisesRegexp(TypeError, 'Unsupported type'):
                self.spark.createDataFrame(
                    pd.DataFrame([[{u'a': 1}]]), "a: map<string, int>")

    # Regression test for SPARK-23314
    def test_timestamp_dst(self):
        import pandas as pd
        # Daylight saving time for Los Angeles for 2015 is Sun, Nov 1 at 2:00 am
        dt = [datetime.datetime(2015, 11, 1, 0, 30),
              datetime.datetime(2015, 11, 1, 1, 30),
              datetime.datetime(2015, 11, 1, 2, 30)]
        pdf = pd.DataFrame({'time': dt})

        df_from_python = self.spark.createDataFrame(dt, 'timestamp').toDF('time')
        df_from_pandas = self.spark.createDataFrame(pdf)

        self.assertPandasEqual(pdf, df_from_python.toPandas())
        self.assertPandasEqual(pdf, df_from_pandas.toPandas())


@unittest.skipIf(
    not _have_pandas or not _have_pyarrow,
    _pandas_requirement_message or _pyarrow_requirement_message)
class PandasUDFTests(ReusedSQLTestCase):
    def test_pandas_udf_basic(self):
        from pyspark.rdd import PythonEvalType
        from pyspark.sql.functions import pandas_udf, PandasUDFType

        udf = pandas_udf(lambda x: x, DoubleType())
        self.assertEqual(udf.returnType, DoubleType())
        self.assertEqual(udf.evalType, PythonEvalType.SQL_SCALAR_PANDAS_UDF)

        udf = pandas_udf(lambda x: x, DoubleType(), PandasUDFType.SCALAR)
        self.assertEqual(udf.returnType, DoubleType())
        self.assertEqual(udf.evalType, PythonEvalType.SQL_SCALAR_PANDAS_UDF)

        udf = pandas_udf(lambda x: x, 'double', PandasUDFType.SCALAR)
        self.assertEqual(udf.returnType, DoubleType())
        self.assertEqual(udf.evalType, PythonEvalType.SQL_SCALAR_PANDAS_UDF)

        udf = pandas_udf(lambda x: x, StructType([StructField("v", DoubleType())]),
                         PandasUDFType.GROUPED_MAP)
        self.assertEqual(udf.returnType, StructType([StructField("v", DoubleType())]))
        self.assertEqual(udf.evalType, PythonEvalType.SQL_GROUPED_MAP_PANDAS_UDF)

        udf = pandas_udf(lambda x: x, 'v double', PandasUDFType.GROUPED_MAP)
        self.assertEqual(udf.returnType, StructType([StructField("v", DoubleType())]))
        self.assertEqual(udf.evalType, PythonEvalType.SQL_GROUPED_MAP_PANDAS_UDF)

        udf = pandas_udf(lambda x: x, 'v double',
                         functionType=PandasUDFType.GROUPED_MAP)
        self.assertEqual(udf.returnType, StructType([StructField("v", DoubleType())]))
        self.assertEqual(udf.evalType, PythonEvalType.SQL_GROUPED_MAP_PANDAS_UDF)

        udf = pandas_udf(lambda x: x, returnType='v double',
                         functionType=PandasUDFType.GROUPED_MAP)
        self.assertEqual(udf.returnType, StructType([StructField("v", DoubleType())]))
        self.assertEqual(udf.evalType, PythonEvalType.SQL_GROUPED_MAP_PANDAS_UDF)

    def test_pandas_udf_decorator(self):
        from pyspark.rdd import PythonEvalType
        from pyspark.sql.functions import pandas_udf, PandasUDFType
        from pyspark.sql.types import StructType, StructField, DoubleType

        @pandas_udf(DoubleType())
        def foo(x):
            return x
        self.assertEqual(foo.returnType, DoubleType())
        self.assertEqual(foo.evalType, PythonEvalType.SQL_SCALAR_PANDAS_UDF)

        @pandas_udf(returnType=DoubleType())
        def foo(x):
            return x
        self.assertEqual(foo.returnType, DoubleType())
        self.assertEqual(foo.evalType, PythonEvalType.SQL_SCALAR_PANDAS_UDF)

        schema = StructType([StructField("v", DoubleType())])

        @pandas_udf(schema, PandasUDFType.GROUPED_MAP)
        def foo(x):
            return x
        self.assertEqual(foo.returnType, schema)
        self.assertEqual(foo.evalType, PythonEvalType.SQL_GROUPED_MAP_PANDAS_UDF)

        @pandas_udf('v double', PandasUDFType.GROUPED_MAP)
        def foo(x):
            return x
        self.assertEqual(foo.returnType, schema)
        self.assertEqual(foo.evalType, PythonEvalType.SQL_GROUPED_MAP_PANDAS_UDF)

        @pandas_udf(schema, functionType=PandasUDFType.GROUPED_MAP)
        def foo(x):
            return x
        self.assertEqual(foo.returnType, schema)
        self.assertEqual(foo.evalType, PythonEvalType.SQL_GROUPED_MAP_PANDAS_UDF)

        @pandas_udf(returnType='double', functionType=PandasUDFType.SCALAR)
        def foo(x):
            return x
        self.assertEqual(foo.returnType, DoubleType())
        self.assertEqual(foo.evalType, PythonEvalType.SQL_SCALAR_PANDAS_UDF)

        @pandas_udf(returnType=schema, functionType=PandasUDFType.GROUPED_MAP)
        def foo(x):
            return x
        self.assertEqual(foo.returnType, schema)
        self.assertEqual(foo.evalType, PythonEvalType.SQL_GROUPED_MAP_PANDAS_UDF)

    def test_udf_wrong_arg(self):
        from pyspark.sql.functions import pandas_udf, PandasUDFType

        with QuietTest(self.sc):
            with self.assertRaises(ParseException):
                @pandas_udf('blah')
                def foo(x):
                    return x
            with self.assertRaisesRegexp(ValueError, 'Invalid returnType.*None'):
                @pandas_udf(functionType=PandasUDFType.SCALAR)
                def foo(x):
                    return x
            with self.assertRaisesRegexp(ValueError, 'Invalid functionType'):
                @pandas_udf('double', 100)
                def foo(x):
                    return x

            with self.assertRaisesRegexp(ValueError, '0-arg pandas_udfs.*not.*supported'):
                pandas_udf(lambda: 1, LongType(), PandasUDFType.SCALAR)
            with self.assertRaisesRegexp(ValueError, '0-arg pandas_udfs.*not.*supported'):
                @pandas_udf(LongType(), PandasUDFType.SCALAR)
                def zero_with_type():
                    return 1

            with self.assertRaisesRegexp(TypeError, 'Invalid returnType'):
                @pandas_udf(returnType=PandasUDFType.GROUPED_MAP)
                def foo(df):
                    return df
            with self.assertRaisesRegexp(TypeError, 'Invalid returnType'):
                @pandas_udf(returnType='double', functionType=PandasUDFType.GROUPED_MAP)
                def foo(df):
                    return df
            with self.assertRaisesRegexp(ValueError, 'Invalid function'):
                @pandas_udf(returnType='k int, v double', functionType=PandasUDFType.GROUPED_MAP)
                def foo(k, v, w):
                    return k


@unittest.skipIf(
    not _have_pandas or not _have_pyarrow,
    _pandas_requirement_message or _pyarrow_requirement_message)
class ScalarPandasUDFTests(ReusedSQLTestCase):

    @classmethod
    def setUpClass(cls):
        ReusedSQLTestCase.setUpClass()

        # Synchronize default timezone between Python and Java
        cls.tz_prev = os.environ.get("TZ", None)  # save current tz if set
        tz = "America/Los_Angeles"
        os.environ["TZ"] = tz
        time.tzset()

        cls.sc.environment["TZ"] = tz
        cls.spark.conf.set("spark.sql.session.timeZone", tz)

    @classmethod
    def tearDownClass(cls):
        del os.environ["TZ"]
        if cls.tz_prev is not None:
            os.environ["TZ"] = cls.tz_prev
        time.tzset()
        ReusedSQLTestCase.tearDownClass()

    @property
    def nondeterministic_vectorized_udf(self):
        from pyspark.sql.functions import pandas_udf

        @pandas_udf('double')
        def random_udf(v):
            import pandas as pd
            import numpy as np
            return pd.Series(np.random.random(len(v)))
        random_udf = random_udf.asNondeterministic()
        return random_udf

    def test_vectorized_udf_basic(self):
        from pyspark.sql.functions import pandas_udf, col, array
        df = self.spark.range(10).select(
            col('id').cast('string').alias('str'),
            col('id').cast('int').alias('int'),
            col('id').alias('long'),
            col('id').cast('float').alias('float'),
            col('id').cast('double').alias('double'),
            col('id').cast('decimal').alias('decimal'),
            col('id').cast('boolean').alias('bool'),
            array(col('id')).alias('array_long'))
        f = lambda x: x
        str_f = pandas_udf(f, StringType())
        int_f = pandas_udf(f, IntegerType())
        long_f = pandas_udf(f, LongType())
        float_f = pandas_udf(f, FloatType())
        double_f = pandas_udf(f, DoubleType())
        decimal_f = pandas_udf(f, DecimalType())
        bool_f = pandas_udf(f, BooleanType())
        array_long_f = pandas_udf(f, ArrayType(LongType()))
        res = df.select(str_f(col('str')), int_f(col('int')),
                        long_f(col('long')), float_f(col('float')),
                        double_f(col('double')), decimal_f('decimal'),
                        bool_f(col('bool')), array_long_f('array_long'))
        self.assertEquals(df.collect(), res.collect())

    def test_register_nondeterministic_vectorized_udf_basic(self):
        from pyspark.sql.functions import pandas_udf
        from pyspark.rdd import PythonEvalType
        import random
        random_pandas_udf = pandas_udf(
            lambda x: random.randint(6, 6) + x, IntegerType()).asNondeterministic()
        self.assertEqual(random_pandas_udf.deterministic, False)
        self.assertEqual(random_pandas_udf.evalType, PythonEvalType.SQL_SCALAR_PANDAS_UDF)
        nondeterministic_pandas_udf = self.spark.catalog.registerFunction(
            "randomPandasUDF", random_pandas_udf)
        self.assertEqual(nondeterministic_pandas_udf.deterministic, False)
        self.assertEqual(nondeterministic_pandas_udf.evalType, PythonEvalType.SQL_SCALAR_PANDAS_UDF)
        [row] = self.spark.sql("SELECT randomPandasUDF(1)").collect()
        self.assertEqual(row[0], 7)

    def test_vectorized_udf_null_boolean(self):
        from pyspark.sql.functions import pandas_udf, col
        data = [(True,), (True,), (None,), (False,)]
        schema = StructType().add("bool", BooleanType())
        df = self.spark.createDataFrame(data, schema)
        bool_f = pandas_udf(lambda x: x, BooleanType())
        res = df.select(bool_f(col('bool')))
        self.assertEquals(df.collect(), res.collect())

    def test_vectorized_udf_null_byte(self):
        from pyspark.sql.functions import pandas_udf, col
        data = [(None,), (2,), (3,), (4,)]
        schema = StructType().add("byte", ByteType())
        df = self.spark.createDataFrame(data, schema)
        byte_f = pandas_udf(lambda x: x, ByteType())
        res = df.select(byte_f(col('byte')))
        self.assertEquals(df.collect(), res.collect())

    def test_vectorized_udf_null_short(self):
        from pyspark.sql.functions import pandas_udf, col
        data = [(None,), (2,), (3,), (4,)]
        schema = StructType().add("short", ShortType())
        df = self.spark.createDataFrame(data, schema)
        short_f = pandas_udf(lambda x: x, ShortType())
        res = df.select(short_f(col('short')))
        self.assertEquals(df.collect(), res.collect())

    def test_vectorized_udf_null_int(self):
        from pyspark.sql.functions import pandas_udf, col
        data = [(None,), (2,), (3,), (4,)]
        schema = StructType().add("int", IntegerType())
        df = self.spark.createDataFrame(data, schema)
        int_f = pandas_udf(lambda x: x, IntegerType())
        res = df.select(int_f(col('int')))
        self.assertEquals(df.collect(), res.collect())

    def test_vectorized_udf_null_long(self):
        from pyspark.sql.functions import pandas_udf, col
        data = [(None,), (2,), (3,), (4,)]
        schema = StructType().add("long", LongType())
        df = self.spark.createDataFrame(data, schema)
        long_f = pandas_udf(lambda x: x, LongType())
        res = df.select(long_f(col('long')))
        self.assertEquals(df.collect(), res.collect())

    def test_vectorized_udf_null_float(self):
        from pyspark.sql.functions import pandas_udf, col
        data = [(3.0,), (5.0,), (-1.0,), (None,)]
        schema = StructType().add("float", FloatType())
        df = self.spark.createDataFrame(data, schema)
        float_f = pandas_udf(lambda x: x, FloatType())
        res = df.select(float_f(col('float')))
        self.assertEquals(df.collect(), res.collect())

    def test_vectorized_udf_null_double(self):
        from pyspark.sql.functions import pandas_udf, col
        data = [(3.0,), (5.0,), (-1.0,), (None,)]
        schema = StructType().add("double", DoubleType())
        df = self.spark.createDataFrame(data, schema)
        double_f = pandas_udf(lambda x: x, DoubleType())
        res = df.select(double_f(col('double')))
        self.assertEquals(df.collect(), res.collect())

    def test_vectorized_udf_null_decimal(self):
        from decimal import Decimal
        from pyspark.sql.functions import pandas_udf, col
        data = [(Decimal(3.0),), (Decimal(5.0),), (Decimal(-1.0),), (None,)]
        schema = StructType().add("decimal", DecimalType(38, 18))
        df = self.spark.createDataFrame(data, schema)
        decimal_f = pandas_udf(lambda x: x, DecimalType(38, 18))
        res = df.select(decimal_f(col('decimal')))
        self.assertEquals(df.collect(), res.collect())

    def test_vectorized_udf_null_string(self):
        from pyspark.sql.functions import pandas_udf, col
        data = [("foo",), (None,), ("bar",), ("bar",)]
        schema = StructType().add("str", StringType())
        df = self.spark.createDataFrame(data, schema)
        str_f = pandas_udf(lambda x: x, StringType())
        res = df.select(str_f(col('str')))
        self.assertEquals(df.collect(), res.collect())

    def test_vectorized_udf_string_in_udf(self):
        from pyspark.sql.functions import pandas_udf, col
        import pandas as pd
        df = self.spark.range(10)
        str_f = pandas_udf(lambda x: pd.Series(map(str, x)), StringType())
        actual = df.select(str_f(col('id')))
        expected = df.select(col('id').cast('string'))
        self.assertEquals(expected.collect(), actual.collect())

    def test_vectorized_udf_datatype_string(self):
        from pyspark.sql.functions import pandas_udf, col
        df = self.spark.range(10).select(
            col('id').cast('string').alias('str'),
            col('id').cast('int').alias('int'),
            col('id').alias('long'),
            col('id').cast('float').alias('float'),
            col('id').cast('double').alias('double'),
            col('id').cast('decimal').alias('decimal'),
            col('id').cast('boolean').alias('bool'))
        f = lambda x: x
        str_f = pandas_udf(f, 'string')
        int_f = pandas_udf(f, 'integer')
        long_f = pandas_udf(f, 'long')
        float_f = pandas_udf(f, 'float')
        double_f = pandas_udf(f, 'double')
        decimal_f = pandas_udf(f, 'decimal(38, 18)')
        bool_f = pandas_udf(f, 'boolean')
        res = df.select(str_f(col('str')), int_f(col('int')),
                        long_f(col('long')), float_f(col('float')),
                        double_f(col('double')), decimal_f('decimal'),
                        bool_f(col('bool')))
        self.assertEquals(df.collect(), res.collect())

    def test_vectorized_udf_array_type(self):
        from pyspark.sql.functions import pandas_udf, col
        data = [([1, 2],), ([3, 4],)]
        array_schema = StructType([StructField("array", ArrayType(IntegerType()))])
        df = self.spark.createDataFrame(data, schema=array_schema)
        array_f = pandas_udf(lambda x: x, ArrayType(IntegerType()))
        result = df.select(array_f(col('array')))
        self.assertEquals(df.collect(), result.collect())

    def test_vectorized_udf_null_array(self):
        from pyspark.sql.functions import pandas_udf, col
        data = [([1, 2],), (None,), (None,), ([3, 4],), (None,)]
        array_schema = StructType([StructField("array", ArrayType(IntegerType()))])
        df = self.spark.createDataFrame(data, schema=array_schema)
        array_f = pandas_udf(lambda x: x, ArrayType(IntegerType()))
        result = df.select(array_f(col('array')))
        self.assertEquals(df.collect(), result.collect())

    def test_vectorized_udf_complex(self):
        from pyspark.sql.functions import pandas_udf, col, expr
        df = self.spark.range(10).select(
            col('id').cast('int').alias('a'),
            col('id').cast('int').alias('b'),
            col('id').cast('double').alias('c'))
        add = pandas_udf(lambda x, y: x + y, IntegerType())
        power2 = pandas_udf(lambda x: 2 ** x, IntegerType())
        mul = pandas_udf(lambda x, y: x * y, DoubleType())
        res = df.select(add(col('a'), col('b')), power2(col('a')), mul(col('b'), col('c')))
        expected = df.select(expr('a + b'), expr('power(2, a)'), expr('b * c'))
        self.assertEquals(expected.collect(), res.collect())

    def test_vectorized_udf_exception(self):
        from pyspark.sql.functions import pandas_udf, col
        df = self.spark.range(10)
        raise_exception = pandas_udf(lambda x: x * (1 / 0), LongType())
        with QuietTest(self.sc):
            with self.assertRaisesRegexp(Exception, 'division( or modulo)? by zero'):
                df.select(raise_exception(col('id'))).collect()

    def test_vectorized_udf_invalid_length(self):
        from pyspark.sql.functions import pandas_udf, col
        import pandas as pd
        df = self.spark.range(10)
        raise_exception = pandas_udf(lambda _: pd.Series(1), LongType())
        with QuietTest(self.sc):
            with self.assertRaisesRegexp(
                    Exception,
                    'Result vector from pandas_udf was not the required length'):
                df.select(raise_exception(col('id'))).collect()

    def test_vectorized_udf_mix_udf(self):
        from pyspark.sql.functions import pandas_udf, udf, col
        df = self.spark.range(10)
        row_by_row_udf = udf(lambda x: x, LongType())
        pd_udf = pandas_udf(lambda x: x, LongType())
        with QuietTest(self.sc):
            with self.assertRaisesRegexp(
                    Exception,
                    'Can not mix vectorized and non-vectorized UDFs'):
                df.select(row_by_row_udf(col('id')), pd_udf(col('id'))).collect()

    def test_vectorized_udf_chained(self):
        from pyspark.sql.functions import pandas_udf, col
        df = self.spark.range(10)
        f = pandas_udf(lambda x: x + 1, LongType())
        g = pandas_udf(lambda x: x - 1, LongType())
        res = df.select(g(f(col('id'))))
        self.assertEquals(df.collect(), res.collect())

    def test_vectorized_udf_wrong_return_type(self):
        from pyspark.sql.functions import pandas_udf, col
        df = self.spark.range(10)
        with QuietTest(self.sc):
            with self.assertRaisesRegexp(
                    NotImplementedError,
                    'Invalid returnType.*scalar Pandas UDF.*MapType'):
                pandas_udf(lambda x: x * 1.0, MapType(LongType(), LongType()))

    def test_vectorized_udf_return_scalar(self):
        from pyspark.sql.functions import pandas_udf, col
        df = self.spark.range(10)
        f = pandas_udf(lambda x: 1.0, DoubleType())
        with QuietTest(self.sc):
            with self.assertRaisesRegexp(Exception, 'Return.*type.*Series'):
                df.select(f(col('id'))).collect()

    def test_vectorized_udf_decorator(self):
        from pyspark.sql.functions import pandas_udf, col
        df = self.spark.range(10)

        @pandas_udf(returnType=LongType())
        def identity(x):
            return x
        res = df.select(identity(col('id')))
        self.assertEquals(df.collect(), res.collect())

    def test_vectorized_udf_empty_partition(self):
        from pyspark.sql.functions import pandas_udf, col
        df = self.spark.createDataFrame(self.sc.parallelize([Row(id=1)], 2))
        f = pandas_udf(lambda x: x, LongType())
        res = df.select(f(col('id')))
        self.assertEquals(df.collect(), res.collect())

    def test_vectorized_udf_varargs(self):
        from pyspark.sql.functions import pandas_udf, col
        df = self.spark.createDataFrame(self.sc.parallelize([Row(id=1)], 2))
        f = pandas_udf(lambda *v: v[0], LongType())
        res = df.select(f(col('id')))
        self.assertEquals(df.collect(), res.collect())

    def test_vectorized_udf_unsupported_types(self):
        from pyspark.sql.functions import pandas_udf
        with QuietTest(self.sc):
            with self.assertRaisesRegexp(
                    NotImplementedError,
                    'Invalid returnType.*scalar Pandas UDF.*MapType'):
                pandas_udf(lambda x: x, MapType(StringType(), IntegerType()))

        with QuietTest(self.sc):
            with self.assertRaisesRegexp(
                    NotImplementedError,
                    'Invalid returnType.*scalar Pandas UDF.*BinaryType'):
                pandas_udf(lambda x: x, BinaryType())

    def test_vectorized_udf_dates(self):
        from pyspark.sql.functions import pandas_udf, col
        from datetime import date
        schema = StructType().add("idx", LongType()).add("date", DateType())
        data = [(0, date(1969, 1, 1),),
                (1, date(2012, 2, 2),),
                (2, None,),
                (3, date(2100, 4, 4),)]
        df = self.spark.createDataFrame(data, schema=schema)

        date_copy = pandas_udf(lambda t: t, returnType=DateType())
        df = df.withColumn("date_copy", date_copy(col("date")))

        @pandas_udf(returnType=StringType())
        def check_data(idx, date, date_copy):
            import pandas as pd
            msgs = []
            is_equal = date.isnull()
            for i in range(len(idx)):
                if (is_equal[i] and data[idx[i]][1] is None) or \
                        date[i] == data[idx[i]][1]:
                    msgs.append(None)
                else:
                    msgs.append(
                        "date values are not equal (date='%s': data[%d][1]='%s')"
                        % (date[i], idx[i], data[idx[i]][1]))
            return pd.Series(msgs)

        result = df.withColumn("check_data",
                               check_data(col("idx"), col("date"), col("date_copy"))).collect()

        self.assertEquals(len(data), len(result))
        for i in range(len(result)):
            self.assertEquals(data[i][1], result[i][1])  # "date" col
            self.assertEquals(data[i][1], result[i][2])  # "date_copy" col
            self.assertIsNone(result[i][3])  # "check_data" col

    def test_vectorized_udf_timestamps(self):
        from pyspark.sql.functions import pandas_udf, col
        from datetime import datetime
        schema = StructType([
            StructField("idx", LongType(), True),
            StructField("timestamp", TimestampType(), True)])
        data = [(0, datetime(1969, 1, 1, 1, 1, 1)),
                (1, datetime(2012, 2, 2, 2, 2, 2)),
                (2, None),
                (3, datetime(2100, 3, 3, 3, 3, 3))]

        df = self.spark.createDataFrame(data, schema=schema)

        # Check that a timestamp passed through a pandas_udf will not be altered by timezone calc
        f_timestamp_copy = pandas_udf(lambda t: t, returnType=TimestampType())
        df = df.withColumn("timestamp_copy", f_timestamp_copy(col("timestamp")))

        @pandas_udf(returnType=StringType())
        def check_data(idx, timestamp, timestamp_copy):
            import pandas as pd
            msgs = []
            is_equal = timestamp.isnull()  # use this array to check values are equal
            for i in range(len(idx)):
                # Check that timestamps are as expected in the UDF
                if (is_equal[i] and data[idx[i]][1] is None) or \
                        timestamp[i].to_pydatetime() == data[idx[i]][1]:
                    msgs.append(None)
                else:
                    msgs.append(
                        "timestamp values are not equal (timestamp='%s': data[%d][1]='%s')"
                        % (timestamp[i], idx[i], data[idx[i]][1]))
            return pd.Series(msgs)

        result = df.withColumn("check_data", check_data(col("idx"), col("timestamp"),
                                                        col("timestamp_copy"))).collect()
        # Check that collection values are correct
        self.assertEquals(len(data), len(result))
        for i in range(len(result)):
            self.assertEquals(data[i][1], result[i][1])  # "timestamp" col
            self.assertEquals(data[i][1], result[i][2])  # "timestamp_copy" col
            self.assertIsNone(result[i][3])  # "check_data" col

    def test_vectorized_udf_return_timestamp_tz(self):
        from pyspark.sql.functions import pandas_udf, col
        import pandas as pd
        df = self.spark.range(10)

        @pandas_udf(returnType=TimestampType())
        def gen_timestamps(id):
            ts = [pd.Timestamp(i, unit='D', tz='America/Los_Angeles') for i in id]
            return pd.Series(ts)

        result = df.withColumn("ts", gen_timestamps(col("id"))).collect()
        spark_ts_t = TimestampType()
        for r in result:
            i, ts = r
            ts_tz = pd.Timestamp(i, unit='D', tz='America/Los_Angeles').to_pydatetime()
            expected = spark_ts_t.fromInternal(spark_ts_t.toInternal(ts_tz))
            self.assertEquals(expected, ts)

    def test_vectorized_udf_check_config(self):
        from pyspark.sql.functions import pandas_udf, col
        import pandas as pd
        with self.sql_conf({"spark.sql.execution.arrow.maxRecordsPerBatch": 3}):
            df = self.spark.range(10, numPartitions=1)

            @pandas_udf(returnType=LongType())
            def check_records_per_batch(x):
                return pd.Series(x.size).repeat(x.size)

            result = df.select(check_records_per_batch(col("id"))).collect()
            for (r,) in result:
                self.assertTrue(r <= 3)

    def test_vectorized_udf_timestamps_respect_session_timezone(self):
        from pyspark.sql.functions import pandas_udf, col
        from datetime import datetime
        import pandas as pd
        schema = StructType([
            StructField("idx", LongType(), True),
            StructField("timestamp", TimestampType(), True)])
        data = [(1, datetime(1969, 1, 1, 1, 1, 1)),
                (2, datetime(2012, 2, 2, 2, 2, 2)),
                (3, None),
                (4, datetime(2100, 3, 3, 3, 3, 3))]
        df = self.spark.createDataFrame(data, schema=schema)

        f_timestamp_copy = pandas_udf(lambda ts: ts, TimestampType())
        internal_value = pandas_udf(
            lambda ts: ts.apply(lambda ts: ts.value if ts is not pd.NaT else None), LongType())

        timezone = "America/New_York"
        with self.sql_conf({
                "spark.sql.execution.pandas.respectSessionTimeZone": False,
                "spark.sql.session.timeZone": timezone}):
            df_la = df.withColumn("tscopy", f_timestamp_copy(col("timestamp"))) \
                .withColumn("internal_value", internal_value(col("timestamp")))
            result_la = df_la.select(col("idx"), col("internal_value")).collect()
            # Correct result_la by adjusting 3 hours difference between Los Angeles and New York
            diff = 3 * 60 * 60 * 1000 * 1000 * 1000
            result_la_corrected = \
                df_la.select(col("idx"), col("tscopy"), col("internal_value") + diff).collect()

        with self.sql_conf({
                "spark.sql.execution.pandas.respectSessionTimeZone": True,
                "spark.sql.session.timeZone": timezone}):
            df_ny = df.withColumn("tscopy", f_timestamp_copy(col("timestamp"))) \
                .withColumn("internal_value", internal_value(col("timestamp")))
            result_ny = df_ny.select(col("idx"), col("tscopy"), col("internal_value")).collect()

            self.assertNotEqual(result_ny, result_la)
            self.assertEqual(result_ny, result_la_corrected)

    def test_nondeterministic_vectorized_udf(self):
        # Test that nondeterministic UDFs are evaluated only once in chained UDF evaluations
        from pyspark.sql.functions import udf, pandas_udf, col

        @pandas_udf('double')
        def plus_ten(v):
            return v + 10
        random_udf = self.nondeterministic_vectorized_udf

        df = self.spark.range(10).withColumn('rand', random_udf(col('id')))
        result1 = df.withColumn('plus_ten(rand)', plus_ten(df['rand'])).toPandas()

        self.assertEqual(random_udf.deterministic, False)
        self.assertTrue(result1['plus_ten(rand)'].equals(result1['rand'] + 10))

    def test_nondeterministic_vectorized_udf_in_aggregate(self):
        from pyspark.sql.functions import pandas_udf, sum

        df = self.spark.range(10)
        random_udf = self.nondeterministic_vectorized_udf

        with QuietTest(self.sc):
            with self.assertRaisesRegexp(AnalysisException, 'nondeterministic'):
                df.groupby(df.id).agg(sum(random_udf(df.id))).collect()
            with self.assertRaisesRegexp(AnalysisException, 'nondeterministic'):
                df.agg(sum(random_udf(df.id))).collect()

    def test_register_vectorized_udf_basic(self):
        from pyspark.rdd import PythonEvalType
        from pyspark.sql.functions import pandas_udf, col, expr
        df = self.spark.range(10).select(
            col('id').cast('int').alias('a'),
            col('id').cast('int').alias('b'))
        original_add = pandas_udf(lambda x, y: x + y, IntegerType())
        self.assertEqual(original_add.deterministic, True)
        self.assertEqual(original_add.evalType, PythonEvalType.SQL_SCALAR_PANDAS_UDF)
        new_add = self.spark.catalog.registerFunction("add1", original_add)
        res1 = df.select(new_add(col('a'), col('b')))
        res2 = self.spark.sql(
            "SELECT add1(t.a, t.b) FROM (SELECT id as a, id as b FROM range(10)) t")
        expected = df.select(expr('a + b'))
        self.assertEquals(expected.collect(), res1.collect())
        self.assertEquals(expected.collect(), res2.collect())

    # Regression test for SPARK-23314
    def test_timestamp_dst(self):
        from pyspark.sql.functions import pandas_udf
        # Daylight saving time for Los Angeles for 2015 is Sun, Nov 1 at 2:00 am
        dt = [datetime.datetime(2015, 11, 1, 0, 30),
              datetime.datetime(2015, 11, 1, 1, 30),
              datetime.datetime(2015, 11, 1, 2, 30)]
        df = self.spark.createDataFrame(dt, 'timestamp').toDF('time')
        foo_udf = pandas_udf(lambda x: x, 'timestamp')
        result = df.withColumn('time', foo_udf(df.time))
        self.assertEquals(df.collect(), result.collect())

    @unittest.skipIf(sys.version_info[:2] < (3, 5), "Type hints are supported from Python 3.5.")
    def test_type_annotation(self):
        from pyspark.sql.functions import pandas_udf
        # Regression test to check if type hints can be used. See SPARK-23569.
        # Note that it throws an error during compilation in lower Python versions if 'exec'
        # is not used. Also, note that we explicitly use another dictionary to avoid modifications
        # in the current 'locals()'.
        #
        # Hyukjin: I think it's an ugly way to test issues about syntax specific in
        # higher versions of Python, which we shouldn't encourage. This was the last resort
        # I could come up with at that time.
        _locals = {}
        exec(
            "import pandas as pd\ndef noop(col: pd.Series) -> pd.Series: return col",
            _locals)
        df = self.spark.range(1).select(pandas_udf(f=_locals['noop'], returnType='bigint')('id'))
        self.assertEqual(df.first()[0], 0)


@unittest.skipIf(
    not _have_pandas or not _have_pyarrow,
    _pandas_requirement_message or _pyarrow_requirement_message)
class GroupedMapPandasUDFTests(ReusedSQLTestCase):

    @property
    def data(self):
        from pyspark.sql.functions import array, explode, col, lit
        return self.spark.range(10).toDF('id') \
            .withColumn("vs", array([lit(i) for i in range(20, 30)])) \
            .withColumn("v", explode(col('vs'))).drop('vs')

    def test_supported_types(self):
        from pyspark.sql.functions import pandas_udf, PandasUDFType, array, col
        df = self.data.withColumn("arr", array(col("id")))

        # Different forms of group map pandas UDF, results of these are the same

        output_schema = StructType(
            [StructField('id', LongType()),
             StructField('v', IntegerType()),
             StructField('arr', ArrayType(LongType())),
             StructField('v1', DoubleType()),
             StructField('v2', LongType())])

        udf1 = pandas_udf(
            lambda pdf: pdf.assign(v1=pdf.v * pdf.id * 1.0, v2=pdf.v + pdf.id),
            output_schema,
            PandasUDFType.GROUPED_MAP
        )

        udf2 = pandas_udf(
            lambda _, pdf: pdf.assign(v1=pdf.v * pdf.id * 1.0, v2=pdf.v + pdf.id),
            output_schema,
            PandasUDFType.GROUPED_MAP
        )

        udf3 = pandas_udf(
            lambda key, pdf: pdf.assign(id=key[0], v1=pdf.v * pdf.id * 1.0, v2=pdf.v + pdf.id),
            output_schema,
            PandasUDFType.GROUPED_MAP
        )

        result1 = df.groupby('id').apply(udf1).sort('id').toPandas()
        expected1 = df.toPandas().groupby('id').apply(udf1.func).reset_index(drop=True)

        result2 = df.groupby('id').apply(udf2).sort('id').toPandas()
        expected2 = expected1

        result3 = df.groupby('id').apply(udf3).sort('id').toPandas()
        expected3 = expected1

        self.assertPandasEqual(expected1, result1)
        self.assertPandasEqual(expected2, result2)
        self.assertPandasEqual(expected3, result3)

    def test_register_grouped_map_udf(self):
        from pyspark.sql.functions import pandas_udf, PandasUDFType

        foo_udf = pandas_udf(lambda x: x, "id long", PandasUDFType.GROUPED_MAP)
        with QuietTest(self.sc):
            with self.assertRaisesRegexp(ValueError, 'f must be either SQL_BATCHED_UDF or '
                                                     'SQL_SCALAR_PANDAS_UDF'):
                self.spark.catalog.registerFunction("foo_udf", foo_udf)

    def test_decorator(self):
        from pyspark.sql.functions import pandas_udf, PandasUDFType
        df = self.data

        @pandas_udf(
            'id long, v int, v1 double, v2 long',
            PandasUDFType.GROUPED_MAP
        )
        def foo(pdf):
            return pdf.assign(v1=pdf.v * pdf.id * 1.0, v2=pdf.v + pdf.id)

        result = df.groupby('id').apply(foo).sort('id').toPandas()
        expected = df.toPandas().groupby('id').apply(foo.func).reset_index(drop=True)
        self.assertPandasEqual(expected, result)

    def test_coerce(self):
        from pyspark.sql.functions import pandas_udf, PandasUDFType
        df = self.data

        foo = pandas_udf(
            lambda pdf: pdf,
            'id long, v double',
            PandasUDFType.GROUPED_MAP
        )

        result = df.groupby('id').apply(foo).sort('id').toPandas()
        expected = df.toPandas().groupby('id').apply(foo.func).reset_index(drop=True)
        expected = expected.assign(v=expected.v.astype('float64'))
        self.assertPandasEqual(expected, result)

    def test_complex_groupby(self):
        from pyspark.sql.functions import pandas_udf, col, PandasUDFType
        df = self.data

        @pandas_udf(
            'id long, v int, norm double',
            PandasUDFType.GROUPED_MAP
        )
        def normalize(pdf):
            v = pdf.v
            return pdf.assign(norm=(v - v.mean()) / v.std())

        result = df.groupby(col('id') % 2 == 0).apply(normalize).sort('id', 'v').toPandas()
        pdf = df.toPandas()
        expected = pdf.groupby(pdf['id'] % 2 == 0).apply(normalize.func)
        expected = expected.sort_values(['id', 'v']).reset_index(drop=True)
        expected = expected.assign(norm=expected.norm.astype('float64'))
        self.assertPandasEqual(expected, result)

    def test_empty_groupby(self):
        from pyspark.sql.functions import pandas_udf, col, PandasUDFType
        df = self.data

        @pandas_udf(
            'id long, v int, norm double',
            PandasUDFType.GROUPED_MAP
        )
        def normalize(pdf):
            v = pdf.v
            return pdf.assign(norm=(v - v.mean()) / v.std())

        result = df.groupby().apply(normalize).sort('id', 'v').toPandas()
        pdf = df.toPandas()
        expected = normalize.func(pdf)
        expected = expected.sort_values(['id', 'v']).reset_index(drop=True)
        expected = expected.assign(norm=expected.norm.astype('float64'))
        self.assertPandasEqual(expected, result)

    def test_datatype_string(self):
        from pyspark.sql.functions import pandas_udf, PandasUDFType
        df = self.data

        foo_udf = pandas_udf(
            lambda pdf: pdf.assign(v1=pdf.v * pdf.id * 1.0, v2=pdf.v + pdf.id),
            'id long, v int, v1 double, v2 long',
            PandasUDFType.GROUPED_MAP
        )

        result = df.groupby('id').apply(foo_udf).sort('id').toPandas()
        expected = df.toPandas().groupby('id').apply(foo_udf.func).reset_index(drop=True)
        self.assertPandasEqual(expected, result)

    def test_wrong_return_type(self):
        from pyspark.sql.functions import pandas_udf, PandasUDFType

        with QuietTest(self.sc):
            with self.assertRaisesRegexp(
                    NotImplementedError,
                    'Invalid returnType.*grouped map Pandas UDF.*MapType'):
                pandas_udf(
                    lambda pdf: pdf,
                    'id long, v map<int, int>',
                    PandasUDFType.GROUPED_MAP)

    def test_wrong_args(self):
        from pyspark.sql.functions import udf, pandas_udf, sum, PandasUDFType
        df = self.data

        with QuietTest(self.sc):
            with self.assertRaisesRegexp(ValueError, 'Invalid udf'):
                df.groupby('id').apply(lambda x: x)
            with self.assertRaisesRegexp(ValueError, 'Invalid udf'):
                df.groupby('id').apply(udf(lambda x: x, DoubleType()))
            with self.assertRaisesRegexp(ValueError, 'Invalid udf'):
                df.groupby('id').apply(sum(df.v))
            with self.assertRaisesRegexp(ValueError, 'Invalid udf'):
                df.groupby('id').apply(df.v + 1)
            with self.assertRaisesRegexp(ValueError, 'Invalid function'):
                df.groupby('id').apply(
                    pandas_udf(lambda: 1, StructType([StructField("d", DoubleType())])))
            with self.assertRaisesRegexp(ValueError, 'Invalid udf'):
                df.groupby('id').apply(pandas_udf(lambda x, y: x, DoubleType()))
            with self.assertRaisesRegexp(ValueError, 'Invalid udf.*GROUPED_MAP'):
                df.groupby('id').apply(
                    pandas_udf(lambda x, y: x, DoubleType(), PandasUDFType.SCALAR))

    def test_unsupported_types(self):
        from pyspark.sql.functions import pandas_udf, PandasUDFType
        schema = StructType(
            [StructField("id", LongType(), True),
             StructField("map", MapType(StringType(), IntegerType()), True)])
        with QuietTest(self.sc):
            with self.assertRaisesRegexp(
                    NotImplementedError,
                    'Invalid returnType.*grouped map Pandas UDF.*MapType'):
                pandas_udf(lambda x: x, schema, PandasUDFType.GROUPED_MAP)

        schema = StructType(
            [StructField("id", LongType(), True),
             StructField("arr_ts", ArrayType(TimestampType()), True)])
        with QuietTest(self.sc):
            with self.assertRaisesRegexp(
                    NotImplementedError,
                    'Invalid returnType.*grouped map Pandas UDF.*ArrayType.*TimestampType'):
                pandas_udf(lambda x: x, schema, PandasUDFType.GROUPED_MAP)

    # Regression test for SPARK-23314
    def test_timestamp_dst(self):
        from pyspark.sql.functions import pandas_udf, PandasUDFType
        # Daylight saving time for Los Angeles for 2015 is Sun, Nov 1 at 2:00 am
        dt = [datetime.datetime(2015, 11, 1, 0, 30),
              datetime.datetime(2015, 11, 1, 1, 30),
              datetime.datetime(2015, 11, 1, 2, 30)]
        df = self.spark.createDataFrame(dt, 'timestamp').toDF('time')
        foo_udf = pandas_udf(lambda pdf: pdf, 'time timestamp', PandasUDFType.GROUPED_MAP)
        result = df.groupby('time').apply(foo_udf).sort('time')
        self.assertPandasEqual(df.toPandas(), result.toPandas())

    def test_udf_with_key(self):
        from pyspark.sql.functions import pandas_udf, col, PandasUDFType
        df = self.data
        pdf = df.toPandas()

        def foo1(key, pdf):
            import numpy as np
            assert type(key) == tuple
            assert type(key[0]) == np.int64

            return pdf.assign(v1=key[0],
                              v2=pdf.v * key[0],
                              v3=pdf.v * pdf.id,
                              v4=pdf.v * pdf.id.mean())

        def foo2(key, pdf):
            import numpy as np
            assert type(key) == tuple
            assert type(key[0]) == np.int64
            assert type(key[1]) == np.int32

            return pdf.assign(v1=key[0],
                              v2=key[1],
                              v3=pdf.v * key[0],
                              v4=pdf.v + key[1])

        def foo3(key, pdf):
            assert type(key) == tuple
            assert len(key) == 0
            return pdf.assign(v1=pdf.v * pdf.id)

        # v2 is int because numpy.int64 * pd.Series<int32> results in pd.Series<int32>
        # v3 is long because pd.Series<int64> * pd.Series<int32> results in pd.Series<int64>
        udf1 = pandas_udf(
            foo1,
            'id long, v int, v1 long, v2 int, v3 long, v4 double',
            PandasUDFType.GROUPED_MAP)

        udf2 = pandas_udf(
            foo2,
            'id long, v int, v1 long, v2 int, v3 int, v4 int',
            PandasUDFType.GROUPED_MAP)

        udf3 = pandas_udf(
            foo3,
            'id long, v int, v1 long',
            PandasUDFType.GROUPED_MAP)

        # Test groupby column
        result1 = df.groupby('id').apply(udf1).sort('id', 'v').toPandas()
        expected1 = pdf.groupby('id')\
            .apply(lambda x: udf1.func((x.id.iloc[0],), x))\
            .sort_values(['id', 'v']).reset_index(drop=True)
        self.assertPandasEqual(expected1, result1)

        # Test groupby expression
        result2 = df.groupby(df.id % 2).apply(udf1).sort('id', 'v').toPandas()
        expected2 = pdf.groupby(pdf.id % 2)\
            .apply(lambda x: udf1.func((x.id.iloc[0] % 2,), x))\
            .sort_values(['id', 'v']).reset_index(drop=True)
        self.assertPandasEqual(expected2, result2)

        # Test complex groupby
        result3 = df.groupby(df.id, df.v % 2).apply(udf2).sort('id', 'v').toPandas()
        expected3 = pdf.groupby([pdf.id, pdf.v % 2])\
            .apply(lambda x: udf2.func((x.id.iloc[0], (x.v % 2).iloc[0],), x))\
            .sort_values(['id', 'v']).reset_index(drop=True)
        self.assertPandasEqual(expected3, result3)

        # Test empty groupby
        result4 = df.groupby().apply(udf3).sort('id', 'v').toPandas()
        expected4 = udf3.func((), pdf)
        self.assertPandasEqual(expected4, result4)


@unittest.skipIf(
    not _have_pandas or not _have_pyarrow,
    _pandas_requirement_message or _pyarrow_requirement_message)
class GroupedAggPandasUDFTests(ReusedSQLTestCase):

    @property
    def data(self):
        from pyspark.sql.functions import array, explode, col, lit
        return self.spark.range(10).toDF('id') \
            .withColumn("vs", array([lit(i * 1.0) + col('id') for i in range(20, 30)])) \
            .withColumn("v", explode(col('vs'))) \
            .drop('vs') \
            .withColumn('w', lit(1.0))

    @property
    def python_plus_one(self):
        from pyspark.sql.functions import udf

        @udf('double')
        def plus_one(v):
            assert isinstance(v, (int, float))
            return v + 1
        return plus_one

    @property
    def pandas_scalar_plus_two(self):
        import pandas as pd
        from pyspark.sql.functions import pandas_udf, PandasUDFType

        @pandas_udf('double', PandasUDFType.SCALAR)
        def plus_two(v):
            assert isinstance(v, pd.Series)
            return v + 2
        return plus_two

    @property
    def pandas_agg_mean_udf(self):
        from pyspark.sql.functions import pandas_udf, PandasUDFType

        @pandas_udf('double', PandasUDFType.GROUPED_AGG)
        def avg(v):
            return v.mean()
        return avg

    @property
    def pandas_agg_sum_udf(self):
        from pyspark.sql.functions import pandas_udf, PandasUDFType

        @pandas_udf('double', PandasUDFType.GROUPED_AGG)
        def sum(v):
            return v.sum()
        return sum

    @property
    def pandas_agg_weighted_mean_udf(self):
        import numpy as np
        from pyspark.sql.functions import pandas_udf, PandasUDFType

        @pandas_udf('double', PandasUDFType.GROUPED_AGG)
        def weighted_mean(v, w):
            return np.average(v, weights=w)
        return weighted_mean

    def test_manual(self):
        from pyspark.sql.functions import pandas_udf, array

        df = self.data
        sum_udf = self.pandas_agg_sum_udf
        mean_udf = self.pandas_agg_mean_udf
        mean_arr_udf = pandas_udf(
            self.pandas_agg_mean_udf.func,
            ArrayType(self.pandas_agg_mean_udf.returnType),
            self.pandas_agg_mean_udf.evalType)

        result1 = df.groupby('id').agg(
            sum_udf(df.v),
            mean_udf(df.v),
            mean_arr_udf(array(df.v))).sort('id')
        expected1 = self.spark.createDataFrame(
            [[0, 245.0, 24.5, [24.5]],
             [1, 255.0, 25.5, [25.5]],
             [2, 265.0, 26.5, [26.5]],
             [3, 275.0, 27.5, [27.5]],
             [4, 285.0, 28.5, [28.5]],
             [5, 295.0, 29.5, [29.5]],
             [6, 305.0, 30.5, [30.5]],
             [7, 315.0, 31.5, [31.5]],
             [8, 325.0, 32.5, [32.5]],
             [9, 335.0, 33.5, [33.5]]],
            ['id', 'sum(v)', 'avg(v)', 'avg(array(v))'])

        self.assertPandasEqual(expected1.toPandas(), result1.toPandas())

    def test_basic(self):
        from pyspark.sql.functions import col, lit, sum, mean

        df = self.data
        weighted_mean_udf = self.pandas_agg_weighted_mean_udf

        # Groupby one column and aggregate one UDF with literal
        result1 = df.groupby('id').agg(weighted_mean_udf(df.v, lit(1.0))).sort('id')
        expected1 = df.groupby('id').agg(mean(df.v).alias('weighted_mean(v, 1.0)')).sort('id')
        self.assertPandasEqual(expected1.toPandas(), result1.toPandas())

        # Groupby one expression and aggregate one UDF with literal
        result2 = df.groupby((col('id') + 1)).agg(weighted_mean_udf(df.v, lit(1.0)))\
            .sort(df.id + 1)
        expected2 = df.groupby((col('id') + 1))\
            .agg(mean(df.v).alias('weighted_mean(v, 1.0)')).sort(df.id + 1)
        self.assertPandasEqual(expected2.toPandas(), result2.toPandas())

        # Groupby one column and aggregate one UDF without literal
        result3 = df.groupby('id').agg(weighted_mean_udf(df.v, df.w)).sort('id')
        expected3 = df.groupby('id').agg(mean(df.v).alias('weighted_mean(v, w)')).sort('id')
        self.assertPandasEqual(expected3.toPandas(), result3.toPandas())

        # Groupby one expression and aggregate one UDF without literal
        result4 = df.groupby((col('id') + 1).alias('id'))\
            .agg(weighted_mean_udf(df.v, df.w))\
            .sort('id')
        expected4 = df.groupby((col('id') + 1).alias('id'))\
            .agg(mean(df.v).alias('weighted_mean(v, w)'))\
            .sort('id')
        self.assertPandasEqual(expected4.toPandas(), result4.toPandas())

    def test_unsupported_types(self):
        from pyspark.sql.types import DoubleType, MapType
        from pyspark.sql.functions import pandas_udf, PandasUDFType

        with QuietTest(self.sc):
            with self.assertRaisesRegexp(NotImplementedError, 'not supported'):
                pandas_udf(
                    lambda x: x,
                    ArrayType(ArrayType(TimestampType())),
                    PandasUDFType.GROUPED_AGG)

        with QuietTest(self.sc):
            with self.assertRaisesRegexp(NotImplementedError, 'not supported'):
                @pandas_udf('mean double, std double', PandasUDFType.GROUPED_AGG)
                def mean_and_std_udf(v):
                    return v.mean(), v.std()

        with QuietTest(self.sc):
            with self.assertRaisesRegexp(NotImplementedError, 'not supported'):
                @pandas_udf(MapType(DoubleType(), DoubleType()), PandasUDFType.GROUPED_AGG)
                def mean_and_std_udf(v):
                    return {v.mean(): v.std()}

    def test_alias(self):
        from pyspark.sql.functions import mean

        df = self.data
        mean_udf = self.pandas_agg_mean_udf

        result1 = df.groupby('id').agg(mean_udf(df.v).alias('mean_alias'))
        expected1 = df.groupby('id').agg(mean(df.v).alias('mean_alias'))

        self.assertPandasEqual(expected1.toPandas(), result1.toPandas())

    def test_mixed_sql(self):
        """
        Test mixing group aggregate pandas UDF with sql expression.
        """
        from pyspark.sql.functions import sum, mean

        df = self.data
        sum_udf = self.pandas_agg_sum_udf

        # Mix group aggregate pandas UDF with sql expression
        result1 = (df.groupby('id')
                   .agg(sum_udf(df.v) + 1)
                   .sort('id'))
        expected1 = (df.groupby('id')
                     .agg(sum(df.v) + 1)
                     .sort('id'))

        # Mix group aggregate pandas UDF with sql expression (order swapped)
        result2 = (df.groupby('id')
                     .agg(sum_udf(df.v + 1))
                     .sort('id'))

        expected2 = (df.groupby('id')
                       .agg(sum(df.v + 1))
                       .sort('id'))

        # Wrap group aggregate pandas UDF with two sql expressions
        result3 = (df.groupby('id')
                   .agg(sum_udf(df.v + 1) + 2)
                   .sort('id'))
        expected3 = (df.groupby('id')
                     .agg(sum(df.v + 1) + 2)
                     .sort('id'))

        self.assertPandasEqual(expected1.toPandas(), result1.toPandas())
        self.assertPandasEqual(expected2.toPandas(), result2.toPandas())
        self.assertPandasEqual(expected3.toPandas(), result3.toPandas())

    def test_mixed_udfs(self):
        """
        Test mixing group aggregate pandas UDF with python UDF and scalar pandas UDF.
        """
        from pyspark.sql.functions import sum, mean

        df = self.data
        plus_one = self.python_plus_one
        plus_two = self.pandas_scalar_plus_two
        sum_udf = self.pandas_agg_sum_udf

        # Mix group aggregate pandas UDF and python UDF
        result1 = (df.groupby('id')
                   .agg(plus_one(sum_udf(df.v)))
                   .sort('id'))
        expected1 = (df.groupby('id')
                     .agg(plus_one(sum(df.v)))
                     .sort('id'))

        # Mix group aggregate pandas UDF and python UDF (order swapped)
        result2 = (df.groupby('id')
                   .agg(sum_udf(plus_one(df.v)))
                   .sort('id'))
        expected2 = (df.groupby('id')
                     .agg(sum(plus_one(df.v)))
                     .sort('id'))

        # Mix group aggregate pandas UDF and scalar pandas UDF
        result3 = (df.groupby('id')
                   .agg(sum_udf(plus_two(df.v)))
                   .sort('id'))
        expected3 = (df.groupby('id')
                     .agg(sum(plus_two(df.v)))
                     .sort('id'))

        # Mix group aggregate pandas UDF and scalar pandas UDF (order swapped)
        result4 = (df.groupby('id')
                   .agg(plus_two(sum_udf(df.v)))
                   .sort('id'))
        expected4 = (df.groupby('id')
                     .agg(plus_two(sum(df.v)))
                     .sort('id'))

        # Wrap group aggregate pandas UDF with two python UDFs and use python UDF in groupby
        result5 = (df.groupby(plus_one(df.id))
                   .agg(plus_one(sum_udf(plus_one(df.v))))
                   .sort('plus_one(id)'))
        expected5 = (df.groupby(plus_one(df.id))
                     .agg(plus_one(sum(plus_one(df.v))))
                     .sort('plus_one(id)'))

        # Wrap group aggregate pandas UDF with two scala pandas UDF and user scala pandas UDF in
        # groupby
        result6 = (df.groupby(plus_two(df.id))
                   .agg(plus_two(sum_udf(plus_two(df.v))))
                   .sort('plus_two(id)'))
        expected6 = (df.groupby(plus_two(df.id))
                     .agg(plus_two(sum(plus_two(df.v))))
                     .sort('plus_two(id)'))

        self.assertPandasEqual(expected1.toPandas(), result1.toPandas())
        self.assertPandasEqual(expected2.toPandas(), result2.toPandas())
        self.assertPandasEqual(expected3.toPandas(), result3.toPandas())
        self.assertPandasEqual(expected4.toPandas(), result4.toPandas())
        self.assertPandasEqual(expected5.toPandas(), result5.toPandas())
        self.assertPandasEqual(expected6.toPandas(), result6.toPandas())

    def test_multiple_udfs(self):
        """
        Test multiple group aggregate pandas UDFs in one agg function.
        """
        from pyspark.sql.functions import col, lit, sum, mean

        df = self.data
        mean_udf = self.pandas_agg_mean_udf
        sum_udf = self.pandas_agg_sum_udf
        weighted_mean_udf = self.pandas_agg_weighted_mean_udf

        result1 = (df.groupBy('id')
                   .agg(mean_udf(df.v),
                        sum_udf(df.v),
                        weighted_mean_udf(df.v, df.w))
                   .sort('id')
                   .toPandas())
        expected1 = (df.groupBy('id')
                     .agg(mean(df.v),
                          sum(df.v),
                          mean(df.v).alias('weighted_mean(v, w)'))
                     .sort('id')
                     .toPandas())

        self.assertPandasEqual(expected1, result1)

    def test_complex_groupby(self):
        from pyspark.sql.functions import lit, sum

        df = self.data
        sum_udf = self.pandas_agg_sum_udf
        plus_one = self.python_plus_one
        plus_two = self.pandas_scalar_plus_two

        # groupby one expression
        result1 = df.groupby(df.v % 2).agg(sum_udf(df.v))
        expected1 = df.groupby(df.v % 2).agg(sum(df.v))

        # empty groupby
        result2 = df.groupby().agg(sum_udf(df.v))
        expected2 = df.groupby().agg(sum(df.v))

        # groupby one column and one sql expression
        result3 = df.groupby(df.id, df.v % 2).agg(sum_udf(df.v))
        expected3 = df.groupby(df.id, df.v % 2).agg(sum(df.v))

        # groupby one python UDF
        result4 = df.groupby(plus_one(df.id)).agg(sum_udf(df.v))
        expected4 = df.groupby(plus_one(df.id)).agg(sum(df.v))

        # groupby one scalar pandas UDF
        result5 = df.groupby(plus_two(df.id)).agg(sum_udf(df.v))
        expected5 = df.groupby(plus_two(df.id)).agg(sum(df.v))

        # groupby one expression and one python UDF
        result6 = df.groupby(df.v % 2, plus_one(df.id)).agg(sum_udf(df.v))
        expected6 = df.groupby(df.v % 2, plus_one(df.id)).agg(sum(df.v))

        # groupby one expression and one scalar pandas UDF
        result7 = df.groupby(df.v % 2, plus_two(df.id)).agg(sum_udf(df.v)).sort('sum(v)')
        expected7 = df.groupby(df.v % 2, plus_two(df.id)).agg(sum(df.v)).sort('sum(v)')

        self.assertPandasEqual(expected1.toPandas(), result1.toPandas())
        self.assertPandasEqual(expected2.toPandas(), result2.toPandas())
        self.assertPandasEqual(expected3.toPandas(), result3.toPandas())
        self.assertPandasEqual(expected4.toPandas(), result4.toPandas())
        self.assertPandasEqual(expected5.toPandas(), result5.toPandas())
        self.assertPandasEqual(expected6.toPandas(), result6.toPandas())
        self.assertPandasEqual(expected7.toPandas(), result7.toPandas())

    def test_complex_expressions(self):
        from pyspark.sql.functions import col, sum

        df = self.data
        plus_one = self.python_plus_one
        plus_two = self.pandas_scalar_plus_two
        sum_udf = self.pandas_agg_sum_udf

        # Test complex expressions with sql expression, python UDF and
        # group aggregate pandas UDF
        result1 = (df.withColumn('v1', plus_one(df.v))
                   .withColumn('v2', df.v + 2)
                   .groupby(df.id, df.v % 2)
                   .agg(sum_udf(col('v')),
                        sum_udf(col('v1') + 3),
                        sum_udf(col('v2')) + 5,
                        plus_one(sum_udf(col('v1'))),
                        sum_udf(plus_one(col('v2'))))
                   .sort('id')
                   .toPandas())

        expected1 = (df.withColumn('v1', df.v + 1)
                     .withColumn('v2', df.v + 2)
                     .groupby(df.id, df.v % 2)
                     .agg(sum(col('v')),
                          sum(col('v1') + 3),
                          sum(col('v2')) + 5,
                          plus_one(sum(col('v1'))),
                          sum(plus_one(col('v2'))))
                     .sort('id')
                     .toPandas())

        # Test complex expressions with sql expression, scala pandas UDF and
        # group aggregate pandas UDF
        result2 = (df.withColumn('v1', plus_one(df.v))
                   .withColumn('v2', df.v + 2)
                   .groupby(df.id, df.v % 2)
                   .agg(sum_udf(col('v')),
                        sum_udf(col('v1') + 3),
                        sum_udf(col('v2')) + 5,
                        plus_two(sum_udf(col('v1'))),
                        sum_udf(plus_two(col('v2'))))
                   .sort('id')
                   .toPandas())

        expected2 = (df.withColumn('v1', df.v + 1)
                     .withColumn('v2', df.v + 2)
                     .groupby(df.id, df.v % 2)
                     .agg(sum(col('v')),
                          sum(col('v1') + 3),
                          sum(col('v2')) + 5,
                          plus_two(sum(col('v1'))),
                          sum(plus_two(col('v2'))))
                     .sort('id')
                     .toPandas())

        # Test sequential groupby aggregate
        result3 = (df.groupby('id')
                   .agg(sum_udf(df.v).alias('v'))
                   .groupby('id')
                   .agg(sum_udf(col('v')))
                   .sort('id')
                   .toPandas())

        expected3 = (df.groupby('id')
                     .agg(sum(df.v).alias('v'))
                     .groupby('id')
                     .agg(sum(col('v')))
                     .sort('id')
                     .toPandas())

        self.assertPandasEqual(expected1, result1)
        self.assertPandasEqual(expected2, result2)
        self.assertPandasEqual(expected3, result3)

    def test_retain_group_columns(self):
        from pyspark.sql.functions import sum, lit, col
        with self.sql_conf({"spark.sql.retainGroupColumns": False}):
            df = self.data
            sum_udf = self.pandas_agg_sum_udf

            result1 = df.groupby(df.id).agg(sum_udf(df.v))
            expected1 = df.groupby(df.id).agg(sum(df.v))
            self.assertPandasEqual(expected1.toPandas(), result1.toPandas())

    def test_invalid_args(self):
        from pyspark.sql.functions import mean

        df = self.data
        plus_one = self.python_plus_one
        mean_udf = self.pandas_agg_mean_udf

        with QuietTest(self.sc):
            with self.assertRaisesRegexp(
                    AnalysisException,
                    'nor.*aggregate function'):
                df.groupby(df.id).agg(plus_one(df.v)).collect()

        with QuietTest(self.sc):
            with self.assertRaisesRegexp(
                    AnalysisException,
                    'aggregate function.*argument.*aggregate function'):
                df.groupby(df.id).agg(mean_udf(mean_udf(df.v))).collect()

        with QuietTest(self.sc):
            with self.assertRaisesRegexp(
                    AnalysisException,
                    'mixture.*aggregate function.*group aggregate pandas UDF'):
                df.groupby(df.id).agg(mean_udf(df.v), mean(df.v)).collect()

if __name__ == "__main__":
    from pyspark.sql.tests import *
    if xmlrunner:
        unittest.main(testRunner=xmlrunner.XMLTestRunner(output='target/test-reports'))
    else:
        unittest.main()<|MERGE_RESOLUTION|>--- conflicted
+++ resolved
@@ -2991,16 +2991,6 @@
                 os.environ['TZ'] = orig_env_tz
             time.tzset()
 
-<<<<<<< HEAD
-    def test_csv_sampling_ratio(self):
-        rdd = self.spark.sparkContext.range(0, 100).\
-            map(lambda x: '0.1' if x == 1 else str(x)).\
-            repartition(1)
-        schema = self.spark.read.option('inferSchema', True).\
-            option('samplingRatio', 0.5).\
-            csv(rdd).schema
-        self.assertEquals(schema, StructType([StructField("_c0", IntegerType(), True)]))
-=======
     def test_sort_with_nulls_order(self):
         from pyspark.sql import functions
 
@@ -3019,7 +3009,14 @@
             df.select(df.name).orderBy(functions.desc_nulls_last('name')).collect(),
             [Row(name=u'Tom'), Row(name=u'Alice'), Row(name=None)])
 
->>>>>>> 75a18307
+    def test_csv_sampling_ratio(self):
+        rdd = self.spark.sparkContext.range(0, 100).\
+            map(lambda x: '0.1' if x == 1 else str(x)).\
+            repartition(1)
+        schema = self.spark.read.option('inferSchema', True).\
+            option('samplingRatio', 0.5).\
+            csv(rdd).schema
+        self.assertEquals(schema, StructType([StructField("_c0", IntegerType(), True)]))
 
 class HiveSparkSubmitTests(SparkSubmitTests):
 
