--- conflicted
+++ resolved
@@ -553,16 +553,6 @@
         return plan
 
 
-<<<<<<< HEAD
-class DataFrameRef(LogicalPlan):
-    def __init__(self, ref_id: str):
-        super().__init__(None)
-        self._ref_id = ref_id
-
-    def plan(self, session: "SparkConnectClient") -> proto.Relation:
-        plan = self._create_proto_relation()
-        plan.dataframe_ref.ref_id = self._ref_id
-=======
 class CachedRemoteRelation(LogicalPlan):
     """Logical plan object for a DataFrame reference which represents a DataFrame that's been
     cached on the server with a given id."""
@@ -574,7 +564,6 @@
     def plan(self, session: "SparkConnectClient") -> proto.Relation:
         plan = self._create_proto_relation()
         plan.cached_remote_relation.relation_id = self._relationId
->>>>>>> bdeae870
         return plan
 
 
