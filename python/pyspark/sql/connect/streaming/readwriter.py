#
# Licensed to the Apache Software Foundation (ASF) under one or more
# contributor license agreements.  See the NOTICE file distributed with
# this work for additional information regarding copyright ownership.
# The ASF licenses this file to You under the Apache License, Version 2.0
# (the "License"); you may not use this file except in compliance with
# the License.  You may obtain a copy of the License at
#
#    http://www.apache.org/licenses/LICENSE-2.0
#
# Unless required by applicable law or agreed to in writing, software
# distributed under the License is distributed on an "AS IS" BASIS,
# WITHOUT WARRANTIES OR CONDITIONS OF ANY KIND, either express or implied.
# See the License for the specific language governing permissions and
# limitations under the License.
#

from pyspark.sql.connect.utils import check_dependencies

check_dependencies(__name__)

import sys
from collections.abc import Iterator
from typing import cast, overload, Any, Callable, Dict, List, Optional, TYPE_CHECKING, Union

from pyspark.sql.connect.plan import DataSource, LogicalPlan, Read, WriteStreamOperation
import pyspark.sql.connect.proto as pb2
from pyspark.sql.connect.readwriter import OptionUtils, to_str
from pyspark.sql.connect.streaming.query import StreamingQuery
from pyspark.sql.streaming.readwriter import (
    DataStreamReader as PySparkDataStreamReader,
    DataStreamWriter as PySparkDataStreamWriter,
)
from pyspark.sql.types import Row, StructType
from pyspark.errors import PySparkTypeError, PySparkValueError, PySparkNotImplementedError

if TYPE_CHECKING:
    from pyspark.sql.connect.session import SparkSession
    from pyspark.sql.connect._typing import OptionalPrimitiveType
    from pyspark.sql.connect.dataframe import DataFrame
    from pyspark.sql._typing import SupportsProcess

__all__ = ["DataStreamReader", "DataStreamWriter"]


class DataStreamReader(OptionUtils):
    def __init__(self, client: "SparkSession") -> None:
        self._format: Optional[str] = None
        self._schema = ""
        self._client = client
        self._options: Dict[str, str] = {}

    def _df(self, plan: LogicalPlan) -> "DataFrame":
        from pyspark.sql.connect.dataframe import DataFrame

        return DataFrame.withPlan(plan, self._client)

    def format(self, source: str) -> "DataStreamReader":
        self._format = source
        return self

    format.__doc__ = PySparkDataStreamReader.format.__doc__

    def schema(self, schema: Union[StructType, str]) -> "DataStreamReader":
        if isinstance(schema, StructType):
            self._schema = schema.json()
        elif isinstance(schema, str):
            self._schema = schema
        else:
            raise PySparkTypeError(
                error_class="NOT_STR_OR_STRUCT",
                message_parameters={"arg_name": "schema", "arg_type": type(schema).__name__},
            )
        return self

    schema.__doc__ = PySparkDataStreamReader.schema.__doc__

    def option(self, key: str, value: "OptionalPrimitiveType") -> "DataStreamReader":
        self._options[key] = str(value)
        return self

    option.__doc__ = PySparkDataStreamReader.option.__doc__

    def options(self, **options: "OptionalPrimitiveType") -> "DataStreamReader":
        for k in options:
            self.option(k, to_str(options[k]))
        return self

    options.__doc__ = PySparkDataStreamReader.options.__doc__

    def load(
        self,
        path: Optional[str] = None,
        format: Optional[str] = None,
        schema: Optional[Union[StructType, str]] = None,
        **options: "OptionalPrimitiveType",
    ) -> "DataFrame":
        if format is not None:
            self.format(format)
        if schema is not None:
            self.schema(schema)
        self.options(**options)
        if path is not None and (type(path) != str or len(path.strip()) == 0):
            raise PySparkValueError(
                error_class="VALUE_NOT_NON_EMPTY_STR",
                message_parameters={"arg_name": "path", "arg_value": str(path)},
            )

        plan = DataSource(
            format=self._format,
            schema=self._schema,
            options=self._options,
            paths=[path] if path else None,
            is_streaming=True,
        )

        return self._df(plan)

    load.__doc__ = PySparkDataStreamReader.load.__doc__

    def json(
        self,
        path: str,
        schema: Optional[Union[StructType, str]] = None,
        primitivesAsString: Optional[Union[bool, str]] = None,
        prefersDecimal: Optional[Union[bool, str]] = None,
        allowComments: Optional[Union[bool, str]] = None,
        allowUnquotedFieldNames: Optional[Union[bool, str]] = None,
        allowSingleQuotes: Optional[Union[bool, str]] = None,
        allowNumericLeadingZero: Optional[Union[bool, str]] = None,
        allowBackslashEscapingAnyCharacter: Optional[Union[bool, str]] = None,
        mode: Optional[str] = None,
        columnNameOfCorruptRecord: Optional[str] = None,
        dateFormat: Optional[str] = None,
        timestampFormat: Optional[str] = None,
        multiLine: Optional[Union[bool, str]] = None,
        allowUnquotedControlChars: Optional[Union[bool, str]] = None,
        lineSep: Optional[str] = None,
        locale: Optional[str] = None,
        dropFieldIfAllNull: Optional[Union[bool, str]] = None,
        encoding: Optional[str] = None,
        pathGlobFilter: Optional[Union[bool, str]] = None,
        recursiveFileLookup: Optional[Union[bool, str]] = None,
        allowNonNumericNumbers: Optional[Union[bool, str]] = None,
    ) -> "DataFrame":
        self._set_opts(
            schema=schema,
            primitivesAsString=primitivesAsString,
            prefersDecimal=prefersDecimal,
            allowComments=allowComments,
            allowUnquotedFieldNames=allowUnquotedFieldNames,
            allowSingleQuotes=allowSingleQuotes,
            allowNumericLeadingZero=allowNumericLeadingZero,
            allowBackslashEscapingAnyCharacter=allowBackslashEscapingAnyCharacter,
            mode=mode,
            columnNameOfCorruptRecord=columnNameOfCorruptRecord,
            dateFormat=dateFormat,
            timestampFormat=timestampFormat,
            multiLine=multiLine,
            allowUnquotedControlChars=allowUnquotedControlChars,
            lineSep=lineSep,
            locale=locale,
            dropFieldIfAllNull=dropFieldIfAllNull,
            encoding=encoding,
            pathGlobFilter=pathGlobFilter,
            recursiveFileLookup=recursiveFileLookup,
            allowNonNumericNumbers=allowNonNumericNumbers,
        )
        if isinstance(path, str):
            return self.load(path=path, format="json")
        else:
            raise PySparkTypeError(
                error_class="NOT_STR",
                message_parameters={"arg_name": "path", "arg_type": type(path).__name__},
            )

    json.__doc__ = PySparkDataStreamReader.json.__doc__

    def orc(
        self,
        path: str,
        mergeSchema: Optional[bool] = None,
        pathGlobFilter: Optional[Union[bool, str]] = None,
        recursiveFileLookup: Optional[Union[bool, str]] = None,
    ) -> "DataFrame":
        self._set_opts(
            mergeSchema=mergeSchema,
            pathGlobFilter=pathGlobFilter,
            recursiveFileLookup=recursiveFileLookup,
        )
        if isinstance(path, str):
            return self.load(path=path, format="orc")
        else:
            raise PySparkTypeError(
                error_class="NOT_STR",
                message_parameters={"arg_name": "path", "arg_type": type(path).__name__},
            )

    orc.__doc__ = PySparkDataStreamReader.orc.__doc__

    def parquet(
        self,
        path: str,
        mergeSchema: Optional[bool] = None,
        pathGlobFilter: Optional[Union[bool, str]] = None,
        recursiveFileLookup: Optional[Union[bool, str]] = None,
        datetimeRebaseMode: Optional[Union[bool, str]] = None,
        int96RebaseMode: Optional[Union[bool, str]] = None,
    ) -> "DataFrame":
        self._set_opts(
            mergeSchema=mergeSchema,
            pathGlobFilter=pathGlobFilter,
            recursiveFileLookup=recursiveFileLookup,
            datetimeRebaseMode=datetimeRebaseMode,
            int96RebaseMode=int96RebaseMode,
        )
        self._set_opts(
            mergeSchema=mergeSchema,
            pathGlobFilter=pathGlobFilter,
            recursiveFileLookup=recursiveFileLookup,
            datetimeRebaseMode=datetimeRebaseMode,
            int96RebaseMode=int96RebaseMode,
        )
        if isinstance(path, str):
            return self.load(path=path, format="parquet")
        else:
            raise PySparkTypeError(
                error_class="NOT_STR",
                message_parameters={"arg_name": "path", "arg_type": type(path).__name__},
            )

    parquet.__doc__ = PySparkDataStreamReader.parquet.__doc__

    def text(
        self,
        path: str,
        wholetext: bool = False,
        lineSep: Optional[str] = None,
        pathGlobFilter: Optional[Union[bool, str]] = None,
        recursiveFileLookup: Optional[Union[bool, str]] = None,
    ) -> "DataFrame":
        self._set_opts(
            wholetext=wholetext,
            lineSep=lineSep,
            pathGlobFilter=pathGlobFilter,
            recursiveFileLookup=recursiveFileLookup,
        )
        if isinstance(path, str):
            return self.load(path=path, format="text")
        else:
            raise PySparkTypeError(
                error_class="NOT_STR",
                message_parameters={"arg_name": "path", "arg_type": type(path).__name__},
            )

    text.__doc__ = PySparkDataStreamReader.text.__doc__

    def csv(
        self,
        path: str,
        schema: Optional[Union[StructType, str]] = None,
        sep: Optional[str] = None,
        encoding: Optional[str] = None,
        quote: Optional[str] = None,
        escape: Optional[str] = None,
        comment: Optional[str] = None,
        header: Optional[Union[bool, str]] = None,
        inferSchema: Optional[Union[bool, str]] = None,
        ignoreLeadingWhiteSpace: Optional[Union[bool, str]] = None,
        ignoreTrailingWhiteSpace: Optional[Union[bool, str]] = None,
        nullValue: Optional[str] = None,
        nanValue: Optional[str] = None,
        positiveInf: Optional[str] = None,
        negativeInf: Optional[str] = None,
        dateFormat: Optional[str] = None,
        timestampFormat: Optional[str] = None,
        maxColumns: Optional[Union[int, str]] = None,
        maxCharsPerColumn: Optional[Union[int, str]] = None,
        maxMalformedLogPerPartition: Optional[Union[int, str]] = None,
        mode: Optional[str] = None,
        columnNameOfCorruptRecord: Optional[str] = None,
        multiLine: Optional[Union[bool, str]] = None,
        charToEscapeQuoteEscaping: Optional[Union[bool, str]] = None,
        enforceSchema: Optional[Union[bool, str]] = None,
        emptyValue: Optional[str] = None,
        locale: Optional[str] = None,
        lineSep: Optional[str] = None,
        pathGlobFilter: Optional[Union[bool, str]] = None,
        recursiveFileLookup: Optional[Union[bool, str]] = None,
        unescapedQuoteHandling: Optional[str] = None,
    ) -> "DataFrame":
        self._set_opts(
            schema=schema,
            sep=sep,
            encoding=encoding,
            quote=quote,
            escape=escape,
            comment=comment,
            header=header,
            inferSchema=inferSchema,
            ignoreLeadingWhiteSpace=ignoreLeadingWhiteSpace,
            ignoreTrailingWhiteSpace=ignoreTrailingWhiteSpace,
            nullValue=nullValue,
            nanValue=nanValue,
            positiveInf=positiveInf,
            negativeInf=negativeInf,
            dateFormat=dateFormat,
            timestampFormat=timestampFormat,
            maxColumns=maxColumns,
            maxCharsPerColumn=maxCharsPerColumn,
            maxMalformedLogPerPartition=maxMalformedLogPerPartition,
            mode=mode,
            columnNameOfCorruptRecord=columnNameOfCorruptRecord,
            multiLine=multiLine,
            charToEscapeQuoteEscaping=charToEscapeQuoteEscaping,
            enforceSchema=enforceSchema,
            emptyValue=emptyValue,
            locale=locale,
            lineSep=lineSep,
            pathGlobFilter=pathGlobFilter,
            recursiveFileLookup=recursiveFileLookup,
            unescapedQuoteHandling=unescapedQuoteHandling,
        )
        if isinstance(path, str):
            return self.load(path=path, format="csv")
        else:
            raise PySparkTypeError(
                error_class="NOT_STR",
                message_parameters={"arg_name": "path", "arg_type": type(path).__name__},
            )

    csv.__doc__ = PySparkDataStreamReader.csv.__doc__

    def table(self, tableName: str) -> "DataFrame":
        return self._df(Read(tableName, self._options, is_streaming=True))

    table.__doc__ = PySparkDataStreamReader.table.__doc__


DataStreamReader.__doc__ = PySparkDataStreamReader.__doc__


class DataStreamWriter:
    def __init__(self, plan: "LogicalPlan", schema: Optional[StructType], session: "SparkSession") -> None:
        self._session = session
        self._schema = schema
        self._write_stream = WriteStreamOperation(plan)
        self._write_proto = self._write_stream.write_op

    def outputMode(self, outputMode: str) -> "DataStreamWriter":
        self._write_proto.output_mode = outputMode
        return self

    outputMode.__doc__ = PySparkDataStreamWriter.outputMode.__doc__

    def format(self, source: str) -> "DataStreamWriter":
        self._write_proto.format = source
        return self

    format.__doc__ = PySparkDataStreamWriter.format.__doc__

    def option(self, key: str, value: "OptionalPrimitiveType") -> "DataStreamWriter":
        self._write_proto.options[key] = cast(str, to_str(value))
        return self

    option.__doc__ = PySparkDataStreamWriter.option.__doc__

    def options(self, **options: "OptionalPrimitiveType") -> "DataStreamWriter":
        for k in options:
            self.option(k, options[k])
        return self

    options.__doc__ = PySparkDataStreamWriter.options.__doc__

    @overload
    def partitionBy(self, *cols: str) -> "DataStreamWriter":
        ...

    @overload
    def partitionBy(self, __cols: List[str]) -> "DataStreamWriter":
        ...

    def partitionBy(self, *cols: str) -> "DataStreamWriter":  # type: ignore[misc]
        if len(cols) == 1 and isinstance(cols[0], (list, tuple)):
            cols = cols[0]
        # Clear any existing columns (if any).
        while len(self._write_proto.partitioning_column_names) > 0:
            self._write_proto.partitioning_column_names.pop()
        self._write_proto.partitioning_column_names.extend(cast(List[str], cols))
        return self

    partitionBy.__doc__ = PySparkDataStreamWriter.partitionBy.__doc__

    def queryName(self, queryName: str) -> "DataStreamWriter":
        self._write_proto.query_name = queryName
        return self

    queryName.__doc__ = PySparkDataStreamWriter.queryName.__doc__

    @overload
    def trigger(self, *, processingTime: str) -> "DataStreamWriter":
        ...

    @overload
    def trigger(self, *, once: bool) -> "DataStreamWriter":
        ...

    @overload
    def trigger(self, *, continuous: str) -> "DataStreamWriter":
        ...

    @overload
    def trigger(self, *, availableNow: bool) -> "DataStreamWriter":
        ...

    def trigger(
        self,
        *,
        processingTime: Optional[str] = None,
        once: Optional[bool] = None,
        continuous: Optional[str] = None,
        availableNow: Optional[bool] = None,
    ) -> "DataStreamWriter":
        params = [processingTime, once, continuous, availableNow]

        if params.count(None) == 4:
            raise PySparkValueError(
                error_class="ONLY_ALLOW_SINGLE_TRIGGER",
                message_parameters={},
            )
        elif params.count(None) < 3:
            raise PySparkValueError(
                error_class="ONLY_ALLOW_SINGLE_TRIGGER",
                message_parameters={},
            )

        if processingTime is not None:
            if type(processingTime) != str or len(processingTime.strip()) == 0:
                raise PySparkValueError(
                    error_class="VALUE_NOT_NON_EMPTY_STR",
                    message_parameters={
                        "arg_name": "processingTime",
                        "arg_value": str(processingTime),
                    },
                )
            self._write_proto.processing_time_interval = processingTime.strip()

        elif once is not None:
            if once is not True:
                raise PySparkValueError(
                    error_class="VALUE_NOT_TRUE",
                    message_parameters={"arg_name": "once", "arg_value": str(once)},
                )
            self._write_proto.once = True

        elif continuous is not None:
            if type(continuous) != str or len(continuous.strip()) == 0:
                raise PySparkValueError(
                    error_class="VALUE_NOT_NON_EMPTY_STR",
                    message_parameters={"arg_name": "continuous", "arg_value": str(continuous)},
                )
            self._write_proto.continuous_checkpoint_interval = continuous.strip()

        else:
            if availableNow is not True:
                raise PySparkValueError(
                    error_class="VALUE_NOT_TRUE",
                    message_parameters={"arg_name": "availableNow", "arg_value": str(availableNow)},
                )
            self._write_proto.available_now = True

        return self

    trigger.__doc__ = PySparkDataStreamWriter.trigger.__doc__

    @overload
    def foreach(self, f: Callable[[Row], None]) -> "DataStreamWriter":
        ...

    @overload
    def foreach(self, f: "SupportsProcess") -> "DataStreamWriter":
        ...

    def foreach(self, f: Union[Callable[[Row], None], "SupportsProcess"]) -> "DataStreamWriter":
<<<<<<< HEAD
        from pyspark.taskcontext import TaskContext
=======
        raise PySparkNotImplementedError(
            error_class="NOT_IMPLEMENTED",
            message_parameters={"feature": "foreach()"},
        )
>>>>>>> 8711c1a6

        if callable(f):
            # The provided object is a callable function that is supposed to be called on each row.
            # Construct a function that takes an iterator and calls the provided function on each
            # row.
            def func_without_process(_: Any, iterator: Iterator) -> Iterator:
                for x in iterator:
                    f(x)  # type: ignore[operator]
                return iter([])

            func = func_without_process

        else:
            # The provided object is not a callable function. Then it is expected to have a
            # 'process(row)' method, and optional 'open(partition_id, epoch_id)' and
            # 'close(error)' methods.

            if not hasattr(f, "process"):
                raise AttributeError("Provided object does not have a 'process' method")

            if not callable(getattr(f, "process")):
                raise PySparkTypeError(
                    error_class="ATTRIBUTE_NOT_CALLABLE",
                    message_parameters={"attr_name": "process", "obj_name": "f"},
                )

            def doesMethodExist(method_name: str) -> bool:
                exists = hasattr(f, method_name)
                if exists and not callable(getattr(f, method_name)):
                    raise PySparkTypeError(
                        error_class="ATTRIBUTE_NOT_CALLABLE",
                        message_parameters={"attr_name": method_name, "obj_name": "f"},
                    )
                return exists

            open_exists = doesMethodExist("open")
            close_exists = doesMethodExist("close")

            def func_with_open_process_close(partition_id: Any, iterator: Iterator) -> Iterator:
                epoch_id = cast(TaskContext, TaskContext.get()).getLocalProperty(
                    "streaming.sql.batchId"
                )
                if epoch_id:
                    int_epoch_id = int(epoch_id)
                else:
                    raise RuntimeError("Could not get batch id from TaskContext")

                # Check if the data should be processed
                should_process = True
                if open_exists:
                    should_process = f.open(partition_id, int_epoch_id)  # type: ignore[union-attr]

                error = None

                try:
                    if should_process:
                        for x in iterator:
                            cast("SupportsProcess", f).process(x)
                except Exception as ex:
                    error = ex
                finally:
                    if close_exists:
                        f.close(error)  # type: ignore[union-attr]
                    if error:
                        raise error

                return iter([])

            func = func_with_open_process_close  # type: ignore[assignment]
            self._write_proto.foreach.command = func
            self._write_proto.foreach.python_ver = "%d.%d" % sys.version_info[:2]
            self._write_proto.foreach.schema = self._schema.json() # TODO: null check?

    foreach.__doc__ = PySparkDataStreamWriter.foreach.__doc__

    # TODO (SPARK-42944): Implement and uncomment the doc
    def foreachBatch(self, func: Callable[["DataFrame", int], None]) -> "DataStreamWriter":
        raise PySparkNotImplementedError(
            error_class="NOT_IMPLEMENTED",
            message_parameters={"feature": "foreachBatch()"},
        )

    # foreachBatch.__doc__ = PySparkDataStreamWriter.foreachBatch.__doc__

    def _start_internal(
        self,
        path: Optional[str] = None,
        tableName: Optional[str] = None,
        format: Optional[str] = None,
        outputMode: Optional[str] = None,
        partitionBy: Optional[Union[str, List[str]]] = None,
        queryName: Optional[str] = None,
        **options: "OptionalPrimitiveType",
    ) -> StreamingQuery:
        self.options(**options)
        if outputMode is not None:
            self.outputMode(outputMode)
        if partitionBy is not None:
            self.partitionBy(partitionBy)
        if format is not None:
            self.format(format)
        if queryName is not None:
            self.queryName(queryName)
        if path:
            self._write_proto.path = path
        if tableName:
            self._write_proto.table_name = tableName

        cmd = self._write_stream.command(self._session.client)
        (_, properties) = self._session.client.execute_command(cmd)

        start_result = cast(
            pb2.WriteStreamOperationStartResult, properties["write_stream_operation_start_result"]
        )
        return StreamingQuery(
            session=self._session,
            queryId=start_result.query_id.id,
            runId=start_result.query_id.run_id,
            name=start_result.name,
        )

    def start(
        self,
        path: Optional[str] = None,
        format: Optional[str] = None,
        outputMode: Optional[str] = None,
        partitionBy: Optional[Union[str, List[str]]] = None,
        queryName: Optional[str] = None,
        **options: "OptionalPrimitiveType",
    ) -> StreamingQuery:
        return self._start_internal(
            path=path,
            tableName=None,
            format=format,
            outputMode=outputMode,
            partitionBy=partitionBy,
            queryName=queryName,
            **options,
        )

    # TODO (SPARK-42962): uncomment below
    # start.__doc__ = PySparkDataStreamWriter.start.__doc__

    def toTable(
        self,
        tableName: str,
        format: Optional[str] = None,
        outputMode: Optional[str] = None,
        partitionBy: Optional[Union[str, List[str]]] = None,
        queryName: Optional[str] = None,
        **options: "OptionalPrimitiveType",
    ) -> StreamingQuery:
        return self._start_internal(
            path=None,
            tableName=tableName,
            format=format,
            outputMode=outputMode,
            partitionBy=partitionBy,
            queryName=queryName,
            **options,
        )

    toTable.__doc__ = PySparkDataStreamWriter.toTable.__doc__


def _test() -> None:
    import sys
    import doctest
    from pyspark.sql import SparkSession as PySparkSession
    import pyspark.sql.connect.streaming.readwriter

    globs = pyspark.sql.connect.readwriter.__dict__.copy()

    globs["spark"] = (
        PySparkSession.builder.appName("sql.connect.streaming.readwriter tests")
        .remote("local[4]")
        .getOrCreate()
    )

    (failure_count, test_count) = doctest.testmod(
        pyspark.sql.connect.streaming.readwriter,
        globs=globs,
        optionflags=doctest.ELLIPSIS
        | doctest.NORMALIZE_WHITESPACE
        | doctest.IGNORE_EXCEPTION_DETAIL,
    )

    globs["spark"].stop()

    if failure_count:
        sys.exit(-1)


if __name__ == "__main__":
    _test()<|MERGE_RESOLUTION|>--- conflicted
+++ resolved
@@ -482,14 +482,7 @@
         ...
 
     def foreach(self, f: Union[Callable[[Row], None], "SupportsProcess"]) -> "DataStreamWriter":
-<<<<<<< HEAD
         from pyspark.taskcontext import TaskContext
-=======
-        raise PySparkNotImplementedError(
-            error_class="NOT_IMPLEMENTED",
-            message_parameters={"feature": "foreach()"},
-        )
->>>>>>> 8711c1a6
 
         if callable(f):
             # The provided object is a callable function that is supposed to be called on each row.
