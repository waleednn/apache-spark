#
# Licensed to the Apache Software Foundation (ASF) under one or more
# contributor license agreements.  See the NOTICE file distributed with
# this work for additional information regarding copyright ownership.
# The ASF licenses this file to You under the Apache License, Version 2.0
# (the "License"); you may not use this file except in compliance with
# the License.  You may obtain a copy of the License at
#
#    http://www.apache.org/licenses/LICENSE-2.0
#
# Unless required by applicable law or agreed to in writing, software
# distributed under the License is distributed on an "AS IS" BASIS,
# WITHOUT WARRANTIES OR CONDITIONS OF ANY KIND, either express or implied.
# See the License for the specific language governing permissions and
# limitations under the License.
#
from enum import Enum
import inspect
import functools
import os
from typing import (
    Any,
    Callable,
    Dict,
    Optional,
    List,
    Sequence,
    TYPE_CHECKING,
    cast,
    TypeVar,
    Union,
)

# For backward compatibility.
from pyspark.errors import (  # noqa: F401
    AnalysisException,
    ParseException,
    IllegalArgumentException,
    StreamingQueryException,
    QueryExecutionException,
    PythonException,
    UnknownException,
    SparkUpgradeException,
    PySparkImportError,
    PySparkNotImplementedError,
    PySparkRuntimeError,
)
from pyspark.util import is_remote_only, JVM_INT_MAX
from pyspark.errors.exceptions.captured import CapturedException  # noqa: F401
from pyspark.find_spark_home import _find_spark_home

if TYPE_CHECKING:
    from py4j.java_collections import JavaArray
    from py4j.java_gateway import (
        JavaClass,
        JavaGateway,
        JavaObject,
        JVMView,
    )
    from pyspark import SparkContext
    from pyspark.sql.session import SparkSession
    from pyspark.sql.dataframe import DataFrame
    from pyspark.pandas._typing import IndexOpsLike, SeriesOrIndex

has_numpy: bool = False
try:
    import numpy as np  # noqa: F401

    has_numpy = True
except ImportError:
    pass


FuncT = TypeVar("FuncT", bound=Callable[..., Any])


def to_java_array(gateway: "JavaGateway", jtype: "JavaClass", arr: Sequence[Any]) -> "JavaArray":
    """
    Convert python list to java type array

    Parameters
    ----------
    gateway :
        Py4j Gateway
    jtype :
        java type of element in array
    arr :
        python type list
    """
    jarray: "JavaArray" = gateway.new_array(jtype, len(arr))
    for i in range(0, len(arr)):
        jarray[i] = arr[i]
    return jarray


def to_scala_map(jvm: "JVMView", dic: Dict) -> "JavaObject":
    """
    Convert a dict into a Scala Map.
    """
    assert jvm is not None
    return jvm.PythonUtils.toScalaMap(dic)


def require_test_compiled() -> None:
    """Raise Exception if test classes are not compiled"""
    import os
    import glob

    test_class_path = os.path.join(_find_spark_home(), "sql", "core", "target", "*", "test-classes")
    paths = glob.glob(test_class_path)

    if len(paths) == 0:
        raise PySparkRuntimeError(
            errorClass="TEST_CLASS_NOT_COMPILED",
            messageParameters={"test_class_path": test_class_path},
        )


def require_minimum_plotly_version() -> None:
    """Raise ImportError if plotly is not installed"""
    minimum_plotly_version = "4.8"

    try:
        import plotly  # noqa: F401
    except ImportError as error:
        raise PySparkImportError(
            errorClass="PACKAGE_NOT_INSTALLED",
            messageParameters={
                "package_name": "plotly",
                "minimum_version": str(minimum_plotly_version),
            },
        ) from error


class ForeachBatchFunction:
    """
    This is the Python implementation of Java interface 'ForeachBatchFunction'. This wraps
    the user-defined 'foreachBatch' function such that it can be called from the JVM when
    the query is active.
    """

    def __init__(self, session: "SparkSession", func: Callable[["DataFrame", int], None]):
        self.func = func
        self.session = session

    def call(self, jdf: "JavaObject", batch_id: int) -> None:
        from pyspark.sql.dataframe import DataFrame
        from pyspark.sql.session import SparkSession

        try:
            session_jdf = jdf.sparkSession()
            # assuming that spark context is still the same between JVM and PySpark
            wrapped_session_jdf = SparkSession(self.session.sparkContext, session_jdf)
            self.func(DataFrame(jdf, wrapped_session_jdf), batch_id)
        except Exception as e:
            self.error = e
            raise e

    class Java:
        implements = ["org.apache.spark.sql.execution.streaming.sources.PythonForeachBatchFunction"]


# Python implementation of 'org.apache.spark.sql.catalyst.util.StringConcat'
class StringConcat:
    def __init__(self, maxLength: int = JVM_INT_MAX - 15):
        self.maxLength: int = maxLength
        self.strings: List[str] = []
        self.length: int = 0

    def atLimit(self) -> bool:
        return self.length >= self.maxLength

    def append(self, s: str) -> None:
        if s is not None:
            sLen = len(s)
            if not self.atLimit():
                available = self.maxLength - self.length
                stringToAppend = s if available >= sLen else s[0:available]
                self.strings.append(stringToAppend)

            self.length = min(self.length + sLen, JVM_INT_MAX - 15)

    def toString(self) -> str:
        # finalLength = self.maxLength if self.atLimit()  else self.length
        return "".join(self.strings)


# Python implementation of 'org.apache.spark.util.SparkSchemaUtils.escapeMetaCharacters'
def escape_meta_characters(s: str) -> str:
    return (
        s.replace("\n", "\\n")
        .replace("\r", "\\r")
        .replace("\t", "\\t")
        .replace("\f", "\\f")
        .replace("\b", "\\b")
        .replace("\u000B", "\\v")
        .replace("\u0007", "\\a")
    )


def to_str(value: Any) -> Optional[str]:
    """
    A wrapper over str(), but converts bool values to lower case strings.
    If None is given, just returns None, instead of converting it to string "None".
    """
    if isinstance(value, bool):
        return str(value).lower()
    elif value is None:
        return value
    else:
        return str(value)


def enum_to_value(value: Any) -> Any:
    """Convert an Enum to its value if it is not None."""
    return enum_to_value(value.value) if value is not None and isinstance(value, Enum) else value


def is_timestamp_ntz_preferred() -> bool:
    """
    Return a bool if TimestampNTZType is preferred according to the SQL configuration set.
    """
    if is_remote():
        from pyspark.sql.connect.session import SparkSession as ConnectSparkSession

        session = ConnectSparkSession.getActiveSession()
        if session is None:
            return False
        else:
            return session.conf.get("spark.sql.timestampType", None) == "TIMESTAMP_NTZ"
    else:
        from pyspark import SparkContext

        jvm = SparkContext._jvm
        return jvm is not None and jvm.PythonSQLUtils.isTimestampNTZPreferred()


def is_remote() -> bool:
    """
    Returns if the current running environment is for Spark Connect.

    .. versionadded:: 4.0.0

    Notes
    -----
    This will only return ``True`` if there is a remote session running.
    Otherwise, it returns ``False``.

    This API is unstable, and for developers.

    Returns
    -------
    bool

    Examples
    --------
    >>> from pyspark.sql import is_remote
    >>> is_remote()
    False
    """
    return ("SPARK_CONNECT_MODE_ENABLED" in os.environ) or is_remote_only()


def try_remote_functions(f: FuncT) -> FuncT:
    """Mark API supported from Spark Connect."""

    @functools.wraps(f)
    def wrapped(*args: Any, **kwargs: Any) -> Any:
        if is_remote() and "PYSPARK_NO_NAMESPACE_SHARE" not in os.environ:
            from pyspark.sql.connect import functions

            return getattr(functions, f.__name__)(*args, **kwargs)
        else:
            return f(*args, **kwargs)

    return cast(FuncT, wrapped)


def try_partitioning_remote_functions(f: FuncT) -> FuncT:
    """Mark API supported from Spark Connect."""

    @functools.wraps(f)
    def wrapped(*args: Any, **kwargs: Any) -> Any:
        if is_remote() and "PYSPARK_NO_NAMESPACE_SHARE" not in os.environ:
            from pyspark.sql.connect.functions import partitioning

            return getattr(partitioning, f.__name__)(*args, **kwargs)
        else:
            return f(*args, **kwargs)

    return cast(FuncT, wrapped)


def try_remote_avro_functions(f: FuncT) -> FuncT:
    """Mark API supported from Spark Connect."""

    @functools.wraps(f)
    def wrapped(*args: Any, **kwargs: Any) -> Any:
        if is_remote() and "PYSPARK_NO_NAMESPACE_SHARE" not in os.environ:
            from pyspark.sql.connect.avro import functions

            return getattr(functions, f.__name__)(*args, **kwargs)
        else:
            return f(*args, **kwargs)

    return cast(FuncT, wrapped)


def try_remote_protobuf_functions(f: FuncT) -> FuncT:
    """Mark API supported from Spark Connect."""

    @functools.wraps(f)
    def wrapped(*args: Any, **kwargs: Any) -> Any:
        if is_remote() and "PYSPARK_NO_NAMESPACE_SHARE" not in os.environ:
            from pyspark.sql.connect.protobuf import functions

            return getattr(functions, f.__name__)(*args, **kwargs)
        else:
            return f(*args, **kwargs)

    return cast(FuncT, wrapped)


def get_active_spark_context() -> "SparkContext":
    """Raise RuntimeError if SparkContext is not initialized,
    otherwise, returns the active SparkContext."""
    from pyspark import SparkContext

    sc = SparkContext._active_spark_context
    if sc is None or sc._jvm is None:
        raise PySparkRuntimeError(
            errorClass="SESSION_OR_CONTEXT_NOT_EXISTS",
            messageParameters={},
        )
    return sc


def try_remote_session_classmethod(f: FuncT) -> FuncT:
    """Mark API supported from Spark Connect."""

    @functools.wraps(f)
    def wrapped(*args: Any, **kwargs: Any) -> Any:
        if is_remote() and "PYSPARK_NO_NAMESPACE_SHARE" not in os.environ:
            from pyspark.sql.connect.session import SparkSession

            assert inspect.isclass(args[0])
            return getattr(SparkSession, f.__name__)(*args[1:], **kwargs)
        else:
            return f(*args, **kwargs)

    return cast(FuncT, wrapped)


def dispatch_df_method(f: FuncT) -> FuncT:
    """
    For the use cases of direct DataFrame.method(df, ...), it checks if self
    is a Connect DataFrame or Classic DataFrame, and dispatches.
    """

    @functools.wraps(f)
    def wrapped(*args: Any, **kwargs: Any) -> Any:
        if is_remote() and "PYSPARK_NO_NAMESPACE_SHARE" not in os.environ:
            from pyspark.sql.connect.dataframe import DataFrame as ConnectDataFrame

            if isinstance(args[0], ConnectDataFrame):
                return getattr(ConnectDataFrame, f.__name__)(*args, **kwargs)
        else:
            from pyspark.sql.classic.dataframe import DataFrame as ClassicDataFrame

            if isinstance(args[0], ClassicDataFrame):
                return getattr(ClassicDataFrame, f.__name__)(*args, **kwargs)

        raise PySparkNotImplementedError(
            errorClass="NOT_IMPLEMENTED",
            messageParameters={"feature": f"DataFrame.{f.__name__}"},
        )

    return cast(FuncT, wrapped)


def dispatch_col_method(f: FuncT) -> FuncT:
    """
    For the use cases of direct Column.method(col, ...), it checks if self
    is a Connect Column or Classic Column, and dispatches.
    """

    @functools.wraps(f)
    def wrapped(*args: Any, **kwargs: Any) -> Any:
        if is_remote() and "PYSPARK_NO_NAMESPACE_SHARE" not in os.environ:
            from pyspark.sql.connect.column import Column as ConnectColumn

            if isinstance(args[0], ConnectColumn):
                return getattr(ConnectColumn, f.__name__)(*args, **kwargs)
        else:
            from pyspark.sql.classic.column import Column as ClassicColumn

            if isinstance(args[0], ClassicColumn):
                return getattr(ClassicColumn, f.__name__)(*args, **kwargs)

        raise PySparkNotImplementedError(
            errorClass="NOT_IMPLEMENTED",
            messageParameters={"feature": f"Column.{f.__name__}"},
        )

    return cast(FuncT, wrapped)


def dispatch_window_method(f: FuncT) -> FuncT:
    """
    For use cases of direct Window.method(col, ...), this function dispatches
    the call to either ConnectWindow or ClassicWindow based on the execution
    environment.
    """

    @functools.wraps(f)
    def wrapped(*args: Any, **kwargs: Any) -> Any:
        if is_remote() and "PYSPARK_NO_NAMESPACE_SHARE" not in os.environ:
            from pyspark.sql.connect.window import Window as ConnectWindow

            return getattr(ConnectWindow, f.__name__)(*args, **kwargs)
        else:
            from pyspark.sql.classic.window import Window as ClassicWindow

            return getattr(ClassicWindow, f.__name__)(*args, **kwargs)

    return cast(FuncT, wrapped)


def pyspark_column_op(
    func_name: str, left: "IndexOpsLike", right: Any, fillna: Any = None
) -> Union["SeriesOrIndex", None]:
    """
    Wrapper function for column_op to get proper Column class.
    """
    from pyspark.pandas.base import column_op
    from pyspark.sql.column import Column
    from pyspark.pandas.data_type_ops.base import _is_extension_dtypes

    result = column_op(getattr(Column, func_name))(left, right)
    # It works as expected on extension dtype, so we don't need to call `fillna` for this case.
    if (fillna is not None) and (_is_extension_dtypes(left) or _is_extension_dtypes(right)):
        fillna = None
    # TODO(SPARK-43877): Fix behavior difference for compare binary functions.
    return result.fillna(fillna) if fillna is not None else result


def get_lit_sql_str(val: str) -> str:
    # Equivalent to `lit(val)._jc.expr().sql()` for string typed val
    # See `sql` definition in `sql/catalyst/src/main/scala/org/apache/spark/
    # sql/catalyst/expressions/literals.scala`
    return "'" + val.replace("\\", "\\\\").replace("'", "\\'") + "'"


<<<<<<< HEAD
def spark_connect_only(func: Union[Callable, property]) -> Union[Callable, property]:
    """
    Decorator to mark a function or method as only available in Spark Connect.

    This decorator allows for easy identification of Spark Connect-specific APIs.
    """
    if isinstance(func, property):
        # If it's a property, we need to set the attribute on the getter function
        getter_func = func.fget
        getter_func._spark_connect_only = True  # type: ignore[union-attr]
        return property(getter_func)
    else:
        func._spark_connect_only = True  # type: ignore[attr-defined]
        return func
=======
class NumpyHelper:
    @staticmethod
    def linspace(start: float, stop: float, num: int) -> Sequence[float]:
        if num == 1:
            return [float(start)]
        step = (float(stop) - float(start)) / (num - 1)
        return [start + step * i for i in range(num)]
>>>>>>> c90efae2
<|MERGE_RESOLUTION|>--- conflicted
+++ resolved
@@ -451,7 +451,15 @@
     return "'" + val.replace("\\", "\\\\").replace("'", "\\'") + "'"
 
 
-<<<<<<< HEAD
+class NumpyHelper:
+    @staticmethod
+    def linspace(start: float, stop: float, num: int) -> Sequence[float]:
+        if num == 1:
+            return [float(start)]
+        step = (float(stop) - float(start)) / (num - 1)
+        return [start + step * i for i in range(num)]
+
+
 def spark_connect_only(func: Union[Callable, property]) -> Union[Callable, property]:
     """
     Decorator to mark a function or method as only available in Spark Connect.
@@ -465,13 +473,4 @@
         return property(getter_func)
     else:
         func._spark_connect_only = True  # type: ignore[attr-defined]
-        return func
-=======
-class NumpyHelper:
-    @staticmethod
-    def linspace(start: float, stop: float, num: int) -> Sequence[float]:
-        if num == 1:
-            return [float(start)]
-        step = (float(stop) - float(start)) / (num - 1)
-        return [start + step * i for i in range(num)]
->>>>>>> c90efae2
+        return func