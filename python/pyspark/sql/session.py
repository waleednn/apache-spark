#
# Licensed to the Apache Software Foundation (ASF) under one or more
# contributor license agreements.  See the NOTICE file distributed with
# this work for additional information regarding copyright ownership.
# The ASF licenses this file to You under the Apache License, Version 2.0
# (the "License"); you may not use this file except in compliance with
# the License.  You may obtain a copy of the License at
#
#    http://www.apache.org/licenses/LICENSE-2.0
#
# Unless required by applicable law or agreed to in writing, software
# distributed under the License is distributed on an "AS IS" BASIS,
# WITHOUT WARRANTIES OR CONDITIONS OF ANY KIND, either express or implied.
# See the License for the specific language governing permissions and
# limitations under the License.
#

from __future__ import print_function
import sys
import warnings
from functools import reduce
from threading import RLock

if sys.version >= '3':
    basestring = unicode = str
else:
    from itertools import imap as map

from pyspark import since
from pyspark.rdd import RDD, ignore_unicode_prefix
from pyspark.sql.catalog import Catalog
from pyspark.sql.conf import RuntimeConfig
from pyspark.sql.dataframe import DataFrame
from pyspark.sql.readwriter import DataFrameReader, DataStreamReader
from pyspark.sql.types import Row, DataType, StringType, StructType, _verify_type, \
    _infer_schema, _has_nulltype, _merge_type, _create_converter, _parse_datatype_string
from pyspark.sql.utils import install_exception_handler

__all__ = ["SparkSession"]


def _monkey_patch_RDD(sparkSession):
    def toDF(self, schema=None, sampleRatio=None):
        """
        Converts current :class:`RDD` into a :class:`DataFrame`

        This is a shorthand for ``spark.createDataFrame(rdd, schema, sampleRatio)``

        :param schema: a StructType or list of names of columns
        :param samplingRatio: the sample ratio of rows used for inferring
        :return: a DataFrame

        >>> rdd.toDF().collect()
        [Row(name=u'Alice', age=1)]
        """
        return sparkSession.createDataFrame(self, schema, sampleRatio)

    RDD.toDF = toDF


class SparkSession(object):
    """The entry point to programming Spark with the Dataset and DataFrame API.

    A SparkSession can be used create :class:`DataFrame`, register :class:`DataFrame` as
    tables, execute SQL over tables, cache tables, and read parquet files.
    To create a SparkSession, use the following builder pattern:

    >>> spark = SparkSession.builder \
            .master("local") \
            .appName("Word Count") \
            .config("spark.some.config.option", "some-value") \
            .getOrCreate()

    """

    class Builder(object):
        """Builder for :class:`SparkSession`.
        """

        _lock = RLock()
        _options = {}

        @since(2.0)
        def config(self, key=None, value=None, conf=None):
            """Sets a config option. Options set using this method are automatically propagated to
            both :class:`SparkConf` and :class:`SparkSession`'s own configuration.

            For an existing SparkConf, use `conf` parameter.
            >>> from pyspark.conf import SparkConf
            >>> SparkSession.builder.config(conf=SparkConf())
            <pyspark.sql.session...

            For a (key, value) pair, you can omit parameter names.
            >>> SparkSession.builder.config("spark.some.config.option", "some-value")
            <pyspark.sql.session...

            :param key: a key name string for configuration property
            :param value: a value for configuration property
            :param conf: an instance of :class:`SparkConf`
            """
            with self._lock:
                if conf is None:
                    self._options[key] = str(value)
                else:
                    for (k, v) in conf.getAll():
                        self._options[k] = v
                return self

        @since(2.0)
        def master(self, master):
            """Sets the Spark master URL to connect to, such as "local" to run locally, "local[4]"
            to run locally with 4 cores, or "spark://master:7077" to run on a Spark standalone
            cluster.

            :param master: a url for spark master
            """
            return self.config("spark.master", master)

        @since(2.0)
        def appName(self, name):
            """Sets a name for the application, which will be shown in the Spark web UI.

            If no application name is set, a randomly generated name will be used.

            :param name: an application name
            """
            return self.config("spark.app.name", name)

        @since(2.0)
        def enableHiveSupport(self):
            """Enables Hive support, including connectivity to a persistent Hive metastore, support
            for Hive serdes, and Hive user-defined functions.
            """
            return self.config("spark.sql.catalogImplementation", "hive")

        @since(2.0)
        def getOrCreate(self):
            """Gets an existing :class:`SparkSession` or, if there is no existing one, creates a
            new one based on the options set in this builder.

            This method first checks whether there is a valid global default SparkSession, and if
            yes, return that one. If no valid global default SparkSession exists, the method
            creates a new SparkSession and assigns the newly created SparkSession as the global
            default.

            >>> s1 = SparkSession.builder.config("k1", "v1").getOrCreate()
            >>> s1.conf.get("k1") == s1.sparkContext.getConf().get("k1") == "v1"
            True

            In case an existing SparkSession is returned, the config options specified
            in this builder will be applied to the existing SparkSession.

            >>> s2 = SparkSession.builder.config("k2", "v2").getOrCreate()
            >>> s1.conf.get("k1") == s2.conf.get("k1")
            True
            >>> s1.conf.get("k2") == s2.conf.get("k2")
            True
            """
            with self._lock:
                from pyspark.context import SparkContext
                from pyspark.conf import SparkConf
                session = SparkSession._instantiatedContext
                if session is None:
                    sparkConf = SparkConf()
                    for key, value in self._options.items():
                        sparkConf.set(key, value)
                    sc = SparkContext.getOrCreate(sparkConf)
                    session = SparkSession(sc)
                for key, value in self._options.items():
                    session.conf.set(key, value)
                for key, value in self._options.items():
                    session.sparkContext._conf.set(key, value)
                return session

    builder = Builder()

    _instantiatedContext = None

    @ignore_unicode_prefix
    def __init__(self, sparkContext, jsparkSession=None):
        """Creates a new SparkSession.

        >>> from datetime import datetime
        >>> spark = SparkSession(sc)
        >>> allTypes = sc.parallelize([Row(i=1, s="string", d=1.0, l=1,
        ...     b=True, list=[1, 2, 3], dict={"s": 0}, row=Row(a=1),
        ...     time=datetime(2014, 8, 1, 14, 1, 5))])
        >>> df = allTypes.toDF()
        >>> df.createOrReplaceTempView("allTypes")
        >>> spark.sql('select i+1, d+1, not b, list[1], dict["s"], time, row.a '
        ...            'from allTypes where b and i > 0').collect()
        [Row((i + CAST(1 AS BIGINT))=2, (d + CAST(1 AS DOUBLE))=2.0, (NOT b)=False, list[1]=2, \
            dict[s]=0, time=datetime.datetime(2014, 8, 1, 14, 1, 5), a=1)]
        >>> df.rdd.map(lambda x: (x.i, x.s, x.d, x.l, x.b, x.time, x.row.a, x.list)).collect()
        [(1, u'string', 1.0, 1, True, datetime.datetime(2014, 8, 1, 14, 1, 5), 1, [1, 2, 3])]
        """
        from pyspark.sql.context import SQLContext
        self._sc = sparkContext
        self._jsc = self._sc._jsc
        self._jvm = self._sc._jvm
        if jsparkSession is None:
            jsparkSession = self._jvm.SparkSession(self._jsc.sc())
        self._jsparkSession = jsparkSession
        self._jwrapped = self._jsparkSession.sqlContext()
        self._wrapped = SQLContext(self._sc, self, self._jwrapped)
        _monkey_patch_RDD(self)
        install_exception_handler()
        if SparkSession._instantiatedContext is None:
            SparkSession._instantiatedContext = self

    @since(2.0)
    def newSession(self):
        """
        Returns a new SparkSession as new session, that has separate SQLConf,
        registered temporary views and UDFs, but shared SparkContext and
        table cache.
        """
        return self.__class__(self._sc, self._jsparkSession.newSession())

    @property
    @since(2.0)
    def sparkContext(self):
        """Returns the underlying :class:`SparkContext`."""
        return self._sc

    @property
    @since(2.0)
    def conf(self):
        """Runtime configuration interface for Spark.

        This is the interface through which the user can get and set all Spark and Hadoop
        configurations that are relevant to Spark SQL. When getting the value of a config,
        this defaults to the value set in the underlying :class:`SparkContext`, if any.
        """
        if not hasattr(self, "_conf"):
            self._conf = RuntimeConfig(self._jsparkSession.conf())
        return self._conf

    @property
    @since(2.0)
    def catalog(self):
        """Interface through which the user may create, drop, alter or query underlying
        databases, tables, functions etc.
        """
        if not hasattr(self, "_catalog"):
            self._catalog = Catalog(self)
        return self._catalog

    @property
    @since(2.0)
    def udf(self):
        """Returns a :class:`UDFRegistration` for UDF registration.

        :return: :class:`UDFRegistration`
        """
        from pyspark.sql.context import UDFRegistration
        return UDFRegistration(self._wrapped)

    @since(2.0)
    def range(self, start, end=None, step=1, numPartitions=None):
        """
        Create a :class:`DataFrame` with single LongType column named `id`,
        containing elements in a range from `start` to `end` (exclusive) with
        step value `step`.

        :param start: the start value
        :param end: the end value (exclusive)
        :param step: the incremental step (default: 1)
        :param numPartitions: the number of partitions of the DataFrame
        :return: :class:`DataFrame`

        >>> spark.range(1, 7, 2).collect()
        [Row(id=1), Row(id=3), Row(id=5)]

        If only one argument is specified, it will be used as the end value.

        >>> spark.range(3).collect()
        [Row(id=0), Row(id=1), Row(id=2)]
        """
        if numPartitions is None:
            numPartitions = self._sc.defaultParallelism

        if end is None:
            jdf = self._jsparkSession.range(0, int(start), int(step), int(numPartitions))
        else:
            jdf = self._jsparkSession.range(int(start), int(end), int(step), int(numPartitions))

        return DataFrame(jdf, self._wrapped)

    def _inferSchemaFromList(self, data):
        """
        Infer schema from list of Row or tuple.

        :param data: list of Row or tuple
        :return: StructType
        """
        if not data:
            raise ValueError("can not infer schema from empty dataset")
        first = data[0]
        if type(first) is dict:
            warnings.warn("inferring schema from dict is deprecated,"
                          "please use pyspark.sql.Row instead")
        schema = reduce(_merge_type, map(_infer_schema, data))
        if _has_nulltype(schema):
            raise ValueError("Some of types cannot be determined after inferring")
        return schema

    def _inferSchema(self, rdd, samplingRatio=None):
        """
        Infer schema from an RDD of Row or tuple.

        :param rdd: an RDD of Row or tuple
        :param samplingRatio: sampling ratio, or no sampling (default)
        :return: StructType
        """
        first = rdd.first()
        if not first:
            raise ValueError("The first row in RDD is empty, "
                             "can not infer schema")
        if type(first) is dict:
            warnings.warn("Using RDD of dict to inferSchema is deprecated. "
                          "Use pyspark.sql.Row instead")

        if samplingRatio is None:
            schema = _infer_schema(first)
            if _has_nulltype(schema):
                for row in rdd.take(100)[1:]:
                    schema = _merge_type(schema, _infer_schema(row))
                    if not _has_nulltype(schema):
                        break
                else:
                    raise ValueError("Some of types cannot be determined by the "
                                     "first 100 rows, please try again with sampling")
        else:
            if samplingRatio < 0.99:
                rdd = rdd.sample(False, float(samplingRatio))
            schema = rdd.map(_infer_schema).reduce(_merge_type)
        return schema

    def _createFromRDD(self, rdd, schema, samplingRatio):
        """
        Create an RDD for DataFrame from an existing RDD, returns the RDD and schema.
        """
        if schema is None or isinstance(schema, (list, tuple)):
            struct = self._inferSchema(rdd, samplingRatio)
            converter = _create_converter(struct)
            rdd = rdd.map(converter)
            if isinstance(schema, (list, tuple)):
                for i, name in enumerate(schema):
                    struct.fields[i].name = name
                    struct.names[i] = name
            schema = struct

        elif not isinstance(schema, StructType):
            raise TypeError("schema should be StructType or list or None, but got: %s" % schema)

        # convert python objects to sql data
        rdd = rdd.map(schema.toInternal)
        return rdd, schema

    def _createFromLocal(self, data, schema):
        """
        Create an RDD for DataFrame from a list or pandas.DataFrame, returns
        the RDD and schema.
        """
        # make sure data could consumed multiple times
        if not isinstance(data, list):
            data = list(data)

        if schema is None or isinstance(schema, (list, tuple)):
            struct = self._inferSchemaFromList(data)
            if isinstance(schema, (list, tuple)):
                for i, name in enumerate(schema):
                    struct.fields[i].name = name
                    struct.names[i] = name
            schema = struct

        elif isinstance(schema, StructType):
            for row in data:
                _verify_type(row, schema)

        else:
            raise TypeError("schema should be StructType or list or None, but got: %s" % schema)

        # convert python objects to sql data
        data = [schema.toInternal(row) for row in data]
        return self._sc.parallelize(data), schema

    @since(2.0)
    @ignore_unicode_prefix
    def createDataFrame(self, data, schema=None, samplingRatio=None):
        """
        Creates a :class:`DataFrame` from an :class:`RDD`, a list or a :class:`pandas.DataFrame`.

        When ``schema`` is a list of column names, the type of each column
        will be inferred from ``data``.

        When ``schema`` is ``None``, it will try to infer the schema (column names and types)
        from ``data``, which should be an RDD of :class:`Row`,
        or :class:`namedtuple`, or :class:`dict`.

        When ``schema`` is :class:`DataType` or datatype string, it must match the real data, or
        exception will be thrown at runtime. If the given schema is not StructType, it will be
        wrapped into a StructType as its only field, and the field name will be "value", each record
        will also be wrapped into a tuple, which can be converted to row later.

        If schema inference is needed, ``samplingRatio`` is used to determined the ratio of
        rows used for schema inference. The first row will be used if ``samplingRatio`` is ``None``.

        :param data: an RDD of any kind of SQL data representation(e.g. row, tuple, int, boolean,
            etc.), or :class:`list`, or :class:`pandas.DataFrame`.
        :param schema: a :class:`DataType` or a datatype string or a list of column names, default
            is None.  The data type string format equals to `DataType.simpleString`, except that
            top level struct type can omit the `struct<>` and atomic types use `typeName()` as
            their format, e.g. use `byte` instead of `tinyint` for ByteType. We can also use `int`
            as a short name for IntegerType.
        :param samplingRatio: the sample ratio of rows used for inferring
        :return: :class:`DataFrame`

        .. versionchanged:: 2.0
           The schema parameter can be a DataType or a datatype string after 2.0. If it's not a
           StructType, it will be wrapped into a StructType and each record will also be wrapped
           into a tuple.

        >>> l = [('Alice', 1)]
        >>> spark.createDataFrame(l).collect()
        [Row(_1=u'Alice', _2=1)]
        >>> spark.createDataFrame(l, ['name', 'age']).collect()
        [Row(name=u'Alice', age=1)]

        >>> d = [{'name': 'Alice', 'age': 1}]
        >>> spark.createDataFrame(d).collect()
        [Row(age=1, name=u'Alice')]

        >>> rdd = sc.parallelize(l)
        >>> spark.createDataFrame(rdd).collect()
        [Row(_1=u'Alice', _2=1)]
        >>> df = spark.createDataFrame(rdd, ['name', 'age'])
        >>> df.collect()
        [Row(name=u'Alice', age=1)]

        >>> from pyspark.sql import Row
        >>> Person = Row('name', 'age')
        >>> person = rdd.map(lambda r: Person(*r))
        >>> df2 = spark.createDataFrame(person)
        >>> df2.collect()
        [Row(name=u'Alice', age=1)]

        >>> from pyspark.sql.types import *
        >>> schema = StructType([
        ...    StructField("name", StringType(), True),
        ...    StructField("age", IntegerType(), True)])
        >>> df3 = spark.createDataFrame(rdd, schema)
        >>> df3.collect()
        [Row(name=u'Alice', age=1)]

        >>> spark.createDataFrame(df.toPandas()).collect()  # doctest: +SKIP
        [Row(name=u'Alice', age=1)]
        >>> spark.createDataFrame(pandas.DataFrame([[1, 2]])).collect()  # doctest: +SKIP
        [Row(0=1, 1=2)]

        >>> spark.createDataFrame(rdd, "a: string, b: int").collect()
        [Row(a=u'Alice', b=1)]
        >>> rdd = rdd.map(lambda row: row[1])
        >>> spark.createDataFrame(rdd, "int").collect()
        [Row(value=1)]
        >>> spark.createDataFrame(rdd, "boolean").collect() # doctest: +IGNORE_EXCEPTION_DETAIL
        Traceback (most recent call last):
            ...
        Py4JJavaError: ...
        """
        if isinstance(data, DataFrame):
            raise TypeError("data is already a DataFrame")

        if isinstance(schema, basestring):
            schema = _parse_datatype_string(schema)

        try:
            import pandas
            has_pandas = True
        except Exception:
            has_pandas = False
        if has_pandas and isinstance(data, pandas.DataFrame):
            if schema is None:
                schema = [str(x) for x in data.columns]
            data = [r.tolist() for r in data.to_records(index=False)]

        if isinstance(schema, StructType):
            def prepare(obj):
                _verify_type(obj, schema)
                return obj
        elif isinstance(schema, DataType):
            datatype = schema

            def prepare(obj):
                _verify_type(obj, datatype)
                return (obj, )
            schema = StructType().add("value", datatype)
        else:
            if isinstance(schema, list):
                schema = [x.encode('utf-8') if not isinstance(x, str) else x for x in schema]
            prepare = lambda obj: obj

        if isinstance(data, RDD):
            rdd, schema = self._createFromRDD(data.map(prepare), schema, samplingRatio)
        else:
            rdd, schema = self._createFromLocal(map(prepare, data), schema)
        jrdd = self._jvm.SerDeUtil.toJavaArray(rdd._to_java_object_rdd())
        jdf = self._jsparkSession.applySchemaToPythonRDD(jrdd.rdd(), schema.json())
        df = DataFrame(jdf, self._wrapped)
        df._schema = schema
        return df

    @ignore_unicode_prefix
    @since(2.0)
    def sql(self, sqlQuery):
        """Returns a :class:`DataFrame` representing the result of the given query.

        :return: :class:`DataFrame`

        >>> df.createOrReplaceTempView("table1")
        >>> df2 = spark.sql("SELECT field1 AS f1, field2 as f2 from table1")
        >>> df2.collect()
        [Row(f1=1, f2=u'row1'), Row(f1=2, f2=u'row2'), Row(f1=3, f2=u'row3')]
        """
        return DataFrame(self._jsparkSession.sql(sqlQuery), self._wrapped)

    @since(2.0)
    def table(self, tableName):
        """Returns the specified table as a :class:`DataFrame`.

        :return: :class:`DataFrame`

        >>> df.createOrReplaceTempView("table1")
        >>> df2 = spark.table("table1")
        >>> sorted(df.collect()) == sorted(df2.collect())
        True
        """
        return DataFrame(self._jsparkSession.table(tableName), self._wrapped)

    @property
    @since(2.0)
    def read(self):
        """
        Returns a :class:`DataFrameReader` that can be used to read data
        in as a :class:`DataFrame`.

        :return: :class:`DataFrameReader`
        """
        return DataFrameReader(self._wrapped)

    @property
    @since(2.0)
<<<<<<< HEAD
    def readStream(self):
        """
        Returns a :class:`DataStreamReader` that can be used to read data streams
        as a streaming :class:`DataFrame`.

        .. note:: Experimental.

        :return: :class:`DataStreamReader`
        """
        return DataStreamReader(self._wrapped)
=======
    def streams(self):
        """Returns a :class:`ContinuousQueryManager` that allows managing all the
        :class:`ContinuousQuery` ContinuousQueries active on `this` context.

        .. note:: Experimental.
        """
        from pyspark.sql.streaming import ContinuousQueryManager
        return ContinuousQueryManager(self._jsparkSession.streams())
>>>>>>> bd39ffe3

    @since(2.0)
    def stop(self):
        """Stop the underlying :class:`SparkContext`.
        """
        self._sc.stop()


def _test():
    import os
    import doctest
    from pyspark.context import SparkContext
    from pyspark.sql import Row
    import pyspark.sql.session

    os.chdir(os.environ["SPARK_HOME"])

    globs = pyspark.sql.session.__dict__.copy()
    sc = SparkContext('local[4]', 'PythonTest')
    globs['sc'] = sc
    globs['spark'] = SparkSession(sc)
    globs['rdd'] = rdd = sc.parallelize(
        [Row(field1=1, field2="row1"),
         Row(field1=2, field2="row2"),
         Row(field1=3, field2="row3")])
    globs['df'] = rdd.toDF()
    (failure_count, test_count) = doctest.testmod(
        pyspark.sql.session, globs=globs,
        optionflags=doctest.ELLIPSIS | doctest.NORMALIZE_WHITESPACE)
    globs['sc'].stop()
    if failure_count:
        exit(-1)

if __name__ == "__main__":
    _test()<|MERGE_RESOLUTION|>--- conflicted
+++ resolved
@@ -551,7 +551,6 @@
 
     @property
     @since(2.0)
-<<<<<<< HEAD
     def readStream(self):
         """
         Returns a :class:`DataStreamReader` that can be used to read data streams
@@ -562,16 +561,18 @@
         :return: :class:`DataStreamReader`
         """
         return DataStreamReader(self._wrapped)
-=======
+
+    @property
+    @since(2.0)
     def streams(self):
         """Returns a :class:`ContinuousQueryManager` that allows managing all the
         :class:`ContinuousQuery` ContinuousQueries active on `this` context.
 
         .. note:: Experimental.
+        :return: :class:`ContinuousQueryManager`
         """
         from pyspark.sql.streaming import ContinuousQueryManager
         return ContinuousQueryManager(self._jsparkSession.streams())
->>>>>>> bd39ffe3
 
     @since(2.0)
     def stop(self):
