#
# Licensed to the Apache Software Foundation (ASF) under one or more
# contributor license agreements.  See the NOTICE file distributed with
# this work for additional information regarding copyright ownership.
# The ASF licenses this file to You under the Apache License, Version 2.0
# (the "License"); you may not use this file except in compliance with
# the License.  You may obtain a copy of the License at
#
#    http://www.apache.org/licenses/LICENSE-2.0
#
# Unless required by applicable law or agreed to in writing, software
# distributed under the License is distributed on an "AS IS" BASIS,
# WITHOUT WARRANTIES OR CONDITIONS OF ANY KIND, either express or implied.
# See the License for the specific language governing permissions and
# limitations under the License.
#

"""
Serializers for PyArrow and pandas conversions. See `pyspark.serializers` for more details.
"""

import sys
if sys.version < '3':
    from itertools import izip as zip
else:
    basestring = unicode = str
    xrange = range

from pyspark.serializers import Serializer, read_int, write_int, UTF8Deserializer


class SpecialLengths(object):
    END_OF_DATA_SECTION = -1
    PYTHON_EXCEPTION_THROWN = -2
    TIMING_DATA = -3
    END_OF_STREAM = -4
    NULL = -5
    START_ARROW_STREAM = -6


class ArrowCollectSerializer(Serializer):
    """
    Deserialize a stream of batches followed by batch order information. Used in
    PandasConversionMixin._collect_as_arrow() after invoking Dataset.collectAsArrowToPython()
    in the JVM.
    """

    def __init__(self):
        self.serializer = ArrowStreamSerializer()

    def dump_stream(self, iterator, stream):
        return self.serializer.dump_stream(iterator, stream)

    def load_stream(self, stream):
        """
        Load a stream of un-ordered Arrow RecordBatches, where the last iteration yields
        a list of indices that can be used to put the RecordBatches in the correct order.
        """
        # load the batches
        for batch in self.serializer.load_stream(stream):
            yield batch

        # load the batch order indices or propagate any error that occurred in the JVM
        num = read_int(stream)
        if num == -1:
            error_msg = UTF8Deserializer().loads(stream)
            raise RuntimeError("An error occurred while calling "
                               "ArrowCollectSerializer.load_stream: {}".format(error_msg))
        batch_order = []
        for i in xrange(num):
            index = read_int(stream)
            batch_order.append(index)
        yield batch_order

    def __repr__(self):
        return "ArrowCollectSerializer(%s)" % self.serializer


class ArrowStreamSerializer(Serializer):
    """
    Serializes Arrow record batches as a stream.
    """

    def dump_stream(self, iterator, stream):
        import pyarrow as pa
        writer = None
        try:
            for batch in iterator:
                if writer is None:
                    writer = pa.RecordBatchStreamWriter(stream, batch.schema)
                writer.write_batch(batch)
        finally:
            if writer is not None:
                writer.close()

    def load_stream(self, stream):
        import pyarrow as pa
        reader = pa.ipc.open_stream(stream)
        for batch in reader:
            yield batch

    def __repr__(self):
        return "ArrowStreamSerializer"


class ArrowStreamPandasSerializer(ArrowStreamSerializer):
    """
    Serializes Pandas.Series as Arrow data with Arrow streaming format.

    :param timezone: A timezone to respect when handling timestamp values
    :param safecheck: If True, conversion from Arrow to Pandas checks for overflow/truncation
    :param assign_cols_by_name: If True, then Pandas DataFrames will get columns by name
    """

    def __init__(self, timezone, safecheck, assign_cols_by_name):
        super(ArrowStreamPandasSerializer, self).__init__()
        self._timezone = timezone
        self._safecheck = safecheck
        self._assign_cols_by_name = assign_cols_by_name

    def arrow_to_pandas(self, arrow_column):
        from pyspark.sql.pandas.types import _check_series_localize_timestamps
        import pyarrow

        # If the given column is a date type column, creates a series of datetime.date directly
        # instead of creating datetime64[ns] as intermediate data to avoid overflow caused by
        # datetime64[ns] type handling.
        s = arrow_column.to_pandas(date_as_object=True)

        if pyarrow.types.is_timestamp(arrow_column.type):
            return _check_series_localize_timestamps(s, self._timezone)
        else:
            return s

    def _create_batch(self, series):
        """
        Create an Arrow record batch from the given pandas.Series or list of Series,
        with optional type.

        :param series: A single pandas.Series, list of Series, or list of (series, arrow_type)
        :return: Arrow RecordBatch
        """
        import pandas as pd
        from pandas.api.types import is_categorical_dtype
        import pyarrow as pa
<<<<<<< HEAD
        from pyspark.sql.pandas.types import _check_series_convert_timestamps_internal, \
            _try_arrow_array_protocol
=======
        from pyspark.sql.pandas.types import _check_series_convert_timestamps_internal
        from pandas.api.types import is_categorical
>>>>>>> 91cd06bd
        # Make input conform to [(series1, type1), (series2, type2), ...]
        if not isinstance(series, (list, tuple)) or \
                (len(series) == 2 and isinstance(series[1], pa.DataType)):
            series = [series]
        series = ((s, None) if not isinstance(s, (list, tuple)) else s for s in series)

        def create_array(s, t):
            # Create with __arrow_array__ if the series' backing array implements it
            array = _try_arrow_array_protocol(s, t)
            if array is not None:
                return array

            # Ensure timestamp series are in expected form for Spark internal representation
            if t is not None and pa.types.is_timestamp(t):
                s = _check_series_convert_timestamps_internal(s, self._timezone)
<<<<<<< HEAD
            elif is_categorical_dtype(s.dtype):
=======
            elif is_categorical(s.dtype):
>>>>>>> 91cd06bd
                # Note: This can be removed once minimum pyarrow version is >= 0.16.1
                s = s.astype(s.dtypes.categories.dtype)
            try:
                mask = s.isnull()
                # pass _ndarray_values to avoid erroneous failed type checks from pandas array types
                # that do not implement __arrow_array__ (i.e. pre-1.0.0 IntegerArray)
                array = pa.Array.from_pandas(s._ndarray_values, mask=mask, type=t,
                                             safe=self._safecheck)
            except pa.ArrowException as e:
                error_msg = "Exception thrown when converting pandas.Series (%s) to Arrow " + \
                            "Array (%s). It can be caused by overflows or other unsafe " + \
                            "conversions warned by Arrow. Arrow safe type check can be " + \
                            "disabled by using SQL config " + \
                            "`spark.sql.execution.pandas.convertToArrowArraySafely`."
                raise RuntimeError(error_msg % (s.dtype, t), e)
            return array

        arrs = []
        for s, t in series:
            if t is not None and pa.types.is_struct(t):
                if not isinstance(s, pd.DataFrame):
                    raise ValueError("A field of type StructType expects a pandas.DataFrame, "
                                     "but got: %s" % str(type(s)))

                # Input partition and result pandas.DataFrame empty, make empty Arrays with struct
                if len(s) == 0 and len(s.columns) == 0:
                    arrs_names = [(pa.array([], type=field.type), field.name) for field in t]
                # Assign result columns by schema name if user labeled with strings
                elif self._assign_cols_by_name and any(isinstance(name, basestring)
                                                       for name in s.columns):
                    arrs_names = [(create_array(s[field.name], field.type), field.name)
                                  for field in t]
                # Assign result columns by  position
                else:
                    arrs_names = [(create_array(s[s.columns[i]], field.type), field.name)
                                  for i, field in enumerate(t)]

                struct_arrs, struct_names = zip(*arrs_names)
                arrs.append(pa.StructArray.from_arrays(struct_arrs, struct_names))
            else:
                arrs.append(create_array(s, t))

        return pa.RecordBatch.from_arrays(arrs, ["_%d" % i for i in xrange(len(arrs))])

    def dump_stream(self, iterator, stream):
        """
        Make ArrowRecordBatches from Pandas Series and serialize. Input is a single series or
        a list of series accompanied by an optional pyarrow type to coerce the data to.
        """
        batches = (self._create_batch(series) for series in iterator)
        super(ArrowStreamPandasSerializer, self).dump_stream(batches, stream)

    def load_stream(self, stream):
        """
        Deserialize ArrowRecordBatches to an Arrow table and return as a list of pandas.Series.
        """
        batches = super(ArrowStreamPandasSerializer, self).load_stream(stream)
        import pyarrow as pa
        for batch in batches:
            yield [self.arrow_to_pandas(c) for c in pa.Table.from_batches([batch]).itercolumns()]

    def __repr__(self):
        return "ArrowStreamPandasSerializer"


class ArrowStreamPandasUDFSerializer(ArrowStreamPandasSerializer):
    """
    Serializer used by Python worker to evaluate Pandas UDFs
    """

    def __init__(self, timezone, safecheck, assign_cols_by_name, df_for_struct=False):
        super(ArrowStreamPandasUDFSerializer, self) \
            .__init__(timezone, safecheck, assign_cols_by_name)
        self._df_for_struct = df_for_struct

    def arrow_to_pandas(self, arrow_column):
        import pyarrow.types as types

        if self._df_for_struct and types.is_struct(arrow_column.type):
            import pandas as pd
            series = [super(ArrowStreamPandasUDFSerializer, self).arrow_to_pandas(column)
                      .rename(field.name)
                      for column, field in zip(arrow_column.flatten(), arrow_column.type)]
            s = pd.concat(series, axis=1)
        else:
            s = super(ArrowStreamPandasUDFSerializer, self).arrow_to_pandas(arrow_column)
        return s

    def dump_stream(self, iterator, stream):
        """
        Override because Pandas UDFs require a START_ARROW_STREAM before the Arrow stream is sent.
        This should be sent after creating the first record batch so in case of an error, it can
        be sent back to the JVM before the Arrow stream starts.
        """

        def init_stream_yield_batches():
            should_write_start_length = True
            for series in iterator:
                batch = self._create_batch(series)
                if should_write_start_length:
                    write_int(SpecialLengths.START_ARROW_STREAM, stream)
                    should_write_start_length = False
                yield batch

        return ArrowStreamSerializer.dump_stream(self, init_stream_yield_batches(), stream)

    def __repr__(self):
        return "ArrowStreamPandasUDFSerializer"


class CogroupUDFSerializer(ArrowStreamPandasUDFSerializer):

    def load_stream(self, stream):
        """
        Deserialize Cogrouped ArrowRecordBatches to a tuple of Arrow tables and yield as two
        lists of pandas.Series.
        """
        import pyarrow as pa
        dataframes_in_group = None

        while dataframes_in_group is None or dataframes_in_group > 0:
            dataframes_in_group = read_int(stream)

            if dataframes_in_group == 2:
                batch1 = [batch for batch in ArrowStreamSerializer.load_stream(self, stream)]
                batch2 = [batch for batch in ArrowStreamSerializer.load_stream(self, stream)]
                yield (
                    [self.arrow_to_pandas(c) for c in pa.Table.from_batches(batch1).itercolumns()],
                    [self.arrow_to_pandas(c) for c in pa.Table.from_batches(batch2).itercolumns()]
                )

            elif dataframes_in_group != 0:
                raise ValueError(
                    'Invalid number of pandas.DataFrames in group {0}'.format(dataframes_in_group))<|MERGE_RESOLUTION|>--- conflicted
+++ resolved
@@ -141,15 +141,10 @@
         :return: Arrow RecordBatch
         """
         import pandas as pd
-        from pandas.api.types import is_categorical_dtype
-        import pyarrow as pa
-<<<<<<< HEAD
+        import pyarrow as pa
         from pyspark.sql.pandas.types import _check_series_convert_timestamps_internal, \
             _try_arrow_array_protocol
-=======
-        from pyspark.sql.pandas.types import _check_series_convert_timestamps_internal
         from pandas.api.types import is_categorical
->>>>>>> 91cd06bd
         # Make input conform to [(series1, type1), (series2, type2), ...]
         if not isinstance(series, (list, tuple)) or \
                 (len(series) == 2 and isinstance(series[1], pa.DataType)):
@@ -161,15 +156,10 @@
             array = _try_arrow_array_protocol(s, t)
             if array is not None:
                 return array
-
             # Ensure timestamp series are in expected form for Spark internal representation
             if t is not None and pa.types.is_timestamp(t):
                 s = _check_series_convert_timestamps_internal(s, self._timezone)
-<<<<<<< HEAD
-            elif is_categorical_dtype(s.dtype):
-=======
             elif is_categorical(s.dtype):
->>>>>>> 91cd06bd
                 # Note: This can be removed once minimum pyarrow version is >= 0.16.1
                 s = s.astype(s.dtypes.categories.dtype)
             try:
