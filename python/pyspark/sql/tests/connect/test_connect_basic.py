#
# Licensed to the Apache Software Foundation (ASF) under one or more
# contributor license agreements.  See the NOTICE file distributed with
# this work for additional information regarding copyright ownership.
# The ASF licenses this file to You under the Apache License, Version 2.0
# (the "License"); you may not use this file except in compliance with
# the License.  You may obtain a copy of the License at
#
#    http://www.apache.org/licenses/LICENSE-2.0
#
# Unless required by applicable law or agreed to in writing, software
# distributed under the License is distributed on an "AS IS" BASIS,
# WITHOUT WARRANTIES OR CONDITIONS OF ANY KIND, either express or implied.
# See the License for the specific language governing permissions and
# limitations under the License.
#
import unittest
import shutil
import tempfile

from pyspark.testing.sqlutils import SQLTestUtils
from pyspark.sql import SparkSession, Row
from pyspark.sql.types import (
    StructType,
    StructField,
    LongType,
    StringType,
    IntegerType,
    MapType,
    ArrayType,
    Row,
)
import pyspark.sql.functions
from pyspark.testing.utils import ReusedPySparkTestCase
from pyspark.testing.connectutils import should_test_connect, connect_requirement_message
from pyspark.testing.pandasutils import PandasOnSparkTestCase
from pyspark.sql.connect.client import SparkConnectException, SparkConnectAnalysisException

if should_test_connect:
    import grpc
    import pandas as pd
    import numpy as np
    from pyspark.sql.connect.session import SparkSession as RemoteSparkSession
    from pyspark.sql.connect.client import ChannelBuilder
    from pyspark.sql.connect.column import Column
    from pyspark.sql.connect.dataframe import DataFrame as CDataFrame
    from pyspark.sql.connect.function_builder import udf
    from pyspark.sql.connect.functions import lit, col


@unittest.skipIf(not should_test_connect, connect_requirement_message)
class SparkConnectSQLTestCase(PandasOnSparkTestCase, ReusedPySparkTestCase, SQLTestUtils):
    """Parent test fixture class for all Spark Connect related
    test cases."""

    @classmethod
    def setUpClass(cls):
        ReusedPySparkTestCase.setUpClass()
        cls.tempdir = tempfile.NamedTemporaryFile(delete=False)
        cls.hive_available = True
        # Create the new Spark Session
        cls.spark = SparkSession(cls.sc)
        cls.testData = [Row(key=i, value=str(i)) for i in range(100)]
        cls.testDataStr = [Row(key=str(i)) for i in range(100)]
        cls.df = cls.sc.parallelize(cls.testData).toDF()
        cls.df_text = cls.sc.parallelize(cls.testDataStr).toDF()

        cls.tbl_name = "test_connect_basic_table_1"
        cls.tbl_name2 = "test_connect_basic_table_2"
        cls.tbl_name3 = "test_connect_basic_table_3"
        cls.tbl_name4 = "test_connect_basic_table_4"
        cls.tbl_name_empty = "test_connect_basic_table_empty"

        # Cleanup test data
        cls.spark_connect_clean_up_test_data()
        # Load test data
        cls.spark_connect_load_test_data()

    @classmethod
    def tearDownClass(cls):
        cls.spark_connect_clean_up_test_data()
        ReusedPySparkTestCase.tearDownClass()

    @classmethod
    def spark_connect_load_test_data(cls):
        # Setup Remote Spark Session
        cls.connect = RemoteSparkSession.builder.remote().getOrCreate()
        df = cls.spark.createDataFrame([(x, f"{x}") for x in range(100)], ["id", "name"])
        # Since we might create multiple Spark sessions, we need to create global temporary view
        # that is specifically maintained in the "global_temp" schema.
        df.write.saveAsTable(cls.tbl_name)
        df2 = cls.spark.createDataFrame(
            [(x, f"{x}", 2 * x) for x in range(100)], ["col1", "col2", "col3"]
        )
        df2.write.saveAsTable(cls.tbl_name2)
        df3 = cls.spark.createDataFrame([(x, f"{x}") for x in range(100)], ["id", "test\n_column"])
        df3.write.saveAsTable(cls.tbl_name3)
        df4 = cls.spark.createDataFrame(
            [(x, {"a": x}, [x, x * 2]) for x in range(100)], ["id", "map_column", "array_column"]
        )
        df4.write.saveAsTable(cls.tbl_name4)
        empty_table_schema = StructType(
            [
                StructField("firstname", StringType(), True),
                StructField("middlename", StringType(), True),
                StructField("lastname", StringType(), True),
            ]
        )
        emptyRDD = cls.spark.sparkContext.emptyRDD()
        empty_df = cls.spark.createDataFrame(emptyRDD, empty_table_schema)
        empty_df.write.saveAsTable(cls.tbl_name_empty)

    @classmethod
    def spark_connect_clean_up_test_data(cls):
        cls.spark.sql("DROP TABLE IF EXISTS {}".format(cls.tbl_name))
        cls.spark.sql("DROP TABLE IF EXISTS {}".format(cls.tbl_name2))
        cls.spark.sql("DROP TABLE IF EXISTS {}".format(cls.tbl_name_empty))


class SparkConnectBasicTests(SparkConnectSQLTestCase):
    def test_df_get_item(self):
        # SPARK-41779: test __getitem__

        query = """
            SELECT * FROM VALUES
            (true, 1, NULL), (false, NULL, 2.0), (NULL, 3, 3.0)
            AS tab(a, b, c)
            """

        # +-----+----+----+
        # |    a|   b|   c|
        # +-----+----+----+
        # | true|   1|null|
        # |false|null| 2.0|
        # | null|   3| 3.0|
        # +-----+----+----+

        cdf = self.connect.sql(query)
        sdf = self.spark.sql(query)

        # filter
        self.assert_eq(
            cdf[cdf.a].toPandas(),
            sdf[sdf.a].toPandas(),
        )
        self.assert_eq(
            cdf[cdf.b.isin(2, 3)].toPandas(),
            sdf[sdf.b.isin(2, 3)].toPandas(),
        )
        self.assert_eq(
            cdf[cdf.c > 1.5].toPandas(),
            sdf[sdf.c > 1.5].toPandas(),
        )

        # select
        self.assert_eq(
            cdf[[cdf.a, "b", cdf.c]].toPandas(),
            sdf[[sdf.a, "b", sdf.c]].toPandas(),
        )
        self.assert_eq(
            cdf[(cdf.a, "b", cdf.c)].toPandas(),
            sdf[(sdf.a, "b", sdf.c)].toPandas(),
        )

        # select by index
        self.assertTrue(isinstance(cdf[0], Column))
        self.assertTrue(isinstance(cdf[1], Column))
        self.assertTrue(isinstance(cdf[2], Column))

        self.assert_eq(
            cdf[[cdf[0], cdf[1], cdf[2]]].toPandas(),
            sdf[[sdf[0], sdf[1], sdf[2]]].toPandas(),
        )

        # check error
        with self.assertRaisesRegex(
            TypeError,
            "unexpected item type",
        ):
            cdf[1.5]

        with self.assertRaisesRegex(
            TypeError,
            "unexpected item type",
        ):
            cdf[None]

        with self.assertRaisesRegex(
            TypeError,
            "unexpected item type",
        ):
            cdf[cdf]

    def test_error_handling(self):
        # SPARK-41533 Proper error handling for Spark Connect
        df = self.connect.range(10).select("id2")
        with self.assertRaises(SparkConnectAnalysisException):
            df.collect()

    def test_simple_read(self):
        df = self.connect.read.table(self.tbl_name)
        data = df.limit(10).toPandas()
        # Check that the limit is applied
        self.assertEqual(len(data.index), 10)

    def test_json(self):
        with tempfile.TemporaryDirectory() as d:
            # Write a DataFrame into a JSON file
            self.spark.createDataFrame([{"age": 100, "name": "Hyukjin Kwon"}]).write.mode(
                "overwrite"
            ).format("json").save(d)
            # Read the JSON file as a DataFrame.
            self.assert_eq(self.connect.read.json(d).toPandas(), self.spark.read.json(d).toPandas())
            self.assert_eq(
                self.connect.read.json(path=d, schema="age INT, name STRING").toPandas(),
                self.spark.read.json(path=d, schema="age INT, name STRING").toPandas(),
            )
            self.assert_eq(
                self.connect.read.json(path=d, primitivesAsString=True).toPandas(),
                self.spark.read.json(path=d, primitivesAsString=True).toPandas(),
            )

    def test_paruqet(self):
        # SPARK-41445: Implement DataFrameReader.paruqet
        with tempfile.TemporaryDirectory() as d:
            # Write a DataFrame into a JSON file
            self.spark.createDataFrame([{"age": 100, "name": "Hyukjin Kwon"}]).write.mode(
                "overwrite"
            ).format("parquet").save(d)
            # Read the Parquet file as a DataFrame.
            self.assert_eq(
                self.connect.read.parquet(d).toPandas(), self.spark.read.parquet(d).toPandas()
            )

    def test_text(self):
        # SPARK-41849: Implement DataFrameReader.text
        with tempfile.TemporaryDirectory() as d:
            # Write a DataFrame into a text file
            self.spark.createDataFrame(
                [{"name": "Sandeep Singh"}, {"name": "Hyukjin Kwon"}]
            ).write.mode("overwrite").format("text").save(d)
            # Read the text file as a DataFrame.
            self.assert_eq(self.connect.read.text(d).toPandas(), self.spark.read.text(d).toPandas())

    def test_join_condition_column_list_columns(self):
        left_connect_df = self.connect.read.table(self.tbl_name)
        right_connect_df = self.connect.read.table(self.tbl_name2)
        left_spark_df = self.spark.read.table(self.tbl_name)
        right_spark_df = self.spark.read.table(self.tbl_name2)
        joined_plan = left_connect_df.join(
            other=right_connect_df, on=left_connect_df.id == right_connect_df.col1, how="inner"
        )
        joined_plan2 = left_spark_df.join(
            other=right_spark_df, on=left_spark_df.id == right_spark_df.col1, how="inner"
        )
        self.assert_eq(joined_plan.toPandas(), joined_plan2.toPandas())

        joined_plan3 = left_connect_df.join(
            other=right_connect_df,
            on=[
                left_connect_df.id == right_connect_df.col1,
                left_connect_df.name == right_connect_df.col2,
            ],
            how="inner",
        )
        joined_plan4 = left_spark_df.join(
            other=right_spark_df,
            on=[left_spark_df.id == right_spark_df.col1, left_spark_df.name == right_spark_df.col2],
            how="inner",
        )
        self.assert_eq(joined_plan3.toPandas(), joined_plan4.toPandas())

    def test_collect(self):
        df = self.connect.read.table(self.tbl_name)
        data = df.limit(10).collect()
        self.assertEqual(len(data), 10)
        # Check Row has schema column names.
        self.assertTrue("name" in data[0])
        self.assertTrue("id" in data[0])

    def test_collect_timestamp(self):
        from pyspark.sql import functions as SF
        from pyspark.sql.connect import functions as CF

        query = """
            SELECT * FROM VALUES
            (TIMESTAMP('2022-12-25 10:30:00'), 1),
            (TIMESTAMP('2022-12-25 10:31:00'), 2),
            (TIMESTAMP('2022-12-25 10:32:00'), 1),
            (TIMESTAMP('2022-12-25 10:33:00'), 2),
            (TIMESTAMP('2022-12-26 09:30:00'), 1),
            (TIMESTAMP('2022-12-26 09:35:00'), 3)
            AS tab(date, val)
            """

        cdf = self.connect.sql(query)
        sdf = self.spark.sql(query)

        self.assertEqual(cdf.schema, sdf.schema)

        self.assertEqual(cdf.collect(), sdf.collect())

        self.assertEqual(
            cdf.select(CF.date_trunc("year", cdf.date).alias("year")).collect(),
            sdf.select(SF.date_trunc("year", sdf.date).alias("year")).collect(),
        )

    def test_with_columns_renamed(self):
        # SPARK-41312: test DataFrame.withColumnsRenamed()
        self.assertEqual(
            self.connect.read.table(self.tbl_name).withColumnRenamed("id", "id_new").schema,
            self.spark.read.table(self.tbl_name).withColumnRenamed("id", "id_new").schema,
        )
        self.assertEqual(
            self.connect.read.table(self.tbl_name)
            .withColumnsRenamed({"id": "id_new", "name": "name_new"})
            .schema,
            self.spark.read.table(self.tbl_name)
            .withColumnsRenamed({"id": "id_new", "name": "name_new"})
            .schema,
        )

    def test_simple_udf(self):
        def conv_udf(x) -> str:
            return "Martin"

        u = udf(conv_udf)
        df = self.connect.read.table(self.tbl_name)
        result = df.select(u(df.id)).toPandas()
        self.assertIsNotNone(result)

    def test_with_local_data(self):
        """SPARK-41114: Test creating a dataframe using local data"""
        pdf = pd.DataFrame({"a": [1, 2, 3], "b": ["a", "b", "c"]})
        df = self.connect.createDataFrame(pdf)
        rows = df.filter(df.a == lit(3)).collect()
        self.assertTrue(len(rows) == 1)
        self.assertEqual(rows[0][0], 3)
        self.assertEqual(rows[0][1], "c")

        # Check correct behavior for empty DataFrame
        pdf = pd.DataFrame({"a": []})
        with self.assertRaises(ValueError):
            self.connect.createDataFrame(pdf)

    def test_with_local_ndarray(self):
        """SPARK-41446: Test creating a dataframe using local list"""
        data = np.array([[1, 2, 3, 4], [5, 6, 7, 8]])

        sdf = self.spark.createDataFrame(data)
        cdf = self.connect.createDataFrame(data)
        self.assertEqual(sdf.schema, cdf.schema)
        self.assert_eq(sdf.toPandas(), cdf.toPandas())

        for schema in [
            StructType(
                [
                    StructField("col1", IntegerType(), True),
                    StructField("col2", IntegerType(), True),
                    StructField("col3", IntegerType(), True),
                    StructField("col4", IntegerType(), True),
                ]
            ),
            "struct<col1 int, col2 int, col3 int, col4 int>",
            "col1 int, col2 int, col3 int, col4 int",
            "col1 int, col2 long, col3 string, col4 long",
            "col1 int, col2 string, col3 short, col4 long",
            ["a", "b", "c", "d"],
            ("x1", "x2", "x3", "x4"),
        ]:
            sdf = self.spark.createDataFrame(data, schema=schema)
            cdf = self.connect.createDataFrame(data, schema=schema)

            self.assertEqual(sdf.schema, cdf.schema)
            self.assert_eq(sdf.toPandas(), cdf.toPandas())

        with self.assertRaisesRegex(
            ValueError,
            "Length mismatch: Expected axis has 4 elements, new values have 5 elements",
        ):
            self.connect.createDataFrame(data, ["a", "b", "c", "d", "e"])

        with self.assertRaises(SparkConnectException):
            self.connect.createDataFrame(
                data, "col1 magic_type, col2 int, col3 int, col4 int"
            ).show()

        with self.assertRaises(SparkConnectException):
            self.connect.createDataFrame(data, "col1 int, col2 int, col3 int").show()

        # test 1 dim ndarray
        data = np.array([1.0, 2.0, np.nan, 3.0, 4.0, float("NaN"), 5.0])
        self.assertEqual(data.ndim, 1)

        sdf = self.spark.createDataFrame(data)
        cdf = self.connect.createDataFrame(data)
        self.assertEqual(sdf.schema, cdf.schema)
        self.assert_eq(sdf.toPandas(), cdf.toPandas())

    def test_with_local_list(self):
        """SPARK-41446: Test creating a dataframe using local list"""
        data = [[1, 2, 3, 4]]

        sdf = self.spark.createDataFrame(data)
        cdf = self.connect.createDataFrame(data)
        self.assertEqual(sdf.schema, cdf.schema)
        self.assert_eq(sdf.toPandas(), cdf.toPandas())

        for schema in [
            "struct<col1 int, col2 int, col3 int, col4 int>",
            "col1 int, col2 int, col3 int, col4 int",
            "col1 int, col2 long, col3 string, col4 long",
            "col1 int, col2 string, col3 short, col4 long",
            ["a", "b", "c", "d"],
            ("x1", "x2", "x3", "x4"),
        ]:
            sdf = self.spark.createDataFrame(data, schema=schema)
            cdf = self.connect.createDataFrame(data, schema=schema)

            self.assertEqual(sdf.schema, cdf.schema)
            self.assert_eq(sdf.toPandas(), cdf.toPandas())

        with self.assertRaisesRegex(
            ValueError,
            "Length mismatch: Expected axis has 4 elements, new values have 5 elements",
        ):
            self.connect.createDataFrame(data, ["a", "b", "c", "d", "e"])

        with self.assertRaises(SparkConnectException):
            self.connect.createDataFrame(
                data, "col1 magic_type, col2 int, col3 int, col4 int"
            ).show()

        with self.assertRaises(SparkConnectException):
            self.connect.createDataFrame(data, "col1 int, col2 int, col3 int").show()

    def test_with_local_rows(self):
        # SPARK-41789, SPARK-41810: Test creating a dataframe with list of rows and dictionaries
        rows = [
            Row(course="dotNET", year=2012, earnings=10000),
            Row(course="Java", year=2012, earnings=20000),
            Row(course="dotNET", year=2012, earnings=5000),
            Row(course="dotNET", year=2013, earnings=48000),
            Row(course="Java", year=2013, earnings=30000),
            Row(course="Scala", year=2022, earnings=None),
        ]
        dicts = [row.asDict() for row in rows]

        for data in [rows, dicts]:
            sdf = self.spark.createDataFrame(data)
            cdf = self.connect.createDataFrame(data)

            self.assertEqual(sdf.schema, cdf.schema)
            self.assert_eq(sdf.toPandas(), cdf.toPandas())

            # test with rename
            sdf = self.spark.createDataFrame(data, schema=["a", "b", "c"])
            cdf = self.connect.createDataFrame(data, schema=["a", "b", "c"])

            self.assertEqual(sdf.schema, cdf.schema)
            self.assert_eq(sdf.toPandas(), cdf.toPandas())

    def test_with_atom_type(self):
        for data in [[(1), (2), (3)], [1, 2, 3]]:
            for schema in ["long", "int", "short"]:
                sdf = self.spark.createDataFrame(data, schema=schema)
                cdf = self.connect.createDataFrame(data, schema=schema)

                self.assertEqual(sdf.schema, cdf.schema)
                self.assert_eq(sdf.toPandas(), cdf.toPandas())

    def test_with_none_and_nan(self):
        # SPARK-41855: make createDataFrame support None and NaN

        from pyspark.sql import functions as SF
        from pyspark.sql.connect import functions as CF

        # SPARK-41814: test with eqNullSafe
        data1 = [Row(id=1, value=float("NaN")), Row(id=2, value=42.0), Row(id=3, value=None)]
        data2 = [Row(id=1, value=np.nan), Row(id=2, value=42.0), Row(id=3, value=None)]
        data3 = [
            {"id": 1, "value": float("NaN")},
            {"id": 2, "value": 42.0},
            {"id": 3, "value": None},
        ]
        data4 = [{"id": 1, "value": np.nan}, {"id": 2, "value": 42.0}, {"id": 3, "value": None}]
        data5 = [(1, float("NaN")), (2, 42.0), (3, None)]
        data6 = [(1, np.nan), (2, 42.0), (3, None)]
        data7 = np.array([[1, float("NaN")], [2, 42.0], [3, None]])
        data8 = np.array([[1, np.nan], [2, 42.0], [3, None]])

        # +---+-----+
        # | id|value|
        # +---+-----+
        # |  1|  NaN|
        # |  2| 42.0|
        # |  3| null|
        # +---+-----+

        for data in [data1, data2, data3, data4, data5, data6, data7, data8]:
            if isinstance(data[0], (Row, dict)):
                # data1, data2, data3, data4
                cdf = self.connect.createDataFrame(data)
                sdf = self.spark.createDataFrame(data)
            else:
                # data5, data6, data7, data8
                cdf = self.connect.createDataFrame(data, schema=["id", "value"])
                sdf = self.spark.createDataFrame(data, schema=["id", "value"])

            self.assert_eq(cdf.toPandas(), sdf.toPandas())

            self.assert_eq(
                cdf.select(
                    cdf["value"].eqNullSafe(None),
                    cdf["value"].eqNullSafe(float("NaN")),
                    cdf["value"].eqNullSafe(42.0),
                ).toPandas(),
                sdf.select(
                    sdf["value"].eqNullSafe(None),
                    sdf["value"].eqNullSafe(float("NaN")),
                    sdf["value"].eqNullSafe(42.0),
                ).toPandas(),
            )

        # SPARK-41851: test with nanvl
        data = [(1.0, float("nan")), (float("nan"), 2.0)]

        cdf = self.connect.createDataFrame(data, ("a", "b"))
        sdf = self.spark.createDataFrame(data, ("a", "b"))

        self.assert_eq(cdf.toPandas(), sdf.toPandas())

        self.assert_eq(
            cdf.select(
                CF.nanvl("a", "b").alias("r1"), CF.nanvl(cdf.a, cdf.b).alias("r2")
            ).toPandas(),
            sdf.select(
                SF.nanvl("a", "b").alias("r1"), SF.nanvl(sdf.a, sdf.b).alias("r2")
            ).toPandas(),
        )

        # SPARK-41852: test with pmod
        data = [
            (1.0, float("nan")),
            (float("nan"), 2.0),
            (10.0, 3.0),
            (float("nan"), float("nan")),
            (-3.0, 4.0),
            (-10.0, 3.0),
            (-5.0, -6.0),
            (7.0, -8.0),
            (1.0, 2.0),
        ]

        cdf = self.connect.createDataFrame(data, ("a", "b"))
        sdf = self.spark.createDataFrame(data, ("a", "b"))

        self.assert_eq(cdf.toPandas(), sdf.toPandas())

        self.assert_eq(
            cdf.select(CF.pmod("a", "b")).toPandas(),
            sdf.select(SF.pmod("a", "b")).toPandas(),
        )

    def test_create_empty_df(self):
        for schema in [
            "STRING",
            "x STRING",
            "x STRING, y INTEGER",
            StringType(),
            StructType(
                [
                    StructField("x", StringType(), True),
                    StructField("y", IntegerType(), True),
                ]
            ),
        ]:
            print(schema)
            print(schema)
            print(schema)
            cdf = self.connect.createDataFrame(data=[], schema=schema)
            sdf = self.spark.createDataFrame(data=[], schema=schema)

            self.assert_eq(cdf.toPandas(), sdf.toPandas())

        # check error
        with self.assertRaisesRegex(
            ValueError,
            "can not infer schema from empty dataset",
        ):
            self.connect.createDataFrame(data=[])

    def test_simple_explain_string(self):
        df = self.connect.read.table(self.tbl_name).limit(10)
        result = df._explain_string()
        self.assertGreater(len(result), 0)

    def test_schema(self):
        schema = self.connect.read.table(self.tbl_name).schema
        self.assertEqual(
            StructType(
                [StructField("id", LongType(), True), StructField("name", StringType(), True)]
            ),
            schema,
        )

        # test FloatType, DoubleType, DecimalType, StringType, BooleanType, NullType
        query = """
            SELECT * FROM VALUES
            (float(1.0), double(1.0), 1.0, "1", true, NULL),
            (float(2.0), double(2.0), 2.0, "2", false, NULL),
            (float(3.0), double(3.0), NULL, "3", false, NULL)
            AS tab(a, b, c, d, e, f)
            """
        self.assertEqual(
            self.spark.sql(query).schema,
            self.connect.sql(query).schema,
        )

        # test TimestampType, DateType
        query = """
            SELECT * FROM VALUES
            (TIMESTAMP('2019-04-12 15:50:00'), DATE('2022-02-22')),
            (TIMESTAMP('2019-04-12 15:50:00'), NULL),
            (NULL, DATE('2022-02-22'))
            AS tab(a, b)
            """
        self.assertEqual(
            self.spark.sql(query).schema,
            self.connect.sql(query).schema,
        )

        # test DayTimeIntervalType
        query = """ SELECT INTERVAL '100 10:30' DAY TO MINUTE AS interval """
        self.assertEqual(
            self.spark.sql(query).schema,
            self.connect.sql(query).schema,
        )

        # test MapType
        query = """
            SELECT * FROM VALUES
            (MAP('a', 'ab'), MAP('a', 'ab'), MAP(1, 2, 3, 4)),
            (MAP('x', 'yz'), MAP('x', NULL), NULL),
            (MAP('c', 'de'), NULL, MAP(-1, NULL, -3, -4))
            AS tab(a, b, c)
            """
        self.assertEqual(
            self.spark.sql(query).schema,
            self.connect.sql(query).schema,
        )

        # test ArrayType
        query = """
            SELECT * FROM VALUES
            (ARRAY('a', 'ab'), ARRAY(1, 2, 3), ARRAY(1, NULL, 3)),
            (ARRAY('x', NULL), NULL, ARRAY(1, 3)),
            (NULL, ARRAY(-1, -2, -3), Array())
            AS tab(a, b, c)
            """
        self.assertEqual(
            self.spark.sql(query).schema,
            self.connect.sql(query).schema,
        )

        # test StructType
        query = """
            SELECT STRUCT(a, b, c, d), STRUCT(e, f, g), STRUCT(STRUCT(a, b), STRUCT(h)) FROM VALUES
            (float(1.0), double(1.0), 1.0, "1", true, NULL, ARRAY(1, NULL, 3), MAP(1, 2, 3, 4)),
            (float(2.0), double(2.0), 2.0, "2", false, NULL, ARRAY(1, 3), MAP(1, NULL, 3, 4)),
            (float(3.0), double(3.0), NULL, "3", false, NULL, ARRAY(NULL), NULL)
            AS tab(a, b, c, d, e, f, g, h)
            """
        # compare the __repr__() to ignore the metadata for now
        # the metadata is not supported in Connect for now
        self.assertEqual(
            self.spark.sql(query).schema.__repr__(),
            self.connect.sql(query).schema.__repr__(),
        )

    def test_to(self):
        # SPARK-41464: test DataFrame.to()

        # The schema has not changed
        schema = StructType(
            [
                StructField("id", IntegerType(), True),
                StructField("name", StringType(), True),
            ]
        )

        cdf = self.connect.read.table(self.tbl_name).to(schema)
        df = self.spark.read.table(self.tbl_name).to(schema)

        self.assertEqual(cdf.schema, df.schema)
        self.assert_eq(cdf.toPandas(), df.toPandas())

        # Change the column name
        schema = StructType(
            [
                StructField("col1", IntegerType(), True),
                StructField("col2", StringType(), True),
            ]
        )

        cdf = self.connect.read.table(self.tbl_name).to(schema)
        df = self.spark.read.table(self.tbl_name).to(schema)

        self.assertEqual(cdf.schema, df.schema)
        self.assert_eq(cdf.toPandas(), df.toPandas())

        # Change the column data type
        schema = StructType(
            [
                StructField("id", StringType(), True),
                StructField("name", StringType(), True),
            ]
        )

        cdf = self.connect.read.table(self.tbl_name).to(schema)
        df = self.spark.read.table(self.tbl_name).to(schema)

        self.assertEqual(cdf.schema, df.schema)
        self.assert_eq(cdf.toPandas(), df.toPandas())

        # Change the column data type failed
        schema = StructType(
            [
                StructField("id", IntegerType(), True),
                StructField("name", IntegerType(), True),
            ]
        )

        with self.assertRaises(SparkConnectException) as context:
            self.connect.read.table(self.tbl_name).to(schema).toPandas()
            self.assertIn(
                """Column or field `name` is of type "STRING" while it's required to be "INT".""",
                str(context.exception),
            )

        # Test map type and array type
        schema = StructType(
            [
                StructField("id", StringType(), True),
                StructField("my_map", MapType(StringType(), IntegerType(), False), True),
                StructField("my_array", ArrayType(IntegerType(), False), True),
            ]
        )
        cdf = self.connect.read.table(self.tbl_name4).to(schema)
        df = self.spark.read.table(self.tbl_name4).to(schema)

        self.assertEqual(cdf.schema, df.schema)
        self.assert_eq(cdf.toPandas(), df.toPandas())

    def test_toDF(self):
        # SPARK-41310: test DataFrame.toDF()
        self.assertEqual(
            self.connect.read.table(self.tbl_name).toDF("col1", "col2").schema,
            self.spark.read.table(self.tbl_name).toDF("col1", "col2").schema,
        )

    def test_print_schema(self):
        # SPARK-41216: Test print schema
        tree_str = self.connect.sql("SELECT 1 AS X, 2 AS Y")._tree_string()
        # root
        #  |-- X: integer (nullable = false)
        #  |-- Y: integer (nullable = false)
        expected = "root\n |-- X: integer (nullable = false)\n |-- Y: integer (nullable = false)\n"
        self.assertEqual(tree_str, expected)

    def test_is_local(self):
        # SPARK-41216: Test is local
        self.assertTrue(self.connect.sql("SHOW DATABASES").isLocal())
        self.assertFalse(self.connect.read.table(self.tbl_name).isLocal())

    def test_is_streaming(self):
        # SPARK-41216: Test is streaming
        self.assertFalse(self.connect.read.table(self.tbl_name).isStreaming)
        self.assertFalse(self.connect.sql("SELECT 1 AS X LIMIT 0").isStreaming)

    def test_input_files(self):
        # SPARK-41216: Test input files
        tmpPath = tempfile.mkdtemp()
        shutil.rmtree(tmpPath)
        try:
            self.df_text.write.text(tmpPath)

            input_files_list1 = (
                self.spark.read.format("text").schema("id STRING").load(path=tmpPath).inputFiles()
            )
            input_files_list2 = (
                self.connect.read.format("text").schema("id STRING").load(path=tmpPath).inputFiles()
            )

            self.assertTrue(len(input_files_list1) > 0)
            self.assertEqual(len(input_files_list1), len(input_files_list2))
            for file_path in input_files_list2:
                self.assertTrue(file_path in input_files_list1)
        finally:
            shutil.rmtree(tmpPath)

    def test_limit_offset(self):
        df = self.connect.read.table(self.tbl_name)
        pd = df.limit(10).offset(1).toPandas()
        self.assertEqual(9, len(pd.index))
        pd2 = df.offset(98).limit(10).toPandas()
        self.assertEqual(2, len(pd2.index))

    def test_tail(self):
        df = self.connect.read.table(self.tbl_name)
        df2 = self.spark.read.table(self.tbl_name)
        self.assertEqual(df.tail(10), df2.tail(10))

    def test_sql(self):
        pdf = self.connect.sql("SELECT 1").toPandas()
        self.assertEqual(1, len(pdf.index))

    def test_head(self):
        # SPARK-41002: test `head` API in Python Client
        df = self.connect.read.table(self.tbl_name)
        self.assertIsNotNone(len(df.head()))
        self.assertIsNotNone(len(df.head(1)))
        self.assertIsNotNone(len(df.head(5)))
        df2 = self.connect.read.table(self.tbl_name_empty)
        self.assertIsNone(df2.head())

    def test_deduplicate(self):
        # SPARK-41326: test distinct and dropDuplicates.
        df = self.connect.read.table(self.tbl_name)
        df2 = self.spark.read.table(self.tbl_name)
        self.assert_eq(df.distinct().toPandas(), df2.distinct().toPandas())
        self.assert_eq(df.dropDuplicates().toPandas(), df2.dropDuplicates().toPandas())
        self.assert_eq(
            df.dropDuplicates(["name"]).toPandas(), df2.dropDuplicates(["name"]).toPandas()
        )

    def test_first(self):
        # SPARK-41002: test `first` API in Python Client
        df = self.connect.read.table(self.tbl_name)
        self.assertIsNotNone(len(df.first()))
        df2 = self.connect.read.table(self.tbl_name_empty)
        self.assertIsNone(df2.first())

    def test_take(self) -> None:
        # SPARK-41002: test `take` API in Python Client
        df = self.connect.read.table(self.tbl_name)
        self.assertEqual(5, len(df.take(5)))
        df2 = self.connect.read.table(self.tbl_name_empty)
        self.assertEqual(0, len(df2.take(5)))

    def test_drop(self):
        # SPARK-41169: test drop
        query = """
            SELECT * FROM VALUES
            (false, 1, NULL), (false, NULL, 2), (NULL, 3, 3)
            AS tab(a, b, c)
            """

        cdf = self.connect.sql(query)
        sdf = self.spark.sql(query)
        self.assert_eq(
            cdf.drop("a").toPandas(),
            sdf.drop("a").toPandas(),
        )
        self.assert_eq(
            cdf.drop("a", "b").toPandas(),
            sdf.drop("a", "b").toPandas(),
        )
        self.assert_eq(
            cdf.drop("a", "x").toPandas(),
            sdf.drop("a", "x").toPandas(),
        )
        self.assert_eq(
            cdf.drop(cdf.a, cdf.x).toPandas(),
            sdf.drop("a", "x").toPandas(),
        )

    def test_subquery_alias(self) -> None:
        # SPARK-40938: test subquery alias.
        plan_text = (
            self.connect.read.table(self.tbl_name)
            .alias("special_alias")
            ._explain_string(extended=True)
        )
        self.assertTrue("special_alias" in plan_text)

    def test_sort(self):
        # SPARK-41332: test sort
        query = """
            SELECT * FROM VALUES
            (false, 1, NULL), (false, NULL, 2.0), (NULL, 3, 3.0)
            AS tab(a, b, c)
            """
        # +-----+----+----+
        # |    a|   b|   c|
        # +-----+----+----+
        # |false|   1|null|
        # |false|null| 2.0|
        # | null|   3| 3.0|
        # +-----+----+----+

        cdf = self.connect.sql(query)
        sdf = self.spark.sql(query)
        self.assert_eq(
            cdf.sort("a").toPandas(),
            sdf.sort("a").toPandas(),
        )
        self.assert_eq(
            cdf.sort("c").toPandas(),
            sdf.sort("c").toPandas(),
        )
        self.assert_eq(
            cdf.sort("b").toPandas(),
            sdf.sort("b").toPandas(),
        )
        self.assert_eq(
            cdf.sort(cdf.c, "b").toPandas(),
            sdf.sort(sdf.c, "b").toPandas(),
        )
        self.assert_eq(
            cdf.sort(cdf.c.desc(), "b").toPandas(),
            sdf.sort(sdf.c.desc(), "b").toPandas(),
        )
        self.assert_eq(
            cdf.sort(cdf.c.desc(), cdf.a.asc()).toPandas(),
            sdf.sort(sdf.c.desc(), sdf.a.asc()).toPandas(),
        )

    def test_range(self):
        self.assert_eq(
            self.connect.range(start=0, end=10).toPandas(),
            self.spark.range(start=0, end=10).toPandas(),
        )
        self.assert_eq(
            self.connect.range(start=0, end=10, step=3).toPandas(),
            self.spark.range(start=0, end=10, step=3).toPandas(),
        )
        self.assert_eq(
            self.connect.range(start=0, end=10, step=3, numPartitions=2).toPandas(),
            self.spark.range(start=0, end=10, step=3, numPartitions=2).toPandas(),
        )
        # SPARK-41301
        self.assert_eq(
            self.connect.range(10).toPandas(), self.connect.range(start=0, end=10).toPandas()
        )

    def test_create_global_temp_view(self):
        # SPARK-41127: test global temp view creation.
        with self.tempView("view_1"):
            self.connect.sql("SELECT 1 AS X LIMIT 0").createGlobalTempView("view_1")
            self.connect.sql("SELECT 2 AS X LIMIT 1").createOrReplaceGlobalTempView("view_1")
            self.assertTrue(self.spark.catalog.tableExists("global_temp.view_1"))

            # Test when creating a view which is already exists but
            self.assertTrue(self.spark.catalog.tableExists("global_temp.view_1"))
            with self.assertRaises(SparkConnectException):
                self.connect.sql("SELECT 1 AS X LIMIT 0").createGlobalTempView("view_1")

    def test_create_session_local_temp_view(self):
        # SPARK-41372: test session local temp view creation.
        with self.tempView("view_local_temp"):
            self.connect.sql("SELECT 1 AS X").createTempView("view_local_temp")
            self.assertEqual(self.connect.sql("SELECT * FROM view_local_temp").count(), 1)
            self.connect.sql("SELECT 1 AS X LIMIT 0").createOrReplaceTempView("view_local_temp")
            self.assertEqual(self.connect.sql("SELECT * FROM view_local_temp").count(), 0)

            # Test when creating a view which is already exists but
            with self.assertRaises(SparkConnectException):
                self.connect.sql("SELECT 1 AS X LIMIT 0").createTempView("view_local_temp")

    def test_to_pandas(self):
        # SPARK-41005: Test to pandas
        query = """
            SELECT * FROM VALUES
            (false, 1, NULL),
            (false, NULL, float(2.0)),
            (NULL, 3, float(3.0))
            AS tab(a, b, c)
            """

        self.assert_eq(
            self.connect.sql(query).toPandas(),
            self.spark.sql(query).toPandas(),
        )

        query = """
            SELECT * FROM VALUES
            (1, 1, NULL),
            (2, NULL, float(2.0)),
            (3, 3, float(3.0))
            AS tab(a, b, c)
            """

        self.assert_eq(
            self.connect.sql(query).toPandas(),
            self.spark.sql(query).toPandas(),
        )

        query = """
            SELECT * FROM VALUES
            (double(1.0), 1, "1"),
            (NULL, NULL, NULL),
            (double(2.0), 3, "3")
            AS tab(a, b, c)
            """

        self.assert_eq(
            self.connect.sql(query).toPandas(),
            self.spark.sql(query).toPandas(),
        )

        query = """
            SELECT * FROM VALUES
            (float(1.0), double(1.0), 1, "1"),
            (float(2.0), double(2.0), 2, "2"),
            (float(3.0), double(3.0), 3, "3")
            AS tab(a, b, c, d)
            """

        self.assert_eq(
            self.connect.sql(query).toPandas(),
            self.spark.sql(query).toPandas(),
        )

    def test_select_expr(self):
        # SPARK-41201: test selectExpr API.
        self.assert_eq(
            self.connect.read.table(self.tbl_name).selectExpr("id * 2").toPandas(),
            self.spark.read.table(self.tbl_name).selectExpr("id * 2").toPandas(),
        )
        self.assert_eq(
            self.connect.read.table(self.tbl_name)
            .selectExpr(["id * 2", "cast(name as long) as name"])
            .toPandas(),
            self.spark.read.table(self.tbl_name)
            .selectExpr(["id * 2", "cast(name as long) as name"])
            .toPandas(),
        )

        self.assert_eq(
            self.connect.read.table(self.tbl_name)
            .selectExpr("id * 2", "cast(name as long) as name")
            .toPandas(),
            self.spark.read.table(self.tbl_name)
            .selectExpr("id * 2", "cast(name as long) as name")
            .toPandas(),
        )

    def test_fill_na(self):
        # SPARK-41128: Test fill na
        query = """
            SELECT * FROM VALUES
            (false, 1, NULL), (false, NULL, 2.0), (NULL, 3, 3.0)
            AS tab(a, b, c)
            """
        # +-----+----+----+
        # |    a|   b|   c|
        # +-----+----+----+
        # |false|   1|null|
        # |false|null| 2.0|
        # | null|   3| 3.0|
        # +-----+----+----+

        self.assert_eq(
            self.connect.sql(query).fillna(True).toPandas(),
            self.spark.sql(query).fillna(True).toPandas(),
        )
        self.assert_eq(
            self.connect.sql(query).fillna(2).toPandas(),
            self.spark.sql(query).fillna(2).toPandas(),
        )
        self.assert_eq(
            self.connect.sql(query).fillna(2, ["a", "b"]).toPandas(),
            self.spark.sql(query).fillna(2, ["a", "b"]).toPandas(),
        )
        self.assert_eq(
            self.connect.sql(query).na.fill({"a": True, "b": 2}).toPandas(),
            self.spark.sql(query).na.fill({"a": True, "b": 2}).toPandas(),
        )

    def test_drop_na(self):
        # SPARK-41148: Test drop na
        query = """
            SELECT * FROM VALUES
            (false, 1, NULL), (false, NULL, 2.0), (NULL, 3, 3.0)
            AS tab(a, b, c)
            """
        # +-----+----+----+
        # |    a|   b|   c|
        # +-----+----+----+
        # |false|   1|null|
        # |false|null| 2.0|
        # | null|   3| 3.0|
        # +-----+----+----+

        self.assert_eq(
            self.connect.sql(query).dropna().toPandas(),
            self.spark.sql(query).dropna().toPandas(),
        )
        self.assert_eq(
            self.connect.sql(query).na.drop(how="all", thresh=1).toPandas(),
            self.spark.sql(query).na.drop(how="all", thresh=1).toPandas(),
        )
        self.assert_eq(
            self.connect.sql(query).dropna(thresh=1, subset=("a", "b")).toPandas(),
            self.spark.sql(query).dropna(thresh=1, subset=("a", "b")).toPandas(),
        )
        self.assert_eq(
            self.connect.sql(query).na.drop(how="any", thresh=2, subset="a").toPandas(),
            self.spark.sql(query).na.drop(how="any", thresh=2, subset="a").toPandas(),
        )

    def test_replace(self):
        # SPARK-41315: Test replace
        query = """
            SELECT * FROM VALUES
            (false, 1, NULL), (false, NULL, 2.0), (NULL, 3, 3.0)
            AS tab(a, b, c)
            """
        # +-----+----+----+
        # |    a|   b|   c|
        # +-----+----+----+
        # |false|   1|null|
        # |false|null| 2.0|
        # | null|   3| 3.0|
        # +-----+----+----+

        self.assert_eq(
            self.connect.sql(query).replace(2, 3).toPandas(),
            self.spark.sql(query).replace(2, 3).toPandas(),
        )
        self.assert_eq(
            self.connect.sql(query).na.replace(False, True).toPandas(),
            self.spark.sql(query).na.replace(False, True).toPandas(),
        )
        self.assert_eq(
            self.connect.sql(query).replace({1: 2, 3: -1}, subset=("a", "b")).toPandas(),
            self.spark.sql(query).replace({1: 2, 3: -1}, subset=("a", "b")).toPandas(),
        )
        self.assert_eq(
            self.connect.sql(query).na.replace((1, 2), (3, 1)).toPandas(),
            self.spark.sql(query).na.replace((1, 2), (3, 1)).toPandas(),
        )
        self.assert_eq(
            self.connect.sql(query).na.replace((1, 2), (3, 1), subset=("c", "b")).toPandas(),
            self.spark.sql(query).na.replace((1, 2), (3, 1), subset=("c", "b")).toPandas(),
        )

        with self.assertRaises(ValueError) as context:
            self.connect.sql(query).replace({None: 1}, subset="a").toPandas()
            self.assertTrue("Mixed type replacements are not supported" in str(context.exception))

        with self.assertRaises(SparkConnectException) as context:
            self.connect.sql(query).replace({1: 2, 3: -1}, subset=("a", "x")).toPandas()
            self.assertIn(
                """Cannot resolve column name "x" among (a, b, c)""", str(context.exception)
            )

    def test_unpivot(self):
        self.assert_eq(
            self.connect.read.table(self.tbl_name)
            .filter("id > 3")
            .unpivot(["id"], ["name"], "variable", "value")
            .toPandas(),
            self.spark.read.table(self.tbl_name)
            .filter("id > 3")
            .unpivot(["id"], ["name"], "variable", "value")
            .toPandas(),
        )

        self.assert_eq(
            self.connect.read.table(self.tbl_name)
            .filter("id > 3")
            .unpivot("id", None, "variable", "value")
            .toPandas(),
            self.spark.read.table(self.tbl_name)
            .filter("id > 3")
            .unpivot("id", None, "variable", "value")
            .toPandas(),
        )

    def test_random_split(self):
        # SPARK-41440: test randomSplit(weights, seed).
        relations = (
            self.connect.read.table(self.tbl_name).filter("id > 3").randomSplit([1.0, 2.0, 3.0], 2)
        )
        datasets = (
            self.spark.read.table(self.tbl_name).filter("id > 3").randomSplit([1.0, 2.0, 3.0], 2)
        )

        self.assertTrue(len(relations) == len(datasets))
        i = 0
        while i < len(relations):
            self.assert_eq(relations[i].toPandas(), datasets[i].toPandas())
            i += 1

    def test_with_columns(self):
        # SPARK-41256: test withColumn(s).
        self.assert_eq(
            self.connect.read.table(self.tbl_name).withColumn("id", lit(False)).toPandas(),
            self.spark.read.table(self.tbl_name)
            .withColumn("id", pyspark.sql.functions.lit(False))
            .toPandas(),
        )

        self.assert_eq(
            self.connect.read.table(self.tbl_name)
            .withColumns({"id": lit(False), "col_not_exist": lit(False)})
            .toPandas(),
            self.spark.read.table(self.tbl_name)
            .withColumns(
                {
                    "id": pyspark.sql.functions.lit(False),
                    "col_not_exist": pyspark.sql.functions.lit(False),
                }
            )
            .toPandas(),
        )

    def test_hint(self):
        # SPARK-41349: Test hint
        self.assert_eq(
            self.connect.read.table(self.tbl_name).hint("COALESCE", 3000).toPandas(),
            self.spark.read.table(self.tbl_name).hint("COALESCE", 3000).toPandas(),
        )

        # Hint with unsupported name will be ignored
        self.assert_eq(
            self.connect.read.table(self.tbl_name).hint("illegal").toPandas(),
            self.spark.read.table(self.tbl_name).hint("illegal").toPandas(),
        )

        # Hint with all supported parameter values
        such_a_nice_list = ["itworks1", "itworks2", "itworks3"]
        self.assert_eq(
            self.connect.read.table(self.tbl_name).hint("my awesome hint", 1.2345, 2).toPandas(),
            self.spark.read.table(self.tbl_name).hint("my awesome hint", 1.2345, 2).toPandas(),
        )

        # Hint with unsupported parameter values
        with self.assertRaises(SparkConnectException):
            self.connect.read.table(self.tbl_name).hint("REPARTITION", "id+1").toPandas()

        # Hint with unsupported parameter types
        with self.assertRaises(TypeError):
            self.connect.read.table(self.tbl_name).hint("REPARTITION", range(5)).toPandas()

        # Hint with unsupported parameter types
        with self.assertRaises(TypeError):
            self.connect.read.table(self.tbl_name).hint(
                "my awesome hint", 1.2345, 2, such_a_nice_list, range(6)
            ).toPandas()

        # Hint with wrong combination
        with self.assertRaises(SparkConnectException):
            self.connect.read.table(self.tbl_name).hint("REPARTITION", "id", 3).toPandas()

    def test_empty_dataset(self):
        # SPARK-41005: Test arrow based collection with empty dataset.
        self.assertTrue(
            self.connect.sql("SELECT 1 AS X LIMIT 0")
            .toPandas()
            .equals(self.spark.sql("SELECT 1 AS X LIMIT 0").toPandas())
        )
        pdf = self.connect.sql("SELECT 1 AS X LIMIT 0").toPandas()
        self.assertEqual(0, len(pdf))  # empty dataset
        self.assertEqual(1, len(pdf.columns))  # one column
        self.assertEqual("X", pdf.columns[0])

    def test_is_empty(self):
        # SPARK-41212: Test is empty
        self.assertFalse(self.connect.sql("SELECT 1 AS X").isEmpty())
        self.assertTrue(self.connect.sql("SELECT 1 AS X LIMIT 0").isEmpty())

    def test_session(self):
        self.assertEqual(self.connect, self.connect.sql("SELECT 1").sparkSession)

    def test_show(self):
        # SPARK-41111: Test the show method
        show_str = self.connect.sql("SELECT 1 AS X, 2 AS Y")._show_string()
        # +---+---+
        # |  X|  Y|
        # +---+---+
        # |  1|  2|
        # +---+---+
        expected = "+---+---+\n|  X|  Y|\n+---+---+\n|  1|  2|\n+---+---+\n"
        self.assertEqual(show_str, expected)

    def test_describe(self):
        # SPARK-41403: Test the describe method
        self.assert_eq(
            self.connect.read.table(self.tbl_name).describe("id").toPandas(),
            self.spark.read.table(self.tbl_name).describe("id").toPandas(),
        )
        self.assert_eq(
            self.connect.read.table(self.tbl_name).describe("id", "name").toPandas(),
            self.spark.read.table(self.tbl_name).describe("id", "name").toPandas(),
        )
        self.assert_eq(
            self.connect.read.table(self.tbl_name).describe(["id", "name"]).toPandas(),
            self.spark.read.table(self.tbl_name).describe(["id", "name"]).toPandas(),
        )

    def test_stat_cov(self):
        # SPARK-41067: Test the stat.cov method
        self.assertEqual(
            self.connect.read.table(self.tbl_name2).stat.cov("col1", "col3"),
            self.spark.read.table(self.tbl_name2).stat.cov("col1", "col3"),
        )

    def test_stat_corr(self):
        # SPARK-41068: Test the stat.corr method
        self.assertEqual(
            self.connect.read.table(self.tbl_name2).stat.corr("col1", "col3"),
            self.spark.read.table(self.tbl_name2).stat.corr("col1", "col3"),
        )

        self.assertEqual(
            self.connect.read.table(self.tbl_name2).stat.corr("col1", "col3", "pearson"),
            self.spark.read.table(self.tbl_name2).stat.corr("col1", "col3", "pearson"),
        )

        with self.assertRaisesRegex(TypeError, "col1 should be a string."):
            self.connect.read.table(self.tbl_name2).stat.corr(1, "col3", "pearson")
        with self.assertRaisesRegex(TypeError, "col2 should be a string."):
            self.connect.read.table(self.tbl_name).stat.corr("col1", 1, "pearson")
        with self.assertRaises(ValueError) as context:
            self.connect.read.table(self.tbl_name2).stat.corr("col1", "col3", "spearman"),
            self.assertTrue(
                "Currently only the calculation of the Pearson Correlation "
                + "coefficient is supported."
                in str(context.exception)
            )

    def test_stat_approx_quantile(self):
        # SPARK-41069: Test the stat.approxQuantile method
        result = self.connect.read.table(self.tbl_name2).stat.approxQuantile(
            ["col1", "col3"], [0.1, 0.5, 0.9], 0.1
        )
        self.assertEqual(len(result), 2)
        self.assertEqual(len(result[0]), 3)
        self.assertEqual(len(result[1]), 3)

        result = self.connect.read.table(self.tbl_name2).stat.approxQuantile(
            ["col1"], [0.1, 0.5, 0.9], 0.1
        )
        self.assertEqual(len(result), 1)
        self.assertEqual(len(result[0]), 3)

        with self.assertRaisesRegex(
            TypeError, "col should be a string, list or tuple, but got <class 'int'>"
        ):
            self.connect.read.table(self.tbl_name2).stat.approxQuantile(1, [0.1, 0.5, 0.9], 0.1)
        with self.assertRaisesRegex(TypeError, "columns should be strings, but got <class 'int'>"):
            self.connect.read.table(self.tbl_name2).stat.approxQuantile([1], [0.1, 0.5, 0.9], 0.1)
        with self.assertRaisesRegex(TypeError, "probabilities should be a list or tuple"):
            self.connect.read.table(self.tbl_name2).stat.approxQuantile(["col1", "col3"], 0.1, 0.1)
        with self.assertRaisesRegex(
            ValueError, "probabilities should be numerical \\(float, int\\) in \\[0,1\\]"
        ):
            self.connect.read.table(self.tbl_name2).stat.approxQuantile(
                ["col1", "col3"], [-0.1], 0.1
            )
        with self.assertRaisesRegex(
            TypeError, "relativeError should be numerical \\(float, int\\)"
        ):
            self.connect.read.table(self.tbl_name2).stat.approxQuantile(
                ["col1", "col3"], [0.1, 0.5, 0.9], "str"
            )
        with self.assertRaisesRegex(ValueError, "relativeError should be >= 0."):
            self.connect.read.table(self.tbl_name2).stat.approxQuantile(
                ["col1", "col3"], [0.1, 0.5, 0.9], -0.1
            )

    def test_stat_freq_items(self):
        # SPARK-41065: Test the stat.freqItems method
        self.assert_eq(
            self.connect.read.table(self.tbl_name2).stat.freqItems(["col1", "col3"]).toPandas(),
            self.spark.read.table(self.tbl_name2).stat.freqItems(["col1", "col3"]).toPandas(),
        )

        self.assert_eq(
            self.connect.read.table(self.tbl_name2)
            .stat.freqItems(["col1", "col3"], 0.4)
            .toPandas(),
            self.spark.read.table(self.tbl_name2).stat.freqItems(["col1", "col3"], 0.4).toPandas(),
        )

        with self.assertRaisesRegex(
            TypeError, "cols must be a list or tuple of column names as strings"
        ):
            self.connect.read.table(self.tbl_name2).stat.freqItems("col1")

    def test_stat_sample_by(self):
        # SPARK-41069: Test stat.sample_by

        from pyspark.sql import functions as SF
        from pyspark.sql.connect import functions as CF

        cdf = self.connect.range(0, 100).select((CF.col("id") % 3).alias("key"))
        sdf = self.spark.range(0, 100).select((SF.col("id") % 3).alias("key"))

        self.assert_eq(
            cdf.sampleBy(cdf.key, fractions={0: 0.1, 1: 0.2}, seed=0)
            .groupBy("key")
            .agg(CF.count(CF.lit(1)))
            .orderBy("key")
            .toPandas(),
            sdf.sampleBy(sdf.key, fractions={0: 0.1, 1: 0.2}, seed=0)
            .groupBy("key")
            .agg(SF.count(SF.lit(1)))
            .orderBy("key")
            .toPandas(),
        )

        with self.assertRaisesRegex(TypeError, "key must be float, int, or string"):
            cdf.stat.sampleBy(cdf.key, fractions={0: 0.1, None: 0.2}, seed=0)

        with self.assertRaises(SparkConnectException):
            cdf.sampleBy(cdf.key, fractions={0: 0.1, 1: 1.2}, seed=0).show()

    def test_repr(self):
        # SPARK-41213: Test the __repr__ method
        query = """SELECT * FROM VALUES (1L, NULL), (3L, "Z") AS tab(a, b)"""
        self.assertEqual(
            self.connect.sql(query).__repr__(),
            self.spark.sql(query).__repr__(),
        )

    def test_explain_string(self):
        # SPARK-41122: test explain API.
        plan_str = self.connect.sql("SELECT 1")._explain_string(extended=True)
        self.assertTrue("Parsed Logical Plan" in plan_str)
        self.assertTrue("Analyzed Logical Plan" in plan_str)
        self.assertTrue("Optimized Logical Plan" in plan_str)
        self.assertTrue("Physical Plan" in plan_str)

        with self.assertRaises(ValueError) as context:
            self.connect.sql("SELECT 1")._explain_string(mode="unknown")
        self.assertTrue("unknown" in str(context.exception))

    def test_simple_datasource_read(self) -> None:
        writeDf = self.df_text
        tmpPath = tempfile.mkdtemp()
        shutil.rmtree(tmpPath)
        writeDf.write.text(tmpPath)

        readDf = self.connect.read.format("text").schema("id STRING").load(path=tmpPath)
        expectResult = writeDf.collect()
        pandasResult = readDf.toPandas()
        if pandasResult is None:
            self.assertTrue(False, "Empty pandas dataframe")
        else:
            actualResult = pandasResult.values.tolist()
            self.assertEqual(len(expectResult), len(actualResult))

    def test_simple_read_without_schema(self) -> None:
        """SPARK-41300: Schema not set when reading CSV."""
        writeDf = self.df_text
        tmpPath = tempfile.mkdtemp()
        shutil.rmtree(tmpPath)
        writeDf.write.csv(tmpPath, header=True)

        readDf = self.connect.read.format("csv").option("header", True).load(path=tmpPath)
        expectResult = set(writeDf.collect())
        pandasResult = set(readDf.collect())
        self.assertEqual(expectResult, pandasResult)

    def test_count(self) -> None:
        # SPARK-41308: test count() API.
        self.assertEqual(
            self.connect.read.table(self.tbl_name).count(),
            self.spark.read.table(self.tbl_name).count(),
        )

    def test_simple_transform(self) -> None:
        """SPARK-41203: Support DF.transform"""

        def transform_df(input_df: CDataFrame) -> CDataFrame:
            return input_df.select((col("id") + lit(10)).alias("id"))

        df = self.connect.range(1, 100)
        result_left = df.transform(transform_df).collect()
        result_right = self.connect.range(11, 110).collect()
        self.assertEqual(result_right, result_left)

        # Check assertion.
        with self.assertRaises(AssertionError):
            df.transform(lambda x: 2)  # type: ignore

    def test_alias(self) -> None:
        """Testing supported and unsupported alias"""
        col0 = (
            self.connect.range(1, 10)
            .select(col("id").alias("name", metadata={"max": 99}))
            .schema.names[0]
        )
        self.assertEqual("name", col0)

        with self.assertRaises(SparkConnectException) as exc:
            self.connect.range(1, 10).select(col("id").alias("this", "is", "not")).collect()
        self.assertIn("(this, is, not)", str(exc.exception))

    def test_column_regexp(self) -> None:
        # SPARK-41438: test dataframe.colRegex()
        ndf = self.connect.read.table(self.tbl_name3)
        df = self.spark.read.table(self.tbl_name3)

        self.assert_eq(
            ndf.select(ndf.colRegex("`tes.*\n.*mn`")).toPandas(),
            df.select(df.colRegex("`tes.*\n.*mn`")).toPandas(),
        )

    def test_agg_with_two_agg_exprs(self) -> None:
        # SPARK-41230: test dataframe.agg()
        self.assert_eq(
            self.connect.read.table(self.tbl_name).agg({"name": "min", "id": "max"}).toPandas(),
            self.spark.read.table(self.tbl_name).agg({"name": "min", "id": "max"}).toPandas(),
        )

    def test_subtract(self):
        # SPARK-41453: test dataframe.subtract()
        ndf1 = self.connect.read.table(self.tbl_name)
        ndf2 = ndf1.filter("id > 3")
        df1 = self.spark.read.table(self.tbl_name)
        df2 = df1.filter("id > 3")

        self.assert_eq(
            ndf1.subtract(ndf2).toPandas(),
            df1.subtract(df2).toPandas(),
        )

    def test_write_operations(self):
        with tempfile.TemporaryDirectory() as d:
            df = self.connect.range(50)
            df.write.mode("overwrite").format("csv").save(d)

            ndf = self.connect.read.schema("id int").load(d, format="csv")
            self.assertEqual(50, len(ndf.collect()))
            cd = ndf.collect()
            self.assertEqual(set(df.collect()), set(cd))

        with tempfile.TemporaryDirectory() as d:
            df = self.connect.range(50)
            df.write.mode("overwrite").csv(d, lineSep="|")

            ndf = self.connect.read.schema("id int").load(d, format="csv", lineSep="|")
            self.assertEqual(set(df.collect()), set(ndf.collect()))

        df = self.connect.range(50)
        df.write.format("parquet").saveAsTable("parquet_test")

        ndf = self.connect.read.table("parquet_test")
        self.assertEqual(set(df.collect()), set(ndf.collect()))

    def test_agg_with_avg(self):
        # SPARK-41325: groupby.avg()
        df = (
            self.connect.range(10)
            .groupBy((col("id") % lit(2)).alias("moded"))
            .avg("id")
            .sort("moded")
        )
        res = df.collect()
        self.assertEqual(2, len(res))
        self.assertEqual(4.0, res[0][1])
        self.assertEqual(5.0, res[1][1])

        # Additional GroupBy tests with 3 rows
        import pyspark.sql.connect.functions as CF
        import pyspark.sql.functions as PF

        df_a = self.connect.range(10).groupBy((col("id") % lit(3)).alias("moded"))
        df_b = self.spark.range(10).groupBy((PF.col("id") % PF.lit(3)).alias("moded"))
        self.assertEqual(
            set(df_b.agg(PF.sum("id")).collect()), set(df_a.agg(CF.sum("id")).collect())
        )

        # Dict agg
        measures = {"id": "sum"}
        self.assertEqual(
            set(df_a.agg(measures).select("sum(id)").collect()),
            set(df_b.agg(measures).select("sum(id)").collect()),
        )

    def test_column_cannot_be_constructed_from_string(self):
        with self.assertRaises(TypeError):
            Column("col")

    def test_crossjoin(self):
        # SPARK-41227: Test CrossJoin
        connect_df = self.connect.read.table(self.tbl_name)
        spark_df = self.spark.read.table(self.tbl_name)
        self.assert_eq(
            set(
                connect_df.select("id")
                .join(other=connect_df.select("name"), how="cross")
                .toPandas()
            ),
            set(spark_df.select("id").join(other=spark_df.select("name"), how="cross").toPandas()),
        )
        self.assert_eq(
            set(connect_df.select("id").crossJoin(other=connect_df.select("name")).toPandas()),
            set(spark_df.select("id").crossJoin(other=spark_df.select("name")).toPandas()),
        )

    def test_grouped_data(self):
        from pyspark.sql import functions as SF
        from pyspark.sql.connect import functions as CF

        query = """
            SELECT * FROM VALUES
                ('James', 'Sales', 3000, 2020),
                ('Michael', 'Sales', 4600, 2020),
                ('Robert', 'Sales', 4100, 2020),
                ('Maria', 'Finance', 3000, 2020),
                ('James', 'Sales', 3000, 2019),
                ('Scott', 'Finance', 3300, 2020),
                ('Jen', 'Finance', 3900, 2020),
                ('Jeff', 'Marketing', 3000, 2020),
                ('Kumar', 'Marketing', 2000, 2020),
                ('Saif', 'Sales', 4100, 2020)
            AS T(name, department, salary, year)
            """

        # +-------+----------+------+----+
        # |   name|department|salary|year|
        # +-------+----------+------+----+
        # |  James|     Sales|  3000|2020|
        # |Michael|     Sales|  4600|2020|
        # | Robert|     Sales|  4100|2020|
        # |  Maria|   Finance|  3000|2020|
        # |  James|     Sales|  3000|2019|
        # |  Scott|   Finance|  3300|2020|
        # |    Jen|   Finance|  3900|2020|
        # |   Jeff| Marketing|  3000|2020|
        # |  Kumar| Marketing|  2000|2020|
        # |   Saif|     Sales|  4100|2020|
        # +-------+----------+------+----+

        cdf = self.connect.sql(query)
        sdf = self.spark.sql(query)

        # test groupby
        self.assert_eq(
            cdf.groupBy("name").agg(CF.sum(cdf.salary)).toPandas(),
            sdf.groupBy("name").agg(SF.sum(sdf.salary)).toPandas(),
        )
        self.assert_eq(
            cdf.groupBy("name", cdf.department).agg(CF.max("year"), CF.min(cdf.salary)).toPandas(),
            sdf.groupBy("name", sdf.department).agg(SF.max("year"), SF.min(sdf.salary)).toPandas(),
        )

        # test rollup
        self.assert_eq(
            cdf.rollup("name").agg(CF.sum(cdf.salary)).toPandas(),
            sdf.rollup("name").agg(SF.sum(sdf.salary)).toPandas(),
        )
        self.assert_eq(
            cdf.rollup("name", cdf.department).agg(CF.max("year"), CF.min(cdf.salary)).toPandas(),
            sdf.rollup("name", sdf.department).agg(SF.max("year"), SF.min(sdf.salary)).toPandas(),
        )

        # test cube
        self.assert_eq(
            cdf.cube("name").agg(CF.sum(cdf.salary)).toPandas(),
            sdf.cube("name").agg(SF.sum(sdf.salary)).toPandas(),
        )
        self.assert_eq(
            cdf.cube("name", cdf.department).agg(CF.max("year"), CF.min(cdf.salary)).toPandas(),
            sdf.cube("name", sdf.department).agg(SF.max("year"), SF.min(sdf.salary)).toPandas(),
        )

        # test pivot
        # pivot with values
        self.assert_eq(
            cdf.groupBy("name")
            .pivot("department", ["Sales", "Marketing"])
            .agg(CF.sum(cdf.salary))
            .toPandas(),
            sdf.groupBy("name")
            .pivot("department", ["Sales", "Marketing"])
            .agg(SF.sum(sdf.salary))
            .toPandas(),
        )
        self.assert_eq(
            cdf.groupBy(cdf.name)
            .pivot("department", ["Sales", "Finance", "Marketing"])
            .agg(CF.sum(cdf.salary))
            .toPandas(),
            sdf.groupBy(sdf.name)
            .pivot("department", ["Sales", "Finance", "Marketing"])
            .agg(SF.sum(sdf.salary))
            .toPandas(),
        )
        self.assert_eq(
            cdf.groupBy(cdf.name)
            .pivot("department", ["Sales", "Finance", "Unknown"])
            .agg(CF.sum(cdf.salary))
            .toPandas(),
            sdf.groupBy(sdf.name)
            .pivot("department", ["Sales", "Finance", "Unknown"])
            .agg(SF.sum(sdf.salary))
            .toPandas(),
        )

        # pivot without values
        self.assert_eq(
            cdf.groupBy("name").pivot("department").agg(CF.sum(cdf.salary)).toPandas(),
            sdf.groupBy("name").pivot("department").agg(SF.sum(sdf.salary)).toPandas(),
        )

        self.assert_eq(
            cdf.groupBy("name").pivot("year").agg(CF.sum(cdf.salary)).toPandas(),
            sdf.groupBy("name").pivot("year").agg(SF.sum(sdf.salary)).toPandas(),
        )

        # check error
        with self.assertRaisesRegex(
            Exception,
            "PIVOT after ROLLUP is not supported",
        ):
            cdf.rollup("name").pivot("department").agg(CF.sum(cdf.salary))

        with self.assertRaisesRegex(
            Exception,
            "PIVOT after CUBE is not supported",
        ):
            cdf.cube("name").pivot("department").agg(CF.sum(cdf.salary))

        with self.assertRaisesRegex(
            Exception,
            "Repeated PIVOT operation is not supported",
        ):
            cdf.groupBy("name").pivot("year").pivot("year").agg(CF.sum(cdf.salary))

        with self.assertRaisesRegex(
            TypeError,
            "value should be a bool, float, int or str, but got bytes",
        ):
            cdf.groupBy("name").pivot("department", ["Sales", b"Marketing"]).agg(CF.sum(cdf.salary))

    def test_numeric_aggregation(self):
        # SPARK-41737: test numeric aggregation
        query = """
                SELECT * FROM VALUES
                    ('James', 'Sales', 3000, 2020),
                    ('Michael', 'Sales', 4600, 2020),
                    ('Robert', 'Sales', 4100, 2020),
                    ('Maria', 'Finance', 3000, 2020),
                    ('James', 'Sales', 3000, 2019),
                    ('Scott', 'Finance', 3300, 2020),
                    ('Jen', 'Finance', 3900, 2020),
                    ('Jeff', 'Marketing', 3000, 2020),
                    ('Kumar', 'Marketing', 2000, 2020),
                    ('Saif', 'Sales', 4100, 2020)
                AS T(name, department, salary, year)
                """

        # +-------+----------+------+----+
        # |   name|department|salary|year|
        # +-------+----------+------+----+
        # |  James|     Sales|  3000|2020|
        # |Michael|     Sales|  4600|2020|
        # | Robert|     Sales|  4100|2020|
        # |  Maria|   Finance|  3000|2020|
        # |  James|     Sales|  3000|2019|
        # |  Scott|   Finance|  3300|2020|
        # |    Jen|   Finance|  3900|2020|
        # |   Jeff| Marketing|  3000|2020|
        # |  Kumar| Marketing|  2000|2020|
        # |   Saif|     Sales|  4100|2020|
        # +-------+----------+------+----+

        cdf = self.connect.sql(query)
        sdf = self.spark.sql(query)

        # test groupby
        self.assert_eq(
            cdf.groupBy("name").min().toPandas(),
            sdf.groupBy("name").min().toPandas(),
        )
        self.assert_eq(
            cdf.groupBy("name").min("salary").toPandas(),
            sdf.groupBy("name").min("salary").toPandas(),
        )
        self.assert_eq(
            cdf.groupBy("name").max("salary").toPandas(),
            sdf.groupBy("name").max("salary").toPandas(),
        )
        self.assert_eq(
            cdf.groupBy("name", cdf.department).avg("salary", "year").toPandas(),
            sdf.groupBy("name", sdf.department).avg("salary", "year").toPandas(),
        )
        self.assert_eq(
            cdf.groupBy("name", cdf.department).mean("salary", "year").toPandas(),
            sdf.groupBy("name", sdf.department).mean("salary", "year").toPandas(),
        )
        self.assert_eq(
            cdf.groupBy("name", cdf.department).sum("salary", "year").toPandas(),
            sdf.groupBy("name", sdf.department).sum("salary", "year").toPandas(),
        )

        # test rollup
        self.assert_eq(
            cdf.rollup("name").max().toPandas(),
            sdf.rollup("name").max().toPandas(),
        )
        self.assert_eq(
            cdf.rollup("name").min("salary").toPandas(),
            sdf.rollup("name").min("salary").toPandas(),
        )
        self.assert_eq(
            cdf.rollup("name").max("salary").toPandas(),
            sdf.rollup("name").max("salary").toPandas(),
        )
        self.assert_eq(
            cdf.rollup("name", cdf.department).avg("salary", "year").toPandas(),
            sdf.rollup("name", sdf.department).avg("salary", "year").toPandas(),
        )
        self.assert_eq(
            cdf.rollup("name", cdf.department).mean("salary", "year").toPandas(),
            sdf.rollup("name", sdf.department).mean("salary", "year").toPandas(),
        )
        self.assert_eq(
            cdf.rollup("name", cdf.department).sum("salary", "year").toPandas(),
            sdf.rollup("name", sdf.department).sum("salary", "year").toPandas(),
        )

        # test cube
        self.assert_eq(
            cdf.cube("name").avg().toPandas(),
            sdf.cube("name").avg().toPandas(),
        )
        self.assert_eq(
            cdf.cube("name").mean().toPandas(),
            sdf.cube("name").mean().toPandas(),
        )
        self.assert_eq(
            cdf.cube("name").min("salary").toPandas(),
            sdf.cube("name").min("salary").toPandas(),
        )
        self.assert_eq(
            cdf.cube("name").max("salary").toPandas(),
            sdf.cube("name").max("salary").toPandas(),
        )
        self.assert_eq(
            cdf.cube("name", cdf.department).avg("salary", "year").toPandas(),
            sdf.cube("name", sdf.department).avg("salary", "year").toPandas(),
        )
        self.assert_eq(
            cdf.cube("name", cdf.department).sum("salary", "year").toPandas(),
            sdf.cube("name", sdf.department).sum("salary", "year").toPandas(),
        )

        # test pivot
        # pivot with values
        self.assert_eq(
            cdf.groupBy("name").pivot("department", ["Sales", "Marketing"]).sum().toPandas(),
            sdf.groupBy("name").pivot("department", ["Sales", "Marketing"]).sum().toPandas(),
        )
        self.assert_eq(
            cdf.groupBy("name")
            .pivot("department", ["Sales", "Marketing"])
            .min("salary")
            .toPandas(),
            sdf.groupBy("name")
            .pivot("department", ["Sales", "Marketing"])
            .min("salary")
            .toPandas(),
        )
        self.assert_eq(
            cdf.groupBy("name")
            .pivot("department", ["Sales", "Marketing"])
            .max("salary")
            .toPandas(),
            sdf.groupBy("name")
            .pivot("department", ["Sales", "Marketing"])
            .max("salary")
            .toPandas(),
        )
        self.assert_eq(
            cdf.groupBy(cdf.name)
            .pivot("department", ["Sales", "Finance", "Unknown"])
            .avg("salary", "year")
            .toPandas(),
            sdf.groupBy(sdf.name)
            .pivot("department", ["Sales", "Finance", "Unknown"])
            .avg("salary", "year")
            .toPandas(),
        )
        self.assert_eq(
            cdf.groupBy(cdf.name)
            .pivot("department", ["Sales", "Finance", "Unknown"])
            .sum("salary", "year")
            .toPandas(),
            sdf.groupBy(sdf.name)
            .pivot("department", ["Sales", "Finance", "Unknown"])
            .sum("salary", "year")
            .toPandas(),
        )

        # pivot without values
        self.assert_eq(
            cdf.groupBy("name").pivot("department").min().toPandas(),
            sdf.groupBy("name").pivot("department").min().toPandas(),
        )
        self.assert_eq(
            cdf.groupBy("name").pivot("department").min("salary").toPandas(),
            sdf.groupBy("name").pivot("department").min("salary").toPandas(),
        )
        self.assert_eq(
            cdf.groupBy("name").pivot("department").max("salary").toPandas(),
            sdf.groupBy("name").pivot("department").max("salary").toPandas(),
        )
        self.assert_eq(
            cdf.groupBy(cdf.name).pivot("department").avg("salary", "year").toPandas(),
            sdf.groupBy(sdf.name).pivot("department").avg("salary", "year").toPandas(),
        )
        self.assert_eq(
            cdf.groupBy(cdf.name).pivot("department").sum("salary", "year").toPandas(),
            sdf.groupBy(sdf.name).pivot("department").sum("salary", "year").toPandas(),
        )

        # check error
        with self.assertRaisesRegex(
            TypeError,
            "Numeric aggregation function can only be applied on numeric columns",
        ):
            cdf.groupBy("name").min("department").show()

        with self.assertRaisesRegex(
            TypeError,
            "Numeric aggregation function can only be applied on numeric columns",
        ):
            cdf.groupBy("name").max("salary", "department").show()

        with self.assertRaisesRegex(
            TypeError,
            "Numeric aggregation function can only be applied on numeric columns",
        ):
            cdf.rollup("name").avg("department").show()

        with self.assertRaisesRegex(
            TypeError,
            "Numeric aggregation function can only be applied on numeric columns",
        ):
            cdf.rollup("name").sum("salary", "department").show()

        with self.assertRaisesRegex(
            TypeError,
            "Numeric aggregation function can only be applied on numeric columns",
        ):
            cdf.cube("name").min("department").show()

        with self.assertRaisesRegex(
            TypeError,
            "Numeric aggregation function can only be applied on numeric columns",
        ):
            cdf.cube("name").max("salary", "department").show()

        with self.assertRaisesRegex(
            TypeError,
            "Numeric aggregation function can only be applied on numeric columns",
        ):
            cdf.groupBy("name").pivot("department").avg("department").show()

        with self.assertRaisesRegex(
            TypeError,
            "Numeric aggregation function can only be applied on numeric columns",
        ):
            cdf.groupBy("name").pivot("department").sum("salary", "department").show()

    def test_unsupported_functions(self):
        # SPARK-41225: Disable unsupported functions.
        df = self.connect.read.table(self.tbl_name)
        for f in (
            "rdd",
            "unpersist",
            "cache",
            "persist",
            "withWatermark",
            "observe",
            "foreach",
            "foreachPartition",
            "toLocalIterator",
            "checkpoint",
            "localCheckpoint",
            "_repr_html_",
            "semanticHash",
<<<<<<< HEAD
=======
            "sameSemantics",
            "writeTo",
>>>>>>> 6f96a27c
        ):
            with self.assertRaises(NotImplementedError):
                getattr(df, f)()

    def test_same_semantics(self):
        df1 = self.connect.read.table(self.tbl_name).limit(10)
        df2 = self.connect.read.table(self.tbl_name).limit(10)
        df3 = self.connect.read.table(self.tbl_name).limit(1)

        self.assertTrue(df1.sameSemantics(df2))
        self.assertFalse(df1.sameSemantics(df3))


@unittest.skipIf(not should_test_connect, connect_requirement_message)
class ChannelBuilderTests(ReusedPySparkTestCase):
    def test_invalid_connection_strings(self):
        invalid = [
            "scc://host:12",
            "http://host",
            "sc:/host:1234/path",
            "sc://host/path",
            "sc://host/;parm1;param2",
        ]
        for i in invalid:
            self.assertRaises(AttributeError, ChannelBuilder, i)

    def test_sensible_defaults(self):
        chan = ChannelBuilder("sc://host")
        self.assertFalse(chan.secure, "Default URL is not secure")

        chan = ChannelBuilder("sc://host/;token=abcs")
        self.assertTrue(chan.secure, "specifying a token must set the channel to secure")

        chan = ChannelBuilder("sc://host/;use_ssl=abcs")
        self.assertFalse(chan.secure, "Garbage in, false out")

    def test_valid_channel_creation(self):
        chan = ChannelBuilder("sc://host").toChannel()
        self.assertIsInstance(chan, grpc.Channel)

        # Sets up a channel without tokens because ssl is not used.
        chan = ChannelBuilder("sc://host/;use_ssl=true;token=abc").toChannel()
        self.assertIsInstance(chan, grpc.Channel)

        chan = ChannelBuilder("sc://host/;use_ssl=true").toChannel()
        self.assertIsInstance(chan, grpc.Channel)

    def test_channel_properties(self):
        chan = ChannelBuilder("sc://host/;use_ssl=true;token=abc;param1=120%2021")
        self.assertEqual("host:15002", chan.endpoint)
        self.assertEqual(True, chan.secure)
        self.assertEqual("120 21", chan.get("param1"))

    def test_metadata(self):
        chan = ChannelBuilder("sc://host/;use_ssl=true;token=abc;param1=120%2021;x-my-header=abcd")
        md = chan.metadata()
        self.assertEqual([("param1", "120 21"), ("x-my-header", "abcd")], md)


if __name__ == "__main__":
    from pyspark.sql.tests.connect.test_connect_basic import *  # noqa: F401

    try:
        import xmlrunner

        testRunner = xmlrunner.XMLTestRunner(output="target/test-reports", verbosity=2)
    except ImportError:
        testRunner = None

    unittest.main(testRunner=testRunner, verbosity=2)<|MERGE_RESOLUTION|>--- conflicted
+++ resolved
@@ -1988,11 +1988,7 @@
             "localCheckpoint",
             "_repr_html_",
             "semanticHash",
-<<<<<<< HEAD
-=======
-            "sameSemantics",
             "writeTo",
->>>>>>> 6f96a27c
         ):
             with self.assertRaises(NotImplementedError):
                 getattr(df, f)()
