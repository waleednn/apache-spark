--- conflicted
+++ resolved
@@ -2876,7 +2876,12 @@
             with self.assertRaises(NotImplementedError):
                 getattr(df.write, f)()
 
-<<<<<<< HEAD
+    def test_sql_with_command(self):
+        # SPARK-42705: spark.sql should return values from the command.
+        self.assertEqual(
+            self.connect.sql("show functions").collect(), self.spark.sql("show functions").collect()
+        )
+
     def test_schema_has_nullable(self):
         schema_false = StructType([StructField("id", IntegerType(), False)])
         cdf1 = self.connect.createDataFrame([[1]], schema=schema_false)
@@ -2901,13 +2906,6 @@
         sdf4 = self.spark.createDataFrame(pdf2, cdf2.schema)
         self.assertEqual(cdf4.schema, sdf4.schema)
         self.assertEqual(cdf4.collect(), sdf4.collect())
-=======
-    def test_sql_with_command(self):
-        # SPARK-42705: spark.sql should return values from the command.
-        self.assertEqual(
-            self.connect.sql("show functions").collect(), self.spark.sql("show functions").collect()
-        )
->>>>>>> 5db84b53
 
 
 @unittest.skipIf(not should_test_connect, connect_requirement_message)
