#
# Licensed to the Apache Software Foundation (ASF) under one or more
# contributor license agreements.  See the NOTICE file distributed with
# this work for additional information regarding copyright ownership.
# The ASF licenses this file to You under the Apache License, Version 2.0
# (the "License"); you may not use this file except in compliance with
# the License.  You may obtain a copy of the License at
#
#    http://www.apache.org/licenses/LICENSE-2.0
#
# Unless required by applicable law or agreed to in writing, software
# distributed under the License is distributed on an "AS IS" BASIS,
# WITHOUT WARRANTIES OR CONDITIONS OF ANY KIND, either express or implied.
# See the License for the specific language governing permissions and
# limitations under the License.
#

import array
import datetime
import os
import unittest
import shutil
import tempfile
from collections import defaultdict

from pyspark.errors import PySparkAttributeError, PySparkTypeError
from pyspark.sql import SparkSession as PySparkSession, Row
from pyspark.sql.types import (
    StructType,
    StructField,
    LongType,
    StringType,
    IntegerType,
    MapType,
    ArrayType,
    Row,
)

from pyspark.testing.sqlutils import (
    MyObject,
    SQLTestUtils,
    PythonOnlyUDT,
    ExamplePoint,
    PythonOnlyPoint,
)
from pyspark.testing.connectutils import (
    should_test_connect,
    ReusedConnectTestCase,
    connect_requirement_message,
)
from pyspark.testing.pandasutils import PandasOnSparkTestUtils
from pyspark.errors.exceptions.connect import (
    AnalysisException,
    ParseException,
    SparkConnectException,
)

if should_test_connect:
    import grpc
    import pandas as pd
    import numpy as np
    from pyspark.sql.connect.proto import Expression as ProtoExpression
    from pyspark.sql.connect.session import SparkSession as RemoteSparkSession
    from pyspark.sql.connect.client import ChannelBuilder
    from pyspark.sql.connect.column import Column
    from pyspark.sql.connect.readwriter import DataFrameWriterV2
    from pyspark.sql.dataframe import DataFrame
    from pyspark.sql.connect.dataframe import DataFrame as CDataFrame
    from pyspark.sql import functions as SF
    from pyspark.sql.connect import functions as CF
    from pyspark.sql.connect.client import Retrying


class SparkConnectSQLTestCase(ReusedConnectTestCase, SQLTestUtils, PandasOnSparkTestUtils):
    """Parent test fixture class for all Spark Connect related
    test cases."""

    @classmethod
    def setUpClass(cls):
        super(SparkConnectSQLTestCase, cls).setUpClass()
        # Disable the shared namespace so pyspark.sql.functions, etc point the regular
        # PySpark libraries.
        os.environ["PYSPARK_NO_NAMESPACE_SHARE"] = "1"

        cls.connect = cls.spark  # Switch Spark Connect session and regular PySpark session.
        cls.spark = PySparkSession._instantiatedSession
        assert cls.spark is not None

        cls.testData = [Row(key=i, value=str(i)) for i in range(100)]
        cls.testDataStr = [Row(key=str(i)) for i in range(100)]
        cls.df = cls.spark.sparkContext.parallelize(cls.testData).toDF()
        cls.df_text = cls.spark.sparkContext.parallelize(cls.testDataStr).toDF()

        cls.tbl_name = "test_connect_basic_table_1"
        cls.tbl_name2 = "test_connect_basic_table_2"
        cls.tbl_name3 = "test_connect_basic_table_3"
        cls.tbl_name4 = "test_connect_basic_table_4"
        cls.tbl_name_empty = "test_connect_basic_table_empty"

        # Cleanup test data
        cls.spark_connect_clean_up_test_data()
        # Load test data
        cls.spark_connect_load_test_data()

    @classmethod
    def tearDownClass(cls):
        try:
            cls.spark_connect_clean_up_test_data()
            # Stopping Spark Connect closes the session in JVM at the server.
            cls.spark = cls.connect
            del os.environ["PYSPARK_NO_NAMESPACE_SHARE"]
        finally:
            super(SparkConnectSQLTestCase, cls).tearDownClass()

    @classmethod
    def spark_connect_load_test_data(cls):
        df = cls.spark.createDataFrame([(x, f"{x}") for x in range(100)], ["id", "name"])
        # Since we might create multiple Spark sessions, we need to create global temporary view
        # that is specifically maintained in the "global_temp" schema.
        df.write.saveAsTable(cls.tbl_name)
        df2 = cls.spark.createDataFrame(
            [(x, f"{x}", 2 * x) for x in range(100)], ["col1", "col2", "col3"]
        )
        df2.write.saveAsTable(cls.tbl_name2)
        df3 = cls.spark.createDataFrame([(x, f"{x}") for x in range(100)], ["id", "test\n_column"])
        df3.write.saveAsTable(cls.tbl_name3)
        df4 = cls.spark.createDataFrame(
            [(x, {"a": x}, [x, x * 2]) for x in range(100)], ["id", "map_column", "array_column"]
        )
        df4.write.saveAsTable(cls.tbl_name4)
        empty_table_schema = StructType(
            [
                StructField("firstname", StringType(), True),
                StructField("middlename", StringType(), True),
                StructField("lastname", StringType(), True),
            ]
        )
        emptyRDD = cls.spark.sparkContext.emptyRDD()
        empty_df = cls.spark.createDataFrame(emptyRDD, empty_table_schema)
        empty_df.write.saveAsTable(cls.tbl_name_empty)

    @classmethod
    def spark_connect_clean_up_test_data(cls):
        cls.spark.sql("DROP TABLE IF EXISTS {}".format(cls.tbl_name))
        cls.spark.sql("DROP TABLE IF EXISTS {}".format(cls.tbl_name2))
        cls.spark.sql("DROP TABLE IF EXISTS {}".format(cls.tbl_name_empty))


class SparkConnectBasicTests(SparkConnectSQLTestCase):
    def test_df_get_item(self):
        # SPARK-41779: test __getitem__

        query = """
            SELECT * FROM VALUES
            (true, 1, NULL), (false, NULL, 2.0), (NULL, 3, 3.0)
            AS tab(a, b, c)
            """

        # +-----+----+----+
        # |    a|   b|   c|
        # +-----+----+----+
        # | true|   1|null|
        # |false|null| 2.0|
        # | null|   3| 3.0|
        # +-----+----+----+

        cdf = self.connect.sql(query)
        sdf = self.spark.sql(query)

        # filter
        self.assert_eq(
            cdf[cdf.a].toPandas(),
            sdf[sdf.a].toPandas(),
        )
        self.assert_eq(
            cdf[cdf.b.isin(2, 3)].toPandas(),
            sdf[sdf.b.isin(2, 3)].toPandas(),
        )
        self.assert_eq(
            cdf[cdf.c > 1.5].toPandas(),
            sdf[sdf.c > 1.5].toPandas(),
        )

        # select
        self.assert_eq(
            cdf[[cdf.a, "b", cdf.c]].toPandas(),
            sdf[[sdf.a, "b", sdf.c]].toPandas(),
        )
        self.assert_eq(
            cdf[(cdf.a, "b", cdf.c)].toPandas(),
            sdf[(sdf.a, "b", sdf.c)].toPandas(),
        )

        # select by index
        self.assertTrue(isinstance(cdf[0], Column))
        self.assertTrue(isinstance(cdf[1], Column))
        self.assertTrue(isinstance(cdf[2], Column))

        self.assert_eq(
            cdf[[cdf[0], cdf[1], cdf[2]]].toPandas(),
            sdf[[sdf[0], sdf[1], sdf[2]]].toPandas(),
        )

        # check error
        with self.assertRaisesRegex(
            TypeError,
            "unexpected item type",
        ):
            cdf[1.5]

        with self.assertRaisesRegex(
            TypeError,
            "unexpected item type",
        ):
            cdf[None]

        with self.assertRaisesRegex(
            TypeError,
            "unexpected item type",
        ):
            cdf[cdf]

    def test_error_handling(self):
        # SPARK-41533 Proper error handling for Spark Connect
        df = self.connect.range(10).select("id2")
        with self.assertRaises(AnalysisException):
            df.collect()

    def test_simple_read(self):
        df = self.connect.read.table(self.tbl_name)
        data = df.limit(10).toPandas()
        # Check that the limit is applied
        self.assertEqual(len(data.index), 10)

    def test_json(self):
        with tempfile.TemporaryDirectory() as d:
            # Write a DataFrame into a JSON file
            self.spark.createDataFrame([{"age": 100, "name": "Hyukjin Kwon"}]).write.mode(
                "overwrite"
            ).format("json").save(d)
            # Read the JSON file as a DataFrame.
            self.assert_eq(self.connect.read.json(d).toPandas(), self.spark.read.json(d).toPandas())

            for schema in [
                "age INT, name STRING",
                StructType(
                    [
                        StructField("age", IntegerType()),
                        StructField("name", StringType()),
                    ]
                ),
            ]:
                self.assert_eq(
                    self.connect.read.json(path=d, schema=schema).toPandas(),
                    self.spark.read.json(path=d, schema=schema).toPandas(),
                )

            self.assert_eq(
                self.connect.read.json(path=d, primitivesAsString=True).toPandas(),
                self.spark.read.json(path=d, primitivesAsString=True).toPandas(),
            )

    def test_parquet(self):
        # SPARK-41445: Implement DataFrameReader.parquet
        with tempfile.TemporaryDirectory() as d:
            # Write a DataFrame into a JSON file
            self.spark.createDataFrame([{"age": 100, "name": "Hyukjin Kwon"}]).write.mode(
                "overwrite"
            ).format("parquet").save(d)
            # Read the Parquet file as a DataFrame.
            self.assert_eq(
                self.connect.read.parquet(d).toPandas(), self.spark.read.parquet(d).toPandas()
            )

    def test_text(self):
        # SPARK-41849: Implement DataFrameReader.text
        with tempfile.TemporaryDirectory() as d:
            # Write a DataFrame into a text file
            self.spark.createDataFrame(
                [{"name": "Sandeep Singh"}, {"name": "Hyukjin Kwon"}]
            ).write.mode("overwrite").format("text").save(d)
            # Read the text file as a DataFrame.
            self.assert_eq(self.connect.read.text(d).toPandas(), self.spark.read.text(d).toPandas())

    def test_csv(self):
        # SPARK-42011: Implement DataFrameReader.csv
        with tempfile.TemporaryDirectory() as d:
            # Write a DataFrame into a text file
            self.spark.createDataFrame(
                [{"name": "Sandeep Singh"}, {"name": "Hyukjin Kwon"}]
            ).write.mode("overwrite").format("csv").save(d)
            # Read the text file as a DataFrame.
            self.assert_eq(self.connect.read.csv(d).toPandas(), self.spark.read.csv(d).toPandas())

    def test_multi_paths(self):
        # SPARK-42041: DataFrameReader should support list of paths

        with tempfile.TemporaryDirectory() as d:
            text_files = []
            for i in range(0, 3):
                text_file = f"{d}/text-{i}.text"
                shutil.copyfile("python/test_support/sql/text-test.txt", text_file)
                text_files.append(text_file)

            self.assertEqual(
                self.connect.read.text(text_files).collect(),
                self.spark.read.text(text_files).collect(),
            )

        with tempfile.TemporaryDirectory() as d:
            json_files = []
            for i in range(0, 5):
                json_file = f"{d}/json-{i}.json"
                shutil.copyfile("python/test_support/sql/people.json", json_file)
                json_files.append(json_file)

            self.assertEqual(
                self.connect.read.json(json_files).collect(),
                self.spark.read.json(json_files).collect(),
            )

    def test_orc(self):
        # SPARK-42012: Implement DataFrameReader.orc
        with tempfile.TemporaryDirectory() as d:
            # Write a DataFrame into a text file
            self.spark.createDataFrame(
                [{"name": "Sandeep Singh"}, {"name": "Hyukjin Kwon"}]
            ).write.mode("overwrite").format("orc").save(d)
            # Read the text file as a DataFrame.
            self.assert_eq(self.connect.read.orc(d).toPandas(), self.spark.read.orc(d).toPandas())

    def test_join_condition_column_list_columns(self):
        left_connect_df = self.connect.read.table(self.tbl_name)
        right_connect_df = self.connect.read.table(self.tbl_name2)
        left_spark_df = self.spark.read.table(self.tbl_name)
        right_spark_df = self.spark.read.table(self.tbl_name2)
        joined_plan = left_connect_df.join(
            other=right_connect_df, on=left_connect_df.id == right_connect_df.col1, how="inner"
        )
        joined_plan2 = left_spark_df.join(
            other=right_spark_df, on=left_spark_df.id == right_spark_df.col1, how="inner"
        )
        self.assert_eq(joined_plan.toPandas(), joined_plan2.toPandas())

        joined_plan3 = left_connect_df.join(
            other=right_connect_df,
            on=[
                left_connect_df.id == right_connect_df.col1,
                left_connect_df.name == right_connect_df.col2,
            ],
            how="inner",
        )
        joined_plan4 = left_spark_df.join(
            other=right_spark_df,
            on=[left_spark_df.id == right_spark_df.col1, left_spark_df.name == right_spark_df.col2],
            how="inner",
        )
        self.assert_eq(joined_plan3.toPandas(), joined_plan4.toPandas())

    def test_join_ambiguous_cols(self):
        # SPARK-41812: test join with ambiguous columns
        data1 = [Row(id=1, value="foo"), Row(id=2, value=None)]
        cdf1 = self.connect.createDataFrame(data1)
        sdf1 = self.spark.createDataFrame(data1)

        data2 = [Row(value="bar"), Row(value=None), Row(value="foo")]
        cdf2 = self.connect.createDataFrame(data2)
        sdf2 = self.spark.createDataFrame(data2)

        cdf3 = cdf1.join(cdf2, cdf1["value"] == cdf2["value"])
        sdf3 = sdf1.join(sdf2, sdf1["value"] == sdf2["value"])

        self.assertEqual(cdf3.schema, sdf3.schema)
        self.assertEqual(cdf3.collect(), sdf3.collect())

        cdf4 = cdf1.join(cdf2, cdf1["value"].eqNullSafe(cdf2["value"]))
        sdf4 = sdf1.join(sdf2, sdf1["value"].eqNullSafe(sdf2["value"]))

        self.assertEqual(cdf4.schema, sdf4.schema)
        self.assertEqual(cdf4.collect(), sdf4.collect())

        cdf5 = cdf1.join(
            cdf2, (cdf1["value"] == cdf2["value"]) & (cdf1["value"].eqNullSafe(cdf2["value"]))
        )
        sdf5 = sdf1.join(
            sdf2, (sdf1["value"] == sdf2["value"]) & (sdf1["value"].eqNullSafe(sdf2["value"]))
        )

        self.assertEqual(cdf5.schema, sdf5.schema)
        self.assertEqual(cdf5.collect(), sdf5.collect())

        cdf6 = cdf1.join(cdf2, cdf1["value"] == cdf2["value"]).select(cdf1.value)
        sdf6 = sdf1.join(sdf2, sdf1["value"] == sdf2["value"]).select(sdf1.value)

        self.assertEqual(cdf6.schema, sdf6.schema)
        self.assertEqual(cdf6.collect(), sdf6.collect())

        cdf7 = cdf1.join(cdf2, cdf1["value"] == cdf2["value"]).select(cdf2.value)
        sdf7 = sdf1.join(sdf2, sdf1["value"] == sdf2["value"]).select(sdf2.value)

        self.assertEqual(cdf7.schema, sdf7.schema)
        self.assertEqual(cdf7.collect(), sdf7.collect())

    def test_invalid_column(self):
        # SPARK-41812: fail df1.select(df2.col)
        data1 = [Row(a=1, b=2, c=3)]
        cdf1 = self.connect.createDataFrame(data1)

        data2 = [Row(a=2, b=0)]
        cdf2 = self.connect.createDataFrame(data2)

        with self.assertRaises(AnalysisException):
            cdf1.select(cdf2.a).schema

        with self.assertRaises(AnalysisException):
            cdf2.withColumn("x", cdf1.a + 1).schema

        with self.assertRaisesRegex(AnalysisException, "attribute.*missing"):
            cdf3 = cdf1.select(cdf1.a)
            cdf3.select(cdf1.b).schema

    def test_collect(self):
        cdf = self.connect.read.table(self.tbl_name)
        sdf = self.spark.read.table(self.tbl_name)

        data = cdf.limit(10).collect()
        self.assertEqual(len(data), 10)
        # Check Row has schema column names.
        self.assertTrue("name" in data[0])
        self.assertTrue("id" in data[0])

        cdf = cdf.select(
            CF.log("id"), CF.log("id"), CF.struct("id", "name"), CF.struct("id", "name")
        ).limit(10)
        sdf = sdf.select(
            SF.log("id"), SF.log("id"), SF.struct("id", "name"), SF.struct("id", "name")
        ).limit(10)

        self.assertEqual(
            cdf.collect(),
            sdf.collect(),
        )

    def test_collect_timestamp(self):
        from pyspark.sql import functions as SF
        from pyspark.sql.connect import functions as CF

        query = """
            SELECT * FROM VALUES
            (TIMESTAMP('2022-12-25 10:30:00'), 1),
            (TIMESTAMP('2022-12-25 10:31:00'), 2),
            (TIMESTAMP('2022-12-25 10:32:00'), 1),
            (TIMESTAMP('2022-12-25 10:33:00'), 2),
            (TIMESTAMP('2022-12-26 09:30:00'), 1),
            (TIMESTAMP('2022-12-26 09:35:00'), 3)
            AS tab(date, val)
            """

        cdf = self.connect.sql(query)
        sdf = self.spark.sql(query)

        self.assertEqual(cdf.schema, sdf.schema)

        self.assertEqual(cdf.collect(), sdf.collect())

        self.assertEqual(
            cdf.select(CF.date_trunc("year", cdf.date).alias("year")).collect(),
            sdf.select(SF.date_trunc("year", sdf.date).alias("year")).collect(),
        )

    def test_with_columns_renamed(self):
        # SPARK-41312: test DataFrame.withColumnsRenamed()
        self.assertEqual(
            self.connect.read.table(self.tbl_name).withColumnRenamed("id", "id_new").schema,
            self.spark.read.table(self.tbl_name).withColumnRenamed("id", "id_new").schema,
        )
        self.assertEqual(
            self.connect.read.table(self.tbl_name)
            .withColumnsRenamed({"id": "id_new", "name": "name_new"})
            .schema,
            self.spark.read.table(self.tbl_name)
            .withColumnsRenamed({"id": "id_new", "name": "name_new"})
            .schema,
        )

    def test_with_local_data(self):
        """SPARK-41114: Test creating a dataframe using local data"""
        pdf = pd.DataFrame({"a": [1, 2, 3], "b": ["a", "b", "c"]})
        df = self.connect.createDataFrame(pdf)
        rows = df.filter(df.a == CF.lit(3)).collect()
        self.assertTrue(len(rows) == 1)
        self.assertEqual(rows[0][0], 3)
        self.assertEqual(rows[0][1], "c")

        # Check correct behavior for empty DataFrame
        pdf = pd.DataFrame({"a": []})
        with self.assertRaises(ValueError):
            self.connect.createDataFrame(pdf)

    def test_with_local_ndarray(self):
        """SPARK-41446: Test creating a dataframe using local list"""
        data = np.array([[1, 2, 3, 4], [5, 6, 7, 8]])

        sdf = self.spark.createDataFrame(data)
        cdf = self.connect.createDataFrame(data)
        self.assertEqual(sdf.schema, cdf.schema)
        self.assert_eq(sdf.toPandas(), cdf.toPandas())

        for schema in [
            StructType(
                [
                    StructField("col1", IntegerType(), True),
                    StructField("col2", IntegerType(), True),
                    StructField("col3", IntegerType(), True),
                    StructField("col4", IntegerType(), True),
                ]
            ),
            "struct<col1 int, col2 int, col3 int, col4 int>",
            "col1 int, col2 int, col3 int, col4 int",
            "col1 int, col2 long, col3 string, col4 long",
            "col1 int, col2 string, col3 short, col4 long",
            ["a", "b", "c", "d"],
            ("x1", "x2", "x3", "x4"),
        ]:
            sdf = self.spark.createDataFrame(data, schema=schema)
            cdf = self.connect.createDataFrame(data, schema=schema)

            self.assertEqual(sdf.schema, cdf.schema)
            self.assert_eq(sdf.toPandas(), cdf.toPandas())

        with self.assertRaisesRegex(
            ValueError,
            "Length mismatch: Expected axis has 4 elements, new values have 5 elements",
        ):
            self.connect.createDataFrame(data, ["a", "b", "c", "d", "e"])

        with self.assertRaises(ParseException):
            self.connect.createDataFrame(
                data, "col1 magic_type, col2 int, col3 int, col4 int"
            ).show()

        with self.assertRaises(SparkConnectException):
            self.connect.createDataFrame(data, "col1 int, col2 int, col3 int").show()

        # test 1 dim ndarray
        data = np.array([1.0, 2.0, np.nan, 3.0, 4.0, float("NaN"), 5.0])
        self.assertEqual(data.ndim, 1)

        sdf = self.spark.createDataFrame(data)
        cdf = self.connect.createDataFrame(data)
        self.assertEqual(sdf.schema, cdf.schema)
        self.assert_eq(sdf.toPandas(), cdf.toPandas())

    def test_with_local_list(self):
        """SPARK-41446: Test creating a dataframe using local list"""
        data = [[1, 2, 3, 4]]

        sdf = self.spark.createDataFrame(data)
        cdf = self.connect.createDataFrame(data)
        self.assertEqual(sdf.schema, cdf.schema)
        self.assert_eq(sdf.toPandas(), cdf.toPandas())

        for schema in [
            "struct<col1 int, col2 int, col3 int, col4 int>",
            "col1 int, col2 int, col3 int, col4 int",
            "col1 int, col2 long, col3 string, col4 long",
            "col1 int, col2 string, col3 short, col4 long",
            ["a", "b", "c", "d"],
            ("x1", "x2", "x3", "x4"),
        ]:
            sdf = self.spark.createDataFrame(data, schema=schema)
            cdf = self.connect.createDataFrame(data, schema=schema)

            self.assertEqual(sdf.schema, cdf.schema)
            self.assert_eq(sdf.toPandas(), cdf.toPandas())

        with self.assertRaisesRegex(
            ValueError,
            "Length mismatch: Expected axis has 5 elements, new values have 4 elements",
        ):
            self.connect.createDataFrame(data, ["a", "b", "c", "d", "e"])

        with self.assertRaises(ParseException):
            self.connect.createDataFrame(
                data, "col1 magic_type, col2 int, col3 int, col4 int"
            ).show()

        with self.assertRaises(SparkConnectException):
            self.connect.createDataFrame(data, "col1 int, col2 int, col3 int").show()

    def test_with_local_rows(self):
        # SPARK-41789, SPARK-41810: Test creating a dataframe with list of rows and dictionaries
        rows = [
            Row(course="dotNET", year=2012, earnings=10000),
            Row(course="Java", year=2012, earnings=20000),
            Row(course="dotNET", year=2012, earnings=5000),
            Row(course="dotNET", year=2013, earnings=48000),
            Row(course="Java", year=2013, earnings=30000),
            Row(course="Scala", year=2022, earnings=None),
        ]
        dicts = [row.asDict() for row in rows]

        for data in [rows, dicts]:
            sdf = self.spark.createDataFrame(data)
            cdf = self.connect.createDataFrame(data)

            self.assertEqual(sdf.schema, cdf.schema)
            self.assert_eq(sdf.toPandas(), cdf.toPandas())

            # test with rename
            sdf = self.spark.createDataFrame(data, schema=["a", "b", "c"])
            cdf = self.connect.createDataFrame(data, schema=["a", "b", "c"])

            self.assertEqual(sdf.schema, cdf.schema)
            self.assert_eq(sdf.toPandas(), cdf.toPandas())

    def test_with_atom_type(self):
        for data in [[(1), (2), (3)], [1, 2, 3]]:
            for schema in ["long", "int", "short"]:
                sdf = self.spark.createDataFrame(data, schema=schema)
                cdf = self.connect.createDataFrame(data, schema=schema)

                self.assertEqual(sdf.schema, cdf.schema)
                self.assert_eq(sdf.toPandas(), cdf.toPandas())

    def test_with_none_and_nan(self):
        # SPARK-41855: make createDataFrame support None and NaN

        from pyspark.sql import functions as SF
        from pyspark.sql.connect import functions as CF

        # SPARK-41814: test with eqNullSafe
        data1 = [Row(id=1, value=float("NaN")), Row(id=2, value=42.0), Row(id=3, value=None)]
        data2 = [Row(id=1, value=np.nan), Row(id=2, value=42.0), Row(id=3, value=None)]
        data3 = [
            {"id": 1, "value": float("NaN")},
            {"id": 2, "value": 42.0},
            {"id": 3, "value": None},
        ]
        data4 = [{"id": 1, "value": np.nan}, {"id": 2, "value": 42.0}, {"id": 3, "value": None}]
        data5 = [(1, float("NaN")), (2, 42.0), (3, None)]
        data6 = [(1, np.nan), (2, 42.0), (3, None)]
        data7 = np.array([[1, float("NaN")], [2, 42.0], [3, None]])
        data8 = np.array([[1, np.nan], [2, 42.0], [3, None]])

        # +---+-----+
        # | id|value|
        # +---+-----+
        # |  1|  NaN|
        # |  2| 42.0|
        # |  3| null|
        # +---+-----+

        for data in [data1, data2, data3, data4, data5, data6, data7, data8]:
            if isinstance(data[0], (Row, dict)):
                # data1, data2, data3, data4
                cdf = self.connect.createDataFrame(data)
                sdf = self.spark.createDataFrame(data)
            else:
                # data5, data6, data7, data8
                cdf = self.connect.createDataFrame(data, schema=["id", "value"])
                sdf = self.spark.createDataFrame(data, schema=["id", "value"])

            self.assert_eq(cdf.toPandas(), sdf.toPandas())

            self.assert_eq(
                cdf.select(
                    cdf["value"].eqNullSafe(None),
                    cdf["value"].eqNullSafe(float("NaN")),
                    cdf["value"].eqNullSafe(42.0),
                ).toPandas(),
                sdf.select(
                    sdf["value"].eqNullSafe(None),
                    sdf["value"].eqNullSafe(float("NaN")),
                    sdf["value"].eqNullSafe(42.0),
                ).toPandas(),
            )

        # SPARK-41851: test with nanvl
        data = [(1.0, float("nan")), (float("nan"), 2.0)]

        cdf = self.connect.createDataFrame(data, ("a", "b"))
        sdf = self.spark.createDataFrame(data, ("a", "b"))

        self.assert_eq(cdf.toPandas(), sdf.toPandas())

        self.assert_eq(
            cdf.select(
                CF.nanvl("a", "b").alias("r1"), CF.nanvl(cdf.a, cdf.b).alias("r2")
            ).toPandas(),
            sdf.select(
                SF.nanvl("a", "b").alias("r1"), SF.nanvl(sdf.a, sdf.b).alias("r2")
            ).toPandas(),
        )

        # SPARK-41852: test with pmod
        data = [
            (1.0, float("nan")),
            (float("nan"), 2.0),
            (10.0, 3.0),
            (float("nan"), float("nan")),
            (-3.0, 4.0),
            (-10.0, 3.0),
            (-5.0, -6.0),
            (7.0, -8.0),
            (1.0, 2.0),
        ]

        cdf = self.connect.createDataFrame(data, ("a", "b"))
        sdf = self.spark.createDataFrame(data, ("a", "b"))

        self.assert_eq(cdf.toPandas(), sdf.toPandas())

        self.assert_eq(
            cdf.select(CF.pmod("a", "b")).toPandas(),
            sdf.select(SF.pmod("a", "b")).toPandas(),
        )

    def test_cast_with_ddl(self):
        data = [Row(date=datetime.date(2021, 12, 27), add=2)]

        cdf = self.connect.createDataFrame(data, "date date, add integer")
        sdf = self.spark.createDataFrame(data, "date date, add integer")

        self.assertEqual(cdf.schema, sdf.schema)

    def test_create_empty_df(self):
        for schema in [
            "STRING",
            "x STRING",
            "x STRING, y INTEGER",
            StringType(),
            StructType(
                [
                    StructField("x", StringType(), True),
                    StructField("y", IntegerType(), True),
                ]
            ),
        ]:
            cdf = self.connect.createDataFrame(data=[], schema=schema)
            sdf = self.spark.createDataFrame(data=[], schema=schema)

            self.assert_eq(cdf.toPandas(), sdf.toPandas())

        # check error
        with self.assertRaisesRegex(
            ValueError,
            "can not infer schema from empty dataset",
        ):
            self.connect.createDataFrame(data=[])

    def test_create_dataframe_from_arrays(self):
        # SPARK-42021: createDataFrame support array.array
        data1 = [Row(a=1, b=array.array("i", [1, 2, 3]), c=array.array("d", [4, 5, 6]))]
        data2 = [(array.array("d", [1, 2, 3]), 2, "3")]
        data3 = [{"a": 1, "b": array.array("i", [1, 2, 3])}]

        for data in [data1, data2, data3]:
            cdf = self.connect.createDataFrame(data)
            sdf = self.spark.createDataFrame(data)

            # TODO: the nullability is different, need to fix
            # self.assertEqual(cdf.schema, sdf.schema)
            self.assertEqual(cdf.collect(), sdf.collect())

    def test_timestampe_create_from_rows(self):
        data = [(datetime.datetime(2016, 3, 11, 9, 0, 7), 1)]

        cdf = self.connect.createDataFrame(data, ["date", "val"])
        sdf = self.spark.createDataFrame(data, ["date", "val"])

        self.assertEqual(cdf.schema, sdf.schema)
        self.assertEqual(cdf.collect(), sdf.collect())

    def test_create_dataframe_with_coercion(self):
        data1 = [[1.33, 1], ["2.1", 1]]
        data2 = [[True, 1], ["false", 1]]

        for data in [data1, data2]:
            cdf = self.connect.createDataFrame(data, ["a", "b"])
            sdf = self.spark.createDataFrame(data, ["a", "b"])

            self.assertEqual(cdf.schema, sdf.schema)
            self.assertEqual(cdf.collect(), sdf.collect())

    def test_nested_type_create_from_rows(self):
        data1 = [Row(a=1, b=Row(c=2, d=Row(e=3, f=Row(g=4, h=Row(i=5)))))]
        # root
        # |-- a: long (nullable = true)
        # |-- b: struct (nullable = true)
        # |    |-- c: long (nullable = true)
        # |    |-- d: struct (nullable = true)
        # |    |    |-- e: long (nullable = true)
        # |    |    |-- f: struct (nullable = true)
        # |    |    |    |-- g: long (nullable = true)
        # |    |    |    |-- h: struct (nullable = true)
        # |    |    |    |    |-- i: long (nullable = true)

        data2 = [
            (
                1,
                "a",
                Row(
                    a=1,
                    b=[1, 2, 3],
                    c={"a": "b"},
                    d=Row(x=1, y="y", z=Row(o=1, p=2, q=Row(g=1.5))),
                ),
            )
        ]
        # root
        # |-- _1: long (nullable = true)
        # |-- _2: string (nullable = true)
        # |-- _3: struct (nullable = true)
        # |    |-- a: long (nullable = true)
        # |    |-- b: array (nullable = true)
        # |    |    |-- element: long (containsNull = true)
        # |    |-- c: map (nullable = true)
        # |    |    |-- key: string
        # |    |    |-- value: string (valueContainsNull = true)
        # |    |-- d: struct (nullable = true)
        # |    |    |-- x: long (nullable = true)
        # |    |    |-- y: string (nullable = true)
        # |    |    |-- z: struct (nullable = true)
        # |    |    |    |-- o: long (nullable = true)
        # |    |    |    |-- p: long (nullable = true)
        # |    |    |    |-- q: struct (nullable = true)
        # |    |    |    |    |-- g: double (nullable = true)

        data3 = [
            Row(
                a=1,
                b=[1, 2, 3],
                c={"a": "b"},
                d=Row(x=1, y="y", z=Row(1, 2, 3)),
                e=list("hello connect"),
            )
        ]
        # root
        # |-- a: long (nullable = true)
        # |-- b: array (nullable = true)
        # |    |-- element: long (containsNull = true)
        # |-- c: map (nullable = true)
        # |    |-- key: string
        # |    |-- value: string (valueContainsNull = true)
        # |-- d: struct (nullable = true)
        # |    |-- x: long (nullable = true)
        # |    |-- y: string (nullable = true)
        # |    |-- z: struct (nullable = true)
        # |    |    |-- _1: long (nullable = true)
        # |    |    |-- _2: long (nullable = true)
        # |    |    |-- _3: long (nullable = true)
        # |-- e: array (nullable = true)
        # |    |-- element: string (containsNull = true)

        data4 = [
            {
                "a": 1,
                "b": Row(x=1, y=Row(z=2)),
                "c": {"x": -1, "y": 2},
                "d": [1, 2, 3, 4, 5],
            }
        ]
        # root
        # |-- a: long (nullable = true)
        # |-- b: struct (nullable = true)
        # |    |-- x: long (nullable = true)
        # |    |-- y: struct (nullable = true)
        # |    |    |-- z: long (nullable = true)
        # |-- c: map (nullable = true)
        # |    |-- key: string
        # |    |-- value: long (valueContainsNull = true)
        # |-- d: array (nullable = true)
        # |    |-- element: long (containsNull = true)

        data5 = [
            {
                "a": [Row(x=1, y="2"), Row(x=-1, y="-2")],
                "b": [[1, 2, 3], [4, 5], [6]],
                "c": {3: {4: {5: 6}}, 7: {8: {9: 0}}},
            }
        ]
        # root
        # |-- a: array (nullable = true)
        # |    |-- element: struct (containsNull = true)
        # |    |    |-- x: long (nullable = true)
        # |    |    |-- y: string (nullable = true)
        # |-- b: array (nullable = true)
        # |    |-- element: array (containsNull = true)
        # |    |    |-- element: long (containsNull = true)
        # |-- c: map (nullable = true)
        # |    |-- key: long
        # |    |-- value: map (valueContainsNull = true)
        # |    |    |-- key: long
        # |    |    |-- value: map (valueContainsNull = true)
        # |    |    |    |-- key: long
        # |    |    |    |-- value: long (valueContainsNull = true)

        for data in [data1, data2, data3, data4, data5]:
            cdf = self.connect.createDataFrame(data)
            sdf = self.spark.createDataFrame(data)

            self.assertEqual(cdf.schema, sdf.schema)
            self.assertEqual(cdf.collect(), sdf.collect())

    def test_create_df_from_objects(self):
        data = [MyObject(1, "1"), MyObject(2, "2")]

        # +---+-----+
        # |key|value|
        # +---+-----+
        # |  1|    1|
        # |  2|    2|
        # +---+-----+

        cdf = self.connect.createDataFrame(data)
        sdf = self.spark.createDataFrame(data)

        self.assertEqual(cdf.schema, sdf.schema)
        self.assertEqual(cdf.collect(), sdf.collect())

    def test_simple_explain_string(self):
        df = self.connect.read.table(self.tbl_name).limit(10)
        result = df._explain_string()
        self.assertGreater(len(result), 0)

    def test_schema(self):
        schema = self.connect.read.table(self.tbl_name).schema
        self.assertEqual(
            StructType(
                [StructField("id", LongType(), True), StructField("name", StringType(), True)]
            ),
            schema,
        )

        # test FloatType, DoubleType, DecimalType, StringType, BooleanType, NullType
        query = """
            SELECT * FROM VALUES
            (float(1.0), double(1.0), 1.0, "1", true, NULL),
            (float(2.0), double(2.0), 2.0, "2", false, NULL),
            (float(3.0), double(3.0), NULL, "3", false, NULL)
            AS tab(a, b, c, d, e, f)
            """
        self.assertEqual(
            self.spark.sql(query).schema,
            self.connect.sql(query).schema,
        )

        # test TimestampType, DateType
        query = """
            SELECT * FROM VALUES
            (TIMESTAMP('2019-04-12 15:50:00'), DATE('2022-02-22')),
            (TIMESTAMP('2019-04-12 15:50:00'), NULL),
            (NULL, DATE('2022-02-22'))
            AS tab(a, b)
            """
        self.assertEqual(
            self.spark.sql(query).schema,
            self.connect.sql(query).schema,
        )

        # test DayTimeIntervalType
        query = """ SELECT INTERVAL '100 10:30' DAY TO MINUTE AS interval """
        self.assertEqual(
            self.spark.sql(query).schema,
            self.connect.sql(query).schema,
        )

        # test MapType
        query = """
            SELECT * FROM VALUES
            (MAP('a', 'ab'), MAP('a', 'ab'), MAP(1, 2, 3, 4)),
            (MAP('x', 'yz'), MAP('x', NULL), NULL),
            (MAP('c', 'de'), NULL, MAP(-1, NULL, -3, -4))
            AS tab(a, b, c)
            """
        self.assertEqual(
            self.spark.sql(query).schema,
            self.connect.sql(query).schema,
        )

        # test ArrayType
        query = """
            SELECT * FROM VALUES
            (ARRAY('a', 'ab'), ARRAY(1, 2, 3), ARRAY(1, NULL, 3)),
            (ARRAY('x', NULL), NULL, ARRAY(1, 3)),
            (NULL, ARRAY(-1, -2, -3), Array())
            AS tab(a, b, c)
            """
        self.assertEqual(
            self.spark.sql(query).schema,
            self.connect.sql(query).schema,
        )

        # test StructType
        query = """
            SELECT STRUCT(a, b, c, d), STRUCT(e, f, g), STRUCT(STRUCT(a, b), STRUCT(h)) FROM VALUES
            (float(1.0), double(1.0), 1.0, "1", true, NULL, ARRAY(1, NULL, 3), MAP(1, 2, 3, 4)),
            (float(2.0), double(2.0), 2.0, "2", false, NULL, ARRAY(1, 3), MAP(1, NULL, 3, 4)),
            (float(3.0), double(3.0), NULL, "3", false, NULL, ARRAY(NULL), NULL)
            AS tab(a, b, c, d, e, f, g, h)
            """
        self.assertEqual(
            self.spark.sql(query).schema,
            self.connect.sql(query).schema,
        )

    def test_to(self):
        # SPARK-41464: test DataFrame.to()

        cdf = self.connect.read.table(self.tbl_name)
        df = self.spark.read.table(self.tbl_name)

        def assert_eq_schema(cdf: CDataFrame, df: DataFrame, schema: StructType):
            cdf_to = cdf.to(schema)
            df_to = df.to(schema)
            self.assertEqual(cdf_to.schema, df_to.schema)
            self.assert_eq(cdf_to.toPandas(), df_to.toPandas())

        # The schema has not changed
        schema = StructType(
            [
                StructField("id", IntegerType(), True),
                StructField("name", StringType(), True),
            ]
        )

        assert_eq_schema(cdf, df, schema)

        # Change schema with struct
        schema2 = StructType([StructField("struct", schema, False)])

        cdf_to = cdf.select(CF.struct("id", "name").alias("struct")).to(schema2)
        df_to = df.select(SF.struct("id", "name").alias("struct")).to(schema2)

        self.assertEqual(cdf_to.schema, df_to.schema)

        # Change the column name
        schema = StructType(
            [
                StructField("col1", IntegerType(), True),
                StructField("col2", StringType(), True),
            ]
        )

        assert_eq_schema(cdf, df, schema)

        # Change the column data type
        schema = StructType(
            [
                StructField("id", StringType(), True),
                StructField("name", StringType(), True),
            ]
        )

        assert_eq_schema(cdf, df, schema)

        # Reduce the column quantity and change data type
        schema = StructType(
            [
                StructField("id", LongType(), True),
            ]
        )

        assert_eq_schema(cdf, df, schema)

        # incompatible field nullability
        schema = StructType([StructField("id", LongType(), False)])
        self.assertRaisesRegex(
            AnalysisException,
            "NULLABLE_COLUMN_OR_FIELD",
            lambda: cdf.to(schema).toPandas(),
        )

        # field cannot upcast
        schema = StructType([StructField("name", LongType())])
        self.assertRaisesRegex(
            AnalysisException,
            "INVALID_COLUMN_OR_FIELD_DATA_TYPE",
            lambda: cdf.to(schema).toPandas(),
        )

        schema = StructType(
            [
                StructField("id", IntegerType(), True),
                StructField("name", IntegerType(), True),
            ]
        )
        self.assertRaisesRegex(
            AnalysisException,
            "INVALID_COLUMN_OR_FIELD_DATA_TYPE",
            lambda: cdf.to(schema).toPandas(),
        )

        # Test map type and array type
        schema = StructType(
            [
                StructField("id", StringType(), True),
                StructField("my_map", MapType(StringType(), IntegerType(), False), True),
                StructField("my_array", ArrayType(IntegerType(), False), True),
            ]
        )
        cdf = self.connect.read.table(self.tbl_name4)
        df = self.spark.read.table(self.tbl_name4)

        assert_eq_schema(cdf, df, schema)

    def test_toDF(self):
        # SPARK-41310: test DataFrame.toDF()
        self.assertEqual(
            self.connect.read.table(self.tbl_name).toDF("col1", "col2").schema,
            self.spark.read.table(self.tbl_name).toDF("col1", "col2").schema,
        )

    def test_print_schema(self):
        # SPARK-41216: Test print schema
        tree_str = self.connect.sql("SELECT 1 AS X, 2 AS Y")._tree_string()
        # root
        #  |-- X: integer (nullable = false)
        #  |-- Y: integer (nullable = false)
        expected = "root\n |-- X: integer (nullable = false)\n |-- Y: integer (nullable = false)\n"
        self.assertEqual(tree_str, expected)

    def test_is_local(self):
        # SPARK-41216: Test is local
        self.assertTrue(self.connect.sql("SHOW DATABASES").isLocal())
        self.assertFalse(self.connect.read.table(self.tbl_name).isLocal())

    def test_is_streaming(self):
        # SPARK-41216: Test is streaming
        self.assertFalse(self.connect.read.table(self.tbl_name).isStreaming)
        self.assertFalse(self.connect.sql("SELECT 1 AS X LIMIT 0").isStreaming)

    def test_input_files(self):
        # SPARK-41216: Test input files
        tmpPath = tempfile.mkdtemp()
        shutil.rmtree(tmpPath)
        try:
            self.df_text.write.text(tmpPath)

            input_files_list1 = (
                self.spark.read.format("text").schema("id STRING").load(path=tmpPath).inputFiles()
            )
            input_files_list2 = (
                self.connect.read.format("text").schema("id STRING").load(path=tmpPath).inputFiles()
            )

            self.assertTrue(len(input_files_list1) > 0)
            self.assertEqual(len(input_files_list1), len(input_files_list2))
            for file_path in input_files_list2:
                self.assertTrue(file_path in input_files_list1)
        finally:
            shutil.rmtree(tmpPath)

    def test_limit_offset(self):
        df = self.connect.read.table(self.tbl_name)
        pd = df.limit(10).offset(1).toPandas()
        self.assertEqual(9, len(pd.index))
        pd2 = df.offset(98).limit(10).toPandas()
        self.assertEqual(2, len(pd2.index))

    def test_tail(self):
        df = self.connect.read.table(self.tbl_name)
        df2 = self.spark.read.table(self.tbl_name)
        self.assertEqual(df.tail(10), df2.tail(10))

    def test_sql(self):
        pdf = self.connect.sql("SELECT 1").toPandas()
        self.assertEqual(1, len(pdf.index))

    def test_sql_with_args(self):
        df = self.connect.sql("SELECT * FROM range(10) WHERE id > :minId", args={"minId": "7"})
        df2 = self.spark.sql("SELECT * FROM range(10) WHERE id > :minId", args={"minId": "7"})
        self.assert_eq(df.toPandas(), df2.toPandas())

    def test_head(self):
        # SPARK-41002: test `head` API in Python Client
        df = self.connect.read.table(self.tbl_name)
        self.assertIsNotNone(len(df.head()))
        self.assertIsNotNone(len(df.head(1)))
        self.assertIsNotNone(len(df.head(5)))
        df2 = self.connect.read.table(self.tbl_name_empty)
        self.assertIsNone(df2.head())

    def test_deduplicate(self):
        # SPARK-41326: test distinct and dropDuplicates.
        df = self.connect.read.table(self.tbl_name)
        df2 = self.spark.read.table(self.tbl_name)
        self.assert_eq(df.distinct().toPandas(), df2.distinct().toPandas())
        self.assert_eq(df.dropDuplicates().toPandas(), df2.dropDuplicates().toPandas())
        self.assert_eq(
            df.dropDuplicates(["name"]).toPandas(), df2.dropDuplicates(["name"]).toPandas()
        )

    def test_first(self):
        # SPARK-41002: test `first` API in Python Client
        df = self.connect.read.table(self.tbl_name)
        self.assertIsNotNone(len(df.first()))
        df2 = self.connect.read.table(self.tbl_name_empty)
        self.assertIsNone(df2.first())

    def test_take(self) -> None:
        # SPARK-41002: test `take` API in Python Client
        df = self.connect.read.table(self.tbl_name)
        self.assertEqual(5, len(df.take(5)))
        df2 = self.connect.read.table(self.tbl_name_empty)
        self.assertEqual(0, len(df2.take(5)))

    def test_drop(self):
        # SPARK-41169: test drop
        query = """
            SELECT * FROM VALUES
            (false, 1, NULL), (false, NULL, 2), (NULL, 3, 3)
            AS tab(a, b, c)
            """

        cdf = self.connect.sql(query)
        sdf = self.spark.sql(query)
        self.assert_eq(
            cdf.drop("a").toPandas(),
            sdf.drop("a").toPandas(),
        )
        self.assert_eq(
            cdf.drop("a", "b").toPandas(),
            sdf.drop("a", "b").toPandas(),
        )
        self.assert_eq(
            cdf.drop("a", "x").toPandas(),
            sdf.drop("a", "x").toPandas(),
        )
        self.assert_eq(
            cdf.drop(cdf.a, cdf.x).toPandas(),
            sdf.drop("a", "x").toPandas(),
        )

    def test_subquery_alias(self) -> None:
        # SPARK-40938: test subquery alias.
        plan_text = (
            self.connect.read.table(self.tbl_name)
            .alias("special_alias")
            ._explain_string(extended=True)
        )
        self.assertTrue("special_alias" in plan_text)

    def test_sort(self):
        # SPARK-41332: test sort
        query = """
            SELECT * FROM VALUES
            (false, 1, NULL), (false, NULL, 2.0), (NULL, 3, 3.0)
            AS tab(a, b, c)
            """
        # +-----+----+----+
        # |    a|   b|   c|
        # +-----+----+----+
        # |false|   1|null|
        # |false|null| 2.0|
        # | null|   3| 3.0|
        # +-----+----+----+

        cdf = self.connect.sql(query)
        sdf = self.spark.sql(query)
        self.assert_eq(
            cdf.sort("a").toPandas(),
            sdf.sort("a").toPandas(),
        )
        self.assert_eq(
            cdf.sort("c").toPandas(),
            sdf.sort("c").toPandas(),
        )
        self.assert_eq(
            cdf.sort("b").toPandas(),
            sdf.sort("b").toPandas(),
        )
        self.assert_eq(
            cdf.sort(cdf.c, "b").toPandas(),
            sdf.sort(sdf.c, "b").toPandas(),
        )
        self.assert_eq(
            cdf.sort(cdf.c.desc(), "b").toPandas(),
            sdf.sort(sdf.c.desc(), "b").toPandas(),
        )
        self.assert_eq(
            cdf.sort(cdf.c.desc(), cdf.a.asc()).toPandas(),
            sdf.sort(sdf.c.desc(), sdf.a.asc()).toPandas(),
        )

    def test_range(self):
        self.assert_eq(
            self.connect.range(start=0, end=10).toPandas(),
            self.spark.range(start=0, end=10).toPandas(),
        )
        self.assert_eq(
            self.connect.range(start=0, end=10, step=3).toPandas(),
            self.spark.range(start=0, end=10, step=3).toPandas(),
        )
        self.assert_eq(
            self.connect.range(start=0, end=10, step=3, numPartitions=2).toPandas(),
            self.spark.range(start=0, end=10, step=3, numPartitions=2).toPandas(),
        )
        # SPARK-41301
        self.assert_eq(
            self.connect.range(10).toPandas(), self.connect.range(start=0, end=10).toPandas()
        )

    def test_create_global_temp_view(self):
        # SPARK-41127: test global temp view creation.
        with self.tempView("view_1"):
            self.connect.sql("SELECT 1 AS X LIMIT 0").createGlobalTempView("view_1")
            self.connect.sql("SELECT 2 AS X LIMIT 1").createOrReplaceGlobalTempView("view_1")
            self.assertTrue(self.spark.catalog.tableExists("global_temp.view_1"))

            # Test when creating a view which is already exists but
            self.assertTrue(self.spark.catalog.tableExists("global_temp.view_1"))
            with self.assertRaises(AnalysisException):
                self.connect.sql("SELECT 1 AS X LIMIT 0").createGlobalTempView("view_1")

    def test_create_session_local_temp_view(self):
        # SPARK-41372: test session local temp view creation.
        with self.tempView("view_local_temp"):
            self.connect.sql("SELECT 1 AS X").createTempView("view_local_temp")
            self.assertEqual(self.connect.sql("SELECT * FROM view_local_temp").count(), 1)
            self.connect.sql("SELECT 1 AS X LIMIT 0").createOrReplaceTempView("view_local_temp")
            self.assertEqual(self.connect.sql("SELECT * FROM view_local_temp").count(), 0)

            # Test when creating a view which is already exists but
            with self.assertRaises(AnalysisException):
                self.connect.sql("SELECT 1 AS X LIMIT 0").createTempView("view_local_temp")

    def test_to_pandas(self):
        # SPARK-41005: Test to pandas
        query = """
            SELECT * FROM VALUES
            (false, 1, NULL),
            (false, NULL, float(2.0)),
            (NULL, 3, float(3.0))
            AS tab(a, b, c)
            """

        self.assert_eq(
            self.connect.sql(query).toPandas(),
            self.spark.sql(query).toPandas(),
        )

        query = """
            SELECT * FROM VALUES
            (1, 1, NULL),
            (2, NULL, float(2.0)),
            (3, 3, float(3.0))
            AS tab(a, b, c)
            """

        self.assert_eq(
            self.connect.sql(query).toPandas(),
            self.spark.sql(query).toPandas(),
        )

        query = """
            SELECT * FROM VALUES
            (double(1.0), 1, "1"),
            (NULL, NULL, NULL),
            (double(2.0), 3, "3")
            AS tab(a, b, c)
            """

        self.assert_eq(
            self.connect.sql(query).toPandas(),
            self.spark.sql(query).toPandas(),
        )

        query = """
            SELECT * FROM VALUES
            (float(1.0), double(1.0), 1, "1"),
            (float(2.0), double(2.0), 2, "2"),
            (float(3.0), double(3.0), 3, "3")
            AS tab(a, b, c, d)
            """

        self.assert_eq(
            self.connect.sql(query).toPandas(),
            self.spark.sql(query).toPandas(),
        )

    def test_create_dataframe_from_pandas_with_ns_timestamp(self):
        """Truncate the timestamps for nanoseconds."""
        from datetime import datetime, timezone, timedelta
        from pandas import Timestamp
        import pandas as pd

        pdf = pd.DataFrame(
            {
                "naive": [datetime(2019, 1, 1, 0)],
                "aware": [
                    Timestamp(
                        year=2019, month=1, day=1, nanosecond=500, tz=timezone(timedelta(hours=-8))
                    )
                ],
            }
        )

        with self.sql_conf({"spark.sql.execution.arrow.pyspark.enabled": False}):
            self.assertEqual(
                self.connect.createDataFrame(pdf).collect(),
                self.spark.createDataFrame(pdf).collect(),
            )

        with self.sql_conf({"spark.sql.execution.arrow.pyspark.enabled": True}):
            self.assertEqual(
                self.connect.createDataFrame(pdf).collect(),
                self.spark.createDataFrame(pdf).collect(),
            )

    def test_select_expr(self):
        # SPARK-41201: test selectExpr API.
        self.assert_eq(
            self.connect.read.table(self.tbl_name).selectExpr("id * 2").toPandas(),
            self.spark.read.table(self.tbl_name).selectExpr("id * 2").toPandas(),
        )
        self.assert_eq(
            self.connect.read.table(self.tbl_name)
            .selectExpr(["id * 2", "cast(name as long) as name"])
            .toPandas(),
            self.spark.read.table(self.tbl_name)
            .selectExpr(["id * 2", "cast(name as long) as name"])
            .toPandas(),
        )

        self.assert_eq(
            self.connect.read.table(self.tbl_name)
            .selectExpr("id * 2", "cast(name as long) as name")
            .toPandas(),
            self.spark.read.table(self.tbl_name)
            .selectExpr("id * 2", "cast(name as long) as name")
            .toPandas(),
        )

    def test_select_star(self):
        data = [Row(a=1, b=Row(c=2, d=Row(e=3)))]

        # +---+--------+
        # |  a|       b|
        # +---+--------+
        # |  1|{2, {3}}|
        # +---+--------+

        cdf = self.connect.createDataFrame(data=data)
        sdf = self.spark.createDataFrame(data=data)

        self.assertEqual(
            cdf.select("*").collect(),
            sdf.select("*").collect(),
        )
        self.assertEqual(
            cdf.select("a", "*").collect(),
            sdf.select("a", "*").collect(),
        )
        self.assertEqual(
            cdf.select("a", "b").collect(),
            sdf.select("a", "b").collect(),
        )
        self.assertEqual(
            cdf.select("a", "b.*").collect(),
            sdf.select("a", "b.*").collect(),
        )

    def test_fill_na(self):
        # SPARK-41128: Test fill na
        query = """
            SELECT * FROM VALUES
            (false, 1, NULL), (false, NULL, 2.0), (NULL, 3, 3.0)
            AS tab(a, b, c)
            """
        # +-----+----+----+
        # |    a|   b|   c|
        # +-----+----+----+
        # |false|   1|null|
        # |false|null| 2.0|
        # | null|   3| 3.0|
        # +-----+----+----+

        self.assert_eq(
            self.connect.sql(query).fillna(True).toPandas(),
            self.spark.sql(query).fillna(True).toPandas(),
        )
        self.assert_eq(
            self.connect.sql(query).fillna(2).toPandas(),
            self.spark.sql(query).fillna(2).toPandas(),
        )
        self.assert_eq(
            self.connect.sql(query).fillna(2, ["a", "b"]).toPandas(),
            self.spark.sql(query).fillna(2, ["a", "b"]).toPandas(),
        )
        self.assert_eq(
            self.connect.sql(query).na.fill({"a": True, "b": 2}).toPandas(),
            self.spark.sql(query).na.fill({"a": True, "b": 2}).toPandas(),
        )

    def test_drop_na(self):
        # SPARK-41148: Test drop na
        query = """
            SELECT * FROM VALUES
            (false, 1, NULL), (false, NULL, 2.0), (NULL, 3, 3.0)
            AS tab(a, b, c)
            """
        # +-----+----+----+
        # |    a|   b|   c|
        # +-----+----+----+
        # |false|   1|null|
        # |false|null| 2.0|
        # | null|   3| 3.0|
        # +-----+----+----+

        self.assert_eq(
            self.connect.sql(query).dropna().toPandas(),
            self.spark.sql(query).dropna().toPandas(),
        )
        self.assert_eq(
            self.connect.sql(query).na.drop(how="all", thresh=1).toPandas(),
            self.spark.sql(query).na.drop(how="all", thresh=1).toPandas(),
        )
        self.assert_eq(
            self.connect.sql(query).dropna(thresh=1, subset=("a", "b")).toPandas(),
            self.spark.sql(query).dropna(thresh=1, subset=("a", "b")).toPandas(),
        )
        self.assert_eq(
            self.connect.sql(query).na.drop(how="any", thresh=2, subset="a").toPandas(),
            self.spark.sql(query).na.drop(how="any", thresh=2, subset="a").toPandas(),
        )

    def test_replace(self):
        # SPARK-41315: Test replace
        query = """
            SELECT * FROM VALUES
            (false, 1, NULL), (false, NULL, 2.0), (NULL, 3, 3.0)
            AS tab(a, b, c)
            """
        # +-----+----+----+
        # |    a|   b|   c|
        # +-----+----+----+
        # |false|   1|null|
        # |false|null| 2.0|
        # | null|   3| 3.0|
        # +-----+----+----+

        self.assert_eq(
            self.connect.sql(query).replace(2, 3).toPandas(),
            self.spark.sql(query).replace(2, 3).toPandas(),
        )
        self.assert_eq(
            self.connect.sql(query).na.replace(False, True).toPandas(),
            self.spark.sql(query).na.replace(False, True).toPandas(),
        )
        self.assert_eq(
            self.connect.sql(query).replace({1: 2, 3: -1}, subset=("a", "b")).toPandas(),
            self.spark.sql(query).replace({1: 2, 3: -1}, subset=("a", "b")).toPandas(),
        )
        self.assert_eq(
            self.connect.sql(query).na.replace((1, 2), (3, 1)).toPandas(),
            self.spark.sql(query).na.replace((1, 2), (3, 1)).toPandas(),
        )
        self.assert_eq(
            self.connect.sql(query).na.replace((1, 2), (3, 1), subset=("c", "b")).toPandas(),
            self.spark.sql(query).na.replace((1, 2), (3, 1), subset=("c", "b")).toPandas(),
        )

        with self.assertRaises(ValueError) as context:
            self.connect.sql(query).replace({None: 1}, subset="a").toPandas()
            self.assertTrue("Mixed type replacements are not supported" in str(context.exception))

        with self.assertRaises(AnalysisException) as context:
            self.connect.sql(query).replace({1: 2, 3: -1}, subset=("a", "x")).toPandas()
            self.assertIn(
                """Cannot resolve column name "x" among (a, b, c)""", str(context.exception)
            )

    def test_unpivot(self):
        self.assert_eq(
            self.connect.read.table(self.tbl_name)
            .filter("id > 3")
            .unpivot(["id"], ["name"], "variable", "value")
            .toPandas(),
            self.spark.read.table(self.tbl_name)
            .filter("id > 3")
            .unpivot(["id"], ["name"], "variable", "value")
            .toPandas(),
        )

        self.assert_eq(
            self.connect.read.table(self.tbl_name)
            .filter("id > 3")
            .unpivot("id", None, "variable", "value")
            .toPandas(),
            self.spark.read.table(self.tbl_name)
            .filter("id > 3")
            .unpivot("id", None, "variable", "value")
            .toPandas(),
        )

    def test_union_by_name(self):
        # SPARK-41832: Test unionByName
        data1 = [(1, 2, 3)]
        data2 = [(6, 2, 5)]
        df1_connect = self.connect.createDataFrame(data1, ["a", "b", "c"])
        df2_connect = self.connect.createDataFrame(data2, ["a", "b", "c"])
        union_df_connect = df1_connect.unionByName(df2_connect)

        df1_spark = self.spark.createDataFrame(data1, ["a", "b", "c"])
        df2_spark = self.spark.createDataFrame(data2, ["a", "b", "c"])
        union_df_spark = df1_spark.unionByName(df2_spark)

        self.assert_eq(union_df_connect.toPandas(), union_df_spark.toPandas())

        df2_connect = self.connect.createDataFrame(data2, ["a", "B", "C"])
        union_df_connect = df1_connect.unionByName(df2_connect, allowMissingColumns=True)

        df2_spark = self.spark.createDataFrame(data2, ["a", "B", "C"])
        union_df_spark = df1_spark.unionByName(df2_spark, allowMissingColumns=True)

        self.assert_eq(union_df_connect.toPandas(), union_df_spark.toPandas())

    def test_random_split(self):
        # SPARK-41440: test randomSplit(weights, seed).
        relations = (
            self.connect.read.table(self.tbl_name).filter("id > 3").randomSplit([1.0, 2.0, 3.0], 2)
        )
        datasets = (
            self.spark.read.table(self.tbl_name).filter("id > 3").randomSplit([1.0, 2.0, 3.0], 2)
        )

        self.assertTrue(len(relations) == len(datasets))
        i = 0
        while i < len(relations):
            self.assert_eq(relations[i].toPandas(), datasets[i].toPandas())
            i += 1

    def test_observe(self):
        # SPARK-41527: test DataFrame.observe()
        from pyspark.sql import functions as SF
        from pyspark.sql.connect import functions as CF

        observation_name = "my_metric"

        self.assert_eq(
            self.connect.read.table(self.tbl_name)
            .filter("id > 3")
            .observe(observation_name, CF.min("id"), CF.max("id"), CF.sum("id"))
            .toPandas(),
            self.spark.read.table(self.tbl_name)
            .filter("id > 3")
            .observe(observation_name, SF.min("id"), SF.max("id"), SF.sum("id"))
            .toPandas(),
        )

        from pyspark.sql.observation import Observation

        observation = Observation(observation_name)

        cdf = (
            self.connect.read.table(self.tbl_name)
            .filter("id > 3")
            .observe(observation, CF.min("id"), CF.max("id"), CF.sum("id"))
            .toPandas()
        )
        df = (
            self.spark.read.table(self.tbl_name)
            .filter("id > 3")
            .observe(observation, SF.min("id"), SF.max("id"), SF.sum("id"))
            .toPandas()
        )

        self.assert_eq(cdf, df)

        observed_metrics = cdf.attrs["observed_metrics"]
        self.assert_eq(len(observed_metrics), 1)
        self.assert_eq(observed_metrics[0].name, observation_name)
        self.assert_eq(len(observed_metrics[0].metrics), 3)
        for metric in observed_metrics[0].metrics:
            self.assertIsInstance(metric, ProtoExpression.Literal)
        values = list(map(lambda metric: metric.long, observed_metrics[0].metrics))
        self.assert_eq(values, [4, 99, 4944])

        with self.assertRaisesRegex(ValueError, "'exprs' should not be empty"):
            self.connect.read.table(self.tbl_name).observe(observation_name)
        with self.assertRaisesRegex(ValueError, "all 'exprs' should be Column"):
            self.connect.read.table(self.tbl_name).observe(observation_name, CF.lit(1), "id")

    def test_with_columns(self):
        # SPARK-41256: test withColumn(s).
        self.assert_eq(
            self.connect.read.table(self.tbl_name).withColumn("id", CF.lit(False)).toPandas(),
            self.spark.read.table(self.tbl_name).withColumn("id", SF.lit(False)).toPandas(),
        )

        self.assert_eq(
            self.connect.read.table(self.tbl_name)
            .withColumns({"id": CF.lit(False), "col_not_exist": CF.lit(False)})
            .toPandas(),
            self.spark.read.table(self.tbl_name)
            .withColumns(
                {
                    "id": SF.lit(False),
                    "col_not_exist": SF.lit(False),
                }
            )
            .toPandas(),
        )

    def test_hint(self):
        # SPARK-41349: Test hint
        self.assert_eq(
            self.connect.read.table(self.tbl_name).hint("COALESCE", 3000).toPandas(),
            self.spark.read.table(self.tbl_name).hint("COALESCE", 3000).toPandas(),
        )

        # Hint with unsupported name will be ignored
        self.assert_eq(
            self.connect.read.table(self.tbl_name).hint("illegal").toPandas(),
            self.spark.read.table(self.tbl_name).hint("illegal").toPandas(),
        )

        # Hint with all supported parameter values
        such_a_nice_list = ["itworks1", "itworks2", "itworks3"]
        self.assert_eq(
            self.connect.read.table(self.tbl_name).hint("my awesome hint", 1.2345, 2).toPandas(),
            self.spark.read.table(self.tbl_name).hint("my awesome hint", 1.2345, 2).toPandas(),
        )

        # Hint with unsupported parameter values
        with self.assertRaises(AnalysisException):
            self.connect.read.table(self.tbl_name).hint("REPARTITION", "id+1").toPandas()

        # Hint with unsupported parameter types
        with self.assertRaises(TypeError):
            self.connect.read.table(self.tbl_name).hint("REPARTITION", range(5)).toPandas()

        # Hint with unsupported parameter types
        with self.assertRaises(TypeError):
            self.connect.read.table(self.tbl_name).hint(
                "my awesome hint", 1.2345, 2, such_a_nice_list, range(6)
            ).toPandas()

        # Hint with wrong combination
        with self.assertRaises(AnalysisException):
            self.connect.read.table(self.tbl_name).hint("REPARTITION", "id", 3).toPandas()

    def test_join_hint(self):

        cdf1 = self.connect.createDataFrame([(2, "Alice"), (5, "Bob")], schema=["age", "name"])
        cdf2 = self.connect.createDataFrame(
            [Row(height=80, name="Tom"), Row(height=85, name="Bob")]
        )

        self.assertTrue(
            "BroadcastHashJoin" in cdf1.join(cdf2.hint("BROADCAST"), "name")._explain_string()
        )
        self.assertTrue("SortMergeJoin" in cdf1.join(cdf2.hint("MERGE"), "name")._explain_string())
        self.assertTrue(
            "ShuffledHashJoin" in cdf1.join(cdf2.hint("SHUFFLE_HASH"), "name")._explain_string()
        )

    def test_extended_hint_types(self):
        cdf = self.connect.range(100).toDF("id")

        cdf.hint(
            "my awesome hint",
            1.2345,
            "what",
            ["itworks1", "itworks2", "itworks3"],
        ).show()

        with self.assertRaisesRegex(TypeError, "all parameters should be in"):
            cdf.hint(
                "my awesome hint",
                1.2345,
                "what",
                {"itworks1": "itworks2"},
            ).show()

    def test_empty_dataset(self):
        # SPARK-41005: Test arrow based collection with empty dataset.
        self.assertTrue(
            self.connect.sql("SELECT 1 AS X LIMIT 0")
            .toPandas()
            .equals(self.spark.sql("SELECT 1 AS X LIMIT 0").toPandas())
        )
        pdf = self.connect.sql("SELECT 1 AS X LIMIT 0").toPandas()
        self.assertEqual(0, len(pdf))  # empty dataset
        self.assertEqual(1, len(pdf.columns))  # one column
        self.assertEqual("X", pdf.columns[0])

    def test_is_empty(self):
        # SPARK-41212: Test is empty
        self.assertFalse(self.connect.sql("SELECT 1 AS X").isEmpty())
        self.assertTrue(self.connect.sql("SELECT 1 AS X LIMIT 0").isEmpty())

    def test_session(self):
        self.assertEqual(self.connect, self.connect.sql("SELECT 1").sparkSession)

    def test_show(self):
        # SPARK-41111: Test the show method
        show_str = self.connect.sql("SELECT 1 AS X, 2 AS Y")._show_string()
        # +---+---+
        # |  X|  Y|
        # +---+---+
        # |  1|  2|
        # +---+---+
        expected = "+---+---+\n|  X|  Y|\n+---+---+\n|  1|  2|\n+---+---+\n"
        self.assertEqual(show_str, expected)

    def test_describe(self):
        # SPARK-41403: Test the describe method
        self.assert_eq(
            self.connect.read.table(self.tbl_name).describe("id").toPandas(),
            self.spark.read.table(self.tbl_name).describe("id").toPandas(),
        )
        self.assert_eq(
            self.connect.read.table(self.tbl_name).describe("id", "name").toPandas(),
            self.spark.read.table(self.tbl_name).describe("id", "name").toPandas(),
        )
        self.assert_eq(
            self.connect.read.table(self.tbl_name).describe(["id", "name"]).toPandas(),
            self.spark.read.table(self.tbl_name).describe(["id", "name"]).toPandas(),
        )

    def test_stat_cov(self):
        # SPARK-41067: Test the stat.cov method
        self.assertEqual(
            self.connect.read.table(self.tbl_name2).stat.cov("col1", "col3"),
            self.spark.read.table(self.tbl_name2).stat.cov("col1", "col3"),
        )

    def test_stat_corr(self):
        # SPARK-41068: Test the stat.corr method
        self.assertEqual(
            self.connect.read.table(self.tbl_name2).stat.corr("col1", "col3"),
            self.spark.read.table(self.tbl_name2).stat.corr("col1", "col3"),
        )

        self.assertEqual(
            self.connect.read.table(self.tbl_name2).stat.corr("col1", "col3", "pearson"),
            self.spark.read.table(self.tbl_name2).stat.corr("col1", "col3", "pearson"),
        )

        with self.assertRaisesRegex(TypeError, "col1 should be a string."):
            self.connect.read.table(self.tbl_name2).stat.corr(1, "col3", "pearson")
        with self.assertRaisesRegex(TypeError, "col2 should be a string."):
            self.connect.read.table(self.tbl_name).stat.corr("col1", 1, "pearson")
        with self.assertRaises(ValueError) as context:
            self.connect.read.table(self.tbl_name2).stat.corr("col1", "col3", "spearman"),
            self.assertTrue(
                "Currently only the calculation of the Pearson Correlation "
                + "coefficient is supported."
                in str(context.exception)
            )

    def test_stat_approx_quantile(self):
        # SPARK-41069: Test the stat.approxQuantile method
        result = self.connect.read.table(self.tbl_name2).stat.approxQuantile(
            ["col1", "col3"], [0.1, 0.5, 0.9], 0.1
        )
        self.assertEqual(len(result), 2)
        self.assertEqual(len(result[0]), 3)
        self.assertEqual(len(result[1]), 3)

        result = self.connect.read.table(self.tbl_name2).stat.approxQuantile(
            ["col1"], [0.1, 0.5, 0.9], 0.1
        )
        self.assertEqual(len(result), 1)
        self.assertEqual(len(result[0]), 3)

        with self.assertRaisesRegex(
            TypeError, "col should be a string, list or tuple, but got <class 'int'>"
        ):
            self.connect.read.table(self.tbl_name2).stat.approxQuantile(1, [0.1, 0.5, 0.9], 0.1)
        with self.assertRaisesRegex(TypeError, "columns should be strings, but got <class 'int'>"):
            self.connect.read.table(self.tbl_name2).stat.approxQuantile([1], [0.1, 0.5, 0.9], 0.1)
        with self.assertRaisesRegex(TypeError, "probabilities should be a list or tuple"):
            self.connect.read.table(self.tbl_name2).stat.approxQuantile(["col1", "col3"], 0.1, 0.1)
        with self.assertRaisesRegex(
            ValueError, "probabilities should be numerical \\(float, int\\) in \\[0,1\\]"
        ):
            self.connect.read.table(self.tbl_name2).stat.approxQuantile(
                ["col1", "col3"], [-0.1], 0.1
            )
        with self.assertRaisesRegex(
            TypeError, "relativeError should be numerical \\(float, int\\)"
        ):
            self.connect.read.table(self.tbl_name2).stat.approxQuantile(
                ["col1", "col3"], [0.1, 0.5, 0.9], "str"
            )
        with self.assertRaisesRegex(ValueError, "relativeError should be >= 0."):
            self.connect.read.table(self.tbl_name2).stat.approxQuantile(
                ["col1", "col3"], [0.1, 0.5, 0.9], -0.1
            )

    def test_stat_freq_items(self):
        # SPARK-41065: Test the stat.freqItems method
        self.assert_eq(
            self.connect.read.table(self.tbl_name2).stat.freqItems(["col1", "col3"]).toPandas(),
            self.spark.read.table(self.tbl_name2).stat.freqItems(["col1", "col3"]).toPandas(),
        )

        self.assert_eq(
            self.connect.read.table(self.tbl_name2)
            .stat.freqItems(["col1", "col3"], 0.4)
            .toPandas(),
            self.spark.read.table(self.tbl_name2).stat.freqItems(["col1", "col3"], 0.4).toPandas(),
        )

        with self.assertRaisesRegex(
            TypeError, "cols must be a list or tuple of column names as strings"
        ):
            self.connect.read.table(self.tbl_name2).stat.freqItems("col1")

    def test_stat_sample_by(self):
        # SPARK-41069: Test stat.sample_by

        cdf = self.connect.range(0, 100).select((CF.col("id") % 3).alias("key"))
        sdf = self.spark.range(0, 100).select((SF.col("id") % 3).alias("key"))

        self.assert_eq(
            cdf.sampleBy(cdf.key, fractions={0: 0.1, 1: 0.2}, seed=0)
            .groupBy("key")
            .agg(CF.count(CF.lit(1)))
            .orderBy("key")
            .toPandas(),
            sdf.sampleBy(sdf.key, fractions={0: 0.1, 1: 0.2}, seed=0)
            .groupBy("key")
            .agg(SF.count(SF.lit(1)))
            .orderBy("key")
            .toPandas(),
        )

        with self.assertRaises(PySparkTypeError) as pe:
            cdf.stat.sampleBy(cdf.key, fractions={0: 0.1, None: 0.2}, seed=0)

        self.check_error(
            exception=pe.exception,
            error_class="DISALLOWED_TYPE_FOR_CONTAINER",
            message_parameters={
                "arg_name": "fractions",
                "arg_type": "dict",
                "allowed_types": "float, int, str",
                "return_type": "NoneType",
            },
        )

        with self.assertRaises(SparkConnectException):
            cdf.sampleBy(cdf.key, fractions={0: 0.1, 1: 1.2}, seed=0).show()

    def test_repr(self):
        # SPARK-41213: Test the __repr__ method
        query = """SELECT * FROM VALUES (1L, NULL), (3L, "Z") AS tab(a, b)"""
        self.assertEqual(
            self.connect.sql(query).__repr__(),
            self.spark.sql(query).__repr__(),
        )

    def test_explain_string(self):
        # SPARK-41122: test explain API.
        plan_str = self.connect.sql("SELECT 1")._explain_string(extended=True)
        self.assertTrue("Parsed Logical Plan" in plan_str)
        self.assertTrue("Analyzed Logical Plan" in plan_str)
        self.assertTrue("Optimized Logical Plan" in plan_str)
        self.assertTrue("Physical Plan" in plan_str)

        with self.assertRaises(ValueError) as context:
            self.connect.sql("SELECT 1")._explain_string(mode="unknown")
        self.assertTrue("unknown" in str(context.exception))

    def test_simple_datasource_read(self) -> None:
        writeDf = self.df_text
        tmpPath = tempfile.mkdtemp()
        shutil.rmtree(tmpPath)
        writeDf.write.text(tmpPath)

        for schema in [
            "id STRING",
            StructType([StructField("id", StringType())]),
        ]:
            readDf = self.connect.read.format("text").schema(schema).load(path=tmpPath)
            expectResult = writeDf.collect()
            pandasResult = readDf.toPandas()
            if pandasResult is None:
                self.assertTrue(False, "Empty pandas dataframe")
            else:
                actualResult = pandasResult.values.tolist()
                self.assertEqual(len(expectResult), len(actualResult))

    def test_simple_read_without_schema(self) -> None:
        """SPARK-41300: Schema not set when reading CSV."""
        writeDf = self.df_text
        tmpPath = tempfile.mkdtemp()
        shutil.rmtree(tmpPath)
        writeDf.write.csv(tmpPath, header=True)

        readDf = self.connect.read.format("csv").option("header", True).load(path=tmpPath)
        expectResult = set(writeDf.collect())
        pandasResult = set(readDf.collect())
        self.assertEqual(expectResult, pandasResult)

    def test_count(self) -> None:
        # SPARK-41308: test count() API.
        self.assertEqual(
            self.connect.read.table(self.tbl_name).count(),
            self.spark.read.table(self.tbl_name).count(),
        )

    def test_simple_transform(self) -> None:
        """SPARK-41203: Support DF.transform"""

        def transform_df(input_df: CDataFrame) -> CDataFrame:
            return input_df.select((CF.col("id") + CF.lit(10)).alias("id"))

        df = self.connect.range(1, 100)
        result_left = df.transform(transform_df).collect()
        result_right = self.connect.range(11, 110).collect()
        self.assertEqual(result_right, result_left)

        # Check assertion.
        with self.assertRaises(AssertionError):
            df.transform(lambda x: 2)  # type: ignore

    def test_alias(self) -> None:
        """Testing supported and unsupported alias"""
        col0 = (
            self.connect.range(1, 10)
            .select(CF.col("id").alias("name", metadata={"max": 99}))
            .schema.names[0]
        )
        self.assertEqual("name", col0)

        with self.assertRaises(SparkConnectException) as exc:
            self.connect.range(1, 10).select(CF.col("id").alias("this", "is", "not")).collect()
        self.assertIn("(this, is, not)", str(exc.exception))

    def test_column_regexp(self) -> None:
        # SPARK-41438: test dataframe.colRegex()
        ndf = self.connect.read.table(self.tbl_name3)
        df = self.spark.read.table(self.tbl_name3)

        self.assert_eq(
            ndf.select(ndf.colRegex("`tes.*\n.*mn`")).toPandas(),
            df.select(df.colRegex("`tes.*\n.*mn`")).toPandas(),
        )

    def test_repartition(self) -> None:
        # SPARK-41354: test dataframe.repartition(numPartitions)
        self.assert_eq(
            self.connect.read.table(self.tbl_name).repartition(10).toPandas(),
            self.spark.read.table(self.tbl_name).repartition(10).toPandas(),
        )

        self.assert_eq(
            self.connect.read.table(self.tbl_name).coalesce(10).toPandas(),
            self.spark.read.table(self.tbl_name).coalesce(10).toPandas(),
        )

    def test_repartition_by_expression(self) -> None:
        # SPARK-41354: test dataframe.repartition(expressions)
        self.assert_eq(
            self.connect.read.table(self.tbl_name).repartition(10, "id").toPandas(),
            self.spark.read.table(self.tbl_name).repartition(10, "id").toPandas(),
        )

        self.assert_eq(
            self.connect.read.table(self.tbl_name).repartition("id").toPandas(),
            self.spark.read.table(self.tbl_name).repartition("id").toPandas(),
        )

        # repartition with unsupported parameter values
        with self.assertRaises(AnalysisException):
            self.connect.read.table(self.tbl_name).repartition("id+1").toPandas()

    def test_repartition_by_range(self) -> None:
        # SPARK-41354: test dataframe.repartitionByRange(expressions)
        cdf = self.connect.read.table(self.tbl_name)
        sdf = self.spark.read.table(self.tbl_name)

        self.assert_eq(
            cdf.repartitionByRange(10, "id").toPandas(),
            sdf.repartitionByRange(10, "id").toPandas(),
        )

        self.assert_eq(
            cdf.repartitionByRange("id").toPandas(),
            sdf.repartitionByRange("id").toPandas(),
        )

        self.assert_eq(
            cdf.repartitionByRange(cdf.id.desc()).toPandas(),
            sdf.repartitionByRange(sdf.id.desc()).toPandas(),
        )

        # repartitionByRange with unsupported parameter values
        with self.assertRaises(AnalysisException):
            self.connect.read.table(self.tbl_name).repartitionByRange("id+1").toPandas()

    def test_agg_with_two_agg_exprs(self) -> None:
        # SPARK-41230: test dataframe.agg()
        self.assert_eq(
            self.connect.read.table(self.tbl_name).agg({"name": "min", "id": "max"}).toPandas(),
            self.spark.read.table(self.tbl_name).agg({"name": "min", "id": "max"}).toPandas(),
        )

    def test_subtract(self):
        # SPARK-41453: test dataframe.subtract()
        ndf1 = self.connect.read.table(self.tbl_name)
        ndf2 = ndf1.filter("id > 3")
        df1 = self.spark.read.table(self.tbl_name)
        df2 = df1.filter("id > 3")

        self.assert_eq(
            ndf1.subtract(ndf2).toPandas(),
            df1.subtract(df2).toPandas(),
        )

    def test_write_operations(self):
        with tempfile.TemporaryDirectory() as d:
            df = self.connect.range(50)
            df.write.mode("overwrite").format("csv").save(d)

            ndf = self.connect.read.schema("id int").load(d, format="csv")
            self.assertEqual(50, len(ndf.collect()))
            cd = ndf.collect()
            self.assertEqual(set(df.collect()), set(cd))

        with tempfile.TemporaryDirectory() as d:
            df = self.connect.range(50)
            df.write.mode("overwrite").csv(d, lineSep="|")

            ndf = self.connect.read.schema("id int").load(d, format="csv", lineSep="|")
            self.assertEqual(set(df.collect()), set(ndf.collect()))

        df = self.connect.range(50)
        df.write.format("parquet").saveAsTable("parquet_test")

        ndf = self.connect.read.table("parquet_test")
        self.assertEqual(set(df.collect()), set(ndf.collect()))

    def test_writeTo_operations(self):
        # SPARK-42002: Implement DataFrameWriterV2
        import datetime
        from pyspark.sql.connect.functions import col, years, months, days, hours, bucket

        df = self.connect.createDataFrame(
            [(1, datetime.datetime(2000, 1, 1), "foo")], ("id", "ts", "value")
        )
        writer = df.writeTo("table1")
        self.assertIsInstance(writer.option("property", "value"), DataFrameWriterV2)
        self.assertIsInstance(writer.options(property="value"), DataFrameWriterV2)
        self.assertIsInstance(writer.using("source"), DataFrameWriterV2)
        self.assertIsInstance(writer.partitionedBy(col("id")), DataFrameWriterV2)
        self.assertIsInstance(writer.tableProperty("foo", "bar"), DataFrameWriterV2)
        self.assertIsInstance(writer.partitionedBy(years("ts")), DataFrameWriterV2)
        self.assertIsInstance(writer.partitionedBy(months("ts")), DataFrameWriterV2)
        self.assertIsInstance(writer.partitionedBy(days("ts")), DataFrameWriterV2)
        self.assertIsInstance(writer.partitionedBy(hours("ts")), DataFrameWriterV2)
        self.assertIsInstance(writer.partitionedBy(bucket(11, "id")), DataFrameWriterV2)
        self.assertIsInstance(writer.partitionedBy(bucket(3, "id"), hours("ts")), DataFrameWriterV2)

    def test_agg_with_avg(self):
        # SPARK-41325: groupby.avg()
        df = (
            self.connect.range(10)
            .groupBy((CF.col("id") % CF.lit(2)).alias("moded"))
            .avg("id")
            .sort("moded")
        )
        res = df.collect()
        self.assertEqual(2, len(res))
        self.assertEqual(4.0, res[0][1])
        self.assertEqual(5.0, res[1][1])

        # Additional GroupBy tests with 3 rows

        df_a = self.connect.range(10).groupBy((CF.col("id") % CF.lit(3)).alias("moded"))
        df_b = self.spark.range(10).groupBy((SF.col("id") % SF.lit(3)).alias("moded"))
        self.assertEqual(
            set(df_b.agg(SF.sum("id")).collect()), set(df_a.agg(CF.sum("id")).collect())
        )

        # Dict agg
        measures = {"id": "sum"}
        self.assertEqual(
            set(df_a.agg(measures).select("sum(id)").collect()),
            set(df_b.agg(measures).select("sum(id)").collect()),
        )

    def test_column_cannot_be_constructed_from_string(self):
        with self.assertRaises(TypeError):
            Column("col")

    def test_crossjoin(self):
        # SPARK-41227: Test CrossJoin
        connect_df = self.connect.read.table(self.tbl_name)
        spark_df = self.spark.read.table(self.tbl_name)
        self.assert_eq(
            set(
                connect_df.select("id")
                .join(other=connect_df.select("name"), how="cross")
                .toPandas()
            ),
            set(spark_df.select("id").join(other=spark_df.select("name"), how="cross").toPandas()),
        )
        self.assert_eq(
            set(connect_df.select("id").crossJoin(other=connect_df.select("name")).toPandas()),
            set(spark_df.select("id").crossJoin(other=spark_df.select("name")).toPandas()),
        )

    def test_grouped_data(self):

        query = """
            SELECT * FROM VALUES
                ('James', 'Sales', 3000, 2020),
                ('Michael', 'Sales', 4600, 2020),
                ('Robert', 'Sales', 4100, 2020),
                ('Maria', 'Finance', 3000, 2020),
                ('James', 'Sales', 3000, 2019),
                ('Scott', 'Finance', 3300, 2020),
                ('Jen', 'Finance', 3900, 2020),
                ('Jeff', 'Marketing', 3000, 2020),
                ('Kumar', 'Marketing', 2000, 2020),
                ('Saif', 'Sales', 4100, 2020)
            AS T(name, department, salary, year)
            """

        # +-------+----------+------+----+
        # |   name|department|salary|year|
        # +-------+----------+------+----+
        # |  James|     Sales|  3000|2020|
        # |Michael|     Sales|  4600|2020|
        # | Robert|     Sales|  4100|2020|
        # |  Maria|   Finance|  3000|2020|
        # |  James|     Sales|  3000|2019|
        # |  Scott|   Finance|  3300|2020|
        # |    Jen|   Finance|  3900|2020|
        # |   Jeff| Marketing|  3000|2020|
        # |  Kumar| Marketing|  2000|2020|
        # |   Saif|     Sales|  4100|2020|
        # +-------+----------+------+----+

        cdf = self.connect.sql(query)
        sdf = self.spark.sql(query)

        # test groupby
        self.assert_eq(
            cdf.groupBy("name").agg(CF.sum(cdf.salary)).toPandas(),
            sdf.groupBy("name").agg(SF.sum(sdf.salary)).toPandas(),
        )
        self.assert_eq(
            cdf.groupBy("name", cdf.department).agg(CF.max("year"), CF.min(cdf.salary)).toPandas(),
            sdf.groupBy("name", sdf.department).agg(SF.max("year"), SF.min(sdf.salary)).toPandas(),
        )

        # test rollup
        self.assert_eq(
            cdf.rollup("name").agg(CF.sum(cdf.salary)).toPandas(),
            sdf.rollup("name").agg(SF.sum(sdf.salary)).toPandas(),
        )
        self.assert_eq(
            cdf.rollup("name", cdf.department).agg(CF.max("year"), CF.min(cdf.salary)).toPandas(),
            sdf.rollup("name", sdf.department).agg(SF.max("year"), SF.min(sdf.salary)).toPandas(),
        )

        # test cube
        self.assert_eq(
            cdf.cube("name").agg(CF.sum(cdf.salary)).toPandas(),
            sdf.cube("name").agg(SF.sum(sdf.salary)).toPandas(),
        )
        self.assert_eq(
            cdf.cube("name", cdf.department).agg(CF.max("year"), CF.min(cdf.salary)).toPandas(),
            sdf.cube("name", sdf.department).agg(SF.max("year"), SF.min(sdf.salary)).toPandas(),
        )

        # test pivot
        # pivot with values
        self.assert_eq(
            cdf.groupBy("name")
            .pivot("department", ["Sales", "Marketing"])
            .agg(CF.sum(cdf.salary))
            .toPandas(),
            sdf.groupBy("name")
            .pivot("department", ["Sales", "Marketing"])
            .agg(SF.sum(sdf.salary))
            .toPandas(),
        )
        self.assert_eq(
            cdf.groupBy(cdf.name)
            .pivot("department", ["Sales", "Finance", "Marketing"])
            .agg(CF.sum(cdf.salary))
            .toPandas(),
            sdf.groupBy(sdf.name)
            .pivot("department", ["Sales", "Finance", "Marketing"])
            .agg(SF.sum(sdf.salary))
            .toPandas(),
        )
        self.assert_eq(
            cdf.groupBy(cdf.name)
            .pivot("department", ["Sales", "Finance", "Unknown"])
            .agg(CF.sum(cdf.salary))
            .toPandas(),
            sdf.groupBy(sdf.name)
            .pivot("department", ["Sales", "Finance", "Unknown"])
            .agg(SF.sum(sdf.salary))
            .toPandas(),
        )

        # pivot without values
        self.assert_eq(
            cdf.groupBy("name").pivot("department").agg(CF.sum(cdf.salary)).toPandas(),
            sdf.groupBy("name").pivot("department").agg(SF.sum(sdf.salary)).toPandas(),
        )

        self.assert_eq(
            cdf.groupBy("name").pivot("year").agg(CF.sum(cdf.salary)).toPandas(),
            sdf.groupBy("name").pivot("year").agg(SF.sum(sdf.salary)).toPandas(),
        )

        # check error
        with self.assertRaisesRegex(
            Exception,
            "PIVOT after ROLLUP is not supported",
        ):
            cdf.rollup("name").pivot("department").agg(CF.sum(cdf.salary))

        with self.assertRaisesRegex(
            Exception,
            "PIVOT after CUBE is not supported",
        ):
            cdf.cube("name").pivot("department").agg(CF.sum(cdf.salary))

        with self.assertRaisesRegex(
            Exception,
            "Repeated PIVOT operation is not supported",
        ):
            cdf.groupBy("name").pivot("year").pivot("year").agg(CF.sum(cdf.salary))

        with self.assertRaisesRegex(
            TypeError,
            "value should be a bool, float, int or str, but got bytes",
        ):
            cdf.groupBy("name").pivot("department", ["Sales", b"Marketing"]).agg(CF.sum(cdf.salary))

    def test_numeric_aggregation(self):
        # SPARK-41737: test numeric aggregation
        query = """
                SELECT * FROM VALUES
                    ('James', 'Sales', 3000, 2020),
                    ('Michael', 'Sales', 4600, 2020),
                    ('Robert', 'Sales', 4100, 2020),
                    ('Maria', 'Finance', 3000, 2020),
                    ('James', 'Sales', 3000, 2019),
                    ('Scott', 'Finance', 3300, 2020),
                    ('Jen', 'Finance', 3900, 2020),
                    ('Jeff', 'Marketing', 3000, 2020),
                    ('Kumar', 'Marketing', 2000, 2020),
                    ('Saif', 'Sales', 4100, 2020)
                AS T(name, department, salary, year)
                """

        # +-------+----------+------+----+
        # |   name|department|salary|year|
        # +-------+----------+------+----+
        # |  James|     Sales|  3000|2020|
        # |Michael|     Sales|  4600|2020|
        # | Robert|     Sales|  4100|2020|
        # |  Maria|   Finance|  3000|2020|
        # |  James|     Sales|  3000|2019|
        # |  Scott|   Finance|  3300|2020|
        # |    Jen|   Finance|  3900|2020|
        # |   Jeff| Marketing|  3000|2020|
        # |  Kumar| Marketing|  2000|2020|
        # |   Saif|     Sales|  4100|2020|
        # +-------+----------+------+----+

        cdf = self.connect.sql(query)
        sdf = self.spark.sql(query)

        # test groupby
        self.assert_eq(
            cdf.groupBy("name").min().toPandas(),
            sdf.groupBy("name").min().toPandas(),
        )
        self.assert_eq(
            cdf.groupBy("name").min("salary").toPandas(),
            sdf.groupBy("name").min("salary").toPandas(),
        )
        self.assert_eq(
            cdf.groupBy("name").max("salary").toPandas(),
            sdf.groupBy("name").max("salary").toPandas(),
        )
        self.assert_eq(
            cdf.groupBy("name", cdf.department).avg("salary", "year").toPandas(),
            sdf.groupBy("name", sdf.department).avg("salary", "year").toPandas(),
        )
        self.assert_eq(
            cdf.groupBy("name", cdf.department).mean("salary", "year").toPandas(),
            sdf.groupBy("name", sdf.department).mean("salary", "year").toPandas(),
        )
        self.assert_eq(
            cdf.groupBy("name", cdf.department).sum("salary", "year").toPandas(),
            sdf.groupBy("name", sdf.department).sum("salary", "year").toPandas(),
        )

        # test rollup
        self.assert_eq(
            cdf.rollup("name").max().toPandas(),
            sdf.rollup("name").max().toPandas(),
        )
        self.assert_eq(
            cdf.rollup("name").min("salary").toPandas(),
            sdf.rollup("name").min("salary").toPandas(),
        )
        self.assert_eq(
            cdf.rollup("name").max("salary").toPandas(),
            sdf.rollup("name").max("salary").toPandas(),
        )
        self.assert_eq(
            cdf.rollup("name", cdf.department).avg("salary", "year").toPandas(),
            sdf.rollup("name", sdf.department).avg("salary", "year").toPandas(),
        )
        self.assert_eq(
            cdf.rollup("name", cdf.department).mean("salary", "year").toPandas(),
            sdf.rollup("name", sdf.department).mean("salary", "year").toPandas(),
        )
        self.assert_eq(
            cdf.rollup("name", cdf.department).sum("salary", "year").toPandas(),
            sdf.rollup("name", sdf.department).sum("salary", "year").toPandas(),
        )

        # test cube
        self.assert_eq(
            cdf.cube("name").avg().toPandas(),
            sdf.cube("name").avg().toPandas(),
        )
        self.assert_eq(
            cdf.cube("name").mean().toPandas(),
            sdf.cube("name").mean().toPandas(),
        )
        self.assert_eq(
            cdf.cube("name").min("salary").toPandas(),
            sdf.cube("name").min("salary").toPandas(),
        )
        self.assert_eq(
            cdf.cube("name").max("salary").toPandas(),
            sdf.cube("name").max("salary").toPandas(),
        )
        self.assert_eq(
            cdf.cube("name", cdf.department).avg("salary", "year").toPandas(),
            sdf.cube("name", sdf.department).avg("salary", "year").toPandas(),
        )
        self.assert_eq(
            cdf.cube("name", cdf.department).sum("salary", "year").toPandas(),
            sdf.cube("name", sdf.department).sum("salary", "year").toPandas(),
        )

        # test pivot
        # pivot with values
        self.assert_eq(
            cdf.groupBy("name").pivot("department", ["Sales", "Marketing"]).sum().toPandas(),
            sdf.groupBy("name").pivot("department", ["Sales", "Marketing"]).sum().toPandas(),
        )
        self.assert_eq(
            cdf.groupBy("name")
            .pivot("department", ["Sales", "Marketing"])
            .min("salary")
            .toPandas(),
            sdf.groupBy("name")
            .pivot("department", ["Sales", "Marketing"])
            .min("salary")
            .toPandas(),
        )
        self.assert_eq(
            cdf.groupBy("name")
            .pivot("department", ["Sales", "Marketing"])
            .max("salary")
            .toPandas(),
            sdf.groupBy("name")
            .pivot("department", ["Sales", "Marketing"])
            .max("salary")
            .toPandas(),
        )
        self.assert_eq(
            cdf.groupBy(cdf.name)
            .pivot("department", ["Sales", "Finance", "Unknown"])
            .avg("salary", "year")
            .toPandas(),
            sdf.groupBy(sdf.name)
            .pivot("department", ["Sales", "Finance", "Unknown"])
            .avg("salary", "year")
            .toPandas(),
        )
        self.assert_eq(
            cdf.groupBy(cdf.name)
            .pivot("department", ["Sales", "Finance", "Unknown"])
            .sum("salary", "year")
            .toPandas(),
            sdf.groupBy(sdf.name)
            .pivot("department", ["Sales", "Finance", "Unknown"])
            .sum("salary", "year")
            .toPandas(),
        )

        # pivot without values
        self.assert_eq(
            cdf.groupBy("name").pivot("department").min().toPandas(),
            sdf.groupBy("name").pivot("department").min().toPandas(),
        )
        self.assert_eq(
            cdf.groupBy("name").pivot("department").min("salary").toPandas(),
            sdf.groupBy("name").pivot("department").min("salary").toPandas(),
        )
        self.assert_eq(
            cdf.groupBy("name").pivot("department").max("salary").toPandas(),
            sdf.groupBy("name").pivot("department").max("salary").toPandas(),
        )
        self.assert_eq(
            cdf.groupBy(cdf.name).pivot("department").avg("salary", "year").toPandas(),
            sdf.groupBy(sdf.name).pivot("department").avg("salary", "year").toPandas(),
        )
        self.assert_eq(
            cdf.groupBy(cdf.name).pivot("department").sum("salary", "year").toPandas(),
            sdf.groupBy(sdf.name).pivot("department").sum("salary", "year").toPandas(),
        )

        # check error
        with self.assertRaisesRegex(
            TypeError,
            "Numeric aggregation function can only be applied on numeric columns",
        ):
            cdf.groupBy("name").min("department").show()

        with self.assertRaisesRegex(
            TypeError,
            "Numeric aggregation function can only be applied on numeric columns",
        ):
            cdf.groupBy("name").max("salary", "department").show()

        with self.assertRaisesRegex(
            TypeError,
            "Numeric aggregation function can only be applied on numeric columns",
        ):
            cdf.rollup("name").avg("department").show()

        with self.assertRaisesRegex(
            TypeError,
            "Numeric aggregation function can only be applied on numeric columns",
        ):
            cdf.rollup("name").sum("salary", "department").show()

        with self.assertRaisesRegex(
            TypeError,
            "Numeric aggregation function can only be applied on numeric columns",
        ):
            cdf.cube("name").min("department").show()

        with self.assertRaisesRegex(
            TypeError,
            "Numeric aggregation function can only be applied on numeric columns",
        ):
            cdf.cube("name").max("salary", "department").show()

        with self.assertRaisesRegex(
            TypeError,
            "Numeric aggregation function can only be applied on numeric columns",
        ):
            cdf.groupBy("name").pivot("department").avg("department").show()

        with self.assertRaisesRegex(
            TypeError,
            "Numeric aggregation function can only be applied on numeric columns",
        ):
            cdf.groupBy("name").pivot("department").sum("salary", "department").show()

    def test_with_metadata(self):
        cdf = self.connect.createDataFrame(data=[(2, "Alice"), (5, "Bob")], schema=["age", "name"])
        self.assertEqual(cdf.schema["age"].metadata, {})
        self.assertEqual(cdf.schema["name"].metadata, {})

        cdf1 = cdf.withMetadata(columnName="age", metadata={"max_age": 5})
        self.assertEqual(cdf1.schema["age"].metadata, {"max_age": 5})

        cdf2 = cdf.withMetadata(columnName="name", metadata={"names": ["Alice", "Bob"]})
        self.assertEqual(cdf2.schema["name"].metadata, {"names": ["Alice", "Bob"]})

        with self.assertRaisesRegex(
            TypeError,
            "metadata should be a dict",
        ):
            cdf.withMetadata(columnName="name", metadata=["magic"])

    def test_collect_nested_type(self):
        query = """
            SELECT * FROM VALUES
            (1, 4, 0, 8, true, true, ARRAY(1, NULL, 3), MAP(1, 2, 3, 4)),
            (2, 5, -1, NULL, false, NULL, ARRAY(1, 3), MAP(1, NULL, 3, 4)),
            (3, 6, NULL, 0, false, NULL, ARRAY(NULL), NULL)
            AS tab(a, b, c, d, e, f, g, h)
            """

        # +---+---+----+----+-----+----+------------+-------------------+
        # |  a|  b|   c|   d|    e|   f|           g|                  h|
        # +---+---+----+----+-----+----+------------+-------------------+
        # |  1|  4|   0|   8| true|true|[1, null, 3]|   {1 -> 2, 3 -> 4}|
        # |  2|  5|  -1|null|false|null|      [1, 3]|{1 -> null, 3 -> 4}|
        # |  3|  6|null|   0|false|null|      [null]|               null|
        # +---+---+----+----+-----+----+------------+-------------------+

        cdf = self.connect.sql(query)
        sdf = self.spark.sql(query)

        # test collect array
        # +--------------+-------------+------------+
        # |array(a, b, c)|  array(e, f)|           g|
        # +--------------+-------------+------------+
        # |     [1, 4, 0]| [true, true]|[1, null, 3]|
        # |    [2, 5, -1]|[false, null]|      [1, 3]|
        # |  [3, 6, null]|[false, null]|      [null]|
        # +--------------+-------------+------------+
        self.assertEqual(
            cdf.select(CF.array("a", "b", "c"), CF.array("e", "f"), CF.col("g")).collect(),
            sdf.select(SF.array("a", "b", "c"), SF.array("e", "f"), SF.col("g")).collect(),
        )

        # test collect nested array
        # +-----------------------------------+-------------------------+
        # |array(array(a), array(b), array(c))|array(array(e), array(f))|
        # +-----------------------------------+-------------------------+
        # |                    [[1], [4], [0]]|         [[true], [true]]|
        # |                   [[2], [5], [-1]]|        [[false], [null]]|
        # |                 [[3], [6], [null]]|        [[false], [null]]|
        # +-----------------------------------+-------------------------+
        self.assertEqual(
            cdf.select(
                CF.array(CF.array("a"), CF.array("b"), CF.array("c")),
                CF.array(CF.array("e"), CF.array("f")),
            ).collect(),
            sdf.select(
                SF.array(SF.array("a"), SF.array("b"), SF.array("c")),
                SF.array(SF.array("e"), SF.array("f")),
            ).collect(),
        )

        # test collect array of struct, map
        # +----------------+---------------------+
        # |array(struct(a))|             array(h)|
        # +----------------+---------------------+
        # |           [{1}]|   [{1 -> 2, 3 -> 4}]|
        # |           [{2}]|[{1 -> null, 3 -> 4}]|
        # |           [{3}]|               [null]|
        # +----------------+---------------------+
        self.assertEqual(
            cdf.select(CF.array(CF.struct("a")), CF.array("h")).collect(),
            sdf.select(SF.array(SF.struct("a")), SF.array("h")).collect(),
        )

        # test collect map
        # +-------------------+-------------------+
        # |                  h|    map(a, b, b, c)|
        # +-------------------+-------------------+
        # |   {1 -> 2, 3 -> 4}|   {1 -> 4, 4 -> 0}|
        # |{1 -> null, 3 -> 4}|  {2 -> 5, 5 -> -1}|
        # |               null|{3 -> 6, 6 -> null}|
        # +-------------------+-------------------+
        self.assertEqual(
            cdf.select(CF.col("h"), CF.create_map("a", "b", "b", "c")).collect(),
            sdf.select(SF.col("h"), SF.create_map("a", "b", "b", "c")).collect(),
        )

        # test collect map of struct, array
        # +-------------------+------------------------+
        # |          map(a, g)|    map(a, struct(b, g))|
        # +-------------------+------------------------+
        # |{1 -> [1, null, 3]}|{1 -> {4, [1, null, 3]}}|
        # |      {2 -> [1, 3]}|      {2 -> {5, [1, 3]}}|
        # |      {3 -> [null]}|      {3 -> {6, [null]}}|
        # +-------------------+------------------------+
        self.assertEqual(
            cdf.select(CF.create_map("a", "g"), CF.create_map("a", CF.struct("b", "g"))).collect(),
            sdf.select(SF.create_map("a", "g"), SF.create_map("a", SF.struct("b", "g"))).collect(),
        )

        # test collect struct
        # +------------------+--------------------------+
        # |struct(a, b, c, d)|           struct(e, f, g)|
        # +------------------+--------------------------+
        # |      {1, 4, 0, 8}|{true, true, [1, null, 3]}|
        # |  {2, 5, -1, null}|     {false, null, [1, 3]}|
        # |   {3, 6, null, 0}|     {false, null, [null]}|
        # +------------------+--------------------------+
        self.assertEqual(
            cdf.select(CF.struct("a", "b", "c", "d"), CF.struct("e", "f", "g")).collect(),
            sdf.select(SF.struct("a", "b", "c", "d"), SF.struct("e", "f", "g")).collect(),
        )

        # test collect nested struct
        # +------------------------------------------+--------------------------+----------------------------+ # noqa
        # |struct(a, struct(a, struct(c, struct(d))))|struct(a, b, struct(c, d))|     struct(e, f, struct(g))| # noqa
        # +------------------------------------------+--------------------------+----------------------------+ # noqa
        # |                        {1, {1, {0, {8}}}}|            {1, 4, {0, 8}}|{true, true, {[1, null, 3]}}| # noqa
        # |                    {2, {2, {-1, {null}}}}|        {2, 5, {-1, null}}|     {false, null, {[1, 3]}}| # noqa
        # |                     {3, {3, {null, {0}}}}|         {3, 6, {null, 0}}|     {false, null, {[null]}}| # noqa
        # +------------------------------------------+--------------------------+----------------------------+ # noqa
        self.assertEqual(
            cdf.select(
                CF.struct("a", CF.struct("a", CF.struct("c", CF.struct("d")))),
                CF.struct("a", "b", CF.struct("c", "d")),
                CF.struct("e", "f", CF.struct("g")),
            ).collect(),
            sdf.select(
                SF.struct("a", SF.struct("a", SF.struct("c", SF.struct("d")))),
                SF.struct("a", "b", SF.struct("c", "d")),
                SF.struct("e", "f", SF.struct("g")),
            ).collect(),
        )

        # test collect struct containing array, map
        # +--------------------------------------------+
        # |  struct(a, struct(a, struct(g, struct(h))))|
        # +--------------------------------------------+
        # |{1, {1, {[1, null, 3], {{1 -> 2, 3 -> 4}}}}}|
        # |   {2, {2, {[1, 3], {{1 -> null, 3 -> 4}}}}}|
        # |                  {3, {3, {[null], {null}}}}|
        # +--------------------------------------------+
        self.assertEqual(
            cdf.select(
                CF.struct("a", CF.struct("a", CF.struct("g", CF.struct("h")))),
            ).collect(),
            sdf.select(
                SF.struct("a", SF.struct("a", SF.struct("g", SF.struct("h")))),
            ).collect(),
        )

    def test_simple_udt(self):
        from pyspark.ml.linalg import MatrixUDT, VectorUDT

        for schema in [
            StructType().add("key", LongType()).add("val", PythonOnlyUDT()),
            StructType().add("key", LongType()).add("val", ArrayType(PythonOnlyUDT())),
            StructType().add("key", LongType()).add("val", MapType(LongType(), PythonOnlyUDT())),
            StructType().add("key", LongType()).add("val", PythonOnlyUDT()),
            StructType().add("key", LongType()).add("vec", VectorUDT()),
            StructType().add("key", LongType()).add("mat", MatrixUDT()),
        ]:
            cdf = self.connect.createDataFrame(data=[], schema=schema)
            sdf = self.spark.createDataFrame(data=[], schema=schema)

            self.assertEqual(cdf.schema, sdf.schema)

    def test_simple_udt_from_read(self):
        from pyspark.ml.linalg import Matrices, Vectors

        with tempfile.TemporaryDirectory() as d:
            path1 = f"{d}/df1.parquet"
            self.spark.createDataFrame(
                [(i % 3, PythonOnlyPoint(float(i), float(i))) for i in range(10)],
                schema=StructType().add("key", LongType()).add("val", PythonOnlyUDT()),
            ).write.parquet(path1)

            path2 = f"{d}/df2.parquet"
            self.spark.createDataFrame(
                [(i % 3, [PythonOnlyPoint(float(i), float(i))]) for i in range(10)],
                schema=StructType().add("key", LongType()).add("val", ArrayType(PythonOnlyUDT())),
            ).write.parquet(path2)

            path3 = f"{d}/df3.parquet"
            self.spark.createDataFrame(
                [(i % 3, {i % 3: PythonOnlyPoint(float(i + 1), float(i + 1))}) for i in range(10)],
                schema=StructType()
                .add("key", LongType())
                .add("val", MapType(LongType(), PythonOnlyUDT())),
            ).write.parquet(path3)

            path4 = f"{d}/df4.parquet"
            self.spark.createDataFrame(
                [(i % 3, PythonOnlyPoint(float(i), float(i))) for i in range(10)],
                schema=StructType().add("key", LongType()).add("val", PythonOnlyUDT()),
            ).write.parquet(path4)

            path5 = f"{d}/df5.parquet"
            self.spark.createDataFrame(
                [Row(label=1.0, point=ExamplePoint(1.0, 2.0))]
            ).write.parquet(path5)

            path6 = f"{d}/df6.parquet"
            self.spark.createDataFrame(
                [(Vectors.dense(1.0, 2.0, 3.0),), (Vectors.sparse(3, {1: 1.0, 2: 5.5}),)],
                ["vec"],
            ).write.parquet(path6)

            path7 = f"{d}/df7.parquet"
            self.spark.createDataFrame(
                [
                    (Matrices.dense(3, 2, [0, 1, 4, 5, 9, 10]),),
                    (Matrices.sparse(1, 1, [0, 1], [0], [2.0]),),
                ],
                ["mat"],
            ).write.parquet(path7)

            for path in [path1, path2, path3, path4, path5, path6, path7]:
                self.assertEqual(
                    self.connect.read.parquet(path).schema,
                    self.spark.read.parquet(path).schema,
                )

    def test_version(self):
        self.assertEqual(
            self.connect.version,
            self.spark.version,
        )

    def test_same_semantics(self):
        plan = self.connect.sql("SELECT 1")
        other = self.connect.sql("SELECT 1")
        self.assertTrue(plan.sameSemantics(other))

    def test_semantic_hash(self):
        plan = self.connect.sql("SELECT 1")
        other = self.connect.sql("SELECT 1")
        self.assertEqual(
            plan.semanticHash(),
            other.semanticHash(),
        )

    def test_unsupported_functions(self):
        # SPARK-41225: Disable unsupported functions.
        df = self.connect.read.table(self.tbl_name)
        for f in (
            "rdd",
            "unpersist",
            "cache",
            "persist",
            "withWatermark",
            "foreach",
            "foreachPartition",
            "toLocalIterator",
            "checkpoint",
            "localCheckpoint",
            "_repr_html_",
        ):
            with self.assertRaises(NotImplementedError):
                getattr(df, f)()

    def test_unsupported_group_functions(self):
        # SPARK-41927: Disable unsupported functions.
        cg = self.connect.read.table(self.tbl_name).groupBy("id")
        for f in (
            "applyInPandasWithState",
            "cogroup",
        ):
            with self.assertRaises(NotImplementedError):
                getattr(cg, f)()

    def test_unsupported_session_functions(self):
        # SPARK-41934: Disable unsupported functions.

        with self.assertRaises(NotImplementedError):
            RemoteSparkSession.getActiveSession()

        with self.assertRaises(NotImplementedError):
            RemoteSparkSession.builder.enableHiveSupport()

        for f in (
            "newSession",
            "sparkContext",
            "streams",
            "readStream",
        ):
            with self.assertRaises(NotImplementedError):
                getattr(self.connect, f)()

    def test_sql_with_command(self):
        # SPARK-42705: spark.sql should return values from the command.
        self.assertEqual(
            self.connect.sql("show functions").collect(), self.spark.sql("show functions").collect()
        )

    def test_schema_has_nullable(self):
        schema_false = StructType().add("id", IntegerType(), False)
        cdf1 = self.connect.createDataFrame([[1]], schema=schema_false)
        sdf1 = self.spark.createDataFrame([[1]], schema=schema_false)
        self.assertEqual(cdf1.schema, sdf1.schema)
        self.assertEqual(cdf1.collect(), sdf1.collect())

        schema_true = StructType().add("id", IntegerType(), True)
        cdf2 = self.connect.createDataFrame([[1]], schema=schema_true)
        sdf2 = self.spark.createDataFrame([[1]], schema=schema_true)
        self.assertEqual(cdf2.schema, sdf2.schema)
        self.assertEqual(cdf2.collect(), sdf2.collect())

        pdf1 = cdf1.toPandas()
        cdf3 = self.connect.createDataFrame(pdf1, cdf1.schema)
        sdf3 = self.spark.createDataFrame(pdf1, sdf1.schema)
        self.assertEqual(cdf3.schema, sdf3.schema)
        self.assertEqual(cdf3.collect(), sdf3.collect())

        pdf2 = cdf2.toPandas()
        cdf4 = self.connect.createDataFrame(pdf2, cdf2.schema)
        sdf4 = self.spark.createDataFrame(pdf2, sdf2.schema)
        self.assertEqual(cdf4.schema, sdf4.schema)
        self.assertEqual(cdf4.collect(), sdf4.collect())

    def test_array_has_nullable(self):
        schema_array_false = StructType().add("arr", ArrayType(IntegerType(), False))
        cdf1 = self.connect.createDataFrame([Row([1, 2]), Row([3])], schema=schema_array_false)
        sdf1 = self.spark.createDataFrame([Row([1, 2]), Row([3])], schema=schema_array_false)
        self.assertEqual(cdf1.schema, sdf1.schema)
        self.assertEqual(cdf1.collect(), sdf1.collect())

        schema_array_true = StructType().add("arr", ArrayType(IntegerType(), True))
        cdf2 = self.connect.createDataFrame([Row([1, None]), Row([3])], schema=schema_array_true)
        sdf2 = self.spark.createDataFrame([Row([1, None]), Row([3])], schema=schema_array_true)
        self.assertEqual(cdf2.schema, sdf2.schema)
        self.assertEqual(cdf2.collect(), sdf2.collect())

    def test_map_has_nullable(self):
        schema_map_false = StructType().add("map", MapType(StringType(), IntegerType(), False))
        cdf1 = self.connect.createDataFrame(
            [Row({"a": 1, "b": 2}), Row({"a": 3})], schema=schema_map_false
        )
        sdf1 = self.spark.createDataFrame(
            [Row({"a": 1, "b": 2}), Row({"a": 3})], schema=schema_map_false
        )
        self.assertEqual(cdf1.schema, sdf1.schema)
        self.assertEqual(cdf1.collect(), sdf1.collect())

        schema_map_true = StructType().add("map", MapType(StringType(), IntegerType(), True))
        cdf2 = self.connect.createDataFrame(
            [Row({"a": 1, "b": None}), Row({"a": 3})], schema=schema_map_true
        )
        sdf2 = self.spark.createDataFrame(
            [Row({"a": 1, "b": None}), Row({"a": 3})], schema=schema_map_true
        )
        self.assertEqual(cdf2.schema, sdf2.schema)
        self.assertEqual(cdf2.collect(), sdf2.collect())

<<<<<<< HEAD
    def test_large_client_data(self):
        # SPARK-42816 support more than 4MB message size.
        # ~200bytes
        cols = ["abcdefghijklmnoprstuvwxyz" for x in range(10)]
        # 100k rows => 20MB
        row_count = 100 * 1000
        rows = [cols] * row_count
        self.assertEqual(row_count, self.connect.createDataFrame(data=rows).count())
=======
    def test_unsupported_jvm_attribute(self):
        # Unsupported jvm attributes for Spark session.
        unsupported_attrs = ["_jsc", "_jconf", "_jvm", "_jsparkSession"]
        spark_session = self.connect
        for attr in unsupported_attrs:
            with self.assertRaises(PySparkAttributeError) as pe:
                getattr(spark_session, attr)

            self.check_error(
                exception=pe.exception,
                error_class="JVM_ATTRIBUTE_NOT_SUPPORTED",
                message_parameters={"attr_name": attr},
            )

        # Unsupported jvm attributes for DataFrame.
        unsupported_attrs = ["_jseq", "_jdf", "_jmap", "_jcols"]
        cdf = self.connect.range(10)
        for attr in unsupported_attrs:
            with self.assertRaises(PySparkAttributeError) as pe:
                getattr(cdf, attr)

            self.check_error(
                exception=pe.exception,
                error_class="JVM_ATTRIBUTE_NOT_SUPPORTED",
                message_parameters={"attr_name": attr},
            )

        # Unsupported jvm attributes for Column.
        with self.assertRaises(PySparkAttributeError) as pe:
            getattr(cdf.id, "_jc")

        self.check_error(
            exception=pe.exception,
            error_class="JVM_ATTRIBUTE_NOT_SUPPORTED",
            message_parameters={"attr_name": "_jc"},
        )

        # Unsupported jvm attributes for DataFrameReader.
        with self.assertRaises(PySparkAttributeError) as pe:
            getattr(spark_session.read, "_jreader")

        self.check_error(
            exception=pe.exception,
            error_class="JVM_ATTRIBUTE_NOT_SUPPORTED",
            message_parameters={"attr_name": "_jreader"},
        )
>>>>>>> c9a530e3


@unittest.skipIf(not should_test_connect, connect_requirement_message)
class ClientTests(unittest.TestCase):
    def test_retry_error_handling(self):
        # Helper class for wrapping the test.
        class TestError(grpc.RpcError, Exception):
            def __init__(self, code: grpc.StatusCode):
                self._code = code

            def code(self):
                return self._code

        def stub(retries, w, code):
            w["attempts"] += 1
            if w["attempts"] < retries:
                w["raised"] += 1
                raise TestError(code)

        # Check that max_retries 1 is only one retry so two attempts.
        call_wrap = defaultdict(int)
        for attempt in Retrying(
            can_retry=lambda x: True,
            max_retries=1,
            backoff_multiplier=1,
            initial_backoff=1,
            max_backoff=10,
        ):
            with attempt:
                stub(2, call_wrap, grpc.StatusCode.INTERNAL)

        self.assertEqual(2, call_wrap["attempts"])
        self.assertEqual(1, call_wrap["raised"])

        # Check that if we have less than 4 retries all is ok.
        call_wrap = defaultdict(int)
        for attempt in Retrying(
            can_retry=lambda x: True,
            max_retries=4,
            backoff_multiplier=1,
            initial_backoff=1,
            max_backoff=10,
        ):
            with attempt:
                stub(2, call_wrap, grpc.StatusCode.INTERNAL)

        self.assertTrue(call_wrap["attempts"] < 4)
        self.assertEqual(call_wrap["raised"], 1)

        # Exceed the retries.
        call_wrap = defaultdict(int)
        with self.assertRaises(TestError):
            for attempt in Retrying(
                can_retry=lambda x: True,
                max_retries=2,
                max_backoff=50,
                backoff_multiplier=1,
                initial_backoff=50,
            ):
                with attempt:
                    stub(5, call_wrap, grpc.StatusCode.INTERNAL)

        self.assertTrue(call_wrap["attempts"] < 5)
        self.assertEqual(call_wrap["raised"], 3)

        # Check that only specific exceptions are retried.
        # Check that if we have less than 4 retries all is ok.
        call_wrap = defaultdict(int)
        for attempt in Retrying(
            can_retry=lambda x: x.code() == grpc.StatusCode.UNAVAILABLE,
            max_retries=4,
            backoff_multiplier=1,
            initial_backoff=1,
            max_backoff=10,
        ):
            with attempt:
                stub(2, call_wrap, grpc.StatusCode.UNAVAILABLE)

        self.assertTrue(call_wrap["attempts"] < 4)
        self.assertEqual(call_wrap["raised"], 1)

        # Exceed the retries.
        call_wrap = defaultdict(int)
        with self.assertRaises(TestError):
            for attempt in Retrying(
                can_retry=lambda x: x.code() == grpc.StatusCode.UNAVAILABLE,
                max_retries=2,
                max_backoff=50,
                backoff_multiplier=1,
                initial_backoff=50,
            ):
                with attempt:
                    stub(5, call_wrap, grpc.StatusCode.UNAVAILABLE)

        self.assertTrue(call_wrap["attempts"] < 4)
        self.assertEqual(call_wrap["raised"], 3)

        # Test that another error is always thrown.
        call_wrap = defaultdict(int)
        with self.assertRaises(TestError):
            for attempt in Retrying(
                can_retry=lambda x: x.code() == grpc.StatusCode.UNAVAILABLE,
                max_retries=4,
                backoff_multiplier=1,
                initial_backoff=1,
                max_backoff=10,
            ):
                with attempt:
                    stub(5, call_wrap, grpc.StatusCode.INTERNAL)

        self.assertEqual(call_wrap["attempts"], 1)
        self.assertEqual(call_wrap["raised"], 1)


@unittest.skipIf(not should_test_connect, connect_requirement_message)
class ChannelBuilderTests(unittest.TestCase):
    def test_invalid_connection_strings(self):
        invalid = [
            "scc://host:12",
            "http://host",
            "sc:/host:1234/path",
            "sc://host/path",
            "sc://host/;parm1;param2",
        ]
        for i in invalid:
            self.assertRaises(AttributeError, ChannelBuilder, i)

    def test_sensible_defaults(self):
        chan = ChannelBuilder("sc://host")
        self.assertFalse(chan.secure, "Default URL is not secure")

        chan = ChannelBuilder("sc://host/;token=abcs")
        self.assertTrue(chan.secure, "specifying a token must set the channel to secure")
        self.assertEqual(chan.userAgent, "_SPARK_CONNECT_PYTHON")
        chan = ChannelBuilder("sc://host/;use_ssl=abcs")
        self.assertFalse(chan.secure, "Garbage in, false out")

    def test_invalid_user_agent_charset(self):
        # fmt: off
        invalid_user_agents = [
            "agent»",  # non standard symbol
            "age nt",  # whitespace
            "ägent",   # non-ascii alphabet
        ]
        # fmt: on
        for user_agent in invalid_user_agents:
            with self.subTest(user_agent=user_agent):
                chan = ChannelBuilder(f"sc://host/;user_agent={user_agent}")
                with self.assertRaises(SparkConnectException) as err:
                    chan.userAgent

                self.assertRegex(err.exception.message, "alphanumeric and common punctuations")

    def test_invalid_user_agent_len(self):
        user_agent = "x" * 201
        chan = ChannelBuilder(f"sc://host/;user_agent={user_agent}")
        with self.assertRaises(SparkConnectException) as err:
            chan.userAgent
        self.assertRegex(err.exception.message, "characters in length")

    def test_valid_channel_creation(self):
        chan = ChannelBuilder("sc://host").toChannel()
        self.assertIsInstance(chan, grpc.Channel)

        # Sets up a channel without tokens because ssl is not used.
        chan = ChannelBuilder("sc://host/;use_ssl=true;token=abc").toChannel()
        self.assertIsInstance(chan, grpc.Channel)

        chan = ChannelBuilder("sc://host/;use_ssl=true").toChannel()
        self.assertIsInstance(chan, grpc.Channel)

    def test_channel_properties(self):
        chan = ChannelBuilder("sc://host/;use_ssl=true;token=abc;user_agent=foo;param1=120%2021")
        self.assertEqual("host:15002", chan.endpoint)
        self.assertEqual("foo", chan.userAgent)
        self.assertEqual(True, chan.secure)
        self.assertEqual("120 21", chan.get("param1"))

    def test_metadata(self):
        chan = ChannelBuilder("sc://host/;use_ssl=true;token=abc;param1=120%2021;x-my-header=abcd")
        md = chan.metadata()
        self.assertEqual([("param1", "120 21"), ("x-my-header", "abcd")], md)


if __name__ == "__main__":
    from pyspark.sql.tests.connect.test_connect_basic import *  # noqa: F401

    try:
        import xmlrunner

        testRunner = xmlrunner.XMLTestRunner(output="target/test-reports", verbosity=2)
    except ImportError:
        testRunner = None

    unittest.main(testRunner=testRunner, verbosity=2)<|MERGE_RESOLUTION|>--- conflicted
+++ resolved
@@ -2934,7 +2934,6 @@
         self.assertEqual(cdf2.schema, sdf2.schema)
         self.assertEqual(cdf2.collect(), sdf2.collect())
 
-<<<<<<< HEAD
     def test_large_client_data(self):
         # SPARK-42816 support more than 4MB message size.
         # ~200bytes
@@ -2943,7 +2942,6 @@
         row_count = 100 * 1000
         rows = [cols] * row_count
         self.assertEqual(row_count, self.connect.createDataFrame(data=rows).count())
-=======
     def test_unsupported_jvm_attribute(self):
         # Unsupported jvm attributes for Spark session.
         unsupported_attrs = ["_jsc", "_jconf", "_jvm", "_jsparkSession"]
@@ -2990,7 +2988,6 @@
             error_class="JVM_ATTRIBUTE_NOT_SUPPORTED",
             message_parameters={"attr_name": "_jreader"},
         )
->>>>>>> c9a530e3
 
 
 @unittest.skipIf(not should_test_connect, connect_requirement_message)
