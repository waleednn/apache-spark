--- conflicted
+++ resolved
@@ -28,12 +28,9 @@
 from pyspark.sql.readwriter import DataFrameReader as ClassicDataFrameReader
 from pyspark.sql.readwriter import DataFrameWriter as ClassicDataFrameWriter
 from pyspark.sql.readwriter import DataFrameWriterV2 as ClassicDataFrameWriterV2
-<<<<<<< HEAD
-import pyspark.sql.functions as ClassicFunctions
-=======
 from pyspark.sql.window import Window as ClassicWindow
 from pyspark.sql.window import WindowSpec as ClassicWindowSpec
->>>>>>> 14ed86e2
+import pyspark.sql.functions as ClassicFunctions
 
 if should_test_connect:
     from pyspark.sql.connect.dataframe import DataFrame as ConnectDataFrame
@@ -43,12 +40,9 @@
     from pyspark.sql.connect.readwriter import DataFrameReader as ConnectDataFrameReader
     from pyspark.sql.connect.readwriter import DataFrameWriter as ConnectDataFrameWriter
     from pyspark.sql.connect.readwriter import DataFrameWriterV2 as ConnectDataFrameWriterV2
-<<<<<<< HEAD
-    import pyspark.sql.connect.functions as ConnectFunctions
-=======
     from pyspark.sql.connect.window import Window as ConnectWindow
     from pyspark.sql.connect.window import WindowSpec as ConnectWindowSpec
->>>>>>> 14ed86e2
+    import pyspark.sql.connect.functions as ConnectFunctions
 
 
 class ConnectCompatibilityTestsMixin:
@@ -315,7 +309,38 @@
             expected_missing_classic_methods,
         )
 
-<<<<<<< HEAD
+    def test_window_compatibility(self):
+        """Test Window compatibility between classic and connect."""
+        expected_missing_connect_properties = set()
+        expected_missing_classic_properties = set()
+        expected_missing_connect_methods = set()
+        expected_missing_classic_methods = set()
+        self.check_compatibility(
+            ClassicWindow,
+            ConnectWindow,
+            "Window",
+            expected_missing_connect_properties,
+            expected_missing_classic_properties,
+            expected_missing_connect_methods,
+            expected_missing_classic_methods,
+        )
+
+    def test_window_spec_compatibility(self):
+        """Test WindowSpec compatibility between classic and connect."""
+        expected_missing_connect_properties = set()
+        expected_missing_classic_properties = set()
+        expected_missing_connect_methods = set()
+        expected_missing_classic_methods = set()
+        self.check_compatibility(
+            ClassicWindowSpec,
+            ConnectWindowSpec,
+            "WindowSpec",
+            expected_missing_connect_properties,
+            expected_missing_classic_properties,
+            expected_missing_connect_methods,
+            expected_missing_classic_methods,
+        )
+
     def test_functions_compatibility(self):
         """Test Functions compatibility between classic and connect."""
         expected_missing_connect_properties = set()
@@ -326,34 +351,6 @@
             ClassicFunctions,
             ConnectFunctions,
             "Functions",
-=======
-    def test_window_compatibility(self):
-        """Test Window compatibility between classic and connect."""
-        expected_missing_connect_properties = set()
-        expected_missing_classic_properties = set()
-        expected_missing_connect_methods = set()
-        expected_missing_classic_methods = set()
-        self.check_compatibility(
-            ClassicWindow,
-            ConnectWindow,
-            "Window",
-            expected_missing_connect_properties,
-            expected_missing_classic_properties,
-            expected_missing_connect_methods,
-            expected_missing_classic_methods,
-        )
-
-    def test_window_spec_compatibility(self):
-        """Test WindowSpec compatibility between classic and connect."""
-        expected_missing_connect_properties = set()
-        expected_missing_classic_properties = set()
-        expected_missing_connect_methods = set()
-        expected_missing_classic_methods = set()
-        self.check_compatibility(
-            ClassicWindowSpec,
-            ConnectWindowSpec,
-            "WindowSpec",
->>>>>>> 14ed86e2
             expected_missing_connect_properties,
             expected_missing_classic_properties,
             expected_missing_connect_methods,
