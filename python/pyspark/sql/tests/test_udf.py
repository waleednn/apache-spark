--- conflicted
+++ resolved
@@ -258,12 +258,7 @@
         def runWithJoinType(join_type, type_string):
             with self.assertRaisesRegex(
                 AnalysisException,
-<<<<<<< HEAD
-                """Using PythonUDF in join condition of join type %s is not supported"""
-                % type_string,
-=======
-                """Python UDF in the ON clause of a "%s" JOIN.""" % type_string,
->>>>>>> 1b7c6364
+                """Python UDF in the ON clause of a %s JOIN.""" % type_string,
             ):
                 left.join(right, [f("a", "b"), left.a1 == right.b1], join_type).collect()
 
