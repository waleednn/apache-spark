#
# Licensed to the Apache Software Foundation (ASF) under one or more
# contributor license agreements.  See the NOTICE file distributed with
# this work for additional information regarding copyright ownership.
# The ASF licenses this file to You under the Apache License, Version 2.0
# (the "License"); you may not use this file except in compliance with
# the License.  You may obtain a copy of the License at
#
#    http://www.apache.org/licenses/LICENSE-2.0
#
# Unless required by applicable law or agreed to in writing, software
# distributed under the License is distributed on an "AS IS" BASIS,
# WITHOUT WARRANTIES OR CONDITIONS OF ANY KIND, either express or implied.
# See the License for the specific language governing permissions and
# limitations under the License.
#
import unittest

import unittest
from typing import cast

from pyspark.sql import Row
from pyspark.sql import functions as sf
from pyspark.testing.sqlutils import (
    ReusedSQLTestCase,
<<<<<<< HEAD
    have_pyarrow,
=======
    have_pandas,
    have_pyarrow,
    pandas_requirement_message,
>>>>>>> d9689867
    pyarrow_requirement_message,
)
from pyspark.testing import assertDataFrameEqual, assertSchemaEqual


@unittest.skipIf(
    not have_pyarrow,
    cast(str, pyarrow_requirement_message),
)
class GroupTestsMixin:
    @unittest.skipIf(not have_pandas, pandas_requirement_message)  # type: ignore
    @unittest.skipIf(not have_pyarrow, pyarrow_requirement_message)  # type: ignore
    def test_agg_func(self):
        data = [Row(key=1, value=10), Row(key=1, value=20), Row(key=1, value=30)]
        df = self.spark.createDataFrame(data)
        g = df.groupBy("key")
        self.assertEqual(g.max("value").collect(), [Row(**{"key": 1, "max(value)": 30})])
        self.assertEqual(g.min("value").collect(), [Row(**{"key": 1, "min(value)": 10})])
        self.assertEqual(g.sum("value").collect(), [Row(**{"key": 1, "sum(value)": 60})])
        self.assertEqual(g.count().collect(), [Row(key=1, count=3)])
        self.assertEqual(g.mean("value").collect(), [Row(**{"key": 1, "avg(value)": 20.0})])

        data = [
            Row(electronic="Smartphone", year=2018, sales=150000),
            Row(electronic="Tablet", year=2018, sales=120000),
            Row(electronic="Smartphone", year=2019, sales=180000),
            Row(electronic="Tablet", year=2019, sales=50000),
        ]

        df_pivot = self.spark.createDataFrame(data)
        assertDataFrameEqual(
            df_pivot.groupBy("year").pivot("electronic", ["Smartphone", "Tablet"]).sum("sales"),
            df_pivot.groupBy("year").pivot("electronic").sum("sales"),
        )

    def test_aggregator(self):
        df = self.df
        g = df.groupBy()
        self.assertEqual([99, 100], sorted(g.agg({"key": "max", "value": "count"}).collect()[0]))
        self.assertEqual([Row(**{"AVG(key#0)": 49.5})], g.mean().collect())

        from pyspark.sql import functions

        self.assertEqual(
            (0, "99"), tuple(g.agg(functions.first(df.key), functions.last(df.value)).first())
        )
        self.assertTrue(95 < g.agg(functions.approx_count_distinct(df.key)).first()[0])
        # test deprecated countDistinct
        self.assertEqual(100, g.agg(functions.countDistinct(df.value)).first()[0])

    @unittest.skipIf(not have_pandas, pandas_requirement_message)  # type: ignore
    @unittest.skipIf(not have_pyarrow, pyarrow_requirement_message)  # type: ignore
    def test_group_by_ordinal(self):
        spark = self.spark
        df = spark.createDataFrame(
            [
                (1, 1),
                (1, 2),
                (2, 1),
                (2, 2),
                (3, 1),
                (3, 2),
            ],
            ["a", "b"],
        )

        with self.tempView("v"):
            df.createOrReplaceTempView("v")

            # basic case
            df1 = spark.sql("select a, sum(b) from v group by 1;")
            df2 = df.groupBy(1).agg(sf.sum("b"))
            assertSchemaEqual(df1.schema, df2.schema)
            assertDataFrameEqual(df1, df2)

            # constant case
            df1 = spark.sql("select 1, 2, sum(b) from v group by 1, 2;")
            df2 = df.select(sf.lit(1), sf.lit(2), "b").groupBy(1, 2).agg(sf.sum("b"))
            assertSchemaEqual(df1.schema, df2.schema)
            assertDataFrameEqual(df1, df2)

            # duplicate group by column
            df1 = spark.sql("select a, 1, sum(b) from v group by a, 1;")
            df2 = df.select("a", sf.lit(1), "b").groupBy("a", 2).agg(sf.sum("b"))
            assertSchemaEqual(df1.schema, df2.schema)
            assertDataFrameEqual(df1, df2)

            df1 = spark.sql("select a, 1, sum(b) from v group by 1, 2;")
            df2 = df.select("a", sf.lit(1), "b").groupBy(1, 2).agg(sf.sum("b"))
            assertSchemaEqual(df1.schema, df2.schema)
            assertDataFrameEqual(df1, df2)

            # group by a non-aggregate expression's ordinal
            df1 = spark.sql("select a, b + 2, count(2) from v group by a, 2;")
            df2 = df.select("a", df.b + 2).groupBy(1, 2).agg(sf.count(sf.lit(2)))
            assertSchemaEqual(df1.schema, df2.schema)
            assertDataFrameEqual(df1, df2)

            # negative cases: ordinal out of range
            with self.assertRaises(IndexError):
                df.groupBy(0).agg(sf.sum("b"))

            with self.assertRaises(IndexError):
                df.groupBy(-1).agg(sf.sum("b"))

            with self.assertRaises(IndexError):
                df.groupBy(3).agg(sf.sum("b"))

            with self.assertRaises(IndexError):
                df.groupBy(10).agg(sf.sum("b"))

    @unittest.skipIf(not have_pandas, pandas_requirement_message)  # type: ignore
    @unittest.skipIf(not have_pyarrow, pyarrow_requirement_message)  # type: ignore
    def test_order_by_ordinal(self):
        spark = self.spark
        df = spark.createDataFrame(
            [
                (1, 1),
                (1, 2),
                (2, 1),
                (2, 2),
                (3, 1),
                (3, 2),
            ],
            ["a", "b"],
        )

        with self.tempView("v"):
            df.createOrReplaceTempView("v")

            df1 = spark.sql("select * from v order by 1 desc;")
            df2 = df.orderBy(-1)
            assertSchemaEqual(df1.schema, df2.schema)
            assertDataFrameEqual(df1, df2)

            df1 = spark.sql("select * from v order by 1 desc, b desc;")
            df2 = df.orderBy(-1, df.b.desc())
            assertSchemaEqual(df1.schema, df2.schema)
            assertDataFrameEqual(df1, df2)

            df1 = spark.sql("select * from v order by 1 desc, 2 desc;")
            df2 = df.orderBy(-1, -2)
            assertSchemaEqual(df1.schema, df2.schema)
            assertDataFrameEqual(df1, df2)

            # groupby ordinal with orderby ordinal
            df1 = spark.sql("select a, 1, sum(b) from v group by 1, 2 order by 1;")
            df2 = df.select("a", sf.lit(1), "b").groupBy(1, 2).agg(sf.sum("b")).sort(1)
            assertSchemaEqual(df1.schema, df2.schema)
            assertDataFrameEqual(df1, df2)

            df1 = spark.sql("select a, 1, sum(b) from v group by 1, 2 order by 3, 1;")
            df2 = df.select("a", sf.lit(1), "b").groupBy(1, 2).agg(sf.sum("b")).sort(3, 1)
            assertSchemaEqual(df1.schema, df2.schema)
            assertDataFrameEqual(df1, df2)

            # negative cases: ordinal out of range
            with self.assertRaises(IndexError):
                df.sort(0)

            with self.assertRaises(IndexError):
                df.orderBy(3)

            with self.assertRaises(IndexError):
                df.orderBy(-3)


class GroupTests(GroupTestsMixin, ReusedSQLTestCase):
    pass


if __name__ == "__main__":
    import unittest
    from pyspark.sql.tests.test_group import *  # noqa: F401

    try:
        import xmlrunner

        testRunner = xmlrunner.XMLTestRunner(output="target/test-reports", verbosity=2)
    except ImportError:
        testRunner = None
    unittest.main(testRunner=testRunner, verbosity=2)<|MERGE_RESOLUTION|>--- conflicted
+++ resolved
@@ -14,7 +14,6 @@
 # See the License for the specific language governing permissions and
 # limitations under the License.
 #
-import unittest
 
 import unittest
 from typing import cast
@@ -23,13 +22,9 @@
 from pyspark.sql import functions as sf
 from pyspark.testing.sqlutils import (
     ReusedSQLTestCase,
-<<<<<<< HEAD
-    have_pyarrow,
-=======
     have_pandas,
     have_pyarrow,
     pandas_requirement_message,
->>>>>>> d9689867
     pyarrow_requirement_message,
 )
 from pyspark.testing import assertDataFrameEqual, assertSchemaEqual
