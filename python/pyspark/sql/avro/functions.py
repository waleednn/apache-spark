#
# Licensed to the Apache Software Foundation (ASF) under one or more
# contributor license agreements.  See the NOTICE file distributed with
# this work for additional information regarding copyright ownership.
# The ASF licenses this file to You under the Apache License, Version 2.0
# (the "License"); you may not use this file except in compliance with
# the License.  You may obtain a copy of the License at
#
#    http://www.apache.org/licenses/LICENSE-2.0
#
# Unless required by applicable law or agreed to in writing, software
# distributed under the License is distributed on an "AS IS" BASIS,
# WITHOUT WARRANTIES OR CONDITIONS OF ANY KIND, either express or implied.
# See the License for the specific language governing permissions and
# limitations under the License.
#

"""
A collections of builtin avro functions
"""


from pyspark import SparkContext
from pyspark.sql.column import Column, _to_java_column
from pyspark.util import _print_missing_jar


<<<<<<< HEAD
@since(3.0)
def from_avro(data, jsonFormatSchema, options=None):
=======
def from_avro(data, jsonFormatSchema, options={}):
>>>>>>> 84e70362
    """
    Converts a binary column of Avro format into its corresponding catalyst value.
    The specified schema must match the read data, otherwise the behavior is undefined:
    it may fail or return arbitrary result.
    To deserialize the data with a compatible and evolved schema, the expected Avro schema can be
    set via the option avroSchema.

    .. versionadded:: 3.0.0

    Parameters
    ----------
    data : :class:`Column` or str
        the binary column.
    jsonFormatSchema : str
        the avro schema in JSON string format.
    options : dict, optional
        options to control how the Avro record is parsed.

    Notes
    -----
    Avro is built-in but external data source module since Spark 2.4. Please deploy the
    application as per the deployment section of "Apache Avro Data Source Guide".

    Examples
    --------
    >>> from pyspark.sql import Row
    >>> from pyspark.sql.avro.functions import from_avro, to_avro
    >>> data = [(1, Row(age=2, name='Alice'))]
    >>> df = spark.createDataFrame(data, ("key", "value"))
    >>> avroDf = df.select(to_avro(df.value).alias("avro"))
    >>> avroDf.collect()
    [Row(avro=bytearray(b'\\x00\\x00\\x04\\x00\\nAlice'))]

    >>> jsonFormatSchema = '''{"type":"record","name":"topLevelRecord","fields":
    ...     [{"name":"avro","type":[{"type":"record","name":"value","namespace":"topLevelRecord",
    ...     "fields":[{"name":"age","type":["long","null"]},
    ...     {"name":"name","type":["string","null"]}]},"null"]}]}'''
    >>> avroDf.select(from_avro(avroDf.avro, jsonFormatSchema).alias("value")).collect()
    [Row(value=Row(avro=Row(age=2, name='Alice')))]
    """

    sc = SparkContext._active_spark_context
    try:
        jc = sc._jvm.org.apache.spark.sql.avro.functions.from_avro(
            _to_java_column(data), jsonFormatSchema, options or {})
    except TypeError as e:
        if str(e) == "'JavaPackage' object is not callable":
            _print_missing_jar("Avro", "avro", "avro", sc.version)
        raise
    return Column(jc)


def to_avro(data, jsonFormatSchema=""):
    """
    Converts a column into binary of avro format.

    .. versionadded:: 3.0.0

    Parameters
    ----------
    data : :class:`Column` or str
        the data column.
    jsonFormatSchema : str, optional
        user-specified output avro schema in JSON string format.

    Notes
    -----
    Avro is built-in but external data source module since Spark 2.4. Please deploy the
    application as per the deployment section of "Apache Avro Data Source Guide".

    Examples
    --------
    >>> from pyspark.sql import Row
    >>> from pyspark.sql.avro.functions import to_avro
    >>> data = ['SPADES']
    >>> df = spark.createDataFrame(data, "string")
    >>> df.select(to_avro(df.value).alias("suite")).collect()
    [Row(suite=bytearray(b'\\x00\\x0cSPADES'))]

    >>> jsonFormatSchema = '''["null", {"type": "enum", "name": "value",
    ...     "symbols": ["SPADES", "HEARTS", "DIAMONDS", "CLUBS"]}]'''
    >>> df.select(to_avro(df.value, jsonFormatSchema).alias("suite")).collect()
    [Row(suite=bytearray(b'\\x02\\x00'))]
    """

    sc = SparkContext._active_spark_context
    try:
        if jsonFormatSchema == "":
            jc = sc._jvm.org.apache.spark.sql.avro.functions.to_avro(_to_java_column(data))
        else:
            jc = sc._jvm.org.apache.spark.sql.avro.functions.to_avro(
                _to_java_column(data), jsonFormatSchema)
    except TypeError as e:
        if str(e) == "'JavaPackage' object is not callable":
            _print_missing_jar("Avro", "avro", "avro", sc.version)
        raise
    return Column(jc)


def _test():
    import os
    import sys
    from pyspark.testing.utils import search_jar
    avro_jar = search_jar("external/avro", "spark-avro", "spark-avro")
    if avro_jar is None:
        print(
            "Skipping all Avro Python tests as the optional Avro project was "
            "not compiled into a JAR. To run these tests, "
            "you need to build Spark with 'build/sbt -Pavro package' or "
            "'build/mvn -Pavro package' before running this test.")
        sys.exit(0)
    else:
        existing_args = os.environ.get("PYSPARK_SUBMIT_ARGS", "pyspark-shell")
        jars_args = "--jars %s" % avro_jar
        os.environ["PYSPARK_SUBMIT_ARGS"] = " ".join([jars_args, existing_args])

    import doctest
    from pyspark.sql import SparkSession
    import pyspark.sql.avro.functions
    globs = pyspark.sql.avro.functions.__dict__.copy()
    spark = SparkSession.builder\
        .master("local[4]")\
        .appName("sql.avro.functions tests")\
        .getOrCreate()
    globs['spark'] = spark
    (failure_count, test_count) = doctest.testmod(
        pyspark.sql.avro.functions, globs=globs,
        optionflags=doctest.ELLIPSIS | doctest.NORMALIZE_WHITESPACE)
    spark.stop()
    if failure_count:
        sys.exit(-1)


if __name__ == "__main__":
    _test()<|MERGE_RESOLUTION|>--- conflicted
+++ resolved
@@ -25,12 +25,7 @@
 from pyspark.util import _print_missing_jar
 
 
-<<<<<<< HEAD
-@since(3.0)
 def from_avro(data, jsonFormatSchema, options=None):
-=======
-def from_avro(data, jsonFormatSchema, options={}):
->>>>>>> 84e70362
     """
     Converts a binary column of Avro format into its corresponding catalyst value.
     The specified schema must match the read data, otherwise the behavior is undefined:
