--- conflicted
+++ resolved
@@ -1709,13 +1709,7 @@
     >>> df.select(when(df.age == 2, df.age + 1).alias("age")).collect()
     [Row(age=3), Row(age=None)]
     """
-<<<<<<< HEAD
-=======
-    sc = SparkContext._active_spark_context
-    assert sc is not None and sc._jvm is not None
-
     # Explicitly not using ColumnOrName type here to make reading condition less opaque
->>>>>>> 6bc03cb5
     if not isinstance(condition, Column):
         raise TypeError("condition should be a Column")
     v = value._jc if isinstance(value, Column) else value
@@ -3538,27 +3532,10 @@
     >>> df.select(slice(df.x, 2, 2).alias("sliced")).collect()
     [Row(sliced=[2, 3]), Row(sliced=[5])]
     """
-<<<<<<< HEAD
-    return _invoke_function(
-        "slice",
-        _to_java_column(x),
-        start._jc if isinstance(start, Column) else start,
-        length._jc if isinstance(length, Column) else length,
-=======
-    sc = SparkContext._active_spark_context
-    assert sc is not None and sc._jvm is not None
-
     start = lit(start) if isinstance(start, int) else start
     length = lit(length) if isinstance(length, int) else length
 
-    return Column(
-        sc._jvm.functions.slice(
-            _to_java_column(x),
-            _to_java_column(start),
-            _to_java_column(length),
-        )
->>>>>>> 6bc03cb5
-    )
+    return _invoke_function_over_columns("slice", x, start, length)
 
 
 def array_join(
@@ -4452,20 +4429,9 @@
     >>> df.select(array_repeat(df.data, 3).alias('r')).collect()
     [Row(r=['ab', 'ab', 'ab'])]
     """
-<<<<<<< HEAD
-    return _invoke_function(
-        "array_repeat",
-        _to_java_column(col),
-        _to_java_column(count) if isinstance(count, Column) else count,
-    )
-=======
-    sc = SparkContext._active_spark_context
-    assert sc is not None and sc._jvm is not None
-
     count = lit(count) if isinstance(count, int) else count
 
-    return Column(sc._jvm.functions.array_repeat(_to_java_column(col), _to_java_column(count)))
->>>>>>> 6bc03cb5
+    return _invoke_function_over_columns("array_repeat", col, count)
 
 
 def arrays_zip(*cols: "ColumnOrName") -> Column:
